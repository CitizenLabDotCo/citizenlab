--- conflicted
+++ resolved
@@ -10,11 +10,7 @@
 #
 # It's strongly recommended that you check this file into your version control system.
 
-<<<<<<< HEAD
-ActiveRecord::Schema.define(version: 2022_10_27_125738) do
-=======
 ActiveRecord::Schema.define(version: 2022_10_27_170719) do
->>>>>>> 45ba5aa1
 
   # These are extensions that must be enabled in order to support this database
   enable_extension "pgcrypto"
@@ -1581,53 +1577,6 @@
             GROUP BY official_feedbacks.post_id) a
     GROUP BY a.post_id;
   SQL
-<<<<<<< HEAD
-  create_view "analytics_fact_posts", sql_definition: <<-SQL
-      SELECT i.id,
-      i.author_id AS user_id,
-      i.project_id,
-      adt.id AS type_id,
-      (i.created_at)::date AS created_date_id,
-      (abf.feedback_first_date)::date AS feedback_first_date,
-      (abf.feedback_first_date - i.created_at) AS feedback_time_taken,
-      COALESCE(abf.feedback_official, 0) AS feedback_official,
-      COALESCE(abf.feedback_status_change, 0) AS feedback_status_change,
-          CASE
-              WHEN (abf.feedback_first_date IS NULL) THEN 1
-              ELSE 0
-          END AS feedback_none,
-      (i.upvotes_count + i.downvotes_count) AS votes_count,
-      i.upvotes_count,
-      i.downvotes_count,
-      i.idea_status_id AS status_id
-     FROM ((ideas i
-       JOIN analytics_dimension_types adt ON (((adt.name)::text = 'idea'::text)))
-       LEFT JOIN analytics_build_feedbacks abf ON ((abf.post_id = i.id)))
-  UNION ALL
-   SELECT i.id,
-      i.author_id AS user_id,
-      NULL::uuid AS project_id,
-      adt.id AS type_id,
-      (i.created_at)::date AS created_date_id,
-      (abf.feedback_first_date)::date AS feedback_first_date,
-      (abf.feedback_first_date - i.created_at) AS feedback_time_taken,
-      COALESCE(abf.feedback_official, 0) AS feedback_official,
-      COALESCE(abf.feedback_status_change, 0) AS feedback_status_change,
-          CASE
-              WHEN (abf.feedback_first_date IS NULL) THEN 1
-              ELSE 0
-          END AS feedback_none,
-      (i.upvotes_count + i.downvotes_count) AS votes_count,
-      i.upvotes_count,
-      i.downvotes_count,
-      isc.initiative_status_id AS status_id
-     FROM (((initiatives i
-       JOIN analytics_dimension_types adt ON (((adt.name)::text = 'initiative'::text)))
-       LEFT JOIN analytics_build_feedbacks abf ON ((abf.post_id = i.id)))
-       LEFT JOIN initiative_status_changes isc ON (((isc.initiative_id = i.id) AND (isc.updated_at = ( SELECT max(isc_.updated_at) AS max
-             FROM initiative_status_changes isc_
-            WHERE (isc_.initiative_id = i.id))))));
-=======
   create_view "analytics_dimension_users", sql_definition: <<-SQL
       SELECT users.id,
       COALESCE(((users.roles -> 0) ->> 'type'::text), 'citizen'::text) AS role
@@ -1639,7 +1588,6 @@
       (users.registration_completed_at)::date AS dimension_date_registration_id
      FROM users
     WHERE (users.registration_completed_at IS NOT NULL);
->>>>>>> 45ba5aa1
   SQL
   create_view "analytics_fact_participations", sql_definition: <<-SQL
       SELECT i.id,
@@ -1727,22 +1675,6 @@
        LEFT JOIN phases p ON ((p.id = vc.participation_context_id)))
        JOIN analytics_dimension_types adt ON (((adt.name)::text = 'volunteer'::text)));
   SQL
-<<<<<<< HEAD
-  create_view "analytics_fact_registrations", sql_definition: <<-SQL
-      SELECT u.id,
-      u.id AS dimension_user_id,
-      (u.registration_completed_at)::date AS dimension_date_registration_id,
-      (i.created_at)::date AS dimension_date_invited_id,
-      (i.accepted_at)::date AS dimension_date_accepted_id
-     FROM (users u
-       LEFT JOIN invites i ON ((i.invitee_id = u.id)));
-  SQL
-  create_view "analytics_dimension_users", sql_definition: <<-SQL
-      SELECT users.id,
-      COALESCE(((users.roles -> 0) ->> 'type'::text), 'citizen'::text) AS role,
-      users.invite_status
-     FROM users;
-=======
   create_view "analytics_fact_posts", sql_definition: <<-SQL
       SELECT i.id,
       i.author_id AS user_id,
@@ -1788,6 +1720,5 @@
        LEFT JOIN initiative_status_changes isc ON (((isc.initiative_id = i.id) AND (isc.updated_at = ( SELECT max(isc_.updated_at) AS max
              FROM initiative_status_changes isc_
             WHERE (isc_.initiative_id = i.id))))));
->>>>>>> 45ba5aa1
   SQL
 end