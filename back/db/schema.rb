--- conflicted
+++ resolved
@@ -1090,7 +1090,7 @@
     t.datetime "created_at", null: false
     t.datetime "updated_at", null: false
     t.string "code", null: false
-<<<<<<< HEAD
+    t.jsonb "top_info_section_multiloc"
     t.boolean "banner_enabled", default: false, null: false
     t.string "banner_layout", default: "full_width_banner_layout", null: false
     t.string "banner_overlay_color"
@@ -1108,9 +1108,6 @@
     t.boolean "bottom_info_section_enabled", default: false, null: false
     t.jsonb "bottom_info_section_multiloc", default: {}, null: false
     t.string "header_bg"
-=======
-    t.jsonb "top_info_section_multiloc"
->>>>>>> 7f1c6577
     t.index ["code"], name: "index_static_pages_on_code"
     t.index ["slug"], name: "index_static_pages_on_slug", unique: true
   end
