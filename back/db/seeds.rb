if CitizenLab.ee?
  load Rails.root.join('engines/ee/multi_tenancy/db/seeds/citizenlab-ee.rb')
else
  load Rails.root.join('db/seeds/citizenlab.rb')
end

<<<<<<< HEAD
# Creates unsubscription tokens.
User.find_each do |user|
  EmailCampaigns::UnsubscriptionToken.create!(user_id: user.id)
end

# Creates email campaigns.
EmailCampaigns::TasksService.new.assure_campaign_records
=======
if AppConfiguration.exists?
  # Creates unsubscription tokens.
  User.all.each do |user|
    EmailCampaigns::UnsubscriptionToken.create!(user_id: user.id)
  end
  # Creates email campaigns.
  EmailCampaigns::AssureCampaignsService.new.assure_campaigns
end
>>>>>>> 119ada3f
<|MERGE_RESOLUTION|>--- conflicted
+++ resolved
@@ -2,23 +2,4 @@
   load Rails.root.join('engines/ee/multi_tenancy/db/seeds/citizenlab-ee.rb')
 else
   load Rails.root.join('db/seeds/citizenlab.rb')
-end
-
-<<<<<<< HEAD
-# Creates unsubscription tokens.
-User.find_each do |user|
-  EmailCampaigns::UnsubscriptionToken.create!(user_id: user.id)
-end
-
-# Creates email campaigns.
-EmailCampaigns::TasksService.new.assure_campaign_records
-=======
-if AppConfiguration.exists?
-  # Creates unsubscription tokens.
-  User.all.each do |user|
-    EmailCampaigns::UnsubscriptionToken.create!(user_id: user.id)
-  end
-  # Creates email campaigns.
-  EmailCampaigns::AssureCampaignsService.new.assure_campaigns
-end
->>>>>>> 119ada3f
+end