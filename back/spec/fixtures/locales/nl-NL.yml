--- conflicted
+++ resolved
@@ -49,8 +49,6 @@
       details_page:
         title: Details
         description:
-<<<<<<< HEAD
-=======
     community_monitor:
       question_categories:
         quality_of_life: Kwaliteit van leven
@@ -59,7 +57,6 @@
         other: Ander
       form_end:
         button_text: Terug naar home
->>>>>>> 025b8a7e
   custom_forms:
     categories:
       main_content:
