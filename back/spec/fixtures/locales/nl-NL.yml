nl:
  symbols:
    outside: ergens anders
  nav_bar_items:
    home:
      title: Home
  form_builder:
    default_select_field:
      title: Standaardvraag
      option1: Eerste optie
      option2: Tweede optie
  custom_fields:
    ideas:
      title:
<<<<<<< HEAD
        title:
=======
        title: Titel
>>>>>>> 5b749da7
        description:
      body:
        title: Beschrijving
        description:
      author_id:
<<<<<<< HEAD
        title: Author
=======
        title: Auteur
>>>>>>> 5b749da7
        description:
      topic_ids:
        title: Tags
        description:
      location:
<<<<<<< HEAD
        title: Location
        description:
      proposed_budget:
        title: Proposed Budget
        description:
      budget:
        title: Budget
        description:
      images:
        title: Images
        description:
      attachments:
        title: Attachments
=======
        title: Locatie
        description:
      proposed_budget:
        title: Voorgesteld budget
        description:
      budget:
        title: Bedrag
        description:
      images:
        title: Afbeeldingen
        description:
      attachments:
        title: Bijlagen
>>>>>>> 5b749da7
        description:
      section1:
        description:
      section2:
<<<<<<< HEAD
        title: Images and attachments
        description:
      section3:
        title: Details
        description:
=======
        title: Afbeeldingen en bijlagen
        description:
      section3:
        title: Details
        description:
  custom_forms:
    categories:
      main_content:
        idea:
          title: Wat is je idee?
        question:
          title: Wat is je vraag?
        contribution:
          title: Wat is je bijdrage?
        project:
          title: Wat is je project?
        issue:
          title: Wat is je probleem?
        option:
          title: Wat is je optie?
>>>>>>> 5b749da7
<|MERGE_RESOLUTION|>--- conflicted
+++ resolved
@@ -12,41 +12,18 @@
   custom_fields:
     ideas:
       title:
-<<<<<<< HEAD
-        title:
-=======
         title: Titel
->>>>>>> 5b749da7
         description:
       body:
         title: Beschrijving
         description:
       author_id:
-<<<<<<< HEAD
-        title: Author
-=======
         title: Auteur
->>>>>>> 5b749da7
         description:
       topic_ids:
         title: Tags
         description:
       location:
-<<<<<<< HEAD
-        title: Location
-        description:
-      proposed_budget:
-        title: Proposed Budget
-        description:
-      budget:
-        title: Budget
-        description:
-      images:
-        title: Images
-        description:
-      attachments:
-        title: Attachments
-=======
         title: Locatie
         description:
       proposed_budget:
@@ -60,18 +37,10 @@
         description:
       attachments:
         title: Bijlagen
->>>>>>> 5b749da7
         description:
       section1:
         description:
       section2:
-<<<<<<< HEAD
-        title: Images and attachments
-        description:
-      section3:
-        title: Details
-        description:
-=======
         title: Afbeeldingen en bijlagen
         description:
       section3:
@@ -91,5 +60,4 @@
         issue:
           title: Wat is je probleem?
         option:
-          title: Wat is je optie?
->>>>>>> 5b749da7
+          title: Wat is je optie?