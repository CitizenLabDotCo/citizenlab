nl:
  locales:
    fr-FR: Frans
  symbols:
    outside: ergens anders
  nav_bar_items:
    home:
      title: Home
  form_builder:
    default_select_field:
      title: Standaardvraag
      option1: Eerste optie
      option2: Tweede optie
  custom_fields:
    ideas:
      title:
        title: Titel
        description:
      body:
        title: Beschrijving
        description:
      author_id:
        title: Auteur
      topic_ids:
        title: Tags
        description:
      location:
        title: Locatie
        description:
      proposed_budget:
        title: Voorgesteld budget
        description:
      budget:
        title: Bedrag
      images:
        title: Afbeeldingen
        description:
      attachments:
        title: Bijlagen
        description:
      page1:
        description:
      page2:
        title: Afbeeldingen en bijlagen
        description:
      page3:
        title: Details
        description:
<<<<<<< HEAD
    community_monitor:
      question_categories:
        quality_of_life: Kwaliteit van leven
        service_delivery: Dienstverlening
        governance_and_trust: Bestuur en vertrouwen
        other: Ander
=======
        description:
    community_monitor:
>>>>>>> 2de4ae32
      form_end:
        button_text: Terug naar home
  custom_forms:
    categories:
      main_content:
        idea:
          title: Wat is je idee?
        question:
          title: Wat is je vraag?
        contribution:
          title: Wat is je bijdrage?
        project:
          title: Wat is je project?
        issue:
          title: Wat is je probleem?
        option:
          title: Wat is je optie?
  xlsx_export:
    anonymous: 'Anoniem'
    column_headers:
      assignee_fullname: 'Cessionaris'
      assignee_email: 'E-mail van de cessionaris'
      attachments: 'Bijlagen'
      author_email: 'E-mail van auteur'
      author_fullname: 'Auteur naam'
      author_id: 'Auteur-ID'
      budget: 'Budget'
      comments_count: 'Opmerkingen'
      cost: 'Kosten'
      created_at: 'Ingediend op'
      description: 'Beschrijving'
      dislikes_count: 'Dislikes'
      email: 'E-mail'
      first_name: 'Voornamen'
      image_url: 'Afbeelding URL'
      manual_votes: 'Offline stemmen'
      input_id: 'ID'
      input_url: 'URL'
      last_name: 'Achternaam'
      latitude: 'Breedtegraad'
      likes_count: 'Likes'
      location: 'Location'
      longitude: 'Lengtegraad' 
      participants: 'Deelnemers'
      picks: 'Selecties'
      project: 'Project'
      published_at: 'Gepubliceerd op'
      registration_completed_at: 'Registratie voltooid om'
      status: 'Toestand'
      submitted_at: 'Ingediend op'
      tags: 'Labels'
      title: 'Titel'
      votes_count: 'Stemmen'
  voting_method:
    default_voting_term_singular: stem
    default_voting_term_plural: stemmen<|MERGE_RESOLUTION|>--- conflicted
+++ resolved
@@ -46,17 +46,13 @@
       page3:
         title: Details
         description:
-<<<<<<< HEAD
     community_monitor:
       question_categories:
         quality_of_life: Kwaliteit van leven
         service_delivery: Dienstverlening
         governance_and_trust: Bestuur en vertrouwen
         other: Ander
-=======
         description:
-    community_monitor:
->>>>>>> 2de4ae32
       form_end:
         button_text: Terug naar home
   custom_forms:
