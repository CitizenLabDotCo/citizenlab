en:
  symbols:
    outside: somewhere else
  nav_bar_items:
    home:
      title: Home
  form_builder:
    default_select_field:
      title: Default question
      option1: First option
      option2: Second option
  custom_fields:
    ideas:
      title:
        title: Title
        description:
      body:
        title: Description
        description:
      author_id:
        title: Author
      topic_ids:
        title: Tags
        description:
      location:
        title: Location
        description:
      proposed_budget:
        title: Proposed Budget
        description:
      budget:
        title: Budget
      images:
        title: Images
        description:
      attachments:
        title: Attachments
        description:
      section1:
        description:
      section2:
        title: Images and attachments
        description: Upload your favourite files here
      section3:
        title: Details
        description:
  custom_forms:
    categories:
      main_content:
        idea:
          title: What is your idea?
        question:
          title: What is your question?
        contribution:
          title: What is your contribution?
        project:
          title: What is your project?
        issue:
          title: What is your issue?
        option:
          title: What is your option?
  user:
    anon_first_name: "User"
  xlsx_export:
    anonymous: "Anonymous"
    column_headers:
      input_id: 'ID'
      latitude: 'Latitude'
      longitude: 'Longitude'
      author_fullname: 'Author name'
      author_email: 'Author email'
      author_id: 'Author ID'
      budget: 'Budget'
      created_at: 'Submitted at'
      published_at: 'Published at'
      comments_count: 'Comments'
      likes_count: 'Likes'
      dislikes_count: 'Dislikes'
      picks: 'Picks'
      votes_count: 'Votes'
      input_url: 'URL'
      project: 'Project'
      status: 'Status'
      assignee_fullname: 'Assignee'
      assignee_email: 'Assignee email'
  voting_method:
<<<<<<< HEAD
    default_voting_term_singular: vote
    default_voting_term_plural: votes
=======
    default_voting_term_singular: Vote
    default_voting_term_plural: Votes
>>>>>>> da6b1607
<|MERGE_RESOLUTION|>--- conflicted
+++ resolved
@@ -84,10 +84,5 @@
       assignee_fullname: 'Assignee'
       assignee_email: 'Assignee email'
   voting_method:
-<<<<<<< HEAD
     default_voting_term_singular: vote
-    default_voting_term_plural: votes
-=======
-    default_voting_term_singular: Vote
-    default_voting_term_plural: Votes
->>>>>>> da6b1607
+    default_voting_term_plural: votes