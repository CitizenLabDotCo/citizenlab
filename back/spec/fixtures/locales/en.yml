--- conflicted
+++ resolved
@@ -62,16 +62,13 @@
         description:
       other_input_field:
         title: Type your answer
-<<<<<<< HEAD
+      ask_follow_up_field:
+        title: Tell us why
   phases:
     open_idea_phase_title: Current phase
     native_survey_title: Survey
     native_survey_button: Take the survey
     community_monitor_title: Community monitor
-=======
-      ask_follow_up_field:
-        title: Tell us why
->>>>>>> 62b10ffd
   custom_forms:
     categories:
       main_content:
