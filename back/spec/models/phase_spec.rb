--- conflicted
+++ resolved
@@ -88,13 +88,8 @@
       expect(phase.save).to be true
     end
 
-<<<<<<< HEAD
     it 'can be changed from native_survey to ideation' do
-      phase = create(:phase, participation_method: 'native_survey')
-=======
-    it 'cannot be changed from a non-transitive method to a transitive one' do
       phase = create(:native_survey_phase)
->>>>>>> 44a62a4b
       phase.participation_method = 'voting'
       phase.voting_method = 'budgeting'
       phase.voting_max_total = 200
