# frozen_string_literal: true

require 'rails_helper'

RSpec.describe Phase do
  subject { create(:phase) }

  describe 'Default factory' do
    it 'is valid' do
      expect(build(:phase)).to be_valid
    end
  end

  describe 'associations' do
    it { is_expected.to have_many(:jobs_trackers).class_name('Jobs::Tracker').dependent(:destroy) }
  end

  describe 'common_ground_phase factory' do
    it 'is valid' do
      expect(build(:common_ground_phase)).to be_valid
    end
  end

  it { is_expected.to belong_to(:project) }
  it { is_expected.to validate_presence_of(:title_multiloc) }

  describe 'description sanitizer' do
    it 'sanitizes script tags in the description' do
      phase = create(:phase, description_multiloc: {
        'en' => '<p>Test</p><script>This should be removed!</script>'
      })
      expect(phase.description_multiloc).to eq({ 'en' => '<p>Test</p>This should be removed!' })
    end
  end

<<<<<<< HEAD
  describe 'timing validation' do
=======
  describe 'voting_term_singular_multiloc_with_fallback' do
    it "falls back to the translations when there's no title_multiloc" do
      item = create(:phase, voting_term_singular_multiloc: nil)
      expect(item.voting_term_singular_multiloc_with_fallback).to match({ 'en' => 'vote', 'fr-FR' => 'vote', 'nl-NL' => 'stem' })
    end

    it 'returns the custom copy for locales with custom copy and falls back to the translations for other locales' do
      item = create(:phase, voting_term_singular_multiloc: { 'nl-NL' => 'voorkeur' })
      expect(item.voting_term_singular_multiloc_with_fallback).to match({ 'en' => 'vote', 'fr-FR' => 'vote', 'nl-NL' => 'voorkeur' })
    end
  end

  describe 'voting_term_plural_multiloc_with_fallback' do
    it "falls back to the translations when there's no title_multiloc" do
      item = create(:phase, voting_term_plural_multiloc: nil)
      expect(item.voting_term_plural_multiloc_with_fallback).to match({ 'en' => 'votes', 'fr-FR' => 'votes', 'nl-NL' => 'stemmen' })
    end

    it 'returns the custom copy for locales with custom copy and falls back to the translations for other locales' do
      item = create(:phase, voting_term_plural_multiloc: { 'en' => 'preferences' })
      expect(item.voting_term_plural_multiloc_with_fallback).to match({ 'en' => 'preferences', 'fr-FR' => 'votes', 'nl-NL' => 'stemmen' })
    end
  end

  describe 'timing model validation' do
>>>>>>> 31ffcfdc
    it 'succeeds when start_at and end_at are equal' do
      phase = build(:phase)
      phase.end_at = phase.start_at
      expect(phase).to be_valid
    end

    it 'fails when end_at is before start_at' do
      phase = build(:phase)
      phase.end_at = phase.start_at - 1.day
      expect(phase).to be_invalid
    end
  end

  describe 'timing database validation' do
    it 'succeeds when start_at and end_at are equal' do
      phase = create(:phase)
      expect { phase.update_columns(end_at: phase.start_at) }.not_to raise_error
    end

    it 'fails when end_at is before start_at' do
      phase = build(:phase)
      expect { phase.update_columns(end_at: (phase.start_at - 1.day)) }.to raise_error(ActiveRecord::ActiveRecordError)
    end
  end

  describe 'participation_method' do
    it 'cannot be null' do
      p = create(:phase, participation_method: 'ideation')
      p.participation_method = nil
      expect(p.save).to be false
    end

    it 'can be voting' do
      p = create(:phase, participation_method: 'voting', voting_method: 'budgeting', voting_max_total: 200)
      expect(p.save).to be true
    end

    it 'can be changed from ideation to voting' do
      phase = create(:phase, participation_method: 'ideation')
      phase.participation_method = 'voting'
      phase.voting_method = 'budgeting'
      phase.ideas_order = 'random'
      phase.voting_max_total = 200
      expect(phase.save).to be true
    end

    it 'can be changed from ideation to native_survey' do
      phase = create(:phase, participation_method: 'ideation')
      phase.participation_method = 'native_survey'
      phase.native_survey_title_multiloc = { en: 'Survey' }
      phase.native_survey_button_multiloc = { en: 'Take the survey' }
      phase.ideas_order = nil
      expect(phase.save).to be true
    end

    it 'can be changed from native_survey to ideation' do
      phase = create(:native_survey_phase)
      phase.participation_method = 'voting'
      phase.voting_method = 'budgeting'
      phase.voting_max_total = 200
      expect(phase.save).to be true
    end
  end

  describe 'pmethod' do
    {
      'information' => ParticipationMethod::Information,
      'ideation' => ParticipationMethod::Ideation,
      'document_annotation' => ParticipationMethod::DocumentAnnotation,
      'survey' => ParticipationMethod::Survey,
      'voting' => ParticipationMethod::Voting,
      'poll' => ParticipationMethod::Poll,
      'volunteering' => ParticipationMethod::Volunteering,
      'native_survey' => ParticipationMethod::NativeSurvey,
      nil => ParticipationMethod::None
    }.each do |method_name, method_class|
      context "when the given participation_context's method is #{method_name}" do
        let(:phase) { build(:phase, participation_method: method_name) }

        it "returns an instance of #{method_class}" do
          expect(phase.pmethod).to be_an_instance_of(method_class)
        end
      end
    end
  end

  describe 'presentation_mode' do
    it 'can be null for non-ideation phases' do
      p = create(:phase, participation_method: 'information')
      p.presentation_mode = nil
      expect(p.save).to be true
    end

    it 'cannot be null for an ideation phase' do
      p = create(:phase, participation_method: 'ideation')
      p.presentation_mode = nil
      expect(p.save).to be false
    end
  end

  describe 'input_term' do
    it 'default is set by the participation method defaults' do
      phase = build(:phase, input_term: nil)
      expect_any_instance_of(ParticipationMethod::Ideation).to receive(:assign_defaults_for_phase).and_call_original
      expect { phase.validate }.to change { phase.input_term }.from(nil).to('idea')
    end
  end

  describe 'project validation' do
    it 'succeeds when the associated project is a timeline project' do
      phase = build(:phase, project: build(:project))
      expect(phase).to be_valid
    end

    it 'fails when the associated project has overlapping phases' do
      project = create(:project)
      create(:phase, project: project, start_at: (Time.now - 5.days), end_at: (Time.now + 5.days))
      phase_left_overlap = build(:phase, project: project.reload, start_at: (Time.now - 10.days), end_at: (Time.now - 3.days))
      expect(phase_left_overlap).to be_invalid
      phase_left_overlap = build(:phase, project: project.reload, start_at: (Time.now - 10.days), end_at: (Time.now - 5.days))
      expect(phase_left_overlap).to be_invalid # also not same day
      phase_right_overlap = build(:phase, project: project.reload, start_at: (Time.now + 5.days), end_at: (Time.now + 10.days))
      expect(phase_right_overlap).to be_invalid # also not same day
      phase_inside = build(:phase, project: project.reload, start_at: (Time.now - 3.days), end_at: (Time.now + 3.days))
      expect(phase_inside).to be_invalid
      phase_outside = build(:phase, project: project.reload, start_at: (Time.now - 10.days), end_at: (Time.now + 10.days))
      expect(phase_outside).to be_invalid
      phase_equal = build(:phase, project: project.reload, start_at: (Time.now - 5.days), end_at: (Time.now + 5.days))
      expect(phase_equal).to be_invalid
      phase_left = build(:phase, project: project.reload, start_at: (Time.now - 10.days), end_at: (Time.now - 6.days))
      expect(phase_left).to be_valid
      phase_right = build(:phase, project: project.reload, start_at: (Time.now + 6.days), end_at: (Time.now + 10.days))
      expect(phase_right).to be_valid
    end

    it 'fails when inserting a phase in-between two phases, where then next phase has no end date' do
      project = create(:project)
      create(:phase, project: project, start_at: (Time.now - 5.days), end_at: (Time.now - 2.days))
      create(:phase, project: project, start_at: (Time.now + 5.days), end_at: nil)
      phase = build(:phase, project: project, start_at: (Time.now + 2.days), end_at: (Time.now + 12.days))
      expect(phase).not_to be_valid
    end
  end

  describe 'voting_max_total' do
    it 'can be updated in a project with just one phase' do
      project = create(
        :project_with_current_phase,
        phases_config: { sequence: 'xc' },
        current_phase_attrs: { participation_method: 'voting', voting_method: 'budgeting', voting_max_total: 1234 }
      )
      phase = project.phases.find_by voting_method: 'budgeting'

      phase.voting_max_total = 9876
      expect(phase).to be_valid
    end
  end

  context 'for proposals phases' do
    let(:phase) { create(:proposals_phase) }

    describe 'expire_days_limit' do
      it 'can be set to a valid value' do
        phase.expire_days_limit = 1
        expect(phase).to be_valid
      end

      it 'is required' do
        phase.expire_days_limit = nil
        expect(phase).to be_invalid
      end

      it 'rejects values that are too small' do
        phase.expire_days_limit = 0
        expect(phase).to be_invalid
      end
    end

    describe 'reacting_threshold' do
      it 'can be set to a valid value' do
        phase.reacting_threshold = 2
        expect(phase).to be_valid
      end

      it 'is required' do
        phase.reacting_threshold = nil
        expect(phase).to be_invalid
      end

      it 'rejects values that are too small' do
        phase.reacting_threshold = 1
        expect(phase).to be_invalid
      end
    end
  end

  describe '#ends_before?' do
    let(:start_date) { Time.zone.today }
    let(:phase) { create(:phase, start_at: start_date, end_at: start_date + 1.day) }

    it 'returns false if passing today\'s date' do
      expect(phase.ends_before?(start_date)).to be false
    end

    it 'returns true if passing tomorrow\'s date' do
      expect(phase.ends_before?(start_date + 2.days)).to be true
    end

    it 'returns false if the phase has no end date' do
      phase_without_end_date = create(:phase, start_at: start_date, end_at: nil)
      expect(phase_without_end_date.ends_before?(start_date + 2.days)).to be false
    end
  end

  # too lazy to split the tests at this stage
  describe '::published' do
    let(:start_date) { Time.zone.today }
    let!(:phases) { create_list(:phase, 6, start_at: start_date, end_at: start_date + 1.month) }

    context 'when there are 3 phases that belong to published publications' do
      before do
        phases.first(2).each do |phase|
          draft = create(:project, admin_publication_attributes: { publication_status: 'draft' })
          phase.project.admin_publication.update(parent: draft.admin_publication)
        end

        phases[2].project.admin_publication.update(publication_status: 'draft')
      end

      it 'returns only the phases that belong to published publications' do
        expect(described_class.published.length).to eq 3
      end
    end
  end

  describe '::starting_on' do
    let(:start_date) { Time.zone.today }
    let!(:phases) { create_list(:phase, 6, start_at: start_date, end_at: start_date + 1.month) }

    context 'when there are 3 phases that belong to published publications' do
      it 'returns only the phases that belong to published publications' do
        expect(described_class.starting_on(start_date).length).to eq phases.length
      end

      it 'returns no phases if the date is tomorrow' do
        expect(described_class.starting_on(start_date + 1.day).length).to eq 0
      end
    end
  end

  describe 'native_survey_title_multiloc and native_survey_button_multiloc' do
    %i[
      native_survey_phase
      community_monitor_survey_phase
    ].each do |factory|
      context factory do
        let(:phase) { build(factory) }

        it 'must contain a survey title' do
          phase.native_survey_title_multiloc = { en: 'Survey' }
          expect(phase).to be_valid

          phase.native_survey_title_multiloc = {}
          expect(phase).not_to be_valid

          phase.native_survey_title_multiloc = nil
          expect(phase).not_to be_valid
        end

        it 'must contain survey button text' do
          phase.native_survey_button_multiloc = { en: 'Take the survey' }
          expect(phase).to be_valid

          phase.native_survey_button_multiloc = {}
          expect(phase).not_to be_valid

          phase.native_survey_button_multiloc = nil
          expect(phase).not_to be_valid
        end
      end
    end

    it 'does not need a survey title if not a type of native survey' do
      phase = build(:phase, native_survey_title_multiloc: {})
      expect(phase).to be_valid
    end

    it 'does not need a survey button if not a type of native survey' do
      phase = build(:phase, native_survey_button_multiloc: {})
      expect(phase).to be_valid
    end
  end

  describe '#validate_end_at' do
    let(:project) { create(:project_with_phases) }

    it 'allows blank end date for the last phase' do
      last_phase = project.phases.last
      last_phase.end_at = nil
      expect(last_phase).to be_valid
    end

    it 'does not allow blank end date for any other phase' do
      first_phase = project.phases.first
      first_phase.end_at = nil
      expect(first_phase).not_to be_valid
    end

    it 'allows a single phase project with a blank end_at' do
      project = create(:project)
      phase = create(:phase, project: project, end_at: nil)
      expect(phase).to be_valid
      expect(project.reload.phases.count).to eq 1
    end

    it 'allows decreasing the start date of a phase with no end date' do
      phase = create(:phase, start_at: Time.zone.today, end_at: nil)
      phase.start_at -= 1.day
      expect(phase).to be_valid
    end
  end

  describe '#validate_no_other_overlapping_phases' do
    let(:project) { create(:project) }

    before do
      project.phases << create(:phase, project: project, start_at: '2022-10-01', end_at: '2022-10-08')
    end

    it 'validates when phases do not overlap' do
      phase = create(:phase, project: project, start_at: '2022-10-09', end_at: '2022-10-15')
      expect(phase).to be_valid
    end

    it 'is not valid when phases overlap' do
      expect { create(:phase, project: project, start_at: '2022-10-07', end_at: '2022-10-10') }.to raise_error ActiveRecord::RecordInvalid
    end

    it 'is valid when there is no end date for the last phase' do
      phase = create(:phase, project: project, start_at: '2022-10-09', end_at: nil)
      expect(phase).to be_valid
    end
  end

  describe '#validate_previous_blank_end_at' do
    let(:project) { create(:project_with_phases) }
    let(:old_last_phase) { project.phases.last }

    before { old_last_phase.update!(end_at: nil) }

    context 'phase with no end_at date is added' do
      it 'adds an end date to a previous phase with no end date when a later phase is added' do
        expect(old_last_phase.reload.end_at).to be_nil
        expect(project.phases.count).to eq 5

        new_phase_start = old_last_phase.start_at + 5.days
        new_phase = create(:phase, project: project, start_at: new_phase_start, end_at: nil)
        expect(old_last_phase.reload.end_at).to eq(new_phase_start - 1.day)
        expect(new_phase.previous_phase_end_at_updated?).to be true
        expect(project.phases.count).to eq 6
      end

      it 'returns an error if the new phase start date is too close to the old phase start date' do
        new_phase_start = old_last_phase.start_at + 1.day
        expect { create(:phase, project: project, start_at: new_phase_start, end_at: nil) }.to raise_error ActiveRecord::RecordInvalid
        expect(old_last_phase.reload.end_at).to be_nil
        expect(project.phases.count).to eq 5
      end
    end

    context 'phase with end_at date is added' do
      it 'adds an end_at date to a previous phase with no end date when a later phase is added' do
        expect(old_last_phase.reload.end_at).to be_nil
        expect(project.phases.count).to eq 5

        new_phase_start = old_last_phase.start_at + 5.days
        new_phase = create(:phase, project: project, start_at: new_phase_start, end_at: new_phase_start + 5.days)
        expect(old_last_phase.reload.end_at).to eq(new_phase_start - 1.day)
        expect(new_phase.previous_phase_end_at_updated?).to be true
        expect(project.phases.count).to eq 6
      end

      it 'returns an error if the new phase start date is too close to the old phase start date' do
        new_phase_start = old_last_phase.start_at + 1.day
        expect { create(:phase, project: project, start_at: new_phase_start, end_at: new_phase_start + 5.days) }.to raise_error ActiveRecord::RecordInvalid
        expect(old_last_phase.reload.end_at).to be_nil
        expect(project.phases.count).to eq 5
      end
    end

    it 'allows increasing the start date of a phase with no end date' do
      phase = create(:phase, start_at: Time.zone.today, end_at: nil)
      phase.start_at += 1.day
      expect(phase).to be_valid
    end
  end

  describe '#validate_community_monitor_phase' do
    let(:project) { create(:project) }
    let(:survey_phase) { create(:native_survey_phase, project: project, start_at: Time.zone.today, end_at: nil) }

    context 'survey is not a community monitor survey' do
      it 'is valid when the phase is not a community monitor native survey' do
        expect(survey_phase).to be_valid
      end
    end

    context 'survey is a community monitor survey' do
      before do
        project.update! hidden: true, internal_role: 'community_monitor'
        survey_phase.update! participation_method: 'community_monitor_survey'
      end

      it 'is valid' do
        expect(survey_phase).to be_valid
      end

      it 'is not valid when the project has more than one phase' do
        project.phases << create(:phase, project: project, start_at: survey_phase.start_at - 10.days, end_at: survey_phase.start_at - 5.days)
        expect(survey_phase).not_to be_valid
      end

      it 'is not valid when the phase has an end date' do
        survey_phase.end_at = Time.zone.today + 1.day
        expect(survey_phase).not_to be_valid
      end

      it 'is not valid when the project is not hidden' do
        project.hidden = false
        # survey_phase.project.admin_publication.publication_status = 'published'
        expect(survey_phase).not_to be_valid
      end
    end
  end

  describe '#disliking_enabled' do
    it 'defaults to false when disable_disliking feature flag is enabled (default)' do
      phase = build(:phase)
      expect(phase.reacting_dislike_enabled).to be false
    end

    it 'defaults to true when disable_disliking feature flag is disabled' do
      AppConfiguration.instance.settings['disable_disliking'] = { 'allowed' => true, 'enabled' => false }
      AppConfiguration.instance.save!
      phase = create(:phase)
      expect(phase.reacting_dislike_enabled).to be true
    end
  end
end<|MERGE_RESOLUTION|>--- conflicted
+++ resolved
@@ -33,35 +33,7 @@
     end
   end
 
-<<<<<<< HEAD
-  describe 'timing validation' do
-=======
-  describe 'voting_term_singular_multiloc_with_fallback' do
-    it "falls back to the translations when there's no title_multiloc" do
-      item = create(:phase, voting_term_singular_multiloc: nil)
-      expect(item.voting_term_singular_multiloc_with_fallback).to match({ 'en' => 'vote', 'fr-FR' => 'vote', 'nl-NL' => 'stem' })
-    end
-
-    it 'returns the custom copy for locales with custom copy and falls back to the translations for other locales' do
-      item = create(:phase, voting_term_singular_multiloc: { 'nl-NL' => 'voorkeur' })
-      expect(item.voting_term_singular_multiloc_with_fallback).to match({ 'en' => 'vote', 'fr-FR' => 'vote', 'nl-NL' => 'voorkeur' })
-    end
-  end
-
-  describe 'voting_term_plural_multiloc_with_fallback' do
-    it "falls back to the translations when there's no title_multiloc" do
-      item = create(:phase, voting_term_plural_multiloc: nil)
-      expect(item.voting_term_plural_multiloc_with_fallback).to match({ 'en' => 'votes', 'fr-FR' => 'votes', 'nl-NL' => 'stemmen' })
-    end
-
-    it 'returns the custom copy for locales with custom copy and falls back to the translations for other locales' do
-      item = create(:phase, voting_term_plural_multiloc: { 'en' => 'preferences' })
-      expect(item.voting_term_plural_multiloc_with_fallback).to match({ 'en' => 'preferences', 'fr-FR' => 'votes', 'nl-NL' => 'stemmen' })
-    end
-  end
-
   describe 'timing model validation' do
->>>>>>> 31ffcfdc
     it 'succeeds when start_at and end_at are equal' do
       phase = build(:phase)
       phase.end_at = phase.start_at
