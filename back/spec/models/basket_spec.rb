--- conflicted
+++ resolved
@@ -79,20 +79,6 @@
     end
   end
 
-<<<<<<< HEAD
-  context 'when deleting an idea with budget' do
-    it 'the idea is removed from all baskets and the total votes is changed' do
-      project = create(:continuous_budgeting_project)
-      idea = create(:idea, project: project, budget: 5)
-      basket = create(:basket, participation_context: project, ideas: (create_list(:idea, 2, project: project, budget: 10) + [idea]))
-      expect(basket.ideas.count).to eq 3
-      expect(basket.total_votes).to eq 25
-      idea.destroy!
-      basket.reload
-      expect(basket.ideas.pluck(:id)).not_to include idea.id
-      expect(basket.ideas.count).to eq 2
-      expect(basket.total_votes).to eq 20
-=======
   context 'budgeting' do
     let(:project) { create(:continuous_budgeting_project) }
     let(:idea) { create(:idea, project: project, budget: 5) }
@@ -104,6 +90,7 @@
         expect(basket.total_votes).to eq 25
         idea.destroy!
         basket.reload
+        expect(basket.ideas.pluck(:id)).not_to include idea.id
         expect(basket.ideas.count).to eq 2
         expect(basket.total_votes).to eq 20
       end
@@ -116,7 +103,6 @@
         basket.reload
         expect(basket.total_votes).to eq 25
       end
->>>>>>> 9c6e12d3
     end
   end
 
