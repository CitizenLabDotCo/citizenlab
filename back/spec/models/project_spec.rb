# frozen_string_literal: true

require 'rails_helper'

RSpec.describe Project do
  describe 'Default factory' do
    subject(:project) { build(:project) }

    it { is_expected.to be_valid }
    it { is_expected.to have_one(:review).class_name('ProjectReview').dependent(:destroy) }
<<<<<<< HEAD
    it { is_expected.to have_many(:jobs_trackers).class_name('Jobs::Tracker').dependent(:destroy) }
=======
    it { is_expected.to validate_presence_of(:title_multiloc) }

    it 'validates presence of slug' do
      project = build(:project)
      allow(project).to receive(:generate_slug) # Stub to do nothing
      project.slug = nil
      expect(project).to be_invalid
      expect(project.errors[:slug]).to include("can't be blank")
    end
>>>>>>> 5273aa50

    it 'has a preview token' do
      expect(project.preview_token).to be_present
    end
  end

  describe 'Factory with topics' do
    it 'is valid' do
      expect(create(:project_with_allowed_input_topics)).to be_valid
    end

    it 'has topics' do
      expect(create(:project_with_allowed_input_topics).allowed_input_topics).not_to be_empty
    end
  end

  describe 'Factory with areas' do
    it 'is valid' do
      expect(create(:project_with_areas)).to be_valid
    end

    it 'has areas' do
      expect(create(:project_with_areas).areas).not_to be_empty
    end
  end

  describe 'Factory XL' do
    it 'is valid' do
      expect(create(:project_xl)).to be_valid
    end

    it 'has ideas' do
      expect(create(:project_xl).ideas).not_to be_empty
    end
  end

  describe 'Project without admin publication' do
    it 'is invalid' do
      project = create(:project)
      AdminPublication.where(publication: project).first.destroy!
      expect(project.reload).to be_invalid
    end
  end

  describe 'comments_count' do
    it 'remains up to date when an idea changes project' do
      p1 = create(:project)
      p2 = create(:project)
      idea = create(:idea, project: p1)
      create(:comment, idea: idea)

      expect(p1.reload.comments_count).to eq 1
      idea.update! project: p2
      expect(p1.reload.comments_count).to eq 0
      expect(p2.reload.comments_count).to eq 1
      expect(p2.reload.comments_count).to eq 1
    end
  end

  describe 'description sanitizer' do
    it 'sanitizes script tags in the description' do
      project = create(:project, description_multiloc: {
        'en' => '<p>Test</p><script>This should be removed!</script><h2>Title</h2><ul><li>A bullet</li></ul><ol type="1"><li>And a listing</li></ol>'
      })
      expect(project.description_multiloc).to eq({ 'en' => '<p>Test</p>This should be removed!<h2>Title</h2><ul><li>A bullet</li></ul><ol type="1"><li>And a listing</li></ol>' })
    end
  end

  describe 'destroy' do
    it 'can be realised' do
      project = create(:project_xl)
      expect { project.destroy }.not_to raise_error
    end

    it 'works when related impact_tracking_pageviews exist' do
      project = create(:project)
      session = create(:session)
      create(:pageview, session_id: session.id, project_id: project.id)

      expect { project.destroy }.not_to raise_error
    end
  end

  describe 'allowed_input_topics' do
    it 'cannot have duplicate topics' do
      project = create(:project_with_allowed_input_topics)
      expect(project.projects_allowed_input_topics.create(topic: project.allowed_input_topics.first)).not_to be_valid
    end
  end

  describe 'generate_slug' do
    let(:project) { build(:project, slug: nil) }

    it 'generates a slug based on the first non-empty locale' do
      project.update!(title_multiloc: { 'en' => 'my project', 'nl-BE' => 'mijn project', 'fr-BE' => 'mon projet' })
      expect(project.slug).to eq 'my-project'
    end
  end

  describe 'pmethod' do
    it 'returns an instance of ParticipationMethod::Ideation' do
      expect(build(:project).pmethod).to be_an_instance_of(ParticipationMethod::Ideation)
    end
  end

  describe '#refresh_preview_token' do
    it 'replaces the preview token' do
      project = build(:project)
      old_token = project.preview_token

      project.refresh_preview_token

      expect(project.preview_token).to be_present
      expect(project.preview_token).not_to eq(old_token)
    end
  end

  describe "'not in draft folder' scope" do
    let!(:project1) { create(:project) }
    let!(:draft_folder) do
      create(:project_folder, admin_publication_attributes: { publication_status: 'draft' }, projects: [project1])
    end

    let!(:project2) { create(:project) }
    let!(:published_folder) do
      create(:project_folder, admin_publication_attributes: { publication_status: 'published' }, projects: [project2])
    end

    let!(:project3) { create(:project) }

    it 'returns projects not in a draft folder' do
      expect(described_class.not_in_draft_folder).to match_array([project2, project3])
    end
  end

  describe "'hidden' scopes" do
    let!(:project) { create(:project) }
    let!(:hidden_project) { create(:project, hidden: true) }

    it 'returns all projects that are not hidden' do
      expect(described_class.all.count).to eq 2
    end

    it 'returns projects that are not hidden' do
      expect(described_class.not_hidden.count).to eq 1
    end
  end
end<|MERGE_RESOLUTION|>--- conflicted
+++ resolved
@@ -8,9 +8,7 @@
 
     it { is_expected.to be_valid }
     it { is_expected.to have_one(:review).class_name('ProjectReview').dependent(:destroy) }
-<<<<<<< HEAD
     it { is_expected.to have_many(:jobs_trackers).class_name('Jobs::Tracker').dependent(:destroy) }
-=======
     it { is_expected.to validate_presence_of(:title_multiloc) }
 
     it 'validates presence of slug' do
@@ -20,7 +18,6 @@
       expect(project).to be_invalid
       expect(project.errors[:slug]).to include("can't be blank")
     end
->>>>>>> 5273aa50
 
     it 'has a preview token' do
       expect(project.preview_token).to be_present
