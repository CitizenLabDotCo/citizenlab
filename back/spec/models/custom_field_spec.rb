# frozen_string_literal: true

require 'rails_helper'

class TestVisitor < FieldVisitorService
  def visit_text(_field)
    'text from visitor'
  end

  def visit_number(_field)
    'number from visitor'
  end

  def visit_multiline_text(_field)
    'multiline_text from visitor'
  end

  def visit_html(_field)
    'html from visitor'
  end

  def visit_text_multiloc(_field)
    'text_multiloc from visitor'
  end

  def visit_multiline_text_multiloc(_field)
    'multiline_text_multiloc from visitor'
  end

  def visit_html_multiloc(_field)
    'html_multiloc from visitor'
  end

  def visit_select(_field)
    'select from visitor'
  end

  def visit_select_image(_field)
    'select_image from visitor'
  end

  def visit_multiselect(_field)
    'multiselect from visitor'
  end

  def visit_multiselect_image(_field)
    'multiselect_image from visitor'
  end

  def visit_checkbox(_field)
    'checkbox from visitor'
  end

  def visit_date(_field)
    'date from visitor'
  end

  def visit_files(_field)
    'files from visitor'
  end

  def visit_image_files(_field)
    'image_files from visitor'
  end

  def visit_point(_field)
    'point from visitor'
  end

  def visit_line(_field)
    'line from visitor'
  end

  def visit_polygon(_field)
    'polygon from visitor'
  end

  def visit_linear_scale(_field)
    'linear_scale from visitor'
  end

<<<<<<< HEAD
  def visit_rating(_field)
    'rating from visitor'
=======
  def visit_matrix_linear_scale(_field)
    'matrix_linear_scale from visitor'
>>>>>>> 58d3c8c0
  end

  def visit_page(_field)
    'page from visitor'
  end

  def visit_section(_field)
    'section from visitor'
  end

  def visit_topic_ids(_field)
    'topic_ids from visitor'
  end

  def visit_cosponsor_ids(_field)
    'cosponsor_ids from visitor'
  end

  def visit_file_upload(_field)
    'file_upload from visitor'
  end

  def visit_shapefile_upload(_field)
    'shapefile_upload from visitor'
  end

  def visit_ranking(_field)
    'ranking from visitor'
  end
end

RSpec.describe CustomField do
  let(:field) { described_class.new input_type: 'not_important_for_this_test' }

  describe 'factories' do
    it 'create a valid matrix linear scale field' do
      field = create(:custom_field_matrix_linear_scale)

      expect(field).to be_valid
      expect(field.matrix_statements).to be_present
    end
  end

  describe '#logic?' do
    it 'returns true when there is logic' do
      field.logic = { 'rules' => [{ if: 2, goto_page_id: 'some_page_id' }] }
      expect(field.logic?).to be true

      field.logic = { 'next_page_id' => 'some_page_id' }
      expect(field.logic?).to be true
    end

    it 'returns false when there is no logic' do
      field.logic = nil
      expect(field.logic?).to be false

      field.logic = {}
      expect(field.logic?).to be false

      field.logic = { 'rules' => [] }
      expect(field.logic?).to be false
    end
  end

  describe '#file_upload?' do
    it 'returns true when the input_type is "file_upload"' do
      files_field = described_class.new input_type: 'file_upload'
      expect(files_field.file_upload?).to be true
    end

    it 'returns true when the input_type is "shapefile_upload"' do
      files_field = described_class.new input_type: 'shapefile_upload'
      expect(files_field.file_upload?).to be true
    end

    it 'returns false otherwise' do
      other_field = described_class.new input_type: 'something_else'
      expect(other_field.file_upload?).to be false
    end
  end

  describe '#multiloc?' do
    it 'returns true when the input_type is "text_multiloc"' do
      files_field = described_class.new input_type: 'text_multiloc'
      expect(files_field.multiloc?).to be true
    end

    it 'returns true when the input_type is "multiline_text_multiloc"' do
      files_field = described_class.new input_type: 'multiline_text_multiloc'
      expect(files_field.multiloc?).to be true
    end

    it 'returns true when the input_type is "html_multiloc"' do
      files_field = described_class.new input_type: 'html_multiloc'
      expect(files_field.multiloc?).to be true
    end

    it 'returns false otherwise' do
      other_field = described_class.new input_type: 'something_else'
      expect(other_field.multiloc?).to be false
    end
  end

  describe '#page?' do
    it 'returns true when the input_type is "page"' do
      page_field = described_class.new input_type: 'page'
      expect(page_field.page?).to be true
    end

    it 'returns false otherwise' do
      other_field = described_class.new input_type: 'something_else'
      expect(other_field.page?).to be false
    end
  end

  describe '#section?' do
    it 'returns true when the input_type is "section"' do
      section_field = described_class.new input_type: 'section'
      expect(section_field.section?).to be true
    end

    it 'returns false otherwise' do
      other_field = described_class.new input_type: 'something_else'
      expect(other_field.section?).to be false
    end
  end

  describe '#page_or_section?' do
    it 'returns true when the input_type is "page"' do
      page_field = described_class.new input_type: 'page'
      expect(page_field.page_or_section?).to be true
    end

    it 'returns true when the input_type is "section"' do
      section_field = described_class.new input_type: 'section'
      expect(section_field.page_or_section?).to be true
    end

    it 'returns false otherwise' do
      other_field = described_class.new input_type: 'something_else'
      expect(other_field.page_or_section?).to be false
    end
  end

  describe 'page_layout validation' do
    context 'for page custom_field' do
      let(:page_custom_field) { build(:custom_field_page) }

      it 'is valid when the page_layout is a valid value' do
        page_custom_field.page_layout = 'default'
        expect(page_custom_field.valid?).to be true

        page_custom_field.page_layout = 'map'
        expect(page_custom_field.valid?).to be true
      end

      it 'is invalid when the page_layout is an invalid value' do
        page_custom_field.page_layout = 'invalid_value'
        expect(page_custom_field.valid?).to be false
      end

      it 'is invalid when the page_layout is nil' do
        page_custom_field.page_layout = nil
        expect(page_custom_field.valid?).to be false
      end
    end

    context 'for non-page custom_field' do
      let(:custom_field) { build(:custom_field) }

      it 'is valid when the page_layout is nil' do
        custom_field.page_layout = nil
        expect(custom_field.valid?).to be true
      end

      it 'is invalid when the page_layout is not nil' do
        custom_field.page_layout = 'default'
        expect(custom_field.valid?).to be false
      end
    end
  end

  describe 'title_multiloc validation' do
    let(:form) { create(:custom_form) }

    it 'happens when the field is not a page' do
      non_page_field = described_class.new(
        resource: form,
        input_type: 'text',
        key: 'field_key',
        title_multiloc: { 'en' => '' }
      )
      expect(non_page_field.valid?).to be false
      expect(non_page_field.errors.details).to eq({ title_multiloc: [{ error: :blank }] })

      non_page_field.title_multiloc = {}
      expect(non_page_field.valid?).to be false
      expect(non_page_field.errors.details).to eq({ title_multiloc: [{ error: :blank }, { error: :blank }] })

      non_page_field.title_multiloc = nil
      expect(non_page_field.valid?).to be false
      expect(non_page_field.errors.details).to eq({ title_multiloc: [{ error: :blank }, { error: 'is not a translation hash' }] })

      non_page_field.title_multiloc = { 'en' => 'Here is the title' }
      expect(non_page_field.valid?).to be true
    end

    it 'does not happen when the field is a page' do
      page_field = described_class.new(
        resource: form,
        input_type: 'page',
        page_layout: 'default',
        key: 'field_key',
        title_multiloc: { 'en' => '' }
      )
      expect(page_field.valid?).to be true

      page_field.title_multiloc = {}
      expect(page_field.valid?).to be true

      page_field.title_multiloc = nil
      expect(page_field.valid?).to be true
    end

    it 'does not happen when the field is a section' do
      section_field = described_class.new(
        resource: form,
        input_type: 'section',
        key: 'field_key',
        title_multiloc: { 'en' => '' }
      )
      expect(section_field.valid?).to be true

      section_field.title_multiloc = {}
      expect(section_field.valid?).to be true

      section_field.title_multiloc = nil
      expect(section_field.valid?).to be true
    end
  end

  context 'hooks' do
    it 'generates a key on creation, if not specified' do
      cf = create(:custom_field, key: nil)
      expect(cf.key).to be_present
    end

    describe 'saving a custom field without title_multiloc' do
      it 'produces validation errors on the key and the title_multiloc' do
        form = create(:custom_form)
        field = described_class.new resource: form, input_type: 'text', title_multiloc: {}
        expect(field.save).to be false
        expect(field.errors.details).to eq({
          key: [
            { error: :blank },
            { error: :invalid, value: nil }
          ],
          title_multiloc: [
            { error: :blank },
            { error: :blank }
          ]
        })
      end
    end

    it 'generates unique keys in the resource_type scope, if not specified' do
      cf1 = create(:custom_field)
      cf2 = create(:custom_field)
      cf3 = create(:custom_field)
      expect([cf1, cf2, cf3].map(&:key).uniq).to match [cf1, cf2, cf3].map(&:key)
    end

    it 'generates a key made of non-Latin letters of title' do
      cf = create(:custom_field, key: nil, title_multiloc: { 'ar-SA': 'abbaالرئيسية' })
      expect(cf.key[0..-5]).to eq('abba')
    end

    it 'generates a key appended with a random 3 character value' do
      cf = create(:custom_field, key: nil, title_multiloc: { 'ar-SA': 'abbaالرئيسية' })
      expect(cf.key[-4..]).to match(/[0-9a-z]{3}/)
    end

    it 'generates a present key from non-Latin title' do
      cf = create(:custom_field, key: nil, title_multiloc: { 'ar-SA': 'الرئيسية' })
      expect(cf.key).to be_present
    end
  end

  context 'when domicile field is created' do
    before { create_list(:area, 2) }

    let(:domicile_field) { create(:custom_field_domicile) }

    it 'creates custom field options from areas', :aggregate_failures do
      expect(domicile_field.options.count).to eq(Area.count + 1)
      expect(domicile_field.options.take(Area.count).pluck(:id, :ordering, :title_multiloc))
        .to match_array(Area.pluck(:custom_field_option_id, :ordering, :title_multiloc))

      # 'somewhere else' option should be the last.
      expect(domicile_field.options.last.area).to be_nil
    end
  end

  describe 'description sanitizer' do
    it 'sanitizes script tags in the description' do
      custom_field = create(:custom_field, description_multiloc: {
        'en' => '<p>Test</p><script>This should be removed!</script><p>But this should stay</p><a href="http://www.citizenlab.co" rel="nofollow">Click</a>'
      })
      expect(custom_field.description_multiloc).to eq({ 'en' => '<p>Test</p>This should be removed!<p>But this should stay</p><a href="http://www.citizenlab.co" rel="nofollow">Click</a>' })
    end

    it 'does not sanitize allowed tags in the description' do
      description_multiloc = { 'en' => <<-DESC
      <h2> This is fine ! </h2>
      <h3> Everything is fine ! </h3>
      <ul>
        <li> <strong> strong </strong> </li>
        <li> <em> emphasis </em> </li>
        <li> <i> alternate </i> </li>
      </ul>
      <ol>
        <li> <u> unarticulated </u> </li>
        <li> <b> bold </b> </li>
        <li> <a href="https://www.example.com" rel="nofollow"> link </a> </li>
      </ol>
      DESC
      }

      custom_field = create(:custom_field, description_multiloc: description_multiloc)
      expect(custom_field.description_multiloc).to eq(description_multiloc)
    end
  end

  describe '#accept' do
    let(:visitor) { TestVisitor.new }

    described_class::INPUT_TYPES.each do |input_type|
      context "for a #{input_type} field" do
        subject(:field) { build(:custom_field, input_type: input_type) }

        it 'returns the value returned by the visitor' do
          expect(field.accept(visitor)).to eq "#{input_type} from visitor"
        end
      end
    end

    context 'for an unsupported field type' do
      subject(:field) { build(:custom_field, input_type: 'unsupported') }

      it 'raises an error' do
        expect { field.accept(visitor) }.to raise_error 'Unsupported input type: unsupported'
      end
    end
  end

  describe 'title_multiloc behaviour for ideation section 1' do
    it 'returns a title containing the current ideation/budget phase input term if there is a current phase' do
      project = create(:project_with_current_phase, current_phase_attrs: { input_term: 'question' })
      resource = build(:custom_form, participation_context: project)
      ignored_title = { en: 'anything' }
      section = described_class.new(
        resource: resource,
        input_type: 'section',
        code: 'ideation_section1',
        title_multiloc: ignored_title
      )
      expected_english_title = 'What is your question?'
      expect(section.title_multiloc['en']).to eq expected_english_title
    end

    it 'returns a title containing the last phase input term if there is not a current ideation/budget phase' do
      project = create(:project_with_future_phases)
      project.phases.last.update! input_term: 'contribution'
      resource = build(:custom_form, participation_context: project)

      ignored_title = { en: 'anything' }
      section = described_class.new(
        resource: resource,
        input_type: 'section',
        code: 'ideation_section1',
        title_multiloc: ignored_title
      )
      expected_english_title = 'What is your contribution?'
      expect(section.title_multiloc['en']).to eq expected_english_title
    end
  end

  describe 'field_visible_to' do
    context 'for an unsupported value' do
      it 'is not valid' do
        field = build(:custom_field, answer_visible_to: 'aliens')
        expect(field).not_to be_valid
      end
    end

    context 'when not set and is of type CustomForm' do
      let(:field) { build(:custom_field, resource_type: 'CustomForm') }

      it 'sets admins by default before validation' do
        field.validate!
        expect(field.answer_visible_to).to eq 'admins'
      end

      it 'sets public by default if field is a section' do
        field.input_type = 'section'
        field.validate!
        expect(field.answer_visible_to).to eq 'public'
      end

      it 'sets public by default if field is a page' do
        field.input_type = 'page'
        field.page_layout = 'default'
        field.validate!
        expect(field.answer_visible_to).to eq 'public'
      end

      it 'sets public by default if the field is built-in' do
        field.code = 'title_multiloc'
        field.validate!
        expect(field.answer_visible_to).to eq 'public'
      end
    end

    context 'when not set and is of type User' do
      let(:field) { build(:custom_field, resource_type: 'User') }

      it 'always sets the value to "admins"' do
        field.input_type = 'page'
        field.input_type = 'section'
        field.code = 'gender'
        field.validate!
        expect(field.answer_visible_to).to eq 'admins'
      end
    end
  end

  describe 'maximum_select_count' do
    let(:field) { create(:custom_field_multiselect, :with_options) }

    it 'cannot be less than 0' do
      field.maximum_select_count = -1
      expect(field.valid?).to be false
    end
  end

  describe 'minimum_select_count' do
    let(:field) { create(:custom_field_multiselect, :with_options) }

    it 'cannot be less than 0' do
      field.minimum_select_count = -1
      expect(field.valid?).to be false
    end
  end

  describe '#other_option_text_field' do
    let(:field) { create(:custom_field_multiselect, :with_options, key: 'select_field') }

    it 'returns a text field when the field has an other option' do
      create(:custom_field_option, custom_field: field, key: 'other', other: true, title_multiloc: { en: 'Something else', 'fr-FR': 'Quelque chose' })
      other_option_text_field = field.other_option_text_field
      expect(other_option_text_field).not_to be_nil
      expect(other_option_text_field.key).to eq 'select_field_other'
      expect(other_option_text_field.input_type).to eq 'text'
      expect(other_option_text_field.title_multiloc['en']).to eq 'Type your answer'
      expect(other_option_text_field.title_multiloc['fr-FR']).to eq 'Tapez votre réponse'
    end

    it 'returns nil otherwise' do
      expect(field.other_option_text_field).to be_nil
    end
  end

  describe '#linear_scale_print_description' do
    let(:field) do
      create(
        :custom_field_linear_scale,
        maximum: 3,
        linear_scale_label_1_multiloc: { en: 'Bad', 'fr-FR': 'Mauvais' },
        linear_scale_label_2_multiloc: { en: 'Neutral', 'fr-FR': 'Neutre' },
        linear_scale_label_3_multiloc: { en: 'Good', 'fr-FR': 'Bon' },
        linear_scale_label_4_multiloc: {
          en: 'Not in use (beyond maximum)', 'fr-FR': 'Non utilisé (au-delà du maximum)'
        },
        linear_scale_label_5_multiloc: {
          en: 'Not in use (beyond maximum)', 'fr-FR': 'Non utilisé (au-delà du maximum)'
        },
        linear_scale_label_6_multiloc: {
          en: 'Not in use (beyond maximum)', 'fr-FR': 'Non utilisé (au-delà du maximum)'
        },
        linear_scale_label_7_multiloc: {
          en: 'Not in use (beyond maximum)', 'fr-FR': 'Non utilisé (au-delà du maximum)'
        }
      )
    end

    it 'returns the linear scale print description for the specified locale' do
      expect(field.linear_scale_print_description('en')).to eq 'Please write a number between 1 (Bad) and 3 (Good) only'
      expect(field.linear_scale_print_description('fr-FR'))
        .to eq 'Veuillez écrire un nombre entre 1 (Mauvais) et 3 (Bon) uniquement'
    end

    it 'returns default copy if the locale values is/are not specified' do
      field.linear_scale_label_1_multiloc = { en: '' }
      field.linear_scale_label_3_multiloc = { en: '' }

      expect(field.linear_scale_print_description('en')).to eq 'Please write a number between 1 and 3 only'
      expect(field.linear_scale_print_description('fr-FR')).to eq 'Veuillez écrire un nombre entre 1 et 3 uniquement'
    end
  end

  describe '#nth_linear_scale_multiloc' do
    let(:field) do
      create(
        :custom_field_linear_scale,
        linear_scale_label_3_multiloc: { en: 'I am label 3 multiloc' },
        linear_scale_label_7_multiloc: { en: 'I am label 7 multiloc' }
      )
    end

    it 'returns the nth linear scale label multiloc' do
      expect(field.nth_linear_scale_multiloc(3)).to eq({ 'en' => 'I am label 3 multiloc' })
      expect(field.nth_linear_scale_multiloc(7)).to eq({ 'en' => 'I am label 7 multiloc' })
    end
  end

  describe '#average_rankings' do
    let!(:field) { create(:custom_field_ranking) }
    let!(:option1) { create(:custom_field_option, custom_field: field, key: 'by_foot') }
    let!(:option2) { create(:custom_field_option, custom_field: field, key: 'by_bike') }
    let!(:option3) { create(:custom_field_option, custom_field: field, key: 'by_train') }
    let!(:option4) { create(:custom_field_option, custom_field: field, key: 'by_horse') }

    it 'works' do
      create(:idea, custom_field_values: { field.key => %w[by_bike by_horse by_train by_foot] })
      create(:idea, custom_field_values: { field.key => %w[by_train by_bike by_foot by_horse] })
      create(:idea, custom_field_values: {})
      create(:idea, custom_field_values: { field.key => %w[by_horse by_foot by_train by_bike] })
      create(:idea, custom_field_values: { field.key => %w[by_bike by_foot by_train by_horse] })
      excluded_idea = create(:idea, custom_field_values: { field.key => %w[by_bike by_horse by_foot by_train] })

      expect(field.average_rankings(Idea.where.not(id: [excluded_idea.id]))).to eq({
        'by_bike' => 2,
        'by_foot' => 2.75,
        'by_train' => 2.5,
        'by_horse' => 2.75
      })
    end
  end

  describe '#rankings_counts' do
    let!(:field) { create(:custom_field_ranking) }
    let!(:option1) { create(:custom_field_option, custom_field: field, key: 'by_foot') }
    let!(:option2) { create(:custom_field_option, custom_field: field, key: 'by_bike') }
    let!(:option3) { create(:custom_field_option, custom_field: field, key: 'by_train') }
    let!(:option4) { create(:custom_field_option, custom_field: field, key: 'by_horse') }

    it 'works' do
      create(:user, custom_field_values: { field.key => %w[by_bike by_horse by_train by_foot] })
      create(:user, custom_field_values: { field.key => %w[by_train by_bike by_foot by_horse] })
      create(:user, custom_field_values: {})
      create(:user, custom_field_values: { field.key => %w[by_horse by_foot by_train by_bike] })
      create(:user, custom_field_values: { field.key => %w[by_bike by_foot by_train by_horse] })
      excluded_user = create(:user, custom_field_values: { field.key => %w[by_bike by_horse by_foot by_train] })

      expect(field.rankings_counts(User.where.not(id: [excluded_user.id]))).to eq({
        'by_foot' => {
          1 => 0,
          2 => 2,
          3 => 1,
          4 => 1
        },
        'by_bike' => {
          1 => 2,
          2 => 1,
          3 => 0,
          4 => 1
        },
        'by_train' => {
          1 => 1,
          2 => 0,
          3 => 3,
          4 => 0
        },
        'by_horse' => {
          1 => 1,
          2 => 1,
          3 => 0,
          4 => 2
        }
      })
    end
  end
end<|MERGE_RESOLUTION|>--- conflicted
+++ resolved
@@ -79,13 +79,12 @@
     'linear_scale from visitor'
   end
 
-<<<<<<< HEAD
+  def visit_matrix_linear_scale(_field)
+    'matrix_linear_scale from visitor'
+  end
+
   def visit_rating(_field)
     'rating from visitor'
-=======
-  def visit_matrix_linear_scale(_field)
-    'matrix_linear_scale from visitor'
->>>>>>> 58d3c8c0
   end
 
   def visit_page(_field)
