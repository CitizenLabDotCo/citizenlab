--- conflicted
+++ resolved
@@ -365,8 +365,6 @@
       expect(section.title_multiloc[:en]).to eq expected_english_locale
     end
   end
-<<<<<<< HEAD
-=======
 
   describe 'field_visible_to' do
     context 'for an unsupported value' do
@@ -384,5 +382,4 @@
     end
   end
 
->>>>>>> 5b749da7
 end