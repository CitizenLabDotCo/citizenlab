# frozen_string_literal: true

require 'rails_helper'

RSpec.describe User, type: :model do
  describe 'Default factory' do
    it 'is valid' do
      expect(build(:user)).to be_valid
    end
  end

  describe '.destroy_all_async' do
    before { create_list(:user, 2) }

    it 'enqueues a user-deletion job for each user' do
      expect { described_class.destroy_all_async }
        .to have_enqueued_job(DeleteUserJob).exactly(described_class.count).times
    end
  end

  describe 'creating a user' do
    it 'generates a slug' do
      u = build(:user)
      u.first_name = 'Not Really_%40)'
      u.last_name = '286^$@sluggable'
      u.save
      expect(u.slug).to eq('not-really--40-286-sluggable')
    end
  end

  describe 'creating an invited user' do
    it 'has correct linking between invite and invitee' do
      invitee = create(:invited_user)
      expect(invitee.invitee_invite.invitee.id).to eq invitee.id
    end

    it 'does not generate a slug if an invited user' do
      invitee = create(:invited_user, first_name: nil, last_name: nil)
      expect(invitee.slug).to be_nil
    end
  end

  describe 'creating a light user - email & locale only' do
    it 'is valid and generates a slug' do
      u = described_class.new(email: 'test@test.com', locale: 'en')
      u.save
      expect(u).to be_valid
      expect(u.slug).not_to be_nil
    end
  end

  describe 'blocked users' do
    let!(:user1) { create(:user, block_start_at: 89.days.ago) }
    let!(:user2) { create(:user, block_start_at: 90.days.ago) }
    let!(:user3) { create(:user, block_start_at: 50.days.ago) }

    before do
      settings = AppConfiguration.instance.settings
      settings['user_blocking'] = {
        'enabled' => true,
        'allowed' => true,
        'duration' => 90
      }
      AppConfiguration.instance.update!(settings: settings)
    end

    it 'should be blocked for block duration' do
      expect(user1.blocked?).to be(true)
      expect(user2.blocked?).to be(false)
    end

    it 'should be blocked or unblocked according to changes in block duration' do
      expect(user1.blocked?).to be(true)

      settings = AppConfiguration.instance.settings
      settings['user_blocking']['duration'] = 60
      AppConfiguration.instance.update!(settings: settings)

      expect(user1.blocked?).to be(false)
      expect(user3.blocked?).to be(true)
    end

    it 'should be decoupled from user_blocking feature flag' do
      settings = AppConfiguration.instance.settings
      settings['user_blocking']['enabled'] = false
      AppConfiguration.instance.update!(settings: settings)

      expect(user1.blocked?).to be(true)
      expect(user2.blocked?).to be(false)
    end

    it 'should be returned in scope :blocked' do
      blocked_users = described_class.all.blocked

      expect(blocked_users.count).to eq 2
      expect(blocked_users).to include(user1)
      expect(blocked_users).not_to include(user2)
    end

    it 'should be none if block duration is zero' do
      settings = AppConfiguration.instance.settings
      settings['user_blocking']['duration'] = 0
      AppConfiguration.instance.update!(settings: settings)

      expect(described_class.all.blocked.count).to eq 0
    end
  end

  describe 'user password authentication' do
    it 'should be compatible with meteor encryption' do
      u = build(:user)
      u.first_name = 'Sebi'
      u.last_name = 'Hoorens'
      u.email = 'sebastien@citizenlab.co'
      u.password_digest = '$2a$10$npkXzpkkyO.g6LjmSYHbOeq76gxpOYeei8SVsjr0LqsBiAdTeDhHK'
      u.save
      expect(!!u.authenticate('supersecret')).to be(true)
      expect(!!u.authenticate('totallywrong')).to be(false)
    end

    it 'should replace the CL1 hash by the CL2 hash' do
      u = build(:user)
      u.first_name = 'Sebi'
      u.last_name = 'Hoorens'
      u.email = 'sebastien@citizenlab.co'
      u.password_digest = '$2a$10$npkXzpkkyO.g6LjmSYHbOeq76gxpOYeei8SVsjr0LqsBiAdTeDhHK'
      u.save
      expect(!!u.authenticate('supersecret')).to be(true)
      expect(u.password_digest).not_to eq('$2a$10$npkXzpkkyO.g6LjmSYHbOeq76gxpOYeei8SVsjr0LqsBiAdTeDhHK')
      expect(!!BCrypt::Password.new(u.password_digest).is_password?('supersecret')).to be(true)
      expect(!!u.authenticate('supersecret')).to be(true)
      expect(!!u.authenticate('totallywrong')).to be(false)
    end
  end

  describe 'authentication without password' do
    context 'when user_confirmation feature is active' do
      before do
        SettingsService.new.activate_feature! 'user_confirmation'
      end

      it 'should be allowed if the user has no password and confirmation is required' do
        u = described_class.new(email: 'bob@citizenlab.co')
        expect(!!u.authenticate('')).to be(true)
      end

      it 'should not be allowed if a password has been supplied in the request' do
        u = described_class.new(email: 'bob@citizenlab.co')
        expect(!!u.authenticate('any_string')).to be(false)
      end

      it 'should not be allowed if a password has been set' do
        u = described_class.new(email: 'bob@citizenlab.co', password: 'democracy2.0')
        expect(!!u.authenticate('')).to be(false)
      end

      it 'should not be allowed if confirmation is not required' do
        u = described_class.new(email: 'bob@citizenlab.co')
        u.confirm
        expect(!!u.authenticate('')).to be(false)
      end
    end

    context 'when user_confirmation feature is not active' do
      before do
        SettingsService.new.deactivate_feature! 'user_confirmation'
      end

      it 'should not be allowed if no password has been set and confirmation is required' do
        u = described_class.new(email: 'bob@citizenlab.co')
        expect(!!u.authenticate('')).to be(false)
        expect(!!u.authenticate('any_string')).to be(false)
      end

      it 'should not be allowed if a password has been set' do
        u = described_class.new(email: 'bob@citizenlab.co', password: 'democracy2.0')
        expect(!!u.authenticate('')).to be(false)
      end

      it 'should not be allowed if confirmation is not required' do
        u = described_class.new(email: 'bob@citizenlab.co')
        u.confirm
        expect(!!u.authenticate('')).to be(false)
      end
    end
  end

  describe 'email' do
    it 'is invalid if there is a case insensitive duplicate' do
      create(:user, email: 'KoEn@citizenlab.co')
      user = build(:user, email: 'kOeN@citizenlab.co')
      expect(user).to be_invalid
    end

    it 'is invalid if the domain is on our blacklist' do
      u1 = build(:user, email: 'xwrknecgyq_1542135485@039b1ee.netsolhost.com')
      expect(u1).to be_invalid
      expect(u1.errors.details[:email]).to eq [{ error: :domain_blacklisted, value: '039b1ee.netsolhost.com' }]
    end
  end

  describe 'password' do
    it 'is valid when set to empty string' do
      # This is allowed to allow accounts without a password
      u = build(:user, password: '')
      expect(u).to be_valid
    end

<<<<<<< HEAD
    it 'does not create a password digest if the password is empty' do
      u = build(:user, password: '')
      expect(u.password_digest).to be_nil
=======
    it 'is valid when nil' do
      # This is allowed to allow accounts without a password
      u = build(:user, password: nil)
      expect(u).to be_valid
    end

    it 'does not create a password digest if the password is empty' do
      u = build(:user, password: '')
      expect(u.password_digest).to be_nil
    end

    it 'does not create a password digest if the password is nil' do
      u = build(:user, password: nil)
      expect(u.password_digest).to be_nil
>>>>>>> 25670851
    end

    it 'is invalid if its a common password' do
      CommonPassword.initialize!
      u = build(:user, password: 'batman')
      expect(u).to be_invalid
    end

    it 'is valid when its a strong password' do
      u = build(:user, password: '9x6TUuzSfkzyQrQFhxN9')
      expect(u).to be_valid
    end

    it 'is valid when longer than minimum length' do
      settings = AppConfiguration.instance.settings
      settings['password_login'] = {
        'enabled' => true,
        'allowed' => true,
        'enable_signup' => true,
        'minimum_length' => 5,
        'phone' => false
      }
      AppConfiguration.instance.update! settings: settings

      u = build(:user, password: 'zen3F28')
      expect(u).to be_valid
    end

    it 'is invalid when shorter than minimum length' do
      settings = AppConfiguration.instance.settings
      settings['password_login'] = {
        'enabled' => true,
        'allowed' => true,
        'enable_signup' => true,
        'minimum_length' => 5,
        'phone' => false
      }
      AppConfiguration.instance.update! settings: settings

      u = build(:user, password: 'FetGaVW856')
      expect(u).to be_valid

      settings['password_login']['minimum_length'] = 12
      AppConfiguration.instance.update! settings: settings

      expect(u).to be_invalid
    end
  end

  describe 'bio sanitizer' do
    it 'sanitizes script tags in the body' do
      user = create(:user, bio_multiloc: {
        'en' => '<p>Test</p><script>This should be removed!</script>'
      })
      expect(user.bio_multiloc).to eq({ 'en' => '<p>Test</p>This should be removed!' })
    end
  end

  describe 'locale' do
    before do
      settings = AppConfiguration.instance.settings
      settings['core']['locales'] = %w[en nl-BE fr-FR]
      AppConfiguration.instance.update!(settings: settings)
    end

    it "is valid when it's one of the configured locales" do
      user = build(:user, locale: 'nl-BE')
      expect(user).to be_valid
    end

    it "is invalid when it's not one of the configured locales" do
      user = build(:user, locale: 'pt')
      expect { user.valid? }.to(change { user.errors[:locale] })
    end
  end

  describe 'slug' do
    it 'is generated on create when not given' do
      user = create(:user, slug: nil)
      expect(user.slug).to be_present
    end
  end

  describe 'avatar' do
    it "is blank generated when it's not specified" do
      user = build(:user, avatar: nil)
      user.save
      expect(user.avatar).to be_blank
    end
  end

  describe 'demographic fields' do
    before do
      create(:custom_field_birthyear)
      create(:custom_field_gender, :with_options)
      create(:custom_field_domicile)
      create(:custom_field_education, :with_options)
    end

    it '(gender) is valid when male, female or unspecified' do
      expect(build(:user, gender: 'male')).to be_valid
      expect(build(:user, gender: 'female')).to be_valid
      expect(build(:user, gender: 'unspecified')).to be_valid
    end

    it '(gender) is invalid when not male, female or unspecified' do
      user = build(:user, gender: 'somethingelse')
      expect { user.valid? }.to(change { user.errors[:gender] })
    end

    it '(birthyear) is valid when in realistic range' do
      expect(build(:user, birthyear: (Time.now.year - 117))).to be_valid
      expect(build(:user, birthyear: (Time.now.year - 13))).to be_valid
    end

    it '(birthyear) is invalid when unrealistic' do
      user = build(:user, birthyear: Time.now.year + 1)
      expect { user.valid? }.to(change { user.errors[:birthyear] })
      user = build(:user, birthyear: 1850)
      expect { user.valid? }.to(change { user.errors[:birthyear] })
      user = build(:user, birthyear: 'eighteen hundred')
      expect { user.valid? }.to(change { user.errors[:birthyear] })
    end

    it '(birthyear) is invalid when not an integer' do
      user = build(:user, birthyear: 'eighteen hundred')
      expect { user.valid? }.to(change { user.errors[:birthyear] })
      user = build(:user, birthyear: 1930.4)
      expect { user.valid? }.to(change { user.errors[:birthyear] })
    end

    it "(domicile) is valid when an area id or 'outside'" do
      create_list(:area, 5)
      expect(build(:user, domicile: Area.offset(rand(5)).first.id)).to be_valid
      expect(build(:user, domicile: 'outside')).to be_valid
    end

    it "(domicile) is invalid when not an area id or 'outside'" do
      user = build(:user, domicile: 'somethingelse')
      expect { user.valid? }.to(change { user.errors[:domicile] })
      user = build(:user, domicile: 5)
      expect { user.valid? }.to(change { user.errors[:domicile] })
    end

    it '(education) is valid when an ISCED2011 level' do
      CustomField.find_by(code: 'education').update(enabled: true)
      expect(build(:user, education: '2')).to be_valid
      expect(build(:user, education: '4')).to be_valid
      expect(build(:user, education: '8')).to be_valid
    end

    it '(education) is invalid when not an isced 2011 level' do
      CustomField.find_by(code: 'education').update(enabled: true)
      user = build(:user, education: 'somethingelse')
      expect { user.valid? }.to(change { user.errors[:education] })
      user = build(:user, education: 9)
      expect { user.valid? }.to(change { user.errors[:education] })
      user = build(:user, education: 2.4)
      expect { user.valid? }.to(change { user.errors[:education] })
    end
  end

  describe 'roles' do
    it 'is valid without roles' do
      u = build(:user, roles: [])
      expect(u).to be_valid
    end

    it 'is valid when the user is an admin' do
      u = build(:user, roles: [{ type: 'admin' }])
      expect(u).to be_valid
    end

    it 'is invalid when the user has an unknown role type' do
      u = build(:user, roles: [{ type: 'stonecarver' }])
      expect { u.valid? }.to(change { u.errors[:roles] })
    end

    it 'is valid when the user is a project moderator' do
      project = create(:project)
      u = build(:user, roles: [{ type: 'project_moderator', project_id: project.id }])
      expect(u).to be_valid
    end

    it 'is invalid when a project_moderator is missing a project_id' do
      u = build(:user, roles: [{ type: 'project_moderator' }])
      expect { u.valid? }.to(change { u.errors[:roles] })
    end

    it 'is valid when the user is a project_folder moderator' do
      project_folder = create(:project_folder)
      u = build(:user, roles: [{ type: 'project_folder_moderator', project_folder_id: project_folder.id }])
      expect(u).to be_valid
    end

    it 'is invalid when a project_folder_moderator is missing a project_folder_id' do
      u = build(:user, roles: [{ type: 'project_folder_moderator' }])
      expect { u.valid? }.to(change { u.errors[:roles] })
    end
  end

  describe 'admin?' do
    it 'responds true when the user has the admin role' do
      u = build(:user, roles: [{ type: 'admin' }])
      expect(u.admin?).to be true
    end

    it 'responds false when the user does not have the admin role' do
      u = build(:user, roles: [])
      expect(u.admin?).to be false
    end
  end

  describe 'project_moderator?' do
    it 'responds false when the user does not have a project_moderator role' do
      l = create(:project)
      u = build(:user, roles: [])
      expect(u.project_moderator?(l.id)).to be false
    end

    it 'responds false when the user is not a project_moderator and no project_id is passed' do
      u = build(:admin)
      expect(u.project_moderator?).to be false
    end

    it 'responds true when the user has the project_moderator role' do
      l = create(:project)
      u = build(:user, roles: [{ type: 'project_moderator', project_id: l.id }])
      expect(u.project_moderator?(l.id)).to be true
    end

    it 'responds false when the user does not have a project_moderator role for the given project' do
      l1 = create(:project)
      l2 = create(:project)
      u = build(:user, roles: [{ type: 'project_moderator', project_id: l1.id }])
      expect(u.project_moderator?(l2.id)).to be false
    end

    it 'responds true when the user is project_moderator and no project_id is passed' do
      u = build(:user, roles: [{ type: 'project_moderator', project_id: 'project_id' }])
      expect(u.project_moderator?).to be true
    end
  end

  describe 'project_folder_moderator?' do
    it 'responds true when the user has the project_folder_moderator role' do
      l = create(:project_folder)
      u = build(:user, roles: [{ type: 'project_folder_moderator', project_folder_id: l.id }])
      expect(u.project_folder_moderator?(l.id)).to be true
    end

    it 'responds false when the user does not have a project_folder_moderator role' do
      l = create(:project_folder)
      u = build(:user, roles: [])
      expect(u.project_folder_moderator?(l.id)).to be false
    end

    it 'responds false when the user does not have a project_folder_moderator role for the given project_folder' do
      l1 = create(:project_folder)
      l2 = create(:project_folder)
      u = build(:user, roles: [{ type: 'project_folder_moderator', project_folder_id: l1.id }])
      expect(u.project_folder_moderator?(l2.id)).to be false
    end

    it 'response true when the user is project_folder_moderator and no project_folder_id is passed' do
      u = build(:user, roles: [{ type: 'project_folder_moderator', project_folder_id: 'project_folder_id' }])
      expect(u.project_folder_moderator?).to be true
    end

    it 'response false when the user is not a project_folder_moderator and no project_folder_id is passed' do
      u = build(:admin)
      expect(u.project_folder_moderator?).to be false
    end
  end

  describe 'add_role' do
    it 'gives a user moderator rights for a project' do
      usr = create(:user, roles: [])
      prj = create(:project)
      expect(usr.project_moderator?(prj.id)).to be false

      usr.add_role 'project_moderator', project_id: prj.id
      expect(usr.save).to be true
      expect(usr.project_moderator?(prj.id)).to be true
      expect(usr.project_moderator?(create(:project).id)).to be false
    end
  end

  describe 'delete_role' do
    it 'denies a user from his admin rights' do
      admin = create(:admin)
      admin.delete_role('admin')

      aggregate_failures 'testing admin' do
        expect(admin).to be_valid
        expect(admin).not_to be_admin
      end
    end

    it 'denies a user from his moderator rights' do
      project = create :project
      moderator = create :project_moderator, projects: [project]

      moderator.delete_role 'project_moderator', project_id: project.id
      expect(moderator.save).to be true
      expect(moderator.project_moderator?(project.id)).to be false
    end
  end

  describe 'order_role' do
    before do
      10.times do |_i|
        create(rand(2) == 0 ? :admin : :user)
      end
    end

    it 'sorts from higher level roles to lower level roles by default' do
      serie = described_class.order_role.map { |u| u.roles.size }
      expect(serie).to eq serie.sort.reverse
    end

    it 'sorts from lower level roles to higher level roles with option asc' do
      serie = described_class.order_role(:desc).map { |u| u.roles.size }
      expect(serie).to eq serie.sort
    end
  end

  describe 'super_admin?' do
    it 'returns true for admins with various citizenlab email variations' do
      users = [
        build_stubbed(:admin, email: 'hello@citizenlab.co'),
        build_stubbed(:admin, email: 'hello+admin@citizenLab.co'),
        build_stubbed(:admin, email: 'hello@citizenlab.eu'),
        build_stubbed(:admin, email: 'moderator+admin@citizenlab.be'),
        build_stubbed(:admin, email: 'some.person@citizen-lab.fr'),
        build_stubbed(:admin, email: 'cheese.lover@CitizenLab.ch'),
        build_stubbed(:admin, email: 'Fritz+Wurst@Citizenlab.de'),
        build_stubbed(:admin, email: 'breek.nou.mijn.klomp@citizenlab.NL'),
        build_stubbed(:admin, email: 'bigger@citizenlab.us'),
        build_stubbed(:admin, email: 'magdalena@citizenlab.cl'),
        build_stubbed(:admin, email: 'hello+admin@CITIZENLAB.UK')
      ]

      expect(users).to all be_super_admin
    end

    it 'returns false for non-citizenlab emails' do
      strangers = [
        build_stubbed(:admin, email: 'hello@citizenlab.com'),
        build_stubbed(:admin, email: 'citizenlab.co@gmail.com'),
        build_stubbed(:admin)
      ]
      expect(strangers).not_to include(be_super_admin)
    end

    it 'returns false for non-admins' do
      user = build_stubbed(:user, email: 'hello@citizenlab.co')
      expect(user).not_to be_super_admin
    end
  end

  describe 'highest_role' do
    it 'correctly returns the highest role the user posesses' do
      expect(build_stubbed(:admin, email: 'hello@citizenlab.co').highest_role).to eq :super_admin
      expect(build_stubbed(:admin).highest_role).to eq :admin
      expect(build_stubbed(:user).highest_role).to eq :user
    end

    it 'correctly returns the highest role a moderator posesses' do
      expect(build_stubbed(:project_moderator).highest_role).to eq :project_moderator
    end
  end

  describe 'custom_field_values' do
    # TODO: Allow light users without required fields
    # it 'validates when custom_field_values have changed' do
    #   u = create(:user)
    #   u.custom_field_values = {
    #     somekey: 'somevalue'
    #   }
    #   expect { u.save }.to(change { u.errors[:custom_field_values] })
    # end

    it "doesn't validate when custom_field_values hasn't changed" do
      u = build(:user, custom_field_values: { somekey: 'somevalue' })
      u.save(validate: false)
      expect { u.save }.not_to(change { u.errors[:custom_field_values] })
    end
  end

  describe 'active?' do
    it 'returns false when the user has not completed signup' do
      u = build(:user, registration_completed_at: nil)
      expect(u.active?).to be false
    end

    it 'return false when the user has a pending invitation' do
      u = build(:user, invite_status: 'pending')
      expect(u.active?).to be false
    end

    it 'returns true when the user has completed signup' do
      u = build(:user)
      expect(u.active?).to be true
    end
  end

  describe 'groups and group_ids' do
    let!(:manual_group) { create(:group) }
    let!(:group) { create(:group) }

    let(:user) { create(:user, manual_groups: [manual_group, group]) }

    it 'returns manual groups' do
      expect(user.groups).to match_array [manual_group, group]
      expect(user.group_ids).to match_array [manual_group.id, group.id]
    end
  end

  describe 'in_group' do
    it 'gets all users in a manual group' do
      group = create(:group)
      users = create_list(:user, 3, manual_groups: [group])
      create_list(:user, 2)
      expect(described_class.in_group(group).pluck(:id)).to match_array users.map(&:id)
    end
  end

  describe 'in_any_group' do
    it 'gets the union of all users in the given groups' do
      group1 = create(:group)
      group2 = create(:group)
      user1 = create(:user, email: 'jos@test.com', manual_groups: [group2])
      user2 = create(:user, email: 'jules@test.com', manual_groups: [group1])
      user4 = create(:user, manual_groups: [group2])

      expect(described_class.in_any_group([group1, group2])).to match_array [user1, user2, user4]
    end
  end

  describe 'in_any_groups?' do
    it 'returns truety iff the user is a member of one of the given groups' do
      group1, group2 = create_list(:group, 2)
      user = create(:user, manual_groups: [group1])
      expect(user.in_any_groups?(Group.none)).to be false
      expect(user.in_any_groups?(Group.where(id: group1))).to be true
      expect(user.in_any_groups?(Group.where(id: [group1, group2]))).to be true
      expect(user).not_to be_in_any_groups(Group.where(id: group2))
    end
  end

  describe '.find_by_cimail' do
    it 'finds a user with the same email but different caps' do
      some_user = create(:user, email: 'SeBi@citizenlab.co')
      same_user = described_class.find_by_cimail 'sEbI@citizenlab.co'

      expect(some_user.id).to eq same_user&.id
    end

    it 'returns nil if no user record with that email was found' do
      expect(described_class.find_by_cimail('doesnotexist@example.com')).to be_nil
    end
  end

  describe '.find_by_cimail!' do
    it 'finds a user with the same email but different caps' do
      some_user = create(:user, email: 'SeBi@citizenlab.co')
      same_user = described_class.find_by_cimail!('sEbI@citizenlab.co')

      expect(some_user.id).to eq(same_user.id)
    end

    it 'raises if no user record with that email was found' do
      expect { described_class.find_by_cimail!('doesnotexist@example.com') }
        .to raise_error(ActiveRecord::RecordNotFound)
    end
  end

  context 'user confirmation' do
    subject(:user) { build(:user_with_confirmation) }

    after do
      user.clear_changes_information
    end

    before do
      SettingsService.new.activate_feature! 'user_confirmation'
    end

    it 'is initialized without a confirmation code' do
      expect(user.email_confirmation_code).to be_nil
    end

    describe '#confirmed?' do
      it 'returns false when the user has not yet confirmed their account' do
        user.save!
        expect(user.confirmed?).to be false
      end

      it 'returns true after the user has confirmed their account' do
        user.save!
        user.confirm!
        expect(user.reload.confirmed?).to be true
      end

      it 'returns true if the user accepted an invitation' do
        user.update(invite_status: 'accepted')
        expect(user.confirmed?).to be true
      end
    end

    describe '#should_require_confirmation?' do
      it 'returns false if the user is an admin' do
        user.add_role('admin')
        user.save!
        expect(user.should_require_confirmation?).to be false
      end

      it 'returns false if the user is a project moderator', skip: !defined?(ProjectManagement::Engine) do
        user.add_role('project_moderator', 'project_id' => 'some_id')
        user.save!
        expect(user.should_require_confirmation?).to be false
      end

      it 'returns false if the user is a normal user' do
        expect(user.should_require_confirmation?).to be true
      end

      it 'returns false if the user registered with a phone number' do
        enable_phone_login
        user.email = '343938837373'
        user.save!
        expect(user.reload.should_require_confirmation?).to be false
      end
    end

    describe '#confirmation_required?' do
      it 'returns false if the feature is not active' do
        SettingsService.new.deactivate_feature! 'user_confirmation'
        expect(user.confirmation_required?).to be false
      end

      it 'returns false if the user already confirmed their account' do
        SettingsService.new.activate_feature! 'user_confirmation'
        user.save!
        user.confirm!
        expect(user.reload.confirmation_required?).to be false
      end

      it 'returns true if the user has not yet confirmed their account' do
        expect(user.confirmation_required?).to be true
      end
    end

    describe '#confirmation_required' do
      it 'raises a private method error' do
        expect { user.confirmation_required }.to raise_error NoMethodError
      end
    end

    describe '#confirmation_required=' do
      it 'raises a private method error' do
        expect { user.confirmation_required = false }.to raise_error NoMethodError
      end
    end

    describe '#reset_confirmation_required' do
      it 'resets the confirmation required field' do
        user.save!
        user.reset_confirmation_required
        expect(user.confirmation_required?).to be true
      end

      it 'does not perform a commit to the db' do
        user.save!
        user.reset_confirmation_required
        expect(user.saved_change_to_confirmation_required?).to be false
      end
    end

    describe '#confirm' do
      it 'sets the email_confirmed_at field' do
        user.save!
        user.confirm
        expect(user.confirmed?).to be true
      end

      it 'does not perform a commit to the db' do
        user.save!
        user.confirm
        expect(user.reload.confirmed?).to be false
      end
    end

    describe '#reset_confirmed_at' do
      it 'resets the confirmed_at field' do
        user.confirm!
        user.reset_confirmed_at
        expect(user.confirmed?).to be false
      end

      it 'does not perform a commit to the db' do
        user.confirm!
        user.reset_confirmed_at
        expect(user.saved_change_to_confirmation_required?).to be false
      end
    end

    describe '#reset_confirmation_code!' do
      it 'changes the code' do
        expect { user.reset_confirmation_code! }.to change(user, :email_confirmation_code)
      end

      it 'increments the reset count' do
        expect { user.reset_confirmation_code! }.to change(user, :email_confirmation_code_reset_count).from(0).to(1)
      end

      it 'should save a change to the email confirmation code' do
        expect { user.reset_confirmation_code! }.to change(user, :saved_change_to_email_confirmation_code?)
      end
    end

    describe '#increment_confirmation_retry_count!' do
      it 'increments the retry count' do
        expect { user.increment_confirmation_retry_count! }.to change(user, :email_confirmation_retry_count).from(0).to(1)
      end

      it 'saved the change to the retry count' do
        expect { user.increment_confirmation_retry_count! }.to change(user, :saved_change_to_email_confirmation_retry_count?)
      end
    end

    describe '#increment_confirmation_code_reset_count!' do
      it 'increments the reset count' do
        expect { user.reset_confirmation_code! }.to change(user, :email_confirmation_code_reset_count).from(0).to(1)
      end

      it 'saved the change to the reset count' do
        expect { user.reset_confirmation_code! }.to change(user, :saved_change_to_email_confirmation_code_reset_count?)
      end
    end

    describe '#reset_confirmation_code' do
      it 'changes the code' do
        expect { user.reset_confirmation_code }.to change(user, :email_confirmation_code)
        expect(user.email_confirmation_code).to match(USER_CONFIRMATION_CODE_PATTERN)
      end

      it 'should not save a change to the email confirmation code' do
        expect { user.reset_confirmation_code }.not_to change(user, :saved_change_to_email_confirmation_code?)
      end
    end

    describe '#increment_confirmation_code_reset_count' do
      it 'increments the reset count' do
        expect { user.increment_confirmation_code_reset_count }.to change(user, :email_confirmation_code_reset_count).from(0).to(1)
      end

      it 'should not save the change to the reset count' do
        expect { user.increment_confirmation_code_reset_count }.not_to change(user, :saved_change_to_email_confirmation_code_reset_count?)
      end
    end

    describe '#increment_confirmation_retry_count' do
      it 'increments the retry count' do
        expect { user.increment_confirmation_retry_count }.to change(user, :email_confirmation_retry_count).from(0).to(1)
      end

      it 'should not save the change to the retry count' do
        expect { user.increment_confirmation_retry_count }.not_to change(user, :saved_change_to_email_confirmation_retry_count?)
      end
    end

    describe '#reset_email!' do
      let(:email) { 'new_email@email.com' }

      it 'changes the email' do
        expect { user.reset_email!(email) }.to change(user, :email).from(user.email).to(email)
      end

      it 'resets the confirmation code reset count' do
        user.increment_confirmation_code_reset_count!
        user.reload
        expect { user.reset_email!(email) }.to change(user, :email_confirmation_code_reset_count).from(1).to(0)
      end

      it 'saves the change to the email' do
        expect { user.reset_email!(email) }.to change(user, :saved_change_to_email)
      end

      it 'should save the change to the code reset count' do
        user.increment_confirmation_code_reset_count!
        user.reload
        expect { user.reset_email!(email) }.to change(user, :saved_change_to_email_confirmation_code_reset_count?)
      end
    end

    describe '#confirm!' do
      it 'should set email confirmed at' do
        user.save!
        expect { user.confirm! }.to change(user, :saved_change_to_email_confirmed_at?)
      end
    end
  end

  describe '#no_name?' do
    it 'returns true if first_name and last_name are not set' do
      user = described_class.new(email: 'test@citizenlab.co')
      expect(user.no_name?).to be true
    end

    it 'returns false if first_name is set' do
      user = described_class.new(email: 'test@citizenlab.co', first_name: 'Bob')
      expect(user.no_name?).to be false
    end

    it 'returns false if last_name is set' do
      user = described_class.new(email: 'test@citizenlab.co', last_name: 'Smith')
      expect(user.no_name?).to be false
    end

    it 'returns false if invite is pending' do
      user = described_class.new(email: 'test@citizenlab.co', invite_status: 'pending')
      expect(user.no_name?).to be false
    end

    it 'returns an anonymous full_name and slug in format "User 123456" if true' do
      user = described_class.new(email: 'test@citizenlab.co')
      user.save
      expect(user.full_name).to match(/User \d{6}/)
      expect(user.slug).to match(/user-\d{6}/)
    end
  end
end<|MERGE_RESOLUTION|>--- conflicted
+++ resolved
@@ -206,11 +206,6 @@
       expect(u).to be_valid
     end
 
-<<<<<<< HEAD
-    it 'does not create a password digest if the password is empty' do
-      u = build(:user, password: '')
-      expect(u.password_digest).to be_nil
-=======
     it 'is valid when nil' do
       # This is allowed to allow accounts without a password
       u = build(:user, password: nil)
@@ -225,7 +220,6 @@
     it 'does not create a password digest if the password is nil' do
       u = build(:user, password: nil)
       expect(u.password_digest).to be_nil
->>>>>>> 25670851
     end
 
     it 'is invalid if its a common password' do
