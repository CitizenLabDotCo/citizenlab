# frozen_string_literal: true

require 'rails_helper'

RSpec.describe User, type: :model do
  describe 'Default factory' do
    it 'is valid' do
      expect(build(:user)).to be_valid
    end
  end

  describe '.destroy_all_async' do
    before { create_list(:user, 2) }

    it 'enqueues a user-deletion job for each user' do
      expect { described_class.destroy_all_async }
        .to have_enqueued_job(DeleteUserJob).exactly(described_class.count).times
    end
  end

  describe 'creating a user' do
    it 'generates a slug' do
      u = build(:user)
      u.first_name = 'Not Really_%40)'
      u.last_name = '286^$@sluggable'
      u.save
      expect(u.slug).to eq('not-really--40-286-sluggable')
    end
  end

  describe 'creating an invited user' do
    it 'has correct linking between invite and invitee' do
      invitee = create(:invited_user)
      expect(invitee.invitee_invite.invitee.id).to eq invitee.id
    end

    it 'does not generate a slug if an invited user' do
      invitee = create(:invited_user, first_name: nil, last_name: nil)
      expect(invitee.slug).to be_nil
    end
  end

  describe 'creating a light user - email & locale only' do
    it 'is valid and generates a slug' do
      SettingsService.new.activate_feature! 'user_confirmation'
      u = described_class.new(email: 'test@test.com', locale: 'en')
      u.save
      expect(u).to be_valid
      expect(u.slug).not_to be_nil
    end

    it 'is still valid if user confirmation is not turned on' do
      u = described_class.new(email: 'test@test.com', locale: 'en')
      u.save
      expect(u).to be_valid
    end
  end

  describe 'blocked?' do
    let!(:user1) { create(:user, block_end_at: 1.day.from_now) }
    let!(:user2) { create(:user, block_end_at: 5.minutes.ago) }
    let!(:user3) { create(:user, block_end_at: 5.days.from_now) }

    it 'Blocked users should be blocked for block duration' do
      expect(user1.blocked?).to be(true)
      expect(user2.blocked?).to be(false)
    end

    it "Blocked users 'blocked' status should be decoupled from user_blocking feature flag" do
      settings = AppConfiguration.instance.settings
      settings['user_blocking'] = { 'enabled' => false, 'allowed' => false, 'duration' => 90 }
      AppConfiguration.instance.update!(settings: settings)

      expect(user1.blocked?).to be(true)
      expect(user2.blocked?).to be(false)
    end

    it 'Only blocked users should be returned in scope :blocked' do
      blocked_users = described_class.all.blocked

      expect(blocked_users.count).to eq 2
      expect(blocked_users).to match_array([user1, user3])
      expect(blocked_users).not_to include(user2)
    end
  end

  describe 'user password authentication' do
    it 'should be compatible with meteor encryption' do
      u = build(:user)
      u.first_name = 'Sebi'
      u.last_name = 'Hoorens'
      u.email = 'sebastien@citizenlab.co'
      u.password_digest = '$2a$10$npkXzpkkyO.g6LjmSYHbOeq76gxpOYeei8SVsjr0LqsBiAdTeDhHK'
      u.save
      expect(!!u.authenticate('supersecret')).to be(true)
      expect(!!u.authenticate('totallywrong')).to be(false)
    end

    it 'should replace the CL1 hash by the CL2 hash' do
      u = build(:user)
      u.first_name = 'Sebi'
      u.last_name = 'Hoorens'
      u.email = 'sebastien@citizenlab.co'
      u.password_digest = '$2a$10$npkXzpkkyO.g6LjmSYHbOeq76gxpOYeei8SVsjr0LqsBiAdTeDhHK'
      u.save
      expect(!!u.authenticate('supersecret')).to be(true)
      expect(u.password_digest).not_to eq('$2a$10$npkXzpkkyO.g6LjmSYHbOeq76gxpOYeei8SVsjr0LqsBiAdTeDhHK')
      expect(!!BCrypt::Password.new(u.password_digest).is_password?('supersecret')).to be(true)
      expect(!!u.authenticate('supersecret')).to be(true)
      expect(!!u.authenticate('totallywrong')).to be(false)
    end
  end

  describe 'authentication without password' do
    context 'when user_confirmation feature is active' do
      before do
        SettingsService.new.activate_feature! 'user_confirmation'
      end

      it 'should be allowed if the user has no password and confirmation is required' do
        u = described_class.new(email: 'bob@citizenlab.co')
        expect(!!u.authenticate('')).to be(true)
      end

      it 'should not be allowed if a password has been supplied in the request' do
        u = described_class.new(email: 'bob@citizenlab.co')
        expect(!!u.authenticate('any_string')).to be(false)
      end

      it 'should not be allowed if a password has been set' do
        u = described_class.new(email: 'bob@citizenlab.co', password: 'democracy2.0')
        expect(!!u.authenticate('')).to be(false)
      end

      it 'should not be allowed if confirmation is not required' do
        u = described_class.new(email: 'bob@citizenlab.co')
        u.confirm
        expect(!!u.authenticate('')).to be(false)
      end
    end

    context 'when user_confirmation feature is not active' do
      before do
        SettingsService.new.deactivate_feature! 'user_confirmation'
      end

      it 'should not be allowed if no password has been set and confirmation is required' do
        u = described_class.new(email: 'bob@citizenlab.co')
        expect(!!u.authenticate('')).to be(false)
        expect(!!u.authenticate('any_string')).to be(false)
      end

      it 'should not be allowed if a password has been set' do
        u = described_class.new(email: 'bob@citizenlab.co', password: 'democracy2.0')
        expect(!!u.authenticate('')).to be(false)
      end

      it 'should not be allowed if confirmation is not required' do
        u = described_class.new(email: 'bob@citizenlab.co')
        u.confirm
        expect(!!u.authenticate('')).to be(false)
      end
    end
  end

  describe 'email' do
    it 'is invalid if there is a case insensitive duplicate' do
      create(:user, email: 'KoEn@citizenlab.co')
      user = build(:user, email: 'kOeN@citizenlab.co')
      expect(user).to be_invalid
    end

    it 'is invalid if the domain is on our blacklist' do
      u1 = build(:user, email: 'xwrknecgyq_1542135485@039b1ee.netsolhost.com')
      expect(u1).to be_invalid
      expect(u1.errors.details[:email]).to eq [{ error: :domain_blacklisted, value: '039b1ee.netsolhost.com' }]
    end
  end

  describe 'password' do
    context 'user confirmation is turned on' do
      it 'is valid when not supplied at all' do
        # This is allowed to allow accounts without a password
        SettingsService.new.activate_feature! 'user_confirmation'
        u = build(:user_no_password)
        expect(u).to be_valid
      end
    end

    context 'user confirmation is turned off' do
      it 'is still valid when not supplied' do
        u = build(:user_no_password)
        expect(u).to be_valid
      end
    end

    it 'is valid when set to empty string' do
      u = build(:user, password: '')
      expect(u).to be_valid
    end

    it 'is valid when nil' do
      u = build(:user, password: nil)
      expect(u).to be_valid
    end

    it 'does not create a password digest if the password is empty' do
      u = build(:user, password: '')
      expect(u.password_digest).to be_nil
    end

    it 'does not create a password digest if the password is nil' do
      u = build(:user, password: nil)
      expect(u.password_digest).to be_nil
    end

    it 'is invalid if its a common password' do
      CommonPassword.initialize!
      u = build(:user, password: 'batman')
      expect(u).to be_invalid
    end

    it 'is valid when its a strong password' do
      u = build(:user, password: '9x6TUuzSfkzyQrQFhxN9')
      expect(u).to be_valid
    end

    it 'is valid when longer than minimum length' do
      settings = AppConfiguration.instance.settings
      settings['password_login'] = {
        'enabled' => true,
        'allowed' => true,
        'enable_signup' => true,
        'minimum_length' => 5,
        'phone' => false
      }
      AppConfiguration.instance.update! settings: settings

      u = build(:user, password: 'zen3F28')
      expect(u).to be_valid
    end

    it 'is invalid when shorter than minimum length' do
      settings = AppConfiguration.instance.settings
      settings['password_login'] = {
        'enabled' => true,
        'allowed' => true,
        'enable_signup' => true,
        'minimum_length' => 5,
        'phone' => false
      }
      AppConfiguration.instance.update! settings: settings

      u = build(:user, password: 'FetGaVW856')
      expect(u).to be_valid

      settings['password_login']['minimum_length'] = 12
      AppConfiguration.instance.update! settings: settings

      expect(u).to be_invalid
    end
  end

  describe 'bio sanitizer' do
    it 'sanitizes script tags in the body' do
      user = create(:user, bio_multiloc: {
        'en' => '<p>Test</p><script>This should be removed!</script>'
      })
      expect(user.bio_multiloc).to eq({ 'en' => '<p>Test</p>This should be removed!' })
    end
  end

  describe 'locale' do
    before do
      settings = AppConfiguration.instance.settings
      settings['core']['locales'] = %w[en nl-BE fr-FR]
      AppConfiguration.instance.update!(settings: settings)
    end

    it "is valid when it's one of the configured locales" do
      user = build(:user, locale: 'nl-BE')
      expect(user).to be_valid
    end

    it "is invalid when it's not one of the configured locales" do
      user = build(:user, locale: 'pt')
      expect { user.valid? }.to(change { user.errors[:locale] })
    end
  end

  describe 'slug' do
    it 'is generated on create when not given' do
      user = create(:user, slug: nil)
      expect(user.slug).to be_present
    end
  end

  describe 'avatar' do
    it "is blank generated when it's not specified" do
      user = build(:user, avatar: nil)
      user.save
      expect(user.avatar).to be_blank
    end
  end

  describe 'demographic fields' do
    before do
      create(:custom_field_birthyear)
      create(:custom_field_gender, :with_options)
      create(:custom_field_domicile)
      create(:custom_field_education, :with_options)
    end

    it '(gender) is valid when male, female or unspecified' do
      expect(build(:user, gender: 'male')).to be_valid
      expect(build(:user, gender: 'female')).to be_valid
      expect(build(:user, gender: 'unspecified')).to be_valid
    end

    it '(gender) is invalid when not male, female or unspecified' do
      user = build(:user, gender: 'somethingelse')
      expect { user.valid? }.to(change { user.errors[:gender] })
    end

    it '(birthyear) is valid when in realistic range' do
      expect(build(:user, birthyear: (Time.now.year - 117))).to be_valid
      expect(build(:user, birthyear: (Time.now.year - 13))).to be_valid
    end

    it '(birthyear) is invalid when unrealistic' do
      user = build(:user, birthyear: Time.now.year + 1)
      expect { user.valid? }.to(change { user.errors[:birthyear] })
      user = build(:user, birthyear: 1850)
      expect { user.valid? }.to(change { user.errors[:birthyear] })
      user = build(:user, birthyear: 'eighteen hundred')
      expect { user.valid? }.to(change { user.errors[:birthyear] })
    end

    it '(birthyear) is invalid when not an integer' do
      user = build(:user, birthyear: 'eighteen hundred')
      expect { user.valid? }.to(change { user.errors[:birthyear] })
      user = build(:user, birthyear: 1930.4)
      expect { user.valid? }.to(change { user.errors[:birthyear] })
    end

    it "(domicile) is valid when an area id or 'outside'" do
      create_list(:area, 5)
      expect(build(:user, domicile: Area.offset(rand(5)).first.id)).to be_valid
      expect(build(:user, domicile: 'outside')).to be_valid
    end

    it "(domicile) is invalid when not an area id or 'outside'" do
      user = build(:user, domicile: 'somethingelse')
      expect { user.valid? }.to(change { user.errors[:domicile] })
      user = build(:user, domicile: 5)
      expect { user.valid? }.to(change { user.errors[:domicile] })
    end

    it '(education) is valid when an ISCED2011 level' do
      CustomField.find_by(code: 'education').update(enabled: true)
      expect(build(:user, education: '2')).to be_valid
      expect(build(:user, education: '4')).to be_valid
      expect(build(:user, education: '8')).to be_valid
    end

    it '(education) is invalid when not an isced 2011 level' do
      CustomField.find_by(code: 'education').update(enabled: true)
      user = build(:user, education: 'somethingelse')
      expect { user.valid? }.to(change { user.errors[:education] })
      user = build(:user, education: 9)
      expect { user.valid? }.to(change { user.errors[:education] })
      user = build(:user, education: 2.4)
      expect { user.valid? }.to(change { user.errors[:education] })
    end
  end

  describe 'roles' do
    it 'is valid without roles' do
      u = build(:user, roles: [])
      expect(u).to be_valid
    end

    it 'is valid when the user is an admin' do
      u = build(:user, roles: [{ type: 'admin' }])
      expect(u).to be_valid
    end

    it 'is invalid when the user has an unknown role type' do
      u = build(:user, roles: [{ type: 'stonecarver' }])
      expect { u.valid? }.to(change { u.errors[:roles] })
    end

    it 'is valid when the user is a project moderator' do
      project = create(:project)
      u = build(:user, roles: [{ type: 'project_moderator', project_id: project.id }])
      expect(u).to be_valid
    end

    it 'is invalid when a project_moderator is missing a project_id' do
      u = build(:user, roles: [{ type: 'project_moderator' }])
      expect { u.valid? }.to(change { u.errors[:roles] })
    end

    it 'is valid when the user is a project_folder moderator' do
      project_folder = create(:project_folder)
      u = build(:user, roles: [{ type: 'project_folder_moderator', project_folder_id: project_folder.id }])
      expect(u).to be_valid
    end

    it 'is invalid when a project_folder_moderator is missing a project_folder_id' do
      u = build(:user, roles: [{ type: 'project_folder_moderator' }])
      expect { u.valid? }.to(change { u.errors[:roles] })
    end
  end

  describe 'admin?' do
    it 'responds true when the user has the admin role' do
      u = build(:user, roles: [{ type: 'admin' }])
      expect(u.admin?).to be true
    end

    it 'responds false when the user does not have the admin role' do
      u = build(:user, roles: [])
      expect(u.admin?).to be false
    end
  end

  describe 'project_moderator?' do
    it 'responds false when the user does not have a project_moderator role' do
      l = create(:project)
      u = build(:user, roles: [])
      expect(u.project_moderator?(l.id)).to be false
    end

    it 'responds false when the user is not a project_moderator and no project_id is passed' do
      u = build(:admin)
      expect(u.project_moderator?).to be false
    end

    it 'responds true when the user has the project_moderator role' do
      l = create(:project)
      u = build(:user, roles: [{ type: 'project_moderator', project_id: l.id }])
      expect(u.project_moderator?(l.id)).to be true
    end

    it 'responds false when the user does not have a project_moderator role for the given project' do
      l1 = create(:project)
      l2 = create(:project)
      u = build(:user, roles: [{ type: 'project_moderator', project_id: l1.id }])
      expect(u.project_moderator?(l2.id)).to be false
    end

    it 'responds true when the user is project_moderator and no project_id is passed' do
      u = build(:user, roles: [{ type: 'project_moderator', project_id: 'project_id' }])
      expect(u.project_moderator?).to be true
    end
  end

  describe 'project_folder_moderator?' do
    it 'responds true when the user has the project_folder_moderator role' do
      l = create(:project_folder)
      u = build(:user, roles: [{ type: 'project_folder_moderator', project_folder_id: l.id }])
      expect(u.project_folder_moderator?(l.id)).to be true
    end

    it 'responds false when the user does not have a project_folder_moderator role' do
      l = create(:project_folder)
      u = build(:user, roles: [])
      expect(u.project_folder_moderator?(l.id)).to be false
    end

    it 'responds false when the user does not have a project_folder_moderator role for the given project_folder' do
      l1 = create(:project_folder)
      l2 = create(:project_folder)
      u = build(:user, roles: [{ type: 'project_folder_moderator', project_folder_id: l1.id }])
      expect(u.project_folder_moderator?(l2.id)).to be false
    end

    it 'response true when the user is project_folder_moderator and no project_folder_id is passed' do
      u = build(:user, roles: [{ type: 'project_folder_moderator', project_folder_id: 'project_folder_id' }])
      expect(u.project_folder_moderator?).to be true
    end

    it 'response false when the user is not a project_folder_moderator and no project_folder_id is passed' do
      u = build(:admin)
      expect(u.project_folder_moderator?).to be false
    end
  end

  describe 'moderator scopes' do
    let(:user) { create(:user) }
    let(:admin) { create(:admin) }
    let!(:project) { create(:project) }
    let!(:project_folder) { create(:project_folder, projects: [project]) }
    let(:project_moderator) { create(:project_moderator, projects: [project]) }
    let(:moderator_of_other_project) { create(:project_moderator, projects: [create(:project)]) }
    let(:project_folder_moderator) { create(:project_folder_moderator, project_folders: [project_folder]) }
    let(:moderator_of_other_folder) { create(:project_folder_moderator, project_folders: [create(:project_folder)]) }

    describe '.project_moderator' do
      context 'when a project ID is provided' do
        it 'excludes regular user with no roles' do
          expect(described_class.project_moderator(project.id)).not_to include(user)
        end

        it 'excludes admins' do
          expect(described_class.project_moderator(project.id)).not_to include(admin)
        end

        it 'includes project moderators of project' do
          expect(described_class.project_moderator(project.id)).to include(project_moderator)
        end

        it 'excludes project moderators of other projects' do
          expect(described_class.project_moderator(project.id)).not_to include(moderator_of_other_project)
        end

        it 'excludes folder moderators of project folder' do
          expect(described_class.project_moderator(project.id)).not_to include(project_folder_moderator)
        end

        it 'excludes folder moderators of other folders' do
          expect(described_class.project_moderator(project.id)).not_to include(moderator_of_other_folder)
        end
      end

      context 'when a project ID is not provided' do
        it 'includes only users with a project moderator role' do
          expect(described_class.project_moderator)
            .to match_array([project_moderator, moderator_of_other_project])
        end
      end
    end

    describe '.project_folder_moderator' do
      context 'when a folder ID is provided' do
        it 'excludes regular user with no roles' do
          expect(described_class.project_folder_moderator(project_folder.id)).not_to include(user)
        end

        it 'excludes admins' do
          expect(described_class.project_folder_moderator(project_folder.id)).not_to include(admin)
        end

        it 'includes folder moderators of folder' do
          expect(described_class.project_folder_moderator(project_folder.id)).to include(project_folder_moderator)
        end

        it 'excludes folder moderators of folder' do
          expect(described_class.project_folder_moderator(project_folder.id)).not_to include(moderator_of_other_folder)
        end

        it 'excludes project moderators who are not also moderator of the folder' do
          expect(described_class.project_folder_moderator(project_folder.id)).not_to include(project_moderator)
          expect(described_class.project_folder_moderator(project_folder.id)).not_to include(moderator_of_other_project)
        end

        it 'includes project moderators who are also moderator of the folder' do
          moderator_of_other_project.roles << { type: 'project_folder_moderator', project_folder_id: project_folder.id }
          moderator_of_other_project.save!

          expect(described_class.project_folder_moderator(project_folder.id)).to include(moderator_of_other_project)
        end
      end

      context 'when a folder ID is not provided' do
        it 'includes only users with a folder moderator role' do
          expect(described_class.project_folder_moderator)
            .to match_array([project_folder_moderator, moderator_of_other_folder])
        end
      end
    end

    describe '.not_project_moderator' do
      context 'when a project ID is provided' do
        it 'includes regular user with no roles' do
          expect(described_class.not_project_moderator(project.id)).to include(user)
        end

        it 'includes admins' do
          expect(described_class.not_project_moderator(project.id)).to include(admin)
        end

        it 'excludes project moderators of project' do
          expect(described_class.not_project_moderator(project.id)).not_to include(project_moderator)
        end

        it 'includes project moderators of other projects' do
          expect(described_class.not_project_moderator(project.id)).to include(moderator_of_other_project)
        end

        it 'excludes folder moderators of project folder' do
          expect(described_class.not_project_moderator(project.id)).not_to include(project_folder_moderator)
        end

        it 'includes folder moderators of other folders' do
          expect(described_class.not_project_moderator(project.id)).to include(moderator_of_other_folder)
        end
      end

      context 'when a project ID is not provided' do
        it 'includes only users without a project moderator role' do
          expect(described_class.not_project_moderator)
            .to match_array([user, admin, project_folder_moderator, moderator_of_other_folder])
        end
      end
    end

    describe '.not_project_folder_moderator' do
      context 'when a folder ID is provided' do
        it 'includes regular user with no roles' do
          expect(described_class.not_project_folder_moderator(project_folder.id)).to include(user)
        end

        it 'includes admins' do
          expect(described_class.not_project_folder_moderator(project_folder.id)).to include(admin)
        end

        it 'excludes folder moderators of folder' do
          expect(described_class.not_project_folder_moderator(project_folder.id))
            .not_to include(project_folder_moderator)
        end

        it 'includes folder moderators of other folders' do
          expect(described_class.not_project_folder_moderator(project_folder.id)).to include(moderator_of_other_folder)
        end

        it 'includes project moderators of projects in folder' do
          expect(described_class.not_project_folder_moderator(project_folder.id)).to include(project_moderator)
        end

        it 'includes project moderators of projects not in folder' do
          expect(described_class.not_project_folder_moderator(project_folder.id))
            .to include(moderator_of_other_project)
        end
      end

      context 'when a folder ID is not provided' do
        it 'includes only users without a folder moderator role' do
          expect(described_class.not_project_folder_moderator)
            .to match_array([user, admin, project_moderator, moderator_of_other_project])
        end
      end
    end
  end

  describe 'add_role' do
    it 'gives a user moderator rights for a project' do
      usr = create(:user, roles: [])
      prj = create(:project)
      expect(usr.project_moderator?(prj.id)).to be false

      usr.add_role 'project_moderator', project_id: prj.id
      expect(usr.save).to be true
      expect(usr.project_moderator?(prj.id)).to be true
      expect(usr.project_moderator?(create(:project).id)).to be false
    end
  end

  describe 'delete_role' do
    it 'denies a user from his admin rights' do
      admin = create(:admin)
      admin.delete_role('admin')

      aggregate_failures 'testing admin' do
        expect(admin).to be_valid
        expect(admin).not_to be_admin
      end
    end

    it 'denies a user from his moderator rights' do
      project = create :project
      moderator = create :project_moderator, projects: [project]

      moderator.delete_role 'project_moderator', project_id: project.id
      expect(moderator.save).to be true
      expect(moderator.project_moderator?(project.id)).to be false
    end
  end

  describe 'order_role' do
    before do
      10.times do |_i|
        create(rand(2) == 0 ? :admin : :user)
      end
    end

    it 'sorts from higher level roles to lower level roles by default' do
      serie = described_class.order_role.map { |u| u.roles.size }
      expect(serie).to eq serie.sort.reverse
    end

    it 'sorts from lower level roles to higher level roles with option asc' do
      serie = described_class.order_role(:desc).map { |u| u.roles.size }
      expect(serie).to eq serie.sort
    end
  end

  describe 'super_admin?' do
    it 'returns true for admins with various citizenlab email variations' do
      users = [
        build_stubbed(:admin, email: 'hello@citizenlab.co'),
        build_stubbed(:admin, email: 'hello+admin@citizenLab.co'),
        build_stubbed(:admin, email: 'hello@citizenlab.eu'),
        build_stubbed(:admin, email: 'moderator+admin@citizenlab.be'),
        build_stubbed(:admin, email: 'cheese.lover@CitizenLab.ch'),
        build_stubbed(:admin, email: 'Fritz+Wurst@Citizenlab.de'),
        build_stubbed(:admin, email: 'breek.nou.mijn.klomp@citizenlab.NL'),
        build_stubbed(:admin, email: 'bigger@citizenlab.us'),
        build_stubbed(:admin, email: 'magdalena@citizenlab.cl'),
        build_stubbed(:admin, email: 'hello+admin@CITIZENLAB.UK')
      ]

      expect(users).to all be_super_admin
    end

    it 'returns false for non-citizenlab emails' do
      strangers = [
        build_stubbed(:admin, email: 'hello@citizenlab.com'),
        build_stubbed(:admin, email: 'citizenlab.co@gmail.com'),
        build_stubbed(:admin)
      ]
      expect(strangers).not_to include(be_super_admin)
    end

    it 'returns false for non-admins' do
      user = build_stubbed(:user, email: 'hello@citizenlab.co')
      expect(user).not_to be_super_admin
    end
  end

  describe 'highest_role' do
    it 'correctly returns the highest role the user posesses' do
      expect(build_stubbed(:admin, email: 'hello@citizenlab.co').highest_role).to eq :super_admin
      expect(build_stubbed(:admin).highest_role).to eq :admin
      expect(build_stubbed(:user).highest_role).to eq :user
    end

    it 'correctly returns the highest role a moderator posesses' do
      expect(build_stubbed(:project_moderator).highest_role).to eq :project_moderator
    end
  end

  describe 'custom_field_values' do
    # TODO: Allow light users without required fields
    # it 'validates when custom_field_values have changed' do
    #   u = create(:user)
    #   u.custom_field_values = {
    #     somekey: 'somevalue'
    #   }
    #   expect { u.save }.to(change { u.errors[:custom_field_values] })
    # end

    it "doesn't validate when custom_field_values hasn't changed" do
      u = build(:user, custom_field_values: { somekey: 'somevalue' })
      u.save(validate: false)
      expect { u.save }.not_to(change { u.errors[:custom_field_values] })
    end
  end

<<<<<<< HEAD
  describe 'active?' do
    it 'returns true when the user has completed signup' do
      u = build(:user)
      expect(u.active?).to be true
    end

    it 'returns false when the user has not completed signup' do
=======
  describe 'registered?' do
    it 'returns false when the user has not completed registration' do
>>>>>>> 58a97707
      u = build(:user, registration_completed_at: nil)
      expect(u.registered?).to be false
    end

    it 'returns true when the user has completed registration' do
      u = build(:user)
      expect(u.registered?).to be true
    end
  end

  describe 'active?' do
    it 'returns false when the user has not completed signup' do
      u = build(:user, registration_completed_at: nil)
      expect(u.active?).to be false
    end

    it 'returns false when the user requires confirmation' do
      SettingsService.new.activate_feature! 'user_confirmation'
      u = build(:user)
      expect(u.active?).to be false
    end

    it 'returns false when the user is blocked' do
      u = build(:user, block_end_at: 5.days.from_now)
      expect(u.active?).to be false
    end
  end

  describe 'registration_completed_at' do
    context 'without user confirmation turned on' do
      it 'is set when user is created' do
        u = create(:user)
        expect(u.registration_completed_at).not_to be_nil
      end

      it 'is not set when an invited user is created' do
        u = create(:invited_user)
        expect(u.registration_completed_at).to be_nil
      end

      it 'is set when an invited user is accepted' do
        u = create(:invited_user)
        u.update!(invite_status: 'accepted')
        expect(u.registration_completed_at).not_to be_nil
      end

      it 'is set to the value provided if a value is provided in update' do
        reg_date = Time.now
        u = create(:user)
        u.update!(registration_completed_at: reg_date)
        expect(u.registration_completed_at).to eq reg_date
      end
    end

    context 'with user confirmation turned on' do
      before do
        SettingsService.new.activate_feature! 'user_confirmation'
      end

      it 'is not set when a user is created' do
        u = create(:user_with_confirmation)
        expect(u.registration_completed_at).to be_nil
      end

      it 'is set when a user is confirmed' do
        u = create(:user_with_confirmation)
        u.confirm!
        expect(u.registration_completed_at).not_to be_nil
      end

      it 'is set when an invited user accepts the invite' do
        u = create(:invited_user)
        u.update!(invite_status: 'accepted')
        expect(u.registration_completed_at).not_to be_nil
      end
    end
  end

  describe 'groups and group_ids' do
    let!(:manual_group) { create(:group) }
    let!(:group) { create(:group) }

    let(:user) { create(:user, manual_groups: [manual_group, group]) }

    it 'returns manual groups' do
      expect(user.groups).to match_array [manual_group, group]
      expect(user.group_ids).to match_array [manual_group.id, group.id]
    end
  end

  describe 'in_group' do
    it 'gets all users in a manual group' do
      group = create(:group)
      users = create_list(:user, 3, manual_groups: [group])
      create_list(:user, 2)
      expect(described_class.in_group(group).pluck(:id)).to match_array users.map(&:id)
    end
  end

  describe 'in_any_group' do
    it 'gets the union of all users in the given groups' do
      group1 = create(:group)
      group2 = create(:group)
      user1 = create(:user, email: 'jos@test.com', manual_groups: [group2])
      user2 = create(:user, email: 'jules@test.com', manual_groups: [group1])
      user4 = create(:user, manual_groups: [group2])

      expect(described_class.in_any_group([group1, group2])).to match_array [user1, user2, user4]
    end
  end

  describe 'in_any_groups?' do
    it 'returns truety iff the user is a member of one of the given groups' do
      group1, group2 = create_list(:group, 2)
      user = create(:user, manual_groups: [group1])
      expect(user.in_any_groups?(Group.none)).to be false
      expect(user.in_any_groups?(Group.where(id: group1))).to be true
      expect(user.in_any_groups?(Group.where(id: [group1, group2]))).to be true
      expect(user).not_to be_in_any_groups(Group.where(id: group2))
    end
  end

  describe '.find_by_cimail' do
    it 'finds a user with the same email but different caps' do
      some_user = create(:user, email: 'SeBi@citizenlab.co')
      same_user = described_class.find_by_cimail 'sEbI@citizenlab.co'

      expect(some_user.id).to eq same_user&.id
    end

    it 'returns nil if no user record with that email was found' do
      expect(described_class.find_by_cimail('doesnotexist@example.com')).to be_nil
    end
  end

  describe '.find_by_cimail!' do
    it 'finds a user with the same email but different caps' do
      some_user = create(:user, email: 'SeBi@citizenlab.co')
      same_user = described_class.find_by_cimail!('sEbI@citizenlab.co')

      expect(some_user.id).to eq(same_user.id)
    end

    it 'raises if no user record with that email was found' do
      expect { described_class.find_by_cimail!('doesnotexist@example.com') }
        .to raise_error(ActiveRecord::RecordNotFound)
    end
  end

  context 'user confirmation' do
    subject(:user) { build(:user_with_confirmation) }

    after do
      user.clear_changes_information
    end

    before do
      SettingsService.new.activate_feature! 'user_confirmation'
    end

    it 'is initialized without a confirmation code' do
      expect(user.email_confirmation_code).to be_nil
    end

    describe '#should_require_confirmation?' do
      it 'returns false if the user is an admin' do
        user.add_role('admin')
        user.save!
        expect(user.should_require_confirmation?).to be false
      end

      it 'returns false if the user is a project moderator' do
        user.add_role('project_moderator', 'project_id' => 'some_id')
        user.save!
        expect(user.should_require_confirmation?).to be false
      end

      it 'returns false if the user is a normal user' do
        expect(user.should_require_confirmation?).to be true
      end

      it 'returns false if the user registered with a phone number' do
        enable_phone_login
        user.email = '343938837373'
        user.save!
        expect(user.reload.should_require_confirmation?).to be false
      end
    end

    describe '#confirmation_required?' do
      it 'returns false if the feature is not active' do
        SettingsService.new.deactivate_feature! 'user_confirmation'
        expect(user.confirmation_required?).to be false
      end

      it 'returns false if the user already confirmed their account' do
        SettingsService.new.activate_feature! 'user_confirmation'
        user.save!
        user.confirm!
        expect(user.reload.confirmation_required?).to be false
      end

      it 'returns true if the user has not yet confirmed their account' do
        expect(user.confirmation_required?).to be true
      end
    end

    describe '#confirmation_required' do
      it 'raises a private method error' do
        expect { user.confirmation_required }.to raise_error NoMethodError
      end
    end

    describe '#confirmation_required=' do
      it 'raises a private method error' do
        expect { user.confirmation_required = false }.to raise_error NoMethodError
      end
    end

    describe '#reset_confirmation_required' do
      it 'resets the confirmation required field' do
        user.save!
        user.reset_confirmation_required
        expect(user.confirmation_required?).to be true
        expect(user.email_confirmed_at).to be_nil
      end

      it 'does not perform a commit to the db' do
        user.save!
        user.reset_confirmation_required
        expect(user.saved_change_to_confirmation_required?).to be false
        expect(user.saved_change_to_email_confirmed_at?).to be false
      end
    end

    describe '#reset_confirmation_and_counts' do
      before do
        user.update!(
          email_confirmation_code: '1234',
          email_confirmation_retry_count: 2,
          email_confirmation_code_reset_count: 2
        )
      end

      it 'resets counts and required if already confirmed' do
        user.confirm
        user.reset_confirmation_and_counts

        expect(user.confirmation_required?).to be true
        expect(user.email_confirmed_at).to be_nil
        expect(user.email_confirmation_code).to be_nil
        expect(user.email_confirmation_retry_count).to eq 0
        expect(user.email_confirmation_code_reset_count).to eq 0
      end

      it 'only resets confirmation_required if not confirmed' do
        user.reset_confirmation_and_counts

        expect(user.confirmation_required?).to be true
        expect(user.email_confirmed_at).to be_nil
        expect(user.email_confirmation_code_changed?).to be false
        expect(user.email_confirmation_retry_count_changed?).to be false
        expect(user.email_confirmation_code_reset_count_changed?).to be false
      end
    end

    describe '#confirm' do
      it 'sets the email_confirmed_at field' do
        user.save!
        user.confirm
        expect(user.email_confirmed_at).not_to be_nil
      end

      it 'sets confirmation_required? to false' do
        user.save!
        user.confirm
        expect(user.confirmation_required?).to be false
      end
    end

    describe '#increment_confirmation_retry_count!' do
      it 'increments the retry count' do
        expect { user.increment_confirmation_retry_count! }.to change(user, :email_confirmation_retry_count).from(0).to(1)
      end

      it 'saved the change to the retry count' do
        expect { user.increment_confirmation_retry_count! }.to change(user, :saved_change_to_email_confirmation_retry_count?)
      end
    end

    describe '#increment_confirmation_code_reset_count!' do
      it 'increments the reset count' do
        expect { user.increment_confirmation_code_reset_count! }.to change(user, :email_confirmation_code_reset_count).from(0).to(1)
      end

      it 'saved the change to the reset count' do
        expect { user.increment_confirmation_code_reset_count! }.to change(user, :saved_change_to_email_confirmation_code_reset_count?)
      end
    end

    describe '#reset_confirmation_code' do
      it 'changes the code' do
        expect { user.reset_confirmation_code }.to change(user, :email_confirmation_code)
        expect(user.email_confirmation_code).to match(USER_CONFIRMATION_CODE_PATTERN)
      end

      it 'should not save a change to the email confirmation code' do
        expect { user.reset_confirmation_code }.not_to change(user, :saved_change_to_email_confirmation_code?)
      end
    end

    describe '#reset_email!' do
      let(:email) { 'new_email@email.com' }

      it 'changes the email' do
        expect { user.reset_email!(email) }.to change(user, :email).from(user.email).to(email)
      end

      it 'resets the confirmation code reset count' do
        user.increment_confirmation_code_reset_count!
        user.reload
        expect { user.reset_email!(email) }.to change(user, :email_confirmation_code_reset_count).from(1).to(0)
      end

      it 'saves the change to the email' do
        expect { user.reset_email!(email) }.to change(user, :saved_change_to_email)
      end

      it 'should save the change to the code reset count' do
        user.increment_confirmation_code_reset_count!
        user.reload
        expect { user.reset_email!(email) }.to change(user, :saved_change_to_email_confirmation_code_reset_count?)
      end
    end

    describe '#confirm!' do
      it 'should set email confirmed at' do
        user.save!
        expect { user.confirm! }.to change(user, :saved_change_to_email_confirmed_at?)
      end
    end
  end

  describe '#no_name?' do
    it 'returns true if first_name and last_name are not set' do
      user = described_class.new(email: 'test@citizenlab.co')
      expect(user.no_name?).to be true
    end

    it 'returns false if first_name is set' do
      user = described_class.new(email: 'test@citizenlab.co', first_name: 'Bob')
      expect(user.no_name?).to be false
    end

    it 'returns false if last_name is set' do
      user = described_class.new(email: 'test@citizenlab.co', last_name: 'Smith')
      expect(user.no_name?).to be false
    end

    it 'returns false if invite is pending' do
      user = described_class.new(email: 'test@citizenlab.co', invite_status: 'pending')
      expect(user.no_name?).to be false
    end

    it 'returns an anonymous full_name and slug in format "User 123456" if true' do
      user = described_class.new(email: 'test@citizenlab.co')
      user.save
      expect(user.full_name).to match(/User \d{6}/)
      expect(user.slug).to match(/user-\d{6}/)
    end
  end

  context 'billed users' do
    def create_admin_moderator(factory)
      create(factory).tap do |user|
        user.roles << { type: 'admin' }
        user.save!
      end
    end

    describe '.billed_admins' do
      it 'returns admins' do
        create(:user)
        admin = create(:admin)
        expect(described_class.billed_admins).to match_array([admin])
      end

      it 'does not return citizenlab admins' do
        create(:user)
        create(:admin, email: 'test@citizenlab.co')
        non_cl_admin = create(:admin)
        expect(described_class.billed_admins).to match_array([non_cl_admin])
      end

      it 'does not return project and folder moderators' do
        create(:user)
        admin = create(:admin)
        create(:project_moderator)
        create(:project_folder_moderator)
        expect(described_class.billed_admins).to match_array([admin])
      end

      it 'returns admins who are also project or folder moderators' do
        create(:user)
        admin = create_admin_moderator(:project_moderator)
        admin1 = create_admin_moderator(:project_folder_moderator)
        expect(described_class.billed_admins).to match_array([admin, admin1])
      end
    end

    describe '.billed_moderators' do
      it 'returns project and folder moderators' do
        create(:user)
        project_moderator = create(:project_moderator)
        folder_moderator = create(:project_folder_moderator)
        expect(described_class.billed_moderators).to match_array([project_moderator, folder_moderator])
      end

      it 'does not return citizenlab moderators' do
        create(:user)
        create(:project_moderator, email: 'test@citizenlab.eu')
        non_cl_project_moderator = create(:project_moderator)
        expect(described_class.billed_moderators).to match_array([non_cl_project_moderator])
      end

      it 'does not return admins' do
        create(:user)
        project_moderator = create(:project_moderator)
        folder_moderator = create(:project_folder_moderator)
        create(:admin)
        expect(described_class.billed_moderators).to match_array([project_moderator, folder_moderator])
      end

      it 'does not return admins who are also project or folder moderators' do
        create(:user)
        create(:admin)
        project_moderator = create(:project_moderator)
        folder_moderator = create(:project_folder_moderator)
        create_admin_moderator(:project_moderator)
        create_admin_moderator(:project_folder_moderator)
        expect(described_class.billed_moderators).to match_array([project_moderator, folder_moderator])
      end
    end
  end
end<|MERGE_RESOLUTION|>--- conflicted
+++ resolved
@@ -758,7 +758,18 @@
     end
   end
 
-<<<<<<< HEAD
+  describe 'registered?' do
+    it 'returns false when the user has not completed registration' do
+      u = build(:user, registration_completed_at: nil)
+      expect(u.registered?).to be false
+    end
+
+    it 'returns true when the user has completed registration' do
+      u = build(:user)
+      expect(u.registered?).to be true
+    end
+  end
+
   describe 'active?' do
     it 'returns true when the user has completed signup' do
       u = build(:user)
@@ -766,23 +777,12 @@
     end
 
     it 'returns false when the user has not completed signup' do
-=======
-  describe 'registered?' do
-    it 'returns false when the user has not completed registration' do
->>>>>>> 58a97707
       u = build(:user, registration_completed_at: nil)
-      expect(u.registered?).to be false
-    end
-
-    it 'returns true when the user has completed registration' do
-      u = build(:user)
-      expect(u.registered?).to be true
-    end
-  end
-
-  describe 'active?' do
-    it 'returns false when the user has not completed signup' do
-      u = build(:user, registration_completed_at: nil)
+      expect(u.active?).to be false
+    end
+
+    it 'return false when the user has a pending invitation' do
+      u = build(:user, invite_status: 'pending')
       expect(u.active?).to be false
     end
 
