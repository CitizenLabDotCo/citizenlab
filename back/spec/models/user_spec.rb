--- conflicted
+++ resolved
@@ -1113,17 +1113,6 @@
       context 'user confirmation is not turned on' do
         before { SettingsService.new.deactivate_feature! 'user_confirmation' }
 
-<<<<<<< HEAD
-        it 'changes the email' do
-          expect { user.reset_email!(email) }.to change(user, :email).from(user.email).to(email)
-        end
-
-        it 'saves the change to the email' do
-          expect { user.reset_email!(email) }.to change(user, :saved_change_to_email)
-        end
-
-=======
->>>>>>> cff62248
         it 'raises a taken error if email already exists' do
           create(:user, email: 'new_email@email.com')
           expect { user.reset_email!(email) }.to raise_error(ActiveRecord::RecordInvalid)
@@ -1133,8 +1122,6 @@
           invalid_email = 'newemail_com'
           expect { user.reset_email!(invalid_email) }.to raise_error(ActiveRecord::RecordInvalid)
         end
-<<<<<<< HEAD
-=======
 
         it 'saves the change to the email' do
           expect { user.reset_email!(email) }.to change(user, :email).from(user.email).to(email)
@@ -1145,16 +1132,11 @@
           user.update!(registration_completed_at: nil)
           expect { user.reset_email!(email) }.to change(user, :email).from(user.email).to(email)
         end
->>>>>>> cff62248
       end
 
       context 'user confirmation is turned on' do
         before { SettingsService.new.activate_feature! 'user_confirmation' }
 
-<<<<<<< HEAD
-        it 'saves the changed email in the new_email column' do
-          expect { user.reset_email!(email) }.to change(user, :new_email).from(nil).to(email)
-=======
         it 'raises a taken error if email already exists' do
           create(:user, email: 'new_email@email.com')
           expect { user.reset_email!(email) }.to raise_error(ActiveRecord::RecordInvalid)
@@ -1163,35 +1145,12 @@
         it 'raises an invalid error if email is invalid' do
           invalid_email = 'newemail_com'
           expect { user.reset_email!(invalid_email) }.to raise_error(ActiveRecord::RecordInvalid)
->>>>>>> cff62248
         end
 
         it 'resets the confirmation code reset count' do
           user.increment_confirmation_code_reset_count!
           user.reload
           expect { user.reset_email!(email) }.to change(user, :email_confirmation_code_reset_count).from(1).to(0)
-<<<<<<< HEAD
-        end
-
-        it 'saves the change to the new email field' do
-          expect { user.reset_email!(email) }.to change(user, :saved_change_to_new_email)
-        end
-
-        it 'should save the change to the code reset count' do
-          user.increment_confirmation_code_reset_count!
-          user.reload
-          expect { user.reset_email!(email) }.to change(user, :saved_change_to_email_confirmation_code_reset_count?)
-        end
-
-        it 'raises a taken error if email already exists' do
-          create(:user, email: 'new_email@email.com')
-          expect { user.reset_email!(email) }.to raise_error(ActiveRecord::RecordInvalid)
-        end
-
-        it 'raises an invalid error if email is invalid' do
-          invalid_email = 'newemail_com'
-          expect { user.reset_email!(invalid_email) }.to raise_error(ActiveRecord::RecordInvalid)
-=======
           expect { user.reset_email!(email) }.to change(user, :saved_change_to_email_confirmation_code_reset_count?)
         end
 
@@ -1225,7 +1184,6 @@
             user.update!(password: nil)
             expect { user.reset_email!(email) }.to change(user, :saved_change_to_new_email)
           end
->>>>>>> cff62248
         end
       end
     end
