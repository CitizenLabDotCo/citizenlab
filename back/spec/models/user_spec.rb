# frozen_string_literal: true

require 'rails_helper'

RSpec.describe User, type: :model do
  describe 'Default factory' do
    it 'is valid' do
      expect(build(:user)).to be_valid
    end
  end

  describe '.destroy_all_async' do
    before { create_list(:user, 2) }

    it 'enqueues a user-deletion job for each user' do
      expect { described_class.destroy_all_async }
        .to have_enqueued_job(DeleteUserJob).exactly(described_class.count).times
    end
  end

  describe 'creating a user' do
    it 'generates a slug' do
      u = build(:user)
      u.first_name = 'Not Really_%40)'
      u.last_name = '286^$@sluggable'
      u.save
      expect(u.slug).to eq('not-really--40-286-sluggable')
    end
  end

  describe 'creating an invited user' do
    it 'has correct linking between invite and invitee' do
      invitee = create(:invited_user)
      expect(invitee.invitee_invite.invitee.id).to eq invitee.id
    end

    it 'does not generate a slug if an invited user' do
      invitee = create(:invited_user, first_name: nil, last_name: nil)
      expect(invitee.slug).to be_nil
    end
  end

  describe 'creating a light user - email & locale only' do
    it 'is valid and generates a slug' do
<<<<<<< HEAD
      SettingsService.new.activate_feature! 'user_confirmation'
=======
>>>>>>> d325b4d0
      u = described_class.new(email: 'test@test.com', locale: 'en')
      u.save
      expect(u).to be_valid
      expect(u.slug).not_to be_nil
    end
<<<<<<< HEAD

    it 'is not valid if user confirmation is not turned on' do
      u = described_class.new(email: 'test@test.com', locale: 'en')
      u.save
      expect(u).not_to be_valid
    end
=======
>>>>>>> d325b4d0
  end

  include_context 'when user_blocking duration is 90 days' do
    describe 'blocked?' do
      let!(:user1) { create(:user, block_start_at: 89.days.ago) }
      let!(:user2) { create(:user, block_start_at: 90.days.ago) }
      let!(:user3) { create(:user, block_start_at: 50.days.ago) }

      it 'Blocked users should be blocked for block duration' do
        expect(user1.blocked?).to be(true)
        expect(user2.blocked?).to be(false)
      end

      it 'Blocked users should be blocked or unblocked according to changes in block duration' do
        expect(user1.blocked?).to be(true)

        settings = AppConfiguration.instance.settings
        settings['user_blocking']['duration'] = 60
        AppConfiguration.instance.update!(settings: settings)

        expect(user1.blocked?).to be(false)
        expect(user3.blocked?).to be(true)
      end

      it "Blocked users 'blocked' status should be decoupled from user_blocking feature flag" do
        settings = AppConfiguration.instance.settings
        settings['user_blocking']['enabled'] = false
        AppConfiguration.instance.update!(settings: settings)

        expect(user1.blocked?).to be(true)
        expect(user2.blocked?).to be(false)
      end

      it 'Blocked users should be returned in scope :blocked' do
        blocked_users = described_class.all.blocked

        expect(blocked_users.count).to eq 2
        expect(blocked_users).to include(user1)
        expect(blocked_users).not_to include(user2)
      end

      it 'Should be no blocked users if block duration is zero' do
        settings = AppConfiguration.instance.settings
        settings['user_blocking']['duration'] = 0
        AppConfiguration.instance.update!(settings: settings)

        expect(described_class.all.blocked.count).to eq 0
      end
    end
  end

  describe 'user password authentication' do
    it 'should be compatible with meteor encryption' do
      u = build(:user)
      u.first_name = 'Sebi'
      u.last_name = 'Hoorens'
      u.email = 'sebastien@citizenlab.co'
      u.password_digest = '$2a$10$npkXzpkkyO.g6LjmSYHbOeq76gxpOYeei8SVsjr0LqsBiAdTeDhHK'
      u.save
      expect(!!u.authenticate('supersecret')).to be(true)
      expect(!!u.authenticate('totallywrong')).to be(false)
    end

    it 'should replace the CL1 hash by the CL2 hash' do
      u = build(:user)
      u.first_name = 'Sebi'
      u.last_name = 'Hoorens'
      u.email = 'sebastien@citizenlab.co'
      u.password_digest = '$2a$10$npkXzpkkyO.g6LjmSYHbOeq76gxpOYeei8SVsjr0LqsBiAdTeDhHK'
      u.save
      expect(!!u.authenticate('supersecret')).to be(true)
      expect(u.password_digest).not_to eq('$2a$10$npkXzpkkyO.g6LjmSYHbOeq76gxpOYeei8SVsjr0LqsBiAdTeDhHK')
      expect(!!BCrypt::Password.new(u.password_digest).is_password?('supersecret')).to be(true)
      expect(!!u.authenticate('supersecret')).to be(true)
      expect(!!u.authenticate('totallywrong')).to be(false)
    end
  end

  describe 'authentication without password' do
    context 'when user_confirmation feature is active' do
      before do
        SettingsService.new.activate_feature! 'user_confirmation'
      end

      it 'should be allowed if the user has no password and confirmation is required' do
        u = described_class.new(email: 'bob@citizenlab.co')
        expect(!!u.authenticate('')).to be(true)
      end

      it 'should not be allowed if a password has been supplied in the request' do
        u = described_class.new(email: 'bob@citizenlab.co')
        expect(!!u.authenticate('any_string')).to be(false)
      end

      it 'should not be allowed if a password has been set' do
        u = described_class.new(email: 'bob@citizenlab.co', password: 'democracy2.0')
        expect(!!u.authenticate('')).to be(false)
      end

      it 'should not be allowed if confirmation is not required' do
        u = described_class.new(email: 'bob@citizenlab.co')
        u.confirm
        expect(!!u.authenticate('')).to be(false)
      end
    end

    context 'when user_confirmation feature is not active' do
      before do
        SettingsService.new.deactivate_feature! 'user_confirmation'
      end

      it 'should not be allowed if no password has been set and confirmation is required' do
        u = described_class.new(email: 'bob@citizenlab.co')
        expect(!!u.authenticate('')).to be(false)
        expect(!!u.authenticate('any_string')).to be(false)
      end

      it 'should not be allowed if a password has been set' do
        u = described_class.new(email: 'bob@citizenlab.co', password: 'democracy2.0')
        expect(!!u.authenticate('')).to be(false)
      end

      it 'should not be allowed if confirmation is not required' do
        u = described_class.new(email: 'bob@citizenlab.co')
        u.confirm
        expect(!!u.authenticate('')).to be(false)
      end
    end
  end

  describe 'email' do
    it 'is invalid if there is a case insensitive duplicate' do
      create(:user, email: 'KoEn@citizenlab.co')
      user = build(:user, email: 'kOeN@citizenlab.co')
      expect(user).to be_invalid
    end

    it 'is invalid if the domain is on our blacklist' do
      u1 = build(:user, email: 'xwrknecgyq_1542135485@039b1ee.netsolhost.com')
      expect(u1).to be_invalid
      expect(u1.errors.details[:email]).to eq [{ error: :domain_blacklisted, value: '039b1ee.netsolhost.com' }]
    end
  end

  describe 'password' do
<<<<<<< HEAD
    context 'user confirmation is turned on' do
      it 'is valid when not supplied at all' do
        # This is allowed to allow accounts without a password
        SettingsService.new.activate_feature! 'user_confirmation'
        u = build(:user_no_password)
        expect(u).to be_valid
      end
    end

    context 'user confirmation is turned off' do
      it 'is not valid when not supplied' do
        u = build(:user_no_password)
        expect(u).not_to be_valid
      end
    end

    it 'is not valid when set to empty string' do
      u = build(:user, password: '')
      expect(u).not_to be_valid
    end

    it 'is not valid when nil' do
      u = build(:user, password: nil)
      expect(u).not_to be_valid
=======
    it 'is valid when set to empty string' do
      # This is allowed to allow accounts without a password
      u = build(:user, password: '')
      expect(u).to be_valid
    end

    it 'is valid when nil' do
      # This is allowed to allow accounts without a password
      u = build(:user, password: nil)
      expect(u).to be_valid
>>>>>>> d325b4d0
    end

    it 'does not create a password digest if the password is empty' do
      u = build(:user, password: '')
      expect(u.password_digest).to be_nil
    end

    it 'does not create a password digest if the password is nil' do
      u = build(:user, password: nil)
      expect(u.password_digest).to be_nil
    end

    it 'is invalid if its a common password' do
      CommonPassword.initialize!
      u = build(:user, password: 'batman')
      expect(u).to be_invalid
    end

    it 'is valid when its a strong password' do
      u = build(:user, password: '9x6TUuzSfkzyQrQFhxN9')
      expect(u).to be_valid
    end

    it 'is valid when longer than minimum length' do
      settings = AppConfiguration.instance.settings
      settings['password_login'] = {
        'enabled' => true,
        'allowed' => true,
        'enable_signup' => true,
        'minimum_length' => 5,
        'phone' => false
      }
      AppConfiguration.instance.update! settings: settings

      u = build(:user, password: 'zen3F28')
      expect(u).to be_valid
    end

    it 'is invalid when shorter than minimum length' do
      settings = AppConfiguration.instance.settings
      settings['password_login'] = {
        'enabled' => true,
        'allowed' => true,
        'enable_signup' => true,
        'minimum_length' => 5,
        'phone' => false
      }
      AppConfiguration.instance.update! settings: settings

      u = build(:user, password: 'FetGaVW856')
      expect(u).to be_valid

      settings['password_login']['minimum_length'] = 12
      AppConfiguration.instance.update! settings: settings

      expect(u).to be_invalid
    end
  end

  describe 'bio sanitizer' do
    it 'sanitizes script tags in the body' do
      user = create(:user, bio_multiloc: {
        'en' => '<p>Test</p><script>This should be removed!</script>'
      })
      expect(user.bio_multiloc).to eq({ 'en' => '<p>Test</p>This should be removed!' })
    end
  end

  describe 'locale' do
    before do
      settings = AppConfiguration.instance.settings
      settings['core']['locales'] = %w[en nl-BE fr-FR]
      AppConfiguration.instance.update!(settings: settings)
    end

    it "is valid when it's one of the configured locales" do
      user = build(:user, locale: 'nl-BE')
      expect(user).to be_valid
    end

    it "is invalid when it's not one of the configured locales" do
      user = build(:user, locale: 'pt')
      expect { user.valid? }.to(change { user.errors[:locale] })
    end
  end

  describe 'slug' do
    it 'is generated on create when not given' do
      user = create(:user, slug: nil)
      expect(user.slug).to be_present
    end
  end

  describe 'avatar' do
    it "is blank generated when it's not specified" do
      user = build(:user, avatar: nil)
      user.save
      expect(user.avatar).to be_blank
    end
  end

  describe 'demographic fields' do
    before do
      create(:custom_field_birthyear)
      create(:custom_field_gender, :with_options)
      create(:custom_field_domicile)
      create(:custom_field_education, :with_options)
    end

    it '(gender) is valid when male, female or unspecified' do
      expect(build(:user, gender: 'male')).to be_valid
      expect(build(:user, gender: 'female')).to be_valid
      expect(build(:user, gender: 'unspecified')).to be_valid
    end

    it '(gender) is invalid when not male, female or unspecified' do
      user = build(:user, gender: 'somethingelse')
      expect { user.valid? }.to(change { user.errors[:gender] })
    end

    it '(birthyear) is valid when in realistic range' do
      expect(build(:user, birthyear: (Time.now.year - 117))).to be_valid
      expect(build(:user, birthyear: (Time.now.year - 13))).to be_valid
    end

    it '(birthyear) is invalid when unrealistic' do
      user = build(:user, birthyear: Time.now.year + 1)
      expect { user.valid? }.to(change { user.errors[:birthyear] })
      user = build(:user, birthyear: 1850)
      expect { user.valid? }.to(change { user.errors[:birthyear] })
      user = build(:user, birthyear: 'eighteen hundred')
      expect { user.valid? }.to(change { user.errors[:birthyear] })
    end

    it '(birthyear) is invalid when not an integer' do
      user = build(:user, birthyear: 'eighteen hundred')
      expect { user.valid? }.to(change { user.errors[:birthyear] })
      user = build(:user, birthyear: 1930.4)
      expect { user.valid? }.to(change { user.errors[:birthyear] })
    end

    it "(domicile) is valid when an area id or 'outside'" do
      create_list(:area, 5)
      expect(build(:user, domicile: Area.offset(rand(5)).first.id)).to be_valid
      expect(build(:user, domicile: 'outside')).to be_valid
    end

    it "(domicile) is invalid when not an area id or 'outside'" do
      user = build(:user, domicile: 'somethingelse')
      expect { user.valid? }.to(change { user.errors[:domicile] })
      user = build(:user, domicile: 5)
      expect { user.valid? }.to(change { user.errors[:domicile] })
    end

    it '(education) is valid when an ISCED2011 level' do
      CustomField.find_by(code: 'education').update(enabled: true)
      expect(build(:user, education: '2')).to be_valid
      expect(build(:user, education: '4')).to be_valid
      expect(build(:user, education: '8')).to be_valid
    end

    it '(education) is invalid when not an isced 2011 level' do
      CustomField.find_by(code: 'education').update(enabled: true)
      user = build(:user, education: 'somethingelse')
      expect { user.valid? }.to(change { user.errors[:education] })
      user = build(:user, education: 9)
      expect { user.valid? }.to(change { user.errors[:education] })
      user = build(:user, education: 2.4)
      expect { user.valid? }.to(change { user.errors[:education] })
    end
  end

  describe 'roles' do
    it 'is valid without roles' do
      u = build(:user, roles: [])
      expect(u).to be_valid
    end

    it 'is valid when the user is an admin' do
      u = build(:user, roles: [{ type: 'admin' }])
      expect(u).to be_valid
    end

    it 'is invalid when the user has an unknown role type' do
      u = build(:user, roles: [{ type: 'stonecarver' }])
      expect { u.valid? }.to(change { u.errors[:roles] })
    end

    it 'is valid when the user is a project moderator' do
      project = create(:project)
      u = build(:user, roles: [{ type: 'project_moderator', project_id: project.id }])
      expect(u).to be_valid
    end

    it 'is invalid when a project_moderator is missing a project_id' do
      u = build(:user, roles: [{ type: 'project_moderator' }])
      expect { u.valid? }.to(change { u.errors[:roles] })
    end

    it 'is valid when the user is a project_folder moderator' do
      project_folder = create(:project_folder)
      u = build(:user, roles: [{ type: 'project_folder_moderator', project_folder_id: project_folder.id }])
      expect(u).to be_valid
    end

    it 'is invalid when a project_folder_moderator is missing a project_folder_id' do
      u = build(:user, roles: [{ type: 'project_folder_moderator' }])
      expect { u.valid? }.to(change { u.errors[:roles] })
    end
  end

  describe 'admin?' do
    it 'responds true when the user has the admin role' do
      u = build(:user, roles: [{ type: 'admin' }])
      expect(u.admin?).to be true
    end

    it 'responds false when the user does not have the admin role' do
      u = build(:user, roles: [])
      expect(u.admin?).to be false
    end
  end

  describe 'project_moderator?' do
    it 'responds false when the user does not have a project_moderator role' do
      l = create(:project)
      u = build(:user, roles: [])
      expect(u.project_moderator?(l.id)).to be false
    end

    it 'responds false when the user is not a project_moderator and no project_id is passed' do
      u = build(:admin)
      expect(u.project_moderator?).to be false
    end

    it 'responds true when the user has the project_moderator role' do
      l = create(:project)
      u = build(:user, roles: [{ type: 'project_moderator', project_id: l.id }])
      expect(u.project_moderator?(l.id)).to be true
    end

    it 'responds false when the user does not have a project_moderator role for the given project' do
      l1 = create(:project)
      l2 = create(:project)
      u = build(:user, roles: [{ type: 'project_moderator', project_id: l1.id }])
      expect(u.project_moderator?(l2.id)).to be false
    end

    it 'responds true when the user is project_moderator and no project_id is passed' do
      u = build(:user, roles: [{ type: 'project_moderator', project_id: 'project_id' }])
      expect(u.project_moderator?).to be true
    end
  end

  describe 'project_folder_moderator?' do
    it 'responds true when the user has the project_folder_moderator role' do
      l = create(:project_folder)
      u = build(:user, roles: [{ type: 'project_folder_moderator', project_folder_id: l.id }])
      expect(u.project_folder_moderator?(l.id)).to be true
    end

    it 'responds false when the user does not have a project_folder_moderator role' do
      l = create(:project_folder)
      u = build(:user, roles: [])
      expect(u.project_folder_moderator?(l.id)).to be false
    end

    it 'responds false when the user does not have a project_folder_moderator role for the given project_folder' do
      l1 = create(:project_folder)
      l2 = create(:project_folder)
      u = build(:user, roles: [{ type: 'project_folder_moderator', project_folder_id: l1.id }])
      expect(u.project_folder_moderator?(l2.id)).to be false
    end

    it 'response true when the user is project_folder_moderator and no project_folder_id is passed' do
      u = build(:user, roles: [{ type: 'project_folder_moderator', project_folder_id: 'project_folder_id' }])
      expect(u.project_folder_moderator?).to be true
    end

    it 'response false when the user is not a project_folder_moderator and no project_folder_id is passed' do
      u = build(:admin)
      expect(u.project_folder_moderator?).to be false
    end
  end

  describe 'add_role' do
    it 'gives a user moderator rights for a project' do
      usr = create(:user, roles: [])
      prj = create(:project)
      expect(usr.project_moderator?(prj.id)).to be false

      usr.add_role 'project_moderator', project_id: prj.id
      expect(usr.save).to be true
      expect(usr.project_moderator?(prj.id)).to be true
      expect(usr.project_moderator?(create(:project).id)).to be false
    end
  end

  describe 'delete_role' do
    it 'denies a user from his admin rights' do
      admin = create(:admin)
      admin.delete_role('admin')

      aggregate_failures 'testing admin' do
        expect(admin).to be_valid
        expect(admin).not_to be_admin
      end
    end

    it 'denies a user from his moderator rights' do
      project = create :project
      moderator = create :project_moderator, projects: [project]

      moderator.delete_role 'project_moderator', project_id: project.id
      expect(moderator.save).to be true
      expect(moderator.project_moderator?(project.id)).to be false
    end
  end

  describe 'order_role' do
    before do
      10.times do |_i|
        create(rand(2) == 0 ? :admin : :user)
      end
    end

    it 'sorts from higher level roles to lower level roles by default' do
      serie = described_class.order_role.map { |u| u.roles.size }
      expect(serie).to eq serie.sort.reverse
    end

    it 'sorts from lower level roles to higher level roles with option asc' do
      serie = described_class.order_role(:desc).map { |u| u.roles.size }
      expect(serie).to eq serie.sort
    end
  end

  describe 'super_admin?' do
    it 'returns true for admins with various citizenlab email variations' do
      users = [
        build_stubbed(:admin, email: 'hello@citizenlab.co'),
        build_stubbed(:admin, email: 'hello+admin@citizenLab.co'),
        build_stubbed(:admin, email: 'hello@citizenlab.eu'),
        build_stubbed(:admin, email: 'moderator+admin@citizenlab.be'),
        build_stubbed(:admin, email: 'cheese.lover@CitizenLab.ch'),
        build_stubbed(:admin, email: 'Fritz+Wurst@Citizenlab.de'),
        build_stubbed(:admin, email: 'breek.nou.mijn.klomp@citizenlab.NL'),
        build_stubbed(:admin, email: 'bigger@citizenlab.us'),
        build_stubbed(:admin, email: 'magdalena@citizenlab.cl'),
        build_stubbed(:admin, email: 'hello+admin@CITIZENLAB.UK')
      ]

      expect(users).to all be_super_admin
    end

    it 'returns false for non-citizenlab emails' do
      strangers = [
        build_stubbed(:admin, email: 'hello@citizenlab.com'),
        build_stubbed(:admin, email: 'citizenlab.co@gmail.com'),
        build_stubbed(:admin)
      ]
      expect(strangers).not_to include(be_super_admin)
    end

    it 'returns false for non-admins' do
      user = build_stubbed(:user, email: 'hello@citizenlab.co')
      expect(user).not_to be_super_admin
    end
  end

  describe 'highest_role' do
    it 'correctly returns the highest role the user posesses' do
      expect(build_stubbed(:admin, email: 'hello@citizenlab.co').highest_role).to eq :super_admin
      expect(build_stubbed(:admin).highest_role).to eq :admin
      expect(build_stubbed(:user).highest_role).to eq :user
    end

    it 'correctly returns the highest role a moderator posesses' do
      expect(build_stubbed(:project_moderator).highest_role).to eq :project_moderator
    end
  end

  describe 'custom_field_values' do
    # TODO: Allow light users without required fields
    # it 'validates when custom_field_values have changed' do
    #   u = create(:user)
    #   u.custom_field_values = {
    #     somekey: 'somevalue'
    #   }
    #   expect { u.save }.to(change { u.errors[:custom_field_values] })
    # end

    it "doesn't validate when custom_field_values hasn't changed" do
      u = build(:user, custom_field_values: { somekey: 'somevalue' })
      u.save(validate: false)
      expect { u.save }.not_to(change { u.errors[:custom_field_values] })
    end
  end

  describe 'active?' do
    it 'returns false when the user has not completed signup' do
      u = build(:user, registration_completed_at: nil)
      expect(u.active?).to be false
    end

    it 'return false when the user has a pending invitation' do
      u = build(:user, invite_status: 'pending')
      expect(u.active?).to be false
    end

    it 'returns true when the user has completed signup' do
      u = build(:user)
      expect(u.active?).to be true
    end

    include_context 'when user_blocking duration is 90 days' do
      it 'returns false when the user is blocked' do
        u = build(:user, block_start_at: Time.now)
        expect(u.active?).to be false
      end
    end
  end

  describe 'groups and group_ids' do
    let!(:manual_group) { create(:group) }
    let!(:group) { create(:group) }

    let(:user) { create(:user, manual_groups: [manual_group, group]) }

    it 'returns manual groups' do
      expect(user.groups).to match_array [manual_group, group]
      expect(user.group_ids).to match_array [manual_group.id, group.id]
    end
  end

  describe 'in_group' do
    it 'gets all users in a manual group' do
      group = create(:group)
      users = create_list(:user, 3, manual_groups: [group])
      create_list(:user, 2)
      expect(described_class.in_group(group).pluck(:id)).to match_array users.map(&:id)
    end
  end

  describe 'in_any_group' do
    it 'gets the union of all users in the given groups' do
      group1 = create(:group)
      group2 = create(:group)
      user1 = create(:user, email: 'jos@test.com', manual_groups: [group2])
      user2 = create(:user, email: 'jules@test.com', manual_groups: [group1])
      user4 = create(:user, manual_groups: [group2])

      expect(described_class.in_any_group([group1, group2])).to match_array [user1, user2, user4]
    end
  end

  describe 'in_any_groups?' do
    it 'returns truety iff the user is a member of one of the given groups' do
      group1, group2 = create_list(:group, 2)
      user = create(:user, manual_groups: [group1])
      expect(user.in_any_groups?(Group.none)).to be false
      expect(user.in_any_groups?(Group.where(id: group1))).to be true
      expect(user.in_any_groups?(Group.where(id: [group1, group2]))).to be true
      expect(user).not_to be_in_any_groups(Group.where(id: group2))
    end
  end

  describe '.find_by_cimail' do
    it 'finds a user with the same email but different caps' do
      some_user = create(:user, email: 'SeBi@citizenlab.co')
      same_user = described_class.find_by_cimail 'sEbI@citizenlab.co'

      expect(some_user.id).to eq same_user&.id
    end

    it 'returns nil if no user record with that email was found' do
      expect(described_class.find_by_cimail('doesnotexist@example.com')).to be_nil
    end
  end

  describe '.find_by_cimail!' do
    it 'finds a user with the same email but different caps' do
      some_user = create(:user, email: 'SeBi@citizenlab.co')
      same_user = described_class.find_by_cimail!('sEbI@citizenlab.co')

      expect(some_user.id).to eq(same_user.id)
    end

    it 'raises if no user record with that email was found' do
      expect { described_class.find_by_cimail!('doesnotexist@example.com') }
        .to raise_error(ActiveRecord::RecordNotFound)
    end
  end

  context 'user confirmation' do
    subject(:user) { build(:user_with_confirmation) }

    after do
      user.clear_changes_information
    end

    before do
      SettingsService.new.activate_feature! 'user_confirmation'
    end

    it 'is initialized without a confirmation code' do
      expect(user.email_confirmation_code).to be_nil
    end

    describe '#confirmed?' do
      it 'returns false when the user has not yet confirmed their account' do
        user.save!
        expect(user.confirmed?).to be false
      end

      it 'returns true after the user has confirmed their account' do
        user.save!
        user.confirm!
        expect(user.reload.confirmed?).to be true
      end

      it 'returns true if the user accepted an invitation' do
        user.update(invite_status: 'accepted')
        expect(user.confirmed?).to be true
      end
    end

    describe '#should_require_confirmation?' do
      it 'returns false if the user is an admin' do
        user.add_role('admin')
        user.save!
        expect(user.should_require_confirmation?).to be false
      end

      it 'returns false if the user is a project moderator', skip: !defined?(ProjectManagement::Engine) do
        user.add_role('project_moderator', 'project_id' => 'some_id')
        user.save!
        expect(user.should_require_confirmation?).to be false
      end

      it 'returns false if the user is a normal user' do
        expect(user.should_require_confirmation?).to be true
      end

      it 'returns false if the user registered with a phone number' do
        enable_phone_login
        user.email = '343938837373'
        user.save!
        expect(user.reload.should_require_confirmation?).to be false
      end
    end

    describe '#confirmation_required?' do
      it 'returns false if the feature is not active' do
        SettingsService.new.deactivate_feature! 'user_confirmation'
        expect(user.confirmation_required?).to be false
      end

      it 'returns false if the user already confirmed their account' do
        SettingsService.new.activate_feature! 'user_confirmation'
        user.save!
        user.confirm!
        expect(user.reload.confirmation_required?).to be false
      end

      it 'returns true if the user has not yet confirmed their account' do
        expect(user.confirmation_required?).to be true
      end
    end

    describe '#confirmation_required' do
      it 'raises a private method error' do
        expect { user.confirmation_required }.to raise_error NoMethodError
      end
    end

    describe '#confirmation_required=' do
      it 'raises a private method error' do
        expect { user.confirmation_required = false }.to raise_error NoMethodError
      end
    end

    describe '#reset_confirmation_required' do
      it 'resets the confirmation required field' do
        user.save!
        user.reset_confirmation_required
        expect(user.confirmation_required?).to be true
      end

      it 'does not perform a commit to the db' do
        user.save!
        user.reset_confirmation_required
        expect(user.saved_change_to_confirmation_required?).to be false
      end
    end

    describe '#confirm' do
      it 'sets the email_confirmed_at field' do
        user.save!
        user.confirm
        expect(user.confirmed?).to be true
      end

      it 'does not perform a commit to the db' do
        user.save!
        user.confirm
        expect(user.reload.confirmed?).to be false
      end
    end

    describe '#reset_confirmed_at' do
      it 'resets the confirmed_at field' do
        user.confirm!
        user.reset_confirmed_at
        expect(user.confirmed?).to be false
      end

      it 'does not perform a commit to the db' do
        user.confirm!
        user.reset_confirmed_at
        expect(user.saved_change_to_email_confirmed_at?).to be false
      end
    end

    describe '#reset_confirmation_code!' do
      it 'changes the code' do
        expect { user.reset_confirmation_code! }.to change(user, :email_confirmation_code)
      end

      it 'increments the reset count' do
        expect { user.reset_confirmation_code! }.to change(user, :email_confirmation_code_reset_count).from(0).to(1)
      end

      it 'should save a change to the email confirmation code' do
        expect { user.reset_confirmation_code! }.to change(user, :saved_change_to_email_confirmation_code?)
      end
    end

    describe '#increment_confirmation_retry_count!' do
      it 'increments the retry count' do
        expect { user.increment_confirmation_retry_count! }.to change(user, :email_confirmation_retry_count).from(0).to(1)
      end

      it 'saved the change to the retry count' do
        expect { user.increment_confirmation_retry_count! }.to change(user, :saved_change_to_email_confirmation_retry_count?)
      end
    end

    describe '#increment_confirmation_code_reset_count!' do
      it 'increments the reset count' do
        expect { user.reset_confirmation_code! }.to change(user, :email_confirmation_code_reset_count).from(0).to(1)
      end

      it 'saved the change to the reset count' do
        expect { user.reset_confirmation_code! }.to change(user, :saved_change_to_email_confirmation_code_reset_count?)
      end
    end

    describe '#reset_confirmation_code' do
      it 'changes the code' do
        expect { user.reset_confirmation_code }.to change(user, :email_confirmation_code)
        expect(user.email_confirmation_code).to match(USER_CONFIRMATION_CODE_PATTERN)
      end

      it 'should not save a change to the email confirmation code' do
        expect { user.reset_confirmation_code }.not_to change(user, :saved_change_to_email_confirmation_code?)
      end
    end

    describe '#increment_confirmation_code_reset_count' do
      it 'increments the reset count' do
        expect { user.increment_confirmation_code_reset_count }.to change(user, :email_confirmation_code_reset_count).from(0).to(1)
      end

      it 'should not save the change to the reset count' do
        expect { user.increment_confirmation_code_reset_count }.not_to change(user, :saved_change_to_email_confirmation_code_reset_count?)
      end
    end

    describe '#increment_confirmation_retry_count' do
      it 'increments the retry count' do
        expect { user.increment_confirmation_retry_count }.to change(user, :email_confirmation_retry_count).from(0).to(1)
      end

      it 'should not save the change to the retry count' do
        expect { user.increment_confirmation_retry_count }.not_to change(user, :saved_change_to_email_confirmation_retry_count?)
      end
    end

    describe '#reset_email!' do
      let(:email) { 'new_email@email.com' }

      it 'changes the email' do
        expect { user.reset_email!(email) }.to change(user, :email).from(user.email).to(email)
      end

      it 'resets the confirmation code reset count' do
        user.increment_confirmation_code_reset_count!
        user.reload
        expect { user.reset_email!(email) }.to change(user, :email_confirmation_code_reset_count).from(1).to(0)
      end

      it 'saves the change to the email' do
        expect { user.reset_email!(email) }.to change(user, :saved_change_to_email)
      end

      it 'should save the change to the code reset count' do
        user.increment_confirmation_code_reset_count!
        user.reload
        expect { user.reset_email!(email) }.to change(user, :saved_change_to_email_confirmation_code_reset_count?)
      end
    end

    describe '#confirm!' do
      it 'should set email confirmed at' do
        user.save!
        expect { user.confirm! }.to change(user, :saved_change_to_email_confirmed_at?)
      end
    end
  end

  describe '#no_name?' do
    it 'returns true if first_name and last_name are not set' do
      user = described_class.new(email: 'test@citizenlab.co')
      expect(user.no_name?).to be true
    end

    it 'returns false if first_name is set' do
      user = described_class.new(email: 'test@citizenlab.co', first_name: 'Bob')
      expect(user.no_name?).to be false
    end

    it 'returns false if last_name is set' do
      user = described_class.new(email: 'test@citizenlab.co', last_name: 'Smith')
      expect(user.no_name?).to be false
    end

    it 'returns false if invite is pending' do
      user = described_class.new(email: 'test@citizenlab.co', invite_status: 'pending')
      expect(user.no_name?).to be false
    end

    it 'returns an anonymous full_name and slug in format "User 123456" if true' do
      user = described_class.new(email: 'test@citizenlab.co')
      user.save
      expect(user.full_name).to match(/User \d{6}/)
      expect(user.slug).to match(/user-\d{6}/)
    end
  end
<<<<<<< HEAD
=======

  context 'billed users' do
    def create_admin_moderator(factory)
      create(factory).tap do |user|
        user.roles << { type: 'admin' }
        user.save!
      end
    end

    describe '.billed_admins' do
      it 'returns admins' do
        create(:user)
        admin = create(:admin)
        expect(described_class.billed_admins).to match_array([admin])
      end

      it 'does not return citizenlab admins' do
        create(:user)
        create(:admin, email: 'test@citizenlab.co')
        non_cl_admin = create(:admin)
        expect(described_class.billed_admins).to match_array([non_cl_admin])
      end

      it 'does not return project and folder moderators' do
        create(:user)
        admin = create(:admin)
        create(:project_moderator)
        create(:project_folder_moderator)
        expect(described_class.billed_admins).to match_array([admin])
      end

      it 'returns admins who are also project or folder moderators' do
        create(:user)
        admin = create_admin_moderator(:project_moderator)
        admin1 = create_admin_moderator(:project_folder_moderator)
        expect(described_class.billed_admins).to match_array([admin, admin1])
      end
    end

    describe '.billed_moderators' do
      it 'returns project and folder moderators' do
        create(:user)
        project_moderator = create(:project_moderator)
        folder_moderator = create(:project_folder_moderator)
        expect(described_class.billed_moderators).to match_array([project_moderator, folder_moderator])
      end

      it 'does not return citizenlab moderators' do
        create(:user)
        create(:project_moderator, email: 'test@citizenlab.eu')
        non_cl_project_moderator = create(:project_moderator)
        expect(described_class.billed_moderators).to match_array([non_cl_project_moderator])
      end

      it 'does not return admins' do
        create(:user)
        project_moderator = create(:project_moderator)
        folder_moderator = create(:project_folder_moderator)
        create(:admin)
        expect(described_class.billed_moderators).to match_array([project_moderator, folder_moderator])
      end

      it 'does not return admins who are also project or folder moderators' do
        create(:user)
        create(:admin)
        project_moderator = create(:project_moderator)
        folder_moderator = create(:project_folder_moderator)
        create_admin_moderator(:project_moderator)
        create_admin_moderator(:project_folder_moderator)
        expect(described_class.billed_moderators).to match_array([project_moderator, folder_moderator])
      end
    end
  end
>>>>>>> d325b4d0
end<|MERGE_RESOLUTION|>--- conflicted
+++ resolved
@@ -42,24 +42,18 @@
 
   describe 'creating a light user - email & locale only' do
     it 'is valid and generates a slug' do
-<<<<<<< HEAD
       SettingsService.new.activate_feature! 'user_confirmation'
-=======
->>>>>>> d325b4d0
       u = described_class.new(email: 'test@test.com', locale: 'en')
       u.save
       expect(u).to be_valid
       expect(u.slug).not_to be_nil
     end
-<<<<<<< HEAD
 
     it 'is not valid if user confirmation is not turned on' do
       u = described_class.new(email: 'test@test.com', locale: 'en')
       u.save
       expect(u).not_to be_valid
     end
-=======
->>>>>>> d325b4d0
   end
 
   include_context 'when user_blocking duration is 90 days' do
@@ -205,7 +199,6 @@
   end
 
   describe 'password' do
-<<<<<<< HEAD
     context 'user confirmation is turned on' do
       it 'is valid when not supplied at all' do
         # This is allowed to allow accounts without a password
@@ -230,18 +223,6 @@
     it 'is not valid when nil' do
       u = build(:user, password: nil)
       expect(u).not_to be_valid
-=======
-    it 'is valid when set to empty string' do
-      # This is allowed to allow accounts without a password
-      u = build(:user, password: '')
-      expect(u).to be_valid
-    end
-
-    it 'is valid when nil' do
-      # This is allowed to allow accounts without a password
-      u = build(:user, password: nil)
-      expect(u).to be_valid
->>>>>>> d325b4d0
     end
 
     it 'does not create a password digest if the password is empty' do
@@ -991,8 +972,6 @@
       expect(user.slug).to match(/user-\d{6}/)
     end
   end
-<<<<<<< HEAD
-=======
 
   context 'billed users' do
     def create_admin_moderator(factory)
@@ -1066,5 +1045,4 @@
       end
     end
   end
->>>>>>> d325b4d0
 end