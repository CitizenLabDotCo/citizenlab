# frozen_string_literal: true

require 'rails_helper'

RSpec.describe User, type: :model do
  describe 'Default factory' do
    it 'is valid' do
      expect(build(:user)).to be_valid
    end
  end

  describe '.destroy_all_async' do
    before { create_list(:user, 2) }

    it 'enqueues a user-deletion job for each user' do
      expect { described_class.destroy_all_async }
        .to have_enqueued_job(DeleteUserJob).exactly(described_class.count).times
    end
  end

  describe 'creating a user' do
    it 'generates a slug' do
      u = build(:user)
      u.first_name = 'Not Really_%40)'
      u.last_name = '286^$@sluggable'
      u.save
      expect(u.slug).to eq('not-really--40-286-sluggable')
    end
  end

  describe 'creating an invited user' do
    it 'has correct linking between invite and invitee' do
      invitee = create(:invited_user)
      expect(invitee.invitee_invite.invitee.id).to eq invitee.id
    end

    it 'does not generate a slug if an invited user' do
      invitee = create(:invited_user, first_name: nil, last_name: nil)
      expect(invitee.slug).to be_nil
    end
  end

<<<<<<< HEAD
  describe 'creating a light user - email & locale only' do
    it 'is valid and generates a slug' do
      u = described_class.new(email: 'test@test.com', locale: 'en')
      u.save
      expect(u).to be_valid
      expect(u.slug).not_to be_nil
=======
  describe 'blocked users' do
    let!(:user1) { create(:user, block_start_at: 89.days.ago) }
    let!(:user2) { create(:user, block_start_at: 90.days.ago) }
    let!(:user3) { create(:user, block_start_at: 50.days.ago) }

    before do
      settings = AppConfiguration.instance.settings
      settings['user_blocking'] = {
        'enabled' => true,
        'allowed' => true,
        'duration' => 90
      }
      AppConfiguration.instance.update!(settings: settings)
    end

    it 'should be blocked for block duration' do
      expect(user1.blocked?).to be(true)
      expect(user2.blocked?).to be(false)
    end

    it 'should be blocked or unblocked according to changes in block duration' do
      expect(user1.blocked?).to be(true)

      settings = AppConfiguration.instance.settings
      settings['user_blocking']['duration'] = 60
      AppConfiguration.instance.update!(settings: settings)

      expect(user1.blocked?).to be(false)
      expect(user3.blocked?).to be(true)
    end

    it 'should be decoupled from user_blocking feature flag' do
      settings = AppConfiguration.instance.settings
      settings['user_blocking']['enabled'] = false
      AppConfiguration.instance.update!(settings: settings)

      expect(user1.blocked?).to be(true)
      expect(user2.blocked?).to be(false)
    end

    it 'should be returned in scope :blocked' do
      blocked_users = described_class.all.blocked

      expect(blocked_users.count).to eq 2
      expect(blocked_users).to include(user1)
      expect(blocked_users).not_to include(user2)
    end

    it 'should be none if block duration is zero' do
      settings = AppConfiguration.instance.settings
      settings['user_blocking']['duration'] = 0
      AppConfiguration.instance.update!(settings: settings)

      expect(described_class.all.blocked.count).to eq 0
>>>>>>> 881b0cae
    end
  end

  describe 'user password authentication' do
    it 'should be compatible with meteor encryption' do
      u = build(:user)
      u.first_name = 'Sebi'
      u.last_name = 'Hoorens'
      u.email = 'sebastien@citizenlab.co'
      u.password_digest = '$2a$10$npkXzpkkyO.g6LjmSYHbOeq76gxpOYeei8SVsjr0LqsBiAdTeDhHK'
      u.save
      expect(!!u.authenticate('supersecret')).to be(true)
      expect(!!u.authenticate('totallywrong')).to be(false)
    end

    it 'should replace the CL1 hash by the CL2 hash' do
      u = build(:user)
      u.first_name = 'Sebi'
      u.last_name = 'Hoorens'
      u.email = 'sebastien@citizenlab.co'
      u.password_digest = '$2a$10$npkXzpkkyO.g6LjmSYHbOeq76gxpOYeei8SVsjr0LqsBiAdTeDhHK'
      u.save
      expect(!!u.authenticate('supersecret')).to be(true)
      expect(u.password_digest).not_to eq('$2a$10$npkXzpkkyO.g6LjmSYHbOeq76gxpOYeei8SVsjr0LqsBiAdTeDhHK')
      expect(!!BCrypt::Password.new(u.password_digest).is_password?('supersecret')).to be(true)
      expect(!!u.authenticate('supersecret')).to be(true)
      expect(!!u.authenticate('totallywrong')).to be(false)
    end
  end

  describe 'authentication without password' do
    context 'when user_confirmation feature is active' do
      before do
        SettingsService.new.activate_feature! 'user_confirmation'
      end

      it 'should be allowed if the user has no password and confirmation is required' do
        u = described_class.new(email: 'bob@citizenlab.co')
        expect(!!u.authenticate('')).to be(true)
      end

      it 'should not be allowed if a password has been supplied in the request' do
        u = described_class.new(email: 'bob@citizenlab.co')
        expect(!!u.authenticate('any_string')).to be(false)
      end

      it 'should not be allowed if a password has been set' do
        u = described_class.new(email: 'bob@citizenlab.co', password: 'democracy2.0')
        expect(!!u.authenticate('')).to be(false)
      end

      it 'should not be allowed if confirmation is not required' do
        u = described_class.new(email: 'bob@citizenlab.co')
        u.confirm
        expect(!!u.authenticate('')).to be(false)
      end
    end

    context 'when user_confirmation feature is not active' do
      before do
        SettingsService.new.deactivate_feature! 'user_confirmation'
      end

      it 'should not be allowed if no password has been set and confirmation is required' do
        u = described_class.new(email: 'bob@citizenlab.co')
        expect(!!u.authenticate('')).to be(false)
        expect(!!u.authenticate('any_string')).to be(false)
      end

      it 'should not be allowed if a password has been set' do
        u = described_class.new(email: 'bob@citizenlab.co', password: 'democracy2.0')
        expect(!!u.authenticate('')).to be(false)
      end

      it 'should not be allowed if confirmation is not required' do
        u = described_class.new(email: 'bob@citizenlab.co')
        u.confirm
        expect(!!u.authenticate('')).to be(false)
      end
    end
  end

  describe 'email' do
    it 'is invalid if there is a case insensitive duplicate' do
      create(:user, email: 'KoEn@citizenlab.co')
      user = build(:user, email: 'kOeN@citizenlab.co')
      expect(user).to be_invalid
    end

    it 'is invalid if the domain is on our blacklist' do
      u1 = build(:user, email: 'xwrknecgyq_1542135485@039b1ee.netsolhost.com')
      expect(u1).to be_invalid
      expect(u1.errors.details[:email]).to eq [{ error: :domain_blacklisted, value: '039b1ee.netsolhost.com' }]
    end
  end

  describe 'password' do
    it 'is valid when set to empty string' do
      # This is allowed to allow accounts without a password
      u = build(:user, password: '')
      expect(u).to be_valid
    end

    it 'is valid when nil' do
      # This is allowed to allow accounts without a password
      u = build(:user, password: nil)
      expect(u).to be_valid
    end

    it 'does not create a password digest if the password is empty' do
      u = build(:user, password: '')
      expect(u.password_digest).to be_nil
    end

    it 'does not create a password digest if the password is nil' do
      u = build(:user, password: nil)
      expect(u.password_digest).to be_nil
    end

    it 'is invalid if its a common password' do
      CommonPassword.initialize!
      u = build(:user, password: 'batman')
      expect(u).to be_invalid
    end

    it 'is valid when its a strong password' do
      u = build(:user, password: '9x6TUuzSfkzyQrQFhxN9')
      expect(u).to be_valid
    end

    it 'is valid when longer than minimum length' do
      settings = AppConfiguration.instance.settings
      settings['password_login'] = {
        'enabled' => true,
        'allowed' => true,
        'enable_signup' => true,
        'minimum_length' => 5,
        'phone' => false
      }
      AppConfiguration.instance.update! settings: settings

      u = build(:user, password: 'zen3F28')
      expect(u).to be_valid
    end

    it 'is invalid when shorter than minimum length' do
      settings = AppConfiguration.instance.settings
      settings['password_login'] = {
        'enabled' => true,
        'allowed' => true,
        'enable_signup' => true,
        'minimum_length' => 5,
        'phone' => false
      }
      AppConfiguration.instance.update! settings: settings

      u = build(:user, password: 'FetGaVW856')
      expect(u).to be_valid

      settings['password_login']['minimum_length'] = 12
      AppConfiguration.instance.update! settings: settings

      expect(u).to be_invalid
    end
  end

  describe 'bio sanitizer' do
    it 'sanitizes script tags in the body' do
      user = create(:user, bio_multiloc: {
        'en' => '<p>Test</p><script>This should be removed!</script>'
      })
      expect(user.bio_multiloc).to eq({ 'en' => '<p>Test</p>This should be removed!' })
    end
  end

  describe 'locale' do
    before do
      settings = AppConfiguration.instance.settings
      settings['core']['locales'] = %w[en nl-BE fr-FR]
      AppConfiguration.instance.update!(settings: settings)
    end

    it "is valid when it's one of the configured locales" do
      user = build(:user, locale: 'nl-BE')
      expect(user).to be_valid
    end

    it "is invalid when it's not one of the configured locales" do
      user = build(:user, locale: 'pt')
      expect { user.valid? }.to(change { user.errors[:locale] })
    end
  end

  describe 'slug' do
    it 'is generated on create when not given' do
      user = create(:user, slug: nil)
      expect(user.slug).to be_present
    end
  end

  describe 'avatar' do
    it "is blank generated when it's not specified" do
      user = build(:user, avatar: nil)
      user.save
      expect(user.avatar).to be_blank
    end
  end

  describe 'demographic fields' do
    before do
      create(:custom_field_birthyear)
      create(:custom_field_gender, :with_options)
      create(:custom_field_domicile)
      create(:custom_field_education, :with_options)
    end

    it '(gender) is valid when male, female or unspecified' do
      expect(build(:user, gender: 'male')).to be_valid
      expect(build(:user, gender: 'female')).to be_valid
      expect(build(:user, gender: 'unspecified')).to be_valid
    end

    it '(gender) is invalid when not male, female or unspecified' do
      user = build(:user, gender: 'somethingelse')
      expect { user.valid? }.to(change { user.errors[:gender] })
    end

    it '(birthyear) is valid when in realistic range' do
      expect(build(:user, birthyear: (Time.now.year - 117))).to be_valid
      expect(build(:user, birthyear: (Time.now.year - 13))).to be_valid
    end

    it '(birthyear) is invalid when unrealistic' do
      user = build(:user, birthyear: Time.now.year + 1)
      expect { user.valid? }.to(change { user.errors[:birthyear] })
      user = build(:user, birthyear: 1850)
      expect { user.valid? }.to(change { user.errors[:birthyear] })
      user = build(:user, birthyear: 'eighteen hundred')
      expect { user.valid? }.to(change { user.errors[:birthyear] })
    end

    it '(birthyear) is invalid when not an integer' do
      user = build(:user, birthyear: 'eighteen hundred')
      expect { user.valid? }.to(change { user.errors[:birthyear] })
      user = build(:user, birthyear: 1930.4)
      expect { user.valid? }.to(change { user.errors[:birthyear] })
    end

    it "(domicile) is valid when an area id or 'outside'" do
      create_list(:area, 5)
      expect(build(:user, domicile: Area.offset(rand(5)).first.id)).to be_valid
      expect(build(:user, domicile: 'outside')).to be_valid
    end

    it "(domicile) is invalid when not an area id or 'outside'" do
      user = build(:user, domicile: 'somethingelse')
      expect { user.valid? }.to(change { user.errors[:domicile] })
      user = build(:user, domicile: 5)
      expect { user.valid? }.to(change { user.errors[:domicile] })
    end

    it '(education) is valid when an ISCED2011 level' do
      CustomField.find_by(code: 'education').update(enabled: true)
      expect(build(:user, education: '2')).to be_valid
      expect(build(:user, education: '4')).to be_valid
      expect(build(:user, education: '8')).to be_valid
    end

    it '(education) is invalid when not an isced 2011 level' do
      CustomField.find_by(code: 'education').update(enabled: true)
      user = build(:user, education: 'somethingelse')
      expect { user.valid? }.to(change { user.errors[:education] })
      user = build(:user, education: 9)
      expect { user.valid? }.to(change { user.errors[:education] })
      user = build(:user, education: 2.4)
      expect { user.valid? }.to(change { user.errors[:education] })
    end
  end

  describe 'roles' do
    it 'is valid without roles' do
      u = build(:user, roles: [])
      expect(u).to be_valid
    end

    it 'is valid when the user is an admin' do
      u = build(:user, roles: [{ type: 'admin' }])
      expect(u).to be_valid
    end

    it 'is invalid when the user has an unknown role type' do
      u = build(:user, roles: [{ type: 'stonecarver' }])
      expect { u.valid? }.to(change { u.errors[:roles] })
    end

    it 'is valid when the user is a project moderator' do
      project = create(:project)
      u = build(:user, roles: [{ type: 'project_moderator', project_id: project.id }])
      expect(u).to be_valid
    end

    it 'is invalid when a project_moderator is missing a project_id' do
      u = build(:user, roles: [{ type: 'project_moderator' }])
      expect { u.valid? }.to(change { u.errors[:roles] })
    end

    it 'is valid when the user is a project_folder moderator' do
      project_folder = create(:project_folder)
      u = build(:user, roles: [{ type: 'project_folder_moderator', project_folder_id: project_folder.id }])
      expect(u).to be_valid
    end

    it 'is invalid when a project_folder_moderator is missing a project_folder_id' do
      u = build(:user, roles: [{ type: 'project_folder_moderator' }])
      expect { u.valid? }.to(change { u.errors[:roles] })
    end
  end

  describe 'admin?' do
    it 'responds true when the user has the admin role' do
      u = build(:user, roles: [{ type: 'admin' }])
      expect(u.admin?).to be true
    end

    it 'responds false when the user does not have the admin role' do
      u = build(:user, roles: [])
      expect(u.admin?).to be false
    end
  end

  describe 'project_moderator?' do
    it 'responds false when the user does not have a project_moderator role' do
      l = create(:project)
      u = build(:user, roles: [])
      expect(u.project_moderator?(l.id)).to be false
    end

    it 'responds false when the user is not a project_moderator and no project_id is passed' do
      u = build(:admin)
      expect(u.project_moderator?).to be false
    end

    it 'responds true when the user has the project_moderator role' do
      l = create(:project)
      u = build(:user, roles: [{ type: 'project_moderator', project_id: l.id }])
      expect(u.project_moderator?(l.id)).to be true
    end

    it 'responds false when the user does not have a project_moderator role for the given project' do
      l1 = create(:project)
      l2 = create(:project)
      u = build(:user, roles: [{ type: 'project_moderator', project_id: l1.id }])
      expect(u.project_moderator?(l2.id)).to be false
    end

    it 'responds true when the user is project_moderator and no project_id is passed' do
      u = build(:user, roles: [{ type: 'project_moderator', project_id: 'project_id' }])
      expect(u.project_moderator?).to be true
    end
  end

  describe 'project_folder_moderator?' do
    it 'responds true when the user has the project_folder_moderator role' do
      l = create(:project_folder)
      u = build(:user, roles: [{ type: 'project_folder_moderator', project_folder_id: l.id }])
      expect(u.project_folder_moderator?(l.id)).to be true
    end

    it 'responds false when the user does not have a project_folder_moderator role' do
      l = create(:project_folder)
      u = build(:user, roles: [])
      expect(u.project_folder_moderator?(l.id)).to be false
    end

    it 'responds false when the user does not have a project_folder_moderator role for the given project_folder' do
      l1 = create(:project_folder)
      l2 = create(:project_folder)
      u = build(:user, roles: [{ type: 'project_folder_moderator', project_folder_id: l1.id }])
      expect(u.project_folder_moderator?(l2.id)).to be false
    end

    it 'response true when the user is project_folder_moderator and no project_folder_id is passed' do
      u = build(:user, roles: [{ type: 'project_folder_moderator', project_folder_id: 'project_folder_id' }])
      expect(u.project_folder_moderator?).to be true
    end

    it 'response false when the user is not a project_folder_moderator and no project_folder_id is passed' do
      u = build(:admin)
      expect(u.project_folder_moderator?).to be false
    end
  end

  describe 'add_role' do
    it 'gives a user moderator rights for a project' do
      usr = create(:user, roles: [])
      prj = create(:project)
      expect(usr.project_moderator?(prj.id)).to be false

      usr.add_role 'project_moderator', project_id: prj.id
      expect(usr.save).to be true
      expect(usr.project_moderator?(prj.id)).to be true
      expect(usr.project_moderator?(create(:project).id)).to be false
    end
  end

  describe 'delete_role' do
    it 'denies a user from his admin rights' do
      admin = create(:admin)
      admin.delete_role('admin')

      aggregate_failures 'testing admin' do
        expect(admin).to be_valid
        expect(admin).not_to be_admin
      end
    end

    it 'denies a user from his moderator rights' do
      project = create :project
      moderator = create :project_moderator, projects: [project]

      moderator.delete_role 'project_moderator', project_id: project.id
      expect(moderator.save).to be true
      expect(moderator.project_moderator?(project.id)).to be false
    end
  end

  describe 'order_role' do
    before do
      10.times do |_i|
        create(rand(2) == 0 ? :admin : :user)
      end
    end

    it 'sorts from higher level roles to lower level roles by default' do
      serie = described_class.order_role.map { |u| u.roles.size }
      expect(serie).to eq serie.sort.reverse
    end

    it 'sorts from lower level roles to higher level roles with option asc' do
      serie = described_class.order_role(:desc).map { |u| u.roles.size }
      expect(serie).to eq serie.sort
    end
  end

  describe 'super_admin?' do
    it 'returns true for admins with various citizenlab email variations' do
      users = [
        build_stubbed(:admin, email: 'hello@citizenlab.co'),
        build_stubbed(:admin, email: 'hello+admin@citizenLab.co'),
        build_stubbed(:admin, email: 'hello@citizenlab.eu'),
        build_stubbed(:admin, email: 'moderator+admin@citizenlab.be'),
        build_stubbed(:admin, email: 'some.person@citizen-lab.fr'),
        build_stubbed(:admin, email: 'cheese.lover@CitizenLab.ch'),
        build_stubbed(:admin, email: 'Fritz+Wurst@Citizenlab.de'),
        build_stubbed(:admin, email: 'breek.nou.mijn.klomp@citizenlab.NL'),
        build_stubbed(:admin, email: 'bigger@citizenlab.us'),
        build_stubbed(:admin, email: 'magdalena@citizenlab.cl'),
        build_stubbed(:admin, email: 'hello+admin@CITIZENLAB.UK')
      ]

      expect(users).to all be_super_admin
    end

    it 'returns false for non-citizenlab emails' do
      strangers = [
        build_stubbed(:admin, email: 'hello@citizenlab.com'),
        build_stubbed(:admin, email: 'citizenlab.co@gmail.com'),
        build_stubbed(:admin)
      ]
      expect(strangers).not_to include(be_super_admin)
    end

    it 'returns false for non-admins' do
      user = build_stubbed(:user, email: 'hello@citizenlab.co')
      expect(user).not_to be_super_admin
    end
  end

  describe 'highest_role' do
    it 'correctly returns the highest role the user posesses' do
      expect(build_stubbed(:admin, email: 'hello@citizenlab.co').highest_role).to eq :super_admin
      expect(build_stubbed(:admin).highest_role).to eq :admin
      expect(build_stubbed(:user).highest_role).to eq :user
    end

    it 'correctly returns the highest role a moderator posesses' do
      expect(build_stubbed(:project_moderator).highest_role).to eq :project_moderator
    end
  end

  describe 'custom_field_values' do
    it 'validates when custom_field_values have changed' do
      u = create(:user)
      u.custom_field_values = {
        somekey: 'somevalue'
      }
      expect { u.save }.to(change { u.errors[:custom_field_values] })
    end

    it "doesn't validate when custom_field_values hasn't changed" do
      u = build(:user, custom_field_values: { somekey: 'somevalue' })
      u.save(validate: false)
      expect { u.save }.not_to(change { u.errors[:custom_field_values] })
    end
  end

  describe 'active?' do
    it 'returns false when the user has not completed signup' do
      u = build(:user, registration_completed_at: nil)
      expect(u.active?).to be false
    end

    it 'return false when the user has a pending invitation' do
      u = build(:user, invite_status: 'pending')
      expect(u.active?).to be false
    end

    it 'returns true when the user has completed signup' do
      u = build(:user)
      expect(u.active?).to be true
    end
  end

  describe 'groups and group_ids' do
    let!(:manual_group) { create(:group) }
    let!(:group) { create(:group) }

    let(:user) { create(:user, manual_groups: [manual_group, group]) }

    it 'returns manual groups' do
      expect(user.groups).to match_array [manual_group, group]
      expect(user.group_ids).to match_array [manual_group.id, group.id]
    end
  end

  describe 'in_group' do
    it 'gets all users in a manual group' do
      group = create(:group)
      users = create_list(:user, 3, manual_groups: [group])
      create_list(:user, 2)
      expect(described_class.in_group(group).pluck(:id)).to match_array users.map(&:id)
    end
  end

  describe 'in_any_group' do
    it 'gets the union of all users in the given groups' do
      group1 = create(:group)
      group2 = create(:group)
      user1 = create(:user, email: 'jos@test.com', manual_groups: [group2])
      user2 = create(:user, email: 'jules@test.com', manual_groups: [group1])
      user4 = create(:user, manual_groups: [group2])

      expect(described_class.in_any_group([group1, group2])).to match_array [user1, user2, user4]
    end
  end

  describe 'in_any_groups?' do
    it 'returns truety iff the user is a member of one of the given groups' do
      group1, group2 = create_list(:group, 2)
      user = create(:user, manual_groups: [group1])
      expect(user.in_any_groups?(Group.none)).to be false
      expect(user.in_any_groups?(Group.where(id: group1))).to be true
      expect(user.in_any_groups?(Group.where(id: [group1, group2]))).to be true
      expect(user).not_to be_in_any_groups(Group.where(id: group2))
    end
  end

  describe '.find_by_cimail' do
    it 'finds a user with the same email but different caps' do
      some_user = create(:user, email: 'SeBi@citizenlab.co')
      same_user = described_class.find_by_cimail 'sEbI@citizenlab.co'

      expect(some_user.id).to eq same_user&.id
    end

    it 'returns nil if no user record with that email was found' do
      expect(described_class.find_by_cimail('doesnotexist@example.com')).to be_nil
    end
  end

  describe '.find_by_cimail!' do
    it 'finds a user with the same email but different caps' do
      some_user = create(:user, email: 'SeBi@citizenlab.co')
      same_user = described_class.find_by_cimail!('sEbI@citizenlab.co')

      expect(some_user.id).to eq(same_user.id)
    end

    it 'raises if no user record with that email was found' do
      expect { described_class.find_by_cimail!('doesnotexist@example.com') }
        .to raise_error(ActiveRecord::RecordNotFound)
    end
  end

  context 'user confirmation' do
    subject(:user) { build(:user_with_confirmation) }

    after do
      user.clear_changes_information
    end

    before do
      SettingsService.new.activate_feature! 'user_confirmation'
    end

    it 'is initialized without a confirmation code' do
      expect(user.email_confirmation_code).to be_nil
    end

    describe '#confirmed?' do
      it 'returns false when the user has not yet confirmed their account' do
        user.save!
        expect(user.confirmed?).to be false
      end

      it 'returns true after the user has confirmed their account' do
        user.save!
        user.confirm!
        expect(user.reload.confirmed?).to be true
      end

      it 'returns true if the user accepted an invitation' do
        user.update(invite_status: 'accepted')
        expect(user.confirmed?).to be true
      end
    end

    describe '#should_require_confirmation?' do
      it 'returns false if the user is an admin' do
        user.add_role('admin')
        user.save!
        expect(user.should_require_confirmation?).to be false
      end

      it 'returns false if the user is a project moderator', skip: !defined?(ProjectManagement::Engine) do
        user.add_role('project_moderator', 'project_id' => 'some_id')
        user.save!
        expect(user.should_require_confirmation?).to be false
      end

      it 'returns false if the user is a normal user' do
        expect(user.should_require_confirmation?).to be true
      end

      it 'returns false if the user registered with a phone number' do
        enable_phone_login
        user.email = '343938837373'
        user.save!
        expect(user.reload.should_require_confirmation?).to be false
      end
    end

    describe '#confirmation_required?' do
      it 'returns false if the feature is not active' do
        SettingsService.new.deactivate_feature! 'user_confirmation'
        expect(user.confirmation_required?).to be false
      end

      it 'returns false if the user already confirmed their account' do
        SettingsService.new.activate_feature! 'user_confirmation'
        user.save!
        user.confirm!
        expect(user.reload.confirmation_required?).to be false
      end

      it 'returns true if the user has not yet confirmed their account' do
        expect(user.confirmation_required?).to be true
      end
    end

    describe '#confirmation_required' do
      it 'raises a private method error' do
        expect { user.confirmation_required }.to raise_error NoMethodError
      end
    end

    describe '#confirmation_required=' do
      it 'raises a private method error' do
        expect { user.confirmation_required = false }.to raise_error NoMethodError
      end
    end

    describe '#reset_confirmation_required' do
      it 'resets the confirmation required field' do
        user.save!
        user.reset_confirmation_required
        expect(user.confirmation_required?).to be true
      end

      it 'does not perform a commit to the db' do
        user.save!
        user.reset_confirmation_required
        expect(user.saved_change_to_confirmation_required?).to be false
      end
    end

    describe '#confirm' do
      it 'sets the email_confirmed_at field' do
        user.save!
        user.confirm
        expect(user.confirmed?).to be true
      end

      it 'does not perform a commit to the db' do
        user.save!
        user.confirm
        expect(user.reload.confirmed?).to be false
      end
    end

    describe '#reset_confirmed_at' do
      it 'resets the confirmed_at field' do
        user.confirm!
        user.reset_confirmed_at
        expect(user.confirmed?).to be false
      end

      it 'does not perform a commit to the db' do
        user.confirm!
        user.reset_confirmed_at
        expect(user.saved_change_to_confirmation_required?).to be false
      end
    end

    describe '#reset_confirmation_code!' do
      it 'changes the code' do
        expect { user.reset_confirmation_code! }.to change(user, :email_confirmation_code)
      end

      it 'increments the reset count' do
        expect { user.reset_confirmation_code! }.to change(user, :email_confirmation_code_reset_count).from(0).to(1)
      end

      it 'should save a change to the email confirmation code' do
        expect { user.reset_confirmation_code! }.to change(user, :saved_change_to_email_confirmation_code?)
      end
    end

    describe '#increment_confirmation_retry_count!' do
      it 'increments the retry count' do
        expect { user.increment_confirmation_retry_count! }.to change(user, :email_confirmation_retry_count).from(0).to(1)
      end

      it 'saved the change to the retry count' do
        expect { user.increment_confirmation_retry_count! }.to change(user, :saved_change_to_email_confirmation_retry_count?)
      end
    end

    describe '#increment_confirmation_code_reset_count!' do
      it 'increments the reset count' do
        expect { user.reset_confirmation_code! }.to change(user, :email_confirmation_code_reset_count).from(0).to(1)
      end

      it 'saved the change to the reset count' do
        expect { user.reset_confirmation_code! }.to change(user, :saved_change_to_email_confirmation_code_reset_count?)
      end
    end

    describe '#reset_confirmation_code' do
      it 'changes the code' do
        expect { user.reset_confirmation_code }.to change(user, :email_confirmation_code)
        expect(user.email_confirmation_code).to match(USER_CONFIRMATION_CODE_PATTERN)
      end

      it 'should not save a change to the email confirmation code' do
        expect { user.reset_confirmation_code }.not_to change(user, :saved_change_to_email_confirmation_code?)
      end
    end

    describe '#increment_confirmation_code_reset_count' do
      it 'increments the reset count' do
        expect { user.increment_confirmation_code_reset_count }.to change(user, :email_confirmation_code_reset_count).from(0).to(1)
      end

      it 'should not save the change to the reset count' do
        expect { user.increment_confirmation_code_reset_count }.not_to change(user, :saved_change_to_email_confirmation_code_reset_count?)
      end
    end

    describe '#increment_confirmation_retry_count' do
      it 'increments the retry count' do
        expect { user.increment_confirmation_retry_count }.to change(user, :email_confirmation_retry_count).from(0).to(1)
      end

      it 'should not save the change to the retry count' do
        expect { user.increment_confirmation_retry_count }.not_to change(user, :saved_change_to_email_confirmation_retry_count?)
      end
    end

    describe '#reset_email!' do
      let(:email) { 'new_email@email.com' }

      it 'changes the email' do
        expect { user.reset_email!(email) }.to change(user, :email).from(user.email).to(email)
      end

      it 'resets the confirmation code reset count' do
        user.increment_confirmation_code_reset_count!
        user.reload
        expect { user.reset_email!(email) }.to change(user, :email_confirmation_code_reset_count).from(1).to(0)
      end

      it 'saves the change to the email' do
        expect { user.reset_email!(email) }.to change(user, :saved_change_to_email)
      end

      it 'should save the change to the code reset count' do
        user.increment_confirmation_code_reset_count!
        user.reload
        expect { user.reset_email!(email) }.to change(user, :saved_change_to_email_confirmation_code_reset_count?)
      end
    end

    describe '#confirm!' do
      it 'should set email confirmed at' do
        user.save!
        expect { user.confirm! }.to change(user, :saved_change_to_email_confirmed_at?)
      end
    end
  end
end<|MERGE_RESOLUTION|>--- conflicted
+++ resolved
@@ -40,14 +40,15 @@
     end
   end
 
-<<<<<<< HEAD
   describe 'creating a light user - email & locale only' do
     it 'is valid and generates a slug' do
       u = described_class.new(email: 'test@test.com', locale: 'en')
       u.save
       expect(u).to be_valid
       expect(u.slug).not_to be_nil
-=======
+    end
+  end
+
   describe 'blocked users' do
     let!(:user1) { create(:user, block_start_at: 89.days.ago) }
     let!(:user2) { create(:user, block_start_at: 90.days.ago) }
@@ -102,7 +103,6 @@
       AppConfiguration.instance.update!(settings: settings)
 
       expect(described_class.all.blocked.count).to eq 0
->>>>>>> 881b0cae
     end
   end
 
