# frozen_string_literal: true

require 'rails_helper'

RSpec.describe User, type: :model do
  describe 'Default factory' do
    it 'is valid' do
      expect(build(:user)).to be_valid
    end
  end

  describe '.destroy_all_async' do
    before { create_list(:user, 2) }

    it 'enqueues a user-deletion job for each user' do
      expect { described_class.destroy_all_async }
        .to have_enqueued_job(DeleteUserJob).exactly(described_class.count).times
    end
  end

  describe 'creating a user' do
    it 'generates a slug' do
      u = build(:user)
      u.first_name = 'Not Really_%40)'
      u.last_name = '286^$@sluggable'
      u.save
      expect(u.slug).to eq('not-really--40-286-sluggable')
    end
  end

  describe 'creating an invited user' do
    it 'has correct linking between invite and invitee' do
      invitee = create(:invited_user)
      expect(invitee.invitee_invite.invitee.id).to eq invitee.id
    end

    it 'does not generate a slug if an invited user' do
      invitee = create(:invited_user, first_name: nil, last_name: nil)
      expect(invitee.slug).to be_nil
    end
  end

<<<<<<< HEAD
  describe 'creating a light user - email & locale only' do
    it 'is valid and generates a slug' do
      u = described_class.new(email: 'test@test.com', locale: 'en')
      u.save
      expect(u).to be_valid
      expect(u.slug).not_to be_nil
    end
  end

  describe 'blocked users' do
    let!(:user1) { create(:user, block_start_at: 89.days.ago) }
    let!(:user2) { create(:user, block_start_at: 90.days.ago) }
    let!(:user3) { create(:user, block_start_at: 50.days.ago) }
=======
  include_context 'when user_blocking duration is 90 days' do
    describe 'blocked?' do
      let!(:user1) { create(:user, block_start_at: 89.days.ago) }
      let!(:user2) { create(:user, block_start_at: 90.days.ago) }
      let!(:user3) { create(:user, block_start_at: 50.days.ago) }
>>>>>>> de7979da

      it 'Blocked users should be blocked for block duration' do
        expect(user1.blocked?).to be(true)
        expect(user2.blocked?).to be(false)
      end

      it 'Blocked users should be blocked or unblocked according to changes in block duration' do
        expect(user1.blocked?).to be(true)

        settings = AppConfiguration.instance.settings
        settings['user_blocking']['duration'] = 60
        AppConfiguration.instance.update!(settings: settings)

        expect(user1.blocked?).to be(false)
        expect(user3.blocked?).to be(true)
      end

      it "Blocked users 'blocked' status should be decoupled from user_blocking feature flag" do
        settings = AppConfiguration.instance.settings
        settings['user_blocking']['enabled'] = false
        AppConfiguration.instance.update!(settings: settings)

        expect(user1.blocked?).to be(true)
        expect(user2.blocked?).to be(false)
      end

      it 'Blocked users should be returned in scope :blocked' do
        blocked_users = described_class.all.blocked

        expect(blocked_users.count).to eq 2
        expect(blocked_users).to include(user1)
        expect(blocked_users).not_to include(user2)
      end

      it 'Should be no blocked users if block duration is zero' do
        settings = AppConfiguration.instance.settings
        settings['user_blocking']['duration'] = 0
        AppConfiguration.instance.update!(settings: settings)

        expect(described_class.all.blocked.count).to eq 0
      end
    end
  end

  describe 'user password authentication' do
    it 'should be compatible with meteor encryption' do
      u = build(:user)
      u.first_name = 'Sebi'
      u.last_name = 'Hoorens'
      u.email = 'sebastien@citizenlab.co'
      u.password_digest = '$2a$10$npkXzpkkyO.g6LjmSYHbOeq76gxpOYeei8SVsjr0LqsBiAdTeDhHK'
      u.save
      expect(!!u.authenticate('supersecret')).to be(true)
      expect(!!u.authenticate('totallywrong')).to be(false)
    end

    it 'should replace the CL1 hash by the CL2 hash' do
      u = build(:user)
      u.first_name = 'Sebi'
      u.last_name = 'Hoorens'
      u.email = 'sebastien@citizenlab.co'
      u.password_digest = '$2a$10$npkXzpkkyO.g6LjmSYHbOeq76gxpOYeei8SVsjr0LqsBiAdTeDhHK'
      u.save
      expect(!!u.authenticate('supersecret')).to be(true)
      expect(u.password_digest).not_to eq('$2a$10$npkXzpkkyO.g6LjmSYHbOeq76gxpOYeei8SVsjr0LqsBiAdTeDhHK')
      expect(!!BCrypt::Password.new(u.password_digest).is_password?('supersecret')).to be(true)
      expect(!!u.authenticate('supersecret')).to be(true)
      expect(!!u.authenticate('totallywrong')).to be(false)
    end
  end

  describe 'authentication without password' do
    context 'when user_confirmation feature is active' do
      before do
        SettingsService.new.activate_feature! 'user_confirmation'
      end

      it 'should be allowed if the user has no password and confirmation is required' do
        u = described_class.new(email: 'bob@citizenlab.co')
        expect(!!u.authenticate('')).to be(true)
      end

      it 'should not be allowed if a password has been supplied in the request' do
        u = described_class.new(email: 'bob@citizenlab.co')
        expect(!!u.authenticate('any_string')).to be(false)
      end

      it 'should not be allowed if a password has been set' do
        u = described_class.new(email: 'bob@citizenlab.co', password: 'democracy2.0')
        expect(!!u.authenticate('')).to be(false)
      end

      it 'should not be allowed if confirmation is not required' do
        u = described_class.new(email: 'bob@citizenlab.co')
        u.confirm
        expect(!!u.authenticate('')).to be(false)
      end
    end

    context 'when user_confirmation feature is not active' do
      before do
        SettingsService.new.deactivate_feature! 'user_confirmation'
      end

      it 'should not be allowed if no password has been set and confirmation is required' do
        u = described_class.new(email: 'bob@citizenlab.co')
        expect(!!u.authenticate('')).to be(false)
        expect(!!u.authenticate('any_string')).to be(false)
      end

      it 'should not be allowed if a password has been set' do
        u = described_class.new(email: 'bob@citizenlab.co', password: 'democracy2.0')
        expect(!!u.authenticate('')).to be(false)
      end

      it 'should not be allowed if confirmation is not required' do
        u = described_class.new(email: 'bob@citizenlab.co')
        u.confirm
        expect(!!u.authenticate('')).to be(false)
      end
    end
  end

  describe 'email' do
    it 'is invalid if there is a case insensitive duplicate' do
      create(:user, email: 'KoEn@citizenlab.co')
      user = build(:user, email: 'kOeN@citizenlab.co')
      expect(user).to be_invalid
    end

    it 'is invalid if the domain is on our blacklist' do
      u1 = build(:user, email: 'xwrknecgyq_1542135485@039b1ee.netsolhost.com')
      expect(u1).to be_invalid
      expect(u1.errors.details[:email]).to eq [{ error: :domain_blacklisted, value: '039b1ee.netsolhost.com' }]
    end
  end

  describe 'password' do
    it 'is valid when set to empty string' do
      # This is allowed to allow accounts without a password
      u = build(:user, password: '')
      expect(u).to be_valid
    end

    it 'is valid when nil' do
      # This is allowed to allow accounts without a password
      u = build(:user, password: nil)
      expect(u).to be_valid
    end

    it 'does not create a password digest if the password is empty' do
      u = build(:user, password: '')
      expect(u.password_digest).to be_nil
    end

    it 'does not create a password digest if the password is nil' do
      u = build(:user, password: nil)
      expect(u.password_digest).to be_nil
    end

    it 'is invalid if its a common password' do
      CommonPassword.initialize!
      u = build(:user, password: 'batman')
      expect(u).to be_invalid
    end

    it 'is valid when its a strong password' do
      u = build(:user, password: '9x6TUuzSfkzyQrQFhxN9')
      expect(u).to be_valid
    end

    it 'is valid when longer than minimum length' do
      settings = AppConfiguration.instance.settings
      settings['password_login'] = {
        'enabled' => true,
        'allowed' => true,
        'enable_signup' => true,
        'minimum_length' => 5,
        'phone' => false
      }
      AppConfiguration.instance.update! settings: settings

      u = build(:user, password: 'zen3F28')
      expect(u).to be_valid
    end

    it 'is invalid when shorter than minimum length' do
      settings = AppConfiguration.instance.settings
      settings['password_login'] = {
        'enabled' => true,
        'allowed' => true,
        'enable_signup' => true,
        'minimum_length' => 5,
        'phone' => false
      }
      AppConfiguration.instance.update! settings: settings

      u = build(:user, password: 'FetGaVW856')
      expect(u).to be_valid

      settings['password_login']['minimum_length'] = 12
      AppConfiguration.instance.update! settings: settings

      expect(u).to be_invalid
    end
  end

  describe 'bio sanitizer' do
    it 'sanitizes script tags in the body' do
      user = create(:user, bio_multiloc: {
        'en' => '<p>Test</p><script>This should be removed!</script>'
      })
      expect(user.bio_multiloc).to eq({ 'en' => '<p>Test</p>This should be removed!' })
    end
  end

  describe 'locale' do
    before do
      settings = AppConfiguration.instance.settings
      settings['core']['locales'] = %w[en nl-BE fr-FR]
      AppConfiguration.instance.update!(settings: settings)
    end

    it "is valid when it's one of the configured locales" do
      user = build(:user, locale: 'nl-BE')
      expect(user).to be_valid
    end

    it "is invalid when it's not one of the configured locales" do
      user = build(:user, locale: 'pt')
      expect { user.valid? }.to(change { user.errors[:locale] })
    end
  end

  describe 'slug' do
    it 'is generated on create when not given' do
      user = create(:user, slug: nil)
      expect(user.slug).to be_present
    end
  end

  describe 'avatar' do
    it "is blank generated when it's not specified" do
      user = build(:user, avatar: nil)
      user.save
      expect(user.avatar).to be_blank
    end
  end

  describe 'demographic fields' do
    before do
      create(:custom_field_birthyear)
      create(:custom_field_gender, :with_options)
      create(:custom_field_domicile)
      create(:custom_field_education, :with_options)
    end

    it '(gender) is valid when male, female or unspecified' do
      expect(build(:user, gender: 'male')).to be_valid
      expect(build(:user, gender: 'female')).to be_valid
      expect(build(:user, gender: 'unspecified')).to be_valid
    end

    it '(gender) is invalid when not male, female or unspecified' do
      user = build(:user, gender: 'somethingelse')
      expect { user.valid? }.to(change { user.errors[:gender] })
    end

    it '(birthyear) is valid when in realistic range' do
      expect(build(:user, birthyear: (Time.now.year - 117))).to be_valid
      expect(build(:user, birthyear: (Time.now.year - 13))).to be_valid
    end

    it '(birthyear) is invalid when unrealistic' do
      user = build(:user, birthyear: Time.now.year + 1)
      expect { user.valid? }.to(change { user.errors[:birthyear] })
      user = build(:user, birthyear: 1850)
      expect { user.valid? }.to(change { user.errors[:birthyear] })
      user = build(:user, birthyear: 'eighteen hundred')
      expect { user.valid? }.to(change { user.errors[:birthyear] })
    end

    it '(birthyear) is invalid when not an integer' do
      user = build(:user, birthyear: 'eighteen hundred')
      expect { user.valid? }.to(change { user.errors[:birthyear] })
      user = build(:user, birthyear: 1930.4)
      expect { user.valid? }.to(change { user.errors[:birthyear] })
    end

    it "(domicile) is valid when an area id or 'outside'" do
      create_list(:area, 5)
      expect(build(:user, domicile: Area.offset(rand(5)).first.id)).to be_valid
      expect(build(:user, domicile: 'outside')).to be_valid
    end

    it "(domicile) is invalid when not an area id or 'outside'" do
      user = build(:user, domicile: 'somethingelse')
      expect { user.valid? }.to(change { user.errors[:domicile] })
      user = build(:user, domicile: 5)
      expect { user.valid? }.to(change { user.errors[:domicile] })
    end

    it '(education) is valid when an ISCED2011 level' do
      CustomField.find_by(code: 'education').update(enabled: true)
      expect(build(:user, education: '2')).to be_valid
      expect(build(:user, education: '4')).to be_valid
      expect(build(:user, education: '8')).to be_valid
    end

    it '(education) is invalid when not an isced 2011 level' do
      CustomField.find_by(code: 'education').update(enabled: true)
      user = build(:user, education: 'somethingelse')
      expect { user.valid? }.to(change { user.errors[:education] })
      user = build(:user, education: 9)
      expect { user.valid? }.to(change { user.errors[:education] })
      user = build(:user, education: 2.4)
      expect { user.valid? }.to(change { user.errors[:education] })
    end
  end

  describe 'roles' do
    it 'is valid without roles' do
      u = build(:user, roles: [])
      expect(u).to be_valid
    end

    it 'is valid when the user is an admin' do
      u = build(:user, roles: [{ type: 'admin' }])
      expect(u).to be_valid
    end

    it 'is invalid when the user has an unknown role type' do
      u = build(:user, roles: [{ type: 'stonecarver' }])
      expect { u.valid? }.to(change { u.errors[:roles] })
    end

    it 'is valid when the user is a project moderator' do
      project = create(:project)
      u = build(:user, roles: [{ type: 'project_moderator', project_id: project.id }])
      expect(u).to be_valid
    end

    it 'is invalid when a project_moderator is missing a project_id' do
      u = build(:user, roles: [{ type: 'project_moderator' }])
      expect { u.valid? }.to(change { u.errors[:roles] })
    end

    it 'is valid when the user is a project_folder moderator' do
      project_folder = create(:project_folder)
      u = build(:user, roles: [{ type: 'project_folder_moderator', project_folder_id: project_folder.id }])
      expect(u).to be_valid
    end

    it 'is invalid when a project_folder_moderator is missing a project_folder_id' do
      u = build(:user, roles: [{ type: 'project_folder_moderator' }])
      expect { u.valid? }.to(change { u.errors[:roles] })
    end
  end

  describe 'admin?' do
    it 'responds true when the user has the admin role' do
      u = build(:user, roles: [{ type: 'admin' }])
      expect(u.admin?).to be true
    end

    it 'responds false when the user does not have the admin role' do
      u = build(:user, roles: [])
      expect(u.admin?).to be false
    end
  end

  describe 'project_moderator?' do
    it 'responds false when the user does not have a project_moderator role' do
      l = create(:project)
      u = build(:user, roles: [])
      expect(u.project_moderator?(l.id)).to be false
    end

    it 'responds false when the user is not a project_moderator and no project_id is passed' do
      u = build(:admin)
      expect(u.project_moderator?).to be false
    end

    it 'responds true when the user has the project_moderator role' do
      l = create(:project)
      u = build(:user, roles: [{ type: 'project_moderator', project_id: l.id }])
      expect(u.project_moderator?(l.id)).to be true
    end

    it 'responds false when the user does not have a project_moderator role for the given project' do
      l1 = create(:project)
      l2 = create(:project)
      u = build(:user, roles: [{ type: 'project_moderator', project_id: l1.id }])
      expect(u.project_moderator?(l2.id)).to be false
    end

    it 'responds true when the user is project_moderator and no project_id is passed' do
      u = build(:user, roles: [{ type: 'project_moderator', project_id: 'project_id' }])
      expect(u.project_moderator?).to be true
    end
  end

  describe 'project_folder_moderator?' do
    it 'responds true when the user has the project_folder_moderator role' do
      l = create(:project_folder)
      u = build(:user, roles: [{ type: 'project_folder_moderator', project_folder_id: l.id }])
      expect(u.project_folder_moderator?(l.id)).to be true
    end

    it 'responds false when the user does not have a project_folder_moderator role' do
      l = create(:project_folder)
      u = build(:user, roles: [])
      expect(u.project_folder_moderator?(l.id)).to be false
    end

    it 'responds false when the user does not have a project_folder_moderator role for the given project_folder' do
      l1 = create(:project_folder)
      l2 = create(:project_folder)
      u = build(:user, roles: [{ type: 'project_folder_moderator', project_folder_id: l1.id }])
      expect(u.project_folder_moderator?(l2.id)).to be false
    end

    it 'response true when the user is project_folder_moderator and no project_folder_id is passed' do
      u = build(:user, roles: [{ type: 'project_folder_moderator', project_folder_id: 'project_folder_id' }])
      expect(u.project_folder_moderator?).to be true
    end

    it 'response false when the user is not a project_folder_moderator and no project_folder_id is passed' do
      u = build(:admin)
      expect(u.project_folder_moderator?).to be false
    end
  end

  describe 'add_role' do
    it 'gives a user moderator rights for a project' do
      usr = create(:user, roles: [])
      prj = create(:project)
      expect(usr.project_moderator?(prj.id)).to be false

      usr.add_role 'project_moderator', project_id: prj.id
      expect(usr.save).to be true
      expect(usr.project_moderator?(prj.id)).to be true
      expect(usr.project_moderator?(create(:project).id)).to be false
    end
  end

  describe 'delete_role' do
    it 'denies a user from his admin rights' do
      admin = create(:admin)
      admin.delete_role('admin')

      aggregate_failures 'testing admin' do
        expect(admin).to be_valid
        expect(admin).not_to be_admin
      end
    end

    it 'denies a user from his moderator rights' do
      project = create :project
      moderator = create :project_moderator, projects: [project]

      moderator.delete_role 'project_moderator', project_id: project.id
      expect(moderator.save).to be true
      expect(moderator.project_moderator?(project.id)).to be false
    end
  end

  describe 'order_role' do
    before do
      10.times do |_i|
        create(rand(2) == 0 ? :admin : :user)
      end
    end

    it 'sorts from higher level roles to lower level roles by default' do
      serie = described_class.order_role.map { |u| u.roles.size }
      expect(serie).to eq serie.sort.reverse
    end

    it 'sorts from lower level roles to higher level roles with option asc' do
      serie = described_class.order_role(:desc).map { |u| u.roles.size }
      expect(serie).to eq serie.sort
    end
  end

  describe 'super_admin?' do
    it 'returns true for admins with various citizenlab email variations' do
      users = [
        build_stubbed(:admin, email: 'hello@citizenlab.co'),
        build_stubbed(:admin, email: 'hello+admin@citizenLab.co'),
        build_stubbed(:admin, email: 'hello@citizenlab.eu'),
        build_stubbed(:admin, email: 'moderator+admin@citizenlab.be'),
        build_stubbed(:admin, email: 'some.person@citizen-lab.fr'),
        build_stubbed(:admin, email: 'cheese.lover@CitizenLab.ch'),
        build_stubbed(:admin, email: 'Fritz+Wurst@Citizenlab.de'),
        build_stubbed(:admin, email: 'breek.nou.mijn.klomp@citizenlab.NL'),
        build_stubbed(:admin, email: 'bigger@citizenlab.us'),
        build_stubbed(:admin, email: 'magdalena@citizenlab.cl'),
        build_stubbed(:admin, email: 'hello+admin@CITIZENLAB.UK')
      ]

      expect(users).to all be_super_admin
    end

    it 'returns false for non-citizenlab emails' do
      strangers = [
        build_stubbed(:admin, email: 'hello@citizenlab.com'),
        build_stubbed(:admin, email: 'citizenlab.co@gmail.com'),
        build_stubbed(:admin)
      ]
      expect(strangers).not_to include(be_super_admin)
    end

    it 'returns false for non-admins' do
      user = build_stubbed(:user, email: 'hello@citizenlab.co')
      expect(user).not_to be_super_admin
    end
  end

  describe 'highest_role' do
    it 'correctly returns the highest role the user posesses' do
      expect(build_stubbed(:admin, email: 'hello@citizenlab.co').highest_role).to eq :super_admin
      expect(build_stubbed(:admin).highest_role).to eq :admin
      expect(build_stubbed(:user).highest_role).to eq :user
    end

    it 'correctly returns the highest role a moderator posesses' do
      expect(build_stubbed(:project_moderator).highest_role).to eq :project_moderator
    end
  end

  describe 'custom_field_values' do
    # TODO: Allow light users without required fields
    # it 'validates when custom_field_values have changed' do
    #   u = create(:user)
    #   u.custom_field_values = {
    #     somekey: 'somevalue'
    #   }
    #   expect { u.save }.to(change { u.errors[:custom_field_values] })
    # end

    it "doesn't validate when custom_field_values hasn't changed" do
      u = build(:user, custom_field_values: { somekey: 'somevalue' })
      u.save(validate: false)
      expect { u.save }.not_to(change { u.errors[:custom_field_values] })
    end
  end

  describe 'active?' do
    it 'returns false when the user has not completed signup' do
      u = build(:user, registration_completed_at: nil)
      expect(u.active?).to be false
    end

    it 'return false when the user has a pending invitation' do
      u = build(:user, invite_status: 'pending')
      expect(u.active?).to be false
    end

    it 'returns true when the user has completed signup' do
      u = build(:user)
      expect(u.active?).to be true
    end

    include_context 'when user_blocking duration is 90 days' do
      it 'returns false when the user is blocked' do
        u = build(:user, block_start_at: Time.now)
        expect(u.active?).to be false
      end
    end
  end

  describe 'groups and group_ids' do
    let!(:manual_group) { create(:group) }
    let!(:group) { create(:group) }

    let(:user) { create(:user, manual_groups: [manual_group, group]) }

    it 'returns manual groups' do
      expect(user.groups).to match_array [manual_group, group]
      expect(user.group_ids).to match_array [manual_group.id, group.id]
    end
  end

  describe 'in_group' do
    it 'gets all users in a manual group' do
      group = create(:group)
      users = create_list(:user, 3, manual_groups: [group])
      create_list(:user, 2)
      expect(described_class.in_group(group).pluck(:id)).to match_array users.map(&:id)
    end
  end

  describe 'in_any_group' do
    it 'gets the union of all users in the given groups' do
      group1 = create(:group)
      group2 = create(:group)
      user1 = create(:user, email: 'jos@test.com', manual_groups: [group2])
      user2 = create(:user, email: 'jules@test.com', manual_groups: [group1])
      user4 = create(:user, manual_groups: [group2])

      expect(described_class.in_any_group([group1, group2])).to match_array [user1, user2, user4]
    end
  end

  describe 'in_any_groups?' do
    it 'returns truety iff the user is a member of one of the given groups' do
      group1, group2 = create_list(:group, 2)
      user = create(:user, manual_groups: [group1])
      expect(user.in_any_groups?(Group.none)).to be false
      expect(user.in_any_groups?(Group.where(id: group1))).to be true
      expect(user.in_any_groups?(Group.where(id: [group1, group2]))).to be true
      expect(user).not_to be_in_any_groups(Group.where(id: group2))
    end
  end

  describe '.find_by_cimail' do
    it 'finds a user with the same email but different caps' do
      some_user = create(:user, email: 'SeBi@citizenlab.co')
      same_user = described_class.find_by_cimail 'sEbI@citizenlab.co'

      expect(some_user.id).to eq same_user&.id
    end

    it 'returns nil if no user record with that email was found' do
      expect(described_class.find_by_cimail('doesnotexist@example.com')).to be_nil
    end
  end

  describe '.find_by_cimail!' do
    it 'finds a user with the same email but different caps' do
      some_user = create(:user, email: 'SeBi@citizenlab.co')
      same_user = described_class.find_by_cimail!('sEbI@citizenlab.co')

      expect(some_user.id).to eq(same_user.id)
    end

    it 'raises if no user record with that email was found' do
      expect { described_class.find_by_cimail!('doesnotexist@example.com') }
        .to raise_error(ActiveRecord::RecordNotFound)
    end
  end

  context 'user confirmation' do
    subject(:user) { build(:user_with_confirmation) }

    after do
      user.clear_changes_information
    end

    before do
      SettingsService.new.activate_feature! 'user_confirmation'
    end

    it 'is initialized without a confirmation code' do
      expect(user.email_confirmation_code).to be_nil
    end

    describe '#confirmed?' do
      it 'returns false when the user has not yet confirmed their account' do
        user.save!
        expect(user.confirmed?).to be false
      end

      it 'returns true after the user has confirmed their account' do
        user.save!
        user.confirm!
        expect(user.reload.confirmed?).to be true
      end

      it 'returns true if the user accepted an invitation' do
        user.update(invite_status: 'accepted')
        expect(user.confirmed?).to be true
      end
    end

    describe '#should_require_confirmation?' do
      it 'returns false if the user is an admin' do
        user.add_role('admin')
        user.save!
        expect(user.should_require_confirmation?).to be false
      end

      it 'returns false if the user is a project moderator', skip: !defined?(ProjectManagement::Engine) do
        user.add_role('project_moderator', 'project_id' => 'some_id')
        user.save!
        expect(user.should_require_confirmation?).to be false
      end

      it 'returns false if the user is a normal user' do
        expect(user.should_require_confirmation?).to be true
      end

      it 'returns false if the user registered with a phone number' do
        enable_phone_login
        user.email = '343938837373'
        user.save!
        expect(user.reload.should_require_confirmation?).to be false
      end
    end

    describe '#confirmation_required?' do
      it 'returns false if the feature is not active' do
        SettingsService.new.deactivate_feature! 'user_confirmation'
        expect(user.confirmation_required?).to be false
      end

      it 'returns false if the user already confirmed their account' do
        SettingsService.new.activate_feature! 'user_confirmation'
        user.save!
        user.confirm!
        expect(user.reload.confirmation_required?).to be false
      end

      it 'returns true if the user has not yet confirmed their account' do
        expect(user.confirmation_required?).to be true
      end
    end

    describe '#confirmation_required' do
      it 'raises a private method error' do
        expect { user.confirmation_required }.to raise_error NoMethodError
      end
    end

    describe '#confirmation_required=' do
      it 'raises a private method error' do
        expect { user.confirmation_required = false }.to raise_error NoMethodError
      end
    end

    describe '#reset_confirmation_required' do
      it 'resets the confirmation required field' do
        user.save!
        user.reset_confirmation_required
        expect(user.confirmation_required?).to be true
      end

      it 'does not perform a commit to the db' do
        user.save!
        user.reset_confirmation_required
        expect(user.saved_change_to_confirmation_required?).to be false
      end
    end

    describe '#confirm' do
      it 'sets the email_confirmed_at field' do
        user.save!
        user.confirm
        expect(user.confirmed?).to be true
      end

      it 'does not perform a commit to the db' do
        user.save!
        user.confirm
        expect(user.reload.confirmed?).to be false
      end
    end

    describe '#reset_confirmed_at' do
      it 'resets the confirmed_at field' do
        user.confirm!
        user.reset_confirmed_at
        expect(user.confirmed?).to be false
      end

      it 'does not perform a commit to the db' do
        user.confirm!
        user.reset_confirmed_at
        expect(user.saved_change_to_confirmation_required?).to be false
      end
    end

    describe '#reset_confirmation_code!' do
      it 'changes the code' do
        expect { user.reset_confirmation_code! }.to change(user, :email_confirmation_code)
      end

      it 'increments the reset count' do
        expect { user.reset_confirmation_code! }.to change(user, :email_confirmation_code_reset_count).from(0).to(1)
      end

      it 'should save a change to the email confirmation code' do
        expect { user.reset_confirmation_code! }.to change(user, :saved_change_to_email_confirmation_code?)
      end
    end

    describe '#increment_confirmation_retry_count!' do
      it 'increments the retry count' do
        expect { user.increment_confirmation_retry_count! }.to change(user, :email_confirmation_retry_count).from(0).to(1)
      end

      it 'saved the change to the retry count' do
        expect { user.increment_confirmation_retry_count! }.to change(user, :saved_change_to_email_confirmation_retry_count?)
      end
    end

    describe '#increment_confirmation_code_reset_count!' do
      it 'increments the reset count' do
        expect { user.reset_confirmation_code! }.to change(user, :email_confirmation_code_reset_count).from(0).to(1)
      end

      it 'saved the change to the reset count' do
        expect { user.reset_confirmation_code! }.to change(user, :saved_change_to_email_confirmation_code_reset_count?)
      end
    end

    describe '#reset_confirmation_code' do
      it 'changes the code' do
        expect { user.reset_confirmation_code }.to change(user, :email_confirmation_code)
        expect(user.email_confirmation_code).to match(USER_CONFIRMATION_CODE_PATTERN)
      end

      it 'should not save a change to the email confirmation code' do
        expect { user.reset_confirmation_code }.not_to change(user, :saved_change_to_email_confirmation_code?)
      end
    end

    describe '#increment_confirmation_code_reset_count' do
      it 'increments the reset count' do
        expect { user.increment_confirmation_code_reset_count }.to change(user, :email_confirmation_code_reset_count).from(0).to(1)
      end

      it 'should not save the change to the reset count' do
        expect { user.increment_confirmation_code_reset_count }.not_to change(user, :saved_change_to_email_confirmation_code_reset_count?)
      end
    end

    describe '#increment_confirmation_retry_count' do
      it 'increments the retry count' do
        expect { user.increment_confirmation_retry_count }.to change(user, :email_confirmation_retry_count).from(0).to(1)
      end

      it 'should not save the change to the retry count' do
        expect { user.increment_confirmation_retry_count }.not_to change(user, :saved_change_to_email_confirmation_retry_count?)
      end
    end

    describe '#reset_email!' do
      let(:email) { 'new_email@email.com' }

      it 'changes the email' do
        expect { user.reset_email!(email) }.to change(user, :email).from(user.email).to(email)
      end

      it 'resets the confirmation code reset count' do
        user.increment_confirmation_code_reset_count!
        user.reload
        expect { user.reset_email!(email) }.to change(user, :email_confirmation_code_reset_count).from(1).to(0)
      end

      it 'saves the change to the email' do
        expect { user.reset_email!(email) }.to change(user, :saved_change_to_email)
      end

      it 'should save the change to the code reset count' do
        user.increment_confirmation_code_reset_count!
        user.reload
        expect { user.reset_email!(email) }.to change(user, :saved_change_to_email_confirmation_code_reset_count?)
      end
    end

    describe '#confirm!' do
      it 'should set email confirmed at' do
        user.save!
        expect { user.confirm! }.to change(user, :saved_change_to_email_confirmed_at?)
      end
    end
  end

  describe '#no_name?' do
    it 'returns true if first_name and last_name are not set' do
      user = described_class.new(email: 'test@citizenlab.co')
      expect(user.no_name?).to be true
    end

    it 'returns false if first_name is set' do
      user = described_class.new(email: 'test@citizenlab.co', first_name: 'Bob')
      expect(user.no_name?).to be false
    end

    it 'returns false if last_name is set' do
      user = described_class.new(email: 'test@citizenlab.co', last_name: 'Smith')
      expect(user.no_name?).to be false
    end

    it 'returns false if invite is pending' do
      user = described_class.new(email: 'test@citizenlab.co', invite_status: 'pending')
      expect(user.no_name?).to be false
    end

    it 'returns an anonymous full_name and slug in format "User 123456" if true' do
      user = described_class.new(email: 'test@citizenlab.co')
      user.save
      expect(user.full_name).to match(/User \d{6}/)
      expect(user.slug).to match(/user-\d{6}/)
    end
  end
end<|MERGE_RESOLUTION|>--- conflicted
+++ resolved
@@ -40,7 +40,6 @@
     end
   end
 
-<<<<<<< HEAD
   describe 'creating a light user - email & locale only' do
     it 'is valid and generates a slug' do
       u = described_class.new(email: 'test@test.com', locale: 'en')
@@ -50,17 +49,11 @@
     end
   end
 
-  describe 'blocked users' do
-    let!(:user1) { create(:user, block_start_at: 89.days.ago) }
-    let!(:user2) { create(:user, block_start_at: 90.days.ago) }
-    let!(:user3) { create(:user, block_start_at: 50.days.ago) }
-=======
   include_context 'when user_blocking duration is 90 days' do
     describe 'blocked?' do
       let!(:user1) { create(:user, block_start_at: 89.days.ago) }
       let!(:user2) { create(:user, block_start_at: 90.days.ago) }
       let!(:user3) { create(:user, block_start_at: 50.days.ago) }
->>>>>>> de7979da
 
       it 'Blocked users should be blocked for block duration' do
         expect(user1.blocked?).to be(true)
