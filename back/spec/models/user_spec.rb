# frozen_string_literal: true

require 'rails_helper'

RSpec.describe User, type: :model do
  describe 'Default factory' do
    it 'is valid' do
      expect(build(:user)).to be_valid
    end
  end

  describe '.destroy_all_async' do
    before { create_list(:user, 2) }

    it 'enqueues a user-deletion job for each user' do
      expect { described_class.destroy_all_async }
        .to have_enqueued_job(DeleteUserJob).exactly(described_class.count).times
    end
  end

  describe 'creating a user' do
    it 'generates a slug' do
      u = build(:user)
      u.first_name = 'Not Really_%40)'
      u.last_name = '286^$@sluggable'
      u.save
      expect(u.slug).to eq('not-really--40-286-sluggable')
    end
  end

  describe 'creating an invited user' do
    it 'has correct linking between invite and invitee' do
      invitee = create(:invited_user)
      expect(invitee.invitee_invite.invitee.id).to eq invitee.id
    end

    it 'does not generate a slug if an invited user' do
      invitee = create(:invited_user, first_name: nil, last_name: nil)
      expect(invitee.slug).to be_nil
    end
  end

  describe 'creating a light user - email & locale only' do
    it 'is valid and generates a slug' do
      u = described_class.new(email: 'test@test.com', locale: 'en')
      u.save
      expect(u).to be_valid
      expect(u.slug).not_to be_nil
    end
  end

  include_context 'when user_blocking duration is 90 days' do
    describe 'blocked?' do
      let!(:user1) { create(:user, block_start_at: 89.days.ago) }
      let!(:user2) { create(:user, block_start_at: 90.days.ago) }
      let!(:user3) { create(:user, block_start_at: 50.days.ago) }

      it 'Blocked users should be blocked for block duration' do
        expect(user1.blocked?).to be(true)
        expect(user2.blocked?).to be(false)
      end

      it 'Blocked users should be blocked or unblocked according to changes in block duration' do
        expect(user1.blocked?).to be(true)

        settings = AppConfiguration.instance.settings
        settings['user_blocking']['duration'] = 60
        AppConfiguration.instance.update!(settings: settings)

        expect(user1.blocked?).to be(false)
        expect(user3.blocked?).to be(true)
      end

      it "Blocked users 'blocked' status should be decoupled from user_blocking feature flag" do
        settings = AppConfiguration.instance.settings
        settings['user_blocking']['enabled'] = false
        AppConfiguration.instance.update!(settings: settings)

        expect(user1.blocked?).to be(true)
        expect(user2.blocked?).to be(false)
      end

      it 'Blocked users should be returned in scope :blocked' do
        blocked_users = described_class.all.blocked

        expect(blocked_users.count).to eq 2
        expect(blocked_users).to include(user1)
        expect(blocked_users).not_to include(user2)
      end

      it 'Should be no blocked users if block duration is zero' do
        settings = AppConfiguration.instance.settings
        settings['user_blocking']['duration'] = 0
        AppConfiguration.instance.update!(settings: settings)

        expect(described_class.all.blocked.count).to eq 0
      end
    end
  end

  describe 'user password authentication' do
    it 'should be compatible with meteor encryption' do
      u = build(:user)
      u.first_name = 'Sebi'
      u.last_name = 'Hoorens'
      u.email = 'sebastien@citizenlab.co'
      u.password_digest = '$2a$10$npkXzpkkyO.g6LjmSYHbOeq76gxpOYeei8SVsjr0LqsBiAdTeDhHK'
      u.save
      expect(!!u.authenticate('supersecret')).to be(true)
      expect(!!u.authenticate('totallywrong')).to be(false)
    end

    it 'should replace the CL1 hash by the CL2 hash' do
      u = build(:user)
      u.first_name = 'Sebi'
      u.last_name = 'Hoorens'
      u.email = 'sebastien@citizenlab.co'
      u.password_digest = '$2a$10$npkXzpkkyO.g6LjmSYHbOeq76gxpOYeei8SVsjr0LqsBiAdTeDhHK'
      u.save
      expect(!!u.authenticate('supersecret')).to be(true)
      expect(u.password_digest).not_to eq('$2a$10$npkXzpkkyO.g6LjmSYHbOeq76gxpOYeei8SVsjr0LqsBiAdTeDhHK')
      expect(!!BCrypt::Password.new(u.password_digest).is_password?('supersecret')).to be(true)
      expect(!!u.authenticate('supersecret')).to be(true)
      expect(!!u.authenticate('totallywrong')).to be(false)
    end
  end

  describe 'authentication without password' do
    context 'when user_confirmation feature is active' do
      before do
        SettingsService.new.activate_feature! 'user_confirmation'
      end

      it 'should be allowed if the user has no password and confirmation is required' do
        u = described_class.new(email: 'bob@citizenlab.co')
        expect(!!u.authenticate('')).to be(true)
      end

      it 'should not be allowed if a password has been supplied in the request' do
        u = described_class.new(email: 'bob@citizenlab.co')
        expect(!!u.authenticate('any_string')).to be(false)
      end

      it 'should not be allowed if a password has been set' do
        u = described_class.new(email: 'bob@citizenlab.co', password: 'democracy2.0')
        expect(!!u.authenticate('')).to be(false)
      end

      it 'should not be allowed if confirmation is not required' do
        u = described_class.new(email: 'bob@citizenlab.co')
        u.confirm
        expect(!!u.authenticate('')).to be(false)
      end
    end

    context 'when user_confirmation feature is not active' do
      before do
        SettingsService.new.deactivate_feature! 'user_confirmation'
      end

      it 'should not be allowed if no password has been set and confirmation is required' do
        u = described_class.new(email: 'bob@citizenlab.co')
        expect(!!u.authenticate('')).to be(false)
        expect(!!u.authenticate('any_string')).to be(false)
      end

      it 'should not be allowed if a password has been set' do
        u = described_class.new(email: 'bob@citizenlab.co', password: 'democracy2.0')
        expect(!!u.authenticate('')).to be(false)
      end

      it 'should not be allowed if confirmation is not required' do
        u = described_class.new(email: 'bob@citizenlab.co')
        u.confirm
        expect(!!u.authenticate('')).to be(false)
      end
    end
  end

  describe 'email' do
    it 'is invalid if there is a case insensitive duplicate' do
      create(:user, email: 'KoEn@citizenlab.co')
      user = build(:user, email: 'kOeN@citizenlab.co')
      expect(user).to be_invalid
    end

    it 'is invalid if the domain is on our blacklist' do
      u1 = build(:user, email: 'xwrknecgyq_1542135485@039b1ee.netsolhost.com')
      expect(u1).to be_invalid
      expect(u1.errors.details[:email]).to eq [{ error: :domain_blacklisted, value: '039b1ee.netsolhost.com' }]
    end
  end

  describe 'password' do
    it 'is valid when set to empty string' do
      # This is allowed to allow accounts without a password
      u = build(:user, password: '')
      expect(u).to be_valid
    end

    it 'is valid when nil' do
      # This is allowed to allow accounts without a password
      u = build(:user, password: nil)
      expect(u).to be_valid
    end

    it 'does not create a password digest if the password is empty' do
      u = build(:user, password: '')
      expect(u.password_digest).to be_nil
    end

    it 'does not create a password digest if the password is nil' do
      u = build(:user, password: nil)
      expect(u.password_digest).to be_nil
    end

    it 'is invalid if its a common password' do
      CommonPassword.initialize!
      u = build(:user, password: 'batman')
      expect(u).to be_invalid
    end

    it 'is valid when its a strong password' do
      u = build(:user, password: '9x6TUuzSfkzyQrQFhxN9')
      expect(u).to be_valid
    end

    it 'is valid when longer than minimum length' do
      settings = AppConfiguration.instance.settings
      settings['password_login'] = {
        'enabled' => true,
        'allowed' => true,
        'enable_signup' => true,
        'minimum_length' => 5,
        'phone' => false
      }
      AppConfiguration.instance.update! settings: settings

      u = build(:user, password: 'zen3F28')
      expect(u).to be_valid
    end

    it 'is invalid when shorter than minimum length' do
      settings = AppConfiguration.instance.settings
      settings['password_login'] = {
        'enabled' => true,
        'allowed' => true,
        'enable_signup' => true,
        'minimum_length' => 5,
        'phone' => false
      }
      AppConfiguration.instance.update! settings: settings

      u = build(:user, password: 'FetGaVW856')
      expect(u).to be_valid

      settings['password_login']['minimum_length'] = 12
      AppConfiguration.instance.update! settings: settings

      expect(u).to be_invalid
    end
  end

  describe 'bio sanitizer' do
    it 'sanitizes script tags in the body' do
      user = create(:user, bio_multiloc: {
        'en' => '<p>Test</p><script>This should be removed!</script>'
      })
      expect(user.bio_multiloc).to eq({ 'en' => '<p>Test</p>This should be removed!' })
    end
  end

  describe 'locale' do
    before do
      settings = AppConfiguration.instance.settings
      settings['core']['locales'] = %w[en nl-BE fr-FR]
      AppConfiguration.instance.update!(settings: settings)
    end

    it "is valid when it's one of the configured locales" do
      user = build(:user, locale: 'nl-BE')
      expect(user).to be_valid
    end

    it "is invalid when it's not one of the configured locales" do
      user = build(:user, locale: 'pt')
      expect { user.valid? }.to(change { user.errors[:locale] })
    end
  end

  describe 'slug' do
    it 'is generated on create when not given' do
      user = create(:user, slug: nil)
      expect(user.slug).to be_present
    end
  end

  describe 'avatar' do
    it "is blank generated when it's not specified" do
      user = build(:user, avatar: nil)
      user.save
      expect(user.avatar).to be_blank
    end
  end

  describe 'demographic fields' do
    before do
      create(:custom_field_birthyear)
      create(:custom_field_gender, :with_options)
      create(:custom_field_domicile)
      create(:custom_field_education, :with_options)
    end

    it '(gender) is valid when male, female or unspecified' do
      expect(build(:user, gender: 'male')).to be_valid
      expect(build(:user, gender: 'female')).to be_valid
      expect(build(:user, gender: 'unspecified')).to be_valid
    end

    it '(gender) is invalid when not male, female or unspecified' do
      user = build(:user, gender: 'somethingelse')
      expect { user.valid? }.to(change { user.errors[:gender] })
    end

    it '(birthyear) is valid when in realistic range' do
      expect(build(:user, birthyear: (Time.now.year - 117))).to be_valid
      expect(build(:user, birthyear: (Time.now.year - 13))).to be_valid
    end

    it '(birthyear) is invalid when unrealistic' do
      user = build(:user, birthyear: Time.now.year + 1)
      expect { user.valid? }.to(change { user.errors[:birthyear] })
      user = build(:user, birthyear: 1850)
      expect { user.valid? }.to(change { user.errors[:birthyear] })
      user = build(:user, birthyear: 'eighteen hundred')
      expect { user.valid? }.to(change { user.errors[:birthyear] })
    end

    it '(birthyear) is invalid when not an integer' do
      user = build(:user, birthyear: 'eighteen hundred')
      expect { user.valid? }.to(change { user.errors[:birthyear] })
      user = build(:user, birthyear: 1930.4)
      expect { user.valid? }.to(change { user.errors[:birthyear] })
    end

    it "(domicile) is valid when an area id or 'outside'" do
      create_list(:area, 5)
      expect(build(:user, domicile: Area.offset(rand(5)).first.id)).to be_valid
      expect(build(:user, domicile: 'outside')).to be_valid
    end

    it "(domicile) is invalid when not an area id or 'outside'" do
      user = build(:user, domicile: 'somethingelse')
      expect { user.valid? }.to(change { user.errors[:domicile] })
      user = build(:user, domicile: 5)
      expect { user.valid? }.to(change { user.errors[:domicile] })
    end

    it '(education) is valid when an ISCED2011 level' do
      CustomField.find_by(code: 'education').update(enabled: true)
      expect(build(:user, education: '2')).to be_valid
      expect(build(:user, education: '4')).to be_valid
      expect(build(:user, education: '8')).to be_valid
    end

    it '(education) is invalid when not an isced 2011 level' do
      CustomField.find_by(code: 'education').update(enabled: true)
      user = build(:user, education: 'somethingelse')
      expect { user.valid? }.to(change { user.errors[:education] })
      user = build(:user, education: 9)
      expect { user.valid? }.to(change { user.errors[:education] })
      user = build(:user, education: 2.4)
      expect { user.valid? }.to(change { user.errors[:education] })
    end
  end

  describe 'roles' do
    it 'is valid without roles' do
      u = build(:user, roles: [])
      expect(u).to be_valid
    end

    it 'is valid when the user is an admin' do
      u = build(:user, roles: [{ type: 'admin' }])
      expect(u).to be_valid
    end

    it 'is invalid when the user has an unknown role type' do
      u = build(:user, roles: [{ type: 'stonecarver' }])
      expect { u.valid? }.to(change { u.errors[:roles] })
    end

    it 'is valid when the user is a project moderator' do
      project = create(:project)
      u = build(:user, roles: [{ type: 'project_moderator', project_id: project.id }])
      expect(u).to be_valid
    end

    it 'is invalid when a project_moderator is missing a project_id' do
      u = build(:user, roles: [{ type: 'project_moderator' }])
      expect { u.valid? }.to(change { u.errors[:roles] })
    end

    it 'is valid when the user is a project_folder moderator' do
      project_folder = create(:project_folder)
      u = build(:user, roles: [{ type: 'project_folder_moderator', project_folder_id: project_folder.id }])
      expect(u).to be_valid
    end

    it 'is invalid when a project_folder_moderator is missing a project_folder_id' do
      u = build(:user, roles: [{ type: 'project_folder_moderator' }])
      expect { u.valid? }.to(change { u.errors[:roles] })
    end
  end

  describe 'admin?' do
    it 'responds true when the user has the admin role' do
      u = build(:user, roles: [{ type: 'admin' }])
      expect(u.admin?).to be true
    end

    it 'responds false when the user does not have the admin role' do
      u = build(:user, roles: [])
      expect(u.admin?).to be false
    end
  end

  describe 'project_moderator?' do
    it 'responds false when the user does not have a project_moderator role' do
      l = create(:project)
      u = build(:user, roles: [])
      expect(u.project_moderator?(l.id)).to be false
    end

    it 'responds false when the user is not a project_moderator and no project_id is passed' do
      u = build(:admin)
      expect(u.project_moderator?).to be false
    end

    it 'responds true when the user has the project_moderator role' do
      l = create(:project)
      u = build(:user, roles: [{ type: 'project_moderator', project_id: l.id }])
      expect(u.project_moderator?(l.id)).to be true
    end

    it 'responds false when the user does not have a project_moderator role for the given project' do
      l1 = create(:project)
      l2 = create(:project)
      u = build(:user, roles: [{ type: 'project_moderator', project_id: l1.id }])
      expect(u.project_moderator?(l2.id)).to be false
    end

    it 'responds true when the user is project_moderator and no project_id is passed' do
      u = build(:user, roles: [{ type: 'project_moderator', project_id: 'project_id' }])
      expect(u.project_moderator?).to be true
    end
  end

  describe 'project_folder_moderator?' do
    it 'responds true when the user has the project_folder_moderator role' do
      l = create(:project_folder)
      u = build(:user, roles: [{ type: 'project_folder_moderator', project_folder_id: l.id }])
      expect(u.project_folder_moderator?(l.id)).to be true
    end

    it 'responds false when the user does not have a project_folder_moderator role' do
      l = create(:project_folder)
      u = build(:user, roles: [])
      expect(u.project_folder_moderator?(l.id)).to be false
    end

    it 'responds false when the user does not have a project_folder_moderator role for the given project_folder' do
      l1 = create(:project_folder)
      l2 = create(:project_folder)
      u = build(:user, roles: [{ type: 'project_folder_moderator', project_folder_id: l1.id }])
      expect(u.project_folder_moderator?(l2.id)).to be false
    end

    it 'response true when the user is project_folder_moderator and no project_folder_id is passed' do
      u = build(:user, roles: [{ type: 'project_folder_moderator', project_folder_id: 'project_folder_id' }])
      expect(u.project_folder_moderator?).to be true
    end

    it 'response false when the user is not a project_folder_moderator and no project_folder_id is passed' do
      u = build(:admin)
      expect(u.project_folder_moderator?).to be false
    end
  end

  describe 'add_role' do
    it 'gives a user moderator rights for a project' do
      usr = create(:user, roles: [])
      prj = create(:project)
      expect(usr.project_moderator?(prj.id)).to be false

      usr.add_role 'project_moderator', project_id: prj.id
      expect(usr.save).to be true
      expect(usr.project_moderator?(prj.id)).to be true
      expect(usr.project_moderator?(create(:project).id)).to be false
    end
  end

  describe 'delete_role' do
    it 'denies a user from his admin rights' do
      admin = create(:admin)
      admin.delete_role('admin')

      aggregate_failures 'testing admin' do
        expect(admin).to be_valid
        expect(admin).not_to be_admin
      end
    end

    it 'denies a user from his moderator rights' do
      project = create :project
      moderator = create :project_moderator, projects: [project]

      moderator.delete_role 'project_moderator', project_id: project.id
      expect(moderator.save).to be true
      expect(moderator.project_moderator?(project.id)).to be false
    end
  end

  describe 'order_role' do
    before do
      10.times do |_i|
        create(rand(2) == 0 ? :admin : :user)
      end
    end

    it 'sorts from higher level roles to lower level roles by default' do
      serie = described_class.order_role.map { |u| u.roles.size }
      expect(serie).to eq serie.sort.reverse
    end

    it 'sorts from lower level roles to higher level roles with option asc' do
      serie = described_class.order_role(:desc).map { |u| u.roles.size }
      expect(serie).to eq serie.sort
    end
  end

  describe 'super_admin?' do
    it 'returns true for admins with various citizenlab email variations' do
      users = [
        build_stubbed(:admin, email: 'hello@citizenlab.co'),
        build_stubbed(:admin, email: 'hello+admin@citizenLab.co'),
        build_stubbed(:admin, email: 'hello@citizenlab.eu'),
        build_stubbed(:admin, email: 'moderator+admin@citizenlab.be'),
        build_stubbed(:admin, email: 'cheese.lover@CitizenLab.ch'),
        build_stubbed(:admin, email: 'Fritz+Wurst@Citizenlab.de'),
        build_stubbed(:admin, email: 'breek.nou.mijn.klomp@citizenlab.NL'),
        build_stubbed(:admin, email: 'bigger@citizenlab.us'),
        build_stubbed(:admin, email: 'magdalena@citizenlab.cl'),
        build_stubbed(:admin, email: 'hello+admin@CITIZENLAB.UK')
      ]

      expect(users).to all be_super_admin
    end

    it 'returns false for non-citizenlab emails' do
      strangers = [
        build_stubbed(:admin, email: 'hello@citizenlab.com'),
        build_stubbed(:admin, email: 'citizenlab.co@gmail.com'),
        build_stubbed(:admin)
      ]
      expect(strangers).not_to include(be_super_admin)
    end

    it 'returns false for non-admins' do
      user = build_stubbed(:user, email: 'hello@citizenlab.co')
      expect(user).not_to be_super_admin
    end
  end

  describe 'highest_role' do
    it 'correctly returns the highest role the user posesses' do
      expect(build_stubbed(:admin, email: 'hello@citizenlab.co').highest_role).to eq :super_admin
      expect(build_stubbed(:admin).highest_role).to eq :admin
      expect(build_stubbed(:user).highest_role).to eq :user
    end

    it 'correctly returns the highest role a moderator posesses' do
      expect(build_stubbed(:project_moderator).highest_role).to eq :project_moderator
    end
  end

  describe 'custom_field_values' do
    # TODO: Allow light users without required fields
    # it 'validates when custom_field_values have changed' do
    #   u = create(:user)
    #   u.custom_field_values = {
    #     somekey: 'somevalue'
    #   }
    #   expect { u.save }.to(change { u.errors[:custom_field_values] })
    # end

    it "doesn't validate when custom_field_values hasn't changed" do
      u = build(:user, custom_field_values: { somekey: 'somevalue' })
      u.save(validate: false)
      expect { u.save }.not_to(change { u.errors[:custom_field_values] })
    end
  end

  describe 'active?' do
    it 'returns false when the user has not completed signup' do
      u = build(:user, registration_completed_at: nil)
      expect(u.active?).to be false
    end

    it 'return false when the user has a pending invitation' do
      u = build(:user, invite_status: 'pending')
      expect(u.active?).to be false
    end

    it 'returns true when the user has completed signup' do
      u = build(:user)
      expect(u.active?).to be true
    end

    include_context 'when user_blocking duration is 90 days' do
      it 'returns false when the user is blocked' do
        u = build(:user, block_start_at: Time.now)
        expect(u.active?).to be false
      end
    end
  end

  describe 'groups and group_ids' do
    let!(:manual_group) { create(:group) }
    let!(:group) { create(:group) }

    let(:user) { create(:user, manual_groups: [manual_group, group]) }

    it 'returns manual groups' do
      expect(user.groups).to match_array [manual_group, group]
      expect(user.group_ids).to match_array [manual_group.id, group.id]
    end
  end

  describe 'in_group' do
    it 'gets all users in a manual group' do
      group = create(:group)
      users = create_list(:user, 3, manual_groups: [group])
      create_list(:user, 2)
      expect(described_class.in_group(group).pluck(:id)).to match_array users.map(&:id)
    end
  end

  describe 'in_any_group' do
    it 'gets the union of all users in the given groups' do
      group1 = create(:group)
      group2 = create(:group)
      user1 = create(:user, email: 'jos@test.com', manual_groups: [group2])
      user2 = create(:user, email: 'jules@test.com', manual_groups: [group1])
      user4 = create(:user, manual_groups: [group2])

      expect(described_class.in_any_group([group1, group2])).to match_array [user1, user2, user4]
    end
  end

  describe 'in_any_groups?' do
    it 'returns truety iff the user is a member of one of the given groups' do
      group1, group2 = create_list(:group, 2)
      user = create(:user, manual_groups: [group1])
      expect(user.in_any_groups?(Group.none)).to be false
      expect(user.in_any_groups?(Group.where(id: group1))).to be true
      expect(user.in_any_groups?(Group.where(id: [group1, group2]))).to be true
      expect(user).not_to be_in_any_groups(Group.where(id: group2))
    end
  end

  describe '.find_by_cimail' do
    it 'finds a user with the same email but different caps' do
      some_user = create(:user, email: 'SeBi@citizenlab.co')
      same_user = described_class.find_by_cimail 'sEbI@citizenlab.co'

      expect(some_user.id).to eq same_user&.id
    end

    it 'returns nil if no user record with that email was found' do
      expect(described_class.find_by_cimail('doesnotexist@example.com')).to be_nil
    end
  end

  describe '.find_by_cimail!' do
    it 'finds a user with the same email but different caps' do
      some_user = create(:user, email: 'SeBi@citizenlab.co')
      same_user = described_class.find_by_cimail!('sEbI@citizenlab.co')

      expect(some_user.id).to eq(same_user.id)
    end

    it 'raises if no user record with that email was found' do
      expect { described_class.find_by_cimail!('doesnotexist@example.com') }
        .to raise_error(ActiveRecord::RecordNotFound)
    end
  end

  context 'user confirmation' do
    subject(:user) { build(:user_with_confirmation) }

    after do
      user.clear_changes_information
    end

    before do
      SettingsService.new.activate_feature! 'user_confirmation'
    end

    it 'is initialized without a confirmation code' do
      expect(user.email_confirmation_code).to be_nil
    end

    describe '#confirmed?' do
      it 'returns false when the user has not yet confirmed their account' do
        user.save!
        expect(user.confirmed?).to be false
      end

      it 'returns true after the user has confirmed their account' do
        user.save!
        user.confirm!
        expect(user.reload.confirmed?).to be true
      end

      it 'returns true if the user accepted an invitation' do
        user.update(invite_status: 'accepted')
        expect(user.confirmed?).to be true
      end
    end

    describe '#should_require_confirmation?' do
      it 'returns false if the user is an admin' do
        user.add_role('admin')
        user.save!
        expect(user.should_require_confirmation?).to be false
      end

      it 'returns false if the user is a project moderator', skip: !defined?(ProjectManagement::Engine) do
        user.add_role('project_moderator', 'project_id' => 'some_id')
        user.save!
        expect(user.should_require_confirmation?).to be false
      end

      it 'returns false if the user is a normal user' do
        expect(user.should_require_confirmation?).to be true
      end

      it 'returns false if the user registered with a phone number' do
        enable_phone_login
        user.email = '343938837373'
        user.save!
        expect(user.reload.should_require_confirmation?).to be false
      end
    end

    describe '#confirmation_required?' do
      it 'returns false if the feature is not active' do
        SettingsService.new.deactivate_feature! 'user_confirmation'
        expect(user.confirmation_required?).to be false
      end

      it 'returns false if the user already confirmed their account' do
        SettingsService.new.activate_feature! 'user_confirmation'
        user.save!
        user.confirm!
        expect(user.reload.confirmation_required?).to be false
      end

      it 'returns true if the user has not yet confirmed their account' do
        expect(user.confirmation_required?).to be true
      end
    end

    describe '#confirmation_required' do
      it 'raises a private method error' do
        expect { user.confirmation_required }.to raise_error NoMethodError
      end
    end

    describe '#confirmation_required=' do
      it 'raises a private method error' do
        expect { user.confirmation_required = false }.to raise_error NoMethodError
      end
    end

    describe '#reset_confirmation_required' do
      it 'resets the confirmation required field' do
        user.save!
        user.reset_confirmation_required
        expect(user.confirmation_required?).to be true
      end

      it 'does not perform a commit to the db' do
        user.save!
        user.reset_confirmation_required
        expect(user.saved_change_to_confirmation_required?).to be false
      end
    end

    describe '#confirm' do
      it 'sets the email_confirmed_at field' do
        user.save!
        user.confirm
        expect(user.confirmed?).to be true
      end

      it 'does not perform a commit to the db' do
        user.save!
        user.confirm
        expect(user.reload.confirmed?).to be false
      end
    end

    describe '#reset_confirmed_at' do
      it 'resets the confirmed_at field' do
        user.confirm!
        user.reset_confirmed_at
        expect(user.confirmed?).to be false
      end

      it 'does not perform a commit to the db' do
        user.confirm!
        user.reset_confirmed_at
        expect(user.saved_change_to_confirmation_required?).to be false
      end
    end

    describe '#reset_confirmation_code!' do
      it 'changes the code' do
        expect { user.reset_confirmation_code! }.to change(user, :email_confirmation_code)
      end

      it 'increments the reset count' do
        expect { user.reset_confirmation_code! }.to change(user, :email_confirmation_code_reset_count).from(0).to(1)
      end

      it 'should save a change to the email confirmation code' do
        expect { user.reset_confirmation_code! }.to change(user, :saved_change_to_email_confirmation_code?)
      end
    end

    describe '#increment_confirmation_retry_count!' do
      it 'increments the retry count' do
        expect { user.increment_confirmation_retry_count! }.to change(user, :email_confirmation_retry_count).from(0).to(1)
      end

      it 'saved the change to the retry count' do
        expect { user.increment_confirmation_retry_count! }.to change(user, :saved_change_to_email_confirmation_retry_count?)
      end
    end

    describe '#increment_confirmation_code_reset_count!' do
      it 'increments the reset count' do
        expect { user.reset_confirmation_code! }.to change(user, :email_confirmation_code_reset_count).from(0).to(1)
      end

      it 'saved the change to the reset count' do
        expect { user.reset_confirmation_code! }.to change(user, :saved_change_to_email_confirmation_code_reset_count?)
      end
    end

    describe '#reset_confirmation_code' do
      it 'changes the code' do
        expect { user.reset_confirmation_code }.to change(user, :email_confirmation_code)
        expect(user.email_confirmation_code).to match(USER_CONFIRMATION_CODE_PATTERN)
      end

      it 'should not save a change to the email confirmation code' do
        expect { user.reset_confirmation_code }.not_to change(user, :saved_change_to_email_confirmation_code?)
      end
    end

    describe '#increment_confirmation_code_reset_count' do
      it 'increments the reset count' do
        expect { user.increment_confirmation_code_reset_count }.to change(user, :email_confirmation_code_reset_count).from(0).to(1)
      end

      it 'should not save the change to the reset count' do
        expect { user.increment_confirmation_code_reset_count }.not_to change(user, :saved_change_to_email_confirmation_code_reset_count?)
      end
    end

    describe '#increment_confirmation_retry_count' do
      it 'increments the retry count' do
        expect { user.increment_confirmation_retry_count }.to change(user, :email_confirmation_retry_count).from(0).to(1)
      end

      it 'should not save the change to the retry count' do
        expect { user.increment_confirmation_retry_count }.not_to change(user, :saved_change_to_email_confirmation_retry_count?)
      end
    end

    describe '#reset_email!' do
      let(:email) { 'new_email@email.com' }

      it 'changes the email' do
        expect { user.reset_email!(email) }.to change(user, :email).from(user.email).to(email)
      end

      it 'resets the confirmation code reset count' do
        user.increment_confirmation_code_reset_count!
        user.reload
        expect { user.reset_email!(email) }.to change(user, :email_confirmation_code_reset_count).from(1).to(0)
      end

      it 'saves the change to the email' do
        expect { user.reset_email!(email) }.to change(user, :saved_change_to_email)
      end

      it 'should save the change to the code reset count' do
        user.increment_confirmation_code_reset_count!
        user.reload
        expect { user.reset_email!(email) }.to change(user, :saved_change_to_email_confirmation_code_reset_count?)
      end
    end

    describe '#confirm!' do
      it 'should set email confirmed at' do
        user.save!
        expect { user.confirm! }.to change(user, :saved_change_to_email_confirmed_at?)
      end
    end
  end

<<<<<<< HEAD
  describe '#no_name?' do
    it 'returns true if first_name and last_name are not set' do
      user = described_class.new(email: 'test@citizenlab.co')
      expect(user.no_name?).to be true
    end

    it 'returns false if first_name is set' do
      user = described_class.new(email: 'test@citizenlab.co', first_name: 'Bob')
      expect(user.no_name?).to be false
    end

    it 'returns false if last_name is set' do
      user = described_class.new(email: 'test@citizenlab.co', last_name: 'Smith')
      expect(user.no_name?).to be false
    end

    it 'returns false if invite is pending' do
      user = described_class.new(email: 'test@citizenlab.co', invite_status: 'pending')
      expect(user.no_name?).to be false
    end

    it 'returns an anonymous full_name and slug in format "User 123456" if true' do
      user = described_class.new(email: 'test@citizenlab.co')
      user.save
      expect(user.full_name).to match(/User \d{6}/)
      expect(user.slug).to match(/user-\d{6}/)
=======
  context 'billed users' do
    def create_admin_moderator(factory)
      create(factory).tap do |user|
        user.roles << { type: 'admin' }
        user.save!
      end
    end

    describe '.billed_admins' do
      it 'returns admins' do
        create(:user)
        admin = create(:admin)
        expect(described_class.billed_admins).to match_array([admin])
      end

      it 'does not return citizenlab admins' do
        create(:user)
        create(:admin, email: 'test@citizenlab.co')
        non_cl_admin = create(:admin)
        expect(described_class.billed_admins).to match_array([non_cl_admin])
      end

      it 'does not return project and folder moderators' do
        create(:user)
        admin = create(:admin)
        create(:project_moderator)
        create(:project_folder_moderator)
        expect(described_class.billed_admins).to match_array([admin])
      end

      it 'returns admins who are also project or folder moderators' do
        create(:user)
        admin = create_admin_moderator(:project_moderator)
        admin1 = create_admin_moderator(:project_folder_moderator)
        expect(described_class.billed_admins).to match_array([admin, admin1])
      end
    end

    describe '.billed_moderators' do
      it 'returns project and folder moderators' do
        create(:user)
        project_moderator = create(:project_moderator)
        folder_moderator = create(:project_folder_moderator)
        expect(described_class.billed_moderators).to match_array([project_moderator, folder_moderator])
      end

      it 'does not return citizenlab moderators' do
        create(:user)
        create(:project_moderator, email: 'test@citizenlab.eu')
        non_cl_project_moderator = create(:project_moderator)
        expect(described_class.billed_moderators).to match_array([non_cl_project_moderator])
      end

      it 'does not return admins' do
        create(:user)
        project_moderator = create(:project_moderator)
        folder_moderator = create(:project_folder_moderator)
        create(:admin)
        expect(described_class.billed_moderators).to match_array([project_moderator, folder_moderator])
      end

      it 'does not return admins who are also project or folder moderators' do
        create(:user)
        create(:admin)
        project_moderator = create(:project_moderator)
        folder_moderator = create(:project_folder_moderator)
        create_admin_moderator(:project_moderator)
        create_admin_moderator(:project_folder_moderator)
        expect(described_class.billed_moderators).to match_array([project_moderator, folder_moderator])
      end
>>>>>>> ff9d7430
    end
  end
end<|MERGE_RESOLUTION|>--- conflicted
+++ resolved
@@ -923,7 +923,6 @@
     end
   end
 
-<<<<<<< HEAD
   describe '#no_name?' do
     it 'returns true if first_name and last_name are not set' do
       user = described_class.new(email: 'test@citizenlab.co')
@@ -950,7 +949,9 @@
       user.save
       expect(user.full_name).to match(/User \d{6}/)
       expect(user.slug).to match(/user-\d{6}/)
-=======
+    end
+  end
+
   context 'billed users' do
     def create_admin_moderator(factory)
       create(factory).tap do |user|
@@ -1021,7 +1022,6 @@
         create_admin_moderator(:project_folder_moderator)
         expect(described_class.billed_moderators).to match_array([project_moderator, folder_moderator])
       end
->>>>>>> ff9d7430
     end
   end
 end