# frozen_string_literal: true

require 'rails_helper'

RSpec.describe User, type: :model do
  describe 'Default factory' do
    it 'is valid' do
      expect(build(:user)).to be_valid
    end
  end

  describe '.destroy_all_async' do
    before { create_list(:user, 2) }

    it 'enqueues a user-deletion job for each user' do
      expect { described_class.destroy_all_async }
        .to have_enqueued_job(DeleteUserJob).exactly(described_class.count).times
    end
  end

  describe 'creating a user' do
    it 'generates a slug' do
      u = build(:user)
      u.first_name = 'Not Really_%40)'
      u.last_name = '286^$@sluggable'
      u.save
      expect(u.slug).to eq('not-really--40-286-sluggable')
    end
  end

  describe 'creating an invited user' do
    it 'has correct linking between invite and invitee' do
      invitee = create(:invited_user)
      expect(invitee.invitee_invite.invitee.id).to eq invitee.id
    end

    it 'does not generate a slug if an invited user' do
      invitee = create(:invited_user, first_name: nil, last_name: nil)
      expect(invitee.slug).to be_nil
    end
  end

  describe 'user password authentication' do
    it 'should be compatible with meteor encryption' do
      u = build(:user)
      u.first_name = 'Sebi'
      u.last_name = 'Hoorens'
      u.email = 'sebastien@citizenlab.co'
      u.password_digest = '$2a$10$npkXzpkkyO.g6LjmSYHbOeq76gxpOYeei8SVsjr0LqsBiAdTeDhHK'
      u.save
      expect(!!u.authenticate('supersecret')).to be(true)
      expect(!!u.authenticate('totallywrong')).to be(false)
    end

    it 'should replace the CL1 hash by the CL2 hash' do
      u = build(:user)
      u.first_name = 'Sebi'
      u.last_name = 'Hoorens'
      u.email = 'sebastien@citizenlab.co'
      u.password_digest = '$2a$10$npkXzpkkyO.g6LjmSYHbOeq76gxpOYeei8SVsjr0LqsBiAdTeDhHK'
      u.save
      expect(!!u.authenticate('supersecret')).to be(true)
      expect(u.password_digest).not_to eq('$2a$10$npkXzpkkyO.g6LjmSYHbOeq76gxpOYeei8SVsjr0LqsBiAdTeDhHK')
      expect(!!BCrypt::Password.new(u.password_digest).is_password?('supersecret')).to be(true)
      expect(!!u.authenticate('supersecret')).to be(true)
      expect(!!u.authenticate('totallywrong')).to be(false)
    end
  end

  describe 'authentication without password' do
    context 'when user_confirmation feature is active' do
      before do
        SettingsService.new.activate_feature! 'user_confirmation'
      end

      it 'should be allowed if the user has no password and confirmation is required' do
        u = described_class.new(email: 'bob@citizenlab.co')
        expect(!!u.authenticate('')).to be(true)
      end

      it 'should not be allowed if a password has been supplied in the request' do
        u = described_class.new(email: 'bob@citizenlab.co')
        expect(!!u.authenticate('any_string')).to be(false)
      end

      it 'should not be allowed if a password has been set' do
        u = described_class.new(email: 'bob@citizenlab.co', password: 'democracy2.0')
        expect(!!u.authenticate('')).to be(false)
      end

      it 'should not be allowed if confirmation is not required' do
        u = described_class.new(email: 'bob@citizenlab.co')
        u.confirm
        expect(!!u.authenticate('')).to be(false)
      end
    end

    context 'when user_confirmation feature is not active' do
      before do
        SettingsService.new.deactivate_feature! 'user_confirmation'
      end

      it 'should not be allowed if no password has been set and confirmation is required' do
        u = described_class.new(email: 'bob@citizenlab.co')
        expect(!!u.authenticate('')).to be(false)
        expect(!!u.authenticate('any_string')).to be(false)
      end

      it 'should not be allowed if a password has been set' do
        u = described_class.new(email: 'bob@citizenlab.co', password: 'democracy2.0')
        expect(!!u.authenticate('')).to be(false)
      end

      it 'should not be allowed if confirmation is not required' do
        u = described_class.new(email: 'bob@citizenlab.co')
        u.confirm
        expect(!!u.authenticate('')).to be(false)
      end
    end
  end

  describe 'email' do
    it 'is invalid if there is a case insensitive duplicate' do
      create(:user, email: 'KoEn@citizenlab.co')
      user = build(:user, email: 'kOeN@citizenlab.co')
      expect(user).to be_invalid
    end

    it 'is invalid if the domain is on our blacklist' do
      u1 = build(:user, email: 'xwrknecgyq_1542135485@039b1ee.netsolhost.com')
      expect(u1).to be_invalid
      expect(u1.errors.details[:email]).to eq [{ error: :domain_blacklisted, value: '039b1ee.netsolhost.com' }]
    end
  end

  describe 'password' do
    it 'is valid when set to empty string' do
      # This is allowed to allow accounts without a password
      u = build(:user, password: '')
      expect(u).to be_valid
    end

    it 'does not create a password digest if the password is empty' do
      u = build(:user, password: '')
      expect(u.password_digest).to be_nil
    end

    it 'is invalid if its a common password' do
      CommonPassword.initialize!
      u = build(:user, password: 'batman')
      expect(u).to be_invalid
    end

    it 'is valid when its a strong password' do
      u = build(:user, password: '9x6TUuzSfkzyQrQFhxN9')
      expect(u).to be_valid
    end

    it 'is valid when longer than minimum length' do
      settings = AppConfiguration.instance.settings
      settings['password_login'] = {
        'enabled' => true,
        'allowed' => true,
        'enable_signup' => true,
        'minimum_length' => 5,
        'phone' => false
      }
      AppConfiguration.instance.update! settings: settings

      u = build(:user, password: 'zen3F28')
      expect(u).to be_valid
    end

    it 'is invalid when shorter than minimum length' do
      settings = AppConfiguration.instance.settings
      settings['password_login'] = {
        'enabled' => true,
        'allowed' => true,
        'enable_signup' => true,
        'minimum_length' => 5,
        'phone' => false
      }
      AppConfiguration.instance.update! settings: settings

      u = build(:user, password: 'FetGaVW856')
      expect(u).to be_valid

      settings['password_login']['minimum_length'] = 12
      AppConfiguration.instance.update! settings: settings

      expect(u).to be_invalid
    end
  end

  describe 'bio sanitizer' do
    it 'sanitizes script tags in the body' do
      user = create(:user, bio_multiloc: {
        'en' => '<p>Test</p><script>This should be removed!</script>'
      })
      expect(user.bio_multiloc).to eq({ 'en' => '<p>Test</p>This should be removed!' })
    end
  end

  describe 'locale' do
    before do
      settings = AppConfiguration.instance.settings
      settings['core']['locales'] = %w[en nl-BE fr-FR]
      AppConfiguration.instance.update!(settings: settings)
    end

    it "is valid when it's one of the configured locales" do
      user = build(:user, locale: 'nl-BE')
      expect(user).to be_valid
    end

    it "is invalid when it's not one of the configured locales" do
      user = build(:user, locale: 'pt')
      expect { user.valid? }.to(change { user.errors[:locale] })
    end
  end

  describe 'slug' do
    it 'is generated on create when not given' do
      user = create(:user, slug: nil)
      expect(user.slug).to be_present
    end
  end

  describe 'avatar' do
    it "is blank generated when it's not specified" do
      user = build(:user, avatar: nil)
      user.save
      expect(user.avatar).to be_blank
    end
  end

  describe 'demographic fields' do
    before do
      create(:custom_field_birthyear)
      create(:custom_field_gender, :with_options)
      create(:custom_field_domicile)
      create(:custom_field_education, :with_options)
    end

    it '(gender) is valid when male, female or unspecified' do
      expect(build(:user, gender: 'male')).to be_valid
      expect(build(:user, gender: 'female')).to be_valid
      expect(build(:user, gender: 'unspecified')).to be_valid
    end

    it '(gender) is invalid when not male, female or unspecified' do
      user = build(:user, gender: 'somethingelse')
      expect { user.valid? }.to(change { user.errors[:gender] })
    end

    it '(birthyear) is valid when in realistic range' do
      expect(build(:user, birthyear: (Time.now.year - 117))).to be_valid
      expect(build(:user, birthyear: (Time.now.year - 13))).to be_valid
    end

    it '(birthyear) is invalid when unrealistic' do
      user = build(:user, birthyear: Time.now.year + 1)
      expect { user.valid? }.to(change { user.errors[:birthyear] })
      user = build(:user, birthyear: 1850)
      expect { user.valid? }.to(change { user.errors[:birthyear] })
      user = build(:user, birthyear: 'eighteen hundred')
      expect { user.valid? }.to(change { user.errors[:birthyear] })
    end

    it '(birthyear) is invalid when not an integer' do
      user = build(:user, birthyear: 'eighteen hundred')
      expect { user.valid? }.to(change { user.errors[:birthyear] })
      user = build(:user, birthyear: 1930.4)
      expect { user.valid? }.to(change { user.errors[:birthyear] })
    end

    it "(domicile) is valid when an area id or 'outside'" do
      create_list(:area, 5)
      expect(build(:user, domicile: Area.offset(rand(5)).first.id)).to be_valid
      expect(build(:user, domicile: 'outside')).to be_valid
    end

    it "(domicile) is invalid when not an area id or 'outside'" do
      user = build(:user, domicile: 'somethingelse')
      expect { user.valid? }.to(change { user.errors[:domicile] })
      user = build(:user, domicile: 5)
      expect { user.valid? }.to(change { user.errors[:domicile] })
    end

    it '(education) is valid when an ISCED2011 level' do
      CustomField.find_by(code: 'education').update(enabled: true)
      expect(build(:user, education: '2')).to be_valid
      expect(build(:user, education: '4')).to be_valid
      expect(build(:user, education: '8')).to be_valid
    end

    it '(education) is invalid when not an isced 2011 level' do
      CustomField.find_by(code: 'education').update(enabled: true)
      user = build(:user, education: 'somethingelse')
      expect { user.valid? }.to(change { user.errors[:education] })
      user = build(:user, education: 9)
      expect { user.valid? }.to(change { user.errors[:education] })
      user = build(:user, education: 2.4)
      expect { user.valid? }.to(change { user.errors[:education] })
    end
  end

  describe 'roles' do
    it 'is valid without roles' do
      u = build(:user, roles: [])
      expect(u).to be_valid
    end

    it 'is valid when the user is an admin' do
      u = build(:user, roles: [{ type: 'admin' }])
      expect(u).to be_valid
    end

    it 'is invalid when the user has an unknown role type' do
      u = build(:user, roles: [{ type: 'stonecarver' }])
      expect { u.valid? }.to(change { u.errors[:roles] })
    end

    it 'is valid when the user is a project moderator' do
      project = create(:project)
      u = build(:user, roles: [{ type: 'project_moderator', project_id: project.id }])
      expect(u).to be_valid
    end

    it 'is invalid when a project_moderator is missing a project_id' do
      u = build(:user, roles: [{ type: 'project_moderator' }])
      expect { u.valid? }.to(change { u.errors[:roles] })
    end

    it 'is valid when the user is a project_folder moderator' do
      project_folder = create(:project_folder)
      u = build(:user, roles: [{ type: 'project_folder_moderator', project_folder_id: project_folder.id }])
      expect(u).to be_valid
    end

    it 'is invalid when a project_folder_moderator is missing a project_folder_id' do
      u = build(:user, roles: [{ type: 'project_folder_moderator' }])
      expect { u.valid? }.to(change { u.errors[:roles] })
    end
  end

  describe 'admin?' do
    it 'responds true when the user has the admin role' do
      u = build(:user, roles: [{ type: 'admin' }])
      expect(u.admin?).to be true
    end

    it 'responds false when the user does not have the admin role' do
      u = build(:user, roles: [])
      expect(u.admin?).to be false
    end
  end

  describe 'project_moderator?' do
    it 'responds false when the user does not have a project_moderator role' do
      l = create(:project)
      u = build(:user, roles: [])
      expect(u.project_moderator?(l.id)).to be false
    end

    it 'responds false when the user is not a project_moderator and no project_id is passed' do
      u = build(:admin)
      expect(u.project_moderator?).to be false
    end

    it 'responds true when the user has the project_moderator role' do
      l = create(:project)
      u = build(:user, roles: [{ type: 'project_moderator', project_id: l.id }])
      expect(u.project_moderator?(l.id)).to be true
    end

    it 'responds false when the user does not have a project_moderator role for the given project' do
      l1 = create(:project)
      l2 = create(:project)
      u = build(:user, roles: [{ type: 'project_moderator', project_id: l1.id }])
      expect(u.project_moderator?(l2.id)).to be false
    end

    it 'responds true when the user is project_moderator and no project_id is passed' do
      u = build(:user, roles: [{ type: 'project_moderator', project_id: 'project_id' }])
      expect(u.project_moderator?).to be true
    end
  end

  describe 'project_folder_moderator?' do
    it 'responds true when the user has the project_folder_moderator role' do
      l = create(:project_folder)
      u = build(:user, roles: [{ type: 'project_folder_moderator', project_folder_id: l.id }])
      expect(u.project_folder_moderator?(l.id)).to be true
    end

    it 'responds false when the user does not have a project_folder_moderator role' do
      l = create(:project_folder)
      u = build(:user, roles: [])
      expect(u.project_folder_moderator?(l.id)).to be false
    end

    it 'responds false when the user does not have a project_folder_moderator role for the given project_folder' do
      l1 = create(:project_folder)
      l2 = create(:project_folder)
      u = build(:user, roles: [{ type: 'project_folder_moderator', project_folder_id: l1.id }])
      expect(u.project_folder_moderator?(l2.id)).to be false
    end

    it 'response true when the user is project_folder_moderator and no project_folder_id is passed' do
      u = build(:user, roles: [{ type: 'project_folder_moderator', project_folder_id: 'project_folder_id' }])
      expect(u.project_folder_moderator?).to be true
    end

    it 'response false when the user is not a project_folder_moderator and no project_folder_id is passed' do
      u = build(:admin)
      expect(u.project_folder_moderator?).to be false
    end
  end

  describe 'add_role' do
    it 'gives a user moderator rights for a project' do
      usr = create(:user, roles: [])
      prj = create(:project)
      expect(usr.project_moderator?(prj.id)).to be false

      usr.add_role 'project_moderator', project_id: prj.id
      expect(usr.save).to be true
      expect(usr.project_moderator?(prj.id)).to be true
      expect(usr.project_moderator?(create(:project).id)).to be false
    end
  end

  describe 'delete_role' do
    it 'denies a user from his admin rights' do
      admin = create(:admin)
      admin.delete_role('admin')

      aggregate_failures 'testing admin' do
        expect(admin).to be_valid
        expect(admin).not_to be_admin
      end
    end

    it 'denies a user from his moderator rights' do
      project = create :project
      moderator = create :project_moderator, projects: [project]

      moderator.delete_role 'project_moderator', project_id: project.id
      expect(moderator.save).to be true
      expect(moderator.project_moderator?(project.id)).to be false
    end
  end

  describe 'order_role' do
    before do
      10.times do |_i|
        create(rand(2) == 0 ? :admin : :user)
      end
    end

    it 'sorts from higher level roles to lower level roles by default' do
      serie = described_class.order_role.map { |u| u.roles.size }
      expect(serie).to eq serie.sort.reverse
    end

    it 'sorts from lower level roles to higher level roles with option asc' do
      serie = described_class.order_role(:desc).map { |u| u.roles.size }
      expect(serie).to eq serie.sort
    end
  end

  describe 'super_admin?' do
    it 'returns true for admins with various citizenlab email variations' do
      users = [
        build_stubbed(:admin, email: 'hello@citizenlab.co'),
        build_stubbed(:admin, email: 'hello+admin@citizenLab.co'),
        build_stubbed(:admin, email: 'hello@citizenlab.eu'),
        build_stubbed(:admin, email: 'moderator+admin@citizenlab.be'),
        build_stubbed(:admin, email: 'some.person@citizen-lab.fr'),
        build_stubbed(:admin, email: 'cheese.lover@CitizenLab.ch'),
        build_stubbed(:admin, email: 'Fritz+Wurst@Citizenlab.de'),
        build_stubbed(:admin, email: 'breek.nou.mijn.klomp@citizenlab.NL'),
        build_stubbed(:admin, email: 'bigger@citizenlab.us'),
        build_stubbed(:admin, email: 'magdalena@citizenlab.cl'),
        build_stubbed(:admin, email: 'hello+admin@CITIZENLAB.UK')
      ]

      expect(users).to all be_super_admin
    end

    it 'returns false for non-citizenlab emails' do
      strangers = [
        build_stubbed(:admin, email: 'hello@citizenlab.com'),
        build_stubbed(:admin, email: 'citizenlab.co@gmail.com'),
        build_stubbed(:admin)
      ]
      expect(strangers).not_to include(be_super_admin)
    end

    it 'returns false for non-admins' do
      user = build_stubbed(:user, email: 'hello@citizenlab.co')
      expect(user).not_to be_super_admin
    end
  end

  describe 'highest_role' do
    it 'correctly returns the highest role the user posesses' do
      expect(build_stubbed(:admin, email: 'hello@citizenlab.co').highest_role).to eq :super_admin
      expect(build_stubbed(:admin).highest_role).to eq :admin
      expect(build_stubbed(:user).highest_role).to eq :user
    end

    it 'correctly returns the highest role a moderator posesses' do
      expect(build_stubbed(:project_moderator).highest_role).to eq :project_moderator
    end
  end

  describe 'custom_field_values' do
    it 'validates when custom_field_values have changed' do
      u = create(:user)
      u.custom_field_values = {
        somekey: 'somevalue'
      }
      expect { u.save }.to(change { u.errors[:custom_field_values] })
    end

    it "doesn't validate when custom_field_values hasn't changed" do
      u = build(:user, custom_field_values: { somekey: 'somevalue' })
      u.save(validate: false)
      expect { u.save }.not_to(change { u.errors[:custom_field_values] })
    end
  end

  describe 'active?' do
    it 'returns false when the user has not completed signup' do
      u = build(:user, registration_completed_at: nil)
      expect(u.active?).to be false
    end

    it 'return false when the user has a pending invitation' do
      u = build(:user, invite_status: 'pending')
      expect(u.active?).to be false
    end

    it 'returns true when the user has completed signup' do
      u = build(:user)
      expect(u.active?).to be true
    end
  end

  describe 'groups and group_ids' do
    let!(:manual_group) { create(:group) }
    let!(:group) { create(:group) }

    let(:user) { create(:user, manual_groups: [manual_group, group]) }

    it 'returns manual groups' do
      expect(user.groups).to match_array [manual_group, group]
      expect(user.group_ids).to match_array [manual_group.id, group.id]
    end
  end

  describe 'in_group' do
    it 'gets all users in a manual group' do
      group = create(:group)
      users = create_list(:user, 3, manual_groups: [group])
      create_list(:user, 2)
      expect(described_class.in_group(group).pluck(:id)).to match_array users.map(&:id)
    end
  end

  describe 'in_any_group' do
    it 'gets the union of all users in the given groups' do
      group1 = create(:group)
      group2 = create(:group)
      user1 = create(:user, email: 'jos@test.com', manual_groups: [group2])
      user2 = create(:user, email: 'jules@test.com', manual_groups: [group1])
      user4 = create(:user, manual_groups: [group2])

      expect(described_class.in_any_group([group1, group2])).to match_array [user1, user2, user4]
    end
  end

  describe 'in_any_groups?' do
    it 'returns truety iff the user is a member of one of the given groups' do
      group1, group2 = create_list(:group, 2)
      user = create(:user, manual_groups: [group1])
      expect(user.in_any_groups?(Group.none)).to be false
      expect(user.in_any_groups?(Group.where(id: group1))).to be true
      expect(user.in_any_groups?(Group.where(id: [group1, group2]))).to be true
      expect(user).not_to be_in_any_groups(Group.where(id: group2))
    end
  end

  describe '.find_by_cimail' do
    it 'finds a user with the same email but different caps' do
      some_user = create(:user, email: 'SeBi@citizenlab.co')
      same_user = described_class.find_by_cimail 'sEbI@citizenlab.co'

      expect(some_user.id).to eq same_user&.id
    end

    it 'returns nil if no user record with that email was found' do
      expect(described_class.find_by_cimail('doesnotexist@example.com')).to be_nil
    end
  end

  describe '.find_by_cimail!' do
    it 'finds a user with the same email but different caps' do
      some_user = create(:user, email: 'SeBi@citizenlab.co')
      same_user = described_class.find_by_cimail!('sEbI@citizenlab.co')

      expect(some_user.id).to eq(same_user.id)
    end

    it 'raises if no user record with that email was found' do
      expect { described_class.find_by_cimail!('doesnotexist@example.com') }
        .to raise_error(ActiveRecord::RecordNotFound)
    end
  end

<<<<<<< HEAD
  describe 'light users' do
    it 'returns a fake first name and 6 figure numeric last name if there is no first name or last name' do
      u = described_class.new(email: 'test@citizenlab.co')
      expect(u.first_name).to eq 'user'
      expect(u.last_name).to match(/\d{6}/)
    end

    it 'always returns the same 6 figure value with the same email' do
      u = described_class.new(email: 'test@citizenlab.co')
      first_value = u.last_name
      expect(u.last_name).to match(/\d{6}/)
      expect(u.last_name).to eq first_value
    end

    it 'does not return fake names if first_name is set' do
      u = described_class.new(email: 'test@citizenlab.co', first_name: 'bob')
      expect(u.first_name).to eq 'bob'
      expect(u.last_name).to be_nil
    end

    it 'does not return fake names if last_name is set' do
      u = described_class.new(email: 'test@citizenlab.co', last_name: 'smith')
      expect(u.first_name).to be_nil
      expect(u.last_name).to eq 'smith'
    end

    it 'does not return fake names if invite is pending' do
      u = described_class.new(email: 'test@citizenlab.co', invite_status: 'pending')
      expect(u.first_name).to be_nil
      expect(u.last_name).to be_nil
=======
  context 'user confirmation' do
    subject(:user) { build(:user_with_confirmation) }

    after do
      user.clear_changes_information
    end

    before do
      SettingsService.new.activate_feature! 'user_confirmation'
    end

    it 'is initialized without a confirmation code' do
      expect(user.email_confirmation_code).to be_nil
    end

    describe '#confirmed?' do
      it 'returns false when the user has not yet confirmed their account' do
        user.save!
        expect(user.confirmed?).to be false
      end

      it 'returns true after the user has confirmed their account' do
        user.save!
        user.confirm!
        expect(user.reload.confirmed?).to be true
      end

      it 'returns true if the user accepted an invitation' do
        user.update(invite_status: 'accepted')
        expect(user.confirmed?).to be true
      end
    end

    describe '#should_require_confirmation?' do
      it 'returns false if the user is an admin' do
        user.add_role('admin')
        user.save!
        expect(user.should_require_confirmation?).to be false
      end

      it 'returns false if the user is a project moderator', skip: !defined?(ProjectManagement::Engine) do
        user.add_role('project_moderator', 'project_id' => 'some_id')
        user.save!
        expect(user.should_require_confirmation?).to be false
      end

      it 'returns false if the user is a normal user' do
        expect(user.should_require_confirmation?).to be true
      end

      it 'returns false if the user registered with a phone number' do
        enable_phone_login
        user.email = '343938837373'
        user.save!
        expect(user.reload.should_require_confirmation?).to be false
      end
    end

    describe '#confirmation_required?' do
      it 'returns false if the feature is not active' do
        SettingsService.new.deactivate_feature! 'user_confirmation'
        expect(user.confirmation_required?).to be false
      end

      it 'returns false if the user already confirmed their account' do
        SettingsService.new.activate_feature! 'user_confirmation'
        user.save!
        user.confirm!
        expect(user.reload.confirmation_required?).to be false
      end

      it 'returns true if the user has not yet confirmed their account' do
        expect(user.confirmation_required?).to be true
      end
    end

    describe '#confirmation_required' do
      it 'raises a private method error' do
        expect { user.confirmation_required }.to raise_error NoMethodError
      end
    end

    describe '#confirmation_required=' do
      it 'raises a private method error' do
        expect { user.confirmation_required = false }.to raise_error NoMethodError
      end
    end

    describe '#reset_confirmation_required' do
      it 'resets the confirmation required field' do
        user.save!
        user.reset_confirmation_required
        expect(user.confirmation_required?).to be true
      end

      it 'does not perform a commit to the db' do
        user.save!
        user.reset_confirmation_required
        expect(user.saved_change_to_confirmation_required?).to be false
      end
    end

    describe '#confirm' do
      it 'sets the email_confirmed_at field' do
        user.save!
        user.confirm
        expect(user.confirmed?).to be true
      end

      it 'does not perform a commit to the db' do
        user.save!
        user.confirm
        expect(user.reload.confirmed?).to be false
      end
    end

    describe '#reset_confirmed_at' do
      it 'resets the confirmed_at field' do
        user.confirm!
        user.reset_confirmed_at
        expect(user.confirmed?).to be false
      end

      it 'does not perform a commit to the db' do
        user.confirm!
        user.reset_confirmed_at
        expect(user.saved_change_to_confirmation_required?).to be false
      end
    end

    describe '#reset_confirmation_code!' do
      it 'changes the code' do
        expect { user.reset_confirmation_code! }.to change(user, :email_confirmation_code)
      end

      it 'increments the reset count' do
        expect { user.reset_confirmation_code! }.to change(user, :email_confirmation_code_reset_count).from(0).to(1)
      end

      it 'should save a change to the email confirmation code' do
        expect { user.reset_confirmation_code! }.to change(user, :saved_change_to_email_confirmation_code?)
      end
    end

    describe '#increment_confirmation_retry_count!' do
      it 'increments the retry count' do
        expect { user.increment_confirmation_retry_count! }.to change(user, :email_confirmation_retry_count).from(0).to(1)
      end

      it 'saved the change to the retry count' do
        expect { user.increment_confirmation_retry_count! }.to change(user, :saved_change_to_email_confirmation_retry_count?)
      end
    end

    describe '#increment_confirmation_code_reset_count!' do
      it 'increments the reset count' do
        expect { user.reset_confirmation_code! }.to change(user, :email_confirmation_code_reset_count).from(0).to(1)
      end

      it 'saved the change to the reset count' do
        expect { user.reset_confirmation_code! }.to change(user, :saved_change_to_email_confirmation_code_reset_count?)
      end
    end

    describe '#reset_confirmation_code' do
      it 'changes the code' do
        expect { user.reset_confirmation_code }.to change(user, :email_confirmation_code)
        expect(user.email_confirmation_code).to match(USER_CONFIRMATION_CODE_PATTERN)
      end

      it 'should not save a change to the email confirmation code' do
        expect { user.reset_confirmation_code }.not_to change(user, :saved_change_to_email_confirmation_code?)
      end
    end

    describe '#increment_confirmation_code_reset_count' do
      it 'increments the reset count' do
        expect { user.increment_confirmation_code_reset_count }.to change(user, :email_confirmation_code_reset_count).from(0).to(1)
      end

      it 'should not save the change to the reset count' do
        expect { user.increment_confirmation_code_reset_count }.not_to change(user, :saved_change_to_email_confirmation_code_reset_count?)
      end
    end

    describe '#increment_confirmation_retry_count' do
      it 'increments the retry count' do
        expect { user.increment_confirmation_retry_count }.to change(user, :email_confirmation_retry_count).from(0).to(1)
      end

      it 'should not save the change to the retry count' do
        expect { user.increment_confirmation_retry_count }.not_to change(user, :saved_change_to_email_confirmation_retry_count?)
      end
    end

    describe '#reset_email!' do
      let(:email) { 'new_email@email.com' }

      it 'changes the email' do
        expect { user.reset_email!(email) }.to change(user, :email).from(user.email).to(email)
      end

      it 'resets the confirmation code reset count' do
        user.increment_confirmation_code_reset_count!
        user.reload
        expect { user.reset_email!(email) }.to change(user, :email_confirmation_code_reset_count).from(1).to(0)
      end

      it 'saves the change to the email' do
        expect { user.reset_email!(email) }.to change(user, :saved_change_to_email)
      end

      it 'should save the change to the code reset count' do
        user.increment_confirmation_code_reset_count!
        user.reload
        expect { user.reset_email!(email) }.to change(user, :saved_change_to_email_confirmation_code_reset_count?)
      end
    end

    describe '#confirm!' do
      it 'should set email confirmed at' do
        user.save!
        expect { user.confirm! }.to change(user, :saved_change_to_email_confirmed_at?)
      end
>>>>>>> 24fe0a59
    end
  end
end<|MERGE_RESOLUTION|>--- conflicted
+++ resolved
@@ -620,38 +620,6 @@
     end
   end
 
-<<<<<<< HEAD
-  describe 'light users' do
-    it 'returns a fake first name and 6 figure numeric last name if there is no first name or last name' do
-      u = described_class.new(email: 'test@citizenlab.co')
-      expect(u.first_name).to eq 'user'
-      expect(u.last_name).to match(/\d{6}/)
-    end
-
-    it 'always returns the same 6 figure value with the same email' do
-      u = described_class.new(email: 'test@citizenlab.co')
-      first_value = u.last_name
-      expect(u.last_name).to match(/\d{6}/)
-      expect(u.last_name).to eq first_value
-    end
-
-    it 'does not return fake names if first_name is set' do
-      u = described_class.new(email: 'test@citizenlab.co', first_name: 'bob')
-      expect(u.first_name).to eq 'bob'
-      expect(u.last_name).to be_nil
-    end
-
-    it 'does not return fake names if last_name is set' do
-      u = described_class.new(email: 'test@citizenlab.co', last_name: 'smith')
-      expect(u.first_name).to be_nil
-      expect(u.last_name).to eq 'smith'
-    end
-
-    it 'does not return fake names if invite is pending' do
-      u = described_class.new(email: 'test@citizenlab.co', invite_status: 'pending')
-      expect(u.first_name).to be_nil
-      expect(u.last_name).to be_nil
-=======
   context 'user confirmation' do
     subject(:user) { build(:user_with_confirmation) }
 
@@ -876,7 +844,6 @@
         user.save!
         expect { user.confirm! }.to change(user, :saved_change_to_email_confirmed_at?)
       end
->>>>>>> 24fe0a59
     end
   end
 end