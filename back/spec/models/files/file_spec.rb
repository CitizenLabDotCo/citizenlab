--- conflicted
+++ resolved
@@ -14,7 +14,11 @@
     it { is_expected.to validate_inclusion_of(:category).in_array(described_class.categories.keys) }
     it { is_expected.to validate_presence_of(:category).with_message('is not included in the list') }
 
-<<<<<<< HEAD
+    it 'is valid for all file extensions' do
+      file = build(:file, name: 'filename.unknown_ext')
+      expect(file).to be_valid
+    end
+
     describe 'description_multiloc' do
       it 'accepts valid multiloc hash' do
         file.description_multiloc = { 'en' => 'English description', 'fr-FR' => 'Description française' }
@@ -36,11 +40,6 @@
         expect(file).not_to be_valid
         expect(file.errors[:description_multiloc]).to be_present
       end
-=======
-    it 'is valid for all file extensions' do
-      file = build(:file, name: 'filename.unknown_ext')
-      expect(file).to be_valid
->>>>>>> 47e2f77a
     end
   end
 
