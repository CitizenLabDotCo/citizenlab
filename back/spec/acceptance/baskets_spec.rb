--- conflicted
+++ resolved
@@ -10,11 +10,7 @@
     header 'Content-Type', 'application/json'
     @user = create(:user)
     @project = create(:single_phase_multiple_voting_project)
-<<<<<<< HEAD
-    create_list(:basket, 2, phase: create(:single_phase_budgeting_project).phases.first)
-=======
-    create_list(:basket, 2, participation_context: create(:budgeting_phase))
->>>>>>> fefbbdb7
+    create_list(:basket, 2, phase: create(:budgeting_phase))
     @basket = create(
       :basket,
       user: @user,
