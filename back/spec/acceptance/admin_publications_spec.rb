--- conflicted
+++ resolved
@@ -37,16 +37,9 @@
       parameter :depth, 'Filter by depth', required: false
       parameter :search, 'Search text of title, description, preview, and slug', required: false
       parameter :publication_statuses, 'Return only publications with the specified publication statuses (i.e. given an array of publication statuses); always includes folders; returns all publications by default (OR)', required: false
-<<<<<<< HEAD
-      if CitizenLab.ee?
-        parameter :folder, 'Filter by folder (project folder id)', required: false
-        parameter :remove_not_allowed_parents, 'Filter out folders which contain only projects that are not visible to the user', required: false
-        parameter :only_projects, 'Include projects only (no folders)', required: false
-      end
-=======
       parameter :folder, 'Filter by folder (project folder id)', required: false
       parameter :remove_not_allowed_parents, 'Filter out folders which contain only projects that are not visible to the user', required: false
->>>>>>> 4d411bee
+      parameter :only_projects, 'Include projects only (no folders)', required: false
 
       example_request 'List all admin publications' do
         expect(status).to eq(200)
