require 'rails_helper'
require 'rspec_api_documentation/dsl'


resource "AdminPublication" do

  explanation "Describes the presentation (ordering and publication) of a folder or project"

  before do
    header "Content-Type", "application/json"
  end

  context 'when admin' do
    before do
      admin_header_token

      @projects = ['published','published','draft','draft','published','archived','archived','published']
        .map { |ps|  create(:project, admin_publication_attributes: {publication_status: ps})}

      next unless CitizenLab.ee?

      @folder = create(:project_folder, projects: @projects.take(3))
      @empty_draft_folder = create(:project_folder, admin_publication_attributes: {publication_status: 'draft'})
    end

    get "web_api/v1/admin_publications" do
      with_options scope: :page do
        parameter :number, "Page number"
        parameter :size, "Number of projects per page"
      end
      parameter :depth, 'Filter by depth (AND)', required: false
      parameter :topics, 'Filter by topics (AND)', required: false
      parameter :areas, 'Filter by areas (AND)', required: false
      parameter :publication_statuses, "Return only publications with the specified publication statuses (i.e. given an array of publication statuses); always includes folders; returns all publications by default", required: false
<<<<<<< HEAD
      if CitizenLab.ee?
        parameter :folder, "Filter by folder (project folder id)", required: false
        parameter :remove_childless_parents, 'Use the visibility rules of children on the parent and remove the empty ones', required: false
=======
      parameter :remove_childless_parents, 'Use the visibility rules of children on the parent and remove the empty ones', required: false
      parameter :remove_not_allowed_parents, 'Exclude children with parent', required: false
      if CitizenLab.ee?
        parameter :folder, "Filter by folder (project folder id)", required: false
>>>>>>> a489b508
      end

      example_request "List all admin publications" do
        expect(status).to eq(200)
        json_response = json_parse(response_body)
        if CitizenLab.ee?
          expect(json_response[:data].size).to eq 10
          expect(json_response[:data].map{|d| d.dig(:relationships, :publication, :data, :type)}.count('project')).to eq 8
          expect(json_response[:data].map{|d| d.dig(:relationships, :publication, :data, :type)}.count('folder')).to eq 2
        else
          expect(json_response[:data].size).to eq 8
          expect(json_response[:data].map{|d| d.dig(:relationships, :publication, :data, :type)}.count('project')).to eq 8
        end
      end

      example "List all top-level admin publications" do
        do_request(depth: 0)
        json_response = json_parse(response_body)
        if CitizenLab.ee?
          expect(json_response[:data].size).to eq 7
          expect(json_response[:data].map{|d| d.dig(:relationships, :publication, :data, :type)}.count('project')).to eq 5
          expect(json_response[:data].map{|d| d.dig(:relationships, :publication, :data, :type)}.count('folder')).to eq 2
        else
          expect(json_response[:data].size).to eq 8
          expect(json_response[:data].map{|d| d.dig(:relationships, :publication, :data, :type)}.count('project')).to eq 8
        end
      end

      if CitizenLab.ee?
        example "List all admin publications in a folder" do
          do_request(folder: @folder.id)
          json_response = json_parse(response_body)
          expect(json_response[:data].size).to eq 3
          expect(json_response[:data].map{|d| d.dig(:relationships, :publication, :data, :type)}.count('folder')).to eq 0
          expect(json_response[:data].map{|d| d.dig(:relationships, :publication, :data, :type)}.count('project')).to eq 3
        end
      end

      example "List all draft or archived admin publications" do
        do_request(publication_statuses: ['draft','archived'])
        json_response = json_parse(response_body)
        if CitizenLab.ee?
          expect(json_response[:data].size).to eq 5
          expect(json_response[:data].map { |d| d.dig(:relationships, :publication, :data, :id) }).to match_array [@empty_draft_folder.id, @projects[2].id, @projects[3].id, @projects[5].id, @projects[6].id]
          expect(json_response[:data].select{|d| d.dig(:relationships, :publication, :data, :type) == 'folder'}.first.dig(:attributes, :visible_children_count)).to eq 0
        else
          expect(json_response[:data].size).to eq 4
          expect(json_response[:data].map{|d| d.dig(:relationships, :publication, :data, :type)}.count('project')).to eq 4
        end
      end

      example "List all admin publications with the specified areas (i.e. given an array of areas);" do
        a1 = create(:area)
        a2 = create(:area)

        p1 = @projects[4]
        p1.areas << a1
        p1.save!

        p2 = @projects.last
        p2.areas << a2
        p2.save!

        do_request areas: [a1.id]
        json_response = json_parse(response_body)

        if CitizenLab.ee?
          expect(json_response[:data].size).to eq 9
          expect(json_response[:data].map { |d| d.dig(:relationships, :publication, :data, :id) }).to match_array [@empty_draft_folder.id, @folder.id, @projects[0].id, @projects[1].id, @projects[2].id, @projects[3].id, @projects[4].id, @projects[5].id, @projects[6].id]
        else
          expect(json_response[:data].size).to eq 7
          expect(json_response[:data].map { |d| d.dig(:relationships, :publication, :data, :id) }).not_to include @projects.last.id
        end
      end

      if CitizenLab.ee?
        example "List admin publications representing folders that contain project(s) with the specified areas" do
          a1 = create(:area)
          a2 = create(:area)

          p1 = @projects[0]
          p1.areas << a1
          p1.save!

          do_request(areas: [a2.id], remove_childless_parents: true)

          expect(response_data.map { |d| d.dig(:relationships, :publication, :data, :id) }).to include @folder.id
        end

        example "Don't list admin publications representing folders that don't contain any project(s) with the specified areas" do
          a1 = create(:area)
          a2 = create(:area)

          @folder.projects.each {|p| p.update(areas: [a1]) }

          do_request(areas: [a2.id], remove_childless_parents: true)

          expect(response_data.map { |d| d.dig(:relationships, :publication, :data, :id) }).not_to include @folder.id
        end
      end

      example "List all admin publications with a topic" do
        t1 = create(:topic)

        p1 = @projects[4]
        p1.topics << t1
        p1.save!

        do_request topics: [t1.id]
        json_response = json_parse(response_body)
        if CitizenLab.ee?
          expect(json_response[:data].size).to eq 3
          expect(json_response[:data].map { |d| d.dig(:relationships, :publication, :data, :id) }).to match_array [@empty_draft_folder.id, @folder.id, p1.id]
        else
          expect(json_response[:data].size).to eq 1
          expect(json_response[:data].map { |d| d.dig(:relationships, :publication, :data, :id) }).to match_array [p1.id]
        end
      end
    end

    patch "web_api/v1/admin_publications/:id/reorder" do
      with_options scope: :admin_publication do
        parameter :ordering, "The position, starting from 0, where the folder or project should be at. Publications after will move down.", required: true
      end

      let(:id) { AdminPublication.find_by(ordering: 2).id }
      let(:ordering) { 1 }

      if CitizenLab.ee?
        example "Reorder an admin publication" do
          old_second_project = AdminPublication.find_by(ordering: ordering)
          do_request
          expect(response_status).to eq 200
          json_response = json_parse(response_body)
          expect(json_response.dig(:data, :attributes, :ordering)).to eq ordering
          expect(json_response.dig(:data, :id)).to eq id
          expect(AdminPublication.where(ordering: ordering).ids).to include id
          expect(old_second_project.reload.ordering).to eq 2 # previous second is now third
        end
      end
    end

    get "web_api/v1/admin_publications/:id" do
      let(:id) { @projects.first.admin_publication.id }

      example_request "Get one admin publication by id" do
        expect(status).to eq 200
        json_response = json_parse(response_body)

        expect(json_response.dig(:data, :id)).to eq @projects.first.admin_publication.id
        expect(json_response.dig(:data, :relationships, :publication, :data, :type)).to eq 'project'
        expect(json_response.dig(:data, :relationships, :publication, :data, :id)).to eq @projects.first.id
        expect(json_response.dig(:data, :attributes, :publication_slug)).to eq @projects.first.slug
      end
    end

    get "web_api/v1/admin_publications/status_counts" do
      example "Get publication_status counts for top-level admin publications when folders in use" do
        do_request(depth: 0)
        expect(status).to eq 200

        json_response = json_parse(response_body)

        expect(json_response[:status_counts][:draft]).to eq 2
        expect(json_response[:status_counts][:archived]).to eq 2
        
        if CitizenLab.ee?
          expect(json_response[:status_counts][:published]).to eq 3
        else
          expect(json_response[:status_counts][:published]).to eq 4
        end
      end
    end
  end

  context 'when citizen' do
    before do
      user_header_token

      @projects = ['published','published','draft','draft','published','archived']
        .map { |ps|  create(:project, admin_publication_attributes: {publication_status: ps})}

      next unless CitizenLab.ee?

      @folder = create(:project_folder, projects: @projects.take(3))
      @empty_draft_folder = create(:project_folder, admin_publication_attributes: {publication_status: 'draft'})
    end

    get "web_api/v1/admin_publications" do
      with_options scope: :page do
        parameter :number, "Page number"
        parameter :size, "Number of projects per page"
      end
      parameter :topics, 'Filter by topics (AND)', required: false
      parameter :areas, 'Filter by areas (AND)', required: false
      parameter :publication_statuses, "Return only publications with the specified publication statuses (i.e. given an array of publication statuses); always includes folders; returns all publications by default", required: false
      parameter :filter_empty_folders, "Filter out folders with no visible children for the current user", required: false
      if CitizenLab.ee?
        parameter :folder, "Filter by folder (project folder id)", required: false
      end

      if !CitizenLab.ee?
        example "Listed admin publications have correct visible children count", document: false do
          do_request
          expect(status).to eq(200)
          json_response = json_parse(response_body)
          expect(json_response[:data].size).to eq 4
          expect(json_response[:data].map{|d| d.dig(:relationships, :publication, :data, :type)}.count('project')).to eq 4
        end
      end

      if CitizenLab.ee?
        example "Listed admin publications have correct visible children count", document: false do
          do_request(folder: nil)
          expect(status).to eq(200)
          json_response = json_parse(response_body)
          expect(json_response[:data].size).to eq 3
          expect(json_response[:data].map{|d| d.dig(:relationships, :publication, :data, :type)}.count('folder')).to eq 1
          expect(json_response[:data].map{|d| d.dig(:relationships, :publication, :data, :type)}.count('project')).to eq 2
          expect(json_response[:data].select{|d| d.dig(:relationships, :publication, :data, :type) == 'folder'}.first.dig(:attributes, :visible_children_count)).to eq 2
        end

        example "Visible children count should take account with applied filters", document: false do
          @projects.first.admin_publication.update! publication_status: 'archived'
          do_request(folder: nil, publication_statuses: ['published'])
          expect(status).to eq(200)
          json_response = json_parse(response_body)
          expect(json_response[:data].size).to eq 2
          expect(json_response[:data].map{|d| d.dig(:relationships, :publication, :data, :type)}.count('folder')).to eq 1
          expect(json_response[:data].map{|d| d.dig(:relationships, :publication, :data, :type)}.count('project')).to eq 1
          expect(json_response[:data].select{|d| d.dig(:relationships, :publication, :data, :type) == 'folder'}.first.dig(:attributes, :visible_children_count)).to eq 1
        end
      end

      example "Returns an empty list success response when there are no publications", document: false do
        AdminPublication.publication_types.each{|claz| claz.all.each(&:destroy!)}
        do_request(publication_statuses: ['published'])
        expect(status).to eq(200)
        json_response = json_parse(response_body)
        expect(json_response[:data].size).to eq 0
      end
    end
  end
end<|MERGE_RESOLUTION|>--- conflicted
+++ resolved
@@ -32,16 +32,10 @@
       parameter :topics, 'Filter by topics (AND)', required: false
       parameter :areas, 'Filter by areas (AND)', required: false
       parameter :publication_statuses, "Return only publications with the specified publication statuses (i.e. given an array of publication statuses); always includes folders; returns all publications by default", required: false
-<<<<<<< HEAD
       if CitizenLab.ee?
         parameter :folder, "Filter by folder (project folder id)", required: false
         parameter :remove_childless_parents, 'Use the visibility rules of children on the parent and remove the empty ones', required: false
-=======
-      parameter :remove_childless_parents, 'Use the visibility rules of children on the parent and remove the empty ones', required: false
-      parameter :remove_not_allowed_parents, 'Exclude children with parent', required: false
-      if CitizenLab.ee?
-        parameter :folder, "Filter by folder (project folder id)", required: false
->>>>>>> a489b508
+        parameter :remove_not_allowed_parents, 'Exclude children with parent', required: false
       end
 
       example_request "List all admin publications" do
