# frozen_string_literal: true

require 'rails_helper'
require 'rspec_api_documentation/dsl'

resource 'Comments' do
  explanation 'Comments permit users to have discussions about content (i.e. ideas).'

  before do
    header 'Content-Type', 'application/json'
    @initiative = create(:initiative)
  end

  get 'web_api/v1/initiatives/:initiative_id/comments' do
    with_options scope: :page do
      parameter :number, 'Page number'
      parameter :size, 'Number of top-level comments per page. The response will include 2 to 5 child comments per top-level comment, so expect to receive more'
    end
    parameter :sort, 'Either new, -new, upvotes_count or -upvotes_count. Defaults to -new. Only applies to the top-level comments, children are always returned chronologically.'

    describe do
      before do
        @c1 = create(:comment, post: @initiative)
        @c2 = create(:comment, post: @initiative)
        @c1sub1 = create(:comment, parent: @c2, post: @initiative)
        @c1sub2 = create(:comment, parent: @c2, post: @initiative)
        @c1sub3 = create(:comment, parent: @c2, post: @initiative)
        @c1sub4 = create(:comment, parent: @c2, post: @initiative)
        @c1sub5 = create(:comment, parent: @c2, post: @initiative)
        @c3 = create(:comment, post: @initiative)
        @c3sub1 = create(:comment, parent: @c3, post: @initiative)
        @c3sub2 = create(:comment, parent: @c3, post: @initiative)
        @c3sub3 = create(:comment, parent: @c3, post: @initiative)
        @c3sub4 = create(:comment, parent: @c3, post: @initiative)
        @c3sub5 = create(:comment, parent: @c3, post: @initiative)
        @c3sub6 = create(:comment, parent: @c3, post: @initiative)
        @c4 = create(:comment, post: @initiative)
        @c4sub1 = create(:comment, parent: @c4, post: @initiative)
      end

      let(:initiative_id) { @initiative.id }
      let(:size) { 3 }

      example_request 'List the top-level comments of an initiative' do
        expect(status).to eq(200)
        json_response = json_parse(response_body)
        expect(json_response[:data].size).to eq 10
        expect(json_response[:data].pluck(:id)).to eq([
          @c1,
          @c2,
          @c1sub1,
          @c1sub2,
          @c1sub3,
          @c1sub4,
          @c1sub5,
          @c3,
          @c3sub5,
          @c3sub6
        ].map(&:id))
      end
    end

    describe do
      let(:initiative_id) { @initiative.id }
      let(:sort) { '-upvotes_count' }

      before do
        @c1, @c2, @c3 = create_list(:comment, 3, post: @initiative)
        create_list(:vote, 2, votable: @c3)
        create_list(:vote, 3, votable: @c2)
        @c3sub1, @c3sub2 = create_list(:comment, 2, parent: @c3, post: @initiative)
        create(:vote, votable: @c3sub2)
      end

      example_request 'List the top-level comments of an initiative sorted by descending upvotes_count' do
        expect(status).to eq(200)
        json_response = json_parse(response_body)
        expect(json_response[:data].size).to eq 5
        expect(json_response[:data].pluck(:id)).to eq([
          @c2,
          @c3,
          @c3sub1,
          @c3sub2,
          @c1
        ].map(&:id))
      end
    end
  end

  get 'web_api/v1/comments/:comment_id/children' do
    explanation 'Children are always returned chronologically'
    with_options scope: :page do
      parameter :number, 'Page number'
      parameter :size, 'Number of comments per page'
    end

    before do
      @c = create(:comment, post: @initiative)
      @csub1 = create(:comment, parent: @c, post: @initiative)
      @csub2 = create(:comment, parent: @c, post: @initiative)
      @csub3 = create(:comment, parent: @c, post: @initiative)
      @csub4 = create(:comment, parent: @c, post: @initiative)
      @csub5 = create(:comment, parent: @c, post: @initiative)
      @csub6 = create(:comment, parent: @c, post: @initiative)
      @c2 = create(:comment, post: @initiative)
    end

    let(:comment_id) { @c.id }

    example_request 'List the direct child comments of a comment on an initiative' do
      expect(status).to eq(200)
      json_response = json_parse(response_body)
      expect(json_response[:data].size).to eq 6
      expect(json_response[:data].pluck(:id)).to eq([
        @csub1,
        @csub2,
        @csub3,
        @csub4,
        @csub5,
        @csub6
      ].map(&:id))
    end
  end

  get 'web_api/v1/initiatives/comments/as_xlsx' do
    parameter :initiatives, 'Filter by a given list of initiative ids', required: false
    before do
      @user = create(:admin)
      header_token_for @user
    end

    describe do
      before do
        @comments = Array.new(3) do |_i|
          create(:comment, post: create(:initiative))
        end
      end

      example_request 'XLSX export of comments on initiatives' do
        expect(status).to eq 200
        worksheet = RubyXL::Parser.parse_buffer(response_body).worksheets[0]
        expect(worksheet.count).to eq(@comments.size + 1)
      end
    end

    describe do
      before do
        @comments = create_list(:comment, 4, post: create(:initiative))
      end

      let(:initiatives) { @comments.map(&:post_id) }

      example 'XLSX export by initiative ids', document: false do
        do_request
        expect(status).to eq 200
        worksheet = RubyXL::Parser.parse_buffer(response_body).worksheets[0]
        expect(worksheet.count).to eq(initiatives.size + 1)
      end
    end

    describe 'when resident' do
      before { resident_header_token }

      example '[error] XLSX export', document: false do
        do_request
        expect(status).to eq 401
      end
    end
  end

  get 'web_api/v1/comments/:id' do
    let(:comment) { create(:comment, post: create(:initiative)) }
    let(:id) { comment.id }

    example_request 'Get one comment by id' do
      expect(status).to eq 200
      expect(response_data[:id]).to eq id
      expect(response_data[:attributes]).to include(
        downvotes_count: 0,
        publication_status: 'published',
        is_admin_comment: false,
        anonymous: false,
        author_hash: comment.author_hash
      )
    end
  end

  context 'when authenticated' do
    before do
      @user = create(:user)
      header_token_for @user
    end

    get 'web_api/v1/initiatives/:initiative_id/comments' do
      let(:initiative_id) { @initiative.id }

      example 'List all comments of an initiative includes the user_vote when authenticated' do
        comment = create(:comment, post: @initiative)
        vote = create(:vote, user: @user, votable: comment)
        do_request
        json_response = json_parse(response_body)
        expect(json_response[:data].filter_map { |d| d[:relationships][:user_vote][:data] }.first[:id]).to eq vote.id
        expect(json_response[:included].pluck(:id)).to include vote.id
      end
    end

    post 'web_api/v1/initiatives/:initiative_id/comments' do
      with_options scope: :comment do
        parameter :author_id, 'The user id of the user owning the comment. Signed in user by default', required: false
        parameter :body_multiloc, 'Multi-locale field with the comment body', required: true
        parameter :parent_id, 'The id of the comment this comment is a response to', required: false
        parameter :anonymous, 'Post this comment anonymously - true/false', required: false
      end
      ValidationErrorHelper.new.error_fields(self, Comment)
      response_field :base, "Array containing objects with signature { error: #{ParticipationContextService::COMMENTING_DISABLED_REASONS.values.join(' | ')} }", scope: :errors

      let(:initiative_id) { @initiative.id }
      let(:comment) { build(:comment) }
      let(:body_multiloc) { comment.body_multiloc }

      example_request 'Create a comment on an initiative' do
        expect(response_status).to eq 201
        json_response = json_parse(response_body)
        expect(json_response.dig(:data, :relationships, :author, :data, :id)).to eq @user.id
        expect(json_response.dig(:data, :attributes, :body_multiloc).stringify_keys).to match body_multiloc
        expect(json_response.dig(:data, :relationships, :parent, :data)).to be_nil
        expect(json_response.dig(:data, :relationships, :post, :data, :id)).to eq initiative_id
        expect(@initiative.reload.comments_count).to eq 1
      end

      describe 'anomymous commenting' do
        let(:allow_anonymous_participation) { true }
        let(:anonymous) { true }

        before do
          config = AppConfiguration.instance
          config.settings['initiatives']['allow_anonymous_participation'] = allow_anonymous_participation
          config.save!
        end

        example_request 'Create an anonymous comment on an initiative' do
          assert_status 201
          expect(response_data.dig(:relationships, :author, :data, :id)).to be_nil
          expect(response_data.dig(:attributes, :anonymous)).to be true
          expect(response_data.dig(:attributes, :author_name)).to be_nil
        end

<<<<<<< HEAD
        describe 'when anonymous posting is not allowed' do
          let(:allow_anonymous_participation) { false }

          example_request 'Rejects the anonymous parameter' do
            assert_status 401
            json_response = json_parse response_body
            expect(json_response).to include_response_error(:base, 'anonymous_participation_not_allowed')
          end
=======
        example 'Does not log activities for the author', document: false do
          expect { do_request }.not_to have_enqueued_job(LogActivityJob).with(anything, anything, @user, anything)
>>>>>>> 8a5584a8
        end
      end
    end

    post 'web_api/v1/comments/:id/mark_as_deleted' do
      with_options scope: :comment do
        parameter :reason_code, "one of #{Notifications::CommentDeletedByAdmin::REASON_CODES}; only required for admins", required: false
        parameter :other_reason, "the reason for deleting the comment, if none of the reason codes is applicable, in which case 'other' must be chosen", required: false
      end

      let(:comment) { create(:comment, author: @user, post: @initiative) }
      let(:id) { comment.id }

      example_request 'Mark a comment on an initiative as deleted' do
        expect(response_status).to eq 202
        expect(comment.reload.publication_status).to eq('deleted')
      end
    end

    patch 'web_api/v1/comments/:id' do
      with_options scope: :comment do
        parameter :author_id, 'The user id of the user owning the comment. Signed in user by default'
        parameter :body_multiloc, 'Multi-locale field with the comment body'
        parameter :parent_id, 'The id of the comment this comment is a response to'
        parameter :anonymous, 'Change this comment to anonymous - true/false'
      end
      ValidationErrorHelper.new.error_fields(self, Comment)
      response_field :base, "Array containing objects with signature { error: #{ParticipationContextService::COMMENTING_DISABLED_REASONS.values.join(' | ')} }", scope: :errors

      let(:comment) { create(:comment, author: @user, post: @initiative) }
      let(:id) { comment.id }
      let(:body_multiloc) { { 'en' => "His hair is not blond, it's orange. Get your facts straight!" } }

      example_request 'Update a comment on an initiative' do
        expect(response_status).to eq 200
        json_response = json_parse(response_body)
        expect(json_response.dig(:data, :attributes, :body_multiloc).stringify_keys).to match body_multiloc
        expect(@initiative.reload.comments_count).to eq 1
      end

      example 'Admins cannot modify a comment on an initiative', document: false do
        admin_header_token
        do_request
        expect(comment.reload.body_multiloc).not_to eq body_multiloc
      end

      describe 'anomymous commenting' do
        let(:allow_anonymous_participation) { true }
        let(:anonymous) { true }

        before do
          config = AppConfiguration.instance
          config.settings['initiatives']['allow_anonymous_participation'] = allow_anonymous_participation
          config.save!
        end

        example_request 'Change an comment on an initiative to anonymous' do
          assert_status 200
          expect(response_data.dig(:relationships, :author, :data, :id)).to be_nil
          expect(response_data.dig(:attributes, :anonymous)).to be true
          expect(response_data.dig(:attributes, :author_name)).to be_nil
        end

        example '[Error] Cannot update an anonymous comment' do
          comment.update!(anonymous: true)
          do_request
          assert_status 401
          expect(json_response_body.dig(:errors, :base, 0, :error)).to eq 'Unauthorized!'
        end

<<<<<<< HEAD
        describe 'when anonymous posting is not allowed' do
          let(:allow_anonymous_participation) { false }

          example 'Rejects the anonymous parameter' do
            do_request comment: { anonymous: true }
            assert_status 401
            json_response = json_parse response_body
            expect(json_response).to include_response_error(:base, 'anonymous_participation_not_allowed')
          end
=======
        example 'Does not log activities for the author and clears the author from past activities', document: false do
          clear_activity = create(:activity, item: comment, user: @user)
          other_item_activity = create(:activity, item: comment, user: create(:user))
          other_user_activity = create(:activity, user: @user)

          expect { do_request }.not_to have_enqueued_job(LogActivityJob).with(anything, anything, @user, anything)
          expect(clear_activity.reload.user_id).to be_nil
          expect(other_item_activity.reload.user_id).to be_present
          expect(other_user_activity.reload.user_id).to eq @user.id
>>>>>>> 8a5584a8
        end
      end
    end
  end
end<|MERGE_RESOLUTION|>--- conflicted
+++ resolved
@@ -245,7 +245,10 @@
           expect(response_data.dig(:attributes, :author_name)).to be_nil
         end
 
-<<<<<<< HEAD
+        example 'Does not log activities for the author', document: false do
+          expect { do_request }.not_to have_enqueued_job(LogActivityJob).with(anything, anything, @user, anything)
+        end
+
         describe 'when anonymous posting is not allowed' do
           let(:allow_anonymous_participation) { false }
 
@@ -254,10 +257,6 @@
             json_response = json_parse response_body
             expect(json_response).to include_response_error(:base, 'anonymous_participation_not_allowed')
           end
-=======
-        example 'Does not log activities for the author', document: false do
-          expect { do_request }.not_to have_enqueued_job(LogActivityJob).with(anything, anything, @user, anything)
->>>>>>> 8a5584a8
         end
       end
     end
@@ -328,7 +327,17 @@
           expect(json_response_body.dig(:errors, :base, 0, :error)).to eq 'Unauthorized!'
         end
 
-<<<<<<< HEAD
+        example 'Does not log activities for the author and clears the author from past activities', document: false do
+          clear_activity = create(:activity, item: comment, user: @user)
+          other_item_activity = create(:activity, item: comment, user: create(:user))
+          other_user_activity = create(:activity, user: @user)
+
+          expect { do_request }.not_to have_enqueued_job(LogActivityJob).with(anything, anything, @user, anything)
+          expect(clear_activity.reload.user_id).to be_nil
+          expect(other_item_activity.reload.user_id).to be_present
+          expect(other_user_activity.reload.user_id).to eq @user.id
+        end
+
         describe 'when anonymous posting is not allowed' do
           let(:allow_anonymous_participation) { false }
 
@@ -338,17 +347,6 @@
             json_response = json_parse response_body
             expect(json_response).to include_response_error(:base, 'anonymous_participation_not_allowed')
           end
-=======
-        example 'Does not log activities for the author and clears the author from past activities', document: false do
-          clear_activity = create(:activity, item: comment, user: @user)
-          other_item_activity = create(:activity, item: comment, user: create(:user))
-          other_user_activity = create(:activity, user: @user)
-
-          expect { do_request }.not_to have_enqueued_job(LogActivityJob).with(anything, anything, @user, anything)
-          expect(clear_activity.reload.user_id).to be_nil
-          expect(other_item_activity.reload.user_id).to be_present
-          expect(other_user_activity.reload.user_id).to eq @user.id
->>>>>>> 8a5584a8
         end
       end
     end
