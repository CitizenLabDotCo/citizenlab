require 'rails_helper'
require 'rspec_api_documentation/dsl'

resource 'Phase insights' do
  before { admin_header_token }

<<<<<<< HEAD
  # Fixing the dates used as relative to this reference time means we can expect exact dates in the chart data
  let(:time_now) { Time.new(2025, 12, 2, 12, 0, 0) }

  let(:phase) { create(:poll_phase, start_at: time_now - 20.days, end_at: time_now - 3.days) }

  let!(:permission1) { create(:permission, action: 'taking_poll', permission_scope: phase) }

=======
>>>>>>> 9b15f681
  let!(:custom_field_gender) { create(:custom_field, resource_type: 'User', key: 'gender', input_type: 'select', title_multiloc: { en: 'Gender' }) }
  let!(:custom_field_option_male) { create(:custom_field_option, custom_field: custom_field_gender, key: 'male', title_multiloc: { en: 'Male' }) }
  let!(:custom_field_option_female) { create(:custom_field_option, custom_field: custom_field_gender, key: 'female', title_multiloc: { en: 'Female' }) }
  let!(:custom_field_option_other) { create(:custom_field_option, custom_field: custom_field_gender, key: 'unspecified', title_multiloc: { en: 'Unspecified' }) }

  let!(:categorical_distribution) do
    create(
      :categorical_distribution,
      custom_field: custom_field_gender,
      population_counts: [480, 510, 10] # Male, Female, Unspecified counts
    )
  end

  let!(:custom_field_birthyear) { create(:custom_field, resource_type: 'User', key: 'birthyear', input_type: 'number', title_multiloc: { en: 'Birthyear' }) }

  let!(:binned_distribution) do
    create(
      :binned_distribution,
      custom_field: custom_field_birthyear,
      bins: [18, 25, 35, 45, 55, 65, nil], # Age ranges: <18, 18-25, 25-35, 35-45, 45-65, >65
      counts: [50, 200, 400, 300, 50, 700] # Population in each bin
    )
  end

<<<<<<< HEAD
  let(:user1) { create(:user, custom_field_values: { gender: 'female', birthyear: 1980 }) }
  let!(:response1) { create(:poll_response, phase: phase, user: user1, created_at: time_now - 15.days) }

  let(:user2) { create(:user, custom_field_values: { gender: 'male', birthyear: 1990 }) }
  let!(:response2) { create(:poll_response, phase: phase, user: user2, created_at: time_now - 5.days) }

  let!(:session1) { create(:session, user_id: user1.id) }
  let!(:pageview1) { create(:pageview, session: session1, created_at: time_now - 15.days, project_id: phase.project.id) } # during phase

  let!(:session2) { create(:session, user_id: user2.id) }
  let!(:pageview2) { create(:pageview, session: session2, created_at: time_now - 15.days, project_id: phase.project.id) } # during phase
  let!(:pageview3) { create(:pageview, session: session2, created_at: time_now - 5.days, project_id: phase.project.id) } # during phase & last 7 days, same session

  let(:user3) { create(:user) }
  let!(:session3) { create(:session, user_id: user3.id) }
  let!(:pageview5) { create(:pageview, session: session3, created_at: time_now - 2.days, project_id: phase.project.id) } # after phase
=======
  let(:poll_phase) do
    create(:poll_phase, start_at: 20.days.ago, end_at: 3.days.ago, with_permissions: true).tap do |phase|
      # Users
      user1 = create(:user, custom_field_values: { gender: 'female', birthyear: 1980 })
      user2 = create(:user, custom_field_values: { gender: 'male', birthyear: 1990 })
      user3 = create(:user)

      # Poll responses
      create(:poll_response, phase: phase, user: user1, created_at: 15.days.ago)
      create(:poll_response, phase: phase, user: user2, created_at: 5.days.ago)

      # Pageviews and sessions
      session1 = create(:session, user_id: user1.id)
      create(:pageview, session: session1, created_at: 15.days.ago, project_id: phase.project.id) # during phase

      session2 = create(:session, user_id: user2.id)
      create(:pageview, session: session2, created_at: 15.days.ago, project_id: phase.project.id) # during phase
      create(:pageview, session: session2, created_at: 5.days.ago, project_id: phase.project.id) # during phase & last 7 days, same session

      session3 = create(:session, user_id: user3.id)
      create(:pageview, session: session3, created_at: 2.days.ago, project_id: phase.project.id) # after phase
    end
  end
>>>>>>> 9b15f681

  let(:id) { poll_phase.id }

  get 'web_api/v1/phases/:id/insights' do
    example_request 'creates insights for poll phase' do
      assert_status 200

      expect(json_response_body[:data][:id]).to eq(poll_phase.id.to_s)
      expect(json_response_body[:data][:type]).to eq('phase_insights')

      metrics = json_response_body.dig(:data, :attributes, :metrics)
      expect(metrics).to eq({
        visitors: 2,
        visitors_last_7_days: 1,
        participants: 2,
        participants_last_7_days: 1,
        engagement_rate: 1.0,
        poll: {
          responses: 2,
          responses_last_7_days: 1
        }
      })

      participants_and_visitors_chart_data = json_response_body.dig(:data, :attributes, :participants_and_visitors_chart_data)
      expect(participants_and_visitors_chart_data).to eq({
        resolution: 'day',
        timeseries: [
          { participants: 1, visitors: 2, date_group: '2025-11-17' },
          { participants: 1, visitors: 1, date_group: '2025-11-27' }
        ]
      })
    end

    include_examples 'phase insights demographics',
      gender_blank: 0,
      birthyear_blank: 0
  end
end<|MERGE_RESOLUTION|>--- conflicted
+++ resolved
@@ -4,16 +4,6 @@
 resource 'Phase insights' do
   before { admin_header_token }
 
-<<<<<<< HEAD
-  # Fixing the dates used as relative to this reference time means we can expect exact dates in the chart data
-  let(:time_now) { Time.new(2025, 12, 2, 12, 0, 0) }
-
-  let(:phase) { create(:poll_phase, start_at: time_now - 20.days, end_at: time_now - 3.days) }
-
-  let!(:permission1) { create(:permission, action: 'taking_poll', permission_scope: phase) }
-
-=======
->>>>>>> 9b15f681
   let!(:custom_field_gender) { create(:custom_field, resource_type: 'User', key: 'gender', input_type: 'select', title_multiloc: { en: 'Gender' }) }
   let!(:custom_field_option_male) { create(:custom_field_option, custom_field: custom_field_gender, key: 'male', title_multiloc: { en: 'Male' }) }
   let!(:custom_field_option_female) { create(:custom_field_option, custom_field: custom_field_gender, key: 'female', title_multiloc: { en: 'Female' }) }
@@ -38,48 +28,32 @@
     )
   end
 
-<<<<<<< HEAD
-  let(:user1) { create(:user, custom_field_values: { gender: 'female', birthyear: 1980 }) }
-  let!(:response1) { create(:poll_response, phase: phase, user: user1, created_at: time_now - 15.days) }
+  # Fixing the dates used as relative to this reference time means we can expect exact dates in the chart data
+  let(:time_now) { Time.new(2025, 12, 2, 12, 0, 0) }
 
-  let(:user2) { create(:user, custom_field_values: { gender: 'male', birthyear: 1990 }) }
-  let!(:response2) { create(:poll_response, phase: phase, user: user2, created_at: time_now - 5.days) }
-
-  let!(:session1) { create(:session, user_id: user1.id) }
-  let!(:pageview1) { create(:pageview, session: session1, created_at: time_now - 15.days, project_id: phase.project.id) } # during phase
-
-  let!(:session2) { create(:session, user_id: user2.id) }
-  let!(:pageview2) { create(:pageview, session: session2, created_at: time_now - 15.days, project_id: phase.project.id) } # during phase
-  let!(:pageview3) { create(:pageview, session: session2, created_at: time_now - 5.days, project_id: phase.project.id) } # during phase & last 7 days, same session
-
-  let(:user3) { create(:user) }
-  let!(:session3) { create(:session, user_id: user3.id) }
-  let!(:pageview5) { create(:pageview, session: session3, created_at: time_now - 2.days, project_id: phase.project.id) } # after phase
-=======
   let(:poll_phase) do
-    create(:poll_phase, start_at: 20.days.ago, end_at: 3.days.ago, with_permissions: true).tap do |phase|
+    create(:poll_phase, start_at: time_now - 20.days, end_at: time_now - 3.days, with_permissions: true).tap do |phase|
       # Users
       user1 = create(:user, custom_field_values: { gender: 'female', birthyear: 1980 })
       user2 = create(:user, custom_field_values: { gender: 'male', birthyear: 1990 })
       user3 = create(:user)
 
       # Poll responses
-      create(:poll_response, phase: phase, user: user1, created_at: 15.days.ago)
-      create(:poll_response, phase: phase, user: user2, created_at: 5.days.ago)
+      create(:poll_response, phase: phase, user: user1, created_at: time_now - 15.days)
+      create(:poll_response, phase: phase, user: user2, created_at: time_now - 5.days)
 
       # Pageviews and sessions
       session1 = create(:session, user_id: user1.id)
-      create(:pageview, session: session1, created_at: 15.days.ago, project_id: phase.project.id) # during phase
+      create(:pageview, session: session1, created_at: time_now - 15.days, project_id: phase.project.id) # during phase
 
       session2 = create(:session, user_id: user2.id)
-      create(:pageview, session: session2, created_at: 15.days.ago, project_id: phase.project.id) # during phase
-      create(:pageview, session: session2, created_at: 5.days.ago, project_id: phase.project.id) # during phase & last 7 days, same session
+      create(:pageview, session: session2, created_at: time_now - 15.days, project_id: phase.project.id) # during phase
+      create(:pageview, session: session2, created_at: time_now - 5.days, project_id: phase.project.id) # during phase & last 7 days, same session
 
       session3 = create(:session, user_id: user3.id)
-      create(:pageview, session: session3, created_at: 2.days.ago, project_id: phase.project.id) # after phase
+      create(:pageview, session: session3, created_at: time_now - 2.days, project_id: phase.project.id) # after phase
     end
   end
->>>>>>> 9b15f681
 
   let(:id) { poll_phase.id }
 
