--- conflicted
+++ resolved
@@ -4,37 +4,6 @@
 resource 'Phase insights' do
   before { admin_header_token }
 
-<<<<<<< HEAD
-  # Fixing the dates used as relative to this reference time means we can expect exact dates in the chart data
-  let(:time_now) { Time.new(2025, 12, 2, 12, 0, 0) }
-
-  let(:ideation_phase) do
-    create(
-      :phase,
-      participation_method: 'ideation',
-      start_at: time_now - 30.days,
-      end_at: time_now - 15.days
-    )
-  end
-
-  let(:voting_phase) do
-    create(
-      :phase,
-      participation_method: 'voting',
-      voting_method: 'multiple_voting',
-      start_at: time_now - 14.days,
-      end_at: time_now - 1.day,
-      project: ideation_phase.project,
-      manual_votes_count: 3
-    )
-  end
-
-  let!(:permission1) { create(:permission, action: 'voting', permission_scope: voting_phase) }
-  let!(:permission2) { create(:permission, action: 'commenting_idea', permission_scope: voting_phase) }
-  let!(:permission3) { create(:permission, action: 'attending_event', permission_scope: voting_phase) }
-
-=======
->>>>>>> 9b15f681
   let!(:custom_field_gender) { create(:custom_field, resource_type: 'User', key: 'gender', input_type: 'select', title_multiloc: { en: 'Gender' }) }
   let!(:custom_field_option_male) { create(:custom_field_option, custom_field: custom_field_gender, key: 'male', title_multiloc: { en: 'Male' }) }
   let!(:custom_field_option_female) { create(:custom_field_option, custom_field: custom_field_gender, key: 'female', title_multiloc: { en: 'Female' }) }
@@ -59,18 +28,16 @@
     )
   end
 
-<<<<<<< HEAD
-  (1..3).each do |i|
-    let!(:"idea#{i}") { create(:idea, phases: [ideation_phase, voting_phase], project: ideation_phase.project, submitted_at: time_now - 20.days) }
-=======
+  # Fixing the dates used as relative to this reference time means we can expect exact dates in the chart data
+  let(:time_now) { Time.new(2025, 12, 2, 12, 0, 0) }
+
   let(:ideation_phase) do
     create(
       :phase,
       participation_method: 'ideation',
-      start_at: 30.days.ago,
-      end_at: 15.days.ago
+      start_at: time_now - 30.days,
+      end_at: time_now - 15.days
     )
->>>>>>> 9b15f681
   end
 
   let(:voting_phase) do
@@ -78,16 +45,16 @@
       :phase,
       participation_method: 'voting',
       voting_method: 'multiple_voting',
-      start_at: 14.days.ago,
-      end_at: 1.day.ago,
+      start_at: time_now - 14.days,
+      end_at: time_now - 1.day,
       project: ideation_phase.project,
       manual_votes_count: 3,
       with_permissions: true
     ).tap do |phase|
       # Ideas
-      idea1 = create(:idea, phases: [ideation_phase, phase], project: ideation_phase.project, submitted_at: 20.days.ago)
-      idea2 = create(:idea, phases: [ideation_phase, phase], project: ideation_phase.project, submitted_at: 20.days.ago)
-      idea3 = create(:idea, phases: [ideation_phase, phase], project: ideation_phase.project, submitted_at: 20.days.ago)
+      idea1 = create(:idea, phases: [ideation_phase, phase], project: ideation_phase.project, submitted_at: time_now - 20.days)
+      idea2 = create(:idea, phases: [ideation_phase, phase], project: ideation_phase.project, submitted_at: time_now - 20.days)
+      idea3 = create(:idea, phases: [ideation_phase, phase], project: ideation_phase.project, submitted_at: time_now - 20.days)
 
       # Users
       user1 = create(:user)
@@ -98,100 +65,50 @@
       user6 = create(:user, custom_field_values: { gender: 'male', birthyear: 1990 })
 
       # Comments
-      create(:comment, idea: idea1, author: user1, created_at: 25.days.ago) # before voting phase (not counted)
-      create(:comment, idea: idea2, author: user2, created_at: 13.days.ago) # in voting phase
-      create(:comment, idea: idea3, author: user2, created_at: 5.days.ago) # in voting phase & last 7 days
-      create(:comment, idea: idea3, author: user3, created_at: 5.days.ago) # in voting phase & last 7 days
+      create(:comment, idea: idea1, author: user1, created_at: time_now - 25.days) # before voting phase (not counted)
+      create(:comment, idea: idea2, author: user2, created_at: time_now - 13.days) # in voting phase
+      create(:comment, idea: idea3, author: user2, created_at: time_now - 5.days) # in voting phase & last 7 days
+      create(:comment, idea: idea3, author: user3, created_at: time_now - 5.days) # in voting phase & last 7 days
 
       # Baskets and votes
-      basket1 = create(:basket, phase: phase, user: user4, submitted_at: 20.days.ago) # before voting phase (still counts)
+      basket1 = create(:basket, phase: phase, user: user4, submitted_at: time_now - 20.days) # before voting phase (still counts)
       create(:baskets_idea, basket: basket1, idea: idea1, votes: 1)
       create(:baskets_idea, basket: basket1, idea: idea2, votes: 3)
 
-      basket2 = create(:basket, phase: phase, user: user5, submitted_at: 10.days.ago) # in voting phase
+      basket2 = create(:basket, phase: phase, user: user5, submitted_at: time_now - 10.days) # in voting phase
       create(:baskets_idea, basket: basket2, idea: idea2, votes: 1)
 
-      basket3 = create(:basket, phase: phase, user: user6, submitted_at: 5.days.ago) # in voting phase & last 7 days
+      basket3 = create(:basket, phase: phase, user: user6, submitted_at: time_now - 5.days) # in voting phase & last 7 days
       create(:baskets_idea, basket: basket3, idea: idea3, votes: 1)
 
       # Pageviews and sessions
       session1 = create(:session, user_id: user2.id)
-      create(:pageview, session: session1, created_at: 20.days.ago, project_id: phase.project.id) # before voting phase
-      create(:pageview, session: session1, created_at: 13.days.ago, project_id: phase.project.id) # in voting phase
+      create(:pageview, session: session1, created_at: time_now - 20.days, project_id: phase.project.id) # before voting phase
+      create(:pageview, session: session1, created_at: time_now - 13.days, project_id: phase.project.id) # in voting phase
 
       session2 = create(:session, user_id: user2.id)
-      create(:pageview, session: session2, created_at: 5.days.ago, project_id: phase.project.id) # in voting phase & last 7 days
-      create(:pageview, session: session2, created_at: 4.days.ago, project_id: phase.project.id) # different session, but repeat visitor
+      create(:pageview, session: session2, created_at: time_now - 5.days, project_id: phase.project.id) # in voting phase & last 7 days
+      create(:pageview, session: session2, created_at: time_now - 4.days, project_id: phase.project.id) # different session, but repeat visitor
 
       session3 = create(:session, user_id: user3.id)
-      create(:pageview, session: session3, created_at: 10.days.ago, project_id: phase.project.id) # in voting phase
+      create(:pageview, session: session3, created_at: time_now - 10.days, project_id: phase.project.id) # in voting phase
 
       session4 = create(:session, user_id: user4.id)
-      create(:pageview, session: session4, created_at: 10.days.ago, project_id: phase.project.id) # in voting phase
-      create(:pageview, session: session4, created_at: 5.days.ago, project_id: phase.project.id) # in voting phase & last 7 days
+      create(:pageview, session: session4, created_at: time_now - 10.days, project_id: phase.project.id) # in voting phase
+      create(:pageview, session: session4, created_at: time_now - 5.days, project_id: phase.project.id) # in voting phase & last 7 days
 
       session5 = create(:session, user_id: user5.id)
-      create(:pageview, session: session5, created_at: 5.days.ago, project_id: phase.project.id) # in voting phase & last 7 days
+      create(:pageview, session: session5, created_at: time_now - 5.days, project_id: phase.project.id) # in voting phase & last 7 days
 
       session6 = create(:session, user_id: user6.id)
-      create(:pageview, session: session6, created_at: 5.days.ago, project_id: phase.project.id) # in voting phase & last 7 days
+      create(:pageview, session: session6, created_at: time_now - 5.days, project_id: phase.project.id) # in voting phase & last 7 days
 
       session7 = create(:session, monthly_user_hash: 'fake_hash1')
-      create(:pageview, session: session7, created_at: 10.days.ago, project_id: phase.project.id) # in voting phase (visitor did not participate)
-      create(:pageview, session: session7, created_at: 5.days.ago, project_id: phase.project.id) # in voting phase & last 7 days (visitor did not participate)
+      create(:pageview, session: session7, created_at: time_now - 10.days, project_id: phase.project.id) # in voting phase (visitor did not participate)
+      create(:pageview, session: session7, created_at: time_now - 5.days, project_id: phase.project.id) # in voting phase & last 7 days (visitor did not participate)
     end
   end
 
-<<<<<<< HEAD
-  let!(:user5) { create(:user, custom_field_values: { gender: 'female', birthyear: 1980 }) }
-  let!(:user6) { create(:user, custom_field_values: { gender: 'male', birthyear: 1990 }) }
-
-  # We respond with count of unique participants in last_7_days.
-  # We do not count the number of NEW participants in the last 7 days.
-  # Thus, user2 who participated before the last 7 days AND in last 7 days is also counted,
-  # and this is modelled in the test data to document this behavior.
-  let!(:comment1) { create(:comment, idea: idea1, author: user1, created_at: time_now - 25.days) } # before voting phase (not counted)
-  let!(:comment2) { create(:comment, idea: idea2, author: user2, created_at: time_now - 13.days) } # in voting phase
-  let!(:comment3) { create(:comment, idea: idea3, author: user2, created_at: time_now - 5.days) } # in voting phase & last 7 days
-  let!(:comment4) { create(:comment, idea: idea3, author: user3, created_at: time_now - 5.days) } # in voting phase & last 7 days
-
-  let!(:basket1) { create(:basket, phase: voting_phase, user: user4, submitted_at: time_now - 20.days) } # before voting phase (still counts)
-  let!(:baskets_idea1) { create(:baskets_idea, basket: basket1, idea: idea1, votes: 1) }
-  let!(:baskets_idea2) { create(:baskets_idea, basket: basket1, idea: idea2, votes: 3) }
-
-  let!(:basket2) { create(:basket, phase: voting_phase, user: user5, submitted_at: time_now - 10.days) } # in voting phase
-  let!(:baskets_idea3) { create(:baskets_idea, basket: basket2, idea: idea2, votes: 1) }
-
-  let!(:basket3) { create(:basket, phase: voting_phase, user: user6, submitted_at: time_now - 5.days) } # in voting phase & last 7 days
-  let!(:baskets_idea4) { create(:baskets_idea, basket: basket3, idea: idea3, votes: 1) }
-
-  let!(:session1) { create(:session, user_id: user2.id) }
-  let!(:pageview1) { create(:pageview, session: session1, created_at: time_now - 20.days, project_id: voting_phase.project.id) } # before voting phase
-  let!(:pageview2) { create(:pageview, session: session1, created_at: time_now - 13.days, project_id: voting_phase.project.id) } # in voting phase
-
-  let!(:session2) { create(:session, user_id: user2.id) }
-  let!(:pageview3) { create(:pageview, session: session2, created_at: time_now - 5.days, project_id: voting_phase.project.id) } # in voting phase & last 7 days
-  let!(:pageview4) { create(:pageview, session: session2, created_at: time_now - 4.days, project_id: voting_phase.project.id) } # different session, but repeat visitor
-
-  let!(:session3) { create(:session, user_id: user3.id) }
-  let!(:pageview5) { create(:pageview, session: session3, created_at: time_now - 10.days, project_id: voting_phase.project.id) } # in voting phase
-
-  let!(:session4) { create(:session, user_id: user4.id) }
-  let!(:pageview6) { create(:pageview, session: session4, created_at: time_now - 10.days, project_id: voting_phase.project.id) } # in voting phase
-  let!(:pageview7) { create(:pageview, session: session4, created_at: time_now - 5.days, project_id: voting_phase.project.id) } # in voting phase & last 7 days
-
-  let!(:session5) { create(:session, user_id: user5.id) }
-  let!(:pageview8) { create(:pageview, session: session5, created_at: time_now - 5.days, project_id: voting_phase.project.id) } # in voting phase & last 7 days
-
-  let!(:session6) { create(:session, user_id: user6.id) }
-  let!(:pageview9) { create(:pageview, session: session6, created_at: time_now - 5.days, project_id: voting_phase.project.id) } # in voting phase & last 7 days
-
-  let!(:session7) { create(:session, monthly_user_hash: 'fake_hash1') }
-  let!(:pageview10) { create(:pageview, session: session7, created_at: time_now - 10.days, project_id: voting_phase.project.id) } # in voting phase (visitor did not participate)
-  let!(:pageview11) { create(:pageview, session: session7, created_at: time_now - 5.days, project_id: voting_phase.project.id) } # in voting phase & last 7 days (visitor did not participate)
-
-=======
->>>>>>> 9b15f681
   let(:id) { voting_phase.id }
 
   get 'web_api/v1/phases/:id/insights' do
