--- conflicted
+++ resolved
@@ -393,120 +393,6 @@
       end
     end
 
-<<<<<<< HEAD
-=======
-    get 'web_api/v1/permissions/:action/schema' do
-      let(:action) { 'visiting' }
-
-      context 'without verification' do
-        before do
-          @permission = Permission.find_by permission_scope_type: nil, action: 'visiting'
-          @field1 = create(:custom_field, required: true)
-          @field2 = create(:custom_field, required: false)
-        end
-
-        example_request 'Get the json and ui schema for a global permission with custom fields' do
-          assert_status 200
-          json_response = json_parse response_body
-          expect(json_response.dig(:data, :type)).to eq 'schema'
-          json_attributes = json_response.dig(:data, :attributes)
-          expect(json_attributes[:json_schema_multiloc][:en]).to eq({
-            type: 'object',
-            additionalProperties: false,
-            properties: {
-              @field1.key.to_sym => { type: 'string' },
-              @field2.key.to_sym => { type: 'string' }
-            },
-            required: [@field1.key]
-          })
-          expect(json_attributes[:ui_schema_multiloc]).to be_present
-        end
-      end
-
-      context 'with fields locked by verification' do
-        before do
-          create(:custom_field_gender, required: false)
-          Permissions::PermissionsUpdateService.new.update_all_permissions
-
-          user = create(:user)
-          create(:verification, method_name: 'bogus', user: user) # Bogus locks the `gender` custom_field
-
-          header 'Content-Type', 'application/json'
-          header_token_for user
-        end
-
-        example_request 'Locked fields are marked in the UI schema' do
-          assert_status 200
-          expect(response_data[:type]).to eq 'schema'
-          expect(response_data.dig(:attributes, :json_schema_multiloc, :en, :required)).to eq ['gender']
-          expect(response_data.dig(:attributes, :ui_schema_multiloc, :en, :elements).find { |e| e[:scope] == '#/properties/gender' }[:options].to_h).to include({})
-        end
-      end
-    end
-
-    get 'web_api/v1/ideas/:idea_id/permissions/:action/schema' do
-      before do
-        @permission = @project.phases.first.permissions.first
-        @permission.update!(global_custom_fields: false)
-        @field1 = create(:custom_field, required: true)
-        @field2 = create(:custom_field, required: false)
-        create(:permissions_custom_field, permission: @permission, custom_field: @field1, required: false)
-        create(:permissions_custom_field, permission: @permission, custom_field: @field2, required: true)
-      end
-
-      let(:action) { @permission.action }
-      let(:idea) { create(:idea, project: @project, phases: @project.phases) }
-      let(:idea_id) { idea.id }
-
-      example_request 'Get the json and ui schema for an idea permission' do
-        assert_status 200
-        json_response = json_parse response_body
-        expect(json_response.dig(:data, :type)).to eq 'schema'
-        json_attributes = json_response.dig(:data, :attributes)
-        expect(json_attributes[:json_schema_multiloc][:en]).to eq({
-          type: 'object',
-          additionalProperties: false,
-          properties: {
-            @field1.key.to_sym => { type: 'string' },
-            @field2.key.to_sym => { type: 'string' }
-          },
-          required: [@field2.key]
-        })
-        expect(json_attributes[:ui_schema_multiloc]).to be_present
-      end
-    end
-
-    get 'web_api/v1/phases/:phase_id/permissions/:action/schema' do
-      before do
-        @permission = @phase.permissions.first
-        @permission.update!(global_custom_fields: false)
-        @field1 = create(:custom_field, required: true)
-        @field2 = create(:custom_field, required: false)
-        create(:permissions_custom_field, permission: @permission, custom_field: @field1, required: false)
-        create(:permissions_custom_field, permission: @permission, custom_field: @field2, required: true)
-      end
-
-      let(:action) { @permission.action }
-      let(:phase_id) { @phase.id }
-
-      example_request 'Get the json and ui schema for a phase permission' do
-        assert_status 200
-        json_response = json_parse response_body
-        expect(json_response.dig(:data, :type)).to eq 'schema'
-        json_attributes = json_response.dig(:data, :attributes)
-        expect(json_attributes[:json_schema_multiloc][:en]).to eq({
-          type: 'object',
-          additionalProperties: false,
-          properties: {
-            @field1.key.to_sym => { type: 'string' },
-            @field2.key.to_sym => { type: 'string' }
-          },
-          required: [@field2.key]
-        })
-        expect(json_attributes[:ui_schema_multiloc]).to be_present
-      end
-    end
-
     get 'web_api/v1/permissions/:action/custom_fields' do
       let(:action) { 'visiting' }
 
@@ -622,7 +508,6 @@
       end
     end
 
->>>>>>> a48f3c0e
     get 'web_api/v1/phases/:phase_id/permissions/:action/access_denied_explanation' do
       before do
         @permission = @phase.permissions.first
