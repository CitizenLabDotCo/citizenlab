# frozen_string_literal: true

require 'rails_helper'
require 'rspec_api_documentation/dsl'

resource 'Ideas' do
  explanation 'Proposals from citizens to the city.'

  before { header 'Content-Type', 'application/json' }

  context 'when visitor' do
    post 'web_api/v1/ideas' do
      with_options scope: :idea do
        parameter :project_id, 'The identifier of the project that hosts the idea', required: true
        parameter :phase_ids, 'The phases the idea is part of, defaults to the current only, only allowed by admins'
        parameter :author_id, 'The user id of the user owning the idea. This can only be specified by moderators and is inferred from the JWT token for residents.'
        parameter :idea_status_id, 'The status of the idea, only allowed for admins', extra: "Defaults to status with code 'proposed'"
        parameter :publication_status, 'Publication status', required: true, extra: "One of #{Post::PUBLICATION_STATUSES.join(',')}"
        parameter :title_multiloc, 'Multi-locale field with the idea title', required: true, extra: 'Maximum 100 characters'
        parameter :body_multiloc, 'Multi-locale field with the idea body', extra: 'Required if not draft'
        parameter :topic_ids, 'Array of ids of the associated topics'
        parameter :location_point_geojson, 'A GeoJSON point that situates the location the idea applies to'
        parameter :location_description, 'A human readable description of the location the idea applies to'
        parameter :proposed_budget, 'The budget needed to realize the idea, as proposed by the author'
        parameter :budget, 'The budget needed to realize the idea, as determined by the city'
        parameter :idea_images_attributes, 'an array of base64 images to create'
        parameter :idea_files_attributes, 'an array of base64 files to create'
      end
      ValidationErrorHelper.new.error_fields self, Idea
      response_field :ideas_phases, "Array containing objects with signature { error: 'invalid' }", scope: :errors
      response_field :base, "Array containing objects with signature { error: #{ParticipationContextService::POSTING_DISABLED_REASONS.values.join(' | ')} }", scope: :errors

      let(:idea) { build(:idea) }
      let(:project) { create(:continuous_project) }
      let(:project_id) { project.id }
      let(:publication_status) { 'published' }
      let(:title_multiloc) { idea.title_multiloc }
      let(:body_multiloc) { idea.body_multiloc }

      describe do
        let(:author_id) { nil }

        example '[error] Create an idea without author', document: false do
          do_request
          assert_status 401
        end
      end
    end
  end

  context 'when resident' do
    let(:user) { create(:user) }

    before do
      @user = user
      create(:idea_status_proposed)
      header_token_for user
    end

    get 'web_api/v1/ideas' do
      with_options scope: :page do
        parameter :number, 'Page number'
        parameter :size, 'Number of ideas per page'
      end
      parameter :topics, 'Filter by topics (OR)', required: false
      parameter :projects, 'Filter by projects (OR)', required: false
      parameter :phase, 'Filter by project phase', required: false
      parameter :basket_id, 'Filter by basket', required: false
      parameter :author, 'Filter by author (user id)', required: false
      parameter :idea_status, 'Filter by status (idea status id)', required: false
      parameter :search, 'Filter by searching in title and body', required: false
<<<<<<< HEAD
      parameter :sort, "Either 'random' (default), 'new', '-new', 'trending', '-trending', 'popular', '-popular', 'author_name', '-author_name', 'upvotes_count', '-upvotes_count', 'downvotes_count', '-downvotes_count', 'status', '-status', 'baskets_count', '-baskets_count'", required: false
=======
      parameter :sort, "Either 'new', '-new', 'trending', '-trending', 'popular', '-popular', 'author_name', '-author_name', 'likes_count', '-likes_count', 'dislikes_count', '-dislikes_count', 'status', '-status', 'baskets_count', '-baskets_count', 'random'", required: false
>>>>>>> 6b526b04
      parameter :publication_status, 'Filter by publication status; returns all published ideas by default', required: false
      parameter :project_publication_status, "Filter by project publication_status. One of #{AdminPublication::PUBLICATION_STATUSES.join(', ')}", required: false
      parameter :feedback_needed, 'Filter out ideas that need feedback', required: false
      parameter :filter_trending, 'Filter out truly trending ideas', required: false

      describe do
        before do
          @ideas = %w[published published draft published spam published published].map do |ps|
            create(:idea, publication_status: ps)
          end
          create(:idea, project: create(:continuous_native_survey_project))
        end

        example_request 'List all published ideas (default behaviour)' do
          expect(status).to eq(200)
          json_response = json_parse(response_body)
          expect(json_response[:data].size).to eq 5
          expect(json_response[:data].map { |d| d.dig(:attributes, :publication_status) }).to all(eq 'published')
        end

        example 'Don\'t list drafts (default behaviour)', document: false do
          do_request publication_status: 'draft'
          json_response = json_parse(response_body)
          expect(json_response[:data].size).to eq 0
        end

        example 'List all ideas for a topic' do
          t1 = create(:topic)

          i1 = @ideas.first
          i1.project.update!(allowed_input_topics: Topic.all)
          i1.topics << t1
          i1.save!

          do_request topics: [t1.id]
          json_response = json_parse(response_body)
          expect(json_response[:data].size).to eq 1
          expect(json_response[:data][0][:id]).to eq i1.id
        end

        example 'List all ideas for a topic with other filters enabled', document: false do
          t1 = create(:topic)

          i1 = @ideas.first
          i1.project.update!(allowed_input_topics: Topic.all)
          i1.topics << t1
          i1.save!

          do_request topics: [t1.id], sort: 'random'
          expect(status).to eq(200)
        end

        example 'List all ideas which match one of the given topics', document: false do
          t1 = create(:topic)
          t2 = create(:topic)
          t3 = create(:topic)

          i1 = @ideas[0]
          i1.project.update!(allowed_input_topics: Topic.all)
          i1.topics = [t1, t3]
          i1.save!
          i2 = @ideas[1]
          i2.project.update!(allowed_input_topics: Topic.all)
          i2.topics = [t2]
          i2.save!
          i3 = @ideas[3]
          i3.project.update!(allowed_input_topics: Topic.all)
          i3.topics = [t3, t1, t2]
          i3.save!

          do_request topics: [t1.id, t2.id]
          json_response = json_parse(response_body)
          expect(json_response[:data].size).to eq 3
          expect(json_response[:data].pluck(:id)).to match_array [i1.id, i2.id, i3.id]
        end

        example 'List all ideas in a project' do
          l = create(:continuous_project)
          i = create(:idea, project: l)

          do_request projects: [l.id]

          json_response = json_parse(response_body)
          expect(json_response[:data].size).to eq 1
          expect(json_response[:data][0][:id]).to eq i.id
        end

        example 'List all ideas in any of the given projects', document: false do
          i1 = create(:idea)
          i2 = create(:idea)

          do_request projects: [i1.project.id, i2.project.id]

          json_response = json_parse(response_body)
          expect(json_response[:data].size).to eq 2
          expect(json_response[:data].pluck(:id)).to match_array [i1.id, i2.id]
        end

        example 'List all ideas in a phase of a project' do
          pr = create(:project_with_phases)
          ph1 = pr.phases.first
          ph2 = pr.phases.second
          ideas = [
            create(:idea, phases: [ph1], project: pr),
            create(:idea, phases: [ph2], project: pr),
            create(:idea, phases: [ph1, ph2], project: pr)
          ]

          do_request phase: ph2.id
          json_response = json_parse(response_body)
          expect(json_response[:data].size).to eq 2
          expect(json_response[:data].pluck(:id)).to match_array [ideas[1].id, ideas[2].id]
        end

        example 'List all ideas in a basket' do
          basket = create(:basket)
          [@ideas[1], @ideas[2], @ideas[5]].each { _1.baskets << basket }

          do_request(basket_id: basket.id)
          json_response = json_parse(response_body)
          expect(json_response[:data].size).to eq 2
          expect(json_response[:data].pluck(:id)).to match_array [@ideas[1].id, @ideas[5].id]
        end

        example 'List all ideas in published projects' do
          idea = create(:idea, project: create(:project, admin_publication_attributes: { publication_status: 'archived' }))
          do_request(project_publication_status: 'published')
          json_response = json_parse(response_body)
          expect(json_response[:data].size).to eq 5
          expect(json_response[:data].pluck(:id)).not_to include(idea.id)
        end

        example 'List all ideas for an idea status' do
          status = create(:idea_status)
          i = create(:idea, idea_status: status)

          do_request idea_status: status.id
          json_response = json_parse(response_body)
          expect(json_response[:data].size).to eq 1
          expect(json_response[:data][0][:id]).to eq i.id
        end

        example 'List all ideas for a user' do
          u = create(:user)
          i = create(:idea, author: u)

          do_request author: u.id
          json_response = json_parse(response_body)
          expect(json_response[:data].size).to eq 1
          expect(json_response[:data][0][:id]).to eq i.id
        end

        example 'List all ideas that need feedback' do
          proposed = create(:idea_status_proposed)
          i = create(:idea, idea_status: proposed)

          do_request feedback_needed: true
          json_response = json_parse(response_body)
          expect(json_response[:data].size).to eq 1
          expect(json_response[:data][0][:id]).to eq i.id
        end

        example 'Search for ideas' do
          initiatives = [
            create(:idea, title_multiloc: { en: 'This idea is uniqque' }),
            create(:idea, title_multiloc: { en: 'This one origiinal' })
          ]

          do_request search: 'uniqque'
          json_response = json_parse(response_body)
          expect(json_response[:data].size).to eq 1
          expect(json_response[:data][0][:id]).to eq initiatives[0].id
        end

        example 'List all ideas sorted by new' do
          i1 = create(:idea)

          do_request sort: 'new'
          json_response = json_parse(response_body)
          expect(json_response[:data].size).to eq 6
          expect(json_response[:data][0][:id]).to eq i1.id
        end

        example 'List all ideas by random ordering', document: false do
          create(:idea)

          do_request sort: 'random'
          json_response = json_parse(response_body)
          expect(json_response[:data].size).to eq 6
        end

        example 'List all ideas includes the user_reaction', document: false do
          reaction = create(:reaction, user: @user)

          do_request
          json_response = json_parse(response_body)
          expect(json_response[:data].filter_map { |d| d[:relationships][:user_reaction][:data] }.first[:id]).to eq reaction.id
          expect(json_response[:included].pluck(:id)).to include reaction.id
        end

        example 'Search for ideas should work with trending ordering', document: false do
          i1 = Idea.first
          i1.title_multiloc['nl-BE'] = 'Park met blauwe bomen'
          i1.title_multiloc['en'] = 'A park with orange grass'
          i1.save!

          do_request search: 'Park', sort: 'trending'
          expect(status).to eq(200)
        end

        example 'Default trending ordering', document: false do
          do_request project_publication_status: 'published', sort: 'trending'
          expect(status).to eq(200)
        end
      end
    end

    get 'web_api/v1/ideas/as_markers' do
      with_options scope: :page do
        parameter :number, 'Page number'
        parameter :size, 'Number of ideas per page'
      end
      parameter :topics, 'Filter by topics (OR)', required: false
      parameter :projects, 'Filter by projects (OR)', required: false
      parameter :phase, 'Filter by project phase', required: false
      parameter :author, 'Filter by author (user id)', required: false
      parameter :idea_status, 'Filter by status (idea status id)', required: false
      parameter :search, 'Filter by searching in title and body', required: false
      parameter :publication_status, 'Return only ideas with the specified publication status; returns all pusblished ideas by default', required: false
      parameter :bounding_box, 'Given an [x1,y1,x2,y2] array of doubles (x being latitude and y being longitude), the idea markers are filtered to only retain those within the (x1,y1)-(x2,y2) box.', required: false
      parameter :project_publication_status, "Filter by project publication_status. One of #{AdminPublication::PUBLICATION_STATUSES.join(', ')}", required: false
      parameter :feedback_needed, 'Filter out ideas that need feedback', required: false
      parameter :filter_trending, 'Filter out truly trending ideas', required: false

      describe do
        before do
          locations = [[51.044039, 3.716964], [50.845552, 4.357355], [50.640255, 5.571848], [50.950772, 4.308304], [51.215929, 4.422602], [50.453848, 3.952217], [-27.148983, -109.424659]]
          placenames = ['Ghent', 'Brussels', 'Liège', 'Meise', 'Antwerp', 'Mons', 'Hanga Roa']
          @ideas = locations.zip(placenames).map do |location, placename|
            create(
              :idea,
              location_point_geojson: { 'type' => 'Point', 'coordinates' => location },
              title_multiloc: { 'en' => placename }
            )
          end
        end

        example 'List all idea markers within a bounding box' do
          do_request(bounding_box: '[51.208758,3.224363,50.000667,5.715281]') # Bruges-Bastogne

          expect(status).to eq(200)
          json_response = json_parse(response_body)
          expect(json_response[:data].size).to eq 5
          expect(json_response[:data].map { |d| d.dig(:attributes, :title_multiloc, :en) }.sort).to match %w[Ghent Brussels Liège Meise Mons].sort
        end

        example 'List all idea markers in a phase of a project', document: false do
          pr = create(:project_with_phases)
          ph1 = pr.phases.first
          ph2 = pr.phases.second
          create(:idea, phases: [ph1], project: pr)
          i2 = create(:idea, phases: [ph2], project: pr)
          i3 = create(:idea, phases: [ph1, ph2], project: pr)

          do_request phase: ph2.id
          json_response = json_parse(response_body)
          expect(json_response[:data].size).to eq 2
          expect(json_response[:data].pluck(:id)).to match_array [i2.id, i3.id]
        end
      end
    end

    get 'web_api/v1/ideas/as_xlsx' do
      parameter :project, 'Filter by project', required: false
      parameter :ideas, 'Filter by a given list of idea ids', required: false

      describe do
        before do
          @user = create(:admin)
          header_token_for @user

          @ideas = %w[published published draft published spam published published].map do |ps|
            create(:idea, publication_status: ps)
          end
        end

        example_request 'XLSX export' do
          expect(status).to eq 200
        end

        describe do
          before do
            @project = create(:continuous_project)
            @selected_ideas = @ideas.select(&:published?).shuffle.take 3
            @selected_ideas.each do |idea|
              idea.update! project: @project
            end
          end

          let(:project) { @project.id }

          example_request 'XLSX export by project' do
            expect(status).to eq 200
            worksheet = RubyXL::Parser.parse_buffer(response_body).worksheets[0]
            expect(worksheet.count).to eq(@selected_ideas.size + 1)
          end
        end

        describe do
          before do
            @selected_ideas = @ideas.select(&:published?).shuffle.take 2
          end

          let(:ideas) { @selected_ideas.map(&:id) }

          example_request 'XLSX export by idea ids' do
            expect(status).to eq 200
            worksheet = RubyXL::Parser.parse_buffer(response_body).worksheets[0]
            expect(worksheet.count).to eq(@selected_ideas.size + 1)
          end
        end

        context 'when the user moderates the project' do
          before do
            @project = create(:project)
            @user = create(:project_moderator, projects: [@project])
            header_token_for(@user)
          end

          let(:project) { @project.id }

          example 'XLSX export', document: false do
            do_request
            expect(status).to eq 200
          end
        end

        context 'when the user moderates another project' do
          before do
            @project = create(:project)
            @user = create(:project_moderator, projects: [create(:project)])
            header_token_for(@user)
          end

          let(:project) { @project.id }

          example '[error] XLSX export', document: false do
            do_request
            expect(status).to eq 401
          end
        end

        context 'when a moderator exports all comments' do
          before do
            @project = create(:project)

            @ideas = create_list(:idea, 3, project: @project)
            @unmoderated_idea = create(:idea)

            @user = create(:project_moderator, projects: [@project])
            header_token_for(@user)
          end

          example 'XLSX export', document: false do
            do_request
            assert_status 200

            worksheet = RubyXL::Parser.parse_buffer(response_body).worksheets[0]
            ideas_ids = worksheet.drop(1).collect { |row| row[0].value }

            expect(ideas_ids).to match_array @ideas.pluck(:id)
            expect(ideas_ids).not_to include(@unmoderated_idea.id)
          end
        end

        describe 'when resident' do
          before { resident_header_token }

          example '[error] XLSX export', document: false do
            do_request
            assert_status 401
          end
        end
      end
    end

    get 'web_api/v1/ideas/filter_counts' do
      describe do
        before do
          @t1 = create(:topic)
          @t2 = create(:topic)
          @project = create(:continuous_project, allowed_input_topics: [@t1, @t2])

          @s1 = create(:idea_status)
          @s2 = create(:idea_status)
          @i1 = create(:idea, project: @project, topics: [@t1, @t2], idea_status: @s1)
          @i2 = create(:idea, project: @project, topics: [@t1], idea_status: @s2)
          @i3 = create(:idea, project: @project, topics: [@t2], idea_status: @s2)
          @i4 = create(:idea, project: @project, topics: [], idea_status: @s2)
          create(:idea, topics: [@t1, @t2], idea_status: @s1, project: create(:project, allowed_input_topics: [@t1, @t2]))

          # a1 -> 3
          # a2 -> 1
          # t1 -> 2
          # t2 -> 2
          # s1 -> 1
          # s2 -> 3
        end

        parameter :topics, 'Filter by topics (OR)', required: false
        parameter :projects, 'Filter by projects (OR)', required: false
        parameter :phase, 'Filter by project phase', required: false
        parameter :author, 'Filter by author (user id)', required: false
        parameter :idea_status, 'Filter by status (idea status id)', required: false
        parameter :search, 'Filter by searching in title and body', required: false
        parameter :publication_status, 'Return only ideas with the specified publication status; returns all pusblished ideas by default', required: false
        parameter :project_publication_status, "Filter by project publication_status. One of #{AdminPublication::PUBLICATION_STATUSES.join(', ')}", required: false
        parameter :feedback_needed, 'Filter out ideas that need feedback', required: false
        parameter :filter_trending, 'Filter out truly trending ideas', required: false

        let(:projects) { [@project.id] }

        example_request 'List idea counts per filter option' do
          assert_status 200
          json_response = json_parse response_body
          expect(json_response.dig(:data, :type)).to eq 'filter_counts'
          json_attributes = json_response.dig(:data, :attributes)

          expect(json_attributes[:idea_status_id][@s1.id.to_sym]).to eq 1
          expect(json_attributes[:idea_status_id][@s2.id.to_sym]).to eq 3
          expect(json_attributes[:topic_id][@t1.id.to_sym]).to eq 2
          expect(json_attributes[:topic_id][@t2.id.to_sym]).to eq 2
          expect(json_attributes[:total]).to eq 4
        end

        example 'List idea counts per filter option on topic' do
          do_request topics: [@t1.id], projects: nil
          assert_status 200
        end

        example 'List idea counts per filter option with a search string' do
          do_request search: 'trees'
          assert_status 200
        end
      end
    end

    get 'web_api/v1/ideas/:id' do
      let(:idea) { create(:idea) }
      let!(:baskets) { create_list(:basket, 2, ideas: [idea]) }
      let!(:topic) { create(:topic, ideas: [idea], projects: [idea.project]) }
      let!(:user_reaction) { create(:reaction, user: @user, reactable: idea) }
      let(:id) { idea.id }

      example_request 'Get one idea by id' do
        expect(status).to eq 200
        json_response = json_parse(response_body)

        expect(json_response.dig(:data, :id)).to eq idea.id
        expect(json_response.dig(:data, :type)).to eq 'idea'
        expect(json_response.dig(:data, :attributes)).to include(
          slug: idea.slug,
          budget: idea.budget,
          action_descriptor: {
            commenting_idea: {
              enabled: true,
              disabled_reason: nil,
              future_enabled: nil
            },
            reacting_idea: {
              enabled: true,
              disabled_reason: nil,
              cancelling_enabled: true,
              up: {
                enabled: true,
                disabled_reason: nil,
                future_enabled: nil
              },
              down: {
                enabled: true,
                disabled_reason: nil,
                future_enabled: nil
              }
            },
            comment_reacting_idea: {
              enabled: true,
              disabled_reason: nil,
              future_enabled: nil
            },
            voting: {
              enabled: false,
              disabled_reason: 'not_voting',
              future_enabled: nil
            }
          }
        )
        expect(json_response.dig(:data, :relationships)).to include(
          topics: {
            data: [{ id: topic.id, type: 'topic' }]
          },
          author: { data: { id: idea.author_id, type: 'user' } },
          idea_status: { data: { id: idea.idea_status_id, type: 'idea_status' } },
          user_reaction: { data: { id: user_reaction.id, type: 'reaction' } }
        )
      end
    end

    get 'web_api/v1/ideas/by_slug/:slug' do
      let(:idea) { create(:idea) }
      let(:slug) { idea.slug }

      example_request 'Get one idea by slug' do
        expect(status).to eq 200
        json_response = json_parse(response_body)
        expect(json_response.dig(:data, :id)).to eq idea.id
      end

      describe do
        let(:slug) { 'unexisting-idea' }

        example '[error] Get an unexisting idea', document: false do
          do_request
          expect(status).to eq 404
        end
      end
    end

    get 'web_api/v1/ideas/:idea_id/json_forms_schema' do
      let(:project) { create(:project_with_active_ideation_phase) }
      let!(:custom_form) { create(:custom_form, :with_default_fields, participation_context: project) }
      let!(:custom_field) { create(:custom_field_extra_custom_form, resource: custom_form) }
      let(:idea) { create(:idea, project: project) }
      let(:idea_id) { idea.id }

      example_request 'Get the jsonforms.io json schema and ui schema for an ideation input' do
        assert_status 200
        json_response = json_parse response_body
        expect(json_response.dig(:data, :type)).to eq 'json_forms_schema'
        json_attributes = json_response.dig(:data, :attributes)
        expect(json_attributes[:json_schema_multiloc].keys).to eq %i[en fr-FR nl-NL]
        expect(json_attributes[:ui_schema_multiloc].keys).to eq %i[en fr-FR nl-NL]
        visible_built_in_field_keys = %i[
          title_multiloc
          body_multiloc
          idea_images_attributes
          idea_files_attributes
          topic_ids
          location_description
        ]
        %i[en fr-FR nl-NL].each do |locale|
          expect(json_attributes[:json_schema_multiloc][locale][:properties].keys).to eq(visible_built_in_field_keys + [custom_field.key.to_sym])
        end
      end
    end

    post 'web_api/v1/ideas' do
      with_options scope: :idea do
        parameter :project_id, 'The identifier of the project that hosts the idea', required: true
        parameter :phase_ids, 'The phases the idea is part of, defaults to the current only, only allowed by admins'
        parameter :author_id, 'The user id of the user owning the idea. This can only be specified by moderators and is inferred from the JWT token for residents.'
        parameter :idea_status_id, 'The status of the idea, only allowed for admins', extra: "Defaults to status with code 'proposed'"
        parameter :publication_status, 'Publication status', required: true, extra: "One of #{Post::PUBLICATION_STATUSES.join(',')}"
        parameter :title_multiloc, 'Multi-locale field with the idea title', required: true, extra: 'Maximum 100 characters'
        parameter :body_multiloc, 'Multi-locale field with the idea body', extra: 'Required if not draft'
        parameter :topic_ids, 'Array of ids of the associated topics'
        parameter :location_point_geojson, 'A GeoJSON point that situates the location the idea applies to'
        parameter :location_description, 'A human readable description of the location the idea applies to'
        parameter :proposed_budget, 'The budget needed to realize the idea, as proposed by the author'
        parameter :budget, 'The budget needed to realize the idea, as determined by the city'
        parameter :idea_images_attributes, 'an array of base64 images to create'
        parameter :idea_files_attributes, 'an array of base64 files to create'
        parameter :anonymous, 'Post this idea anonymously'
      end
      ValidationErrorHelper.new.error_fields(self, Idea)
      response_field :ideas_phases, "Array containing objects with signature { error: 'invalid' }", scope: :errors
      response_field :base, "Array containing objects with signature { error: #{ParticipationContextService::POSTING_DISABLED_REASONS.values.join(' | ')} }", scope: :errors

      describe do
        before { IdeaStatus.create_defaults }

        let(:idea) { build(:idea) }
        let(:with_permissions) { false }
        let(:project) { create(:continuous_project, with_permissions: with_permissions) }
        let(:project_id) { project.id }
        let(:publication_status) { 'published' }
        let(:title_multiloc) { idea.title_multiloc }
        let(:body_multiloc) { idea.body_multiloc }
        let(:topic_ids) { create_list(:topic, 2, projects: [project]).map(&:id) }
        let(:location_point_geojson) { { type: 'Point', coordinates: [51.11520776293035, 3.921154106874878] } }
        let(:location_description) { 'Stanley Road 4' }

        describe do
          example_request 'Create an idea' do
            assert_status 201
            json_response = json_parse(response_body)
            expect(json_response.dig(:data, :relationships, :project, :data, :id)).to eq project_id
            expect(json_response.dig(:data, :relationships, :topics, :data).pluck(:id)).to match_array topic_ids
            expect(json_response.dig(:data, :attributes, :location_point_geojson)).to eq location_point_geojson
            expect(json_response.dig(:data, :attributes, :location_description)).to eq location_description
            expect(project.reload.ideas_count).to eq 1
          end

          example 'Check for the automatic creation of a like by the author when an idea is created', document: false do
            do_request
            json_response = json_parse(response_body)
            new_idea = Idea.find(json_response.dig(:data, :id))
            expect(new_idea.reactions.size).to eq 1
            expect(new_idea.reactions[0].mode).to eq 'up'
            expect(new_idea.reactions[0].user.id).to eq @user.id
            expect(json_response[:data][:attributes][:likes_count]).to eq 1
          end

          describe 'Values for disabled fields are ignored' do
            let(:proposed_budget) { 12_345 }

            example 'Create an idea with values for disabled fields', document: false do
              do_request
              expect(status).to be 201
              json_response = json_parse(response_body)
              expect(json_response.dig(:data, :attributes, :title_multiloc, :en)).to eq 'Plant more trees'
              # proposed_budget is disabled, so its given value was ignored.
              expect(json_response.dig(:data, :attributes, :proposed_budget)).to be_nil
              expect(json_response.dig(:data, :relationships, :topics, :data).pluck(:id)).to match_array topic_ids
              expect(json_response.dig(:data, :attributes, :location_point_geojson)).to eq location_point_geojson
              expect(json_response.dig(:data, :attributes, :location_description)).to eq location_description
            end
          end
        end

        describe 'when creating an idea that is a survey response' do
          let(:project) { create(:continuous_native_survey_project, default_assignee_id: create(:admin).id) }
          let(:idea) { build(:native_survey_response, project: project) }

          example 'does not assign anyone to the created idea', document: false do
            do_request
            assert_status 201
            idea = Idea.find(json_parse(response_body).dig(:data, :id))
            expect(idea.assignee_id).to be_nil
            expect(idea.assigned_at).to be_nil
          end
        end

        describe 'when posting an idea in an active ideation phase, the correct form is used' do
          let(:project) { create(:project_with_active_ideation_phase) }
          let!(:custom_form) { create(:custom_form, :with_default_fields, participation_context: project) }
          let(:proposed_budget) { 1234 }

          example 'Post an idea in an ideation phase' do
            custom_form.custom_fields.find_by(code: 'proposed_budget').update!(enabled: true)

            do_request

            assert_status 201
            json_response = json_parse response_body
            idea = Idea.find(json_response.dig(:data, :id))
            expect(idea.proposed_budget).to eq 1234
          end
        end

        describe 'when posting an idea in an active ideation phase, the creation_phase is not set' do
          let(:project) { create(:project_with_active_ideation_phase) }
          let!(:custom_form) { create(:custom_form, participation_context: project) }

          example_request 'Post an idea in an ideation phase' do
            assert_status 201
            json_response = json_parse response_body
            idea = Idea.find(json_response.dig(:data, :id))
            expect(idea.creation_phase).to be_nil
          end
        end

        describe 'Creating an idea anonymously' do
          let(:allow_anonymous_participation) { true }
          let(:anonymous) { true }

          before { project.update! allow_anonymous_participation: allow_anonymous_participation }

          example_request 'Posting an idea anonymously does not save an author id' do
            assert_status 201
            expect(response_data.dig(:attributes, :anonymous)).to be true
            expect(response_data.dig(:attributes, :author_name)).to be_nil
            expect(response_data.dig(:relationships, :author, :data)).to be_nil
          end

          example 'Does not log activities for the author', document: false do
            expect { do_request }.not_to have_enqueued_job(LogActivityJob).with(anything, anything, @user, anything, anything)
          end

          describe 'when anonymous posting is not allowed' do
            let(:allow_anonymous_participation) { false }

            example_request 'Rejects the anonymous parameter' do
              assert_status 422
              json_response = json_parse response_body
              expect(json_response).to include_response_error(:base, 'anonymous_participation_not_allowed')
            end
          end
        end

        describe 'Creating a native survey response when posting anonymously is enabled' do
          let(:project) { create(:continuous_native_survey_project, allow_anonymous_participation: true) }

          example_request 'Posting a survey automatically sets anonymous to true' do
            assert_status 201
            expect(response_data.dig(:attributes, :anonymous)).to be true
            expect(response_data.dig(:attributes, :author_name)).to be_nil
            expect(response_data.dig(:relationships, :author, :data)).to be_nil
          end
        end

        describe 'Creating a native survey response when posting anonymously is not enabled' do
          let(:project) { create(:continuous_native_survey_project, allow_anonymous_participation: false) }

          example_request 'Posting a survey does not set the survey to anonymous' do
            assert_status 201
            expect(response_data.dig(:attributes, :anonymous)).to be false
            expect(response_data.dig(:attributes, :author_name)).not_to be_nil
            expect(response_data.dig(:relationships, :author, :data)).not_to be_nil
          end
        end

        describe 'For projects without ideas_order' do
          let(:project) { create(:continuous_project) }

          before do
            project.update_attribute(:ideas_order, nil)
          end

          example 'Creates an idea', document: false do
            do_request
            assert_status 201
            json_response = json_parse(response_body)
            expect(json_response.dig(:data, :relationships, :project, :data, :id)).to eq project_id
            expect(json_response.dig(:data, :relationships, :topics, :data).pluck(:id)).to match_array topic_ids
            expect(json_response.dig(:data, :attributes, :location_point_geojson)).to eq location_point_geojson
            expect(json_response.dig(:data, :attributes, :location_description)).to eq location_description
            expect(project.reload.ideas_count).to eq 1
          end
        end

        describe do
          let(:publication_status) { 'fake_status' }

          example_request '[error] Creating an invalid idea' do
            assert_status 422
            json_response = json_parse response_body
            expect(json_response).to include_response_error(:publication_status, 'inclusion', value: 'fake_status')
          end
        end

        describe do
          let(:idea_image) { file_as_base64 'header.jpg', 'image/jpeg' }
          let(:idea_images_attributes) { [{ image: idea_image }] }

          example_request 'Create an idea with an image' do
            assert_status 201
            json_response = json_parse(response_body)
            expect(json_response.dig(:data, :relationships, :idea_images)).to be_present
          end
        end

        describe do
          let(:idea_files_attributes) { [{ name: 'afvalkalender.pdf', file: encode_file_as_base64('afvalkalender.pdf') }] }

          example_request 'Create an idea with a file' do
            assert_status 201
            json_response = json_parse(response_body)
            expect(Idea.find(json_response.dig(:data, :id)).idea_files.size).to eq 1
          end
        end

        describe do
          let(:project) do
            create(:project_with_current_phase, current_phase_attrs: {
              participation_method: 'information'
            })
          end

          example_request '[error] Creating an idea in a project with an active information phase' do
            assert_status 401
            json_response = json_parse(response_body)
            expect(json_response.dig(:errors, :base).first[:error]).to eq 'not_ideation'
          end
        end

        describe do
          let(:project_id) { nil }

          example_request '[error] Create an idea without a project' do
            expect(response_status).to be >= 400
          end
        end

        example '[error] Create an idea when there is a posting disabled reason' do
          expect_any_instance_of(ParticipationContextService)
            .to receive(:posting_idea_disabled_reason_for_context).with(project, @user).and_return('i_dont_like_you')

          do_request

          assert_status 401
          expect(json_parse(response_body)).to include_response_error(:base, 'i_dont_like_you')
        end

        example_group 'with granular permissions' do
          let(:with_permissions) { true }
          let(:group) { create(:group) }

          before do
            project.permissions.find_by(action: 'posting_idea')
              .update!(permitted_by: 'groups', groups: [group])
          end

          example '[error] Create an idea in a project with groups posting permission', document: false do
            do_request
            assert_status 401
          end

          example 'Create an idea in a project with groups posting permission' do
            group.add_member(@user).save!
            do_request
            assert_status 201
          end
        end

        describe do
          before { SettingsService.new.activate_feature! 'blocking_profanity' }

          let(:title_multiloc) { { 'nl-BE' => 'Fuck' } }
          let(:body_multiloc) { { 'fr-FR' => 'cocksucker' } }

          example_request '[error] Create an idea with blocked words' do
            assert_status 422
            json_response = json_parse(response_body)
            blocked_error = json_response.dig(:errors, :base)&.select { |err| err[:error] == 'includes_banned_words' }&.first
            expect(blocked_error).to be_present
            expect(blocked_error[:blocked_words].pluck(:attribute).uniq).to include('title_multiloc', 'body_multiloc')
          end
        end

        context 'when admin' do
          before do
            @user = create(:admin)
            header_token_for @user
          end

          describe do
            let(:project) { create(:project_with_current_phase, phases_config: { sequence: 'xxcx' }) }
            let(:phase_ids) { project.phases.sample(1).map(&:id) }

            example_request 'Creating an idea in specific phases' do
              assert_status 201
              json_response = json_parse(response_body)
              expect(json_response.dig(:data, :relationships, :phases, :data).pluck(:id)).to match_array phase_ids
            end
          end

          describe 'when posting an idea in an ideation phase, the form of the project is used for accepting the input' do
            let(:project) { create(:project_with_active_ideation_phase) }
            let!(:custom_form) do
              create(:custom_form, :with_default_fields, participation_context: project).tap do |form|
                fields = IdeaCustomFieldsService.new(form).all_fields
                # proposed_budget is disabled by default
                enabled_field_keys = %w[title_multiloc body_multiloc proposed_budget]
                fields.each do |field|
                  field.enabled = enabled_field_keys.include? field.code
                  field.save!
                end
              end
            end
            let(:phase_ids) { [project.phases.first.id] }
            let(:title_multiloc) { { 'nl-BE' => 'An idea with a proposed budget' } }
            let(:body_multiloc) { { 'nl-BE' => 'An idea with a proposed budget for testing' } }
            let(:proposed_budget) { 1234 }

            example_request 'Post an idea in an ideation phase' do
              assert_status 201
              json_response = json_parse response_body
              # Enabled fields have a value
              expect(json_response.dig(:data, :attributes, :title_multiloc)).to eq({ 'nl-BE': 'An idea with a proposed budget' })
              expect(json_response.dig(:data, :attributes, :body_multiloc)).to eq({ 'nl-BE': 'An idea with a proposed budget for testing' })
              expect(json_response.dig(:data, :attributes, :proposed_budget)).to eq proposed_budget
              # Disabled fields do not have a value
              expect(json_response.dig(:data, :attributes, :budget)).to be_nil
              expect(json_response.dig(:data, :attributes, :location_description)).to be_nil
              expect(json_response.dig(:data, :attributes)).not_to have_key :topic_ids
              expect(json_response.dig(:data, :attributes)).not_to have_key :idea_images_attributes
              expect(json_response.dig(:data, :attributes)).not_to have_key :idea_files_attributes
              # location_point_geojson is not a field and cannot be disabled, so it has a value
              expect(json_response.dig(:data, :attributes, :location_point_geojson)).to eq location_point_geojson
            end
          end

          describe 'when posting an idea in an ideation phase, the creation_phase is not set' do
            let(:project) { create(:project_with_active_ideation_phase) }
            let!(:custom_form) { create(:custom_form, participation_context: project) }
            let(:phase_ids) { [project.phases.first.id] }

            example 'Post an idea in an ideation phase', document: false do
              do_request
              assert_status 201
              json_response = json_parse response_body
              idea = Idea.find(json_response.dig(:data, :id))
              expect(idea.creation_phase).to be_nil
            end
          end

          describe do
            let(:project) { create(:project_with_active_ideation_phase) }
            let(:other_project) { create(:project_with_active_ideation_phase) }
            let(:phase_ids) { [other_project.phases.first.id] }

            example_request '[error] Creating an idea linked to a phase from a different project' do
              assert_status 422
              json_response = json_parse response_body
              expect(json_response).to include_response_error(:ideas_phases, 'invalid')
            end
          end
        end
      end
    end

    patch 'web_api/v1/ideas/:id' do
      with_options scope: :idea do
        parameter :project_id, 'The idea of the project that hosts the idea'
        parameter :phase_ids, 'The phases the idea is part of, defaults to the current only, only allowed by admins'
        parameter :author_id, 'The user id of the user owning the idea. This can only be specified by moderators and is inferred from the JWT token for residents.'
        parameter :idea_status_id, 'The status of the idea, only allowed for admins'
        parameter :publication_status, "Either #{Post::PUBLICATION_STATUSES.join(', ')}"
        parameter :title_multiloc, 'Multi-locale field with the idea title', extra: 'Maximum 100 characters'
        parameter :body_multiloc, 'Multi-locale field with the idea body', extra: 'Required if not draft'
        parameter :topic_ids, 'Array of ids of the associated topics'
        parameter :location_point_geojson, 'A GeoJSON point that situates the location the idea applies to'
        parameter :location_description, 'A human readable description of the location the idea applies to'
        parameter :proposed_budget, 'The budget needed to realize the idea, as proposed by the author'
        parameter :budget, 'The budget needed to realize the idea, as determined by the city'
        parameter :anonymous, 'Post this idea anonymously'
      end
      ValidationErrorHelper.new.error_fields(self, Idea)
      response_field :ideas_phases, "Array containing objects with signature { error: 'invalid' }", scope: :errors
      response_field :base, "Array containing objects with signature { error: #{ParticipationContextService::POSTING_DISABLED_REASONS.values.join(' | ')} }", scope: :errors

      describe do
        before do
          @project = create(:continuous_project)
          @idea =  create(:idea, author: @user, project: @project)
        end

        let(:id) { @idea.id }
        let(:location_point_geojson) { { type: 'Point', coordinates: [51.4365635, 3.825930459] } }
        let(:location_description) { 'Watkins Road 8' }
        let(:title_multiloc) { { 'en' => 'Changed title' } }
        let(:topic_ids) { create_list(:topic, 2, projects: [@project]).map(&:id) }

        describe do
          example_request 'Update an idea' do
            expect(status).to be 200
            json_response = json_parse(response_body)
            expect(json_response.dig(:data, :attributes, :title_multiloc, :en)).to eq 'Changed title'
            expect(json_response.dig(:data, :relationships, :topics, :data).pluck(:id)).to match_array topic_ids
            expect(json_response.dig(:data, :attributes, :location_point_geojson)).to eq location_point_geojson
            expect(json_response.dig(:data, :attributes, :location_description)).to eq location_description
          end

          example 'Check for the automatic creation of a like by the author when the publication status of an idea is updated from draft to published', document: false do
            @idea.update! publication_status: 'draft'
            do_request idea: { publication_status: 'published' }
            json_response = json_parse response_body
            new_idea = Idea.find json_response.dig(:data, :id)
            expect(new_idea.reactions.size).to eq 1
            expect(new_idea.reactions[0].mode).to eq 'up'
            expect(new_idea.reactions[0].user.id).to eq @user.id
            expect(json_response.dig(:data, :attributes, :likes_count)).to eq 1
          end

          example '[error] Update an idea when there is a posting disabled reason' do
            expect_any_instance_of(ParticipationContextService)
              .to receive(:posting_idea_disabled_reason_for_context).with(@project, @user).and_return('i_dont_like_you')

            do_request

            assert_status 401
            expect(json_parse(response_body)).to include_response_error(:base, 'i_dont_like_you')
          end
        end

        describe 'Values for disabled fields are ignored' do
          let(:proposed_budget) { 12_345 }

          example 'Update an idea with values for disabled fields', document: false do
            do_request
            expect(status).to be 200
            json_response = json_parse(response_body)
            expect(json_response.dig(:data, :attributes, :title_multiloc, :en)).to eq 'Changed title'
            # proposed_budget is disabled, so its given value was ignored.
            expect(json_response.dig(:data, :attributes, :proposed_budget)).to eq @idea.proposed_budget
            expect(json_response.dig(:data, :relationships, :topics, :data).pluck(:id)).to match_array topic_ids
            expect(json_response.dig(:data, :attributes, :location_point_geojson)).to eq location_point_geojson
            expect(json_response.dig(:data, :attributes, :location_description)).to eq location_description
          end
        end

        describe do
          let(:topic_ids) { [] }

          example 'Remove the topics', document: false do
            @idea.topics = create_list :topic, 2
            do_request
            expect(status).to be 200
            json_response = json_parse response_body
            expect(json_response.dig(:data, :relationships, :topics, :data).pluck(:id)).to match_array topic_ids
          end
        end

        describe do
          let(:idea_status_id) { create(:idea_status).id }

          example 'Change the idea status as a non-admin does not work', document: false do
            do_request
            expect(status).to be 200
            json_response = json_parse response_body
            expect(json_response.dig(:data, :relationships, :idea_status, :data, :id)).to eq @idea.idea_status_id
          end
        end

        describe do
          let(:budget) { 1800 }

          example 'Change the participatory budget as a non-admin does not work', document: false do
            previous_value = @idea.budget
            do_request
            expect(status).to be 200
            json_response = json_parse response_body
            expect(json_response.dig(:data, :attributes, :budget)).to eq previous_value
          end
        end

        describe 'Changing an idea to anonymous' do
          let(:anonymous) { true }

          before { @project.update! allow_anonymous_participation: true }

          example 'Change an idea to anonymous as a non-admin', document: false do
            do_request
            assert_status 200
            expect(response_data.dig(:attributes, :anonymous)).to be true
          end
        end

        describe 'Changing an author' do
          let(:author_id) { create(:user).id }

          example 'author_id parameter is ignored as a non-admin', document: false do
            do_request
            assert_status 200
            expect(response_data.dig(:relationships, :author, :data, :id)).not_to eq author_id
          end
        end

        context 'when admin' do
          before do
            @user = create(:admin)
            header_token_for @user
          end

          describe do
            let(:idea_status_id) { create(:idea_status).id }

            example_request 'Change the idea status (as an admin)' do
              expect(status).to be 200
              json_response = json_parse response_body
              expect(json_response.dig(:data, :relationships, :idea_status, :data, :id)).to eq idea_status_id
            end
          end

          describe 'phase_ids' do
            let(:phase) { @project.phases.first }

            context 'when passing some phase ids' do
              before do
                @project = create(:project_with_phases)
                @idea.project = @project
                @idea.save!
                do_request(idea: { phase_ids: phase_ids })
              end

              let(:phase_ids) { [phase].map(&:id) }

              example 'returns a 200 status' do
                expect(status).to be 200
              end

              example 'Change the idea phases (as an admin or moderator)' do
                json_response = json_parse response_body
                expect(json_response.dig(:data, :relationships, :phases, :data).pluck(:id)).to match_array phase_ids
              end

              example 'Changes the ideas count of a phase' do
                expect(phase.reload.ideas_count).to eq 1
              end
            end

            context 'when passing an empty array of phase ids' do
              before do
                @project = create(:project_with_phases)
                @idea.update! project: @project, phases: [phase]
                do_request(idea: { phase_ids: phase_ids })
              end

              let(:phase_ids) { [] }

              example 'returns a 200 status' do
                expect(status).to be 200
              end

              example 'Change the idea phases (as an admin or moderator)' do
                json_response = json_parse response_body
                expect(json_response.dig(:data, :relationships, :phases, :data).pluck(:id)).to match_array phase_ids
              end

              example 'Changes the ideas count of a phase when the phases change' do
                expect(phase.reload.ideas_count).to eq 0
              end
            end
          end

          describe do
            let(:budget) { 1800 }

            example_request 'Change the participatory budget (as an admin)' do
              expect(status).to be 200
              json_response = json_parse response_body
              expect(json_response.dig(:data, :attributes, :budget)).to eq budget
            end
          end

          describe 'Change the project' do
            before do
              @project.update! allowed_input_topics: create_list(:topic, 2)
              @project2 = create(:project, allowed_input_topics: [@project.allowed_input_topics.first])
              @idea.update! topics: @project.allowed_input_topics
            end

            let(:project_id) { @project2.id }

            example_request 'As an admin' do
              expect(status).to be 200
              json_response = json_parse response_body
              expect(json_response.dig(:data, :relationships, :project, :data, :id)).to eq project_id

              expect(@idea.reload).to be_valid
            end
          end

          example '[error] Removing the author of a published idea', document: false do
            @idea.update! publication_status: 'published'
            do_request idea: { author_id: nil }
            assert_status 422
            expect(json_response_body).to include_response_error(:author, 'blank')
          end

          example '[error] Publishing an idea without author', document: false do
            @idea.update! publication_status: 'draft', author: nil
            do_request idea: { publication_status: 'published' }
            assert_status 422
            expect(json_response_body).to include_response_error(:author, 'blank')
          end

          describe 'Changing an idea to anonymous' do
            let(:allow_anonymous_participation) { true }

            before { @project.update! allow_anonymous_participation: allow_anonymous_participation }

            example 'Updating values of an anonymously posted idea', document: false do
              @idea.update! publication_status: 'published', anonymous: true, author: nil
              do_request idea: { location_description: 'HERE' }
              assert_status 200
              expect(response_data.dig(:attributes, :location_description)).to eq 'HERE'
            end

            example 'Changing an idea to anonymous', document: false do
              @idea.update! publication_status: 'published', anonymous: false, author: @user
              do_request idea: { anonymous: true }
              assert_status 200
              expect(response_data.dig(:attributes, :anonymous)).to be true
              expect(response_data.dig(:attributes, :author_name)).to be_nil
            end

            example 'Updating an anonymously posted idea with an author', document: false do
              @idea.update! publication_status: 'published', anonymous: true, author: nil
              do_request idea: { author_id: @user.id, publication_status: 'published' }
              assert_status 200
              expect(response_data.dig(:relationships, :author, :data, :id)).to eq @user.id
              expect(response_data.dig(:attributes, :anonymous)).to be false
            end

            describe 'when anonymous posting is not allowed' do
              let(:allow_anonymous_participation) { false }

              example 'Rejects the anonymous parameter' do
                do_request idea: { anonymous: true }
                assert_status 422
                json_response = json_parse response_body
                expect(json_response).to include_response_error(:base, 'anonymous_participation_not_allowed')
              end
            end

            example 'Does not log activities for the author', document: false do
              expect { do_request(idea: { anonymous: true }) }.not_to have_enqueued_job(LogActivityJob).with(anything, anything, @user, anything, anything)
            end

            example 'Does not log activities for the author and clears the author from past activities', document: false do
              clear_activity = create(:activity, item: @idea, user: @user)
              other_item_activity = create(:activity, item: @idea, user: create(:user))
              other_user_activity = create(:activity, user: @user)

              expect { do_request(idea: { anonymous: true }) }.not_to have_enqueued_job(LogActivityJob).with(anything, anything, @user, anything, anything)
              expect(clear_activity.reload.user_id).to be_nil
              expect(other_item_activity.reload.user_id).to be_present
              expect(other_user_activity.reload.user_id).to eq @user.id
            end
          end
        end

        context 'when moderator' do
          before { header_token_for create(:project_moderator, projects: [@project]) }

          describe do
            let(:idea_status_id) { create(:idea_status).id }

            example_request 'Change the idea status (as a moderator)' do
              assert_status 200
              json_response = json_parse response_body
              expect(json_response.dig(:data, :relationships, :idea_status, :data, :id)).to eq idea_status_id
            end
          end
        end

        context 'when unauthorized' do
          before { resident_header_token }

          describe do
            let(:idea_status_id) { create(:idea_status).id }

            example_request 'Change the idea status (unauthorized)' do
              assert_status 401
            end
          end
        end
      end
    end

    patch 'web_api/v1/ideas/:id' do
      parameter :publication_status, "Either #{Post::PUBLICATION_STATUSES.join(', ')}", required: true, scope: :idea

      describe do
        before do
          @project = create(:continuous_project)
          @idea = create(:idea, author: @user, publication_status: 'draft', project: @project)
        end

        let(:id) { @idea.id }
        let(:publication_status) { 'published' }

        example_request 'Change the publication status' do
          expect(response_status).to eq 200
          json_response = json_parse response_body
          expect(json_response.dig(:data, :attributes, :publication_status)).to eq 'published'
        end
      end
    end

    delete 'web_api/v1/ideas/:id' do
      context 'when the idea belongs to a continuous project' do
        before do
          @project = create(:continuous_project)
          @idea = create(:idea_with_topics, author: @user, publication_status: 'published', project: @project)
        end

        let(:id) { @idea.id }

        example_request 'Delete an idea' do
          expect(response_status).to eq 200
          expect { Idea.find(id) }.to raise_error(ActiveRecord::RecordNotFound)
          expect(@idea.project.reload.ideas_count).to eq 0
        end
      end

      context 'when the idea belongs to a timeline project' do
        let!(:idea) { create(:idea, author: user, project: project, publication_status: 'published') }
        let(:project) { create(:project_with_phases) }
        let(:phase) { project.phases.first }
        let(:id) { idea.id }

        before do
          allow_any_instance_of(IdeaPolicy).to receive(:destroy?).and_return(true)
          idea.ideas_phases.create!(phase: phase)
        end

        example 'the count starts at 1' do
          expect(phase.reload.ideas_count).to eq 1
        end

        example_request 'Delete an idea' do
          expect(response_status).to eq 200
          expect { Idea.find(id) }.to raise_error(ActiveRecord::RecordNotFound)
          expect(phase.reload.ideas_count).to eq 0
        end
      end
    end
  end

  private

  def encode_file_as_base64(filename)
    "data:application/pdf;base64,#{Base64.encode64(Rails.root.join('spec', 'fixtures', filename).read)}"
  end
end<|MERGE_RESOLUTION|>--- conflicted
+++ resolved
@@ -69,11 +69,7 @@
       parameter :author, 'Filter by author (user id)', required: false
       parameter :idea_status, 'Filter by status (idea status id)', required: false
       parameter :search, 'Filter by searching in title and body', required: false
-<<<<<<< HEAD
-      parameter :sort, "Either 'random' (default), 'new', '-new', 'trending', '-trending', 'popular', '-popular', 'author_name', '-author_name', 'upvotes_count', '-upvotes_count', 'downvotes_count', '-downvotes_count', 'status', '-status', 'baskets_count', '-baskets_count'", required: false
-=======
-      parameter :sort, "Either 'new', '-new', 'trending', '-trending', 'popular', '-popular', 'author_name', '-author_name', 'likes_count', '-likes_count', 'dislikes_count', '-dislikes_count', 'status', '-status', 'baskets_count', '-baskets_count', 'random'", required: false
->>>>>>> 6b526b04
+      parameter :sort, "Either 'random' (default), new', '-new', 'trending', '-trending', 'popular', '-popular', 'author_name', '-author_name', 'likes_count', '-likes_count', 'dislikes_count', '-dislikes_count', 'status', '-status', 'baskets_count', '-baskets_count'", required: false
       parameter :publication_status, 'Filter by publication status; returns all published ideas by default', required: false
       parameter :project_publication_status, "Filter by project publication_status. One of #{AdminPublication::PUBLICATION_STATUSES.join(', ')}", required: false
       parameter :feedback_needed, 'Filter out ideas that need feedback', required: false
