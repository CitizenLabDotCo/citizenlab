# frozen_string_literal: true

require 'rails_helper'
require 'rspec_api_documentation/dsl'

resource 'Projects' do
  explanation 'Ideas have to be posted in a city project, or they can be posted in the open idea box.'

  let(:json_response) { json_parse(response_body) }

  before do
    header 'Content-Type', 'application/json'
    create(:idea_status_proposed)
  end

  context 'when admin' do
    before do
      @user = create(:admin)
      header_token_for @user

      @projects = %w[published published draft published archived archived published]
        .map { |ps| create(:project, admin_publication_attributes: { publication_status: ps }) }
    end

    get 'web_api/v1/projects' do
      with_options scope: :page do
        parameter :number, 'Page number'
        parameter :size, 'Number of projects per page'
      end

      parameter :areas, 'Filter by areas (AND)', required: false
      parameter :publication_statuses, 'Return only projects with the specified publication statuses (i.e. given an array of publication statuses); returns all projects by default', required: false
      parameter :filter_can_moderate, 'Filter out the projects the user is allowed to moderate. False by default', required: false
      parameter :filter_ids, 'Filter out only projects with the given list of IDs', required: false

      parameter :folder, 'Filter by folder (project folder id)', required: false

      example_request 'List all projects (default behaviour)' do
        assert_status 200
        expect(json_response[:data].size).to eq 7
        expect(json_response[:data].map { |d| json_response[:included].find { |x| x[:id] == d.dig(:relationships, :admin_publication, :data, :id) }.dig(:attributes, :publication_status) }.uniq).to match_array %w[published archived draft]
      end

      example 'List only projects with specified IDs' do
        filter_ids = [@projects.first.id, @projects.last.id]
        do_request(filter_ids: filter_ids)
        expect(json_response[:data].size).to eq 2
        expect(json_response[:data].pluck(:id)).to match_array filter_ids
      end

      example 'List all draft or archived projects', document: false do
        do_request(publication_statuses: %w[draft archived])
        expect(json_response[:data].size).to eq 3
        expect(json_response[:data].map { |d| json_response[:included].find { |x| x[:id] == d.dig(:relationships, :admin_publication, :data, :id) }.dig(:attributes, :publication_status) }).not_to include('published')
      end

      example 'Get all projects on the second page with fixed page size' do
        do_request({ 'page[number]' => 2, 'page[size]' => 2 })
        expect(status).to eq 200
        expect(json_response[:data].size).to eq 2
      end

      example 'List all projects from a folder' do
        folder = create(:project_folder, projects: @projects.take(2))

        do_request folder: folder.id
        expect(json_response[:data].size).to eq 2
        expect(json_response[:data].pluck(:id)).to match_array @projects.take(2).map(&:id)
      end

      example 'List all top-level projects' do
        create(:project_folder, projects: @projects.take(2))

        do_request folder: nil, publication_statuses: AdminPublication::PUBLICATION_STATUSES
        expect(json_response[:data].size).to eq 5
        expect(json_response[:data].pluck(:id)).to match_array @projects.drop(2).map(&:id)
      end

      example 'List all projects with an area' do
        a1 = create(:area)
        a2 = create(:area)

        p1 = @projects.first
        p1.areas << a1
        p1.save!

        p2 = @projects.last
        p2.areas << a2
        p2.save!

        do_request areas: [a1.id], publication_statuses: ['published']

        expect(json_response[:data].size).to eq 1
        expect(json_response[:data].pluck(:id)).to match_array [p1.id]
      end

      example 'List all projects with all given areas', document: false do
        a1 = create(:area)
        a2 = create(:area)
        a3 = create(:area)

        p1 = @projects.first
        p1.areas = [a1, a2]
        p1.save!

        p2 = @projects[1]
        p2.areas = [a2, a3]
        p2.save!

        p3 = @projects[3]
        p3.areas = [a3]
        p3.save!

        do_request areas: [a1.id, a2.id], publication_statuses: ['published']
        expect(json_response[:data].size).to eq 2
        expect(json_response[:data].pluck(:id)).to match_array [p1.id, p2.id]
      end

      example 'Admins can moderate all projects', document: false do
        do_request filter_can_moderate: true, publication_statuses: ['published']
        assert_status 200
        expect(json_response[:data].size).to eq 4
      end
    end

    get 'web_api/v1/projects/:id' do
      let(:id) { @projects.first.id }

      example 'Get one project by id' do
        PermissionsService.new.update_all_permissions
        do_request
        assert_status 200

        expect(json_response.dig(:data, :id)).to eq @projects.first.id
        expect(json_response.dig(:data, :type)).to eq 'project'
        expect(json_response.dig(:data, :attributes)).to include(
          slug: @projects.first.slug,
          timeline_active: nil,
          action_descriptor: {
            posting_idea: { enabled: false, disabled_reason: 'project_inactive', future_enabled: nil },
            commenting_idea: { enabled: false, disabled_reason: 'project_inactive' },
            reacting_idea: {
              enabled: false,
              disabled_reason: 'project_inactive',
              up: {
                enabled: false,
                disabled_reason: 'project_inactive'
              },
              down: {
                enabled: false,
                disabled_reason: 'project_inactive'
              }
            },
            comment_reacting_idea: { enabled: false, disabled_reason: 'project_inactive' },
            annotating_document: { enabled: false, disabled_reason: 'project_inactive' },
            taking_survey: { enabled: false, disabled_reason: 'project_inactive' },
            taking_poll: { enabled: false, disabled_reason: 'project_inactive' }
          }
        )
        expect(json_response.dig(:data, :relationships)).to include(
          areas: { data: [] },
          user_basket: { data: nil }
        )
        expect(json_response.dig(:data, :relationships, :permissions, :data).size)
          .to eq Permission.available_actions(@projects.first).length
        expect(json_response[:included].pluck(:type)).to include 'admin_publication', 'permission'
      end

      example 'Get a project with a basket', document: false do
        project = create(:continuous_budgeting_project)
        basket = create(:basket, participation_context: project, user: @user)
        do_request id: project.id
        expect(status).to eq 200
        expect(json_response.dig(:data, :relationships, :user_basket, :data, :id)).to eq basket.id
      end

      example 'Get a project on a timeline project includes the current_phase', document: false do
        project = create(:project_with_current_phase)
        current_phase = project.phases[2]
        do_request id: project.id
        expect(status).to eq 200
        expect(json_response.dig(:data, :relationships, :current_phase, :data, :id)).to eq current_phase.id
        expect(json_response[:included].pluck(:id)).to include(current_phase.id)
      end

      example 'Get a project includes the participants_count and avatars_count', document: false do
        idea = create(:idea)
        project = idea.project
        do_request id: project.id
        expect(status).to eq 200
        expect(json_response.dig(:data, :attributes, :participants_count)).to eq 1
        expect(json_response.dig(:data, :attributes, :avatars_count)).to eq 1
      end
    end

    get 'web_api/v1/projects/by_slug/:slug' do
      let(:slug) { @projects.first.slug }

      example_request 'Get one project by slug' do
        expect(status).to eq 200
        expect(json_response.dig(:data, :id)).to eq @projects.first.id
      end

      describe do
        let(:slug) { 'unexisting-project' }

        example 'Get an unexisting project by slug', document: false do
          do_request
          expect(status).to eq 404
        end
      end
    end

    post 'web_api/v1/projects' do
      with_options scope: :project do
        parameter :process_type, "The type of process used in this project. Can't be changed after. One of #{Project::PROCESS_TYPES.join(',')}. Defaults to timeline"
        parameter :title_multiloc, 'The title of the project, as a multiloc string', required: true
        parameter :description_multiloc, 'The description of the project, as a multiloc HTML string', required: true
        parameter :description_preview_multiloc, 'The description preview of the project, as a multiloc string'
        parameter :slug, 'The unique slug of the project. If not given, it will be auto generated'
        parameter :header_bg, 'Base64 encoded header image'
        parameter :area_ids, 'Array of ids of the associated areas'
        parameter :topic_ids, 'Array of ids of the associated topics'
        parameter :visible_to, "Defines who can see the project, either #{Project::VISIBLE_TOS.join(',')}. Defaults to public.", required: false
        parameter :participation_method, "Only for continuous projects. Either #{ParticipationContext::PARTICIPATION_METHODS.join(',')}. Defaults to ideation.", required: false
        parameter :posting_enabled, 'Only for continuous projects. Can citizens post ideas in this project? Defaults to true', required: false
        parameter :posting_method, "Only for continuous projects with posting enabled. How does posting work? Either #{ParticipationContext::POSTING_METHODS.join(',')}. Defaults to unlimited for ideation, and limited to one for native surveys.", required: false
        parameter :posting_limited_max, 'Only for continuous projects with limited posting. Number of posts a citizen can perform in this project. Defaults to 1', required: false
        parameter :commenting_enabled, 'Only for continuous projects. Can citizens post comment in this project? Defaults to true', required: false
        parameter :reacting_enabled, 'Only for continuous projects. Can citizens react in this project? Defaults to true', required: false
        parameter :reacting_like_method, "Only for continuous projects with reacting enabled. How does reacting work? Either #{ParticipationContext::REACTING_METHODS.join(',')}. Defaults to unlimited", required: false
        parameter :reacting_like_limited_max, 'Only for continuous projects with limited like reactions. Number of likes a citizen can perform in this project. Defaults to 10', required: false
        parameter :reacting_dislike_enabled, 'Only for continuous projects. Can citizens dislike in this project? Defaults to true', required: false
        parameter :reacting_dislike_method, "Only for continuous projects with disliking enabled. How does reacting work? Either #{ParticipationContext::REACTING_METHODS.join(',')}. Defaults to unlimited", required: false
        parameter :reacting_dislike_limited_max, 'Only for continuous projects with limited dislike reactions. Number of dislikes a citizen can perform in this project. Defaults to 10', required: false
        parameter :allow_anonymous_participation, 'Only for continuous ideation and budgeting projects. Allow users to post inputs and comments anonymously. Default to false.', required: false
        parameter :survey_embed_url, 'The identifier for the survey from the external API, if participation_method is set to survey', required: false
        parameter :survey_service, "The name of the service of the survey. Either #{Surveys::SurveyParticipationContext::SURVEY_SERVICES.join(',')}", required: false
        parameter :voting_method, "Either #{ParticipationContext::VOTING_METHODS.join(',')}. Required when the participation method is voting.", required: false
        parameter :voting_min_total, 'The minimum value a basket can have.', required: false
        parameter :voting_max_total, 'The maximal value a basket can have during voting. Required when the voting method is budgeting.', required: false
        parameter :voting_max_votes_per_idea, 'The maximum amount of votes that can be assigned on the same idea.', required: false
        parameter :voting_term, 'A multiloc term that is used to refer to the voting', required: false
        parameter :document_annotation_embed_url, 'The URL of the document_annotation external API, if participation_method is set to document_annotation', required: false
        parameter :presentation_mode, "Describes the presentation of the project's items (i.e. ideas), either #{ParticipationContext::PRESENTATION_MODES.join(',')}. Defaults to card.", required: false
        parameter :default_assignee_id, 'The user id of the admin or moderator that gets assigned to ideas by default. Defaults to unassigned', required: false
        parameter :poll_anonymous, "Are users associated with their answer? Defaults to false. Only applies if participation_method is 'poll'", required: false
        parameter :ideas_order, 'The default order of ideas.'
        parameter :input_term, 'The input term for posts.'
        parameter :folder_id, 'The ID of the project folder (can be set to nil for top-level projects)', required: false
      end

      with_options scope: %i[project admin_publication_attributes] do
        parameter :publication_status, "Describes the publication status of the project, either #{AdminPublication::PUBLICATION_STATUSES.join(',')}. Defaults to published.", required: false
      end

      ValidationErrorHelper.new.error_fields(self, Project)

      describe do
        before do
          create(:topic, code: 'nature', ordering: 0)
          create(:topic, code: 'safety', ordering: 2)
          create(:topic, code: 'mobility', ordering: 1)
        end

        let(:project) { build(:project) }
        let(:title_multiloc) { project.title_multiloc }
        let(:description_multiloc) { project.description_multiloc }
        let(:description_preview_multiloc) { project.description_preview_multiloc }
        let(:header_bg) { file_as_base64 'header.jpg', 'image/jpeg' }
        let(:area_ids) { create_list(:area, 2).map(&:id) }
        let(:topic_ids) { create_list(:topic, 2).map(&:id) }
        let(:visible_to) { 'admins' }
        let(:publication_status) { 'draft' }
        let(:default_assignee_id) { create(:admin).id }

        example_request 'Create a timeline project' do
          assert_status 201
          expect(json_response.dig(:data, :attributes, :process_type)).to eq 'timeline'
          expect(json_response.dig(:data, :attributes, :title_multiloc).stringify_keys).to match title_multiloc
          expect(json_response.dig(:data, :attributes, :description_multiloc).stringify_keys).to match description_multiloc
          expect(json_response.dig(:data, :attributes, :description_preview_multiloc).stringify_keys).to match description_preview_multiloc
          expect(json_response.dig(:data, :relationships, :areas, :data).pluck(:id)).to match_array area_ids
          expect(json_response.dig(:data, :relationships, :topics, :data).pluck(:id)).to match_array topic_ids
          expect(json_response.dig(:data, :attributes, :visible_to)).to eq 'admins'
          expect(json_response[:included].find { |inc| inc[:type] == 'admin_publication' }.dig(:attributes, :publication_status)).to eq 'draft'
          expect(json_response.dig(:data, :relationships, :default_assignee, :data, :id)).to eq default_assignee_id

          expect(json_response.dig(:data, :attributes, :header_bg)).to be_present
          # New projects are added to the top
          expect(json_response[:included].find { |inc| inc[:type] == 'admin_publication' }.dig(:attributes, :ordering)).to eq 0
        end

        example 'Log activities', document: false do
          # It's easier to use a null object instead of a more restrictive spy here
          # because some of the expected jobs are configured before being queued:
          #   LogActivityJob.set(...).perform_later(...)
          stub_const('LogActivityJob', double.as_null_object)

          do_request
          project = Project.find(response_data[:id])

          expect(LogActivityJob).to have_received('perform_later').exactly(2).times

          expect(LogActivityJob)
            .to have_received('perform_later')
            .with(project, 'created', @user, be_a(Numeric))

          expect(LogActivityJob)
            .to have_received('perform_later')
            .with(project, 'draft', @user, be_a(Numeric), payload: [nil, 'draft'])
        end

        example 'Create a project in a folder' do
          folder = create(:project_folder)
          do_request folder_id: folder.id
          assert_status 201
          # New folder projects are added to the top
          expect(json_response[:included].find do |inc|
                   inc[:type] == 'admin_publication'
                 end.dig(:attributes, :ordering)).to eq 0
        end
      end

      describe do
        let(:project) { build(:continuous_project) }
        let(:title_multiloc) { project.title_multiloc }
        let(:description_multiloc) { project.description_multiloc }
        let(:description_preview_multiloc) { project.description_preview_multiloc }
        let(:header_bg) { file_as_base64 'header.jpg', 'image/jpeg' }
        let(:area_ids) { create_list(:area, 2).map(&:id) }
        let(:visible_to) { 'admins' }
        let(:process_type) { project.process_type }
        let(:participation_method) { project.participation_method }
        let(:presentation_mode) { 'map' }
        let(:posting_enabled) { project.posting_enabled }
        let(:posting_method) { 'limited' }
        let(:posting_limited_max) { 5 }
        let(:commenting_enabled) { project.commenting_enabled }
<<<<<<< HEAD
        let(:voting_enabled) { project.voting_enabled }
        let(:upvoting_method) { project.upvoting_method }
        let(:upvoting_limited_max) { project.upvoting_limited_max }
        let(:ideas_order) { 'random' }
=======
        let(:reacting_enabled) { project.reacting_enabled }
        let(:reacting_like_method) { project.reacting_like_method }
        let(:reacting_like_limited_max) { project.reacting_like_limited_max }
        let(:ideas_order) { 'new' }
>>>>>>> 6b526b04
        let(:allow_anonymous_participation) { true }

        example_request 'Create a continuous project' do
          assert_status 201
          project_id = json_response.dig(:data, :id)
          project_in_db = Project.find(project_id)

          # A new ideation project does not have a default form.
          expect(project_in_db.custom_form).to be_nil

          expect(json_response.dig(:data, :attributes, :process_type)).to eq process_type
          expect(json_response.dig(:data, :attributes, :title_multiloc).stringify_keys).to match title_multiloc
          expect(json_response.dig(:data, :attributes, :description_multiloc).stringify_keys).to match description_multiloc
          expect(json_response.dig(:data, :attributes, :description_preview_multiloc).stringify_keys).to match description_preview_multiloc
          expect(json_response.dig(:data, :relationships, :areas, :data).pluck(:id)).to match_array area_ids
          expect(json_response.dig(:data, :attributes, :visible_to)).to eq visible_to
          expect(json_response.dig(:data, :attributes, :participation_method)).to eq participation_method
          expect(json_response.dig(:data, :attributes, :presentation_mode)).to eq presentation_mode
          expect(json_response.dig(:data, :attributes, :posting_enabled)).to eq posting_enabled
          expect(json_response.dig(:data, :attributes, :posting_method)).to eq posting_method
          expect(json_response.dig(:data, :attributes, :posting_limited_max)).to eq posting_limited_max
          expect(json_response.dig(:data, :attributes, :commenting_enabled)).to eq commenting_enabled
          expect(json_response.dig(:data, :attributes, :reacting_enabled)).to eq reacting_enabled
          expect(json_response.dig(:data, :attributes, :reacting_dislike_enabled)).to be true
          expect(json_response.dig(:data, :attributes, :reacting_like_method)).to eq reacting_like_method
          expect(json_response.dig(:data, :attributes, :reacting_like_limited_max)).to eq reacting_like_limited_max
          expect(json_response.dig(:data, :attributes, :ideas_order)).to be_present
          expect(json_response.dig(:data, :attributes, :ideas_order)).to eq 'random'
          expect(json_response.dig(:data, :attributes, :input_term)).to be_present
          expect(json_response.dig(:data, :attributes, :input_term)).to eq 'idea'
          expect(json_response.dig(:data, :attributes, :allow_anonymous_participation)).to eq allow_anonymous_participation
        end

        describe do
          let(:participation_method) { 'voting' }
          let(:voting_method) { 'budgeting' }
          let(:voting_max_total) { 100 }
          let(:voting_min_total) { 10 }
          let(:voting_max_votes_per_idea) { 5 }
          let(:voting_term) { { 'en' => 'Grocery shopping' } }

          example_request 'Create a voting project' do
            assert_status 201

            expect(json_response.dig(:data, :attributes, :participation_method)).to eq 'voting'
            expect(json_response.dig(:data, :attributes, :voting_method)).to eq 'budgeting'
            expect(json_response.dig(:data, :attributes, :voting_max_total)).to eq 100
            expect(json_response.dig(:data, :attributes, :voting_min_total)).to eq 10
            expect(json_response.dig(:data, :attributes, :voting_max_votes_per_idea)).to eq 5
            expect(json_response.dig(:data, :attributes, :voting_term)).to eq({ en: 'Grocery shopping' })
          end
        end

        context 'when not admin' do
          before do
            @user.update(roles: [])
          end

          let(:presentation_mode) { 'map' }

          example '[error] Create a project', document: false do
            do_request
            expect(response_status).to eq 401
          end
        end

        describe do
          let(:slug) { 'this-is-taken' }

          example '[error] Create an invalid project', document: false do
            create(:project, slug: 'this-is-taken')
            do_request
            assert_status 422
            expect(json_response).to include_response_error(:slug, 'taken', value: 'this-is-taken')
          end
        end

        describe do
          let(:description_multiloc) do
            {
              'en' => '<img src="data:image/gif;base64,R0lGODlhAQABAIAAAAAAAP///yH5BAEAAAAALAAAAAABAAEAAAIBRAA7" />'
            }
          end

          example 'Create a project with text image', document: false do
            ti_count = TextImage.count
            do_request
            assert_status 201
            expect(TextImage.count).to eq(ti_count + 1)
          end

          example '[error] Create a project with text image without title', document: false do
            ti_count = TextImage.count
            do_request project: { title_multiloc: nil }

            assert_status 422
            expect(json_response[:errors][:title_multiloc]).to be_present
            expect(TextImage.count).to eq ti_count
          end
        end
      end

      context 'native survey' do
        let(:project) { build(:continuous_native_survey_project) }
        let(:title_multiloc) { project.title_multiloc }
        let(:description_multiloc) { project.description_multiloc }
        let(:description_preview_multiloc) { project.description_preview_multiloc }
        let(:visible_to) { 'admins' }
        let(:process_type) { project.process_type }
        let(:participation_method) { project.participation_method }

        example 'Create a continuous project', document: false do
          do_request
          assert_status 201
          project_id = json_response.dig(:data, :id)
          project_in_db = Project.find(project_id)

          # A new native survey project has a default form.
          expect(project_in_db.custom_form.custom_fields.size).to eq 2
          field1 = project_in_db.custom_form.custom_fields[0]
          expect(field1.input_type).to eq 'page'
          field2 = project_in_db.custom_form.custom_fields[1]
          expect(field2.title_multiloc).to match({
            'en' => an_instance_of(String),
            'fr-FR' => an_instance_of(String),
            'nl-NL' => an_instance_of(String)
          })
          options = field2.options
          expect(options.size).to eq 2
          expect(options[0].key).to eq 'option1'
          expect(options[1].key).to eq 'option2'
          expect(options[0].title_multiloc).to match({
            'en' => an_instance_of(String),
            'fr-FR' => an_instance_of(String),
            'nl-NL' => an_instance_of(String)
          })
          expect(options[1].title_multiloc).to match({
            'en' => an_instance_of(String),
            'fr-FR' => an_instance_of(String),
            'nl-NL' => an_instance_of(String)
          })

          expect(project_in_db.process_type).to eq 'continuous'
          expect(project_in_db.participation_method).to eq 'native_survey'
          expect(project_in_db.title_multiloc).to match title_multiloc
          expect(project_in_db.description_multiloc).to match description_multiloc
          expect(project_in_db.visible_to).to eq visible_to
          expect(project_in_db.ideas_order).to be_nil

          # A native survey project still has some ideation-related state, all column defaults.
          expect(project_in_db.input_term).to eq 'idea'
          expect(project_in_db.presentation_mode).to eq 'card'
          expect(json_response.dig(:data, :attributes, :posting_enabled)).to be true
          expect(json_response.dig(:data, :attributes, :commenting_enabled)).to be true
          expect(json_response.dig(:data, :attributes, :reacting_enabled)).to be true
          expect(json_response.dig(:data, :attributes, :reacting_dislike_enabled)).to be true
          expect(json_response.dig(:data, :attributes, :reacting_like_method)).to eq 'unlimited'
          expect(json_response.dig(:data, :attributes, :reacting_like_limited_max)).to eq 10
        end
      end
    end

    patch 'web_api/v1/projects/:id' do
      before do
        @project = create(:project, process_type: 'continuous')
      end

      with_options scope: :project do
        parameter :title_multiloc, 'The title of the project, as a multiloc string', required: true
        parameter :description_multiloc, 'The description of the project, as a multiloc HTML string', required: true
        parameter :description_preview_multiloc, 'The description preview of the project, as a multiloc string'
        parameter :slug, 'The unique slug of the project'
        parameter :header_bg, 'Base64 encoded header image'
        parameter :area_ids, 'Array of ids of the associated areas'
        parameter :topic_ids, 'Array of ids of the associated topics'
        parameter :visible_to, "Defines who can see the project, either #{Project::VISIBLE_TOS.join(',')}.", required: false
        parameter :participation_method, "Only for continuous projects. Either #{ParticipationContext::PARTICIPATION_METHODS.join(',')}.", required: false
        parameter :posting_enabled, 'Only for continuous projects. Can citizens post ideas in this project?', required: false
        parameter :posting_method, "Only for continuous projects with posting enabled. How does posting work? Either #{ParticipationContext::POSTING_METHODS.join(',')}. Defaults to unlimited for ideation, and limited to one for native surveys.", required: false
        parameter :posting_limited_max, 'Only for continuous projects with limited posting. Number of posts a citizen can perform in this project. Defaults to 1', required: false
        parameter :commenting_enabled, 'Only for continuous projects. Can citizens post comment in this project?', required: false
        parameter :reacting_enabled, 'Only for continuous projects. Can citizens react in this project?', required: false
        parameter :reacting_like_method, "Only for continuous projects with reacting enabled. How does reacting work? Either #{ParticipationContext::REACTING_METHODS.join(',')}.", required: false
        parameter :reacting_like_limited_max, 'Only for continuous projects with limited like reactions. Number of likes a citizen can perform in this project.', required: false
        parameter :reacting_dislike_enabled, 'Only for continuous projects. Can citizens dislike in this project?', required: false
        parameter :reacting_dislike_method, "Only for continuous projects with dislike reactions enabled. How does reacting work? Either #{ParticipationContext::REACTING_METHODS.join(',')}.", required: false
        parameter :reacting_dislike_limited_max, 'Only for continuous projects with limited dislike reactions. Number of dislikes a citizen can perform in this project.', required: false
        parameter :allow_anonymous_participation, 'Only for continuous ideation and budgeting projects. Allow users to post inputs and comments anonymously.', required: false
        parameter :survey_embed_url, 'The identifier for the survey from the external API, if participation_method is set to survey', required: false
        parameter :survey_service, "The name of the service of the survey. Either #{Surveys::SurveyParticipationContext::SURVEY_SERVICES.join(',')}", required: false
        parameter :voting_method, "Either #{ParticipationContext::VOTING_METHODS.join(',')}", required: false
        parameter :voting_min_total, 'The minimum value a basket can have.', required: false
        parameter :voting_max_total, 'The maximal value a basket can have during voting', required: false
        parameter :voting_max_votes_per_idea, 'The maximum amount of votes that can be assigned on the same idea.', required: false
        parameter :voting_term, 'A multiloc term that is used to refer to the voting', required: false
        parameter :document_annotation_embed_url, 'The URL to link with the external provider, if participation_method is set to document_annotation', required: false
        parameter :presentation_mode, "Describes the presentation of the project's items (i.e. ideas), either #{Project::PRESENTATION_MODES.join(',')}.", required: false
        parameter :default_assignee_id, 'The user id of the admin or moderator that gets assigned to ideas by default. Set to null to default to unassigned', required: false
        parameter :poll_anonymous, "Are users associated with their answer? Only applies if participation_method is 'poll'. Can't be changed after first answer.", required: false
        parameter :ideas_order, 'The default order of ideas.'
        parameter :folder_id, 'The ID of the project folder (can be set to nil for top-level projects)'
      end

      with_options scope: %i[project admin_publication_attributes] do
        parameter :publication_status, "Describes the publication status of the project, either #{AdminPublication::PUBLICATION_STATUSES.join(',')}.", required: false
      end

      ValidationErrorHelper.new.error_fields(self, Project)

      let(:id) { @project.id }
      let(:title_multiloc) { { 'en' => 'Changed title' } }
      let(:description_multiloc) { { 'en' => 'Changed body' } }
      let(:description_preview_multiloc) { @project.description_preview_multiloc }
      let(:slug) { 'changed-title' }
      let(:header_bg) { file_as_base64 'header.jpg', 'image/jpeg' }
      let(:area_ids) { create_list(:area, 2).map(&:id) }
      let(:topic_ids) { create_list(:topic, 2).map(&:id) }
      let(:visible_to) { 'groups' }
      let(:presentation_mode) { 'card' }
      let(:publication_status) { 'archived' }
      let(:ideas_order) { 'random' }
      let(:default_assignee_id) { create(:admin).id }

      example 'Update a project' do
        old_publcation_ids = AdminPublication.ids
        do_request

        assert_status 200
        # admin publications should not be replaced, but rather should be updated
        expect(AdminPublication.ids).to match_array old_publcation_ids
        expect(json_response.dig(:data, :attributes, :title_multiloc, :en)).to eq 'Changed title'
        expect(json_response.dig(:data, :attributes, :description_multiloc, :en)).to eq 'Changed body'
        expect(json_response.dig(:data, :attributes, :description_preview_multiloc).stringify_keys).to match description_preview_multiloc
        expect(json_response.dig(:data, :attributes, :slug)).to eq 'changed-title'
        expect(json_response.dig(:data, :relationships, :areas, :data).pluck(:id)).to match_array area_ids
        expect(json_response.dig(:data, :relationships, :topics, :data).pluck(:id)).to match_array topic_ids
        expect(json_response.dig(:data, :attributes, :visible_to)).to eq 'groups'
        expect(json_response.dig(:data, :attributes, :ideas_order)).to be_present
        expect(json_response.dig(:data, :attributes, :ideas_order)).to eq 'random'
        expect(json_response.dig(:data, :attributes, :input_term)).to be_present
        expect(json_response.dig(:data, :attributes, :input_term)).to eq 'idea'
        expect(json_response.dig(:data, :attributes, :presentation_mode)).to eq 'card'
        expect(json_response[:included].find { |inc| inc[:type] == 'admin_publication' }.dig(:attributes, :publication_status)).to eq 'archived'
        expect(json_response.dig(:data, :relationships, :default_assignee, :data, :id)).to eq default_assignee_id
      end

      describe do
        let(:id) { create(:continuous_budgeting_project).id }
        let(:voting_min_total) { 3 }
        let(:voting_max_total) { 15 }
        let(:voting_max_votes_per_idea) { 1 }
        let(:voting_term) { { 'en' => 'Grocery shopping' } }

        example_request 'Update a voting project' do
          assert_status 200

          expect(json_response.dig(:data, :attributes, :voting_min_total)).to eq 3
          expect(json_response.dig(:data, :attributes, :voting_max_total)).to eq 15
          expect(json_response.dig(:data, :attributes, :voting_max_votes_per_idea)).to eq 1
          expect(json_response.dig(:data, :attributes, :voting_term)).to eq({ en: 'Grocery shopping' })
        end
      end

      example 'Log activities', document: false do
        # It's easier to use a null object instead of a more restrictive spy here
        # because some of the expected jobs are configured before being queued:
        #   LogActivityJob.set(...).perform_later(...)
        stub_const('LogActivityJob', double.as_null_object)

        do_request
        project = Project.find(response_data[:id])

        expect(LogActivityJob).to have_received('perform_later').exactly(2).times

        expect(LogActivityJob)
          .to have_received('perform_later')
          .with(project, 'changed', @user, be_a(Numeric))

        expect(LogActivityJob)
          .to have_received('perform_later')
          .with(project, 'archived', @user, be_a(Numeric), payload: %w[published archived])
      end

      example 'Add a project to a folder' do
        folder = create(:project_folder)

        do_request(project: { folder_id: folder.id })
        @project.reload

        expect(@project.folder_id).to eq folder.id
        # Projects moved into folders are added to the top
        expect(json_response[:included].find { |inc| inc[:type] == 'admin_publication' }.dig(:attributes, :ordering)).to eq 0
      end

      example 'Remove a project from a folder' do
        create(:project_folder, projects: [@project])

        do_request(project: { folder_id: nil })
        @project.reload

        expect(@project.folder_id).to be_nil
        # Projects moved out of folders are added to the top
        expect(json_response[:included].find { |inc| inc[:type] == 'admin_publication' }.dig(:attributes, :ordering)).to eq 0
      end

      example 'Move a project from one folder to another' do
        old_folder = create(:project_folder, projects: [@project])
        new_folder = create(:project_folder)
        old_folder_moderators = create_list(:project_folder_moderator, 2, project_folders: [old_folder])
        new_folder_moderators = create_list(:project_folder_moderator, 3, project_folders: [new_folder])

        do_request(project: { folder_id: new_folder.id })
        @project.reload

        assert_status 200
        expect(@project.folder_id).to eq new_folder.id
        expect(@project.admin_publication.parent.id).to eq new_folder.admin_publication.id

        project_moderators = User.project_moderator(@project.id)
        expect(project_moderators.pluck(:id)).not_to match_array old_folder_moderators.pluck(:id)
        expect(project_moderators.pluck(:id)).to match_array new_folder_moderators.pluck(:id)
      end

      example '[error] Put a project in a non-existing folder' do
        do_request(project: { folder_id: 'dinosaur' })
        expect(response_status).to eq 404
      end

      example 'Clear all areas', document: false do
        @project.update!(area_ids: area_ids)
        expect(@project.areas.size).to eq 2
        do_request(project: { area_ids: [] })
        expect(json_response.dig(:data, :relationships, :areas, :data).size).to eq 0
      end

      example 'Clear all topics', document: false do
        @project.update!(topic_ids: topic_ids)
        expect(@project.topics.size).to eq 2
        do_request(project: { topic_ids: [] })
        expect(json_response.dig(:data, :relationships, :topics, :data).size).to eq 0
      end

      example 'Set default assignee to unassigned', document: false do
        @project.update!(default_assignee: create(:admin))
        do_request(project: { default_assignee_id: nil })
        expect(json_response.dig(:data, :relationships, :default_assignee, :data, :id)).to be_nil
      end

      example 'Disable downvoting', document: false do
        SettingsService.new.activate_feature! 'disable_disliking'
        do_request(project: { reacting_dislike_enabled: false })
        expect(json_response.dig(:data, :attributes, :reacting_dislike_enabled)).to be false
      end

      example 'Disable downvoting when feature is not enabled', document: false do
        SettingsService.new.deactivate_feature! 'disable_disliking'
        do_request(project: { reacting_dislike_enabled: false })
        expect(@project.reload.reacting_dislike_enabled).to be true
      end

      describe do
        example 'The header image can be removed' do
          @project.update!(header_bg: Rails.root.join('spec/fixtures/header.jpg').open)
          expect(@project.reload.header_bg_url).to be_present
          do_request project: { header_bg: nil }
          expect(@project.reload.header_bg_url).to be_nil
        end
      end
    end

    delete 'web_api/v1/projects/:id' do
      let(:project) { create(:project) }
      let(:id) { project.id }

      example_request 'Delete a project' do
        expect(response_status).to eq 200
        expect { Project.find(id) }.to raise_error(ActiveRecord::RecordNotFound)
      end

      example 'Deleting a project removes associated moderator rights', document: false do
        moderator = create(:project_moderator, projects: [project])
        expect(moderator.project_moderator?(id)).to be true
        do_request
        expect(moderator.reload.project_moderator?(id)).to be false
      end
    end

    get 'web_api/v1/projects/:id/survey_results' do
      let(:project) { create(:continuous_native_survey_project) }
      let(:form) { create(:custom_form, participation_context: project) }
      let(:id) { project.id }
      let(:multiselect_field) do
        create(
          :custom_field_multiselect,
          resource: form,
          title_multiloc: { 'en' => 'What are your favourite pets?' },
          description_multiloc: {},
          required: true
        )
      end
      let!(:cat_option) do
        create(:custom_field_option, custom_field: multiselect_field, key: 'cat', title_multiloc: { 'en' => 'Cat' })
      end
      let!(:dog_option) do
        create(:custom_field_option, custom_field: multiselect_field, key: 'dog', title_multiloc: { 'en' => 'Dog' })
      end

      before do
        create(:idea, project: project, custom_field_values: { multiselect_field.key => %w[cat dog] })
        create(:idea, project: project, custom_field_values: { multiselect_field.key => %w[cat] })
      end

      example 'Get survey results' do
        do_request
        expect(status).to eq 200

        expect(json_response).to eq(
          {
            data: {
              results: [
                {
                  inputType: 'multiselect',
                  question: { en: 'What are your favourite pets?' },
                  required: true,
                  totalResponses: 3,
                  answers: [
                    { answer: { en: 'Cat' }, responses: 2 },
                    { answer: { en: 'Dog' }, responses: 1 }
                  ]
                }
              ],
              totalSubmissions: 2
            }
          }
        )
      end
    end

    post 'web_api/v1/projects/:id/copy' do
      let(:source_project) { create(:continuous_project) }
      let(:id) { source_project.id }

      example_request 'Copy a continuous project' do
        assert_status 201

        copied_project = Project.find(json_response.dig(:data, :id))
        expect(copied_project.title_multiloc['en']).to include(source_project.title_multiloc['en'])
      end
    end

    get 'web_api/v1/projects/:id/submission_count' do
      let(:project) { create(:continuous_native_survey_project) }
      let(:form) { create(:custom_form, participation_context: project) }
      let(:id) { project.id }
      let(:multiselect_field) do
        create(
          :custom_field_multiselect,
          resource: form,
          title_multiloc: { 'en' => 'What are your favourite pets?' },
          description_multiloc: {}
        )
      end
      let!(:cat_option) do
        create(:custom_field_option, custom_field: multiselect_field, key: 'cat', title_multiloc: { 'en' => 'Cat' })
      end
      let!(:dog_option) do
        create(:custom_field_option, custom_field: multiselect_field, key: 'dog', title_multiloc: { 'en' => 'Dog' })
      end

      before do
        create(:idea, project: project, custom_field_values: { multiselect_field.key => %w[cat dog] })
        create(:idea, project: project, custom_field_values: { multiselect_field.key => %w[cat] })
        create(:idea, project: project, custom_field_values: { multiselect_field.key => %w[dog] })
      end

      example 'Get submission count' do
        do_request
        expect(status).to eq 200

        expect(json_response).to eq({ data: { totalSubmissions: 3 } })
      end
    end

    get 'web_api/v1/projects/:id/as_xlsx' do
      context 'for a continuous native survey project' do
        let(:project) { create(:continuous_native_survey_project) }
        let(:project_form) { create(:custom_form, participation_context: project) }
        let(:id) { project.id }
        let(:multiselect_field) do
          create(
            :custom_field_multiselect,
            resource: project_form,
            title_multiloc: { 'en' => 'What are your favourite pets?' },
            description_multiloc: {}
          )
        end
        let!(:cat_option) do
          create(:custom_field_option, custom_field: multiselect_field, key: 'cat', title_multiloc: { 'en' => 'Cat' })
        end
        let!(:dog_option) do
          create(:custom_field_option, custom_field: multiselect_field, key: 'dog', title_multiloc: { 'en' => 'Dog' })
        end

        context 'when there are no inputs in the project' do
          example 'Download native survey phase inputs in one sheet' do
            do_request
            expect(status).to eq 200
            expect(xlsx_contents(response_body)).to match_array([
              {
                sheet_name: project.title_multiloc['en'],
                column_headers: [
                  'ID',
                  'What are your favourite pets?',
                  'Author name',
                  'Author email',
                  'Author ID',
                  'Submitted at',
                  'Project'
                ],
                rows: []
              }
            ])
          end
        end

        context 'when there are inputs in the project' do
          let!(:file_upload_field) do
            create(
              :custom_field,
              resource: project_form,
              title_multiloc: { 'en' => 'Upload your favourite file' },
              input_type: 'file_upload'
            )
          end
          let!(:survey_response1) do
            create(
              :idea,
              project: project,
              custom_field_values: { multiselect_field.key => %w[cat dog] }
            )
          end
          let!(:survey_response2) do
            create(
              :idea,
              project: project,
              custom_field_values: { multiselect_field.key => %w[cat] }
            )
          end

          example 'Download native survey phase inputs in one sheet' do
            do_request
            expect(status).to eq 200
            expect(xlsx_contents(response_body)).to match_array([
              {
                sheet_name: project.title_multiloc['en'],
                column_headers: [
                  'ID',
                  multiselect_field.title_multiloc['en'],
                  'Upload your favourite file',
                  'Author name',
                  'Author email',
                  'Author ID',
                  'Submitted at',
                  'Project'
                ],
                rows: [
                  [
                    survey_response1.id,
                    'Cat, Dog',
                    '',
                    survey_response1.author_name,
                    survey_response1.author.email,
                    survey_response1.author_id,
                    an_instance_of(DateTime), # created_at
                    project.title_multiloc['en']
                  ],
                  [
                    survey_response2.id,
                    'Cat',
                    '',
                    survey_response2.author_name,
                    survey_response2.author.email,
                    survey_response2.author_id,
                    an_instance_of(DateTime), # created_at
                    project.title_multiloc['en']
                  ]
                ]
              }
            ])
          end
        end
      end

      context 'for a timeline project' do
        let(:project) { create(:project, process_type: 'timeline') }
        let(:project_form) { create(:custom_form, participation_context: project) }
        let(:active_phase) do
          create(
            :active_phase,
            project: project,
            participation_method: 'native_survey',
            title_multiloc: {
              'en' => 'Phase 2: survey',
              'nl-BE' => 'Fase 2: survey'
            }
          )
        end
        let(:future_phase) do
          create(
            :phase,
            project: project,
            participation_method: 'native_survey',
            start_at: active_phase.end_at + 30.days,
            end_at: active_phase.end_at + 60.days,
            title_multiloc: {
              'en' => 'Phase 3: survey',
              'nl-BE' => 'Fase 3: survey'
            }
          )
        end
        let(:ideation_phase) do
          create(
            :phase,
            project: project,
            participation_method: 'ideation',
            start_at: active_phase.start_at - 60.days,
            end_at: active_phase.start_at - 30.days,
            title_multiloc: {
              'en' => 'Phase 1: ideation',
              'nl-BE' => 'Fase 1: ideeën'
            }
          )
        end
        let(:active_phase_form) { create(:custom_form, participation_context: active_phase) }
        let(:future_phase_form) { create(:custom_form, participation_context: future_phase) }
        let(:id) { project.id }
        # Create a page to describe that it is not included in the export.
        let!(:page_field) { create(:custom_field_page, resource: active_phase_form) }
        let(:multiselect_field) do
          create(
            :custom_field_multiselect,
            resource: active_phase_form,
            title_multiloc: { 'en' => 'What are your favourite pets?' },
            description_multiloc: {}
          )
        end
        let!(:cat_option) do
          create(:custom_field_option, custom_field: multiselect_field, key: 'cat', title_multiloc: { 'en' => 'Cat' })
        end
        let!(:dog_option) do
          create(:custom_field_option, custom_field: multiselect_field, key: 'dog', title_multiloc: { 'en' => 'Dog' })
        end
        let!(:linear_scale_field) do
          create(
            :custom_field_linear_scale,
            resource: future_phase_form
          )
        end
        let!(:extra_idea_field) do
          create(
            :custom_field_extra_custom_form,
            resource: project_form
          )
        end

        context 'when there are no inputs in the phases' do
          example 'Download native survey phase inputs in separate sheets' do
            do_request
            expect(status).to eq 200
            expect(xlsx_contents(response_body)).to match_array([
              {
                sheet_name: 'Phase 2 survey', # The colon is removed from phase title "Phase 2: survey"
                column_headers: [
                  'ID',
                  'What are your favourite pets?',
                  'Author name',
                  'Author email',
                  'Author ID',
                  'Submitted at',
                  'Project'
                ],
                rows: []
              },
              {
                sheet_name: 'Phase 3 survey', # The colon is removed from phase title "Phase 3: survey"
                column_headers: [
                  'ID',
                  'We need a swimming pool.',
                  'Author name',
                  'Author email',
                  'Author ID',
                  'Submitted at',
                  'Project'
                ],
                rows: []
              }
            ])
          end
        end

        context 'when there are inputs in the phases' do
          let!(:ideation_response1) do
            create(
              :idea,
              project: project,
              custom_field_values: { extra_idea_field.key => 'Answer' }
            )
          end
          let!(:active_survey_response1) do
            create(
              :idea,
              project: project,
              creation_phase: active_phase,
              phases: [active_phase],
              custom_field_values: { multiselect_field.key => %w[cat dog] }
            )
          end
          let!(:active_survey_response2) do
            create(
              :idea,
              project: project,
              creation_phase: active_phase,
              phases: [active_phase],
              custom_field_values: { multiselect_field.key => %w[cat] }
            )
          end
          let!(:future_survey_response1) do
            create(
              :idea,
              project: project,
              creation_phase: active_phase,
              phases: [future_phase],
              custom_field_values: { linear_scale_field.key => 4 }
            )
          end

          example 'Download native survey phase inputs in separate sheets' do
            do_request
            expect(status).to eq 200
            expect(xlsx_contents(response_body)).to match_array([
              {
                sheet_name: 'Phase 2 survey', # The colon is removed from phase title "Phase 2: survey"
                column_headers: [
                  'ID',
                  multiselect_field.title_multiloc['en'],
                  'Author name',
                  'Author email',
                  'Author ID',
                  'Submitted at',
                  'Project'
                ],
                rows: [
                  [
                    active_survey_response1.id,
                    'Cat, Dog',
                    active_survey_response1.author_name,
                    active_survey_response1.author.email,
                    active_survey_response1.author_id,
                    an_instance_of(DateTime), # created_at
                    project.title_multiloc['en']
                  ],
                  [
                    active_survey_response2.id,
                    'Cat',
                    active_survey_response2.author_name,
                    active_survey_response2.author.email,
                    active_survey_response2.author_id,
                    an_instance_of(DateTime), # created_at
                    project.title_multiloc['en']
                  ]
                ]
              },
              {
                sheet_name: 'Phase 3 survey', # The colon is removed from phase title "Phase 3: survey"
                column_headers: [
                  'ID',
                  linear_scale_field.title_multiloc['en'],
                  'Author name',
                  'Author email',
                  'Author ID',
                  'Submitted at',
                  'Project'
                ],
                rows: [
                  [
                    future_survey_response1.id,
                    4,
                    future_survey_response1.author_name,
                    future_survey_response1.author.email,
                    future_survey_response1.author_id,
                    an_instance_of(DateTime), # created_at
                    project.title_multiloc['en']
                  ]
                ]
              }
            ])
          end
        end
      end
    end

    delete 'web_api/v1/projects/:id/inputs' do
      let(:project) { create(:continuous_project) }
      let(:id) { project.id }

      example 'Delete all inputs of a project' do
        create_list(:idea, 2, project: project)
        create(:idea)
        expect_any_instance_of(SideFxProjectService).to receive(:after_delete_inputs)

        do_request
        assert_status 200
        expect(Project.find(id)).to eq project
        expect(project.reload.ideas_count).to eq 0
        expect(Idea.count).to eq 1
      end
    end
  end

  get 'web_api/v1/projects' do
    context 'when moderator' do
      before do
        @project = create(:project)
        @moderator = create(:project_moderator, projects: [@project])
        header_token_for(@moderator)

        @projects = create_list(:project, 10, admin_publication_attributes: { publication_status: 'published' })
      end

      example 'List all projects the current user can moderate' do
        n_moderating_projects = 3
        @projects.shuffle.take(n_moderating_projects).each do |pj|
          @moderator.add_role 'project_moderator', project_id: pj.id
        end
        @moderator.save!

        do_request filter_can_moderate: true
        assert_status 200
        expect(json_response[:data].size).to eq n_moderating_projects + 1
      end
    end

    context 'when admin' do
      before do
        @user = create(:admin)
        header_token_for @user

        @projects = %w[published published draft published archived published archived]
          .map { |ps| create(:project, admin_publication_attributes: { publication_status: ps }) }
      end

      example 'Admins moderate all projects', document: false do
        do_request filter_can_moderate: true, publication_statuses: AdminPublication::PUBLICATION_STATUSES
        assert_status 200
        expect(json_response[:data].size).to eq @projects.size
      end
    end

    context 'when non-moderator/non-admin user' do
      before do
        @user = create(:user, roles: [])
        header_token_for @user
      end

      example 'Get projects with access rights' do
        create(:project)
        do_request
        assert_status 200
        expect(json_response[:data].size).to eq 1
      end

      example 'Residents cannot moderate any projects', document: false do
        %w[published published draft published archived published archived]
          .map { |ps| create(:project, admin_publication_attributes: { publication_status: ps }) }
        do_request(filter_can_moderate: true, publication_statuses: AdminPublication::PUBLICATION_STATUSES)
        assert_status 200
        expect(json_response[:data].size).to eq 0
      end

      post 'web_api/v1/projects/:id/copy' do
        let(:source_project) { create(:continuous_project) }
        let(:id) { source_project.id }

        example_request 'Copy a continuous project' do
          assert_status 401
        end
      end
    end
  end

  get 'web_api/v1/projects/:id/as_xlsx' do
    context 'for a continuous project' do
      let(:project) { create(:continuous_project) }
      let(:id) { project.id }

      example '[error] Try downloading phase inputs' do
        do_request
        expect(status).to eq 401
      end
    end

    context 'for a timeline project' do
      let(:project) { create(:project_with_active_native_survey_phase) }
      let(:id) { project.id }

      example '[error] Try downloading phase inputs' do
        do_request
        expect(status).to eq 401
      end
    end
  end

  context 'when not logged in' do
    get 'web_api/v1/projects' do
      parameter :filter_can_moderate, 'Filter out the projects the user is allowed to moderate. False by default', required: false

      before do
        @projects = create_list(:project, 10, admin_publication_attributes: { publication_status: 'published' })
      end

      let(:filter_can_moderate) { true }

      example 'List all projects the current user can moderate', document: false do
        do_request
        assert_status 200
        expect(json_response[:data].size).to eq 0
      end
    end

    delete 'web_api/v1/projects/:id/inputs' do
      let(:project) { create(:continuous_project) }
      let(:id) { project.id }

      example '[error] Delete all inputs of a project' do
        create(:idea, project: project)

        do_request
        assert_status 401
      end
    end
  end

  context 'as a project folder moderator' do
    before { header_token_for user }

    let!(:project_folder) { create(:project_folder) }
    let!(:user) { create(:project_folder_moderator, project_folders: [project_folder]) }
    let!(:projects_within_folder) do
      projects = publication_statuses.map do |status|
        create(
          :project,
          admin_publication_attributes: {
            publication_status: status,
            parent_id: project_folder.admin_publication.id
          }
        )
      end
      Project.includes(:admin_publication).where(projects: { id: projects.pluck(:id) })
    end

    let!(:projects_outside_of_folder) do
      projects = publication_statuses.map do |status|
        create(
          :project,
          admin_publication_attributes: {
            publication_status: status
          }
        )
      end
      Project.includes(:admin_publication).where(projects: { id: projects.pluck(:id) })
    end

    let(:publication_statuses) { AdminPublication::PUBLICATION_STATUSES }

    get 'web_api/v1/projects' do
      with_options scope: :page do
        parameter :number, 'Page number'
        parameter :size, 'Number of projects per page'
      end

      parameter :topics, 'Filter by topics (AND)', required: false
      parameter :areas, 'Filter by areas (AND)', required: false
      parameter :publication_statuses, 'Return only projects with the specified publication statuses (i.e. given an array of publication statuses); returns all projects by default', required: false
      parameter :filter_can_moderate, 'Filter out the projects the user is allowed to moderate. False by default', required: false
      parameter :folder, 'Filter by folder (project folder id)', required: false
      parameter :filter_ids, 'Filter out only projects with the given list of IDs', required: false

      example_request 'Lists projects that belong to a folder the user moderates' do
        expect(status).to eq(200)

        json_response = json_parse(response_body)
        ids = json_response[:data].pluck(:id)
        projects = Project.includes(:admin_publication)
          .where(admin_publications: { publication_status: %w[published archived] })
          .where(projects: { visible_to: 'public' })
          .or(projects_within_folder)

        expect(ids).to match_array projects.pluck(:id)
      end
    end

    post 'web_api/v1/projects' do
      with_options scope: :project do
        parameter :process_type, "The type of process used in this project. Can't be changed after. One of #{Project::PROCESS_TYPES.join(',')}. Defaults to timeline"
        parameter :title_multiloc, 'The title of the project, as a multiloc string', required: true
        parameter :description_multiloc, 'The description of the project, as a multiloc HTML string', required: true
        parameter :description_preview_multiloc, 'The description preview of the project, as a multiloc string'
        parameter :slug, 'The unique slug of the project. If not given, it will be auto generated'
        parameter :header_bg, 'Base64 encoded header image'
        parameter :area_ids, 'Array of ids of the associated areas'
        parameter :topic_ids, 'Array of ids of the associated topics'
        parameter :visible_to, "Defines who can see the project, either #{Project::VISIBLE_TOS.join(',')}. Defaults to public.", required: false
        parameter :participation_method, "Only for continuous projects. Either #{ParticipationContext::PARTICIPATION_METHODS.join(',')}. Defaults to ideation.", required: false
        parameter :posting_enabled, 'Only for continuous projects. Can citizens post ideas in this project? Defaults to true', required: false
        parameter :posting_method, "Only for continuous projects with posting enabled. How does posting work? Either #{ParticipationContext::POSTING_METHODS.join(',')}. Defaults to unlimited for ideation, and limited to one for native surveys.", required: false
        parameter :posting_limited_max, 'Only for continuous projects with limited posting. Number of posts a citizen can perform in this project. Defaults to 1', required: false
        parameter :commenting_enabled, 'Only for continuous projects. Can citizens post comment in this project? Defaults to true', required: false
        parameter :reacting_enabled, 'Only for continuous projects. Can citizens react in this project? Defaults to true', required: false
        parameter :reacting_like_method, "Only for continuous projects with reacting enabled. How does reacting work? Either #{ParticipationContext::REACTING_METHODS.join(',')}. Defaults to unlimited", required: false
        parameter :reacting_like_limited_max, 'Only for continuous projects with limited like reactions. Number of likes a citizen can perform in this project. Defaults to 10', required: false
        parameter :reacting_dislike_enabled, 'Only for continuous projects. Can citizens dislike in this project? Defaults to true', required: false
        parameter :reacting_dislike_method, "Only for continuous projects with dislike reactions enabled. How does reacting work? Either #{ParticipationContext::REACTING_METHODS.join(',')}. Defaults to unlimited", required: false
        parameter :reacting_dislike_limited_max, 'Only for continuous projects with limited dislike reactions. Number of dislikes a citizen can perform in this project. Defaults to 10', required: false
        parameter :allow_anonymous_participation, 'Only for continuous ideation and budgeting projects. Allow users to post inputs and comments anonymously. Default to false.', required: false
        parameter :survey_embed_url, 'The identifier for the survey from the external API, if participation_method is set to survey', required: false
        parameter :survey_service, "The name of the service of the survey. Either #{Surveys::SurveyParticipationContext::SURVEY_SERVICES.join(',')}", required: false
        parameter :voting_method, "Either #{ParticipationContext::VOTING_METHODS.join(',')}. Required when the participation method is voting.", required: false
        parameter :voting_min_total, 'The minimum value a basket can have.', required: false
        parameter :voting_max_total, 'The maximal value a basket can have during voting', required: false
        parameter :voting_max_votes_per_idea, 'The maximum amount of votes that can be assigned on the same idea.', required: false
        parameter :voting_term, 'A multiloc term that is used to refer to the voting', required: false
        parameter :document_annotation_embed_url, 'The URL of the document_annotation external API, if participation_method is set to document_annotation', required: false
        parameter :presentation_mode, "Describes the presentation of the project's items (i.e. ideas), either #{ParticipationContext::PRESENTATION_MODES.join(',')}. Defaults to card.", required: false
        parameter :poll_anonymous, "Are users associated with their answer? Defaults to false. Only applies if participation_method is 'poll'", required: false
        parameter :folder_id, 'The ID of the project folder (can be set to nil for top-level projects)', required: false
        parameter :ideas_order, 'The default order of ideas.'
      end

      with_options scope: %i[project admin_publication_attributes] do
        parameter :publication_status, "Describes the publication status of the project, either #{AdminPublication::PUBLICATION_STATUSES.join(',')}. Defaults to published.", required: false
      end

      ValidationErrorHelper.new.error_fields(self, Project)

      describe do
        let(:project) { build(:project) }
        let(:title_multiloc) { project.title_multiloc }
        let(:description_multiloc) { project.description_multiloc }
        let(:description_preview_multiloc) { project.description_preview_multiloc }
        let(:header_bg) { png_image_as_base64('header.jpg') }
        let(:area_ids) { create_list(:area, 2).map(&:id) }
        let(:visible_to) { 'admins' }
        let(:publication_status) { 'draft' }
        let!(:other_folder_moderators) { create_list(:project_folder_moderator, 3, project_folders: [project_folder]) }
        let(:last_project) { Project.order(created_at: :desc).take }

        context 'when passing a folder_id of a folder the user moderates' do
          let(:folder_id) { project_folder.id }

          example_request 'Allows the creation of a project within a folder the user moderates' do
            expect(response_status).to eq 201

            json_response                    = json_parse(response_body)
            response_resource_id             = json_response.dig(:data, :id)
            admin_publication_ordering       = last_project.admin_publication.ordering
            admin_publication_parent         = last_project.admin_publication.parent

            expect(response_resource_id).to eq last_project.id
            expect(admin_publication_ordering).to eq 0
            expect(admin_publication_parent).to eq project_folder.admin_publication
          end

          example_request 'Adds all folder moderators as moderators of the project' do
            expect(response_status).to eq 201

            json_response              = json_parse(response_body)
            response_resource_id       = json_response.dig(:data, :id)
            project_moderators         = User.project_moderator(response_resource_id)
            folder_moderators          = User.project_folder_moderator(project_folder.id)

            expect(project_moderators.pluck(:id)).to match_array folder_moderators.pluck(:id)
          end
        end

        context 'when passing a folder_id of a folder the user does not moderate' do
          let(:folder_id) { create(:project_folder).id }

          example_request 'It does not authorize the folder moderator' do
            expect(response_status).to eq 401
          end
        end
      end
    end

    patch 'web_api/v1/projects/:id' do
      describe do
        let!(:project) { create(:project) }

        let(:id) { project.id }

        example_request 'It does not authorize the folder moderator' do
          expect(response_status).to eq 401
        end
      end
    end

    delete 'web_api/v1/projects/:id' do
      describe do
        let!(:project) { create(:project) }

        let(:id) { project.id }

        example_request 'It does not authorize the folder moderator' do
          expect(response_status).to eq 401
        end
      end
    end

    post 'web_api/v1/projects/:id/copy' do
      let!(:project_in_folder_user_moderates) { create(:continuous_project, folder: project_folder) }
      let!(:project_in_other_folder) { create(:continuous_project, folder: create(:project_folder)) }
      let!(:other_folder_moderators) { create_list(:project_folder_moderator, 3, project_folders: [project_folder]) }

      context 'when passing the id of project in a folder the user moderates' do
        let(:id) { project_in_folder_user_moderates.id }

        example_request 'Allows the copying of a project within a folder the user moderates' do
          expect(response_status).to eq 201

          copied_project = Project.find(json_response.dig(:data, :id))
          expect(copied_project.title_multiloc['en']).to include(project_in_folder_user_moderates.title_multiloc['en'])
        end

        example_request 'Adds all folder moderators as moderators of the project' do
          expect(response_status).to eq 201

          response_resource_id = json_response.dig(:data, :id)
          project_moderators = User.project_moderator(response_resource_id)
          folder_moderators = User.project_folder_moderator(project_folder.id)

          expect(project_moderators.pluck(:id)).to match_array folder_moderators.pluck(:id)
        end
      end

      context 'when passing the id of project in a folder the user does not moderate' do
        let(:id) { project_in_other_folder.id }

        example_request 'It does not authorize the folder moderator' do
          expect(response_status).to eq 401
        end
      end
    end
  end
end<|MERGE_RESOLUTION|>--- conflicted
+++ resolved
@@ -337,17 +337,10 @@
         let(:posting_method) { 'limited' }
         let(:posting_limited_max) { 5 }
         let(:commenting_enabled) { project.commenting_enabled }
-<<<<<<< HEAD
-        let(:voting_enabled) { project.voting_enabled }
-        let(:upvoting_method) { project.upvoting_method }
-        let(:upvoting_limited_max) { project.upvoting_limited_max }
-        let(:ideas_order) { 'random' }
-=======
         let(:reacting_enabled) { project.reacting_enabled }
         let(:reacting_like_method) { project.reacting_like_method }
         let(:reacting_like_limited_max) { project.reacting_like_limited_max }
-        let(:ideas_order) { 'new' }
->>>>>>> 6b526b04
+        let(:ideas_order) { 'random' }
         let(:allow_anonymous_participation) { true }
 
         example_request 'Create a continuous project' do
