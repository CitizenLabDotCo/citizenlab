--- conflicted
+++ resolved
@@ -236,17 +236,12 @@
         parameter :allow_anonymous_participation, 'Only for continuous ideation and budgeting projects. Allow users to post inputs and comments anonymously. Default to false.', required: false
         parameter :survey_embed_url, 'The identifier for the survey from the external API, if participation_method is set to survey', required: false
         parameter :survey_service, "The name of the service of the survey. Either #{Surveys::SurveyParticipationContext::SURVEY_SERVICES.join(',')}", required: false
-<<<<<<< HEAD
         parameter :voting_method, "Either #{ParticipationContext::VOTING_METHODS.join(',')}. Required when the participation method is voting.", required: false
         parameter :voting_min_total, 'The minimum value a basket can have.', required: false
         parameter :voting_max_total, 'The maximal value a basket can have during voting. Required when the voting method is budgeting.', required: false
         parameter :voting_max_votes_per_idea, 'The maximum amount of votes that can be assigned on the same idea.', required: false
         parameter :voting_term, 'A multiloc term that is used to refer to the voting', required: false
-=======
         parameter :document_annotation_embed_url, 'The URL of the document_annotation external API, if participation_method is set to document_annotation', required: false
-        parameter :min_budget, 'The minimum budget amount. Participatory budget should be greater or equal to input.', required: false
-        parameter :max_budget, 'The maximal budget amount each citizen can spend during participatory budgeting.', required: false
->>>>>>> 9c9a15eb
         parameter :presentation_mode, "Describes the presentation of the project's items (i.e. ideas), either #{ParticipationContext::PRESENTATION_MODES.join(',')}. Defaults to card.", required: false
         parameter :default_assignee_id, 'The user id of the admin or moderator that gets assigned to ideas by default. Defaults to unassigned', required: false
         parameter :poll_anonymous, "Are users associated with their answer? Defaults to false. Only applies if participation_method is 'poll'", required: false
@@ -536,17 +531,12 @@
         parameter :allow_anonymous_participation, 'Only for continuous ideation and budgeting projects. Allow users to post inputs and comments anonymously.', required: false
         parameter :survey_embed_url, 'The identifier for the survey from the external API, if participation_method is set to survey', required: false
         parameter :survey_service, "The name of the service of the survey. Either #{Surveys::SurveyParticipationContext::SURVEY_SERVICES.join(',')}", required: false
-<<<<<<< HEAD
         parameter :voting_method, "Either #{ParticipationContext::VOTING_METHODS.join(',')}", required: false
         parameter :voting_min_total, 'The minimum value a basket can have.', required: false
         parameter :voting_max_total, 'The maximal value a basket can have during voting', required: false
         parameter :voting_max_votes_per_idea, 'The maximum amount of votes that can be assigned on the same idea.', required: false
         parameter :voting_term, 'A multiloc term that is used to refer to the voting', required: false
-=======
         parameter :document_annotation_embed_url, 'The URL to link with the external provider, if participation_method is set to document_annotation', required: false
-        parameter :min_budget, 'The minimum budget amount. Participatory budget should be greater or equal to input.', required: false
-        parameter :max_budget, 'The maximal budget amount each citizen can spend during participatory budgeting.', required: false
->>>>>>> 9c9a15eb
         parameter :presentation_mode, "Describes the presentation of the project's items (i.e. ideas), either #{Project::PRESENTATION_MODES.join(',')}.", required: false
         parameter :default_assignee_id, 'The user id of the admin or moderator that gets assigned to ideas by default. Set to null to default to unassigned', required: false
         parameter :poll_anonymous, "Are users associated with their answer? Only applies if participation_method is 'poll'. Can't be changed after first answer.", required: false
@@ -1377,17 +1367,13 @@
         parameter :allow_anonymous_participation, 'Only for continuous ideation and budgeting projects. Allow users to post inputs and comments anonymously. Default to false.', required: false
         parameter :survey_embed_url, 'The identifier for the survey from the external API, if participation_method is set to survey', required: false
         parameter :survey_service, "The name of the service of the survey. Either #{Surveys::SurveyParticipationContext::SURVEY_SERVICES.join(',')}", required: false
-<<<<<<< HEAD
         parameter :voting_method, "Either #{ParticipationContext::VOTING_METHODS.join(',')}. Required when the participation method is voting.", required: false
         parameter :voting_method, "Either #{ParticipationContext::VOTING_METHODS.join(',')}", required: false
         parameter :voting_min_total, 'The minimum value a basket can have.', required: false
         parameter :voting_max_total, 'The maximal value a basket can have during voting', required: false
         parameter :voting_max_votes_per_idea, 'The maximum amount of votes that can be assigned on the same idea.', required: false
         parameter :voting_term, 'A multiloc term that is used to refer to the voting', required: false
-=======
         parameter :document_annotation_embed_url, 'The URL of the document_annotation external API, if participation_method is set to document_annotation', required: false
-        parameter :max_budget, 'The maximal budget amount each citizen can spend during participatory budgeting.', required: false
->>>>>>> 9c9a15eb
         parameter :presentation_mode, "Describes the presentation of the project's items (i.e. ideas), either #{ParticipationContext::PRESENTATION_MODES.join(',')}. Defaults to card.", required: false
         parameter :poll_anonymous, "Are users associated with their answer? Defaults to false. Only applies if participation_method is 'poll'", required: false
         parameter :folder_id, 'The ID of the project folder (can be set to nil for top-level projects)', required: false
