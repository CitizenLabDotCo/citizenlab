--- conflicted
+++ resolved
@@ -632,7 +632,6 @@
       end
     end
 
-<<<<<<< HEAD
     get 'web_api/v1/projects/:id/as_xlsx' do
       context 'for a continuous native survey project' do
         let(:project) { create(:continuous_native_survey_project) }
@@ -935,7 +934,9 @@
             ])
           end
         end
-=======
+      end
+    end
+
     delete 'web_api/v1/projects/:id/inputs' do
       let(:project) { create :continuous_project }
       let(:id) { project.id }
@@ -950,7 +951,6 @@
         expect(Project.find(id)).to eq project
         expect(project.reload.ideas_count).to eq 0
         expect(Idea.count).to eq 1
->>>>>>> 0210c0b4
       end
     end
   end
