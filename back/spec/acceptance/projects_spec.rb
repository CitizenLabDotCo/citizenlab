--- conflicted
+++ resolved
@@ -227,21 +227,12 @@
         parameter :posting_method, "Only for continuous projects with posting enabled. How does posting work? Either #{ParticipationContext::POSTING_METHODS.join(',')}. Defaults to unlimited for ideation, and limited to one for native surveys.", required: false
         parameter :posting_limited_max, 'Only for continuous projects with limited posting. Number of posts a citizen can perform in this project. Defaults to 1', required: false
         parameter :commenting_enabled, 'Only for continuous projects. Can citizens post comment in this project? Defaults to true', required: false
-<<<<<<< HEAD
-        parameter :voting_enabled, 'Only for continuous projects. Can citizens vote in this project? Defaults to true', required: false
-        parameter :upvoting_method, "Only for continuous projects with voting enabled. How does voting work? Either #{ParticipationContext::REACTING_METHODS.join(',')}. Defaults to unlimited", required: false
-        parameter :upvoting_limited_max, 'Only for continuous projects with limited upvoting. Number of upvotes a citizen can perform in this project. Defaults to 10', required: false
-        parameter :downvoting_enabled, 'Only for continuous projects. Can citizens downvote in this project? Defaults to true', required: false
-        parameter :downvoting_method, "Only for continuous projects with downvoting enabled. How does voting work? Either #{ParticipationContext::REACTING_METHODS.join(',')}. Defaults to unlimited", required: false
-        parameter :downvoting_limited_max, 'Only for continuous projects with limited downvoting. Number of downvotes a citizen can perform in this project. Defaults to 10', required: false
-=======
         parameter :reacting_enabled, 'Only for continuous projects. Can citizens react in this project? Defaults to true', required: false
         parameter :reacting_like_method, "Only for continuous projects with reacting enabled. How does reacting work? Either #{ParticipationContext::REACTING_METHODS.join(',')}. Defaults to unlimited", required: false
         parameter :reacting_like_limited_max, 'Only for continuous projects with limited like reactions. Number of likes a citizen can perform in this project. Defaults to 10', required: false
         parameter :reacting_dislike_enabled, 'Only for continuous projects. Can citizens dislike in this project? Defaults to true', required: false
         parameter :reacting_dislike_method, "Only for continuous projects with disliking enabled. How does reacting work? Either #{ParticipationContext::REACTING_METHODS.join(',')}. Defaults to unlimited", required: false
         parameter :reacting_dislike_limited_max, 'Only for continuous projects with limited dislike reactions. Number of dislikes a citizen can perform in this project. Defaults to 10', required: false
->>>>>>> cafc7078
         parameter :allow_anonymous_participation, 'Only for continuous ideation and budgeting projects. Allow users to post inputs and comments anonymously. Default to false.', required: false
         parameter :survey_embed_url, 'The identifier for the survey from the external API, if participation_method is set to survey', required: false
         parameter :survey_service, "The name of the service of the survey. Either #{Surveys::SurveyParticipationContext::SURVEY_SERVICES.join(',')}", required: false
@@ -531,21 +522,12 @@
         parameter :posting_method, "Only for continuous projects with posting enabled. How does posting work? Either #{ParticipationContext::POSTING_METHODS.join(',')}. Defaults to unlimited for ideation, and limited to one for native surveys.", required: false
         parameter :posting_limited_max, 'Only for continuous projects with limited posting. Number of posts a citizen can perform in this project. Defaults to 1', required: false
         parameter :commenting_enabled, 'Only for continuous projects. Can citizens post comment in this project?', required: false
-<<<<<<< HEAD
-        parameter :voting_enabled, 'Only for continuous projects. Can citizens vote in this project?', required: false
-        parameter :upvoting_method, "Only for continuous projects with voting enabled. How does voting work? Either #{ParticipationContext::REACTING_METHODS.join(',')}.", required: false
-        parameter :upvoting_limited_max, 'Only for continuous projects with limited upvoting. Number of upvotes a citizen can perform in this project.', required: false
-        parameter :downvoting_enabled, 'Only for continuous projects. Can citizens downvote in this project?', required: false
-        parameter :downvoting_method, "Only for continuous projects with downvoting enabled. How does voting work? Either #{ParticipationContext::REACTING_METHODS.join(',')}.", required: false
-        parameter :downvoting_limited_max, 'Only for continuous projects with limited downvoting. Number of downvotes a citizen can perform in this project.', required: false
-=======
         parameter :reacting_enabled, 'Only for continuous projects. Can citizens react in this project?', required: false
         parameter :reacting_like_method, "Only for continuous projects with reacting enabled. How does reacting work? Either #{ParticipationContext::REACTING_METHODS.join(',')}.", required: false
         parameter :reacting_like_limited_max, 'Only for continuous projects with limited like reactions. Number of likes a citizen can perform in this project.', required: false
         parameter :reacting_dislike_enabled, 'Only for continuous projects. Can citizens dislike in this project?', required: false
         parameter :reacting_dislike_method, "Only for continuous projects with dislike reactions enabled. How does reacting work? Either #{ParticipationContext::REACTING_METHODS.join(',')}.", required: false
         parameter :reacting_dislike_limited_max, 'Only for continuous projects with limited dislike reactions. Number of dislikes a citizen can perform in this project.', required: false
->>>>>>> cafc7078
         parameter :allow_anonymous_participation, 'Only for continuous ideation and budgeting projects. Allow users to post inputs and comments anonymously.', required: false
         parameter :survey_embed_url, 'The identifier for the survey from the external API, if participation_method is set to survey', required: false
         parameter :survey_service, "The name of the service of the survey. Either #{Surveys::SurveyParticipationContext::SURVEY_SERVICES.join(',')}", required: false
@@ -1376,21 +1358,12 @@
         parameter :posting_method, "Only for continuous projects with posting enabled. How does posting work? Either #{ParticipationContext::POSTING_METHODS.join(',')}. Defaults to unlimited for ideation, and limited to one for native surveys.", required: false
         parameter :posting_limited_max, 'Only for continuous projects with limited posting. Number of posts a citizen can perform in this project. Defaults to 1', required: false
         parameter :commenting_enabled, 'Only for continuous projects. Can citizens post comment in this project? Defaults to true', required: false
-<<<<<<< HEAD
-        parameter :voting_enabled, 'Only for continuous projects. Can citizens vote in this project? Defaults to true', required: false
-        parameter :upvoting_method, "Only for continuous projects with voting enabled. How does voting work? Either #{ParticipationContext::REACTING_METHODS.join(',')}. Defaults to unlimited", required: false
-        parameter :upvoting_limited_max, 'Only for continuous projects with limited voting. Number of upvotes a citizen can perform in this project. Defaults to 10', required: false
-        parameter :downvoting_enabled, 'Only for continuous projects. Can citizens downvote in this project? Defaults to true', required: false
-        parameter :downvoting_method, "Only for continuous projects with downvoting enabled. How does voting work? Either #{ParticipationContext::REACTING_METHODS.join(',')}. Defaults to unlimited", required: false
-        parameter :downvoting_limited_max, 'Only for continuous projects with limited voting. Number of downvotes a citizen can perform in this project. Defaults to 10', required: false
-=======
         parameter :reacting_enabled, 'Only for continuous projects. Can citizens react in this project? Defaults to true', required: false
         parameter :reacting_like_method, "Only for continuous projects with reacting enabled. How does reacting work? Either #{ParticipationContext::REACTING_METHODS.join(',')}. Defaults to unlimited", required: false
         parameter :reacting_like_limited_max, 'Only for continuous projects with limited like reactions. Number of likes a citizen can perform in this project. Defaults to 10', required: false
         parameter :reacting_dislike_enabled, 'Only for continuous projects. Can citizens dislike in this project? Defaults to true', required: false
         parameter :reacting_dislike_method, "Only for continuous projects with dislike reactions enabled. How does reacting work? Either #{ParticipationContext::REACTING_METHODS.join(',')}. Defaults to unlimited", required: false
         parameter :reacting_dislike_limited_max, 'Only for continuous projects with limited dislike reactions. Number of dislikes a citizen can perform in this project. Defaults to 10', required: false
->>>>>>> cafc7078
         parameter :allow_anonymous_participation, 'Only for continuous ideation and budgeting projects. Allow users to post inputs and comments anonymously. Default to false.', required: false
         parameter :survey_embed_url, 'The identifier for the survey from the external API, if participation_method is set to survey', required: false
         parameter :survey_service, "The name of the service of the survey. Either #{Surveys::SurveyParticipationContext::SURVEY_SERVICES.join(',')}", required: false
