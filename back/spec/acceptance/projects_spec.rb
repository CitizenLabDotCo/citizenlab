--- conflicted
+++ resolved
@@ -1761,7 +1761,6 @@
         end
       end
     end
-<<<<<<< HEAD
 
     context 'when logged out resident' do
       # TODO: JS Changed this in another branch to allow residents to see the project - which branch?
@@ -1809,7 +1808,5 @@
         end
       end
     end
-=======
->>>>>>> 1936ce42
   end
 end