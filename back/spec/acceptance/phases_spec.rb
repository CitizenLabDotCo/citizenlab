# frozen_string_literal: true

require 'rails_helper'
require 'rspec_api_documentation/dsl'

resource 'Phases' do
  explanation 'Timeline projects consist of multiple phases through which ideas can transit.'

  let(:json_response) { json_parse(response_body) }

  before do
    header 'Content-Type', 'application/json'
    create(:idea_status_proposed)
    @project = create(:project)
    @project.phases = create_list(:phase_sequence, 2, project: @project, participation_method: 'voting', voting_method: 'single_voting')
  end

  get 'web_api/v1/projects/:project_id/phases' do
    with_options scope: :page do
      parameter :number, 'Page number'
      parameter :size, 'Number of phases per page'
    end
    let(:project_id) { @project.id }

    context 'when visitor' do
      example 'List all phases of a project' do
        Permissions::PermissionsUpdateService.new.update_all_permissions
        do_request
        assert_status 200
        expect(json_response[:data].size).to eq 2
        expect(json_response[:included].pluck(:type)).to include 'permission'
      end

      example 'List all phases of a project which is hidden (internal_role: community_monitor)' do
        @project.update!(internal_role: 'community_monitor')
        Permissions::PermissionsUpdateService.new.update_all_permissions
        do_request
        assert_status 200
        expect(json_response[:data].size).to eq 2
      end
    end

    context 'when admin' do
      before { admin_header_token }

      example 'See the manual votes attributes' do
        admin = create(:admin)
        phase1, phase2 = @project.phases
        phase1.set_manual_voters(10, admin)
        phase1.save!
        create(:idea, project: @project, phases: [phase1], manual_votes_amount: 5)
        idea2 = create(:idea, project: @project, phases: [phase1, phase2], manual_votes_amount: 3)
        @project.phases.each(&:update_manual_votes_count!)
        create(:baskets_idea, basket: create(:basket, phase: phase1), idea: idea2, votes: 2)
        Basket.update_counts(phase1)

        do_request
        assert_status 200

        phase1_response = json_response_body[:data].find { |i| i[:id] == phase1.id }
        expect(phase1_response.dig(:attributes, :manual_voters_amount)).to eq 10
        expect(phase1_response.dig(:attributes, :manual_votes_count)).to eq 8
        expect(phase1_response.dig(:attributes, :votes_count)).to eq 2
        expect(phase1_response.dig(:attributes, :total_votes_amount)).to eq 10
        expect(phase1_response.dig(:relationships, :manual_voters_last_updated_by, :data, :id)).to eq admin.id
        expect(json_response_body[:included].find { |i| i[:id] == admin.id }&.dig(:attributes, :slug)).to eq admin.slug
        expect(phase1_response.dig(:attributes, :manual_voters_last_updated_at)).to be_present

        phase2_response = json_response_body[:data].find { |i| i[:id] == phase2.id }
        expect(phase2_response.dig(:attributes, :manual_voters_amount)).to be_nil
        expect(phase2_response.dig(:attributes, :manual_votes_count)).to eq 3
        expect(phase2_response.dig(:attributes, :votes_count)).to eq 0
        expect(phase2_response.dig(:attributes, :total_votes_amount)).to eq 3
        expect(phase2_response.dig(:relationships, :manual_voters_last_updated_by, :data, :id)).to be_nil
        expect(phase2_response.dig(:attributes, :manual_voters_last_updated_at)).to be_nil
      end
    end
  end

  get 'web_api/v1/phases/:id/mini' do
    before { @phase = @project.phases.first }

    let(:id) { @phase.id }

    example 'Get a phase by id' do
      @phase.update!(report: build(:report))
      do_request
      assert_status 200

      expect(json_response.dig(:data, :id)).to eq @phase.id
      expect(json_response.dig(:data, :type)).to eq 'phase_mini'

      expect(json_response.dig(:data, :relationships, :project)).to match({
        data: { id: @phase.project_id, type: 'project' }
      })

      expect(json_response.dig(:data, :relationships, :report)).to match({
        data: { id: @phase.report.id, type: 'report' }
      })
    end
  end

  get 'web_api/v1/phases/:id' do
    before { @phase = @project.phases.first }

    let(:id) { @phase.id }

    example 'Get one phase by id' do
      create_list(:idea, 2, project: @project, phases: @project.phases)
      Permissions::PermissionsUpdateService.new.update_all_permissions
      @phase.update!(report: build(:report))
      do_request
      assert_status 200

      expect(json_response.dig(:data, :id)).to eq @phase.id
      expect(json_response.dig(:data, :type)).to eq 'phase'
      expect(json_response.dig(:data, :attributes)).to include(
        reacting_like_method: 'unlimited',
        ideas_count: 2
      )

      expect(json_response.dig(:data, :relationships, :project)).to match({
        data: { id: @phase.project_id, type: 'project' }
      })

      expect(json_response.dig(:data, :relationships, :report)).to match({
        data: { id: @phase.report.id, type: 'report' }
      })

      expect(json_response.dig(:data, :relationships, :permissions, :data).size)
        .to eq(Permission.available_actions(@phase).length)

      expect(json_response[:included].pluck(:type)).to include 'permission'
    end
  end

  get 'web_api/v1/phases/:id/submission_count' do
    let(:phase) { create(:native_survey_phase) }
    let(:id) { phase.id }

    before do
      create_list(:native_survey_response, 2, creation_phase: phase, project: phase.project, phases: [phase])
      create_list(:idea, 3, project: phase.project, phases: [phase])
    end

    context 'native survey' do
      example 'Get count when native survey phase (ignores ideas)' do
        do_request
        assert_status 200
        expect(response_data[:attributes]).to eq({ totalSubmissions: 2 })
      end
    end

    context 'ideation' do
      example 'Get count for ideation phase (ignores native survey responses)' do
        phase.update!(participation_method: 'ideation')
        do_request
        assert_status 200
        expect(response_data[:attributes]).to eq({ totalSubmissions: 3 })
      end
    end
  end

  get 'web_api/v1/phases/:id/as_xlsx' do
    describe do
      let(:id) { create(:project_with_active_ideation_phase).phases.first.id }

      example '[error] Try downloading phase inputs' do
        do_request
        assert_status 401
      end
    end
  end

  delete 'web_api/v1/phases/:id/inputs' do
    let(:project) { create(:project_with_active_native_survey_phase) }
    let(:active_phase) { project.phases.first }
    let(:id) { active_phase.id }

    example '[error] Delete all inputs of a phase' do
      create(:idea, project: project, phases: [active_phase])

      do_request
      assert_status 401
    end
  end

  context 'when admin' do
    before { admin_header_token }

    post 'web_api/v1/projects/:project_id/phases' do
      with_options scope: :phase do
        parameter :title_multiloc, 'The title of the phase in nultiple locales', required: true
        parameter :description_multiloc, 'The description of the phase in multiple languages. Supports basic HTML.', required: false
        parameter :participation_method, "The participation method of the project, either #{Phase::PARTICIPATION_METHODS.join(',')}. Defaults to ideation.", required: false
        parameter :submission_enabled, 'Can citizens submit inputs in this phase? Defaults to true', required: false
        parameter :commenting_enabled, 'Can citizens post comment in this phase? Defaults to true', required: false
        parameter :reacting_enabled, 'Can citizens react in this phase? Defaults to true', required: false
        parameter :reacting_like_method, "How does reacting work? Either #{Phase::REACTING_METHODS.join(',')}. Defaults to unlimited", required: false
        parameter :reacting_like_limited_max, 'Number of likes a citizen can perform in this phase, only if the reacting_like_method is limited. Defaults to 10', required: false
        parameter :reacting_dislike_enabled, 'Can citizens dislikes in this phase? Defaults to true', required: false
        parameter :reacting_dislike_method, "How does disliking work? Either #{Phase::REACTING_METHODS.join(',')}. Defaults to unlimited", required: false
        parameter :reacting_dislike_limited_max, 'Number of dislikes a citizen can perform in this phase, only if the reacting_dislike_method is limited. Defaults to 10', required: false
        parameter :allow_anonymous_participation, 'Only for ideation and budgeting phases. Allow users to post inputs and comments anonymously. Defaults to false', required: false
        parameter :presentation_mode, "Describes the presentation of the project's items (i.e. ideas), either #{Phase::PRESENTATION_MODES.join(',')}.", required: false
        parameter :survey_embed_url, 'The identifier for the survey from the external API, if participation_method is set to survey', required: false
        parameter :survey_service, "The name of the service of the survey. Either #{Surveys::SurveyPhase::SURVEY_SERVICES.join(',')}", required: false
        parameter :voting_method, "Either #{Phase::VOTING_METHODS.join(',')}. Required when the participation method is voting.", required: false
        parameter :voting_min_total, 'The minimum value a basket can have.', required: false
        parameter :voting_max_total, 'The maximal value a basket can have during voting. Required when the voting method is budgeting.', required: false
        parameter :voting_max_votes_per_idea, 'The maximum amount of votes that can be assigned on the same idea.', required: false
        parameter :voting_term_singular_multiloc, 'A multiloc term that is used to refer to the voting in singular form', required: false
        parameter :voting_term_plural_multiloc, 'A multiloc term that is used to refer to the voting in plural form', required: false
        parameter :start_at, 'The start date of the phase', required: true
        parameter :end_at, 'The end date of the phase', required: true
        parameter :poll_anonymous, "Are users associated with their answer? Defaults to false. Only applies if participation_method is 'poll'", required: false
        parameter :ideas_order, 'The default order of ideas.'
        parameter :input_term, 'The input term for something.'
        parameter :campaigns_settings, "A hash, only including keys in #{Phase::CAMPAIGNS} and with only boolean values", required: true
        parameter :native_survey_title_multiloc, 'A title for the native survey.'
        parameter :native_survey_button_multiloc, 'Text for native survey call to action button.'
        parameter :prescreening_enabled, 'Do inputs need to go through pre-screening before being published? Defaults to false', required: false
        parameter :similarity_threshold_title, 'The similarity threshold for the title of the input. Defaults to 0.3', required: false
        parameter :similarity_threshold_body, 'The similarity threshold for the body of the input. Defaults to 0.4', required: false
      end

      ValidationErrorHelper.new.error_fields(self, Phase)
      response_field :project, "Array containing objects with signature {error: 'is_not_timeline_project'}", scope: :errors
      response_field :base, "Array containing objects with signature {error: 'has_other_overlapping_phases'}", scope: :errors

      let(:project_id) { @project.id }
      let(:phase) { build(:phase) }
      let(:title_multiloc) { phase.title_multiloc }
      let(:description_multiloc) { phase.description_multiloc }
      let(:participation_method) { phase.participation_method }
      let(:start_at) { phase.start_at }
      let(:end_at) { phase.end_at }
      let(:campaigns_settings) { phase.campaigns_settings }

      example_request 'Create a phase for a project' do
        assert_status 201
        phase_id = json_response.dig(:data, :id)
        phase_in_db = Phase.find(phase_id)

        # A new ideation phase does not have a default form.
        expect(phase_in_db.custom_form).to be_nil

        expect(json_response.dig(:data, :attributes, :title_multiloc).stringify_keys).to match title_multiloc
        expect(json_response.dig(:data, :attributes, :description_multiloc).stringify_keys).to match description_multiloc
        expect(json_response.dig(:data, :attributes, :participation_method)).to eq participation_method
        expect(json_response.dig(:data, :attributes, :submission_enabled)).to be true
        expect(json_response.dig(:data, :attributes, :commenting_enabled)).to be true
        expect(json_response.dig(:data, :attributes, :reacting_enabled)).to be true
        expect(json_response.dig(:data, :attributes, :reacting_dislike_enabled)).to be false
        expect(json_response.dig(:data, :attributes, :reacting_like_method)).to eq 'unlimited'
        expect(json_response.dig(:data, :attributes, :reacting_like_limited_max)).to eq 10
        expect(json_response.dig(:data, :attributes, :start_at)).to eq start_at.to_s
        expect(json_response.dig(:data, :attributes, :end_at)).to eq end_at.to_s
        expect(json_response.dig(:data, :attributes, :previous_phase_end_at_updated)).to be false
        expect(json_response.dig(:data, :relationships, :project, :data, :id)).to eq project_id
      end

      describe do
        with_options scope: :phase do
          parameter :expire_days_limit, 'Default value for how many days a proposal has to meet the voting threshold and move to the next stage. Defaults to 90.'
          parameter :reacting_threshold, 'Default value for how many votes (reactions) a proposal needs to move to the next stage. Defaults to 300.'
        end

        let(:participation_method) { 'proposals' }
        let(:expire_days_limit) { 100 }
        let(:reacting_threshold) { 500 }

        example_request 'Create a proposals phase' do
          assert_status 201
          expect(json_response.dig(:data, :attributes, :participation_method)).to eq 'proposals'
          expect(json_response.dig(:data, :attributes, :expire_days_limit)).to eq 100
          expect(json_response.dig(:data, :attributes, :reacting_threshold)).to eq 500
          expect(json_response.dig(:data, :attributes, :reacting_dislike_enabled)).to be false
        end
      end

      context 'Blank phase end dates' do
        let(:start_at) { @project.phases.last.end_at + 5.days }
        let(:end_at) { nil }

        example_request 'Create a phase for a project with an open end date' do
          assert_status 201
          expect(json_response.dig(:data, :attributes, :end_at)).to be_nil
        end
      end

      context 'Creating a new phase when a previous phase exists with no end date' do
        let(:start_at) { @new_phase_start }
        let(:end_at) { @new_phase_start + 5.days }

        before do
          @new_phase_start = @project.phases.last.end_at + 1.day
          @project.phases.last.update!(end_at: nil)
        end

        example 'Create a phase on a project with an open ended last phase' do
          do_request

          assert_status 201
          expect(json_response.dig(:data, :attributes, :previous_phase_end_at_updated)).to be true
          expect(@project.phases.last.reload.end_at).not_to be_nil
        end
      end

      describe 'voting phases' do
        let(:participation_method) { 'voting' }

        context 'budgeting' do
          let(:voting_method) { 'budgeting' }
          let(:voting_max_total) { 100 }
          let(:voting_min_total) { 10 }

          example_request 'Create a voting (budgeting) phase' do
            assert_status 201
            expect(response_data.dig(:attributes, :participation_method)).to eq 'voting'
            expect(response_data.dig(:attributes, :voting_method)).to eq 'budgeting'
            expect(response_data.dig(:attributes, :voting_max_total)).to eq 100
            expect(response_data.dig(:attributes, :voting_min_total)).to eq 10
            expect(response_data.dig(:attributes, :ideas_order)).to eq 'random'
          end
        end

        context 'multiple voting' do
          let(:voting_method) { 'multiple_voting' }
          let(:voting_max_total) { 10 }
          let(:voting_max_votes_per_idea) { 5 }
          let(:voting_term_singular_multiloc) { { 'en' => 'bean' } }
          let(:voting_term_plural_multiloc) { { 'en' => 'beans' } }

          example_request 'Create a voting (multiple voting) phase' do
            assert_status 201
            expect(response_data.dig(:attributes, :participation_method)).to eq 'voting'
            expect(response_data.dig(:attributes, :voting_method)).to eq 'multiple_voting'
            expect(response_data.dig(:attributes, :voting_max_total)).to eq 10
            expect(response_data.dig(:attributes, :voting_min_total)).to eq 0
            expect(response_data.dig(:attributes, :voting_max_votes_per_idea)).to eq 5
            expect(response_data.dig(:attributes, :voting_term_singular_multiloc, :en)).to eq 'bean'
            expect(response_data.dig(:attributes, :voting_term_plural_multiloc, :en)).to eq 'beans'
            expect(response_data.dig(:attributes, :ideas_order)).to eq 'random'
          end
        end

        context 'single voting' do
          let(:voting_method) { 'single_voting' }

          example_request 'Create a voting (single voting) phase' do
            assert_status 201
            expect(response_data.dig(:attributes, :participation_method)).to eq 'voting'
            expect(response_data.dig(:attributes, :voting_method)).to eq 'single_voting'
            expect(response_data.dig(:attributes, :voting_max_total)).to be_nil
            expect(response_data.dig(:attributes, :voting_min_total)).to eq 0
            expect(response_data.dig(:attributes, :voting_max_votes_per_idea)).to eq 1
            expect(response_data.dig(:attributes, :ideas_order)).to eq 'random'
          end
        end
      end

      context 'native survey' do
        let(:phase) { build(:native_survey_phase) }
        let(:native_survey_title_multiloc) { { 'en' => 'Planning survey' } }
        let(:native_survey_button_multiloc) { { 'en' => 'Fill in the form' } }

        example 'Create a native survey phase', document: false do
          do_request
          assert_status 201
          phase_id = json_response.dig(:data, :id)
          phase_in_db = Phase.find(phase_id)

          # A new native survey phase does not have a default form.
          expect(phase_in_db.custom_form).to be_nil

          expect(phase_in_db.participation_method).to eq 'native_survey'
          expect(phase_in_db.title_multiloc).to match title_multiloc
          expect(phase_in_db.description_multiloc).to match description_multiloc
          expect(phase_in_db.start_at).to eq start_at
          expect(phase_in_db.end_at).to eq end_at
          expect(phase_in_db.native_survey_title_multiloc['en']).to eq 'Planning survey'
          expect(phase_in_db.native_survey_button_multiloc['en']).to eq 'Fill in the form'
          expect(json_response.dig(:data, :attributes, :native_survey_title_multiloc, :en)).to eq 'Planning survey'
          expect(json_response.dig(:data, :attributes, :native_survey_button_multiloc, :en)).to eq 'Fill in the form'

          # A native survey phase still has some ideation-related state, all column defaults.
          expect(phase_in_db.input_term).to eq 'idea'
          expect(phase_in_db.presentation_mode).to eq 'card'
          expect(json_response.dig(:data, :attributes, :submission_enabled)).to be true
          expect(json_response.dig(:data, :attributes, :commenting_enabled)).to be true
          expect(json_response.dig(:data, :attributes, :reacting_enabled)).to be true
          expect(json_response.dig(:data, :attributes, :reacting_dislike_enabled)).to be false
          expect(json_response.dig(:data, :attributes, :reacting_like_method)).to eq 'unlimited'
          expect(json_response.dig(:data, :attributes, :reacting_like_limited_max)).to eq 10
        end
      end

      describe do
        let(:start_at) { nil }

        example '[error] Create an invalid phase', document: false do
          do_request
          assert_status 422
          expect(json_response).to include_response_error(:start_at, 'blank')
        end
      end

      describe do
        before do
          @project.phases.each(&:destroy!)
          @project.phases << create(:phase, project: @project, start_at: Time.now - 2.days, end_at: Time.now + 2.days)
        end

        let(:start_at) { Time.now }
        let(:end_at) { Time.now + 4.days }

        example_request '[error] Create an overlapping phase' do
          assert_status 422
          expect(json_response).to include_response_error(:base, 'has_other_overlapping_phases')
        end
      end

      describe do
        let(:participation_method) { 'survey' }
        let(:survey_embed_url) { 'https://citizenlabco.typeform.com/to/StrNJP' }
        let(:survey_service) { 'typeform' }

        example 'Create a survey phase', document: false do
          do_request
          assert_status 201
          expect(json_response.dig(:data, :attributes, :survey_embed_url)).to eq survey_embed_url
          expect(json_response.dig(:data, :attributes, :survey_service)).to eq survey_service
        end
      end

      # ?

      describe do
        before { create(:budgeting_phase, project: @project, start_at: '2000-01-01', end_at: '2000-01-05') }

        let(:participation_method) { 'voting' }
        let(:voting_method) { 'budgeting' }
        let(:voting_max_total) { 300 }

        example 'Create multiple voting phases with the same voting method', document: false do
          do_request
          assert_status 201
        end
      end

      describe do
        let(:description_multiloc) do
          {
            'en' => '<img src="data:image/gif;base64,R0lGODlhAQABAIAAAAAAAP///yH5BAEAAAAALAAAAAABAAEAAAIBRAA7" />'
          }
        end

        example 'Create a phase with text image', document: false do
          ti_count = TextImage.count
          do_request
          assert_status 201
          expect(TextImage.count).to eq(ti_count + 1)
        end

        example '[error] Create a phase with text image without start and end date', document: false do
          ti_count = TextImage.count
          do_request phase: { start_at: nil, end_at: nil }

          assert_status 422
          expect(json_response[:errors].keys & %i[start_at end_at]).to be_present
          expect(TextImage.count).to eq ti_count
        end
      end
    end

    patch 'web_api/v1/phases/:id' do
      with_options scope: :phase do
        parameter :project_id, 'The id of the project this phase belongs to'
        parameter :title_multiloc, 'The title of the phase in multiple locales'
        parameter :description_multiloc, 'The description of the phase in multiple languages. Supports basic HTML.'
        parameter :participation_method, "The participation method of the project, either #{Phase::PARTICIPATION_METHODS.join(',')}. Defaults to ideation.", required: false
        parameter :submission_enabled, 'Can citizens post ideas in this phase?', required: false
        parameter :commenting_enabled, 'Can citizens post comment in this phase?', required: false
        parameter :reacting_enabled, 'Can citizens react in this phase?', required: false
        parameter :reacting_like_method, "How does liking work? Either #{Phase::REACTING_METHODS.join(',')}", required: false
        parameter :reacting_like_limited_max, 'Number of likes a citizen can perform in this phase, only if the reacting_like_method is limited', required: false
        parameter :reacting_dislike_enabled, 'Can citizens react in this phase?', required: false
        parameter :reacting_dislike_method, "How does disliking work? Either #{Phase::REACTING_METHODS.join(',')}", required: false
        parameter :reacting_dislike_limited_max, 'Number of dislikes a citizen can perform in this phase, only if the reacting_dislike_method is limited', required: false
        parameter :allow_anonymous_participation, 'Only for ideation and budgeting phases. Allow users to post inputs and comments anonymously.', required: false
        parameter :presentation_mode, "Describes the presentation of the project's items (i.e. ideas), either #{Phase::PRESENTATION_MODES.join(',')}.", required: false
        parameter :survey_embed_url, 'The identifier for the survey from the external API, if participation_method is set to survey', required: false
        parameter :survey_service, "The name of the service of the survey. Either #{Surveys::SurveyPhase::SURVEY_SERVICES.join(',')}", required: false
        parameter :voting_method, "Either #{Phase::VOTING_METHODS.join(',')}", required: false
        parameter :voting_min_total, 'The minimum value a basket can have.', required: false
        parameter :voting_max_total, 'The maximal value a basket can have during voting', required: false
        parameter :voting_max_votes_per_idea, 'The maximum amount of votes that can be assigned on the same idea.', required: false
        parameter :manual_voters_amount, 'The number of voters from collected offline votes.', required: false
        parameter :voting_term_singular_multiloc, 'A multiloc term that is used to refer to the voting in singular form', required: false
        parameter :voting_term_plural_multiloc, 'A multiloc term that is used to refer to the voting in plural form', required: false
        parameter :start_at, 'The start date of the phase'
        parameter :end_at, 'The end date of the phase'
        parameter :poll_anonymous, "Are users associated with their answer? Only applies if participation_method is 'poll'. Can't be changed after first answer.", required: false
        parameter :ideas_order, 'The default order of ideas.'
        parameter :prescreening_enabled, 'Do inputs need to go through pre-screening before being published?', required: false
        parameter :similarity_threshold_title, 'The similarity threshold for the title of the input. Defaults to 0.3', required: false
        parameter :similarity_threshold_body, 'The similarity threshold for the body of the input. Defaults to 0.4', required: false
      end
      ValidationErrorHelper.new.error_fields(self, Phase)
      response_field :project, "Array containing objects with signature {error: 'is_not_timeline_project'}", scope: :errors
      response_field :base, "Array containing objects with signature {error: 'has_other_overlapping_phases'}", scope: :errors

      let(:phase) { create(:phase, project: @project) }
      let(:id) { phase.id }
      let(:description_multiloc) { phase.description_multiloc }
      let(:participation_method) { phase.participation_method }
      let(:submission_enabled) { false }
      let(:commenting_enabled) { false }
      let(:reacting_enabled) { true }
      let(:reacting_like_method) { 'limited' }
      let(:reacting_like_limited_max) { 6 }
      let(:presentation_mode) { 'map' }
      let(:allow_anonymous_participation) { true }
      let(:prescreening_enabled) { true }
      let(:similarity_threshold_body) { 0.2 }

      example_request 'Update a phase' do
        expect(response_status).to eq 200
        expect(json_response.dig(:data, :attributes, :description_multiloc).stringify_keys).to match description_multiloc
        expect(json_response.dig(:data, :attributes, :participation_method)).to eq participation_method
        expect(json_response.dig(:data, :attributes, :submission_enabled)).to eq submission_enabled
        expect(json_response.dig(:data, :attributes, :commenting_enabled)).to eq commenting_enabled
        expect(json_response.dig(:data, :attributes, :reacting_enabled)).to eq reacting_enabled
        expect(json_response.dig(:data, :attributes, :reacting_like_method)).to eq reacting_like_method
        expect(json_response.dig(:data, :attributes, :reacting_like_limited_max)).to eq reacting_like_limited_max
        expect(json_response.dig(:data, :attributes, :presentation_mode)).to eq presentation_mode
        expect(json_response.dig(:data, :attributes, :allow_anonymous_participation)).to eq allow_anonymous_participation
        expect(json_response.dig(:data, :attributes, :prescreening_enabled)).to eq prescreening_enabled
        expect(json_response.dig(:data, :attributes, :similarity_threshold_body)).to eq similarity_threshold_body
      end

      describe do
        with_options scope: :phase do
          parameter :expire_days_limit, 'Default value for how many days a proposal has to meet the voting threshold and move to the next stage.'
          parameter :reacting_threshold, 'Default value for how many votes (reactions) a proposal needs to move to the next stage.'
        end

        let(:id) { create(:proposals_phase).id }
        let(:participation_method) { 'proposals' }
        let(:expire_days_limit) { 100 }
        let(:reacting_threshold) { 500 }

        example_request 'Update a proposals phase' do
          assert_status 200
          expect(json_response.dig(:data, :attributes, :expire_days_limit)).to eq 100
          expect(json_response.dig(:data, :attributes, :reacting_threshold)).to eq 500
        end
      end

      describe do
        let(:phase) { create(:budgeting_phase) }
        let(:id) { phase.id }
        let(:participation_method) { 'voting' }
        let(:voting_min_total) { 3 }
        let(:voting_max_total) { 15 }
        let(:voting_max_votes_per_idea) { 1 } # Should ignore this
        let(:voting_term_singular_multiloc) { { 'en' => 'Grocery shopping' } }
        let(:voting_term_plural_multiloc) { { 'en' => 'Groceries shoppings' } }

        example_request 'Update a voting phase' do
          assert_status 200

          expect(json_response.dig(:data, :attributes, :voting_min_total)).to eq 3
          expect(json_response.dig(:data, :attributes, :voting_max_total)).to eq 15
          expect(json_response.dig(:data, :attributes, :voting_max_votes_per_idea)).to be_nil
          expect(json_response.dig(:data, :attributes, :voting_term_singular_multiloc, :en)).to eq 'Grocery shopping'
          expect(json_response.dig(:data, :attributes, :voting_term_plural_multiloc, :en)).to eq 'Groceries shoppings'
        end

        describe do
          let(:manual_voters_amount) { 4 }

          example 'Set offline voters' do
            expect { do_request }
              .to enqueue_job(LogActivityJob).with(
                phase,
                'changed_manual_voters_amount',
                User.admin.first,
                anything,
                payload: { change: [nil, manual_voters_amount] },
                project_id: phase.project_id
              ).exactly(1).times

            phase.reload
            expect(phase.manual_voters_amount).to eq manual_voters_amount
            expect(phase.manual_voters_last_updated_by_id).to eq User.admin.first.id
            expect(phase.manual_voters_last_updated_at).to be_present
          end
        end
      end

      describe do
        before do
          @project.phases.first.update!(
            participation_method: 'voting',
            voting_method: 'budgeting',
            voting_max_total: 30_000,
            ideas_order: 'random'
          )
        end

        let(:ideas) { create_list(:idea, 2, project: @project) }
        let(:phase) { create(:phase, project: @project, participation_method: 'ideation', ideas: ideas) }
        let(:participation_method) { 'information' }

        example 'Change a phase with ideas into an information phase' do
          expect_any_instance_of(Permissions::PermissionsUpdateService).to receive(:update_permissions_for_scope).with(phase)
          do_request
          assert_status 200
        end
      end

      describe 'When updating ideation phase with ideas to a poll phase' do
        before do
          phase.update!(
            participation_method: 'ideation',
            ideas: create_list(:idea, 2, project: @project)
          )
        end

        let(:ideas_phase) { phase.ideas[0].ideas_phases.first }
        let(:participation_method) { 'poll' }

        example 'Existing related ideas_phase remains valid' do
          expect(ideas_phase.valid?).to be true
          do_request
          ideas_phase.reload
          expect(response_status).to eq 200
          expect(ideas_phase.valid?).to be true
        end
      end
    end

    delete 'web_api/v1/phases/:id' do
      let(:phase) { create(:phase, project: @project) }
      let(:id) { phase.id }

      example_request 'Delete a phase' do
        expect(response_status).to eq 200
        expect { Comment.find(id) }.to raise_error(ActiveRecord::RecordNotFound)
      end

      context 'on a native survey phase' do
        let(:phase) { create(:native_survey_phase, project: @project) }

        example 'Deleting a phase deletes all survey responses', document: false do
          ideation_phase = create(:phase, participation_method: 'ideation', project: @project, start_at: (phase.start_at - 7.days), end_at: (phase.start_at - 1.day))
          idea = create(:idea, project: @project, phases: [ideation_phase])
          responses = create_list(:idea, 2, project: @project, creation_phase: phase, phases: [phase])

          do_request

          expect { idea.reload }.not_to raise_error(ActiveRecord::RecordNotFound)
          responses.each do |response|
            expect { response.reload }.to raise_error(ActiveRecord::RecordNotFound)
          end
        end
      end

      context 'on an ideation phase' do
        let(:phase) { create(:phase, participation_method: 'ideation', project: @project) }

        example 'Deleting a phase does not delete the ideas', document: false do
          idea = create(:idea, project: @project, phases: [phase])

          do_request

          expect { idea.reload }.not_to raise_error(ActiveRecord::RecordNotFound)
        end
      end
    end

    get 'web_api/v1/phases/:id/survey_results' do
      parameter :logic_ids, 'Array of page or option ids to filter the results by logic', required: false
      parameter :year, 'First month to include in the survey results', required: false
      parameter :quarter, 'Last month to include in the survey results', required: false

      let(:project) { create(:project_with_active_native_survey_phase) }
      let(:active_phase) { project.phases.first }
      let(:form) { create(:custom_form, participation_context: active_phase) }
      let(:id) { active_phase.id }
      let(:multiselect_field) do
        create(
          :custom_field_multiselect,
          resource: form,
          title_multiloc: { 'en' => 'What are your favourite pets?' },
          description_multiloc: {},
          required: true
        )
      end
      let!(:cat_option) do
        create(:custom_field_option, custom_field: multiselect_field, key: 'cat', title_multiloc: { 'en' => 'Cat' })
      end
      let!(:dog_option) do
        create(:custom_field_option, custom_field: multiselect_field, key: 'dog', title_multiloc: { 'en' => 'Dog' })
      end
      let!(:survey_response1) do
        create(
          :idea,
          project: project,
          creation_phase: active_phase,
          phases: [active_phase],
          custom_field_values: { multiselect_field.key => %w[cat dog] }
        )
      end
      let!(:survey_response2) do
        create(
          :idea,
          project: project,
          creation_phase: active_phase,
          phases: [active_phase],
          custom_field_values: { multiselect_field.key => %w[cat] }
        )
      end

      example 'Get survey results' do
        do_request
        expect(status).to eq 200

        expect(response_data[:type]).to eq 'survey_results'
        expect(response_data.dig(:attributes, :totalSubmissions)).to eq 2
        expect(response_data.dig(:attributes, :results).count).to eq 1
        expect(response_data.dig(:attributes, :results, 0)).to match(
          {
            customFieldId: multiselect_field.id,
            inputType: 'multiselect',
            question: { en: 'What are your favourite pets?' },
            description: {},
            required: true,
            grouped: false,
            hidden: false,
            pageNumber: nil,
            questionNumber: 1,
            logic: {},
            totalResponseCount: 2,
            questionResponseCount: 2,
            totalPickCount: 3,
            answers: [
              { answer: 'cat', count: 2 },
              { answer: 'dog', count: 1 },
              { answer: nil, count: 0 }
            ],
            multilocs: {
              answer: {
                cat: { title_multiloc: { en: 'Cat' } },
                dog: { title_multiloc: { en: 'Dog' } }
              }
            }
          }
        )
      end
    end

    get 'web_api/v1/phases/:id/sentiment_by_quarter' do
      let(:project) { create(:community_monitor_project_with_active_phase) }
      let(:active_phase) { project.phases.first }
      let(:form) { create(:custom_form, participation_context: active_phase) }
      let(:sentiment_question1) { create(:custom_field_sentiment_linear_scale, resource: form, question_category: 'quality_of_life') }
      let(:sentiment_question2) { create(:custom_field_sentiment_linear_scale, resource: form, question_category: 'service_delivery') }

      let!(:survey_response1) do
        create(
          :native_survey_response,
          project: project,
          creation_phase: active_phase,
          custom_field_values: { sentiment_question1.key => 2, sentiment_question2.key => 4 },
          created_at: Time.new(2025, 1, 1)
        )
      end
      let!(:survey_response2) do
        create(
          :native_survey_response,
          project: project,
          creation_phase: active_phase,
          custom_field_values: { sentiment_question1.key => 3, sentiment_question2.key => 1 },
          created_at: Time.new(2025, 4, 1)
        )
      end

      let(:id) { active_phase.id }

      example 'Get survey sentiment by quarter' do
        do_request
        expect(status).to eq 200
        expect(response_data[:type]).to eq 'sentiment_by_quarter'
        expect(response_data[:attributes]).to eq({
          overall: {
            averages: { '2025-1': 3.0, '2025-2': 2.0 },
            totals: {
              '2025-1': { '2': 1, '4': 1 },
              '2025-2': { '1': 1, '3': 1 }
            }
          },
          categories: {
            averages: {
              quality_of_life: { '2025-2': 3.0, '2025-1': 2.0 },
<<<<<<< HEAD
              service_delivery: { '2025-2': 1.0, '2025-1': 4.0 }
=======
              service_delivery: { '2025-2': 1.0, '2025-1': 4.0 },
              governance_and_trust: {},
              other: {}
>>>>>>> 868f84f0
            },
            multilocs: {
              quality_of_life: { en: 'Quality of life', 'fr-FR': 'Qualité de vie', 'nl-NL': 'Kwaliteit van leven' },
              service_delivery: { en: 'Service delivery', 'fr-FR': 'Prestation de services', 'nl-NL': 'Dienstverlening' },
              governance_and_trust: { en: 'Governance and trust', 'fr-FR': 'Gouvernance et confiance', 'nl-NL': 'Bestuur en vertrouwen' },
              other: { en: 'Other', 'fr-FR': 'Autre', 'nl-NL': 'Ander' }
            }
          }
        })
      end
    end

    get 'web_api/v1/phases/:id/submission_count' do
      let(:project) { create(:project_with_active_native_survey_phase) }
      let(:active_phase) { project.phases.first }
      let(:form) { create(:custom_form, participation_context: active_phase) }
      let(:id) { active_phase.id }
      let(:multiselect_field) do
        create(
          :custom_field_multiselect,
          resource: form,
          title_multiloc: { 'en' => 'What are your favourite pets?' },
          description_multiloc: {}
        )
      end
      let!(:cat_option) do
        create(:custom_field_option, custom_field: multiselect_field, key: 'cat', title_multiloc: { 'en' => 'Cat' })
      end
      let!(:dog_option) do
        create(:custom_field_option, custom_field: multiselect_field, key: 'dog', title_multiloc: { 'en' => 'Dog' })
      end
      let!(:survey_response1) do
        create(
          :idea,
          project: project,
          creation_phase: active_phase,
          phases: [active_phase],
          custom_field_values: { multiselect_field.key => %w[cat dog] }
        )
      end
      let!(:survey_response2) do
        create(
          :idea,
          project: project,
          creation_phase: active_phase,
          phases: [active_phase],
          custom_field_values: { multiselect_field.key => %w[cat] }
        )
      end
      let!(:survey_response3) do
        create(
          :idea,
          project: project,
          creation_phase: active_phase,
          phases: [active_phase],
          custom_field_values: { multiselect_field.key => %w[dog] }
        )
      end

      example 'Get submission count' do
        do_request
        expect(status).to eq 200

        expect(json_response[:data][:attributes]).to eq({ totalSubmissions: 3 })
      end
    end

    get 'web_api/v1/phases/:id/as_xlsx' do
      context 'for a native survey phase with persisted form' do
        let(:project) { create(:project_with_active_native_survey_phase) }
        let(:active_phase) { project.phases.first }
        let(:form) { create(:custom_form, participation_context: active_phase) }
        let(:id) { active_phase.id }

        # Create a page to describe that it is not included in the export.
        let!(:page_field) { create(:custom_field_page, resource: form) }
        let(:multiselect_field) do
          create(
            :custom_field_multiselect,
            resource: form,
            title_multiloc: { 'en' => 'What are your favourite pets?' },
            description_multiloc: {}
          )
        end
        let!(:cat_option) do
          create(:custom_field_option, custom_field: multiselect_field, key: 'cat', title_multiloc: { 'en' => 'Cat' })
        end
        let!(:dog_option) do
          create(:custom_field_option, custom_field: multiselect_field, key: 'dog', title_multiloc: { 'en' => 'Dog' })
        end

        before do
          config = AppConfiguration.instance
          config.settings['core']['private_attributes_in_export'] = true
          config.save!
        end

        context 'when there are inputs in the phase' do
          let!(:survey_response1) do
            create(
              :idea,
              project: project,
              creation_phase: active_phase,
              phases: [active_phase],
              custom_field_values: { multiselect_field.key => %w[cat dog] }
            )
          end
          let!(:survey_response2) do
            create(
              :idea,
              project: project,
              creation_phase: active_phase,
              phases: [active_phase],
              custom_field_values: { multiselect_field.key => %w[cat] }
            )
          end

          example 'Download native survey phase inputs in one sheet' do
            expected_params = [[survey_response1, survey_response2], active_phase]
            allow(Export::Xlsx::InputSheetGenerator).to receive(:new).and_return(Export::Xlsx::InputSheetGenerator.new(*expected_params))
            do_request
            expect(Export::Xlsx::InputSheetGenerator).to have_received(:new).with(*expected_params)

            assert_status 200
            expect(xlsx_contents(response_body)).to match([
              {
                sheet_name: active_phase.title_multiloc['en'],
                column_headers: [
                  'ID',
                  multiselect_field.title_multiloc['en'],
                  'Author name',
                  'Author email',
                  'Author ID',
                  'Submitted at',
                  'Project'
                ],
                rows: [
                  [
                    survey_response1.id,
                    'Cat;Dog',
                    survey_response1.author_name,
                    survey_response1.author.email,
                    survey_response1.author_id,
                    an_instance_of(DateTime), # created_at
                    project.title_multiloc['en']
                  ],
                  [
                    survey_response2.id,
                    'Cat',
                    survey_response2.author_name,
                    survey_response2.author.email,
                    survey_response2.author_id,
                    an_instance_of(DateTime), # created_at
                    project.title_multiloc['en']
                  ]
                ]
              }
            ])
          end

          example 'Draft responses are not included' do
            create(
              :idea,
              project: project,
              creation_phase: active_phase,
              phases: [active_phase],
              publication_status: 'draft'
            )
            do_request

            assert_status 200
            xlsx = xlsx_contents(response_body)
            expect(xlsx.first[:rows].size).to eq 2
          end
        end
      end
    end

    delete 'web_api/v1/phases/:id/inputs' do
      let(:project) { create(:project_with_active_native_survey_phase) }
      let(:active_phase) { project.phases.order(:start_at).last }
      let(:id) { active_phase.id }

      example 'Delete all inputs of a phase' do
        ideation_phase = create(
          :phase,
          project: project,
          participation_method: 'ideation',
          start_at: (Time.now - 2.months),
          end_at: (Time.now - 1.month)
        )
        create_list(:idea, 2, project: project, phases: [active_phase])
        create(:idea, project: project, phases: [ideation_phase])
        expect_any_instance_of(SideFxPhaseService).to receive(:after_delete_inputs)

        do_request
        assert_status 200
        expect(Phase.find(id)).to eq active_phase
        expect(project.reload.ideas_count).to eq 1
        expect(active_phase.reload.ideas_count).to eq 0
        expect(ideation_phase.reload.ideas_count).to eq 1
        expect(Idea.count).to eq 1
      end
    end
  end

  context 'when project moderator' do
    before { header_token_for create(:project_moderator, projects: [project]) }

    get 'web_api/v1/phases/:id/as_xlsx' do
      let(:project) { create(:project_with_active_native_survey_phase) }
      let(:active_phase) { project.phases.first }
      let(:form) { create(:custom_form, participation_context: active_phase) }
      let(:id) { active_phase.id }
      let(:multiselect_field) do
        create(
          :custom_field_multiselect,
          resource: form,
          title_multiloc: { 'en' => 'What are your favourite pets?' },
          description_multiloc: {}
        )
      end
      let!(:cat_option) do
        create(:custom_field_option, custom_field: multiselect_field, key: 'cat', title_multiloc: { 'en' => 'Cat' })
      end
      let!(:dog_option) do
        create(:custom_field_option, custom_field: multiselect_field, key: 'dog', title_multiloc: { 'en' => 'Dog' })
      end
      let!(:survey_response) do
        create(
          :idea,
          project: project,
          creation_phase: active_phase,
          phases: [active_phase],
          custom_field_values: { multiselect_field.key => %w[cat dog] }
        )
      end

      example 'Download phase inputs WITH private user data', document: false do
        config = AppConfiguration.instance
        config.settings['core']['private_attributes_in_export'] = true
        config.save!
        expected_params = [[survey_response], active_phase]
        allow(Export::Xlsx::InputSheetGenerator).to receive(:new).and_return(Export::Xlsx::InputSheetGenerator.new(*expected_params))
        do_request
        expect(Export::Xlsx::InputSheetGenerator).to have_received(:new).with(*expected_params)
        assert_status 200
        expect(xlsx_contents(response_body)).to match([
          {
            sheet_name: active_phase.title_multiloc['en'],
            column_headers: [
              'ID',
              multiselect_field.title_multiloc['en'],
              'Author name',
              'Author email',
              'Author ID',
              'Submitted at',
              'Project'
            ],
            rows: [
              [
                survey_response.id,
                'Cat;Dog',
                survey_response.author_name,
                survey_response.author.email,
                survey_response.author_id,
                an_instance_of(DateTime), # created_at
                project.title_multiloc['en']
              ]
            ]
          }
        ])
      end
    end
  end
end<|MERGE_RESOLUTION|>--- conflicted
+++ resolved
@@ -805,13 +805,9 @@
           categories: {
             averages: {
               quality_of_life: { '2025-2': 3.0, '2025-1': 2.0 },
-<<<<<<< HEAD
-              service_delivery: { '2025-2': 1.0, '2025-1': 4.0 }
-=======
               service_delivery: { '2025-2': 1.0, '2025-1': 4.0 },
               governance_and_trust: {},
               other: {}
->>>>>>> 868f84f0
             },
             multilocs: {
               quality_of_life: { en: 'Quality of life', 'fr-FR': 'Qualité de vie', 'nl-NL': 'Kwaliteit van leven' },
