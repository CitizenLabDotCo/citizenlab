# frozen_string_literal: true

require 'rails_helper'
require 'rspec_api_documentation/dsl'

resource 'Phases' do
  explanation 'Timeline projects consist of multiple phases through which ideas can transit.'

  let(:json_response) { json_parse(response_body) }

  before do
    header 'Content-Type', 'application/json'
    create(:idea_status_proposed)
    @project = create(:project)
    @project.phases = create_list(:phase_sequence, 2, project: @project, participation_method: 'voting', voting_method: 'single_voting')
  end

  get 'web_api/v1/projects/:project_id/phases' do
    with_options scope: :page do
      parameter :number, 'Page number'
      parameter :size, 'Number of phases per page'
    end
    let(:project_id) { @project.id }

    context 'when visitor' do
      example 'List all phases of a project' do
        Permissions::PermissionsUpdateService.new.update_all_permissions
        do_request
        assert_status 200
        expect(json_response[:data].size).to eq 2
        expect(json_response[:included].pluck(:type)).to include 'permission'
      end

      example 'List all phases of a project which is hidden (internal_role: community_monitor)' do
        @project.update!(internal_role: 'community_monitor')
        Permissions::PermissionsUpdateService.new.update_all_permissions
        do_request
        assert_status 200
        expect(json_response[:data].size).to eq 2
      end
    end

    context 'when admin' do
      before { admin_header_token }

      example 'See the manual votes attributes' do
        admin = create(:admin)
        phase1, phase2 = @project.phases
        phase1.set_manual_voters(10, admin)
        phase1.save!
        create(:idea, project: @project, phases: [phase1], manual_votes_amount: 5)
        idea2 = create(:idea, project: @project, phases: [phase1, phase2], manual_votes_amount: 3)
        @project.phases.each(&:update_manual_votes_count!)
        create(:baskets_idea, basket: create(:basket, phase: phase1), idea: idea2, votes: 2)
        Basket.update_counts(phase1)

        do_request
        assert_status 200

        phase1_response = json_response_body[:data].find { |i| i[:id] == phase1.id }
        expect(phase1_response.dig(:attributes, :manual_voters_amount)).to eq 10
        expect(phase1_response.dig(:attributes, :manual_votes_count)).to eq 8
        expect(phase1_response.dig(:attributes, :votes_count)).to eq 2
        expect(phase1_response.dig(:attributes, :total_votes_amount)).to eq 10
        expect(phase1_response.dig(:relationships, :manual_voters_last_updated_by, :data, :id)).to eq admin.id
        expect(json_response_body[:included].find { |i| i[:id] == admin.id }&.dig(:attributes, :slug)).to eq admin.slug
        expect(phase1_response.dig(:attributes, :manual_voters_last_updated_at)).to be_present

        phase2_response = json_response_body[:data].find { |i| i[:id] == phase2.id }
        expect(phase2_response.dig(:attributes, :manual_voters_amount)).to be_nil
        expect(phase2_response.dig(:attributes, :manual_votes_count)).to eq 3
        expect(phase2_response.dig(:attributes, :votes_count)).to eq 0
        expect(phase2_response.dig(:attributes, :total_votes_amount)).to eq 3
        expect(phase2_response.dig(:relationships, :manual_voters_last_updated_by, :data, :id)).to be_nil
        expect(phase2_response.dig(:attributes, :manual_voters_last_updated_at)).to be_nil
      end
    end
  end

  get 'web_api/v1/phases/:id/mini' do
    before { @phase = @project.phases.first }

    let(:id) { @phase.id }

    example 'Get a phase by id' do
      @phase.update!(report: build(:report))
      do_request
      assert_status 200

      expect(json_response.dig(:data, :id)).to eq @phase.id
      expect(json_response.dig(:data, :type)).to eq 'phase_mini'

      expect(json_response.dig(:data, :relationships, :project)).to match({
        data: { id: @phase.project_id, type: 'project' }
      })

      expect(json_response.dig(:data, :relationships, :report)).to match({
        data: { id: @phase.report.id, type: 'report' }
      })
    end
  end

  get 'web_api/v1/phases/:id' do
    before { @phase = @project.phases.first }

    let(:id) { @phase.id }

    example 'Get one phase by id' do
      create_list(:idea, 2, project: @project, phases: @project.phases)
      Permissions::PermissionsUpdateService.new.update_all_permissions
      @phase.update!(report: build(:report))
      do_request
      assert_status 200

      expect(json_response.dig(:data, :id)).to eq @phase.id
      expect(json_response.dig(:data, :type)).to eq 'phase'
      expect(json_response.dig(:data, :attributes)).to include(
        reacting_like_method: 'unlimited',
        ideas_count: 2
      )

      expect(json_response.dig(:data, :relationships, :project)).to match({
        data: { id: @phase.project_id, type: 'project' }
      })

      expect(json_response.dig(:data, :relationships, :report)).to match({
        data: { id: @phase.report.id, type: 'report' }
      })

      expect(json_response.dig(:data, :relationships, :permissions, :data).size)
        .to eq(Permission.available_actions(@phase).length)

      expect(json_response[:included].pluck(:type)).to include 'permission'
    end
  end

  get 'web_api/v1/phases/:id/submission_count' do
    let(:phase) { create(:native_survey_phase) }
    let(:id) { phase.id }

    before do
      create_list(:native_survey_response, 2, creation_phase: phase, project: phase.project, phases: [phase])
      create_list(:idea, 3, project: phase.project, phases: [phase])
    end

    context 'native survey' do
      example 'Get count when native survey phase (ignores ideas)' do
        do_request
        assert_status 200
        expect(response_data[:attributes]).to eq({ totalSubmissions: 2 })
      end
    end

    context 'ideation' do
      example 'Get count for ideation phase (ignores native survey responses)' do
        phase.update!(participation_method: 'ideation')
        do_request
        assert_status 200
        expect(response_data[:attributes]).to eq({ totalSubmissions: 3 })
      end
    end
  end

  get 'web_api/v1/phases/:id/as_xlsx' do
    describe do
      let(:id) { create(:project_with_active_ideation_phase).phases.first.id }

      example '[error] Try downloading phase inputs' do
        do_request
        assert_status 401
      end
    end
  end

  delete 'web_api/v1/phases/:id/inputs' do
    let(:project) { create(:project_with_active_native_survey_phase) }
    let(:active_phase) { project.phases.first }
    let(:id) { active_phase.id }

    example '[error] Delete all inputs of a phase' do
      create(:idea, project: project, phases: [active_phase])

      do_request
      assert_status 401
    end
  end

  context 'when admin' do
    before { admin_header_token }

    post 'web_api/v1/projects/:project_id/phases' do
      with_options scope: :phase do
        parameter :title_multiloc, 'The title of the phase in nultiple locales', required: true
        parameter :description_multiloc, 'The description of the phase in multiple languages. Supports basic HTML.', required: false
        parameter :participation_method, "The participation method of the project, either #{Phase::PARTICIPATION_METHODS.join(',')}. Defaults to ideation.", required: false
        parameter :submission_enabled, 'Can citizens submit inputs in this phase? Defaults to true', required: false
        parameter :commenting_enabled, 'Can citizens post comment in this phase? Defaults to true', required: false
        parameter :reacting_enabled, 'Can citizens react in this phase? Defaults to true', required: false
        parameter :reacting_like_method, "How does reacting work? Either #{Phase::REACTING_METHODS.join(',')}. Defaults to unlimited", required: false
        parameter :reacting_like_limited_max, 'Number of likes a citizen can perform in this phase, only if the reacting_like_method is limited. Defaults to 10', required: false
        parameter :reacting_dislike_enabled, 'Can citizens dislikes in this phase? Defaults to true', required: false
        parameter :reacting_dislike_method, "How does disliking work? Either #{Phase::REACTING_METHODS.join(',')}. Defaults to unlimited", required: false
        parameter :reacting_dislike_limited_max, 'Number of dislikes a citizen can perform in this phase, only if the reacting_dislike_method is limited. Defaults to 10', required: false
        parameter :allow_anonymous_participation, 'Only for ideation and budgeting phases. Allow users to post inputs and comments anonymously. Defaults to false', required: false
        parameter :presentation_mode, "Describes the presentation of the project's items (i.e. ideas), either #{Phase::PRESENTATION_MODES.join(',')}.", required: false
        parameter :survey_embed_url, 'The identifier for the survey from the external API, if participation_method is set to survey', required: false
        parameter :survey_service, "The name of the service of the survey. Either #{Surveys::SurveyPhase::SURVEY_SERVICES.join(',')}", required: false
        parameter :voting_method, "Either #{Phase::VOTING_METHODS.join(',')}. Required when the participation method is voting.", required: false
        parameter :voting_min_total, 'The minimum value a basket can have.', required: false
        parameter :voting_max_total, 'The maximal value a basket can have during voting. Required when the voting method is budgeting.', required: false
        parameter :voting_max_votes_per_idea, 'The maximum amount of votes that can be assigned on the same idea.', required: false
        parameter :voting_term_singular_multiloc, 'A multiloc term that is used to refer to the voting in singular form', required: false
        parameter :voting_term_plural_multiloc, 'A multiloc term that is used to refer to the voting in plural form', required: false
        parameter :start_at, 'The start date of the phase', required: true
        parameter :end_at, 'The end date of the phase', required: true
        parameter :poll_anonymous, "Are users associated with their answer? Defaults to false. Only applies if participation_method is 'poll'", required: false
        parameter :ideas_order, 'The default order of ideas.'
        parameter :input_term, 'The input term for something.'
        parameter :campaigns_settings, "A hash, only including keys in #{Phase::CAMPAIGNS} and with only boolean values", required: true
        parameter :native_survey_title_multiloc, 'A title for the native survey.'
        parameter :native_survey_button_multiloc, 'Text for native survey call to action button.'
        parameter :prescreening_enabled, 'Do inputs need to go through pre-screening before being published? Defaults to false', required: false
      end

      ValidationErrorHelper.new.error_fields(self, Phase)
      response_field :project, "Array containing objects with signature {error: 'is_not_timeline_project'}", scope: :errors
      response_field :base, "Array containing objects with signature {error: 'has_other_overlapping_phases'}", scope: :errors

      let(:project_id) { @project.id }
      let(:phase) { build(:phase) }
      let(:title_multiloc) { phase.title_multiloc }
      let(:description_multiloc) { phase.description_multiloc }
      let(:participation_method) { phase.participation_method }
      let(:start_at) { phase.start_at }
      let(:end_at) { phase.end_at }
      let(:campaigns_settings) { phase.campaigns_settings }

      example_request 'Create a phase for a project' do
        assert_status 201
        phase_id = json_response.dig(:data, :id)
        phase_in_db = Phase.find(phase_id)

        # A new ideation phase does not have a default form.
        expect(phase_in_db.custom_form).to be_nil

        expect(json_response.dig(:data, :attributes, :title_multiloc).stringify_keys).to match title_multiloc
        expect(json_response.dig(:data, :attributes, :description_multiloc).stringify_keys).to match description_multiloc
        expect(json_response.dig(:data, :attributes, :participation_method)).to eq participation_method
        expect(json_response.dig(:data, :attributes, :submission_enabled)).to be true
        expect(json_response.dig(:data, :attributes, :commenting_enabled)).to be true
        expect(json_response.dig(:data, :attributes, :reacting_enabled)).to be true
        expect(json_response.dig(:data, :attributes, :reacting_dislike_enabled)).to be false
        expect(json_response.dig(:data, :attributes, :reacting_like_method)).to eq 'unlimited'
        expect(json_response.dig(:data, :attributes, :reacting_like_limited_max)).to eq 10
        expect(json_response.dig(:data, :attributes, :start_at)).to eq start_at.to_s
        expect(json_response.dig(:data, :attributes, :end_at)).to eq end_at.to_s
        expect(json_response.dig(:data, :attributes, :previous_phase_end_at_updated)).to be false
        expect(json_response.dig(:data, :relationships, :project, :data, :id)).to eq project_id
      end

      describe do
        with_options scope: :phase do
          parameter :expire_days_limit, 'Default value for how many days a proposal has to meet the voting threshold and move to the next stage. Defaults to 90.'
          parameter :reacting_threshold, 'Default value for how many votes (reactions) a proposal needs to move to the next stage. Defaults to 300.'
        end

        let(:participation_method) { 'proposals' }
        let(:expire_days_limit) { 100 }
        let(:reacting_threshold) { 500 }

        example_request 'Create a proposals phase' do
          assert_status 201
          expect(json_response.dig(:data, :attributes, :participation_method)).to eq 'proposals'
          expect(json_response.dig(:data, :attributes, :expire_days_limit)).to eq 100
          expect(json_response.dig(:data, :attributes, :reacting_threshold)).to eq 500
          expect(json_response.dig(:data, :attributes, :reacting_dislike_enabled)).to be false
        end
      end

      context 'Blank phase end dates' do
        let(:start_at) { @project.phases.last.end_at + 5.days }
        let(:end_at) { nil }

        example_request 'Create a phase for a project with an open end date' do
          assert_status 201
          expect(json_response.dig(:data, :attributes, :end_at)).to be_nil
        end
      end

      context 'Creating a new phase when a previous phase exists with no end date' do
        let(:start_at) { @new_phase_start }
        let(:end_at) { @new_phase_start + 5.days }

        before do
          @new_phase_start = @project.phases.last.end_at + 1.day
          @project.phases.last.update!(end_at: nil)
        end

        example 'Create a phase on a project with an open ended last phase' do
          do_request

          assert_status 201
          expect(json_response.dig(:data, :attributes, :previous_phase_end_at_updated)).to be true
          expect(@project.phases.last.reload.end_at).not_to be_nil
        end
      end

      describe 'voting phases' do
        let(:participation_method) { 'voting' }

        context 'budgeting' do
          let(:voting_method) { 'budgeting' }
          let(:voting_max_total) { 100 }
          let(:voting_min_total) { 10 }

          example_request 'Create a voting (budgeting) phase' do
            assert_status 201
            expect(response_data.dig(:attributes, :participation_method)).to eq 'voting'
            expect(response_data.dig(:attributes, :voting_method)).to eq 'budgeting'
            expect(response_data.dig(:attributes, :voting_max_total)).to eq 100
            expect(response_data.dig(:attributes, :voting_min_total)).to eq 10
            expect(response_data.dig(:attributes, :ideas_order)).to eq 'random'
          end
        end

        context 'multiple voting' do
          let(:voting_method) { 'multiple_voting' }
          let(:voting_max_total) { 10 }
          let(:voting_max_votes_per_idea) { 5 }
          let(:voting_term_singular_multiloc) { { 'en' => 'bean' } }
          let(:voting_term_plural_multiloc) { { 'en' => 'beans' } }

          example_request 'Create a voting (multiple voting) phase' do
            assert_status 201
            expect(response_data.dig(:attributes, :participation_method)).to eq 'voting'
            expect(response_data.dig(:attributes, :voting_method)).to eq 'multiple_voting'
            expect(response_data.dig(:attributes, :voting_max_total)).to eq 10
            expect(response_data.dig(:attributes, :voting_min_total)).to eq 0
            expect(response_data.dig(:attributes, :voting_max_votes_per_idea)).to eq 5
            expect(response_data.dig(:attributes, :voting_term_singular_multiloc, :en)).to eq 'bean'
            expect(response_data.dig(:attributes, :voting_term_plural_multiloc, :en)).to eq 'beans'
            expect(response_data.dig(:attributes, :ideas_order)).to eq 'random'
          end
        end

        context 'single voting' do
          let(:voting_method) { 'single_voting' }

          example_request 'Create a voting (single voting) phase' do
            assert_status 201
            expect(response_data.dig(:attributes, :participation_method)).to eq 'voting'
            expect(response_data.dig(:attributes, :voting_method)).to eq 'single_voting'
            expect(response_data.dig(:attributes, :voting_max_total)).to be_nil
            expect(response_data.dig(:attributes, :voting_min_total)).to eq 0
            expect(response_data.dig(:attributes, :voting_max_votes_per_idea)).to eq 1
            expect(response_data.dig(:attributes, :ideas_order)).to eq 'random'
          end
        end
      end

      context 'native survey' do
        let(:phase) { build(:native_survey_phase) }
        let(:native_survey_title_multiloc) { { 'en' => 'Planning survey' } }
        let(:native_survey_button_multiloc) { { 'en' => 'Fill in the form' } }

        example 'Create a native survey phase', document: false do
          do_request
          assert_status 201
          phase_id = json_response.dig(:data, :id)
          phase_in_db = Phase.find(phase_id)

          # A new native survey phase does not have a default form.
          expect(phase_in_db.custom_form).to be_nil

          expect(phase_in_db.participation_method).to eq 'native_survey'
          expect(phase_in_db.title_multiloc).to match title_multiloc
          expect(phase_in_db.description_multiloc).to match description_multiloc
          expect(phase_in_db.start_at).to eq start_at
          expect(phase_in_db.end_at).to eq end_at
          expect(phase_in_db.native_survey_title_multiloc['en']).to eq 'Planning survey'
          expect(phase_in_db.native_survey_button_multiloc['en']).to eq 'Fill in the form'
          expect(json_response.dig(:data, :attributes, :native_survey_title_multiloc, :en)).to eq 'Planning survey'
          expect(json_response.dig(:data, :attributes, :native_survey_button_multiloc, :en)).to eq 'Fill in the form'

          # A native survey phase still has some ideation-related state, all column defaults.
          expect(phase_in_db.input_term).to eq 'idea'
          expect(phase_in_db.presentation_mode).to eq 'card'
          expect(json_response.dig(:data, :attributes, :submission_enabled)).to be true
          expect(json_response.dig(:data, :attributes, :commenting_enabled)).to be true
          expect(json_response.dig(:data, :attributes, :reacting_enabled)).to be true
          expect(json_response.dig(:data, :attributes, :reacting_dislike_enabled)).to be false
          expect(json_response.dig(:data, :attributes, :reacting_like_method)).to eq 'unlimited'
          expect(json_response.dig(:data, :attributes, :reacting_like_limited_max)).to eq 10
        end
      end

      describe do
        let(:start_at) { nil }

        example '[error] Create an invalid phase', document: false do
          do_request
          assert_status 422
          expect(json_response).to include_response_error(:start_at, 'blank')
        end
      end

      describe do
        before do
          @project.phases.each(&:destroy!)
          @project.phases << create(:phase, project: @project, start_at: Time.now - 2.days, end_at: Time.now + 2.days)
        end

        let(:start_at) { Time.now }
        let(:end_at) { Time.now + 4.days }

        example_request '[error] Create an overlapping phase' do
          assert_status 422
          expect(json_response).to include_response_error(:base, 'has_other_overlapping_phases')
        end
      end

      describe do
        let(:participation_method) { 'survey' }
        let(:survey_embed_url) { 'https://citizenlabco.typeform.com/to/StrNJP' }
        let(:survey_service) { 'typeform' }

        example 'Create a survey phase', document: false do
          do_request
          assert_status 201
          expect(json_response.dig(:data, :attributes, :survey_embed_url)).to eq survey_embed_url
          expect(json_response.dig(:data, :attributes, :survey_service)).to eq survey_service
        end
      end

      # ?

      describe do
        before { create(:budgeting_phase, project: @project, start_at: '2000-01-01', end_at: '2000-01-05') }

        let(:participation_method) { 'voting' }
        let(:voting_method) { 'budgeting' }
        let(:voting_max_total) { 300 }

        example 'Create multiple voting phases with the same voting method', document: false do
          do_request
          assert_status 201
        end
      end

      describe do
        let(:description_multiloc) do
          {
            'en' => '<img src="data:image/gif;base64,R0lGODlhAQABAIAAAAAAAP///yH5BAEAAAAALAAAAAABAAEAAAIBRAA7" />'
          }
        end

        example 'Create a phase with text image', document: false do
          ti_count = TextImage.count
          do_request
          assert_status 201
          expect(TextImage.count).to eq(ti_count + 1)
        end

        example '[error] Create a phase with text image without start and end date', document: false do
          ti_count = TextImage.count
          do_request phase: { start_at: nil, end_at: nil }

          assert_status 422
          expect(json_response[:errors].keys & %i[start_at end_at]).to be_present
          expect(TextImage.count).to eq ti_count
        end
      end
    end

    patch 'web_api/v1/phases/:id' do
      with_options scope: :phase do
        parameter :project_id, 'The id of the project this phase belongs to'
        parameter :title_multiloc, 'The title of the phase in multiple locales'
        parameter :description_multiloc, 'The description of the phase in multiple languages. Supports basic HTML.'
        parameter :participation_method, "The participation method of the project, either #{Phase::PARTICIPATION_METHODS.join(',')}. Defaults to ideation.", required: false
        parameter :submission_enabled, 'Can citizens post ideas in this phase?', required: false
        parameter :commenting_enabled, 'Can citizens post comment in this phase?', required: false
        parameter :reacting_enabled, 'Can citizens react in this phase?', required: false
        parameter :reacting_like_method, "How does liking work? Either #{Phase::REACTING_METHODS.join(',')}", required: false
        parameter :reacting_like_limited_max, 'Number of likes a citizen can perform in this phase, only if the reacting_like_method is limited', required: false
        parameter :reacting_dislike_enabled, 'Can citizens react in this phase?', required: false
        parameter :reacting_dislike_method, "How does disliking work? Either #{Phase::REACTING_METHODS.join(',')}", required: false
        parameter :reacting_dislike_limited_max, 'Number of dislikes a citizen can perform in this phase, only if the reacting_dislike_method is limited', required: false
        parameter :allow_anonymous_participation, 'Only for ideation and budgeting phases. Allow users to post inputs and comments anonymously.', required: false
        parameter :presentation_mode, "Describes the presentation of the project's items (i.e. ideas), either #{Phase::PRESENTATION_MODES.join(',')}.", required: false
        parameter :survey_embed_url, 'The identifier for the survey from the external API, if participation_method is set to survey', required: false
        parameter :survey_service, "The name of the service of the survey. Either #{Surveys::SurveyPhase::SURVEY_SERVICES.join(',')}", required: false
        parameter :voting_method, "Either #{Phase::VOTING_METHODS.join(',')}", required: false
        parameter :voting_min_total, 'The minimum value a basket can have.', required: false
        parameter :voting_max_total, 'The maximal value a basket can have during voting', required: false
        parameter :voting_max_votes_per_idea, 'The maximum amount of votes that can be assigned on the same idea.', required: false
        parameter :manual_voters_amount, 'The number of voters from collected offline votes.', required: false
        parameter :voting_term_singular_multiloc, 'A multiloc term that is used to refer to the voting in singular form', required: false
        parameter :voting_term_plural_multiloc, 'A multiloc term that is used to refer to the voting in plural form', required: false
        parameter :start_at, 'The start date of the phase'
        parameter :end_at, 'The end date of the phase'
        parameter :poll_anonymous, "Are users associated with their answer? Only applies if participation_method is 'poll'. Can't be changed after first answer.", required: false
        parameter :ideas_order, 'The default order of ideas.'
        parameter :prescreening_enabled, 'Do inputs need to go through pre-screening before being published?', required: false
      end
      ValidationErrorHelper.new.error_fields(self, Phase)
      response_field :project, "Array containing objects with signature {error: 'is_not_timeline_project'}", scope: :errors
      response_field :base, "Array containing objects with signature {error: 'has_other_overlapping_phases'}", scope: :errors

      let(:phase) { create(:phase, project: @project) }
      let(:id) { phase.id }
      let(:description_multiloc) { phase.description_multiloc }
      let(:participation_method) { phase.participation_method }
      let(:submission_enabled) { false }
      let(:commenting_enabled) { false }
      let(:reacting_enabled) { true }
      let(:reacting_like_method) { 'limited' }
      let(:reacting_like_limited_max) { 6 }
      let(:presentation_mode) { 'map' }
      let(:allow_anonymous_participation) { true }
      let(:prescreening_enabled) { true }

      example_request 'Update a phase' do
        expect(response_status).to eq 200
        expect(json_response.dig(:data, :attributes, :description_multiloc).stringify_keys).to match description_multiloc
        expect(json_response.dig(:data, :attributes, :participation_method)).to eq participation_method
        expect(json_response.dig(:data, :attributes, :submission_enabled)).to eq submission_enabled
        expect(json_response.dig(:data, :attributes, :commenting_enabled)).to eq commenting_enabled
        expect(json_response.dig(:data, :attributes, :reacting_enabled)).to eq reacting_enabled
        expect(json_response.dig(:data, :attributes, :reacting_like_method)).to eq reacting_like_method
        expect(json_response.dig(:data, :attributes, :reacting_like_limited_max)).to eq reacting_like_limited_max
        expect(json_response.dig(:data, :attributes, :presentation_mode)).to eq presentation_mode
        expect(json_response.dig(:data, :attributes, :allow_anonymous_participation)).to eq allow_anonymous_participation
        expect(json_response.dig(:data, :attributes, :prescreening_enabled)).to eq prescreening_enabled
      end

      describe do
        with_options scope: :phase do
          parameter :expire_days_limit, 'Default value for how many days a proposal has to meet the voting threshold and move to the next stage.'
          parameter :reacting_threshold, 'Default value for how many votes (reactions) a proposal needs to move to the next stage.'
        end

        let(:id) { create(:proposals_phase).id }
        let(:participation_method) { 'proposals' }
        let(:expire_days_limit) { 100 }
        let(:reacting_threshold) { 500 }

        example_request 'Update a proposals phase' do
          assert_status 200
          expect(json_response.dig(:data, :attributes, :expire_days_limit)).to eq 100
          expect(json_response.dig(:data, :attributes, :reacting_threshold)).to eq 500
        end
      end

      describe do
        let(:phase) { create(:budgeting_phase) }
        let(:id) { phase.id }
        let(:participation_method) { 'voting' }
        let(:voting_min_total) { 3 }
        let(:voting_max_total) { 15 }
        let(:voting_max_votes_per_idea) { 1 } # Should ignore this
        let(:voting_term_singular_multiloc) { { 'en' => 'Grocery shopping' } }
        let(:voting_term_plural_multiloc) { { 'en' => 'Groceries shoppings' } }

        example_request 'Update a voting phase' do
          assert_status 200

          expect(json_response.dig(:data, :attributes, :voting_min_total)).to eq 3
          expect(json_response.dig(:data, :attributes, :voting_max_total)).to eq 15
          expect(json_response.dig(:data, :attributes, :voting_max_votes_per_idea)).to be_nil
          expect(json_response.dig(:data, :attributes, :voting_term_singular_multiloc, :en)).to eq 'Grocery shopping'
          expect(json_response.dig(:data, :attributes, :voting_term_plural_multiloc, :en)).to eq 'Groceries shoppings'
        end

        describe do
          let(:manual_voters_amount) { 4 }

          example 'Set offline voters' do
            expect { do_request }
              .to enqueue_job(LogActivityJob).with(
                phase,
                'changed_manual_voters_amount',
                User.admin.first,
                anything,
                payload: { change: [nil, manual_voters_amount] },
                project_id: phase.project_id
              ).exactly(1).times

            phase.reload
            expect(phase.manual_voters_amount).to eq manual_voters_amount
            expect(phase.manual_voters_last_updated_by_id).to eq User.admin.first.id
            expect(phase.manual_voters_last_updated_at).to be_present
          end
        end
      end

      describe do
        before do
          @project.phases.first.update!(
            participation_method: 'voting',
            voting_method: 'budgeting',
            voting_max_total: 30_000,
            ideas_order: 'random'
          )
        end

        let(:ideas) { create_list(:idea, 2, project: @project) }
        let(:phase) { create(:phase, project: @project, participation_method: 'ideation', ideas: ideas) }
        let(:participation_method) { 'information' }

        example 'Change a phase with ideas into an information phase' do
          expect_any_instance_of(Permissions::PermissionsUpdateService).to receive(:update_permissions_for_scope).with(phase)
          do_request
          assert_status 200
        end
      end

      describe 'When updating ideation phase with ideas to a poll phase' do
        before do
          phase.update!(
            participation_method: 'ideation',
            ideas: create_list(:idea, 2, project: @project)
          )
        end

        let(:ideas_phase) { phase.ideas[0].ideas_phases.first }
        let(:participation_method) { 'poll' }

        example 'Existing related ideas_phase remains valid' do
          expect(ideas_phase.valid?).to be true
          do_request
          ideas_phase.reload
          expect(response_status).to eq 200
          expect(ideas_phase.valid?).to be true
        end
      end
    end

    delete 'web_api/v1/phases/:id' do
      let(:phase) { create(:phase, project: @project) }
      let(:id) { phase.id }

      example_request 'Delete a phase' do
        expect(response_status).to eq 200
        expect { Comment.find(id) }.to raise_error(ActiveRecord::RecordNotFound)
      end

      context 'on a native survey phase' do
        let(:phase) { create(:native_survey_phase, project: @project) }

        example 'Deleting a phase deletes all survey responses', document: false do
          ideation_phase = create(:phase, participation_method: 'ideation', project: @project, start_at: (phase.start_at - 7.days), end_at: (phase.start_at - 1.day))
          idea = create(:idea, project: @project, phases: [ideation_phase])
          responses = create_list(:idea, 2, project: @project, creation_phase: phase, phases: [phase])

          do_request

          expect { idea.reload }.not_to raise_error(ActiveRecord::RecordNotFound)
          responses.each do |response|
            expect { response.reload }.to raise_error(ActiveRecord::RecordNotFound)
          end
        end
      end

      context 'on an ideation phase' do
        let(:phase) { create(:phase, participation_method: 'ideation', project: @project) }

        example 'Deleting a phase does not delete the ideas', document: false do
          idea = create(:idea, project: @project, phases: [phase])

          do_request

          expect { idea.reload }.not_to raise_error(ActiveRecord::RecordNotFound)
        end
      end
    end

    get 'web_api/v1/phases/:id/survey_results' do
      parameter :logic_ids, 'Array of page or option ids to filter the results by logic', required: false
      parameter :year, 'First month to include in the survey results', required: false
      parameter :quarter, 'Last month to include in the survey results', required: false

      let(:project) { create(:project_with_active_native_survey_phase) }
      let(:active_phase) { project.phases.first }
      let(:form) { create(:custom_form, participation_context: active_phase) }
      let(:id) { active_phase.id }
      let(:multiselect_field) do
        create(
          :custom_field_multiselect,
          resource: form,
          title_multiloc: { 'en' => 'What are your favourite pets?' },
          description_multiloc: {},
          required: true
        )
      end
      let!(:cat_option) do
        create(:custom_field_option, custom_field: multiselect_field, key: 'cat', title_multiloc: { 'en' => 'Cat' })
      end
      let!(:dog_option) do
        create(:custom_field_option, custom_field: multiselect_field, key: 'dog', title_multiloc: { 'en' => 'Dog' })
      end
      let!(:survey_response1) do
        create(
          :idea,
          project: project,
          creation_phase: active_phase,
          phases: [active_phase],
          custom_field_values: { multiselect_field.key => %w[cat dog] }
        )
      end
      let!(:survey_response2) do
        create(
          :idea,
          project: project,
          creation_phase: active_phase,
          phases: [active_phase],
          custom_field_values: { multiselect_field.key => %w[cat] }
        )
      end

      example 'Get survey results' do
        do_request
        expect(status).to eq 200

        expect(response_data[:type]).to eq 'survey_results'
        expect(response_data.dig(:attributes, :totalSubmissions)).to eq 2
        expect(response_data.dig(:attributes, :results).count).to eq 1
        expect(response_data.dig(:attributes, :results, 0)).to match(
          {
            customFieldId: multiselect_field.id,
            inputType: 'multiselect',
            question: { en: 'What are your favourite pets?' },
            description: {},
            required: true,
            grouped: false,
            hidden: false,
            pageNumber: nil,
            questionNumber: 1,
            logic: {},
            totalResponseCount: 2,
            questionResponseCount: 2,
            totalPickCount: 3,
            answers: [
              { answer: 'cat', count: 2 },
              { answer: 'dog', count: 1 },
              { answer: nil, count: 0 }
            ],
            multilocs: {
              answer: {
                cat: { title_multiloc: { en: 'Cat' } },
                dog: { title_multiloc: { en: 'Dog' } }
              }
            }
          }
        )
      end
    end

    get 'web_api/v1/phases/:id/sentiment_by_quarter' do
      let(:project) { create(:community_monitor_project_with_active_phase) }
      let(:active_phase) { project.phases.first }
      let(:form) { create(:custom_form, participation_context: active_phase) }
      let(:sentiment_question1) { create(:custom_field_sentiment_linear_scale, resource: form, question_category: 'quality_of_life') }
      let(:sentiment_question2) { create(:custom_field_sentiment_linear_scale, resource: form, question_category: 'service_delivery') }

      let!(:survey_response1) do
        create(
          :native_survey_response,
          project: project,
          creation_phase: active_phase,
          custom_field_values: { sentiment_question1.key => 2, sentiment_question2.key => 4 },
          created_at: Time.new(2025, 1, 1)
        )
      end
      let!(:survey_response2) do
        create(
          :native_survey_response,
          project: project,
          creation_phase: active_phase,
          custom_field_values: { sentiment_question1.key => 3, sentiment_question2.key => 1 },
          created_at: Time.new(2025, 4, 1)
        )
      end

      let(:id) { active_phase.id }

      example 'Get survey sentiment by quarter' do
        do_request
        expect(status).to eq 200
        expect(response_data[:type]).to eq 'sentiment_by_quarter'
        expect(response_data[:attributes]).to eq({
<<<<<<< HEAD
          overall: {
            averages: { '2025-1': 3.0, '2025-2': 2.0 },
            totals: {
              '2025-1': { '2': 1, '4': 1 },
              '2025-2': { '1': 1, '3': 1 }
            }
          },
=======
          overall: { '2025-2': 2.0, '2025-1': 3.0 },
>>>>>>> ace7a811
          categories: {
            averages: {
              quality_of_life: { '2025-2': 3.0, '2025-1': 2.0 },
              service_delivery: { '2025-2': 1.0, '2025-1': 4.0 }
            },
            multilocs: {
              quality_of_life: { en: 'Quality of life', 'fr-FR': 'Qualité de vie', 'nl-NL': 'Kwaliteit van leven' },
              service_delivery: { en: 'Service delivery', 'fr-FR': 'Prestation de services', 'nl-NL': 'Dienstverlening' },
              governance_and_trust: { en: 'Governance and trust', 'fr-FR': 'Gouvernance et confiance', 'nl-NL': 'Bestuur en vertrouwen' },
              other: { en: 'Other', 'fr-FR': 'Autre', 'nl-NL': 'Ander' }
            }
          }
        })
      end
    end

    get 'web_api/v1/phases/:id/submission_count' do
      let(:project) { create(:project_with_active_native_survey_phase) }
      let(:active_phase) { project.phases.first }
      let(:form) { create(:custom_form, participation_context: active_phase) }
      let(:id) { active_phase.id }
      let(:multiselect_field) do
        create(
          :custom_field_multiselect,
          resource: form,
          title_multiloc: { 'en' => 'What are your favourite pets?' },
          description_multiloc: {}
        )
      end
      let!(:cat_option) do
        create(:custom_field_option, custom_field: multiselect_field, key: 'cat', title_multiloc: { 'en' => 'Cat' })
      end
      let!(:dog_option) do
        create(:custom_field_option, custom_field: multiselect_field, key: 'dog', title_multiloc: { 'en' => 'Dog' })
      end
      let!(:survey_response1) do
        create(
          :idea,
          project: project,
          creation_phase: active_phase,
          phases: [active_phase],
          custom_field_values: { multiselect_field.key => %w[cat dog] }
        )
      end
      let!(:survey_response2) do
        create(
          :idea,
          project: project,
          creation_phase: active_phase,
          phases: [active_phase],
          custom_field_values: { multiselect_field.key => %w[cat] }
        )
      end
      let!(:survey_response3) do
        create(
          :idea,
          project: project,
          creation_phase: active_phase,
          phases: [active_phase],
          custom_field_values: { multiselect_field.key => %w[dog] }
        )
      end

      example 'Get submission count' do
        do_request
        expect(status).to eq 200

        expect(json_response[:data][:attributes]).to eq({ totalSubmissions: 3 })
      end
    end

    get 'web_api/v1/phases/:id/as_xlsx' do
      context 'for a native survey phase with persisted form' do
        let(:project) { create(:project_with_active_native_survey_phase) }
        let(:active_phase) { project.phases.first }
        let(:form) { create(:custom_form, participation_context: active_phase) }
        let(:id) { active_phase.id }

        # Create a page to describe that it is not included in the export.
        let!(:page_field) { create(:custom_field_page, resource: form) }
        let(:multiselect_field) do
          create(
            :custom_field_multiselect,
            resource: form,
            title_multiloc: { 'en' => 'What are your favourite pets?' },
            description_multiloc: {}
          )
        end
        let!(:cat_option) do
          create(:custom_field_option, custom_field: multiselect_field, key: 'cat', title_multiloc: { 'en' => 'Cat' })
        end
        let!(:dog_option) do
          create(:custom_field_option, custom_field: multiselect_field, key: 'dog', title_multiloc: { 'en' => 'Dog' })
        end

        before do
          config = AppConfiguration.instance
          config.settings['core']['private_attributes_in_export'] = true
          config.save!
        end

        context 'when there are inputs in the phase' do
          let!(:survey_response1) do
            create(
              :idea,
              project: project,
              creation_phase: active_phase,
              phases: [active_phase],
              custom_field_values: { multiselect_field.key => %w[cat dog] }
            )
          end
          let!(:survey_response2) do
            create(
              :idea,
              project: project,
              creation_phase: active_phase,
              phases: [active_phase],
              custom_field_values: { multiselect_field.key => %w[cat] }
            )
          end

          example 'Download native survey phase inputs in one sheet' do
            expected_params = [[survey_response1, survey_response2], active_phase]
            allow(Export::Xlsx::InputSheetGenerator).to receive(:new).and_return(Export::Xlsx::InputSheetGenerator.new(*expected_params))
            do_request
            expect(Export::Xlsx::InputSheetGenerator).to have_received(:new).with(*expected_params)

            assert_status 200
            expect(xlsx_contents(response_body)).to match([
              {
                sheet_name: active_phase.title_multiloc['en'],
                column_headers: [
                  'ID',
                  multiselect_field.title_multiloc['en'],
                  'Author name',
                  'Author email',
                  'Author ID',
                  'Submitted at',
                  'Project'
                ],
                rows: [
                  [
                    survey_response1.id,
                    'Cat;Dog',
                    survey_response1.author_name,
                    survey_response1.author.email,
                    survey_response1.author_id,
                    an_instance_of(DateTime), # created_at
                    project.title_multiloc['en']
                  ],
                  [
                    survey_response2.id,
                    'Cat',
                    survey_response2.author_name,
                    survey_response2.author.email,
                    survey_response2.author_id,
                    an_instance_of(DateTime), # created_at
                    project.title_multiloc['en']
                  ]
                ]
              }
            ])
          end

          example 'Draft responses are not included' do
            create(
              :idea,
              project: project,
              creation_phase: active_phase,
              phases: [active_phase],
              publication_status: 'draft'
            )
            do_request

            assert_status 200
            xlsx = xlsx_contents(response_body)
            expect(xlsx.first[:rows].size).to eq 2
          end
        end
      end
    end

    delete 'web_api/v1/phases/:id/inputs' do
      let(:project) { create(:project_with_active_native_survey_phase) }
      let(:active_phase) { project.phases.order(:start_at).last }
      let(:id) { active_phase.id }

      example 'Delete all inputs of a phase' do
        ideation_phase = create(
          :phase,
          project: project,
          participation_method: 'ideation',
          start_at: (Time.now - 2.months),
          end_at: (Time.now - 1.month)
        )
        create_list(:idea, 2, project: project, phases: [active_phase])
        create(:idea, project: project, phases: [ideation_phase])
        expect_any_instance_of(SideFxPhaseService).to receive(:after_delete_inputs)

        do_request
        assert_status 200
        expect(Phase.find(id)).to eq active_phase
        expect(project.reload.ideas_count).to eq 1
        expect(active_phase.reload.ideas_count).to eq 0
        expect(ideation_phase.reload.ideas_count).to eq 1
        expect(Idea.count).to eq 1
      end
    end
  end

  context 'when project moderator' do
    before { header_token_for create(:project_moderator, projects: [project]) }

    get 'web_api/v1/phases/:id/as_xlsx' do
      let(:project) { create(:project_with_active_native_survey_phase) }
      let(:active_phase) { project.phases.first }
      let(:form) { create(:custom_form, participation_context: active_phase) }
      let(:id) { active_phase.id }
      let(:multiselect_field) do
        create(
          :custom_field_multiselect,
          resource: form,
          title_multiloc: { 'en' => 'What are your favourite pets?' },
          description_multiloc: {}
        )
      end
      let!(:cat_option) do
        create(:custom_field_option, custom_field: multiselect_field, key: 'cat', title_multiloc: { 'en' => 'Cat' })
      end
      let!(:dog_option) do
        create(:custom_field_option, custom_field: multiselect_field, key: 'dog', title_multiloc: { 'en' => 'Dog' })
      end
      let!(:survey_response) do
        create(
          :idea,
          project: project,
          creation_phase: active_phase,
          phases: [active_phase],
          custom_field_values: { multiselect_field.key => %w[cat dog] }
        )
      end

      example 'Download phase inputs WITH private user data', document: false do
        config = AppConfiguration.instance
        config.settings['core']['private_attributes_in_export'] = true
        config.save!
        expected_params = [[survey_response], active_phase]
        allow(Export::Xlsx::InputSheetGenerator).to receive(:new).and_return(Export::Xlsx::InputSheetGenerator.new(*expected_params))
        do_request
        expect(Export::Xlsx::InputSheetGenerator).to have_received(:new).with(*expected_params)
        assert_status 200
        expect(xlsx_contents(response_body)).to match([
          {
            sheet_name: active_phase.title_multiloc['en'],
            column_headers: [
              'ID',
              multiselect_field.title_multiloc['en'],
              'Author name',
              'Author email',
              'Author ID',
              'Submitted at',
              'Project'
            ],
            rows: [
              [
                survey_response.id,
                'Cat;Dog',
                survey_response.author_name,
                survey_response.author.email,
                survey_response.author_id,
                an_instance_of(DateTime), # created_at
                project.title_multiloc['en']
              ]
            ]
          }
        ])
      end
    end
  end
end<|MERGE_RESOLUTION|>--- conflicted
+++ resolved
@@ -789,7 +789,6 @@
         expect(status).to eq 200
         expect(response_data[:type]).to eq 'sentiment_by_quarter'
         expect(response_data[:attributes]).to eq({
-<<<<<<< HEAD
           overall: {
             averages: { '2025-1': 3.0, '2025-2': 2.0 },
             totals: {
@@ -797,9 +796,6 @@
               '2025-2': { '1': 1, '3': 1 }
             }
           },
-=======
-          overall: { '2025-2': 2.0, '2025-1': 3.0 },
->>>>>>> ace7a811
           categories: {
             averages: {
               quality_of_life: { '2025-2': 3.0, '2025-1': 2.0 },
