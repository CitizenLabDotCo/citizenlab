# frozen_string_literal: true

require 'rails_helper'
require 'rspec_api_documentation/dsl'

resource 'Phases' do
  explanation 'Timeline projects consist of multiple phases through which ideas can transit.'

  let(:json_response) { json_parse(response_body) }

  before do
    header 'Content-Type', 'application/json'
    create(:idea_status_proposed)
    @project = create(:project)
    @phases = create_list(:phase_sequence, 2, project: @project)
  end

  get 'web_api/v1/projects/:project_id/phases' do
    with_options scope: :page do
      parameter :number, 'Page number'
      parameter :size, 'Number of phases per page'
    end
    let(:project_id) { @project.id }

    example 'List all phases of a project' do
      PermissionsService.new.update_all_permissions
      do_request
      assert_status 200
      expect(json_response[:data].size).to eq 2
      expect(json_response[:included].pluck(:type)).to include 'permission'
    end
  end

  get 'web_api/v1/phases/:id' do
    let(:id) { @phases.first.id }

    example 'Get one phase by id' do
      create_list(:idea, 2, project: @project, phases: @phases)
      PermissionsService.new.update_all_permissions
      do_request
      assert_status 200

      expect(json_response.dig(:data, :id)).to eq @phases.first.id
      expect(json_response.dig(:data, :type)).to eq 'phase'
      expect(json_response.dig(:data, :attributes)).to include(
        reacting_like_method: 'unlimited',
        ideas_count: 2
      )

      expect(json_response.dig(:data, :relationships, :project)).to match({
        data: { id: @phases.first.project_id, type: 'project' }
      })

      expect(json_response.dig(:data, :relationships, :permissions, :data).size)
        .to eq(Permission.available_actions(@phases.first).length)

      expect(json_response[:included].pluck(:type)).to include 'permission'
    end
  end

  get 'web_api/v1/phases/:id/as_xlsx' do
    context 'for an ideation phase' do
      let(:project) { create(:project_with_active_ideation_phase) }
      let(:id) { project.phases.first.id }

      example '[error] Try downloading phase inputs' do
        do_request
        expect(status).to eq 401
      end
    end

    context 'for a native survey phase' do
      let(:project) { create(:project_with_active_native_survey_phase) }
      let(:id) { project.phases.first.id }

      example '[error] Try downloading phase inputs' do
        do_request
        expect(status).to eq 401
      end
    end
  end

  delete 'web_api/v1/phases/:id/inputs' do
    let(:project) { create(:project_with_active_native_survey_phase) }
    let(:active_phase) { project.phases.first }
    let(:id) { active_phase.id }

    example '[error] Delete all inputs of a phase' do
      create(:idea, project: project, phases: [active_phase])

      do_request
      assert_status 401
    end
  end

  context 'when admin' do
    before { admin_header_token }

    post 'web_api/v1/projects/:project_id/phases' do
      with_options scope: :phase do
        parameter :title_multiloc, 'The title of the phase in nultiple locales', required: true
        parameter :description_multiloc, 'The description of the phase in multiple languages. Supports basic HTML.', required: false
        parameter :participation_method, "The participation method of the project, either #{ParticipationContext::PARTICIPATION_METHODS.join(',')}. Defaults to ideation.", required: false
        parameter :posting_enabled, 'Can citizens post ideas in this phase? Defaults to true', required: false
        parameter :posting_method, "How does posting work? Either #{ParticipationContext::POSTING_METHODS.join(',')}. Defaults to unlimited for ideation, and limited to one for native surveys.", required: false
        parameter :posting_limited_max, 'Number of posts a citizen can perform in this phase. Defaults to 1', required: false
        parameter :commenting_enabled, 'Can citizens post comment in this phase? Defaults to true', required: false
        parameter :reacting_enabled, 'Can citizens react in this phase? Defaults to true', required: false
        parameter :reacting_like_method, "How does reacting work? Either #{ParticipationContext::REACTING_METHODS.join(',')}. Defaults to unlimited", required: false
        parameter :reacting_like_limited_max, 'Number of likes a citizen can perform in this phase, only if the reacting_like_method is limited. Defaults to 10', required: false
        parameter :reacting_dislike_enabled, 'Can citizens dislikes in this phase? Defaults to true', required: false
        parameter :reacting_dislike_method, "How does disliking work? Either #{ParticipationContext::REACTING_METHODS.join(',')}. Defaults to unlimited", required: false
        parameter :reacting_dislike_limited_max, 'Number of dislikes a citizen can perform in this phase, only if the reacting_dislike_method is limited. Defaults to 10', required: false
        parameter :allow_anonymous_participation, 'Only for ideation and budgeting phases. Allow users to post inputs and comments anonymously. Defaults to false', required: false
        parameter :presentation_mode, "Describes the presentation of the project's items (i.e. ideas), either #{ParticipationContext::PRESENTATION_MODES.join(',')}.", required: false
        parameter :survey_embed_url, 'The identifier for the survey from the external API, if participation_method is set to survey', required: false
        parameter :survey_service, "The name of the service of the survey. Either #{Surveys::SurveyParticipationContext::SURVEY_SERVICES.join(',')}", required: false
        parameter :voting_method, "Either #{ParticipationContext::VOTING_METHODS.join(',')}. Required when the participation method is voting.", required: false
        parameter :voting_min_total, 'The minimum value a basket can have.', required: false
        parameter :voting_max_total, 'The maximal value a basket can have during voting. Required when the voting method is budgeting.', required: false
        parameter :voting_max_votes_per_idea, 'The maximum amount of votes that can be assigned on the same idea.', required: false
        parameter :voting_term_singular_multiloc, 'A multiloc term that is used to refer to the voting in singular form', required: false
        parameter :voting_term_plural_multiloc, 'A multiloc term that is used to refer to the voting in plural form', required: false
        parameter :start_at, 'The start date of the phase', required: true
        parameter :end_at, 'The end date of the phase', required: true
        parameter :poll_anonymous, "Are users associated with their answer? Defaults to false. Only applies if participation_method is 'poll'", required: false
        parameter :ideas_order, 'The default order of ideas.'
        parameter :input_term, 'The input term for something.'
      end

      ValidationErrorHelper.new.error_fields(self, Phase)
      response_field :project, "Array containing objects with signature {error: 'is_not_timeline_project'}", scope: :errors
      response_field :base, "Array containing objects with signature {error: 'has_other_overlapping_phases'}", scope: :errors

      let(:project_id) { @project.id }
      let(:phase) { build(:phase) }
      let(:title_multiloc) { phase.title_multiloc }
      let(:description_multiloc) { phase.description_multiloc }
      let(:participation_method) { phase.participation_method }
      let(:start_at) { phase.start_at }
      let(:end_at) { phase.end_at }

      example_request 'Create a phase for a project' do
        assert_status 201
        phase_id = json_response.dig(:data, :id)
        phase_in_db = Phase.find(phase_id)

        # A new ideation phase does not have a default form.
        expect(phase_in_db.custom_form).to be_nil

        expect(json_response.dig(:data, :attributes, :title_multiloc).stringify_keys).to match title_multiloc
        expect(json_response.dig(:data, :attributes, :description_multiloc).stringify_keys).to match description_multiloc
        expect(json_response.dig(:data, :attributes, :participation_method)).to eq participation_method
        expect(json_response.dig(:data, :attributes, :posting_enabled)).to be true
        expect(json_response.dig(:data, :attributes, :commenting_enabled)).to be true
        expect(json_response.dig(:data, :attributes, :reacting_enabled)).to be true
        expect(json_response.dig(:data, :attributes, :reacting_dislike_enabled)).to be true
        expect(json_response.dig(:data, :attributes, :reacting_like_method)).to eq 'unlimited'
        expect(json_response.dig(:data, :attributes, :reacting_like_limited_max)).to eq 10
        expect(json_response.dig(:data, :attributes, :start_at)).to eq start_at.to_s
        expect(json_response.dig(:data, :attributes, :end_at)).to eq end_at.to_s
        expect(json_response.dig(:data, :relationships, :project, :data, :id)).to eq project_id
      end

      describe do
        let(:participation_method) { 'voting' }
        let(:voting_method) { 'budgeting' }
        let(:voting_max_total) { 100 }
        let(:voting_min_total) { 10 }
        let(:voting_max_votes_per_idea) { 5 }
<<<<<<< HEAD
        let(:voting_term) { { 'en' => 'Grocery shopping' } }
        let(:ideas_order) { 'random' }
=======
        let(:voting_term_singular_multiloc) { { 'en' => 'Grocery shopping' } }
        let(:voting_term_plural_multiloc) { { 'en' => 'Groceries shoppings' } }
        let(:ideas_order) { 'new' }
>>>>>>> d2d3c424

        example_request 'Create a voting phase' do
          assert_status 201

          expect(json_response.dig(:data, :attributes, :participation_method)).to eq 'voting'
          expect(json_response.dig(:data, :attributes, :voting_method)).to eq 'budgeting'
          expect(json_response.dig(:data, :attributes, :voting_max_total)).to eq 100
          expect(json_response.dig(:data, :attributes, :voting_min_total)).to eq 10
          expect(json_response.dig(:data, :attributes, :voting_max_votes_per_idea)).to eq 5
<<<<<<< HEAD
          expect(json_response.dig(:data, :attributes, :voting_term)).to eq({ en: 'Grocery shopping' })
          expect(json_response.dig(:data, :attributes, :ideas_order)).to eq 'random'
=======
          expect(json_response.dig(:data, :attributes, :voting_term_singular_multiloc)).to eq({ en: 'Grocery shopping' })
          expect(json_response.dig(:data, :attributes, :voting_term_plural_multiloc)).to eq({ en: 'Groceries shoppings' })
          expect(json_response.dig(:data, :attributes, :ideas_order)).to eq 'new'
>>>>>>> d2d3c424
          expect(json_response.dig(:data, :attributes, :input_term)).to eq 'idea'
        end
      end

      context 'native survey' do
        let(:phase) { build(:native_survey_phase) }

        example 'Create a native survey phase', document: false do
          do_request
          assert_status 201
          phase_id = json_response.dig(:data, :id)
          phase_in_db = Phase.find(phase_id)

          # A new native survey phase has a default form.
          fields = phase_in_db.custom_form.custom_fields
          expect(fields.size).to eq 2
          expect(fields.map(&:ordering)).to eq([0, 1])
          field1 = fields[0]
          expect(field1.input_type).to eq 'page'
          field2 = fields[1]
          expect(field2.input_type).to eq 'select'
          expect(field2.title_multiloc).to match({
            'en' => an_instance_of(String),
            'fr-FR' => an_instance_of(String),
            'nl-NL' => an_instance_of(String)
          })
          options = field2.options
          expect(options.size).to eq 2
          expect(options[0].key).to eq 'option1'
          expect(options[1].key).to eq 'option2'
          expect(options[0].title_multiloc).to match({
            'en' => an_instance_of(String),
            'fr-FR' => an_instance_of(String),
            'nl-NL' => an_instance_of(String)
          })
          expect(options[1].title_multiloc).to match({
            'en' => an_instance_of(String),
            'fr-FR' => an_instance_of(String),
            'nl-NL' => an_instance_of(String)
          })

          expect(phase_in_db.participation_method).to eq 'native_survey'
          expect(phase_in_db.title_multiloc).to match title_multiloc
          expect(phase_in_db.description_multiloc).to match description_multiloc
          expect(phase_in_db.start_at).to eq start_at
          expect(phase_in_db.end_at).to eq end_at

          # A native survey phase still has some ideation-related state, all column defaults.
          expect(phase_in_db.input_term).to eq 'idea'
          expect(phase_in_db.presentation_mode).to eq 'card'
          expect(json_response.dig(:data, :attributes, :posting_enabled)).to be true
          expect(json_response.dig(:data, :attributes, :commenting_enabled)).to be true
          expect(json_response.dig(:data, :attributes, :reacting_enabled)).to be true
          expect(json_response.dig(:data, :attributes, :reacting_dislike_enabled)).to be true
          expect(json_response.dig(:data, :attributes, :reacting_like_method)).to eq 'unlimited'
          expect(json_response.dig(:data, :attributes, :reacting_like_limited_max)).to eq 10
        end
      end

      describe do
        let(:start_at) { nil }

        example '[error] Create an invalid phase', document: false do
          do_request
          assert_status 422
          expect(json_response).to include_response_error(:start_at, 'blank')
        end
      end

      describe do
        before do
          @project.phases.each(&:destroy!)
          create(:phase, project: @project, start_at: Time.now - 2.days, end_at: Time.now + 2.days)
        end

        let(:start_at) { Time.now }
        let(:end_at) { Time.now + 4.days }

        example_request '[error] Create an overlapping phase' do
          assert_status 422
          expect(json_response).to include_response_error(:base, 'has_other_overlapping_phases')
        end
      end

      describe do
        let(:participation_method) { 'survey' }
        let(:survey_embed_url) { 'https://citizenlabco.typeform.com/to/StrNJP' }
        let(:survey_service) { 'typeform' }

        example 'Create a survey phase', document: false do
          do_request
          assert_status 201
          expect(json_response.dig(:data, :attributes, :survey_embed_url)).to eq survey_embed_url
          expect(json_response.dig(:data, :attributes, :survey_service)).to eq survey_service
        end
      end

      # ?

      describe do
        before { create(:budgeting_phase, project: @project, start_at: '2000-01-01', end_at: '2000-01-05') }

        let(:participation_method) { 'voting' }
        let(:voting_method) { 'budgeting' }
        let(:voting_max_total) { 300 }

        example 'Create multiple voting phases with the same voting method', document: false do
          do_request
          assert_status 201
        end
      end

      describe do
        let(:description_multiloc) do
          {
            'en' => '<img src="data:image/gif;base64,R0lGODlhAQABAIAAAAAAAP///yH5BAEAAAAALAAAAAABAAEAAAIBRAA7" />'
          }
        end

        example 'Create a phase with text image', document: false do
          ti_count = TextImage.count
          do_request
          assert_status 201
          expect(TextImage.count).to eq(ti_count + 1)
        end

        example '[error] Create a phase with text image without start and end date', document: false do
          ti_count = TextImage.count
          do_request phase: { start_at: nil, end_at: nil }

          assert_status 422
          expect(json_response[:errors].keys & %i[start_at end_at]).to be_present
          expect(TextImage.count).to eq ti_count
        end
      end
    end

    patch 'web_api/v1/phases/:id' do
      with_options scope: :phase do
        parameter :project_id, 'The id of the project this phase belongs to'
        parameter :title_multiloc, 'The title of the phase in nultiple locales'
        parameter :description_multiloc, 'The description of the phase in multiple languages. Supports basic HTML.'
        parameter :participation_method, "The participation method of the project, either #{ParticipationContext::PARTICIPATION_METHODS.join(',')}. Defaults to ideation.", required: false
        parameter :posting_enabled, 'Can citizens post ideas in this phase?', required: false
        parameter :posting_method, "How does posting work? Either #{ParticipationContext::POSTING_METHODS.join(',')}. Defaults to unlimited for ideation, and limited to one for native surveys.", required: false
        parameter :posting_limited_max, 'Number of posts a citizen can perform in this phase. Defaults to 1', required: false
        parameter :commenting_enabled, 'Can citizens post comment in this phase?', required: false
        parameter :reacting_enabled, 'Can citizens react in this phase?', required: false
        parameter :reacting_like_method, "How does liking work? Either #{ParticipationContext::REACTING_METHODS.join(',')}", required: false
        parameter :reacting_like_limited_max, 'Number of likes a citizen can perform in this phase, only if the reacting_like_method is limited', required: false
        parameter :reacting_dislike_enabled, 'Can citizens react in this phase?', required: false
        parameter :reacting_dislike_method, "How does disliking work? Either #{ParticipationContext::REACTING_METHODS.join(',')}", required: false
        parameter :reacting_dislike_limited_max, 'Number of dislikes a citizen can perform in this phase, only if the reacting_dislike_method is limited', required: false
        parameter :allow_anonymous_participation, 'Only for ideation and budgeting phases. Allow users to post inputs and comments anonymously.', required: false
        parameter :presentation_mode, "Describes the presentation of the project's items (i.e. ideas), either #{ParticipationContext::PRESENTATION_MODES.join(',')}.", required: false
        parameter :survey_embed_url, 'The identifier for the survey from the external API, if participation_method is set to survey', required: false
        parameter :survey_service, "The name of the service of the survey. Either #{Surveys::SurveyParticipationContext::SURVEY_SERVICES.join(',')}", required: false
        parameter :voting_method, "Either #{ParticipationContext::VOTING_METHODS.join(',')}", required: false
        parameter :voting_min_total, 'The minimum value a basket can have.', required: false
        parameter :voting_max_total, 'The maximal value a basket can have during voting', required: false
        parameter :voting_max_votes_per_idea, 'The maximum amount of votes that can be assigned on the same idea.', required: false
        parameter :voting_term_singular_multiloc, 'A multiloc term that is used to refer to the voting in singular form', required: false
        parameter :voting_term_plural_multiloc, 'A multiloc term that is used to refer to the voting in plural form', required: false
        parameter :start_at, 'The start date of the phase'
        parameter :end_at, 'The end date of the phase'
        parameter :poll_anonymous, "Are users associated with their answer? Only applies if participation_method is 'poll'. Can't be changed after first answer.", required: false
        parameter :ideas_order, 'The default order of ideas.'
      end
      ValidationErrorHelper.new.error_fields(self, Phase)
      response_field :project, "Array containing objects with signature {error: 'is_not_timeline_project'}", scope: :errors
      response_field :base, "Array containing objects with signature {error: 'has_other_overlapping_phases'}", scope: :errors

      let(:phase) { create(:phase, project: @project) }
      let(:id) { phase.id }
      let(:description_multiloc) { phase.description_multiloc }
      let(:participation_method) { phase.participation_method }
      let(:posting_enabled) { false }
      let(:posting_method) { 'limited' }
      let(:posting_limited_max) { 5 }
      let(:commenting_enabled) { false }
      let(:reacting_enabled) { true }
      let(:reacting_like_method) { 'limited' }
      let(:reacting_like_limited_max) { 6 }
      let(:presentation_mode) { 'map' }
      let(:allow_anonymous_participation) { true }

      example_request 'Update a phase' do
        expect(response_status).to eq 200
        expect(json_response.dig(:data, :attributes, :description_multiloc).stringify_keys).to match description_multiloc
        expect(json_response.dig(:data, :attributes, :participation_method)).to eq participation_method
        expect(json_response.dig(:data, :attributes, :posting_enabled)).to eq posting_enabled
        expect(json_response.dig(:data, :attributes, :posting_method)).to eq posting_method
        expect(json_response.dig(:data, :attributes, :posting_limited_max)).to eq posting_limited_max
        expect(json_response.dig(:data, :attributes, :commenting_enabled)).to eq commenting_enabled
        expect(json_response.dig(:data, :attributes, :reacting_enabled)).to eq reacting_enabled
        expect(json_response.dig(:data, :attributes, :reacting_like_method)).to eq reacting_like_method
        expect(json_response.dig(:data, :attributes, :reacting_like_limited_max)).to eq reacting_like_limited_max
        expect(json_response.dig(:data, :attributes, :presentation_mode)).to eq presentation_mode
        expect(json_response.dig(:data, :attributes, :allow_anonymous_participation)).to eq allow_anonymous_participation
      end

      describe do
        let(:id) { create(:budgeting_phase).id }
        let(:participation_method) { 'voting' }
        let(:voting_min_total) { 3 }
        let(:voting_max_total) { 15 }
        let(:voting_max_votes_per_idea) { 1 }
        let(:voting_term_singular_multiloc) { { 'en' => 'Grocery shopping' } }
        let(:voting_term_plural_multiloc) { { 'en' => 'Groceries shoppings' } }

        example_request 'Update a voting phase' do
          assert_status 200

          expect(json_response.dig(:data, :attributes, :voting_min_total)).to eq 3
          expect(json_response.dig(:data, :attributes, :voting_max_total)).to eq 15
          expect(json_response.dig(:data, :attributes, :voting_max_votes_per_idea)).to eq 1
          expect(json_response.dig(:data, :attributes, :voting_term_singular_multiloc)).to eq({ en: 'Grocery shopping' })
          expect(json_response.dig(:data, :attributes, :voting_term_plural_multiloc)).to eq({ en: 'Groceries shoppings' })
        end
      end

      describe do
        before do
          @project.phases.first.update!(
            participation_method: 'voting',
            voting_method: 'budgeting',
            voting_max_total: 30_000,
            ideas_order: 'random'
          )
        end

        let(:ideas) { create_list(:idea, 2, project: @project) }
        let(:phase) { create(:phase, project: @project, participation_method: 'ideation', ideas: ideas) }
        let(:participation_method) { 'information' }
        let(:ideas_order) { nil }

        example 'Make a phase with ideas an information phase' do
          do_request
          expect(response_status).to eq 200
        end
      end

      describe 'When updating ideation phase with ideas to a poll phase' do
        before do
          phase.update!(
            participation_method: 'ideation',
            ideas: create_list(:idea, 2, project: @project)
          )
        end

        let(:ideas_phase) { phase.ideas[0].ideas_phases.first }
        let(:participation_method) { 'poll' }
        let(:ideas_order) { nil }

        example 'Existing related ideas_phase remains valid' do
          expect(ideas_phase.valid?).to be true
          do_request
          ideas_phase.reload
          expect(response_status).to eq 200
          expect(ideas_phase.valid?).to be true
        end
      end
    end

    delete 'web_api/v1/phases/:id' do
      let(:phase) { create(:phase, project: @project) }
      let(:id) { phase.id }

      example_request 'Delete a phase' do
        expect(response_status).to eq 200
        expect { Comment.find(id) }.to raise_error(ActiveRecord::RecordNotFound)
      end

      context 'on a native survey phase' do
        let(:phase) { create(:phase, participation_method: 'native_survey', project: @project) }

        example 'Deleting a phase deletes all survey responses', document: false do
          ideation_phase = create(:phase, participation_method: 'ideation', project: @project, start_at: (phase.start_at - 7.days), end_at: (phase.start_at - 1.day))
          idea = create(:idea, project: @project, phases: [ideation_phase])
          responses = create_list(:idea, 2, project: @project, creation_phase: phase, phases: [phase])

          do_request

          expect { idea.reload }.not_to raise_error(ActiveRecord::RecordNotFound)
          responses.each do |response|
            expect { response.reload }.to raise_error(ActiveRecord::RecordNotFound)
          end
        end
      end

      context 'on an ideation phase' do
        let(:phase) { create(:phase, participation_method: 'ideation', project: @project) }

        example 'Deleting a phase does not delete the ideas', document: false do
          idea = create(:idea, project: @project, phases: [phase])

          do_request

          expect { idea.reload }.not_to raise_error(ActiveRecord::RecordNotFound)
        end
      end
    end

    get 'web_api/v1/phases/:id/survey_results' do
      let(:project) { create(:project_with_active_native_survey_phase) }
      let(:active_phase) { project.phases.first }
      let(:form) { create(:custom_form, participation_context: active_phase) }
      let(:id) { active_phase.id }
      let(:multiselect_field) do
        create(
          :custom_field_multiselect,
          resource: form,
          title_multiloc: { 'en' => 'What are your favourite pets?' },
          description_multiloc: {},
          required: true
        )
      end
      let!(:cat_option) do
        create(:custom_field_option, custom_field: multiselect_field, key: 'cat', title_multiloc: { 'en' => 'Cat' })
      end
      let!(:dog_option) do
        create(:custom_field_option, custom_field: multiselect_field, key: 'dog', title_multiloc: { 'en' => 'Dog' })
      end
      let!(:survey_response1) do
        create(
          :idea,
          project: project,
          creation_phase: active_phase,
          phases: [active_phase],
          custom_field_values: { multiselect_field.key => %w[cat dog] }
        )
      end
      let!(:survey_response2) do
        create(
          :idea,
          project: project,
          creation_phase: active_phase,
          phases: [active_phase],
          custom_field_values: { multiselect_field.key => %w[cat] }
        )
      end

      example 'Get survey results' do
        do_request
        expect(status).to eq 200

        expect(json_response).to eq(
          {
            data: {
              results: [
                {
                  inputType: 'multiselect',
                  question: { en: 'What are your favourite pets?' },
                  required: true,
                  totalResponses: 3,
                  answers: [
                    { answer: { en: 'Cat' }, responses: 2 },
                    { answer: { en: 'Dog' }, responses: 1 }
                  ]
                }
              ],
              totalSubmissions: 2
            }
          }
        )
      end
    end

    get 'web_api/v1/phases/:id/submission_count' do
      let(:project) { create(:project_with_active_native_survey_phase) }
      let(:active_phase) { project.phases.first }
      let(:form) { create(:custom_form, participation_context: active_phase) }
      let(:id) { active_phase.id }
      let(:multiselect_field) do
        create(
          :custom_field_multiselect,
          resource: form,
          title_multiloc: { 'en' => 'What are your favourite pets?' },
          description_multiloc: {}
        )
      end
      let!(:cat_option) do
        create(:custom_field_option, custom_field: multiselect_field, key: 'cat', title_multiloc: { 'en' => 'Cat' })
      end
      let!(:dog_option) do
        create(:custom_field_option, custom_field: multiselect_field, key: 'dog', title_multiloc: { 'en' => 'Dog' })
      end
      let!(:survey_response1) do
        create(
          :idea,
          project: project,
          creation_phase: active_phase,
          phases: [active_phase],
          custom_field_values: { multiselect_field.key => %w[cat dog] }
        )
      end
      let!(:survey_response2) do
        create(
          :idea,
          project: project,
          creation_phase: active_phase,
          phases: [active_phase],
          custom_field_values: { multiselect_field.key => %w[cat] }
        )
      end
      let!(:survey_response3) do
        create(
          :idea,
          project: project,
          creation_phase: active_phase,
          phases: [active_phase],
          custom_field_values: { multiselect_field.key => %w[dog] }
        )
      end

      example 'Get submission count' do
        do_request
        expect(status).to eq 200

        expect(json_response).to eq({ data: { totalSubmissions: 3 } })
      end
    end

    get 'web_api/v1/phases/:id/as_xlsx' do
      context 'for an ideation phase without persisted form' do
        let(:project) { create(:project, process_type: 'timeline') }
        let(:ideation_phase) do
          create(
            :phase,
            project: project,
            participation_method: 'ideation',
            title_multiloc: {
              'en' => 'Ideation phase',
              'nl-BE' => 'Ideeënfase'
            }
          )
        end
        let(:id) { ideation_phase.id }

        example 'Download an empty sheet', document: false do
          do_request

          assert_status 200
          expect(xlsx_contents(response_body)).to eq([
            {
              sheet_name: ideation_phase.title_multiloc['en'],
              column_headers: [
                'ID',
                'Title',
                'Description',
                'Attachments',
                'Tags',
                'Latitude',
                'Longitude',
                'Location',
                'Proposed Budget',
                'Author name',
                'Author email',
                'Author ID',
                'Submitted at',
                'Published at',
                'Comments',
                'Likes',
                'Dislikes',
                'Baskets',
                'Budget',
                'URL',
                'Project',
                'Status',
                'Assignee',
                'Assignee email'
              ],
              rows: []
            }
          ])
        end
      end

      context 'for an ideation phase with persisted form' do
        let(:project) { create(:project, process_type: 'timeline') }
        let(:project_form) { create(:custom_form, :with_default_fields, participation_context: project) }
        let(:ideation_phase) do
          create(
            :phase,
            project: project,
            participation_method: 'ideation',
            title_multiloc: {
              'en' => 'Ideation phase',
              'nl-BE' => 'Ideeënfase'
            }
          )
        end
        let(:id) { ideation_phase.id }
        let!(:extra_idea_field) do
          create(
            :custom_field_extra_custom_form,
            resource: project_form
          )
        end

        context 'when there are no inputs in the phase' do
          example 'Download an empty sheet', document: false do
            do_request
            expect(status).to eq 200
            expect(xlsx_contents(response_body)).to eq([
              {
                sheet_name: ideation_phase.title_multiloc['en'],
                column_headers: [
                  'ID',
                  'Title',
                  'Description',
                  'Attachments',
                  'Tags',
                  'Latitude',
                  'Longitude',
                  'Location',
                  'Proposed Budget',
                  extra_idea_field.title_multiloc['en'],
                  'Author name',
                  'Author email',
                  'Author ID',
                  'Submitted at',
                  'Published at',
                  'Comments',
                  'Likes',
                  'Dislikes',
                  'Baskets',
                  'Budget',
                  'URL',
                  'Project',
                  'Status',
                  'Assignee',
                  'Assignee email'
                ],
                rows: []
              }
            ])
          end
        end

        context 'when there are inputs in the phase' do
          let!(:assignee) { create(:admin, first_name: 'John', last_name: 'Doe') }
          let!(:ideation_response1) do
            create(
              :idea_with_topics,
              project: project,
              phases: [ideation_phase],
              custom_field_values: { extra_idea_field.key => 'Answer' },
              assignee: assignee
            )
          end
          let!(:attachment1) { create(:idea_file, idea: ideation_response1) }
          let!(:attachment2) do
            create(
              :idea_file,
              idea: ideation_response1,
              file: Rails.root.join('spec/fixtures/david.csv').open,
              name: 'david.csv'
            )
          end
          let!(:comments) { create_list(:comment, 1, post: ideation_response1) }
          let!(:likes) { create_list(:reaction, 2, reactable: ideation_response1) }
          let!(:dislikes) { create_list(:dislike, 1, reactable: ideation_response1) }
          let!(:baskets) { [] }

          example 'Download ideation phase inputs in one sheet' do
            do_request
            assert_status 200
            expect(xlsx_contents(response_body)).to match([
              {
                sheet_name: ideation_phase.title_multiloc['en'],
                column_headers: [
                  'ID',
                  'Title',
                  'Description',
                  'Attachments',
                  'Tags',
                  'Latitude',
                  'Longitude',
                  'Location',
                  'Proposed Budget',
                  extra_idea_field.title_multiloc['en'],
                  'Author name',
                  'Author email',
                  'Author ID',
                  'Submitted at',
                  'Published at',
                  'Comments',
                  'Likes',
                  'Dislikes',
                  'Baskets',
                  'Budget',
                  'URL',
                  'Project',
                  'Status',
                  'Assignee',
                  'Assignee email'
                ],
                rows: [
                  [
                    ideation_response1.id,
                    ideation_response1.title_multiloc['en'],
                    'It would improve the air quality!', # html tags are removed
                    %r{\A/uploads/.+/idea_file/file/#{attachment1.id}/#{attachment1.name}\n/uploads/.+/idea_file/file/#{attachment2.id}/#{attachment2.name}\Z},
                    "#{ideation_response1.topics[0].title_multiloc['en']}, #{ideation_response1.topics[1].title_multiloc['en']}",
                    ideation_response1.location_point.coordinates.last,
                    ideation_response1.location_point.coordinates.first,
                    ideation_response1.location_description,
                    ideation_response1.proposed_budget,
                    'Answer',
                    ideation_response1.author_name,
                    ideation_response1.author.email,
                    ideation_response1.author_id,
                    an_instance_of(DateTime), # created_at
                    an_instance_of(DateTime), # published_at
                    comments.size,
                    likes.size,
                    dislikes.size,
                    baskets.size,
                    ideation_response1.budget,
                    "http://example.org/ideas/#{ideation_response1.slug}",
                    project.title_multiloc['en'],
                    ideation_response1.idea_status.title_multiloc['en'],
                    "#{assignee.first_name} #{assignee.last_name}",
                    assignee.email
                  ]
                ]
              }
            ])
          end
        end
      end

      context 'for a native survey phase without persisted form' do
        let(:project) { create(:project_with_active_native_survey_phase) }
        let(:active_phase) { project.phases.first }
        let(:id) { active_phase.id }

        example 'Download an empty sheet', document: false do
          do_request
          expect(status).to eq 200
          expect(xlsx_contents(response_body)).to match_array([
            {
              sheet_name: active_phase.title_multiloc['en'],
              column_headers: [
                'ID',
                'Author name',
                'Author email',
                'Author ID',
                'Submitted at',
                'Project'
              ],
              rows: []
            }
          ])
        end
      end

      context 'for a native survey phase with persisted form' do
        let(:project) { create(:project_with_active_native_survey_phase) }
        let(:active_phase) { project.phases.first }
        let(:form) { create(:custom_form, participation_context: active_phase) }
        let(:id) { active_phase.id }

        # Create a page to describe that it is not included in the export.
        let!(:page_field) { create(:custom_field_page, resource: form) }
        let(:multiselect_field) do
          create(
            :custom_field_multiselect,
            resource: form,
            title_multiloc: { 'en' => 'What are your favourite pets?' },
            description_multiloc: {}
          )
        end
        let!(:cat_option) do
          create(:custom_field_option, custom_field: multiselect_field, key: 'cat', title_multiloc: { 'en' => 'Cat' })
        end
        let!(:dog_option) do
          create(:custom_field_option, custom_field: multiselect_field, key: 'dog', title_multiloc: { 'en' => 'Dog' })
        end

        context 'when there are no inputs in the phase' do
          example 'Download an empty sheet', document: false do
            do_request
            expect(status).to eq 200
            expect(xlsx_contents(response_body)).to match_array([
              {
                sheet_name: active_phase.title_multiloc['en'],
                column_headers: [
                  'ID',
                  multiselect_field.title_multiloc['en'],
                  'Author name',
                  'Author email',
                  'Author ID',
                  'Submitted at',
                  'Project'
                ],
                rows: []
              }
            ])
          end
        end

        context 'when there are inputs in the phase' do
          let!(:survey_response1) do
            create(
              :idea,
              project: project,
              creation_phase: active_phase,
              phases: [active_phase],
              custom_field_values: { multiselect_field.key => %w[cat dog] }
            )
          end
          let!(:survey_response2) do
            create(
              :idea,
              project: project,
              creation_phase: active_phase,
              phases: [active_phase],
              custom_field_values: { multiselect_field.key => %w[cat] }
            )
          end
          let!(:survey_response3) do
            create(
              :idea,
              project: project,
              creation_phase: active_phase,
              phases: [active_phase],
              custom_field_values: { multiselect_field.key => %w[dog] },
              author: nil
            )
          end

          example 'Download native survey phase inputs in one sheet' do
            do_request
            expect(status).to eq 200
            expect(xlsx_contents(response_body)).to match_array([
              {
                sheet_name: active_phase.title_multiloc['en'],
                column_headers: [
                  'ID',
                  multiselect_field.title_multiloc['en'],
                  'Author name',
                  'Author email',
                  'Author ID',
                  'Submitted at',
                  'Project'
                ],
                rows: [
                  [
                    survey_response1.id,
                    'Cat, Dog',
                    survey_response1.author_name,
                    survey_response1.author.email,
                    survey_response1.author_id,
                    an_instance_of(DateTime), # created_at
                    project.title_multiloc['en']
                  ],
                  [
                    survey_response2.id,
                    'Cat',
                    survey_response2.author_name,
                    survey_response2.author.email,
                    survey_response2.author_id,
                    an_instance_of(DateTime), # created_at
                    project.title_multiloc['en']
                  ],
                  [
                    survey_response3.id,
                    'Dog',
                    nil,
                    nil,
                    nil,
                    an_instance_of(DateTime), # created_at
                    project.title_multiloc['en']
                  ]
                ]
              }
            ])
          end
        end
      end
    end

    delete 'web_api/v1/phases/:id/inputs' do
      let(:project) { create(:project_with_active_native_survey_phase) }
      let(:active_phase) { project.phases.order(:start_at).last }
      let(:id) { active_phase.id }

      example 'Delete all inputs of a phase' do
        ideation_phase = create(
          :phase,
          project: project,
          participation_method: 'ideation',
          start_at: (Time.now - 2.months),
          end_at: (Time.now - 1.month)
        )
        create_list(:idea, 2, project: project, phases: [active_phase])
        create(:idea, project: project, phases: [ideation_phase])
        expect_any_instance_of(SideFxPhaseService).to receive(:after_delete_inputs)

        do_request
        assert_status 200
        expect(Phase.find(id)).to eq active_phase
        expect(project.reload.ideas_count).to eq 1
        expect(active_phase.reload.ideas_count).to eq 0
        expect(ideation_phase.reload.ideas_count).to eq 1
        expect(Idea.count).to eq 1
      end
    end
  end

  context 'when project moderator' do
    get 'web_api/v1/phases/:id/as_xlsx' do
      before { header_token_for create(:project_moderator, projects: [project]) }

      context 'for an ideation phase' do
        let(:project) { create(:project, process_type: 'timeline') }
        let(:project_form) { create(:custom_form, :with_default_fields, participation_context: project) }
        let(:ideation_phase) do
          create(
            :phase,
            project: project,
            participation_method: 'ideation',
            title_multiloc: {
              'en' => 'Ideation phase',
              'nl-BE' => 'Ideeënfase'
            }
          )
        end
        let(:id) { ideation_phase.id }
        let!(:extra_idea_field) do
          create(
            :custom_field_extra_custom_form,
            resource: project_form
          )
        end
        let!(:assignee) { create(:admin, first_name: 'John', last_name: 'Doe') }
        let!(:ideation_response) do
          create(
            :idea,
            project: project,
            phases: [ideation_phase],
            custom_field_values: { extra_idea_field.key => 'Answer' },
            assignee: assignee
          )
        end

        example 'Download phase inputs without private user data', document: false do
          custom_field = create(:custom_field, enabled: false)
          do_request
          assert_status 200
          expect(xlsx_contents(response_body)).to match([
            {
              sheet_name: ideation_phase.title_multiloc['en'],
              column_headers: [
                'ID',
                'Title',
                'Description',
                'Attachments',
                'Tags',
                'Latitude',
                'Longitude',
                'Location',
                'Proposed Budget',
                extra_idea_field.title_multiloc['en'],
                'Submitted at',
                'Published at',
                'Comments',
                'Likes',
                'Dislikes',
                'Baskets',
                'Budget',
                'URL',
                'Project',
                'Status',
                custom_field.title_multiloc['en']
              ],
              rows: [
                [
                  ideation_response.id,
                  ideation_response.title_multiloc['en'],
                  'It would improve the air quality!', # html tags are removed
                  '',
                  '',
                  ideation_response.location_point.coordinates.last,
                  ideation_response.location_point.coordinates.first,
                  ideation_response.location_description,
                  ideation_response.proposed_budget,
                  'Answer',
                  an_instance_of(DateTime), # created_at
                  an_instance_of(DateTime), # published_at
                  0,
                  0,
                  0,
                  0,
                  ideation_response.budget,
                  "http://example.org/ideas/#{ideation_response.slug}",
                  project.title_multiloc['en'],
                  ideation_response.idea_status.title_multiloc['en'],
                  ''
                ]
              ]
            }
          ])
        end
      end

      context 'for a native survey phase' do
        let(:project) { create(:project_with_active_native_survey_phase) }
        let(:active_phase) { project.phases.first }
        let(:form) { create(:custom_form, participation_context: active_phase) }
        let(:id) { active_phase.id }
        let(:multiselect_field) do
          create(
            :custom_field_multiselect,
            resource: form,
            title_multiloc: { 'en' => 'What are your favourite pets?' },
            description_multiloc: {}
          )
        end
        let!(:cat_option) do
          create(:custom_field_option, custom_field: multiselect_field, key: 'cat', title_multiloc: { 'en' => 'Cat' })
        end
        let!(:dog_option) do
          create(:custom_field_option, custom_field: multiselect_field, key: 'dog', title_multiloc: { 'en' => 'Dog' })
        end
        let!(:survey_response) do
          create(
            :idea,
            project: project,
            creation_phase: active_phase,
            phases: [active_phase],
            custom_field_values: { multiselect_field.key => %w[cat dog] }
          )
        end

        example 'Download phase inputs without private user data', document: false do
          do_request
          expect(status).to eq 200
          expect(xlsx_contents(response_body)).to match_array([
            {
              sheet_name: active_phase.title_multiloc['en'],
              column_headers: [
                'ID',
                multiselect_field.title_multiloc['en'],
                'Submitted at',
                'Project'
              ],
              rows: [
                [
                  survey_response.id,
                  'Cat, Dog',
                  an_instance_of(DateTime), # created_at
                  project.title_multiloc['en']
                ]
              ]
            }
          ])
        end
      end
    end
  end
end<|MERGE_RESOLUTION|>--- conflicted
+++ resolved
@@ -168,14 +168,9 @@
         let(:voting_max_total) { 100 }
         let(:voting_min_total) { 10 }
         let(:voting_max_votes_per_idea) { 5 }
-<<<<<<< HEAD
-        let(:voting_term) { { 'en' => 'Grocery shopping' } }
-        let(:ideas_order) { 'random' }
-=======
         let(:voting_term_singular_multiloc) { { 'en' => 'Grocery shopping' } }
         let(:voting_term_plural_multiloc) { { 'en' => 'Groceries shoppings' } }
-        let(:ideas_order) { 'new' }
->>>>>>> d2d3c424
+        let(:ideas_order) { 'random' }
 
         example_request 'Create a voting phase' do
           assert_status 201
@@ -185,14 +180,9 @@
           expect(json_response.dig(:data, :attributes, :voting_max_total)).to eq 100
           expect(json_response.dig(:data, :attributes, :voting_min_total)).to eq 10
           expect(json_response.dig(:data, :attributes, :voting_max_votes_per_idea)).to eq 5
-<<<<<<< HEAD
-          expect(json_response.dig(:data, :attributes, :voting_term)).to eq({ en: 'Grocery shopping' })
-          expect(json_response.dig(:data, :attributes, :ideas_order)).to eq 'random'
-=======
           expect(json_response.dig(:data, :attributes, :voting_term_singular_multiloc)).to eq({ en: 'Grocery shopping' })
           expect(json_response.dig(:data, :attributes, :voting_term_plural_multiloc)).to eq({ en: 'Groceries shoppings' })
-          expect(json_response.dig(:data, :attributes, :ideas_order)).to eq 'new'
->>>>>>> d2d3c424
+          expect(json_response.dig(:data, :attributes, :ideas_order)).to eq 'random'
           expect(json_response.dig(:data, :attributes, :input_term)).to eq 'idea'
         end
       end
