--- conflicted
+++ resolved
@@ -48,15 +48,8 @@
         data: { id: @phases.first.project_id, type: 'project' }
       })
 
-<<<<<<< HEAD
-      if CitizenLab.ee?
-        expect(json_response.dig(:data, :relationships, :permissions, :data).size)
-          .to eq(Permission.available_actions(@phases.first).length)
-      end
-=======
       expect(json_response.dig(:data, :relationships, :permissions, :data).size)
-        .to eq(PermissionsService.actions(@phases.first).length)
->>>>>>> 28eb337d
+        .to eq(Permission.available_actions(@phases.first).length)
     end
   end
 
