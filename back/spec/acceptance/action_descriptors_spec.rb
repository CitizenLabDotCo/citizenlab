# frozen_string_literal: true

require 'rails_helper'
require 'rspec_api_documentation/dsl'

resource 'ActionDescriptors' do
  explanation 'Describe which actions the current user is allowed to take.'

  let(:json_response) { json_parse(response_body) }

  before do
    resident_header_token
    header 'Content-Type', 'application/json'
  end

  get 'web_api/v1/action_descriptors/initiatives' do
    example_request 'Get the global action descriptors for initiatives' do
      assert_status 200
      expect(json_response.dig(:data, :type)).to eq 'initiatives'
      json_attributes = json_response.dig(:data, :attributes)
      expect(json_attributes.values.pluck(:enabled).all?).to be true
      expect(json_attributes.values.pluck(:disabled_reason).none?).to be true
    end

<<<<<<< HEAD
    context 'with granular permissions enabled', document: false, skip: !CitizenLab.ee? do
=======
    context 'with granular permissions enabled', document: false do
      before(:all) do
        @cached_scope_types = PermissionsService.instance_variable_get(:@scope_spec_hash)
        PermissionsService.clear_scope_types
        PermissionsService.register_scope_type(CitizenLab::Permissions::ScopeTypes::Global)
      end

      after(:all) do
        # Restore registered scope-types as they were before the tests.
        PermissionsService.instance_variable_set(:@scope_spec_hash, @cached_scope_types)
      end

>>>>>>> 28eb337d
      before do
        PermissionsService.new.update_all_permissions
        Permission.find_by(permission_scope: nil, action: 'commenting_initiative')
          .update!(permitted_by: 'groups', groups: create_list(:group, 2))
      end

      example_request 'Get the global action descriptors for initiatives' do
        expect(json_response).to eq(
          {
            data: {
              type: 'initiatives',
              attributes: {
                posting_initiative: {
                  enabled: true,
                  disabled_reason: nil
                },
                commenting_initiative: {
                  enabled: false,
                  disabled_reason: 'not_permitted'
                },
                voting_initiative: {
                  enabled: true,
                  disabled_reason: nil
                },
                cancelling_initiative_votes: {
                  enabled: true,
                  disabled_reason: nil
                },
                comment_voting_initiative: {
                  enabled: false,
                  disabled_reason: 'not_permitted'
                }
              }
            }
          }
        )
      end
    end
  end
end<|MERGE_RESOLUTION|>--- conflicted
+++ resolved
@@ -22,22 +22,7 @@
       expect(json_attributes.values.pluck(:disabled_reason).none?).to be true
     end
 
-<<<<<<< HEAD
-    context 'with granular permissions enabled', document: false, skip: !CitizenLab.ee? do
-=======
     context 'with granular permissions enabled', document: false do
-      before(:all) do
-        @cached_scope_types = PermissionsService.instance_variable_get(:@scope_spec_hash)
-        PermissionsService.clear_scope_types
-        PermissionsService.register_scope_type(CitizenLab::Permissions::ScopeTypes::Global)
-      end
-
-      after(:all) do
-        # Restore registered scope-types as they were before the tests.
-        PermissionsService.instance_variable_set(:@scope_spec_hash, @cached_scope_types)
-      end
-
->>>>>>> 28eb337d
       before do
         PermissionsService.new.update_all_permissions
         Permission.find_by(permission_scope: nil, action: 'commenting_initiative')
