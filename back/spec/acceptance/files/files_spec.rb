# frozen_string_literal: true

require 'rails_helper'
require 'rspec_api_documentation/dsl'

require_relative '../shared/errors_examples'

resource 'Files' do
  header 'Content-Type', 'application/json'

  get 'web_api/v1/files' do
    parameter :uploader, 'Filter files by uploader user ID(s)', type: %i[string array]
    parameter :project, 'Filter files by project ID(s)', type: %i[string array]
    parameter :search, 'Filter files by searching in filename'

    parameter :category, <<~CATEGORY_DESC.squish, type: %i[string array], required: false
      Filter files by category (values: #{Files::File.categories.values.join(', ')})
    CATEGORY_DESC

    parameter :sort, <<~SORT_DESC.squish, required: false
      Sort order. Comma-separated list of attributes. Prefix with "-" to sort in descending order.
      Options: "created_at", "-created_at", "name", "-name", "size", "-size"
    SORT_DESC

    let_it_be(:files) do
      [
        create(:file, name: 'report-a.pdf', created_at: 2.days.ago),
        create(:file, name: 'report-b.pdf', created_at: 1.day.ago)
      ]
    end

    context 'when admin' do
      before { admin_header_token }

      example_request 'List all files' do
        assert_status 200
        expect(response_data.size).to eq 2
      end

      describe 'when filtering by uploader' do
        example 'List all files for a specific uploader', document: false do
          file = files.first

          do_request(uploader: file.uploader_id)

          assert_status 200
          expect(response_ids).to eq [file.id]
        end

        example 'List all files for multiple uploaders', document: false do
          create(:file)

          do_request(uploader: files.map(&:uploader_id))

          assert_status 200
          expect(response_ids).to match_array files.map(&:id)
        end
      end

      describe 'when filtering by project' do
        let(:project) { create(:project).id }
        let!(:file) { create(:file, project_ids: [project]) }

        example 'List all files for a specific project', document: false do
          do_request
          assert_status 200
          expect(response_data.size).to eq(1)
          expect(response_ids).to eq [file.id]
        end
      end

      describe 'when searching filenames' do
        example 'Search for files by filename', document: false do
          file = create(:file, name: 'very-specific-filename.pdf')

          do_request(search: 'very-specific-filename')

          assert_status 200
          expect(response_ids).to eq [file.id]
        end
      end

      describe 'when filtering by category' do
        let_it_be(:meeting_files) { create_pair(:file, :meeting) }
        let_it_be(:report_file) { create(:file, :report) }

        example 'List files for a specific category', document: false do
          do_request(category: 'meeting')

          assert_status 200
          expect(response_ids).to match_array(meeting_files.map(&:id))
        end

        example 'List files for multiple categories', document: false do
          do_request(category: %w[meeting report])

          assert_status 200

          expected_ids = meeting_files.map(&:id) << report_file.id
          expect(response_ids).to match_array(expected_ids)
        end
      end

      describe 'sorting' do
        example 'Lists files sorted by creation date in descending order by default', document: false do
          do_request
          assert_status 200
          expect(response_ids).to eq(files.reverse.map(&:id))
        end

        example 'List files sorted correctly', document: false do
          do_request sort: 'name,-created_at'
          expect(response_ids).to eq(files.map(&:id))

          # Same name as an existing file, but created later.
          new_file = create(:file, name: 'report-a.pdf')
          do_request sort: '-name,created_at'

          expected_files = [files.last, files.first, new_file]
          expect(response_ids).to eq(expected_files.map(&:id))
        end
      end
    end

    context 'when normal user' do
      before { header_token_for create(:user) }

      example 'Returns an empty list of files', document: false do
        do_request
        assert_status 200
        expect(response_data.size).to eq 0
      end
    end
  end

  get 'web_api/v1/files/:id' do
    let_it_be(:project) { create(:project) }
    let_it_be(:file) { create(:file, projects: [project]) }

    let(:id) { file.id }

    context 'when admin' do
      before { admin_header_token }

      example_request 'Get one file' do
        assert_status 200

        expect(response_data).to include(
          id: file.id,
          type: 'file',
          attributes: {
            name: file.name,
<<<<<<< HEAD
            content: { url: file.content.url },
            size: 130,
            mime_type: 'application/pdf',
            created_at: file.created_at.iso8601(3),
            updated_at: file.updated_at.iso8601(3)
=======
            mime_type: 'application/pdf',
            category: file.category,
            created_at: file.created_at.iso8601(3),
            updated_at: file.updated_at.iso8601(3),
            size: 130
>>>>>>> 7c26eb31
          },
          relationships: {
            uploader: { data: { id: file.uploader_id, type: 'user' } },
            projects: { data: [{ id: project.id, type: 'project' }] }
          }
        )
      end
    end

    context 'when normal user' do
      before { header_token_for create(:user) }

      include_examples 'unauthorized'
    end
  end

  post 'web_api/v1/files' do
    with_options scope: :file do
      parameter :name, 'The name of the file', required: true
      parameter :content, 'The content of the file, encoded in Base64', required: true
      parameter :project, 'The project to which the file will be uploaded', required: false

      parameter :category, <<~CATEGORY_DESC.squish, required: false
        The category of the file (values: #{Files::File.categories.values.join(', ')})
      CATEGORY_DESC
    end

    let(:name) { 'afvalkalender.pdf' }
    let(:content) { file_as_base64(name, 'application/pdf') }
    let(:project) { create(:project).id }

    context 'when admin' do
      let(:admin) { create(:admin) }

      before { header_token_for(admin) }

      example 'Create a file' do
        expect { do_request }
          .to change(Files::File, :count).by(1)
          .and(enqueue_job(LogActivityJob).with(
            a_kind_of(Files::File),
            'created',
            admin,
            a_kind_of(Numeric)
          ))

        assert_status 201

        expect(response_data).to match(
          id: be_present,
          type: 'file',
          attributes: {
            name: name,
            size: 1_645_987,
            mime_type: 'application/pdf',
            category: 'other',
            created_at: be_present,
            updated_at: be_present
          },
          relationships: {
            uploader: { data: { id: admin.id, type: 'user' } },
            projects: { data: [{ id: project, type: 'project' }] }
          }
        )

        file = Files::File.find(response_data[:id])
        expect(file.project_ids).to contain_exactly(project)
      end

      example 'Create a file with category' do
        do_request(file: { name: name, content: content, category: 'meeting' })

        assert_status 201

        file = Files::File.find(response_data[:id])
        expect(file.category).to eq('meeting')
      end
    end
  end

  delete 'web_api/v1/files/:id' do
    let_it_be(:file) { create(:file) }

    let(:id) { file.id }

    context 'when admin' do
      let(:admin) { create(:admin) }

      before { header_token_for(admin) }

      example 'Delete a file' do
        expect { do_request }
          .to change(Files::File, :count).by(-1)
          .and enqueue_job(LogActivityJob)

        assert_status 204
        expect { Files::File.find(id) }.to raise_error(ActiveRecord::RecordNotFound)
      end
    end
  end
end<|MERGE_RESOLUTION|>--- conflicted
+++ resolved
@@ -150,19 +150,12 @@
           type: 'file',
           attributes: {
             name: file.name,
-<<<<<<< HEAD
             content: { url: file.content.url },
+            mime_type: 'application/pdf',
+            category: file.category,
             size: 130,
-            mime_type: 'application/pdf',
             created_at: file.created_at.iso8601(3),
             updated_at: file.updated_at.iso8601(3)
-=======
-            mime_type: 'application/pdf',
-            category: file.category,
-            created_at: file.created_at.iso8601(3),
-            updated_at: file.updated_at.iso8601(3),
-            size: 130
->>>>>>> 7c26eb31
           },
           relationships: {
             uploader: { data: { id: file.uploader_id, type: 'user' } },
