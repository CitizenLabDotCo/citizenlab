--- conflicted
+++ resolved
@@ -150,19 +150,12 @@
           type: 'file',
           attributes: {
             name: file.name,
-<<<<<<< HEAD
-            content: { url: file.content.url },
-            size: 130,
-            mime_type: 'application/pdf',
-            created_at: file.created_at.iso8601(3),
-            updated_at: file.updated_at.iso8601(3)
-=======
             mime_type: 'application/pdf',
             category: file.category,
             created_at: file.created_at.iso8601(3),
             updated_at: file.updated_at.iso8601(3),
+            content: { url: file.content.url },
             size: 130
->>>>>>> 9ee40eb1
           },
           relationships: {
             uploader: { data: { id: file.uploader_id, type: 'user' } },
