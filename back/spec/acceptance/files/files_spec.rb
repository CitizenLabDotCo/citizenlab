# frozen_string_literal: true

require 'rails_helper'
require 'rspec_api_documentation/dsl'

require_relative '../shared/errors_examples'

resource 'Files' do
  header 'Content-Type', 'application/json'

  get 'web_api/v1/files' do
    parameter :uploader, 'Filter files by uploader user ID(s)', type: %i[string array]
    parameter :project, 'Filter files by project ID(s)', type: %i[string array]
    parameter :search, 'Filter files by searching in filename'

    parameter :category, <<~CATEGORY_DESC.squish, type: %i[string array], required: false
      Filter files by category (values: #{Files::File.categories.values.join(', ')})
    CATEGORY_DESC

    parameter :sort, <<~SORT_DESC.squish, required: false
      Sort order. Comma-separated list of attributes. Prefix with "-" to sort in descending order.
      Options: "created_at", "-created_at", "name", "-name", "size", "-size"
    SORT_DESC

    let_it_be(:files) do
      [
        create(:file, name: 'report-a.pdf', created_at: 2.days.ago),
        create(:file, name: 'report-b.pdf', created_at: 1.day.ago)
      ]
    end

    context 'when admin' do
      before { admin_header_token }

      example_request 'List all files' do
        assert_status 200
        expect(response_data.size).to eq 2
      end

      describe 'when filtering by uploader' do
        example 'List all files for a specific uploader', document: false do
          file = files.first

          do_request(uploader: file.uploader_id)

          assert_status 200
          expect(response_ids).to eq [file.id]
        end

        example 'List all files for multiple uploaders', document: false do
          create(:file)

          do_request(uploader: files.map(&:uploader_id))

          assert_status 200
          expect(response_ids).to match_array files.map(&:id)
        end
      end

      describe 'when filtering by project' do
        let(:project) { create(:project).id }
        let!(:file) { create(:file, project_ids: [project]) }

        example 'List all files for a specific project', document: false do
          do_request
          assert_status 200
          expect(response_data.size).to eq(1)
          expect(response_ids).to eq [file.id]
        end
      end

      describe 'when searching filenames' do
        example 'Search for files by filename', document: false do
          file = create(:file, name: 'very-specific-filename.pdf')

          do_request(search: 'very-specific-filename')

          assert_status 200
          expect(response_ids).to eq [file.id]
        end
      end

      describe 'when filtering by category' do
        let_it_be(:meeting_files) { create_pair(:file, :meeting) }
        let_it_be(:report_file) { create(:file, :report) }

        example 'List files for a specific category', document: false do
          do_request(category: 'meeting')

          assert_status 200
          expect(response_ids).to match_array(meeting_files.map(&:id))
        end

        example 'List files for multiple categories', document: false do
          do_request(category: %w[meeting report])

          assert_status 200

          expected_ids = meeting_files.map(&:id) << report_file.id
          expect(response_ids).to match_array(expected_ids)
        end
      end

      describe 'sorting' do
        example 'Lists files sorted by creation date in descending order by default', document: false do
          do_request
          assert_status 200
          expect(response_ids).to eq(files.reverse.map(&:id))
        end

        example 'List files sorted correctly', document: false do
          do_request sort: 'name,-created_at'
          expect(response_ids).to eq(files.map(&:id))

          # Same name as an existing file, but created later.
          new_file = create(:file, name: 'report-a.pdf')
          do_request sort: '-name,created_at'

          expected_files = [files.last, files.first, new_file]
          expect(response_ids).to eq(expected_files.map(&:id))
        end
      end
    end

    context 'when normal user' do
      before { header_token_for create(:user) }

      example 'Returns an empty list of files', document: false do
        do_request
        assert_status 200
        expect(response_data.size).to eq 0
      end
    end
  end

  get 'web_api/v1/files/:id' do
    let_it_be(:project) { create(:project) }
    let_it_be(:file) { create(:file, projects: [project]) }

    let(:id) { file.id }

    context 'when admin' do
      before { admin_header_token }

      example_request 'Get one file' do
        assert_status 200

        expect(response_data).to include(
          id: file.id,
          type: 'file',
          attributes: {
            name: file.name,
            content: { url: file.content.url },
            mime_type: 'application/pdf',
            category: file.category,
<<<<<<< HEAD
            description_multiloc: {},
=======
            size: 130,
>>>>>>> 47e2f77a
            created_at: file.created_at.iso8601(3),
            updated_at: file.updated_at.iso8601(3)
          },
          relationships: {
            uploader: { data: { id: file.uploader_id, type: 'user' } },
            projects: { data: [{ id: project.id, type: 'project' }] }
          }
        )
      end
    end

    context 'when normal user' do
      before { header_token_for create(:user) }

      include_examples 'unauthorized'
    end
  end

  post 'web_api/v1/files' do
    with_options scope: :file do
      parameter :name, 'The name of the file', required: true
      parameter :content, 'The content of the file, encoded in Base64', required: true
      parameter :project, 'The project to which the file will be uploaded', required: false
      parameter :description_multiloc, 'The description of the file, as a multiloc string', required: false

      parameter :category, <<~CATEGORY_DESC.squish, required: false
        The category of the file (values: #{Files::File.categories.values.join(', ')})
      CATEGORY_DESC
    end

    let(:name) { 'afvalkalender.pdf' }
    let(:content) { file_as_base64(name, 'application/pdf') }
    let(:project) { create(:project).id }

    context 'when admin' do
      let(:admin) { create(:admin) }

      before { header_token_for(admin) }

      example 'Create a file' do
        expect { do_request }
          .to change(Files::File, :count).by(1)
          .and(enqueue_job(LogActivityJob).with(
            a_kind_of(Files::File),
            'created',
            admin,
            a_kind_of(Numeric)
          ))

        assert_status 201

        file = Files::File.find(response_data[:id])
        # It has been correctly associated with the project
        expect(file.project_ids).to contain_exactly(project)

        expect(response_data).to match(
          id: be_present,
          type: 'file',
          attributes: {
            name: name,
            content: { url: file.content.url },
            mime_type: 'application/pdf',
            category: 'other',
<<<<<<< HEAD
            description_multiloc: {},
=======
            size: 1_645_987,
>>>>>>> 47e2f77a
            created_at: be_present,
            updated_at: be_present
          },
          relationships: {
            uploader: { data: { id: admin.id, type: 'user' } },
            projects: { data: [{ id: project, type: 'project' }] }
          }
        )
      end

      example 'Create a file with category' do
        do_request(file: { name: name, content: content, category: 'meeting' })

        assert_status 201

        file = Files::File.find(response_data[:id])
        expect(file.category).to eq('meeting')
      end

      example 'Create a file with description_multiloc' do
        description_multiloc = { 'en' => 'English description', 'fr-FR' => 'Description en français' }
        do_request(file: { name: name, content: content, description_multiloc: description_multiloc })

        assert_status 201

        expect(response_data[:attributes][:description_multiloc])
          .to eq(description_multiloc.symbolize_keys)

        file = Files::File.find(response_data[:id])
        expect(file.description_multiloc).to eq(description_multiloc)
      end
    end
  end

  delete 'web_api/v1/files/:id' do
    let_it_be(:file) { create(:file) }

    let(:id) { file.id }

    context 'when admin' do
      let(:admin) { create(:admin) }

      before { header_token_for(admin) }

      example 'Delete a file' do
        expect { do_request }
          .to change(Files::File, :count).by(-1)
          .and enqueue_job(LogActivityJob)

        assert_status 204
        expect { Files::File.find(id) }.to raise_error(ActiveRecord::RecordNotFound)
      end
    end
  end
end<|MERGE_RESOLUTION|>--- conflicted
+++ resolved
@@ -150,14 +150,11 @@
           type: 'file',
           attributes: {
             name: file.name,
+            description_multiloc: {},
             content: { url: file.content.url },
             mime_type: 'application/pdf',
             category: file.category,
-<<<<<<< HEAD
-            description_multiloc: {},
-=======
             size: 130,
->>>>>>> 47e2f77a
             created_at: file.created_at.iso8601(3),
             updated_at: file.updated_at.iso8601(3)
           },
@@ -219,13 +216,10 @@
           attributes: {
             name: name,
             content: { url: file.content.url },
+            description_multiloc: {},
             mime_type: 'application/pdf',
             category: 'other',
-<<<<<<< HEAD
-            description_multiloc: {},
-=======
             size: 1_645_987,
->>>>>>> 47e2f77a
             created_at: be_present,
             updated_at: be_present
           },
