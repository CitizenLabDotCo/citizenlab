# frozen_string_literal: true

require 'rails_helper'
require 'rspec_api_documentation/dsl'

resource 'NavBarItems' do
  explanation 'E.g. home, projects, events...'

  before { header 'Content-Type', 'application/json' }

  get 'web_api/v1/nav_bar_items' do
    before do
      @static_page = create(:static_page, slug: 'static-page')
      @project = create(:project, slug: 'project')
      @items = [
<<<<<<< HEAD
        create(:nav_bar_item, code: 'custom', project: nil, static_page: @static_page),
        create(:nav_bar_item, code: 'custom', project: @project, static_page: nil),
        create(:nav_bar_item, code: 'proposals'),
=======
        create(:nav_bar_item, code: 'custom'),
>>>>>>> b43bc284
        create(:nav_bar_item, code: 'events'),
        create(:nav_bar_item, code: 'all_input'),
        create(:nav_bar_item, code: 'home')
      ]
      @items.last.move_to_top # home, custom, events
    end

    example_request 'List all NavBarItems' do
      assert_status 200
<<<<<<< HEAD
      expect(json_response_body[:data].size).to eq 5
      expect(json_response_body[:data].map { |d| d.dig(:attributes, :ordering) }).to eq [0, 1, 2, 3, 4]
      expect(json_response_body[:data].map { |d| d.dig(:attributes, :slug) })
        .to eq [nil, @static_page.slug, @project.slug, nil, nil]

      expect(json_response_body[:data].map { |d| d.dig(:attributes, :code) })
        .to eq %w[home custom custom proposals events]
    end

    context 'when NavBarItem is disabled by corresponding disabled feature' do
      before do
        SettingsService.new.deactivate_feature!('initiatives')
      end

      example_request 'Does not list feature-disabled NavBarItems' do
        expect(json_response_body[:data].map { |d| d.dig(:attributes, :code) }).to eq %w[home custom custom events]
      end
=======
      expect(json_response_body[:data].size).to eq 4
      expect(json_response_body[:data].map { |d| d.dig(:attributes, :ordering) }).to eq [0, 1, 2, 3]
      expect(json_response_body[:data].map { |d| d.dig(:attributes, :code) }).to eq %w[home custom events all_input]
>>>>>>> b43bc284
    end
  end

  context 'when admin' do
    before { admin_header_token }

    get 'web_api/v1/nav_bar_items/removed_default_items' do
      before do
        create(:nav_bar_item, code: 'events')
      end

      let(:codes) { json_response_body[:data].map { |d| d.dig(:attributes, :code) } }

      example_request 'List removed default NavBarItems' do
        assert_status 200
        expect(json_response_body[:data].size).to be > 0
        expect(codes).to include 'home'
        expect(codes).not_to include 'events'
      end

      context 'when NavBarItem is disabled by corresponding disabled feature' do
        before do
          SettingsService.new.deactivate_feature!('initiatives')
        end

        example_request 'Does not list removed default but feature-disabled NavBarItems' do
          expect(codes).to include 'home'
          expect(codes).not_to include 'events'
        end
      end
    end

    post 'web_api/v1/nav_bar_items' do
      with_options scope: :nav_bar_item do
        code_desc = "The code uniquely identifies default NavBarItems. One of: #{NavBarItem::CODES}."
        parameter :code, code_desc, required: true
        title_desc = 'The title of the NavBarItem, as a multiloc string. ' \
                     'Falls back to the default copy for default NavBarItems when not provided'
        parameter :title_multiloc, title_desc, required: false
        parameter :static_page_id, 'The ID of the static page for custom NavBarItems.', required: false
        parameter :project_id, 'The ID of the project for custom NavBarItems.', required: false
      end

      ValidationErrorHelper.new.error_fields self, NavBarItem
      ValidationErrorHelper.new.error_fields self, StaticPage

      describe do
        before do
          %w[projects custom].each { |c| create(:nav_bar_item, code: c) }
        end

        let(:code) { 'home' }

        example_request 'Add a default NavBarItem' do
          expect(response_status).to eq 201
          json_response = json_parse response_body

          expect(json_response.dig(:data, :attributes, :code)).to eq code
          expect(json_response.dig(:data, :attributes, :ordering)).to eq 0
          expect(
            json_response.dig(:data, :attributes, :title_multiloc).stringify_keys
          ).to match({ 'en' => 'Home', 'fr-FR' => 'Accueil', 'nl-NL' => 'Home' })
        end
      end

      describe do
        let(:code) { 'custom' }
        let(:title_multiloc) { build(:nav_bar_item).title_multiloc }
        let(:static_page_id) { create(:static_page).id }

        example_request 'Add a custom page NavBarItem' do
          expect(response_status).to eq 201
          json_response = json_parse response_body

          expect(json_response.dig(:data, :attributes, :code)).to eq code
          expect(json_response.dig(:data, :attributes, :title_multiloc).stringify_keys).to match title_multiloc
          expect(json_response.dig(:data, :relationships, :static_page, :data, :id)).to eq static_page_id
        end
      end

      describe do
        let(:code) { 'custom' }
        let(:page_title_multiloc) { { 'en' => 'Referenda' } }
        let(:static_page_id) { create(:static_page, title_multiloc: page_title_multiloc).id }

        example_request 'Adding a custom NavBarItem without title, will use the page title instead' do
          expect(response_status).to eq 201
          json_response = json_parse response_body

          expect(json_response.dig(:data, :attributes, :code)).to eq code
          expect(json_response.dig(:data, :attributes, :title_multiloc).stringify_keys).to match page_title_multiloc
          expect(json_response.dig(:data, :relationships, :static_page, :data, :id)).to eq static_page_id
        end
      end

      describe do
        let(:code) { 'custom' }
        let(:project_title_multiloc) { { 'en' => 'Referenda' } }
        let(:project_id) { create(:project, title_multiloc: project_title_multiloc).id }

        example_request 'Adding a custom project NavBarItem without title, will use the project title instead' do
          expect(response_status).to eq 201
          json_response = json_parse response_body
          expect(json_response.dig(:data, :attributes, :code)).to eq code
          expect(json_response.dig(:data, :attributes, :title_multiloc).stringify_keys).to match project_title_multiloc
          expect(json_response.dig(:data, :relationships, :project, :data, :id)).to eq project_id
        end
      end
    end

    patch 'web_api/v1/nav_bar_items/:id' do
      with_options scope: :nav_bar_item do
        title_desc = 'The title of the NavBarItem, as a multiloc string. ' \
                     'Falls back to the default copy for default NavBarItems when not provided'
        parameter :title_multiloc, title_desc
      end
      ValidationErrorHelper.new.error_fields self, NavBarItem

      let(:page) { create(:static_page, title_multiloc: { 'nl-NL' => 'Hoe deelnemen' }) }
      let(:item) { create(:nav_bar_item, static_page: page) }
      let(:id) { item.id }
      let(:title_multiloc) { { 'en' => 'How to participate' } }

      example_request 'Update a NavBarItem' do
        expect(response_status).to eq 200
        json_response = json_parse response_body

        expected_title = { 'en' => 'How to participate', 'nl-NL' => 'Hoe deelnemen' }
        expect(json_response.dig(:data, :attributes, :title_multiloc).stringify_keys).to match expected_title
      end
    end

    patch 'web_api/v1/nav_bar_items/:id/reorder' do
      with_options scope: :nav_bar_item do
        ordering_desc = 'The position, starting from 0, where the NavBarItem should be inserted at. ' \
                        'Items after this position will move to the right.'
        parameter :ordering, ordering_desc, required: true
      end

      let(:id) { create_list(:nav_bar_item, 3).map(&:reload).max_by(&:ordering).id } # Last item
      let(:ordering) { 1 }

      example_request 'Reorder a NavBarItem' do
        expect(response_status).to eq 200
        json_response = json_parse response_body
        expect(json_response.dig(:data, :attributes, :ordering)).to eq ordering
      end
    end

    delete 'web_api/v1/nav_bar_items/:id' do
      let!(:id) { create(:nav_bar_item).id }

      example 'Delete a NavBarItem' do
        old_count = NavBarItem.count
        do_request
        expect(response_status).to eq 200
        expect { NavBarItem.find id }.to raise_error(ActiveRecord::RecordNotFound)
        expect(NavBarItem.count).to eq(old_count - 1)
      end
    end
  end

  context 'when resident' do
    before { resident_header_token }

    post 'web_api/v1/nav_bar_items' do
      parameter :code, scope: :nav_bar_item

      describe(document: false) do
        let(:code) { 'custom' }

        example_request('[error] Add a NavBarItem') { expect(response_status).to eq 401 }
      end
    end

    patch 'web_api/v1/nav_bar_items/:id' do
      parameter :title_multiloc, scope: :nav_bar_item

      describe(document: false) do
        let(:id) { create(:nav_bar_item).id }
        let(:title_multiloc) { { 'en' => 'How to participate' } }

        example_request('[error] Update a NavBarItem') { expect(response_status).to eq 401 }
      end
    end

    patch 'web_api/v1/nav_bar_items/:id/reorder' do
      parameter :ordering, scope: :nav_bar_item

      describe(document: false) do
        let(:id) { create(:nav_bar_item).id }
        let(:ordering) { 0 }

        example_request('[error] Reorder a NavBarItem') { expect(response_status).to eq 401 }
      end
    end

    delete 'web_api/v1/nav_bar_items/:id' do
      describe(document: false) do
        let(:id) { create(:nav_bar_item).id }

        example_request('[error] Delete a NavBarItem') { expect(response_status).to eq 401 }
      end
    end
  end
end<|MERGE_RESOLUTION|>--- conflicted
+++ resolved
@@ -13,13 +13,8 @@
       @static_page = create(:static_page, slug: 'static-page')
       @project = create(:project, slug: 'project')
       @items = [
-<<<<<<< HEAD
         create(:nav_bar_item, code: 'custom', project: nil, static_page: @static_page),
         create(:nav_bar_item, code: 'custom', project: @project, static_page: nil),
-        create(:nav_bar_item, code: 'proposals'),
-=======
-        create(:nav_bar_item, code: 'custom'),
->>>>>>> b43bc284
         create(:nav_bar_item, code: 'events'),
         create(:nav_bar_item, code: 'all_input'),
         create(:nav_bar_item, code: 'home')
@@ -29,29 +24,13 @@
 
     example_request 'List all NavBarItems' do
       assert_status 200
-<<<<<<< HEAD
       expect(json_response_body[:data].size).to eq 5
       expect(json_response_body[:data].map { |d| d.dig(:attributes, :ordering) }).to eq [0, 1, 2, 3, 4]
       expect(json_response_body[:data].map { |d| d.dig(:attributes, :slug) })
         .to eq [nil, @static_page.slug, @project.slug, nil, nil]
 
       expect(json_response_body[:data].map { |d| d.dig(:attributes, :code) })
-        .to eq %w[home custom custom proposals events]
-    end
-
-    context 'when NavBarItem is disabled by corresponding disabled feature' do
-      before do
-        SettingsService.new.deactivate_feature!('initiatives')
-      end
-
-      example_request 'Does not list feature-disabled NavBarItems' do
-        expect(json_response_body[:data].map { |d| d.dig(:attributes, :code) }).to eq %w[home custom custom events]
-      end
-=======
-      expect(json_response_body[:data].size).to eq 4
-      expect(json_response_body[:data].map { |d| d.dig(:attributes, :ordering) }).to eq [0, 1, 2, 3]
-      expect(json_response_body[:data].map { |d| d.dig(:attributes, :code) }).to eq %w[home custom events all_input]
->>>>>>> b43bc284
+        .to eq %w[home custom custom events all_input]
     end
   end
 
