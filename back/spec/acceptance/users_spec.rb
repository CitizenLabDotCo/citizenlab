# frozen_string_literal: true

require 'rails_helper'
require 'rspec_api_documentation/dsl'

resource 'Users' do
  explanation 'Citizens and city administrators.'

  before do
    header 'Content-Type', 'application/json'
  end

  context 'when not authenticated' do
    get 'web_api/v1/users/me' do
      example_request '[error] Get the authenticated user' do
        assert_status 401
      end
    end

    get 'web_api/v1/users' do
      with_options scope: :page do
        parameter :number, 'Page number'
        parameter :size, 'Number of users per page'
      end
      parameter :search, 'Filter by searching in first_name, last_name and email', required: false
      parameter :sort, "Sort user by 'created_at', '-created_at', 'last_name', '-last_name', 'email', " \
                       "'-email', 'role', '-role'", required: false
      parameter :group, 'Filter by group_id', required: false
      parameter :can_moderate, 'Return only admins and moderators', required: false
      parameter :can_admin, 'Return only admins', required: false
      parameter :can_moderate_project, 'All admins + users who can moderate the project (by project id), ' \
                                       'excluding folder moderators of folder containing project ' \
                                       '(who can, in fact, moderate the project), ' \
                                       'OR All admins + users with project moderator role ' \
                                       '(if no project ID provided)', required: false
      parameter :is_not_project_moderator, 'Users who are not admins, nor project moderator of project, ' \
                                           'nor folder moderator of folder containing project (by project id), ' \
                                           'OR Users who are not admins, nor have project moderator role ' \
                                           '(if no project ID provided)', required: false
      parameter :is_not_folder_moderator, 'Users who are not admins, nor folder moderator of folder (by folder id), ' \
                                          'OR Users who are not admins, nor have folder moderator role ' \
                                          '(if no folder ID provided)', required: false
      example_request '[error] List all users' do
        assert_status 401
      end
    end

    get 'web_api/v1/users/as_xlsx' do
      parameter :group, 'Filter by group_id', required: false
      parameter :users, 'Filter out only users with the provided user ids', required: false

      example_request '[error] XLSX export' do
        assert_status 401
      end
    end

    get 'web_api/v1/users/:id' do
      before do
        @user = create(:user)
      end

      let(:id) { @user.id }
      example 'Get a non-authenticated user does not expose the email', document: false do
        do_request
        json_response = json_parse(response_body)
        expect(json_response.dig(:data, :attributes, :email)).to be_nil
      end
    end

    get 'web_api/v1/users/check/:email' do
      let(:email) { 'test@test.com' }

      context 'when a user does not exist' do
        example_request 'Returns "terms"' do
          assert_status 200
          expect(json_response_body[:data][:attributes][:action]).to eq('terms')
        end
      end

      context 'when a user exists without a password and has completed registration', document: false do
        before { create :user_no_password, email: 'test@test.com', registration_completed_at: Time.now }

        example_request 'Returns "confirm"' do
          assert_status 200
          expect(json_response_body[:data][:attributes][:action]).to eq('confirm')
        end
      end

      context 'when a user exists with a password', document: false do
        before { create :user, email: 'test@test.com' }

        example_request 'Returns "password"' do
          assert_status 200
          expect(json_response_body[:data][:attributes][:action]).to eq('password')
        end
      end

      context 'when an invalid email is used', document: false do
        let(:email) { 'test_test.com' }

        example_request '[error] Invalid email' do
          assert_status 422
          expect(json_response_body.dig(:errors, :email, 0, :error)).to eq('invalid')
        end
      end
    end

    post 'web_api/v1/users' do
      before do
        settings = AppConfiguration.instance.settings
        settings['password_login'] = {
          'allowed' => true,
          'enabled' => true,
          'enable_signup' => true,
          'phone' => true,
          'phone_email_pattern' => 'phone+__PHONE__@test.com',
          'minimum_length' => 6
        }
        AppConfiguration.instance.update!(settings: settings)
      end

      with_options scope: 'user' do
        parameter :first_name, 'User full name', required: false
        parameter :last_name, 'User full name', required: false
        parameter :email, 'E-mail address', required: true
        parameter :password, 'Password', required: false
        parameter :locale, 'Locale. Should be one of the tenants locales', required: true
        parameter :avatar, 'Base64 encoded avatar image'
        parameter :roles, 'Roles array, only allowed when admin'
        parameter :custom_field_values, 'An object that can only contain keys for custom fields for users. If fields are required, their presence is required as well'
      end
      ValidationErrorHelper.new.error_fields(self, User)

      context 'full registration with a password' do
        let(:first_name) { Faker::Name.first_name }
        let(:last_name) { Faker::Name.last_name }
        let(:email) { Faker::Internet.email }
        let(:password) { Faker::Internet.password }
        let(:locale) { 'en' }
        let(:avatar) { png_image_as_base64 'lorem-ipsum.jpg' }

        example_request 'Create a user' do
          assert_status 201
        end

        context 'when the user_confirmation module is active' do
          let(:success) { double }

          before do
            allow(SendConfirmationCode).to receive(:call).and_return(success)
            allow(success).to receive(:success?).and_return(true)
            SettingsService.new.activate_feature! 'user_confirmation'
          end

          example_request 'Registration is not completed by default' do
            assert_status 201
            json_response = json_parse(response_body)
            expect(json_response.dig(:data, :attributes, :registration_completed_at)).to be_nil # when no custom fields
          end

          example_request 'Requires confirmation' do
            assert_status 201
            json_response = json_parse(response_body)
            user = User.order(:created_at).last
            expect(SendConfirmationCode).to have_received(:call).with(user: user).once
            expect(json_response.dig(:data, :attributes, :confirmation_required)).to be true # when no custom fields
          end
        end

        describe 'Creating an admin user' do
          before do
            settings = AppConfiguration.instance.settings
            settings['password_login'] = {
              'enabled' => true,
              'allowed' => true,
              'enable_signup' => true,
              'minimum_length' => 5,
              'phone' => false
            }
            AppConfiguration.instance.update! settings: settings
          end

          let(:roles) { [{ type: 'admin' }] }

          example 'creates a user, but not an admin', document: false do
            create(:admin) # there must be at least on admin, otherwise the next user will automatically be made an admin
            do_request
            assert_status 201
            json_response = json_parse(response_body)
            expect(json_response.dig(:data, :attributes, :roles)).to be_empty
          end
        end

        describe 'invalid user errors' do
          before do
            settings = AppConfiguration.instance.settings
            settings['password_login'] = {
              'enabled' => true,
              'allowed' => true,
              'enable_signup' => true,
              'minimum_length' => 5,
              'phone' => false
            }
            AppConfiguration.instance.update! settings: settings
          end

          let(:password) { 'ab' }

          example '[error] Create an invalid user', document: false do
            do_request
            assert_status 422
            json_response = json_parse response_body
            expect(json_response).to include_response_error(:password, 'too_short', count: 5)
          end
        end

        describe 'invited user creation error' do
          let!(:invitee) { create(:invited_user) }
          let(:email) { invitee.email }

          example_request '[error] Registering an invited user' do
            assert_status 422
            json_response = json_parse response_body
            expect(json_response).to include_response_error(
              :email,
              'taken_by_invite',
              value: email,
              inviter_email: invitee.invitee_invite.inviter.email
            )
          end
        end

        describe 'case insensitive email error' do
          before do
            create(:user, email: 'JeZuS@citizenlab.co')
          end

          let(:email) { 'jEzUs@citizenlab.co' }

          example '[error] Registering a user with case insensitive email duplicate', document: false do
            do_request
            assert_status 422
          end
        end

        context 'with phone password_login turned on' do
          before do
            settings = AppConfiguration.instance.settings
            settings['password_login'] = {
              'allowed' => true,
              'enabled' => true,
              'enable_signup' => true,
              'phone' => true,
              'phone_email_pattern' => 'phone+__PHONE__@test.com',
              'minimum_length' => 6
            }
            AppConfiguration.instance.update!(settings: settings)
          end

          describe 'email registration' do
            let(:email) { 'someone@citizenlab.co' }

            example 'Register with email when an email is passed', document: false do
              do_request
              assert_status 201
              expect(User.find_by(email: email)).to be_present
            end
          end

          describe 'phone registration' do
            let(:email) { '+32 487 36 58 98' }

            example 'Registers a user with a phone number in the email when a phone number is passed', document: false do
              do_request
              assert_status 201
              expect(User.find_by(email: 'phone+32487365898@test.com')).to be_present
            end
          end
        end
      end

      context 'light registration without a password' do
        let(:email) { Faker::Internet.email }
        let(:locale) { 'en' }
        let(:success) { double }

        before do
          allow(SendConfirmationCode).to receive(:call).and_return(success)
          allow(success).to receive(:success?).and_return(true)
          SettingsService.new.activate_feature! 'user_confirmation'
        end

        describe 'create a user with no password' do
          example_request 'User successfully created and requires confirmation' do
            assert_status 201
            user = User.order(:created_at).last
            expect(SendConfirmationCode).to have_received(:call).with(user: user).once
            expect(response_data.dig(:attributes, :confirmation_required)).to be(true)
          end

          example_request 'Registration is not completed by default' do
            assert_status 201
            expect(response_data.dig(:attributes, :registration_completed_at)).to be_nil
          end
        end

        describe 'Reusing an existing user with no password' do
          context 'when there is an existing user that has no password' do
            example 'existing confirmed user is successfully returned, confirmation requirement is reset and email sent' do
              existing_user = create(:user_no_password, email: email)
              existing_user.confirm!

              do_request
              assert_status 200
              expect(response_data.dig(:attributes, :confirmation_required)).to be(true)
              expect(SendConfirmationCode).to have_received(:call).with(user: existing_user).once
            end

            context 'when the request tries to pass additional changed attributes', document: false do
              let(:first_name) { Faker::Name.first_name }

              example 'email taken error is returned and confirmation requirement is not reset' do
                existing_user = create(:user_no_password, email: email)
                existing_user.confirm!

                do_request
                assert_status 422
                expect(json_response_body.dig(:errors, :email, 0, :error)).to eq('taken')
                expect(existing_user.confirmation_required?).to be(false)
              end
            end
          end

          context 'when there is an existing user WITH a password' do
            example 'email taken error is returned and confirmation requirement is not reset' do
              existing_user = create(:user, email: email, password: 'gravy123')

              do_request
              assert_status 422
              expect(json_response_body.dig(:errors, :email, 0, :error)).to eq('taken')
              expect(existing_user.confirmation_required?).to be(false)
            end
          end
        end
      end
    end
  end

  context 'when authenticated' do
    before do
      @user = create(:user, last_name: 'Smith')
      token = Knock::AuthToken.new(payload: @user.to_token_payload).token
      header 'Authorization', "Bearer #{token}"
    end

    context 'when admin' do
      before do
        @user.update!(roles: [{ type: 'admin' }])
        %w[Bednar Cole Hagenes MacGyver Oberbrunner].map { |l| create(:user, last_name: l) }
      end

      get 'web_api/v1/users' do
        with_options scope: :page do
          parameter :number, 'Page number'
          parameter :size, 'Number of users per page'
        end
        parameter :search, 'Filter by searching in first_name, last_name and email', required: false
        parameter :sort, "Sort user by 'created_at', '-created_at', 'last_name', '-last_name', 'email', '-email', 'role', '-role'", required: false
        parameter :group, 'Filter by group_id', required: false
        parameter :can_moderate_project, 'Filter by users (and admins) who can moderate the project (by id)', required: false
        parameter :can_moderate, 'Return only admins and moderators', required: false
        parameter :can_admin, 'Return only admins', required: false
        parameter :blocked, 'Return only blocked users', required: false

        example_request 'List all users' do
          expect(status).to eq 200
          json_response = json_parse(response_body)
          expect(json_response[:data].size).to eq 6
        end

        example 'List all users includes user blocking related data', document: false do
          do_request
          expect(status).to eq 200
          json_response = json_parse(response_body)
          expect(json_response[:data][0][:attributes]).to have_key(:blocked)
          expect(json_response[:data][0][:attributes]).to have_key(:block_start_at)
          expect(json_response[:data][0][:attributes]).to have_key(:block_end_at)
          expect(json_response[:data][0][:attributes]).to have_key(:block_reason)
        end

        example 'Get all users on the second page with fixed page size' do
          do_request({ 'page[number]' => 2, 'page[size]' => 2 })
          expect(status).to eq 200
          json_response = json_parse(response_body)
          expect(json_response[:data].size).to eq 2
        end

        example 'Search for users' do
          users = [
            create(:user, first_name: 'Joskelala'),
            create(:user, last_name: 'Rudolf')
          ]

          do_request search: 'joskela'
          json_response = json_parse(response_body)
          expect(json_response[:data].size).to eq 1
          expect(json_response[:data][0][:id]).to eq users[0].id
        end

        example 'Search for users with sort parameter', document: false do
          users = [
            create(:user, first_name: 'Joskelala'),
            create(:user, last_name: 'Rudolf')
          ]

          do_request search: 'joskela', sort: 'role'
          json_response = json_parse(response_body)
          expect(json_response[:data].size).to eq 1
          expect(json_response[:data][0][:id]).to eq users[0].id
        end

        example 'List all users sorted by last_name' do
          do_request sort: 'last_name'

          assert_status 200
          json_response = json_parse(response_body)

          sorted_last_names = User.pluck(:last_name).sort
          expect(json_response[:data].map { |u| u.dig(:attributes, :last_name) }).to eq sorted_last_names
        end

        example 'List all users in group' do
          group = create(:group)
          group_users = create_list(:user, 3, manual_groups: [group])

          do_request(group: group.id)
          json_response = json_parse(response_body)

          expect(json_response[:data].size).to eq 3
          expect(json_response[:data].pluck(:id)).to match_array group_users.map(&:id)
        end

        example 'Search for users in group' do
          group = create(:group)

          group_users = [
            create(:user, first_name: 'Joskelala', manual_groups: [group]),
            create(:user, last_name: 'Rudolf', manual_groups: [group])
          ]

          do_request(group: group.id, search: 'joskela')
          json_response = json_parse(response_body)

          expect(json_response[:data].size).to eq 1
          expect(json_response[:data][0][:id]).to eq group_users[0].id
        end

        example 'List all users in group, ordered by role' do
          group = create(:group)

          admin = create(:admin, manual_groups: [group])
          moderator = create(:project_moderator, manual_groups: [group])
          both = create(:project_moderator, manual_groups: [group])
          both.add_role('admin').save!

          group_users = [admin, both, moderator] + create_list(:user, 3, manual_groups: [group])

          do_request(group: group.id, sort: '-role')
          json_response = json_parse(response_body)

          aggregate_failures 'testing json response' do
            expect(json_response[:data].size).to eq 6
            expect(json_response[:data].pluck(:id)).to match_array group_users.map(&:id)
            expect(json_response[:data].pluck(:id).reverse.take(2)).to match_array [admin.id, both.id]
          end
        end

        describe 'List all users in group' do
          example 'with correct pagination', document: false do
            page_size = 5
            project = create(:project)
            group = create(
              :smart_group,
              rules: [
                { ruleType: 'participated_in_project', predicate: 'in', value: [project.id] }
              ]
            )
            Array.new(page_size + 1) do |_i|
              create(:idea, project: project, author: create(:user))
            end

            do_request(group: group.id, page: { number: 1, size: page_size })
            json_response = json_parse(response_body)

            expect(json_response[:links][:next]).to be_present
          end
        end

        describe 'Not moderator filters' do
          before do
            @user                       = create(:user)
            @admin                      = create(:admin)
            @project                    = create(:project)
            @project_folder             = create(:project_folder, projects: [@project])
            @project_moderator          = create(:project_moderator, projects: [@project])
            @moderator_of_other_project = create(:project_moderator, projects: [create(:project)])
            @project_folder_moderator   = create(:project_folder_moderator, project_folders: [@project_folder])
            @moderator_of_other_folder  = create(:project_folder_moderator, project_folders: [create(:project_folder)])
          end

          example 'List only users who cannot moderate a specific project' do
            do_request is_not_project_moderator: @project.id
            expect(status).to eq 200

            user_ids = json_parse(response_body)[:data].pluck(:id)
            expect(user_ids).to include(@user.id, @moderator_of_other_project.id, @moderator_of_other_folder.id)
            expect(user_ids).not_to include(@admin.id, @project_moderator.id, @project_folder_moderator.id)
          end

          example 'List only users who cannot moderate a specific folder' do
            do_request is_not_folder_moderator: @project_folder.id
            expect(status).to eq 200

            user_ids = json_parse(response_body)[:data].pluck(:id)
            expect(user_ids).to include(
              @user.id, @project_moderator.id, @moderator_of_other_project.id, @moderator_of_other_folder.id
            )
            expect(user_ids).not_to include(@admin.id, @project_folder_moderator.id)
          end
        end

        example 'List all users who can moderate a project' do
          p = create(:project)
          a = create(:admin)
          m1 = create(:project_moderator, projects: [p])

          create(:project_moderator)
          create(:user)
          create(:idea, project: p) # a participant, just in case

          do_request(can_moderate_project: p.id)
          json_response = json_parse(response_body)
          expect(json_response[:data].pluck(:id)).to match_array [a.id, m1.id, @user.id]
        end

        example 'List all users who can moderate' do
          p = create(:project)
          a = create(:admin)
          m1 = create(:project_moderator, projects: [p])
          m2 = create(:project_moderator)
          create(:user)

          do_request(can_moderate: true)
          json_response = json_parse(response_body)
          expect(json_response[:data].pluck(:id)).to match_array [a.id, m1.id, m2.id, @user.id]
        end

        example 'List all admins' do
          p = create(:project)
          a = create(:admin)
          create(:user)
          create(:project_moderator, projects: [p])
          create(:project_moderator)

          do_request(can_admin: true)
          json_response = json_parse(response_body)
          expect(json_response[:data].pluck(:id)).to match_array [a.id, @user.id]
        end
      end

      get 'web_api/v1/users/seats' do
        before do
          create(:super_admin) # super admin are not included in admins

          @admins = [@user, *create_list(:admin, 3)]

          folder_moderators = create_list(:project_folder_moderator, 2, project_folders: [create(:project_folder)])
          project_moderators = create_list(:project_moderator, 4, projects: [create(:project)])
          @moderators = [*folder_moderators, *project_moderators]
        end

        example_request 'Get number of admin and manager (moderator) seats' do
          expect(status).to eq 200
          expect(response_data[:type]).to eq 'seats'
          attributes = response_data[:attributes]
          expect(attributes[:admins_number]).to eq @admins.size
          expect(attributes[:moderators_number]).to eq @moderators.size
        end
      end

      get 'web_api/v1/users/as_xlsx' do
        parameter :group, 'Filter by group_id', required: false
        parameter :users, 'Filter out only users with the provided user ids', required: false

        example_request 'XLSX export' do
          expect(status).to eq 200
        end

        describe do
          before do
            @users = create_list(:user, 10)
            @group = create(:group)
            @members = @users.shuffle.take(4)
            @members.each do |usr|
              create(:membership, user: usr, group: @group)
            end
          end

          let(:group) { @group.id }

          example_request 'XLSX export all users from a group' do
            expect(status).to eq 200
            xlsx_hash = XlsxService.new.xlsx_to_hash_array RubyXL::Parser.parse_buffer(response_body).stream
            expect(xlsx_hash.pluck('id')).to match_array @members.map(&:id)
          end
        end

        describe do
          before do
            @users = create_list(:user, 10)
            @group = create(:group)
            @selected = @users.shuffle.take(4)
          end

          let(:users) { @selected.map(&:id) }

          example_request 'XLSX export all users given a list of user ids' do
            expect(status).to eq 200
            xlsx_hash = XlsxService.new.xlsx_to_hash_array RubyXL::Parser.parse_buffer(response_body).stream
            expect(xlsx_hash.pluck('id')).to match_array @selected.map(&:id)
          end
        end

        describe do
          before do
            @users = create_list(:user, 10)
            @group = create(:group)
            @members = @users.shuffle.take(4)
            @selected = @users.shuffle.take(4)
            @members.each do |usr|
              create(:membership, user: usr, group: @group)
            end
          end

          let(:group) { @group.id }
          let(:users) { @selected.map(&:id) }

          example 'XLSX export all users by filtering on both group and user ids', document: false do
            do_request
            expect(status).to eq 200
            xlsx_hash = XlsxService.new.xlsx_to_hash_array RubyXL::Parser.parse_buffer(response_body).stream
            expect(xlsx_hash.pluck('id')).to match_array(@members.map(&:id) & @selected.map(&:id))
          end
        end
      end

      get 'web_api/v1/users/by_slug/:slug' do
        let(:user) { create(:user) }
        let(:slug) { user.slug }

        example_request 'Get one user by slug includes user block data' do
          expect(status).to eq 200
          json_response = json_parse response_body
          expect(json_response.dig(:data, :attributes)).to have_key(:blocked)
          expect(json_response.dig(:data, :attributes)).to have_key(:block_start_at)
          expect(json_response.dig(:data, :attributes)).to have_key(:block_end_at)
          expect(json_response.dig(:data, :attributes)).to have_key(:block_reason)
        end
      end

      get 'web_api/v1/users/:id' do
        let(:user) { create(:user) }
        let(:id) { user.id }

        example_request 'Get a user by id includes user block data' do
          expect(status).to eq 200
          json_response = json_parse response_body
          expect(json_response.dig(:data, :attributes)).to have_key(:blocked)
          expect(json_response.dig(:data, :attributes)).to have_key(:block_start_at)
          expect(json_response.dig(:data, :attributes)).to have_key(:block_end_at)
          expect(json_response.dig(:data, :attributes)).to have_key(:block_reason)
        end
      end

      get 'web_api/v1/users/blocked_count' do
        example 'Get count of blocked users' do
          create_list(:user, 2, block_end_at: 5.days.from_now)

          do_request

          expect(status).to eq 200
          json_response = json_parse(response_body)
          expect(json_response.dig(:data, :attributes, :count)).to eq 2
        end
      end

      patch 'web_api/v1/users/:id/block' do
        before do
          settings = AppConfiguration.instance.settings
          settings['user_blocking'] = { 'enabled' => true, 'allowed' => true, 'duration' => 90 }
          AppConfiguration.instance.update!(settings: settings)
        end

        with_options scope: 'user' do
          parameter :block_reason, 'Reason for blocking & any additional information', required: false
        end
        ValidationErrorHelper.new.error_fields(self, User)

        let!(:user) { create(:user) }
        let!(:id) { user.id }

        example 'Block a user using a null value for block_reason' do
          do_request user: { block_reason: nil }

          expect(status).to eq 200
          json_response = json_parse(response_body)
          expect(json_response.dig(:data, :attributes, :blocked)).to be true
        end

        example 'Block a user and provide a reason' do
          do_request user: { block_reason: 'reason' }

          expect(status).to eq 200
          json_response = json_parse(response_body)
          expect(json_response.dig(:data, :attributes, :blocked)).to be true
        end
      end

      patch 'web_api/v1/users/:id/unblock' do
        let!(:user) { create(:user, block_end_at: 5.days.from_now) }
        let!(:id) { user.id }

        example 'unblock a user' do
          do_request

          expect(status).to eq 200
          json_response = json_parse(response_body)
          expect(json_response.dig(:data, :attributes, :blocked)).to be false
        end
      end

      put 'web_api/v1/users/:id' do
        with_options scope: 'user' do
          parameter :first_name, 'User full name'
          parameter :last_name, 'User full name'
          parameter :email, 'E-mail address'
          parameter :password, 'Password'
          parameter :locale, 'Locale. Should be one of the tenants locales'
          parameter :avatar, 'Base64 encoded avatar image'
          parameter :roles, 'Roles array, only allowed when admin'
          parameter :bio_multiloc, 'A little text, allowing the user to describe herself. Multiloc and non-html'
          parameter :custom_field_values, 'An object that can only contain keys for custom fields for users'
        end
        ValidationErrorHelper.new.error_fields(self, User)

        let(:id) { @user.id }
        let(:first_name) { 'Edmond' }

        describe do
          let(:custom_field_values) { { birthyear: 1984 } }
          let(:project) { create(:continuous_project, with_permissions: true) }

          before do
            old_timers = create(:smart_group, rules: [
              {
                ruleType: 'custom_field_number',
                customFieldId: create(:custom_field_number, title_multiloc: { 'en' => 'Birthyear?' }, key: 'birthyear', code: 'birthyear').id,
                predicate: 'is_smaller_than_or_equal',
                value: 1988
              }
            ])

            project.permissions.find_by(action: 'posting_idea')
              .update!(permitted_by: 'groups', groups: [old_timers])
          end

          context 'on a resident' do
            let(:resident) { create(:user) }
            let(:id) { resident.id }
            let(:roles) { [type: 'admin'] }

            example_request 'Make the user (resident) admin' do
              assert_status 200
              json_response = json_parse response_body
              expect(json_response.dig(:data, :id)).to eq id
              expect(json_response.dig(:data, :attributes, :roles)).to eq [{ type: 'admin' }]
            end

            context 'with limited seats' do
              before do
                config = AppConfiguration.instance
                config.settings['core']['maximum_admins_number'] = 2
                config.settings['core']['additional_admins_number'] = 0
                config.settings['seat_based_billing'] = { enabled: true, allowed: true }
                config.save!
              end

              context 'when limit is reached' do
                before { create(:admin) } # to reach limit of 2

                example_request 'Increments additional seats', document: false do
                  assert_status 200
                  expect(AppConfiguration.instance.settings['core']['additional_admins_number']).to eq(1)
                end
              end

              example_request 'Does not increment additional seats if limit is not reached', document: false do
                assert_status 200
                expect(AppConfiguration.instance.settings['core']['additional_admins_number']).to eq(0)
              end
            end
          end

          context 'on a folder moderator' do
            let(:folder) { create(:project_folder) }
            let(:moderator) { create(:project_folder_moderator, project_folders: [folder]) }
            let(:id) { moderator.id }
            let(:roles) { moderator.roles + [{ 'type' => 'admin' }] }

            example_request 'Make the user (folder moderator) admin' do
              assert_status 200
              json_response = json_parse response_body
              expect(json_response.dig(:data, :id)).to eq id
              expect(json_response.dig(:data, :attributes, :roles)).to include({ type: 'admin' })
            end
          end
        end
      end
    end

    context 'when non-admin' do
      get 'web_api/v1/users' do
        with_options scope: :page do
          parameter :number, 'Page number'
          parameter :size, 'Number of users per page'
        end
        example 'Get all users as non-admin', document: false do
          do_request
          assert_status 401
        end
      end

      get 'web_api/v1/users/seats' do
        example_request '[error] Get number of admin seats when current user is not admin' do
          expect(status).to eq 401
        end
      end

      get 'web_api/v1/users/:id' do
        let(:id) { @user.id }

        example_request 'Get one user by id' do
          do_request
          expect(status).to eq 200
          json_response = json_parse response_body
          expect(json_response.dig(:data, :attributes, :highest_role)).to eq 'user'
        end
      end

      get 'web_api/v1/users/:id' do
        let(:user) { create(:user) }
        let(:id) { user.id }

        example_request 'Get a user by id does not include user block data' do
          expect(status).to eq 200
          json_response = json_parse response_body
          expect(json_response.dig(:data, :attributes)).not_to have_key(:blocked)
          expect(json_response.dig(:data, :attributes)).not_to have_key(:block_start_at)
          expect(json_response.dig(:data, :attributes)).not_to have_key(:block_end_at)
          expect(json_response.dig(:data, :attributes)).not_to have_key(:block_reason)
        end
      end

      get 'web_api/v1/users/:id' do
        let(:id) { @user.id }

        example 'Get the authenticated user exposes the email field', document: false do
          do_request
          json_response = json_parse response_body
          expect(json_response.dig(:data, :attributes, :email)).to eq @user.email
        end
      end

      get 'web_api/v1/users/by_slug/:slug' do
        let(:user) { create(:user) }
        let(:slug) { user.slug }

        example_request 'Get one user by slug' do
          expect(status).to eq 200
          json_response = json_parse response_body
          expect(json_response.dig(:data, :id)).to eq user.id
        end

        example '[error] Get an unexisting user by slug', document: false do
          do_request slug: 'unexisting-user'
          expect(status).to eq 404
        end

        example_request 'Get a user by slug does not include user block data' do
          expect(status).to eq 200
          json_response = json_parse response_body
          expect(json_response.dig(:data, :attributes)).not_to have_key(:blocked)
          expect(json_response.dig(:data, :attributes)).not_to have_key(:block_start_at)
          expect(json_response.dig(:data, :attributes)).not_to have_key(:block_end_at)
          expect(json_response.dig(:data, :attributes)).not_to have_key(:block_reason)
        end
      end

      get 'web_api/v1/users/by_invite/:token' do
        let!(:invite) { create(:invite) }
        let(:token) { invite.token }

        example_request 'Get a user by invite' do
          expect(status).to eq 200
          json_response = json_parse(response_body)
          expect(json_response.dig(:data, :id)).to eq invite.invitee.id
          expect(json_response.dig(:data, :attributes, :email)).to eq invite.invitee.email
        end

        describe do
          let(:token) { 'n0ns3ns3' }

          example '[error] Get an unexisting user by invite token', document: false do
            do_request
            expect(status).to eq 404
          end
        end
      end

      get 'web_api/v1/users/me' do
        example_request 'Get the authenticated user' do
          json_response = json_parse(response_body)
          expect(json_response.dig(:data, :id)).to eq(@user.id)
          expect(json_response.dig(:data, :attributes, :verified)).to be false
        end
      end

      get 'web_api/v1/users/blocked_count' do
        example_request 'Get count of blocked users' do
          expect(status).to eq 401
        end
      end

      put 'web_api/v1/users/:id' do
        with_options scope: 'user' do
          parameter :first_name, 'User full name'
          parameter :last_name, 'User full name'
          parameter :email, 'E-mail address'
          parameter :password, 'Password'
          parameter :locale, 'Locale. Should be one of the tenants locales'
          parameter :avatar, 'Base64 encoded avatar image'
          parameter :roles, 'Roles array, only allowed when admin'
          parameter :bio_multiloc, 'A little text, allowing the user to describe herself. Multiloc and non-html'
          parameter :custom_field_values, 'An object that can only contain keys for custom fields for users'
        end
        ValidationErrorHelper.new.error_fields(self, User)

        let(:id) { @user.id }
        let(:first_name) { 'Edmond' }

        describe do
          let(:custom_field_values) { { birthyear: 1984 } }
<<<<<<< HEAD
          let(:project) { create :continuous_project }
=======
          let(:project) { create(:continuous_project, with_permissions: true) }

          before do
            old_timers = create(:smart_group, rules: [
              {
                ruleType: 'custom_field_number',
                customFieldId: create(:custom_field_number, title_multiloc: { 'en' => 'Birthyear?' }, key: 'birthyear', code: 'birthyear').id,
                predicate: 'is_smaller_than_or_equal',
                value: 1988
              }
            ])

            project.permissions.find_by(action: 'posting_idea')
              .update!(permitted_by: 'groups', groups: [old_timers])
          end
>>>>>>> 0b6df61f

          example_request 'Update a user' do
            assert_status 200
            expect(response_data.dig(:attributes, :first_name)).to eq first_name
          end
        end

        describe 'updating the user email' do
          let(:email) { 'new-email@email.com' }

          context 'when the user_confirmation module is active' do
            before do
              SettingsService.new.activate_feature! 'user_confirmation'
            end

            example_request '[error] is not allowed' do
              json_response = json_parse(response_body)
              assert_status 422
              expect(@user.reload.email).not_to eq(email)
              expect(json_response[:errors][:email][0][:error]).to eq 'change_not_permitted'
            end
          end

          context 'when the user_confirmation module is not active' do
            example_request 'is allowed' do
              json_response = json_parse(response_body)
              assert_status 200
              expect(json_response.dig(:data, :attributes, :email)).to eq(email)
            end
          end
        end

        describe do
          example "Update a user's custom field values" do
            cf = create(:custom_field)
            do_request(user: { custom_field_values: { cf.key => 'somevalue' } })
            json_response = json_parse(response_body)
            expect(json_response.dig(:data, :attributes, :custom_field_values, cf.key.to_sym)).to eq 'somevalue'
          end

          example "Clear out a user's custom field value" do
            cf = create(:custom_field)
            @user.update!(custom_field_values: { cf.key => 'somevalue' })

            do_request(user: { custom_field_values: {} })
            expect(response_status).to eq 200
            expect(@user.reload.custom_field_values).to eq({})
          end

          example 'Cannot modify values of hidden custom fields' do
            cf = create(:custom_field, hidden: true, enabled: true)
            some_value = 'some_value'
            @user.update!(custom_field_values: { cf.key => some_value })

            do_request(user: { custom_field_values: { cf.key => 'another_value' } })
            json_response = json_parse(response_body)

            expect(json_response.dig(:data, :attributes, :custom_field_values)).not_to include(cf.key.to_sym)
            expect(@user.custom_field_values[cf.key]).to eq(some_value)
          end

          example 'Can modify values of disabled custom fields' do
            cf = create(:custom_field, hidden: false, enabled: false)
            some_value = 'some_value'
            @user.update!(custom_field_values: { cf.key => some_value })

            do_request(user: { custom_field_values: { cf.key => 'another_value' } })
            json_response = json_parse(response_body)

            expect(json_response.dig(:data, :attributes, :custom_field_values)).to include(cf.key.to_sym)
            expect(@user.custom_field_values[cf.key]).to eq(some_value)
          end

          # To allow for custom fields to be required or not depending on the action
          example 'Allow update if custom fields are changed but required fields are not present', document: false do
            cf = create(:custom_field)
            cf_req = create(:custom_field, required: true)

            do_request(user: { custom_field_values: { cf.key => 'some_value' } })
            json_response = json_parse(response_body)

            assert_status 200
            expect(json_response.dig(:data, :attributes, :custom_field_values, cf.key.to_sym)).to eq 'some_value'
            expect(json_response.dig(:data, :attributes, :custom_field_values, cf_req.key.to_sym)).to be_nil
          end
        end

        describe do
          example 'The user avatar can be removed' do
            @user.update!(avatar: Rails.root.join('spec/fixtures/male_avatar_1.jpg').open)
            expect(@user.reload.avatar_url).to be_present
            do_request user: { avatar: nil }
            expect(@user.reload.avatar_url).to be_nil
          end
        end

        describe do
          let(:cf) { create(:custom_field) }
          let(:birthyear_cf) { create(:custom_field_birthyear) }
          let(:custom_field_values) do
            {
              cf.key => 'new value',
              birthyear_cf.key => birthyear
            }
          end
          let(:first_name) { 'Raymond' }
          let(:last_name) { 'Betancourt' }
          let(:email) { 'ray.mond@rocks.com' }
          let(:locale) { 'fr-FR' }
          let(:birthyear) { 1969 }

          example "Can't change some attributes of a user verified with FranceConnect", document: false do
            create(:verification, method_name: 'franceconnect', user: @user)
            @user.update!(custom_field_values: { cf.key => 'original value', birthyear_cf.key => 1950 })
            do_request
            expect(response_status).to eq 200
            @user.reload
            expect(@user.custom_field_values[cf.key]).to eq 'new value'
            expect(@user.first_name).not_to eq first_name
            expect(@user.last_name).not_to eq last_name
            expect(@user.email).to eq email
          end

          example 'Can change many attributes of a user verified with FranceConnect', document: false do
            create(:verification, method_name: 'franceconnect', user: @user)
            do_request
            expect(response_status).to eq 200
            @user.reload
            expect(@user.email).to eq email
            expect(@user.locale).to eq locale
            expect(@user.birthyear).to eq birthyear
          end
        end

        describe do
          let(:cf) { create(:custom_field) }
          let(:gender_cf) { create(:custom_field_gender) }
          let(:custom_field_values) do
            {
              cf.key => 'new value',
              gender_cf.key => 'female'
            }
          end

          example "Can't change gender of a user verified with Bogus", document: false do
            create(:verification, method_name: 'bogus', user: @user)
            @user.update!(custom_field_values: { cf.key => 'original value', gender_cf.key => 'male' })
            do_request
            expect(response_status).to eq 200
            @user.reload
            expect(@user.custom_field_values[cf.key]).to eq 'new value'
            expect(@user.custom_field_values[gender_cf.key]).to eq 'male'
          end
        end
      end

      post 'web_api/v1/users/update_password' do
        with_options scope: :user do
          parameter :current_password, required: true
          parameter :new_password, required: true
        end
        describe do
          let(:current_password) { 'test_current_password' }
          let(:new_password) { 'test_new_password' }

          example_request 'update password with wrong current password' do
            expect(response_status).to eq 422
            json_response = json_parse(response_body)
            expect(json_response[:errors][:current_password][0][:error]).to eq 'invalid'
          end
        end

        describe do
          let(:current_password) { 'democracy2.0' }
          let(:new_password) { 'test_new_password' }

          example_request 'update password with correct current password' do
            @user.reload
            expect(response_status).to eq 200
            expect(BCrypt::Password.new(@user.password_digest)).to be_is_password('test_new_password')
          end
        end

        describe do
          let(:current_password) { '' }
          let(:new_password) { 'test_new_password' }

          example_request 'update password when not providing existing password' do
            expect(response_status).to eq 422
            json_response = json_parse(response_body)
            expect(json_response[:errors][:current_password][0][:error]).to eq 'invalid'
          end
        end

        describe do
          let(:current_password) { '' }
          let(:new_password) { 'test_new_password' }

          before do
            @user.update!(password: nil)
          end

          example_request 'update password when no existing password (passwordless or sso user)' do
            @user.reload
            expect(response_status).to eq 200
            expect(BCrypt::Password.new(@user.password_digest)).to be_is_password('test_new_password')
          end
        end
      end

      delete 'web_api/v1/users/:id' do
        before do
          @user.update!(roles: [{ type: 'admin' }])
          @subject_user = create(:admin)
        end

        let(:id) { @subject_user.id }

        example_request 'Delete a user' do
          expect(response_status).to eq 200
          expect { User.find(id) }.to raise_error(ActiveRecord::RecordNotFound)
        end
      end

      get 'web_api/v1/users/:id/ideas_count' do
        let(:id) { @user.id }

        example 'Get the number of ideas published by one user' do
          IdeaStatus.create_defaults
          create(:idea, author: @user)
          create(:idea)
          create(:idea, author: @user, publication_status: 'draft')
          create(:idea, author: @user, project: create(:continuous_native_survey_project))
          do_request
          expect(status).to eq 200
          json_response = json_parse(response_body)
          expect(json_response.dig(:data, :attributes, :count)).to eq 1
        end
      end

      get 'web_api/v1/users/:id/initiatives_count' do
        let(:id) { @user.id }

        example 'Get the number of initiatives published by one user' do
          create(:initiative, author: @user)
          create(:initiative)
          create(:initiative, author: @user, publication_status: 'draft')
          do_request
          assert_status 200
          json_response = json_parse response_body
          expect(json_response.dig(:data, :type)).to eq 'initiatives_count'
          expect(json_response.dig(:data, :attributes, :count)).to eq 1
        end
      end

      get 'web_api/v1/users/:id/comments_count' do
        parameter :post_type, "Count only comments of one post type. Either 'Idea' or 'Initiative'.", required: false

        let(:id) { @user.id }

        example 'Get the number of comments posted by one user' do
          create(:comment, author: @user, post: create(:initiative))
          create(:comment)
          create(:comment, author: @user, post: create(:idea))
          create(:comment, author: @user, publication_status: 'deleted')
          do_request
          expect(status).to eq 200
          json_response = json_parse(response_body)
          expect(json_response.dig(:data, :attributes, :count)).to eq 2
        end

        example 'Get the number of comments on ideas posted by one user' do
          create(:comment, author: @user, post: create(:initiative))
          create(:comment, post: create(:initiative))
          create(:comment, author: @user, post: create(:idea))
          create(:comment, author: @user, post: create(:idea))
          create(:comment, author: @user, publication_status: 'deleted', post: create(:idea))
          do_request post_type: 'Idea'
          expect(status).to eq 200
          json_response = json_parse(response_body)
          expect(json_response.dig(:data, :attributes, :count)).to eq 2
        end

        example 'Get the number of comments on initiatives posted by one user' do
          create(:comment, author: @user, post: create(:initiative))
          create(:comment, author: @user, post: create(:initiative))
          create(:comment, post: create(:idea))
          create(:comment, author: @user, post: create(:idea))
          create(:comment, author: @user, publication_status: 'deleted', post: create(:initiative))
          do_request post_type: 'Initiative'
          expect(status).to eq 200
          json_response = json_parse(response_body)
          expect(json_response.dig(:data, :attributes, :count)).to eq 2
        end
      end
    end
  end
end<|MERGE_RESOLUTION|>--- conflicted
+++ resolved
@@ -960,25 +960,7 @@
 
         describe do
           let(:custom_field_values) { { birthyear: 1984 } }
-<<<<<<< HEAD
           let(:project) { create :continuous_project }
-=======
-          let(:project) { create(:continuous_project, with_permissions: true) }
-
-          before do
-            old_timers = create(:smart_group, rules: [
-              {
-                ruleType: 'custom_field_number',
-                customFieldId: create(:custom_field_number, title_multiloc: { 'en' => 'Birthyear?' }, key: 'birthyear', code: 'birthyear').id,
-                predicate: 'is_smaller_than_or_equal',
-                value: 1988
-              }
-            ])
-
-            project.permissions.find_by(action: 'posting_idea')
-              .update!(permitted_by: 'groups', groups: [old_timers])
-          end
->>>>>>> 0b6df61f
 
           example_request 'Update a user' do
             assert_status 200
