--- conflicted
+++ resolved
@@ -1089,7 +1089,31 @@
       get 'web_api/v1/users/:id/ideas_count' do
         let(:id) { @user.id }
 
-<<<<<<< HEAD
+        example 'Get the number of ideas published by one user' do
+          IdeaStatus.create_defaults
+          create(:idea, author: @user)
+          create(:idea)
+          create(:idea, author: @user, publication_status: 'draft')
+          create(:idea, author: @user, project: create(:continuous_native_survey_project))
+          do_request
+          expect(status).to eq 200
+          json_response = json_parse(response_body)
+          expect(json_response[:count]).to eq 1
+        end
+      end
+
+      get 'web_api/v1/users/:id/initiatives_count' do
+        let(:id) { @user.id }
+
+      example_request 'Delete a user' do
+        expect(response_status).to eq 200
+        expect { User.find(id) }.to raise_error(ActiveRecord::RecordNotFound)
+      end
+    end
+
+    get 'web_api/v1/users/:id/ideas_count' do
+      let(:id) { @user.id }
+
       example 'Get the number of ideas published by one user' do
         IdeaStatus.create_defaults
         create(:idea, author: @user)
@@ -1099,34 +1123,38 @@
         do_request
         assert_status 200
         expect(json_parse(response_body)).to eq({ data: { type: 'ideas_count', attributes: { count: 1 } } })
-=======
-        example 'Get the number of ideas published by one user' do
-          IdeaStatus.create_defaults
-          create(:idea, author: @user)
-          create(:idea)
-          create(:idea, author: @user, publication_status: 'draft')
-          create(:idea, author: @user, project: create(:continuous_native_survey_project))
-          do_request
-          expect(status).to eq 200
-          json_response = json_parse(response_body)
-          expect(json_response[:count]).to eq 1
-        end
->>>>>>> de7979da
-      end
-
-      get 'web_api/v1/users/:id/initiatives_count' do
-        let(:id) { @user.id }
-
-        example 'Get the number of initiatives published by one user' do
-          create(:initiative, author: @user)
-          create(:initiative)
-          create(:initiative, author: @user, publication_status: 'draft')
-          do_request
-          assert_status 200
-          json_response = json_parse response_body
-          expect(json_response.dig(:data, :type)).to eq 'initiatives_count'
-          expect(json_response.dig(:data, :attributes, :count)).to eq 1
-        end
+      end
+    end
+
+    get 'web_api/v1/users/:id/initiatives_count' do
+      let(:id) { @user.id }
+
+      example 'Get the number of initiatives published by one user' do
+        create(:initiative, author: @user)
+        create(:initiative)
+        create(:initiative, author: @user, publication_status: 'draft')
+        do_request
+        assert_status 200
+        json_response = json_parse response_body
+        expect(json_response.dig(:data, :type)).to eq 'initiatives_count'
+        expect(json_response.dig(:data, :attributes, :count)).to eq 1
+      end
+    end
+
+    get 'web_api/v1/users/:id/comments_count' do
+      parameter :post_type, "Count only comments of one post type. Either 'Idea' or 'Initiative'.", required: false
+
+      let(:id) { @user.id }
+
+      example 'Get the number of comments posted by one user' do
+        create(:comment, author: @user, post: create(:initiative))
+        create(:comment)
+        create(:comment, author: @user, post: create(:idea))
+        create(:comment, author: @user, publication_status: 'deleted')
+        do_request
+        expect(status).to eq 200
+        json_response = json_parse(response_body)
+        expect(json_response[:count]).to eq 2
       end
 
       get 'web_api/v1/users/:id/comments_count' do
