# frozen_string_literal: true

require 'rails_helper'
require 'rspec_api_documentation/dsl'

resource 'Users' do
  explanation 'Citizens and city administrators.'

  before do
    header 'Content-Type', 'application/json'
  end

  context 'when not authenticated' do
    get 'web_api/v1/users/me' do
      example_request '[error] Get the authenticated user' do
        assert_status 401
      end
    end

    get 'web_api/v1/users' do
      with_options scope: :page do
        parameter :number, 'Page number'
        parameter :size, 'Number of users per page'
      end
      parameter :search, 'Filter by searching in first_name, last_name and email', required: false
      parameter :sort, "Sort user by 'created_at', '-created_at', 'last_name', '-last_name', 'email', '-email', 'role', '-role'", required: false
      parameter :group, 'Filter by group_id', required: false
      parameter :can_moderate_project, 'Filter by users (and admins) who can moderate the project (by id)', required: false
      parameter :can_moderate, 'Filter out admins and moderators', required: false

      example_request '[error] List all users' do
        assert_status 401
      end
    end

    get 'web_api/v1/users/as_xlsx' do
      parameter :group, 'Filter by group_id', required: false
      parameter :users, 'Filter out only users with the provided user ids', required: false

      example_request '[error] XLSX export' do
        assert_status 401
      end
    end

    get 'web_api/v1/users/:id' do
      before do
        @user = create(:user)
      end

      let(:id) { @user.id }
      example 'Get a non-authenticated user does not expose the email', document: false do
        do_request
        json_response = json_parse(response_body)
        expect(json_response.dig(:data, :attributes, :email)).to be_nil
      end
    end

    post 'web_api/v1/users' do
      before do
        settings = AppConfiguration.instance.settings
        settings['password_login'] = {
          'allowed' => true,
          'enabled' => true,
          'enable_signup' => true,
          'phone' => true,
          'phone_email_pattern' => 'phone+__PHONE__@test.com',
          'minimum_length' => 6
        }
        AppConfiguration.instance.update!(settings: settings)
      end

      with_options scope: 'user' do
        parameter :first_name, 'User full name', required: false
        parameter :last_name, 'User full name', required: false
        parameter :email, 'E-mail address', required: true
        parameter :password, 'Password', required: false
        parameter :locale, 'Locale. Should be one of the tenants locales', required: true
        parameter :avatar, 'Base64 encoded avatar image'
        parameter :roles, 'Roles array, only allowed when admin'
        parameter :custom_field_values, 'An object that can only contain keys for custom fields for users. If fields are required, their presence is required as well'
      end
      ValidationErrorHelper.new.error_fields(self, User)

      context 'full registration with a password' do
        let(:first_name) { Faker::Name.first_name }
        let(:last_name) { Faker::Name.last_name }
        let(:email) { Faker::Internet.email }
        let(:password) { Faker::Internet.password }
        let(:locale) { 'en' }
        let(:avatar) { png_image_as_base64 'lorem-ipsum.jpg' }

        example_request 'Create a user' do
          assert_status 201
        end

        context 'when the user_confirmation module is active' do
          before do
            SettingsService.new.activate_feature! 'user_confirmation'
          end

          example_request 'Registration is not completed by default' do
            assert_status 201
            json_response = json_parse(response_body)
            expect(json_response.dig(:data, :attributes, :registration_completed_at)).to be_nil # when no custom fields
          end

          example_request 'Sends a confirmation email' do
            last_email = ActionMailer::Base.deliveries.last
            user       = User.order(:created_at).last
            expect(last_email.body.encoded).to include user.reload.email_confirmation_code
          end

          example_request 'Requires confirmation' do
            assert_status 201
            json_response = json_parse(response_body)
            expect(json_response.dig(:data, :attributes, :confirmation_required)).to be true # when no custom fields
          end
        end

        describe 'Creating an admin user' do
          before do
            settings = AppConfiguration.instance.settings
            settings['password_login'] = {
              'enabled' => true,
              'allowed' => true,
              'enable_signup' => true,
              'minimum_length' => 5,
              'phone' => false
            }
            AppConfiguration.instance.update! settings: settings
          end

          let(:roles) { [{ type: 'admin' }] }

          example 'creates a user, but not an admin', document: false do
            create(:admin) # there must be at least on admin, otherwise the next user will automatically be made an admin
            do_request
            assert_status 201
            json_response = json_parse(response_body)
            expect(json_response.dig(:data, :attributes, :roles)).to be_empty
          end
        end

        describe 'invalid user errors' do
          before do
            settings = AppConfiguration.instance.settings
            settings['password_login'] = {
              'enabled' => true,
              'allowed' => true,
              'enable_signup' => true,
              'minimum_length' => 5,
              'phone' => false
            }
            AppConfiguration.instance.update! settings: settings
          end

          let(:password) { 'ab' }

          example '[error] Create an invalid user', document: false do
            do_request
            assert_status 422
            json_response = json_parse response_body
            expect(json_response).to include_response_error(:password, 'too_short', count: 5)
          end
        end

        describe 'invited user creation error' do
          let!(:invitee) { create(:invited_user) }
          let(:email) { invitee.email }

          example_request '[error] Registering an invited user' do
            assert_status 422
            json_response = json_parse response_body
            expect(json_response).to include_response_error(
              :email,
              'taken_by_invite',
              value: email,
              inviter_email: invitee.invitee_invite.inviter.email
            )
          end
        end

        describe 'case insensitive email error' do
          before do
            create(:user, email: 'JeZuS@citizenlab.co')
          end

          let(:email) { 'jEzUs@citizenlab.co' }

          example '[error] Registering a user with case insensitive email duplicate', document: false do
            do_request
            assert_status 422
          end
        end

        context 'with phone password_login turned on' do
          before do
            settings = AppConfiguration.instance.settings
            settings['password_login'] = {
              'allowed' => true,
              'enabled' => true,
              'enable_signup' => true,
              'phone' => true,
              'phone_email_pattern' => 'phone+__PHONE__@test.com',
              'minimum_length' => 6
            }
            AppConfiguration.instance.update!(settings: settings)
          end
<<<<<<< HEAD

          describe 'email registration' do
            let(:email) { 'someone@citizenlab.co' }

=======

          describe 'email registration' do
            let(:email) { 'someone@citizenlab.co' }

>>>>>>> d325b4d0
            example 'Register with email when an email is passed', document: false do
              do_request
              assert_status 201
              expect(User.find_by(email: email)).to be_present
            end
          end

          describe 'phone registration' do
            let(:email) { '+32 487 36 58 98' }

            example 'Registers a user with a phone number in the email when a phone number is passed', document: false do
              do_request
              assert_status 201
              expect(User.find_by(email: 'phone+32487365898@test.com')).to be_present
            end
          end
        end
      end

      context 'light registration without a password' do
        let(:email) { Faker::Internet.email }
        let(:locale) { 'en' }

        before do
          SettingsService.new.activate_feature! 'user_confirmation'
        end

        describe 'create a user with no password' do
          example_request 'User successfully created and requires confirmation' do
            assert_status 201

            json_response = json_parse(response_body)
            expect(json_response.dig(:data, :attributes, :confirmation_required)).to be(true)
          end

          example_request 'Registration is not completed by default' do
            assert_status 201

            json_response = json_parse(response_body)
            expect(json_response.dig(:data, :attributes, :registration_completed_at)).to be_nil
          end

          example_request 'Sends a confirmation email' do
            last_email = ActionMailer::Base.deliveries.last
            user       = User.order(:created_at).last
            expect(last_email.body.encoded).to include user.reload.email_confirmation_code
          end
        end

        describe 'Reusing an existing user with no password' do
          context 'when there is an existing user that has no password' do
            before do
<<<<<<< HEAD
              light_user = create(:user_no_password, email: email)
              light_user.confirm!
=======
              create(:user, email: email, password: nil)
>>>>>>> d325b4d0
            end

            example_request 'existing user is successfully returned and confirmation requirement is reset and email resent' do
              assert_status 200

              json_response = json_parse(response_body)
              expect(json_response.dig(:data, :attributes, :confirmation_required)).to be(true)

              last_email = ActionMailer::Base.deliveries.last
              user       = User.order(:created_at).last
              expect(last_email.body.encoded).to include user.reload.email_confirmation_code
            end

            context 'when the request tries to pass additional changed attributes' do
              let(:first_name) { Faker::Name.first_name }

              example_request 'email taken error is returned and confirmation requirement is not reset' do
                assert_status 422

                json_response = json_parse(response_body)
                expect(json_response.dig(:errors, :email, 0, :error)).to eq('taken')

                user = User.order(:created_at).last
                expect(user.confirmation_required?).to be(false)
              end
            end
          end

          context 'when there is an existing user WITH a password' do
            before do
              create(:user, email: email, password: 'gravy123')
            end

            example_request 'email taken error is returned and confirmation requirement is not reset' do
              assert_status 422

              json_response = json_parse(response_body)
              expect(json_response.dig(:errors, :email, 0, :error)).to eq('taken')

              user = User.order(:created_at).last
              expect(user.confirmation_required?).to be(false)
            end
          end
        end
      end
    end
  end

  context 'when authenticated' do
    before do
      @user = create(:user, last_name: 'Smith')
      token = Knock::AuthToken.new(payload: @user.to_token_payload).token
      header 'Authorization', "Bearer #{token}"
    end

    context 'when admin' do
      before do
        @user.update!(roles: [{ type: 'admin' }])
        %w[Bednar Cole Hagenes MacGyver Oberbrunner].map { |l| create(:user, last_name: l) }
      end

      get 'web_api/v1/users' do
        with_options scope: :page do
          parameter :number, 'Page number'
          parameter :size, 'Number of users per page'
        end
        parameter :search, 'Filter by searching in first_name, last_name and email', required: false
        parameter :sort, "Sort user by 'created_at', '-created_at', 'last_name', '-last_name', 'email', '-email', 'role', '-role'", required: false
        parameter :group, 'Filter by group_id', required: false
        parameter :can_moderate_project, 'Filter by users (and admins) who can moderate the project (by id)', required: false
        parameter :can_moderate, 'Filter out admins and moderators', required: false
        parameter :blocked, 'Return only blocked users', required: false

        example_request 'List all users' do
          expect(status).to eq 200
          json_response = json_parse(response_body)
          expect(json_response[:data].size).to eq 6
        end

        example_request 'List all users includes user blocking related data' do
          expect(status).to eq 200
          json_response = json_parse(response_body)
          expect(json_response[:data][0][:attributes]).to have_key(:blocked)
          expect(json_response[:data][0][:attributes]).to have_key(:block_start_at)
          expect(json_response[:data][0][:attributes]).to have_key(:block_end_at)
          expect(json_response[:data][0][:attributes]).to have_key(:block_reason)
        end

        example 'Get all users on the second page with fixed page size' do
          do_request({ 'page[number]' => 2, 'page[size]' => 2 })
          expect(status).to eq 200
          json_response = json_parse(response_body)
          expect(json_response[:data].size).to eq 2
        end

        example 'Search for users' do
          users = [
            create(:user, first_name: 'Joskelala'),
            create(:user, last_name: 'Rudolf')
          ]

          do_request search: 'joskela'
          json_response = json_parse(response_body)
          expect(json_response[:data].size).to eq 1
          expect(json_response[:data][0][:id]).to eq users[0].id
        end

        example 'Search for users with sort parameter', document: false do
          users = [
            create(:user, first_name: 'Joskelala'),
            create(:user, last_name: 'Rudolf')
          ]

          do_request search: 'joskela', sort: 'role'
          json_response = json_parse(response_body)
          expect(json_response[:data].size).to eq 1
          expect(json_response[:data][0][:id]).to eq users[0].id
        end

        example 'List all users sorted by last_name' do
          do_request sort: 'last_name'

          assert_status 200
          json_response = json_parse(response_body)

          sorted_last_names = User.pluck(:last_name).sort
          expect(json_response[:data].map { |u| u.dig(:attributes, :last_name) }).to eq sorted_last_names
        end

        example 'List all users in group' do
          group = create(:group)
          group_users = create_list(:user, 3, manual_groups: [group])

          do_request(group: group.id)
          json_response = json_parse(response_body)

          expect(json_response[:data].size).to eq 3
          expect(json_response[:data].pluck(:id)).to match_array group_users.map(&:id)
        end

        example 'List all users in group, ordered by role' do
          group = create(:group)

          admin = create(:admin, manual_groups: [group])
          moderator = create(:project_moderator, manual_groups: [group])
          both = create(:project_moderator, manual_groups: [group])
          both.add_role('admin').save!

          group_users = [admin, both, moderator] + create_list(:user, 3, manual_groups: [group])

          do_request(group: group.id, sort: '-role')
          json_response = json_parse(response_body)

          aggregate_failures 'testing json response' do
            expect(json_response[:data].size).to eq 6
            expect(json_response[:data].pluck(:id)).to match_array group_users.map(&:id)
            expect(json_response[:data].pluck(:id).reverse.take(2)).to match_array [admin.id, both.id]
          end
        end

        describe 'List all users in group' do
          example 'with correct pagination', document: false do
            page_size = 5
            project = create(:project)
            group = create(
              :smart_group,
              rules: [
                { ruleType: 'participated_in_project', predicate: 'in', value: [project.id] }
              ]
            )
            Array.new(page_size + 1) do |_i|
              create(:idea, project: project, author: create(:user))
            end

            do_request(group: group.id, page: { number: 1, size: page_size })
            json_response = json_parse(response_body)

            expect(json_response[:links][:next]).to be_present
          end
        end

        example 'List all users who can moderate a project' do
          p = create(:project)
          a = create(:admin)
          m1 = create(:project_moderator, projects: [p])

          create(:project_moderator)
          create(:user)
          create(:idea, project: p) # a participant, just in case

          do_request(can_moderate_project: p.id)
          json_response = json_parse(response_body)
          expect(json_response[:data].pluck(:id)).to match_array [a.id, m1.id, @user.id]
        end

        example 'List all users who can moderate' do
          p = create(:project)
          a = create(:admin)
          m1 = create(:project_moderator, projects: [p])
          m2 = create(:project_moderator)
          create(:user)

          do_request(can_moderate: true)
          json_response = json_parse(response_body)
          expect(json_response[:data].pluck(:id)).to match_array [a.id, m1.id, m2.id, @user.id]
        end

        example 'List all admins' do
          p = create(:project)
          a = create(:admin)
          create(:user)
          create(:project_moderator, projects: [p])
          create(:project_moderator)

          do_request(can_admin: true)
          json_response = json_parse(response_body)
          expect(json_response[:data].pluck(:id)).to match_array [a.id, @user.id]
        end

        include_context 'when user_blocking duration is 90 days' do
          example 'List all blocked users' do
            blocked_users = create_list(:user, 2, block_start_at: 30.days.ago)

            do_request only_blocked: true

            expect(status).to eq 200
            json_response = json_parse(response_body)
            expect(User.count).to be > blocked_users.count # If unblocked users exist, then subsequent tests meaningful.
            expect(json_response[:data].size).to eq 2
            expect(json_response[:data].pluck(:id)).to match_array blocked_users.map(&:id)
          end
        end
      end

      get 'web_api/v1/users/seats' do
        before do
          create(:super_admin) # super admin are not included in admins

          @admins = [@user, *create_list(:admin, 3)]

          folder_moderators = create_list(:project_folder_moderator, 2, project_folders: [create(:project_folder)])
          project_moderators = create_list(:project_moderator, 4, projects: [create(:project)])
          @moderators = [*folder_moderators, *project_moderators]
        end

        example_request 'Get number of admin and manager (moderator) seats' do
          expect(status).to eq 200
          expect(response_data[:type]).to eq 'seats'
          attributes = response_data[:attributes]
          expect(attributes[:admins_number]).to eq @admins.size
          expect(attributes[:project_moderators_number]).to eq @moderators.size
        end
      end

      get 'web_api/v1/users/as_xlsx' do
        parameter :group, 'Filter by group_id', required: false
        parameter :users, 'Filter out only users with the provided user ids', required: false

        example_request 'XLSX export' do
          expect(status).to eq 200
        end

        describe do
          before do
            @users = create_list(:user, 10)
            @group = create(:group)
            @members = @users.shuffle.take(4)
            @members.each do |usr|
              create(:membership, user: usr, group: @group)
            end
          end

          let(:group) { @group.id }

          example_request 'XLSX export all users from a group' do
            expect(status).to eq 200
            xlsx_hash = XlsxService.new.xlsx_to_hash_array RubyXL::Parser.parse_buffer(response_body).stream
            expect(xlsx_hash.map { |r| r['id'] }).to match_array @members.map(&:id)
          end
        end

        describe do
          before do
            @users = create_list(:user, 10)
            @group = create(:group)
            @selected = @users.shuffle.take(4)
          end

          let(:users) { @selected.map(&:id) }

          example_request 'XLSX export all users given a list of user ids' do
            expect(status).to eq 200
            xlsx_hash = XlsxService.new.xlsx_to_hash_array RubyXL::Parser.parse_buffer(response_body).stream
            expect(xlsx_hash.map { |r| r['id'] }).to match_array @selected.map(&:id)
          end
        end

        describe do
          before do
            @users = create_list(:user, 10)
            @group = create(:group)
            @members = @users.shuffle.take(4)
            @selected = @users.shuffle.take(4)
            @members.each do |usr|
              create(:membership, user: usr, group: @group)
            end
          end

          let(:group) { @group.id }
          let(:users) { @selected.map(&:id) }

          example 'XLSX export all users by filtering on both group and user ids', document: false do
            do_request
            expect(status).to eq 200
            xlsx_hash = XlsxService.new.xlsx_to_hash_array RubyXL::Parser.parse_buffer(response_body).stream
            expect(xlsx_hash.map { |r| r['id'] }).to match_array(@members.map(&:id) & @selected.map(&:id))
          end
        end
      end

      get 'web_api/v1/users/by_slug/:slug' do
        let(:user) { create :user }
        let(:slug) { user.slug }

        example_request 'Get one user by slug includes user block data' do
          expect(status).to eq 200
          json_response = json_parse response_body
          expect(json_response.dig(:data, :attributes)).to have_key(:blocked)
          expect(json_response.dig(:data, :attributes)).to have_key(:block_start_at)
          expect(json_response.dig(:data, :attributes)).to have_key(:block_end_at)
          expect(json_response.dig(:data, :attributes)).to have_key(:block_reason)
        end
      end

      get 'web_api/v1/users/:id' do
        let(:user) { create(:user) }
        let(:id) { user.id }

        example_request 'Get a user by id includes user block data' do
          expect(status).to eq 200
          json_response = json_parse response_body
          expect(json_response.dig(:data, :attributes)).to have_key(:blocked)
          expect(json_response.dig(:data, :attributes)).to have_key(:block_start_at)
          expect(json_response.dig(:data, :attributes)).to have_key(:block_end_at)
          expect(json_response.dig(:data, :attributes)).to have_key(:block_reason)
        end
      end

      include_context 'when user_blocking duration is 90 days' do
        get 'web_api/v1/users/blocked_count' do
          example 'Get count of blocked users' do
            create_list(:user, 2, block_start_at: 30.days.ago)

            do_request

            expect(status).to eq 200
            json_response = json_parse(response_body)
            expect(json_response.dig(:data, :blocked_users_count)).to eq 2
          end
        end

        patch 'web_api/v1/users/:id/block' do
          with_options scope: 'user' do
            parameter :block_reason, 'Reason for blocking & any additional information', required: false
          end
          ValidationErrorHelper.new.error_fields(self, User)

          let!(:user) { create(:user) }
          let!(:id) { user.id }

          example 'Block a user using an empty request' do
            do_request

            expect(status).to eq 200
            json_response = json_parse(response_body)
            expect(json_response.dig(:data, :attributes, :blocked)).to be true
          end

          example 'Block a user using a null value for block_reason' do
            do_request user: { block_reason: nil }

            expect(status).to eq 200
            json_response = json_parse(response_body)
            expect(json_response.dig(:data, :attributes, :blocked)).to be true
          end

          example 'Block a user and provide a reason' do
            do_request user: { block_reason: 'reason' }

            expect(status).to eq 200
            json_response = json_parse(response_body)
            expect(json_response.dig(:data, :attributes, :blocked)).to be true
          end
        end

        patch 'web_api/v1/users/:id/unblock' do
          let!(:user) { create(:user, block_start_at: 5.days.ago) }
          let!(:id) { user.id }

          example 'unblock a user' do
            do_request

            expect(status).to eq 200
            json_response = json_parse(response_body)
            expect(json_response.dig(:data, :attributes, :blocked)).to be false
          end
        end
      end

      put 'web_api/v1/users/:id' do
        with_options scope: 'user' do
          parameter :first_name, 'User full name'
          parameter :last_name, 'User full name'
          parameter :email, 'E-mail address'
          parameter :password, 'Password'
          parameter :locale, 'Locale. Should be one of the tenants locales'
          parameter :avatar, 'Base64 encoded avatar image'
          parameter :roles, 'Roles array, only allowed when admin'
          parameter :bio_multiloc, 'A little text, allowing the user to describe herself. Multiloc and non-html'
          parameter :custom_field_values, 'An object that can only contain keys for custom fields for users'
        end
        ValidationErrorHelper.new.error_fields(self, User)

        let(:id) { @user.id }
        let(:first_name) { 'Edmond' }

        describe do
          let(:custom_field_values) { { birthyear: 1984 } }
          let(:project) { create(:continuous_project, with_permissions: true) }

          before do
            old_timers = create(:smart_group, rules: [
              {
                ruleType: 'custom_field_number',
                customFieldId: create(:custom_field_number, title_multiloc: { 'en' => 'Birthyear?' }, key: 'birthyear', code: 'birthyear').id,
                predicate: 'is_smaller_than_or_equal',
                value: 1988
              }
            ])

            project.permissions.find_by(action: 'posting_idea')
              .update!(permitted_by: 'groups', groups: [old_timers])
          end

          context 'on a resident' do
            let(:resident) { create :user }
            let(:id) { resident.id }
            let(:roles) { [type: 'admin'] }

            example_request 'Make the user (resident) admin' do
              assert_status 200
              json_response = json_parse response_body
              expect(json_response.dig(:data, :id)).to eq id
              expect(json_response.dig(:data, :attributes, :roles)).to eq [{ type: 'admin' }]
            end
          end

          context 'on a folder moderator' do
            let(:folder) { create :project_folder }
            let(:moderator) { create :project_folder_moderator, project_folders: [folder] }
            let(:id) { moderator.id }
            let(:roles) { moderator.roles + [{ 'type' => 'admin' }] }

            example_request 'Make the user (folder moderator) admin' do
              assert_status 200
              json_response = json_parse response_body
              expect(json_response.dig(:data, :id)).to eq id
              expect(json_response.dig(:data, :attributes, :roles)).to include({ type: 'admin' })
            end
          end
        end
      end
    end

    context 'when non-admin' do
      get 'web_api/v1/users' do
        with_options scope: :page do
          parameter :number, 'Page number'
          parameter :size, 'Number of users per page'
        end
        example 'Get all users as non-admin', document: false do
          do_request
          assert_status 401
        end
      end

      get 'web_api/v1/users/seats' do
        example_request '[error] Get number of admin seats when current user is not admin' do
          expect(status).to eq 401
        end
      end

      get 'web_api/v1/users/:id' do
        let(:id) { @user.id }

        example_request 'Get one user by id' do
          do_request
          expect(status).to eq 200
          json_response = json_parse response_body
          expect(json_response.dig(:data, :attributes, :highest_role)).to eq 'user'
        end
      end

      get 'web_api/v1/users/:id' do
        let(:user) { create :user }
        let(:id) { user.id }

        example_request 'Get a user by id does not include user block data' do
          expect(status).to eq 200
          json_response = json_parse response_body
          expect(json_response.dig(:data, :attributes)).not_to have_key(:blocked)
          expect(json_response.dig(:data, :attributes)).not_to have_key(:block_start_at)
          expect(json_response.dig(:data, :attributes)).not_to have_key(:block_end_at)
          expect(json_response.dig(:data, :attributes)).not_to have_key(:block_reason)
        end
      end

      get 'web_api/v1/users/:id' do
        let(:id) { @user.id }

        example 'Get the authenticated user exposes the email field', document: false do
          do_request
          json_response = json_parse response_body
          expect(json_response.dig(:data, :attributes, :email)).to eq @user.email
        end
      end

      get 'web_api/v1/users/by_slug/:slug' do
        let(:user) { create :user }
        let(:slug) { user.slug }

        example_request 'Get one user by slug' do
          expect(status).to eq 200
          json_response = json_parse response_body
          expect(json_response.dig(:data, :id)).to eq user.id
        end

        example '[error] Get an unexisting user by slug', document: false do
          do_request slug: 'unexisting-user'
          expect(status).to eq 404
        end

        example_request 'Get a user by slug does not include user block data' do
          expect(status).to eq 200
          json_response = json_parse response_body
          expect(json_response.dig(:data, :attributes)).not_to have_key(:blocked)
          expect(json_response.dig(:data, :attributes)).not_to have_key(:block_start_at)
          expect(json_response.dig(:data, :attributes)).not_to have_key(:block_end_at)
          expect(json_response.dig(:data, :attributes)).not_to have_key(:block_reason)
        end
      end

      get 'web_api/v1/users/by_invite/:token' do
        let!(:invite) { create(:invite) }
        let(:token) { invite.token }

        example_request 'Get a user by invite' do
          expect(status).to eq 200
          json_response = json_parse(response_body)
          expect(json_response.dig(:data, :id)).to eq invite.invitee.id
          expect(json_response.dig(:data, :attributes, :email)).to eq invite.invitee.email
        end

        describe do
          let(:token) { 'n0ns3ns3' }

          example '[error] Get an unexisting user by invite token', document: false do
            do_request
            expect(status).to eq 404
          end
        end
      end

      get 'web_api/v1/users/me' do
        example_request 'Get the authenticated user' do
          json_response = json_parse(response_body)
          expect(json_response.dig(:data, :id)).to eq(@user.id)
          expect(json_response.dig(:data, :attributes, :verified)).to be false
        end
      end

      get 'web_api/v1/users/blocked_count' do
        example_request 'Get count of blocked users' do
          expect(status).to eq 401
        end
      end

      put 'web_api/v1/users/:id' do
        with_options scope: 'user' do
          parameter :first_name, 'User full name'
          parameter :last_name, 'User full name'
          parameter :email, 'E-mail address'
          parameter :password, 'Password'
          parameter :locale, 'Locale. Should be one of the tenants locales'
          parameter :avatar, 'Base64 encoded avatar image'
          parameter :roles, 'Roles array, only allowed when admin'
          parameter :bio_multiloc, 'A little text, allowing the user to describe herself. Multiloc and non-html'
          parameter :custom_field_values, 'An object that can only contain keys for custom fields for users'
        end
        ValidationErrorHelper.new.error_fields(self, User)

        let(:id) { @user.id }
        let(:first_name) { 'Edmond' }

        describe do
          let(:custom_field_values) { { birthyear: 1984 } }
          let(:project) { create :continuous_project, with_permissions: true }

          before do
            old_timers = create(:smart_group, rules: [
              {
                ruleType: 'custom_field_number',
                customFieldId: create(:custom_field_number, title_multiloc: { 'en' => 'Birthyear?' }, key: 'birthyear', code: 'birthyear').id,
                predicate: 'is_smaller_than_or_equal',
                value: 1988
              }
            ])

            project.permissions.find_by(action: 'posting_idea')
              .update!(permitted_by: 'groups', groups: [old_timers])
          end

          example_request 'Update a user' do
            expect(response_status).to eq 200
            expect(response_data.dig(:attributes, :first_name)).to eq(first_name)
            expect(json_response_body[:included].find { |i| i[:type] == 'project' }&.dig(:attributes, :slug)).to eq project.slug
            expect(json_response_body[:included].find { |i| i[:type] == 'permission' }&.dig(:attributes, :permitted_by)).to eq 'groups'
            expect(response_data.dig(:relationships, :granted_permissions, :data).size).to eq(1)
          end
        end

        # NOTE: To be included in an upcoming iteration
        # context 'when the user_confirmation module is active' do
        #   before do
        #     SettingsService.new.activate_feature! 'user_confirmation'
        #   end

        #   describe 'Changing the email' do
        #     let(:email) { 'new-email@email.com' }

        #     example_request 'Requires confirmation' do
        #       json_response = json_parse(response_body)
        #       expect(json_response.dig(:data, :attributes, :confirmation_required)).to be true
        #     end

        #     example_request 'Sends a confirmation email' do
        #       last_email = ActionMailer::Base.deliveries.last
        #       user       = User.find(id)
        #       expect(last_email.to).to include user.reload.email
        #     end
        #   end
        # end

        describe do
          example "Update a user's custom field values" do
            cf = create(:custom_field)
            do_request(user: { custom_field_values: { cf.key => 'somevalue' } })
            json_response = json_parse(response_body)
            expect(json_response.dig(:data, :attributes, :custom_field_values, cf.key.to_sym)).to eq 'somevalue'
          end

          example "Clear out a user's custom field value" do
            cf = create(:custom_field)
            @user.update!(custom_field_values: { cf.key => 'somevalue' })

            do_request(user: { custom_field_values: {} })
            expect(response_status).to eq 200
            expect(@user.reload.custom_field_values).to eq({})
          end

          example 'Cannot modify values of hidden custom fields' do
            cf = create(:custom_field, hidden: true, enabled: true)
            some_value = 'some_value'
            @user.update!(custom_field_values: { cf.key => some_value })

            do_request(user: { custom_field_values: { cf.key => 'another_value' } })
            json_response = json_parse(response_body)

            expect(json_response.dig(:data, :attributes, :custom_field_values)).not_to include(cf.key.to_sym)
            expect(@user.custom_field_values[cf.key]).to eq(some_value)
          end

          example 'Cannot modify values of disabled custom fields' do
            cf = create(:custom_field, hidden: false, enabled: false)
            some_value = 'some_value'
            @user.update!(custom_field_values: { cf.key => some_value })

            do_request(user: { custom_field_values: { cf.key => 'another_value' } })
            json_response = json_parse(response_body)

            expect(json_response.dig(:data, :attributes, :custom_field_values)).not_to include(cf.key.to_sym)
            expect(@user.custom_field_values[cf.key]).to eq(some_value)
          end

          # To allow for custom fields to be required or not depending on the action
          example 'Allow update if custom fields are changed but required fields are not present', document: false do
            cf = create(:custom_field)
            cf_req = create(:custom_field, required: true)

            do_request(user: { custom_field_values: { cf.key => 'some_value' } })
            json_response = json_parse(response_body)

            assert_status 200
            expect(json_response.dig(:data, :attributes, :custom_field_values, cf.key.to_sym)).to eq 'some_value'
            expect(json_response.dig(:data, :attributes, :custom_field_values, cf_req.key.to_sym)).to be_nil
          end
        end

        describe do
          example 'The user avatar can be removed' do
            @user.update!(avatar: Rails.root.join('spec/fixtures/male_avatar_1.jpg').open)
            expect(@user.reload.avatar_url).to be_present
            do_request user: { avatar: nil }
            expect(@user.reload.avatar_url).to be_nil
          end
        end

        describe do
          let(:cf) { create(:custom_field) }
          let(:birthyear_cf) { create(:custom_field_birthyear) }
          let(:custom_field_values) do
            {
              cf.key => 'new value',
              birthyear_cf.key => birthyear
            }
          end
          let(:first_name) { 'Raymond' }
          let(:last_name) { 'Betancourt' }
          let(:email) { 'ray.mond@rocks.com' }
          let(:locale) { 'fr-FR' }
          let(:birthyear) { 1969 }

          example "Can't change some attributes of a user verified with FranceConnect", document: false do
            create(:verification, method_name: 'franceconnect', user: @user)
            @user.update!(custom_field_values: { cf.key => 'original value', birthyear_cf.key => 1950 })
            do_request
            expect(response_status).to eq 200
            @user.reload
            expect(@user.custom_field_values[cf.key]).to eq 'new value'
            expect(@user.first_name).not_to eq first_name
            expect(@user.last_name).not_to eq last_name
            expect(@user.email).to eq email
          end

          example 'Can change many attributes of a user verified with FranceConnect', document: false do
            create(:verification, method_name: 'franceconnect', user: @user)
            do_request
            expect(response_status).to eq 200
            @user.reload
            expect(@user.email).to eq email
            expect(@user.locale).to eq locale
            expect(@user.birthyear).to eq birthyear
          end
        end

        describe do
          let(:cf) { create(:custom_field) }
          let(:gender_cf) { create(:custom_field_gender) }
          let(:custom_field_values) do
            {
              cf.key => 'new value',
              gender_cf.key => 'female'
            }
          end

          example "Can't change gender of a user verified with Bogus", document: false do
            create(:verification, method_name: 'bogus', user: @user)
            @user.update!(custom_field_values: { cf.key => 'original value', gender_cf.key => 'male' })
            do_request
            expect(response_status).to eq 200
            @user.reload
            expect(@user.custom_field_values[cf.key]).to eq 'new value'
            expect(@user.custom_field_values[gender_cf.key]).to eq 'male'
          end
        end
      end

<<<<<<< HEAD
=======
      post 'web_api/v1/users/complete_registration' do
        with_options scope: :user do
          parameter :custom_field_values, 'An object that can only contain keys for custom fields for users', required: true
        end

        let(:cf1) { create(:custom_field) }
        let(:cf2) { create(:custom_field_multiselect, required: true) }
        let(:cf2_options) { create_list(:custom_field_option, 2, custom_field: cf2) }
        let(:custom_field_values) { { cf1.key => 'somevalue', cf2.key => [cf2_options.first.key] } }

        example 'Complete the registration of a user' do
          @user.update! registration_completed_at: nil
          do_request
          expect(response_status).to eq 200
          json_response = json_parse(response_body)
          expect(json_response.dig(:data, :attributes, :registration_completed_at)).to be_present
          expect(json_response.dig(:data, :attributes, :custom_field_values, cf1.key.to_sym)).to eq 'somevalue'
          expect(json_response.dig(:data, :attributes, :custom_field_values, cf2.key.to_sym)).to eq [cf2_options.first.key]
        end

        # TODO: Allow light users without required fields
        # example '[error] Complete the registration of a user fails if not all required fields are provided' do
        #   @user.update! registration_completed_at: nil
        #   do_request(user: { custom_field_values: { cf2.key => nil } })
        #   assert_status 422
        # end

        example '[error] Complete the registration of a user fails if the user has already completed signup' do
          do_request
          expect(response_status).to eq 401
        end

        describe do
          let(:cf) { create(:custom_field) }
          let(:gender_cf) { create(:custom_field_gender) }
          let(:custom_field_values) do
            {
              cf.key => 'new value',
              gender_cf.key => 'female'
            }
          end

          example "Can't change some custom_field_values of a user verified with Bogus", document: false do
            @user.update!(
              registration_completed_at: nil,
              custom_field_values: { cf.key => 'original value', gender_cf.key => 'male' }
            )
            create(:verification, method_name: 'bogus', user: @user)
            do_request
            expect(response_status).to eq 200
            @user.reload
            expect(@user.custom_field_values[cf.key]).to eq 'new value'
            expect(@user.custom_field_values[gender_cf.key]).to eq 'male'
          end
        end
      end

>>>>>>> d325b4d0
      post 'web_api/v1/users/update_password' do
        with_options scope: :user do
          parameter :current_password, required: true
          parameter :new_password, required: true
        end
        describe do
          let(:current_password) { 'test_current_password' }
          let(:new_password) { 'test_new_password' }

          example_request 'update password with wrong current password' do
            expect(response_status).to eq 422
            json_response = json_parse(response_body)
            expect(json_response[:errors][:current_password][0][:error]).to eq 'invalid'
          end
        end

        describe do
          let(:current_password) { 'democracy2.0' }
          let(:new_password) { 'test_new_password' }

          example_request 'update password with correct current password' do
            @user.reload
            expect(response_status).to eq 200
            expect(BCrypt::Password.new(@user.password_digest)).to be_is_password('test_new_password')
          end
        end
      end

      delete 'web_api/v1/users/:id' do
        before do
          @user.update!(roles: [{ type: 'admin' }])
          @subject_user = create :admin
        end

        let(:id) { @subject_user.id }

        example_request 'Delete a user' do
          expect(response_status).to eq 200
          expect { User.find(id) }.to raise_error(ActiveRecord::RecordNotFound)
        end
      end

      get 'web_api/v1/users/:id/ideas_count' do
        let(:id) { @user.id }

        example 'Get the number of ideas published by one user' do
          IdeaStatus.create_defaults
          create(:idea, author: @user)
          create(:idea)
          create(:idea, author: @user, publication_status: 'draft')
          create(:idea, author: @user, project: create(:continuous_native_survey_project))
          do_request
          expect(status).to eq 200
          json_response = json_parse(response_body)
          expect(json_response[:count]).to eq 1
        end
      end

      get 'web_api/v1/users/:id/initiatives_count' do
        let(:id) { @user.id }

        example 'Get the number of initiatives published by one user' do
          create(:initiative, author: @user)
          create(:initiative)
          create(:initiative, author: @user, publication_status: 'draft')
          do_request
          assert_status 200
          json_response = json_parse response_body
          expect(json_response.dig(:data, :type)).to eq 'initiatives_count'
          expect(json_response.dig(:data, :attributes, :count)).to eq 1
        end
      end

      get 'web_api/v1/users/:id/comments_count' do
        parameter :post_type, "Count only comments of one post type. Either 'Idea' or 'Initiative'.", required: false

        let(:id) { @user.id }

        example 'Get the number of comments posted by one user' do
          create(:comment, author: @user, post: create(:initiative))
          create(:comment)
          create(:comment, author: @user, post: create(:idea))
          create(:comment, author: @user, publication_status: 'deleted')
          do_request
          expect(status).to eq 200
          json_response = json_parse(response_body)
          expect(json_response[:count]).to eq 2
        end

        example 'Get the number of comments on ideas posted by one user' do
          create(:comment, author: @user, post: create(:initiative))
          create(:comment, post: create(:initiative))
          create(:comment, author: @user, post: create(:idea))
          create(:comment, author: @user, post: create(:idea))
          create(:comment, author: @user, publication_status: 'deleted', post: create(:idea))
          do_request post_type: 'Idea'
          expect(status).to eq 200
          json_response = json_parse(response_body)
          expect(json_response[:count]).to eq 2
        end

        example 'Get the number of comments on initiatives posted by one user' do
          create(:comment, author: @user, post: create(:initiative))
          create(:comment, author: @user, post: create(:initiative))
          create(:comment, post: create(:idea))
          create(:comment, author: @user, post: create(:idea))
          create(:comment, author: @user, publication_status: 'deleted', post: create(:initiative))
          do_request post_type: 'Initiative'
          expect(status).to eq 200
          json_response = json_parse(response_body)
          expect(json_response[:count]).to eq 2
        end
      end
    end
  end
end<|MERGE_RESOLUTION|>--- conflicted
+++ resolved
@@ -206,17 +206,10 @@
             }
             AppConfiguration.instance.update!(settings: settings)
           end
-<<<<<<< HEAD
 
           describe 'email registration' do
             let(:email) { 'someone@citizenlab.co' }
 
-=======
-
-          describe 'email registration' do
-            let(:email) { 'someone@citizenlab.co' }
-
->>>>>>> d325b4d0
             example 'Register with email when an email is passed', document: false do
               do_request
               assert_status 201
@@ -269,12 +262,8 @@
         describe 'Reusing an existing user with no password' do
           context 'when there is an existing user that has no password' do
             before do
-<<<<<<< HEAD
               light_user = create(:user_no_password, email: email)
               light_user.confirm!
-=======
-              create(:user, email: email, password: nil)
->>>>>>> d325b4d0
             end
 
             example_request 'existing user is successfully returned and confirmation requirement is reset and email resent' do
@@ -1052,66 +1041,6 @@
         end
       end
 
-<<<<<<< HEAD
-=======
-      post 'web_api/v1/users/complete_registration' do
-        with_options scope: :user do
-          parameter :custom_field_values, 'An object that can only contain keys for custom fields for users', required: true
-        end
-
-        let(:cf1) { create(:custom_field) }
-        let(:cf2) { create(:custom_field_multiselect, required: true) }
-        let(:cf2_options) { create_list(:custom_field_option, 2, custom_field: cf2) }
-        let(:custom_field_values) { { cf1.key => 'somevalue', cf2.key => [cf2_options.first.key] } }
-
-        example 'Complete the registration of a user' do
-          @user.update! registration_completed_at: nil
-          do_request
-          expect(response_status).to eq 200
-          json_response = json_parse(response_body)
-          expect(json_response.dig(:data, :attributes, :registration_completed_at)).to be_present
-          expect(json_response.dig(:data, :attributes, :custom_field_values, cf1.key.to_sym)).to eq 'somevalue'
-          expect(json_response.dig(:data, :attributes, :custom_field_values, cf2.key.to_sym)).to eq [cf2_options.first.key]
-        end
-
-        # TODO: Allow light users without required fields
-        # example '[error] Complete the registration of a user fails if not all required fields are provided' do
-        #   @user.update! registration_completed_at: nil
-        #   do_request(user: { custom_field_values: { cf2.key => nil } })
-        #   assert_status 422
-        # end
-
-        example '[error] Complete the registration of a user fails if the user has already completed signup' do
-          do_request
-          expect(response_status).to eq 401
-        end
-
-        describe do
-          let(:cf) { create(:custom_field) }
-          let(:gender_cf) { create(:custom_field_gender) }
-          let(:custom_field_values) do
-            {
-              cf.key => 'new value',
-              gender_cf.key => 'female'
-            }
-          end
-
-          example "Can't change some custom_field_values of a user verified with Bogus", document: false do
-            @user.update!(
-              registration_completed_at: nil,
-              custom_field_values: { cf.key => 'original value', gender_cf.key => 'male' }
-            )
-            create(:verification, method_name: 'bogus', user: @user)
-            do_request
-            expect(response_status).to eq 200
-            @user.reload
-            expect(@user.custom_field_values[cf.key]).to eq 'new value'
-            expect(@user.custom_field_values[gender_cf.key]).to eq 'male'
-          end
-        end
-      end
-
->>>>>>> d325b4d0
       post 'web_api/v1/users/update_password' do
         with_options scope: :user do
           parameter :current_password, required: true
