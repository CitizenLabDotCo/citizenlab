# frozen_string_literal: true

require 'rails_helper'
require 'rspec_api_documentation/dsl'

resource 'Users' do
  explanation 'Citizens and city administrators.'

  before do
    header 'Content-Type', 'application/json'
  end

  context 'when not authenticated' do
    get 'web_api/v1/users/me' do
      example_request '[error] Get the authenticated user' do
        assert_status 401
      end
    end

    get 'web_api/v1/users' do
      with_options scope: :page do
        parameter :number, 'Page number'
        parameter :size, 'Number of users per page'
      end
      parameter :search, 'Filter by searching in first_name, last_name and email', required: false
      parameter :sort, "Sort user by 'created_at', '-created_at', 'last_name', '-last_name', 'email', '-email', 'role', '-role'", required: false
      parameter :group, 'Filter by group_id', required: false
      parameter :can_moderate_project, 'Filter by users (and admins) who can moderate the project (by id)', required: false
      parameter :can_moderate, 'Filter out admins and moderators', required: false

      example_request '[error] List all users' do
        assert_status 401
      end
    end

    get 'web_api/v1/users/as_xlsx' do
      parameter :group, 'Filter by group_id', required: false
      parameter :users, 'Filter out only users with the provided user ids', required: false

      example_request '[error] XLSX export' do
        assert_status 401
      end
    end

    get 'web_api/v1/users/:id' do
      before do
        @user = create(:user)
      end

      let(:id) { @user.id }
      example 'Get a non-authenticated user does not expose the email', document: false do
        do_request
        json_response = json_parse(response_body)
        expect(json_response.dig(:data, :attributes, :email)).to be_nil
      end
    end

    post 'web_api/v1/users' do
      before do
        settings = AppConfiguration.instance.settings
        settings['password_login'] = {
          'allowed' => true,
          'enabled' => true,
          'enable_signup' => true,
          'phone' => true,
          'phone_email_pattern' => 'phone+__PHONE__@test.com',
          'minimum_length' => 6
        }
        AppConfiguration.instance.update!(settings: settings)
      end

      with_options scope: 'user' do
        parameter :first_name, 'User full name', required: false
        parameter :last_name, 'User full name', required: false
        parameter :email, 'E-mail address', required: true
        parameter :password, 'Password', required: false
        parameter :locale, 'Locale. Should be one of the tenants locales', required: true
        parameter :avatar, 'Base64 encoded avatar image'
        parameter :roles, 'Roles array, only allowed when admin'
        parameter :custom_field_values, 'An object that can only contain keys for custom fields for users. If fields are required, their presence is required as well'
      end
      ValidationErrorHelper.new.error_fields(self, User)

      context 'full registration with a password' do
        let(:first_name) { Faker::Name.first_name }
        let(:last_name) { Faker::Name.last_name }
        let(:email) { Faker::Internet.email }
        let(:password) { Faker::Internet.password }
        let(:locale) { 'en' }
        let(:avatar) { png_image_as_base64 'lorem-ipsum.jpg' }

        example_request 'Create a user' do
          assert_status 201
        end

        context 'when the user_confirmation module is active' do
          before do
            SettingsService.new.activate_feature! 'user_confirmation'
          end

          example_request 'Registration is not completed by default' do
            assert_status 201
            json_response = json_parse(response_body)
            expect(json_response.dig(:data, :attributes, :registration_completed_at)).to be_nil # when no custom fields
          end

          example_request 'Sends a confirmation email' do
            last_email = ActionMailer::Base.deliveries.last
            user       = User.order(:created_at).last
            expect(last_email.body.encoded).to include user.reload.email_confirmation_code
          end

          example_request 'Requires confirmation' do
            assert_status 201
            json_response = json_parse(response_body)
            expect(json_response.dig(:data, :attributes, :confirmation_required)).to be true # when no custom fields
          end
        end

        describe 'Creating an admin user' do
          before do
            settings = AppConfiguration.instance.settings
            settings['password_login'] = {
              'enabled' => true,
              'allowed' => true,
              'enable_signup' => true,
              'minimum_length' => 5,
              'phone' => false
            }
            AppConfiguration.instance.update! settings: settings
          end
<<<<<<< HEAD

          let(:roles) { [{ type: 'admin' }] }

          example 'creates a user, but not an admin', document: false do
            create(:admin) # there must be at least on admin, otherwise the next user will automatically be made an admin
            do_request
            assert_status 201
            json_response = json_parse(response_body)
            expect(json_response.dig(:data, :attributes, :roles)).to be_empty
          end
        end

        describe 'invalid user errors' do
          before do
            settings = AppConfiguration.instance.settings
            settings['password_login'] = {
              'enabled' => true,
              'allowed' => true,
              'enable_signup' => true,
              'minimum_length' => 5,
              'phone' => false
            }
            AppConfiguration.instance.update! settings: settings
          end

          let(:password) { 'ab' }

=======

          let(:roles) { [{ type: 'admin' }] }

          example 'creates a user, but not an admin', document: false do
            create(:admin) # there must be at least on admin, otherwise the next user will automatically be made an admin
            do_request
            assert_status 201
            json_response = json_parse(response_body)
            expect(json_response.dig(:data, :attributes, :roles)).to be_empty
          end
        end

        describe 'invalid user errors' do
          before do
            settings = AppConfiguration.instance.settings
            settings['password_login'] = {
              'enabled' => true,
              'allowed' => true,
              'enable_signup' => true,
              'minimum_length' => 5,
              'phone' => false
            }
            AppConfiguration.instance.update! settings: settings
          end

          let(:password) { 'ab' }

>>>>>>> 25670851
          example '[error] Create an invalid user', document: false do
            do_request
            assert_status 422
            json_response = json_parse response_body
            expect(json_response).to include_response_error(:password, 'too_short', count: 5)
          end
        end

        describe 'invited user creation error' do
          let!(:invitee) { create(:invited_user) }
          let(:email) { invitee.email }

          example_request '[error] Registering an invited user' do
            assert_status 422
            json_response = json_parse response_body
            expect(json_response).to include_response_error(
              :email,
              'taken_by_invite',
              value: email,
              inviter_email: invitee.invitee_invite.inviter.email
            )
          end
        end

        describe 'case insensitive email error' do
          before do
            create(:user, email: 'JeZuS@citizenlab.co')
          end

          let(:email) { 'jEzUs@citizenlab.co' }

          example '[error] Registering a user with case insensitive email duplicate', document: false do
            do_request
            assert_status 422
          end
        end

        context 'with phone password_login turned on' do
          before do
            settings = AppConfiguration.instance.settings
            settings['password_login'] = {
              'allowed' => true,
              'enabled' => true,
              'enable_signup' => true,
              'phone' => true,
              'phone_email_pattern' => 'phone+__PHONE__@test.com',
              'minimum_length' => 6
            }
            AppConfiguration.instance.update!(settings: settings)
          end

          describe 'email registration' do
            let(:email) { 'someone@citizenlab.co' }

            example 'Register with email when an email is passed', document: false do
              do_request
              assert_status 201
              expect(User.find_by(email: email)).to be_present
            end
          end

          describe 'phone registration' do
            let(:email) { '+32 487 36 58 98' }

            example 'Registers a user with a phone number in the email when a phone number is passed', document: false do
              do_request
              assert_status 201
              expect(User.find_by(email: 'phone+32487365898@test.com')).to be_present
            end
          end
        end
      end

      context 'light registration without a password' do
        let(:email) { Faker::Internet.email }
        let(:locale) { 'en' }

        before do
          SettingsService.new.activate_feature! 'user_confirmation'
        end

        describe 'create a user with no password' do
          example_request 'User successfully created and requires confirmation' do
            assert_status 201

            json_response = json_parse(response_body)
            expect(json_response.dig(:data, :attributes, :confirmation_required)).to be(true)
          end

          example_request 'Registration is not completed by default' do
            assert_status 201

            json_response = json_parse(response_body)
            expect(json_response.dig(:data, :attributes, :registration_completed_at)).to be_nil
          end

          example_request 'Sends a confirmation email' do
            last_email = ActionMailer::Base.deliveries.last
            user       = User.order(:created_at).last
            expect(last_email.body.encoded).to include user.reload.email_confirmation_code
          end
        end

        describe 'Reusing an existing user with no password' do
          context 'when there is an existing user that has no password' do
            before do
              create(:user, email: email, password: nil)
            end

            example_request 'existing user is successfully returned and confirmation requirement is reset and email resent' do
              assert_status 200

              json_response = json_parse(response_body)
              expect(json_response.dig(:data, :attributes, :confirmation_required)).to be(true)

              last_email = ActionMailer::Base.deliveries.last
              user       = User.order(:created_at).last
              expect(last_email.body.encoded).to include user.reload.email_confirmation_code
            end

            context 'when the request tries to pass additional changed attributes' do
              let(:first_name) { Faker::Name.first_name }

              example_request 'email taken error is returned and confirmation requirement is not reset' do
                assert_status 422

                json_response = json_parse(response_body)
                expect(json_response.dig(:errors, :email, 0, :error)).to eq('taken')

                user = User.order(:created_at).last
                expect(user.confirmation_required?).to be(false)
              end
            end
          end

          context 'when there is an existing user WITH a password' do
            before do
              create(:user, email: email, password: 'gravy123')
            end

            example_request 'email taken error is returned and confirmation requirement is not reset' do
              assert_status 422

              json_response = json_parse(response_body)
              expect(json_response.dig(:errors, :email, 0, :error)).to eq('taken')

              user = User.order(:created_at).last
              expect(user.confirmation_required?).to be(false)
            end
          end
        end
      end
    end
  end

  context 'when authenticated' do
    before do
      @user = create(:user, last_name: 'Smith')
      token = Knock::AuthToken.new(payload: @user.to_token_payload).token
      header 'Authorization', "Bearer #{token}"
    end

    context 'when admin' do
      before do
        @user.update!(roles: [{ type: 'admin' }])
        %w[Bednar Cole Hagenes MacGyver Oberbrunner].map { |l| create(:user, last_name: l) }
      end

      get 'web_api/v1/users' do
        with_options scope: :page do
          parameter :number, 'Page number'
          parameter :size, 'Number of users per page'
        end
        parameter :search, 'Filter by searching in first_name, last_name and email', required: false
        parameter :sort, "Sort user by 'created_at', '-created_at', 'last_name', '-last_name', 'email', '-email', 'role', '-role'", required: false
        parameter :group, 'Filter by group_id', required: false
        parameter :can_moderate_project, 'Filter by users (and admins) who can moderate the project (by id)', required: false
        parameter :can_moderate, 'Filter out admins and moderators', required: false

        example_request 'List all users' do
          expect(status).to eq 200
          json_response = json_parse(response_body)
          expect(json_response[:data].size).to eq 6
        end

        example 'Get all users on the second page with fixed page size' do
          do_request({ 'page[number]' => 2, 'page[size]' => 2 })
          expect(status).to eq 200
          json_response = json_parse(response_body)
          expect(json_response[:data].size).to eq 2
        end

        example 'Search for users' do
          users = [
            create(:user, first_name: 'Joskelala'),
            create(:user, last_name: 'Rudolf')
          ]

          do_request search: 'joskela'
          json_response = json_parse(response_body)
          expect(json_response[:data].size).to eq 1
          expect(json_response[:data][0][:id]).to eq users[0].id
        end

        example 'Search for users with sort parameter', document: false do
          users = [
            create(:user, first_name: 'Joskelala'),
            create(:user, last_name: 'Rudolf')
          ]

          do_request search: 'joskela', sort: 'role'
          json_response = json_parse(response_body)
          expect(json_response[:data].size).to eq 1
          expect(json_response[:data][0][:id]).to eq users[0].id
        end

        example 'List all users sorted by last_name' do
          do_request sort: 'last_name'

          assert_status 200
          json_response = json_parse(response_body)

          sorted_last_names = User.pluck(:last_name).sort
          expect(json_response[:data].map { |u| u.dig(:attributes, :last_name) }).to eq sorted_last_names
        end

        example 'List all users in group' do
          group = create(:group)
          group_users = create_list(:user, 3, manual_groups: [group])

          do_request(group: group.id)
          json_response = json_parse(response_body)

          expect(json_response[:data].size).to eq 3
          expect(json_response[:data].pluck(:id)).to match_array group_users.map(&:id)
        end

        example 'List all users in group, ordered by role' do
          group = create(:group)

          admin = create(:admin, manual_groups: [group])
          moderator = create(:project_moderator, manual_groups: [group])
          both = create(:project_moderator, manual_groups: [group])
          both.add_role('admin').save!

          group_users = [admin, both, moderator] + create_list(:user, 3, manual_groups: [group])

          do_request(group: group.id, sort: '-role')
          json_response = json_parse(response_body)

          aggregate_failures 'testing json response' do
            expect(json_response[:data].size).to eq 6
            expect(json_response[:data].pluck(:id)).to match_array group_users.map(&:id)
            expect(json_response[:data].pluck(:id).reverse.take(2)).to match_array [admin.id, both.id]
          end
        end

        describe 'List all users in group', skip: !CitizenLab.ee? do
          example 'with correct pagination', document: false do
            page_size = 5
            project = create(:project)
            group = create(
              :smart_group,
              rules: [
                { ruleType: 'participated_in_project', predicate: 'in', value: [project.id] }
              ]
            )
            Array.new(page_size + 1) do |_i|
              create(:idea, project: project, author: create(:user))
            end

            do_request(group: group.id, page: { number: 1, size: page_size })
            json_response = json_parse(response_body)

            expect(json_response[:links][:next]).to be_present
          end
        end

        example 'List all users who can moderate a project' do
          p = create(:project)
          a = create(:admin)
          m1 = create(:project_moderator, projects: [p])

          create(:project_moderator)
          create(:user)
          create(:idea, project: p) # a participant, just in case

          do_request(can_moderate_project: p.id)
          json_response = json_parse(response_body)
          expect(json_response[:data].pluck(:id)).to match_array [a.id, m1.id, @user.id]
        end

        example 'List all users who can moderate' do
          p = create(:project)
          a = create(:admin)
          m1 = create(:project_moderator, projects: [p])
          m2 = create(:project_moderator)
          create(:user)

          do_request(can_moderate: true)
          json_response = json_parse(response_body)
          expect(json_response[:data].pluck(:id)).to match_array [a.id, m1.id, m2.id, @user.id]
        end

        example 'List all admins' do
          p = create(:project)
          a = create(:admin)
          create(:user)
          create(:project_moderator, projects: [p])
          create(:project_moderator)

          do_request(can_admin: true)
          json_response = json_parse(response_body)
          expect(json_response[:data].pluck(:id)).to match_array [a.id, @user.id]
        end
      end

      get 'web_api/v1/users/as_xlsx' do
        parameter :group, 'Filter by group_id', required: false
        parameter :users, 'Filter out only users with the provided user ids', required: false

        example_request 'XLSX export' do
          expect(status).to eq 200
        end

        describe do
          before do
            @users = create_list(:user, 10)
            @group = create(:group)
            @members = @users.shuffle.take(4)
            @members.each do |usr|
              create(:membership, user: usr, group: @group)
            end
          end

          let(:group) { @group.id }

          example_request 'XLSX export all users from a group' do
            expect(status).to eq 200
            xlsx_hash = XlsxService.new.xlsx_to_hash_array RubyXL::Parser.parse_buffer(response_body).stream
            expect(xlsx_hash.map { |r| r['id'] }).to match_array @members.map(&:id)
          end
        end

        describe do
          before do
            @users = create_list(:user, 10)
            @group = create(:group)
            @selected = @users.shuffle.take(4)
          end

          let(:users) { @selected.map(&:id) }

          example_request 'XLSX export all users given a list of user ids' do
            expect(status).to eq 200
            xlsx_hash = XlsxService.new.xlsx_to_hash_array RubyXL::Parser.parse_buffer(response_body).stream
            expect(xlsx_hash.map { |r| r['id'] }).to match_array @selected.map(&:id)
          end
        end

        describe do
          before do
            @users = create_list(:user, 10)
            @group = create(:group)
            @members = @users.shuffle.take(4)
            @selected = @users.shuffle.take(4)
            @members.each do |usr|
              create(:membership, user: usr, group: @group)
            end
          end

          let(:group) { @group.id }
          let(:users) { @selected.map(&:id) }

          example 'XLSX export all users by filtering on both group and user ids', document: false do
            do_request
            expect(status).to eq 200
            xlsx_hash = XlsxService.new.xlsx_to_hash_array RubyXL::Parser.parse_buffer(response_body).stream
            expect(xlsx_hash.map { |r| r['id'] }).to match_array(@members.map(&:id) & @selected.map(&:id))
          end
        end
      end
    end

    get 'web_api/v1/users' do
      with_options scope: :page do
        parameter :number, 'Page number'
        parameter :size, 'Number of users per page'
      end
      example 'Get all users as non-admin', document: false do
        do_request
        assert_status 401
      end
    end

    get 'web_api/v1/users/:id' do
      let(:id) { @user.id }

      example_request 'Get one user by id' do
        do_request
        expect(status).to eq 200
        json_response = json_parse response_body
        expect(json_response.dig(:data, :attributes, :highest_role)).to eq 'user'
      end
    end

    get 'web_api/v1/users/:id' do
      let(:id) { @user.id }

      example 'Get the authenticated user exposes the email field', document: false do
        do_request
        json_response = json_parse response_body
        expect(json_response.dig(:data, :attributes, :email)).to eq @user.email
      end
    end

    get 'web_api/v1/users/by_slug/:slug' do
      let(:user) { create :user }
      let(:slug) { user.slug }

      example_request 'Get one user by slug' do
        expect(status).to eq 200
        json_response = json_parse response_body
        expect(json_response.dig(:data, :id)).to eq user.id
      end

      example '[error] Get an unexisting user by slug', document: false do
        do_request slug: 'unexisting-user'
        expect(status).to eq 404
      end
    end

    get 'web_api/v1/users/by_invite/:token' do
      let!(:invite) { create(:invite) }
      let(:token) { invite.token }

      example_request 'Get a user by invite' do
        expect(status).to eq 200
        json_response = json_parse(response_body)
        expect(json_response.dig(:data, :id)).to eq invite.invitee.id
        expect(json_response.dig(:data, :attributes, :email)).to eq invite.invitee.email
      end

      describe do
        let(:token) { 'n0ns3ns3' }

        example '[error] Get an unexisting user by invite token', document: false do
          do_request
          expect(status).to eq 404
        end
      end
    end

    get 'web_api/v1/users/me' do
      example_request 'Get the authenticated user' do
        json_response = json_parse(response_body)
        expect(json_response.dig(:data, :id)).to eq(@user.id)
        expect(json_response.dig(:data, :attributes, :verified)).to be false if CitizenLab.ee?
      end
    end

    put 'web_api/v1/users/:id' do
      with_options scope: 'user' do
        parameter :first_name, 'User full name'
        parameter :last_name, 'User full name'
        parameter :email, 'E-mail address'
        parameter :password, 'Password'
        parameter :locale, 'Locale. Should be one of the tenants locales'
        parameter :avatar, 'Base64 encoded avatar image'
        parameter :roles, 'Roles array, only allowed when admin'
        parameter :bio_multiloc, 'A little text, allowing the user to describe herself. Multiloc and non-html'
        parameter :custom_field_values, 'An object that can only contain keys for custom fields for users'
      end
      ValidationErrorHelper.new.error_fields(self, User)

      let(:id) { @user.id }
      let(:first_name) { 'Edmond' }

      describe do
        let(:custom_field_values) { { birthyear: 1984 } }
        let(:project) { create :continuous_project, with_permissions: true }

        before do
          if CitizenLab.ee?
            old_timers = create(:smart_group, rules: [
              {
                ruleType: 'custom_field_number',
                customFieldId: create(:custom_field_number, title_multiloc: { 'en' => 'Birthyear?' }, key: 'birthyear', code: 'birthyear').id,
                predicate: 'is_smaller_than_or_equal',
                value: 1988
              }
            ])

            project.permissions.find_by(action: 'posting_idea')
              .update!(permitted_by: 'groups', groups: [old_timers])
          end
        end

        example_request 'Update a user' do
          expect(response_status).to eq 200
          expect(response_data.dig(:attributes, :first_name)).to eq(first_name)

          if CitizenLab.ee?
            expect(json_response_body[:included].find { |i| i[:type] == 'project' }&.dig(:attributes, :slug)).to eq project.slug
            expect(json_response_body[:included].find { |i| i[:type] == 'permission' }&.dig(:attributes, :permitted_by)).to eq 'groups'
            expect(response_data.dig(:relationships, :granted_permissions, :data).size).to eq(1)
          end
        end
      end

      # NOTE: To be included in an upcoming iteration
      # context 'when the user_confirmation module is active' do
      #   before do
      #     SettingsService.new.activate_feature! 'user_confirmation'
      #   end

      #   describe 'Changing the email' do
      #     let(:email) { 'new-email@email.com' }

      #     example_request 'Requires confirmation' do
      #       json_response = json_parse(response_body)
      #       expect(json_response.dig(:data, :attributes, :confirmation_required)).to be true
      #     end

      #     example_request 'Sends a confirmation email' do
      #       last_email = ActionMailer::Base.deliveries.last
      #       user       = User.find(id)
      #       expect(last_email.to).to include user.reload.email
      #     end
      #   end
      # end

      context 'when admin' do
        before { @user.update! roles: [{ type: 'admin' }] }

        context 'on a resident' do
          let(:resident) { create :user }
          let(:id) { resident.id }
          let(:roles) { [type: 'admin'] }

          example_request 'Make the user admin' do
            assert_status 200
            json_response = json_parse response_body
            expect(json_response.dig(:data, :id)).to eq id
            expect(json_response.dig(:data, :attributes, :roles)).to eq [{ type: 'admin' }]
          end
        end

        context 'on a folder moderator' do
          let(:folder) { create :project_folder }
          let(:moderator) { create :project_folder_moderator, project_folders: [folder] }
          let(:id) { moderator.id }
          let(:roles) { moderator.roles + [{ 'type' => 'admin' }] }

          example_request 'Make the user admin' do
            assert_status 200
            json_response = json_parse response_body
            expect(json_response.dig(:data, :id)).to eq id
            expect(json_response.dig(:data, :attributes, :roles)).to include({ type: 'admin' })
          end
        end
      end

      describe do
        example "Update a user's custom field values" do
          cf = create(:custom_field)
          do_request(user: { custom_field_values: { cf.key => 'somevalue' } })
          json_response = json_parse(response_body)
          expect(json_response.dig(:data, :attributes, :custom_field_values, cf.key.to_sym)).to eq 'somevalue'
        end

        example "Clear out a user's custom field value" do
          cf = create(:custom_field)
          @user.update!(custom_field_values: { cf.key => 'somevalue' })

          do_request(user: { custom_field_values: {} })
          expect(response_status).to eq 200
          expect(@user.reload.custom_field_values).to eq({})
        end

        example 'Cannot modify values of hidden custom fields' do
          cf = create(:custom_field, hidden: true, enabled: true)
          some_value = 'some_value'
          @user.update!(custom_field_values: { cf.key => some_value })

          do_request(user: { custom_field_values: { cf.key => 'another_value' } })
          json_response = json_parse(response_body)

          expect(json_response.dig(:data, :attributes, :custom_field_values)).not_to include(cf.key.to_sym)
          expect(@user.custom_field_values[cf.key]).to eq(some_value)
        end

        example 'Cannot modify values of disabled custom fields' do
          cf = create(:custom_field, hidden: false, enabled: false)
          some_value = 'some_value'
          @user.update!(custom_field_values: { cf.key => some_value })

          do_request(user: { custom_field_values: { cf.key => 'another_value' } })
          json_response = json_parse(response_body)

          expect(json_response.dig(:data, :attributes, :custom_field_values)).not_to include(cf.key.to_sym)
          expect(@user.custom_field_values[cf.key]).to eq(some_value)
        end
      end

      describe do
        example 'The user avatar can be removed' do
          @user.update!(avatar: Rails.root.join('spec/fixtures/male_avatar_1.jpg').open)
          expect(@user.reload.avatar_url).to be_present
          do_request user: { avatar: nil }
          expect(@user.reload.avatar_url).to be_nil
        end
      end

      describe do
        let(:cf) { create(:custom_field) }
        let(:birthyear_cf) { create(:custom_field_birthyear) }
        let(:custom_field_values) do
          {
            cf.key => 'new value',
            birthyear_cf.key => birthyear
          }
        end
        let(:first_name) { 'Raymond' }
        let(:last_name) { 'Betancourt' }
        let(:email) { 'ray.mond@rocks.com' }
        let(:locale) { 'fr-FR' }
        let(:birthyear) { 1969 }

        example "Can't change some attributes of a user verified with FranceConnect", document: false, skip: !CitizenLab.ee? do
          create(:verification, method_name: 'franceconnect', user: @user)
          @user.update!(custom_field_values: { cf.key => 'original value', birthyear_cf.key => 1950 })
          do_request
          expect(response_status).to eq 200
          @user.reload
          expect(@user.custom_field_values[cf.key]).to eq 'new value'
          expect(@user.first_name).not_to eq first_name
          expect(@user.last_name).not_to eq last_name
          expect(@user.email).to eq email
        end

        example 'Can change many attributes of a user verified with FranceConnect', document: false, skip: !CitizenLab.ee? do
          create(:verification, method_name: 'franceconnect', user: @user)
          do_request
          expect(response_status).to eq 200
          @user.reload
          expect(@user.email).to eq email
          expect(@user.locale).to eq locale
          expect(@user.birthyear).to eq birthyear
        end
      end

      describe do
        let(:cf) { create(:custom_field) }
        let(:gender_cf) { create(:custom_field_gender) }
        let(:custom_field_values) do
          {
            cf.key => 'new value',
            gender_cf.key => 'female'
          }
        end

        example "Can't change gender of a user verified with Bogus", document: false, skip: !CitizenLab.ee? do
          create(:verification, method_name: 'bogus', user: @user)
          @user.update!(custom_field_values: { cf.key => 'original value', gender_cf.key => 'male' })
          do_request
          expect(response_status).to eq 200
          @user.reload
          expect(@user.custom_field_values[cf.key]).to eq 'new value'
          expect(@user.custom_field_values[gender_cf.key]).to eq 'male'
        end
      end
    end

    post 'web_api/v1/users/complete_registration' do
      with_options scope: :user do
        parameter :custom_field_values, 'An object that can only contain keys for custom fields for users', required: true
      end

      let(:cf1) { create(:custom_field) }
      let(:cf2) { create(:custom_field_multiselect, required: true) }
      let(:cf2_options) { create_list(:custom_field_option, 2, custom_field: cf2) }
      let(:custom_field_values) { { cf1.key => 'somevalue', cf2.key => [cf2_options.first.key] } }

      example 'Complete the registration of a user' do
        @user.update! registration_completed_at: nil
        do_request
        expect(response_status).to eq 200
        json_response = json_parse(response_body)
        expect(json_response.dig(:data, :attributes, :registration_completed_at)).to be_present
        expect(json_response.dig(:data, :attributes, :custom_field_values, cf1.key.to_sym)).to eq 'somevalue'
        expect(json_response.dig(:data, :attributes, :custom_field_values, cf2.key.to_sym)).to eq [cf2_options.first.key]
      end

      # TODO: Allow light users without required fields
      # example '[error] Complete the registration of a user fails if not all required fields are provided' do
      #   @user.update! registration_completed_at: nil
      #   do_request(user: { custom_field_values: { cf2.key => nil } })
      #   assert_status 422
      # end

      example '[error] Complete the registration of a user fails if the user has already completed signup' do
        do_request
        expect(response_status).to eq 401
      end

      describe do
        let(:cf) { create(:custom_field) }
        let(:gender_cf) { create(:custom_field_gender) }
        let(:custom_field_values) do
          {
            cf.key => 'new value',
            gender_cf.key => 'female'
          }
        end

        example "Can't change some custom_field_values of a user verified with Bogus", document: false, skip: !CitizenLab.ee? do
          @user.update!(
            registration_completed_at: nil,
            custom_field_values: { cf.key => 'original value', gender_cf.key => 'male' }
          )
          create(:verification, method_name: 'bogus', user: @user)
          do_request
          expect(response_status).to eq 200
          @user.reload
          expect(@user.custom_field_values[cf.key]).to eq 'new value'
          expect(@user.custom_field_values[gender_cf.key]).to eq 'male'
        end
      end
    end

    post 'web_api/v1/users/update_password' do
      with_options scope: :user do
        parameter :current_password, required: true
        parameter :new_password, required: true
      end
      describe do
        let(:current_password) { 'test_current_password' }
        let(:new_password) { 'test_new_password' }

        example_request 'update password with wrong current password' do
          expect(response_status).to eq 422
          json_response = json_parse(response_body)
          expect(json_response[:errors][:current_password][0][:error]).to eq 'invalid'
        end
      end

      describe do
        let(:current_password) { 'democracy2.0' }
        let(:new_password) { 'test_new_password' }

        example_request 'update password with correct current password' do
          @user.reload
          expect(response_status).to eq 200
          expect(BCrypt::Password.new(@user.password_digest)).to be_is_password('test_new_password')
        end
      end
    end

    delete 'web_api/v1/users/:id' do
      before do
        @user.update!(roles: [{ type: 'admin' }])
        @subject_user = create :admin
      end

      let(:id) { @subject_user.id }

      example_request 'Delete a user' do
        expect(response_status).to eq 200
        expect { User.find(id) }.to raise_error(ActiveRecord::RecordNotFound)
      end
    end

    get 'web_api/v1/users/:id/ideas_count' do
      let(:id) { @user.id }

      example 'Get the number of ideas published by one user' do
        IdeaStatus.create_defaults
        create(:idea, author: @user)
        create(:idea)
        create(:idea, author: @user, publication_status: 'draft')
        create(:idea, author: @user, project: create(:continuous_native_survey_project))
        do_request
        expect(status).to eq 200
        json_response = json_parse(response_body)
        expect(json_response[:count]).to eq 1
      end
    end

    get 'web_api/v1/users/:id/initiatives_count' do
      let(:id) { @user.id }

      example 'Get the number of initiatives published by one user' do
        create(:initiative, author: @user)
        create(:initiative)
        create(:initiative, author: @user, publication_status: 'draft')
        do_request
        assert_status 200
        json_response = json_parse response_body
        expect(json_response.dig(:data, :type)).to eq 'initiatives_count'
        expect(json_response.dig(:data, :attributes, :count)).to eq 1
      end
    end

    get 'web_api/v1/users/:id/comments_count' do
      parameter :post_type, "Count only comments of one post type. Either 'Idea' or 'Initiative'.", required: false

      let(:id) { @user.id }

      example 'Get the number of comments posted by one user' do
        create(:comment, author: @user, post: create(:initiative))
        create(:comment)
        create(:comment, author: @user, post: create(:idea))
        create(:comment, author: @user, publication_status: 'deleted')
        do_request
        expect(status).to eq 200
        json_response = json_parse(response_body)
        expect(json_response[:count]).to eq 2
      end

      example 'Get the number of comments on ideas posted by one user' do
        create(:comment, author: @user, post: create(:initiative))
        create(:comment, post: create(:initiative))
        create(:comment, author: @user, post: create(:idea))
        create(:comment, author: @user, post: create(:idea))
        create(:comment, author: @user, publication_status: 'deleted', post: create(:idea))
        do_request post_type: 'Idea'
        expect(status).to eq 200
        json_response = json_parse(response_body)
        expect(json_response[:count]).to eq 2
      end

      example 'Get the number of comments on initiatives posted by one user' do
        create(:comment, author: @user, post: create(:initiative))
        create(:comment, author: @user, post: create(:initiative))
        create(:comment, post: create(:idea))
        create(:comment, author: @user, post: create(:idea))
        create(:comment, author: @user, publication_status: 'deleted', post: create(:initiative))
        do_request post_type: 'Initiative'
        expect(status).to eq 200
        json_response = json_parse(response_body)
        expect(json_response[:count]).to eq 2
      end
    end
  end
end<|MERGE_RESOLUTION|>--- conflicted
+++ resolved
@@ -129,7 +129,6 @@
             }
             AppConfiguration.instance.update! settings: settings
           end
-<<<<<<< HEAD
 
           let(:roles) { [{ type: 'admin' }] }
 
@@ -157,35 +156,6 @@
 
           let(:password) { 'ab' }
 
-=======
-
-          let(:roles) { [{ type: 'admin' }] }
-
-          example 'creates a user, but not an admin', document: false do
-            create(:admin) # there must be at least on admin, otherwise the next user will automatically be made an admin
-            do_request
-            assert_status 201
-            json_response = json_parse(response_body)
-            expect(json_response.dig(:data, :attributes, :roles)).to be_empty
-          end
-        end
-
-        describe 'invalid user errors' do
-          before do
-            settings = AppConfiguration.instance.settings
-            settings['password_login'] = {
-              'enabled' => true,
-              'allowed' => true,
-              'enable_signup' => true,
-              'minimum_length' => 5,
-              'phone' => false
-            }
-            AppConfiguration.instance.update! settings: settings
-          end
-
-          let(:password) { 'ab' }
-
->>>>>>> 25670851
           example '[error] Create an invalid user', document: false do
             do_request
             assert_status 422
