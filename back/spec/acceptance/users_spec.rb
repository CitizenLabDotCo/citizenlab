require 'rails_helper'
require 'rspec_api_documentation/dsl'


resource "Users" do

  explanation "Citizens and city administrators."

  before do
    header "Content-Type", "application/json"
  end

  context "when not authenticated" do

    get "web_api/v1/users/me" do
      example_request "[error] Get the authenticated user" do
        expect(status).to eq(404)
      end
    end

    get "web_api/v1/users" do
      with_options scope: :page do
        parameter :number, "Page number"
        parameter :size, "Number of users per page"
      end
      parameter :search, 'Filter by searching in first_name, last_name and email', required: false
      parameter :sort, "Sort user by 'created_at', '-created_at', 'last_name', '-last_name', 'email', '-email', 'role', '-role'", required: false
      parameter :group, "Filter by group_id", required: false
      parameter :can_moderate_project, "Filter by users (and admins) who can moderate the project (by id)", required: false
      parameter :can_moderate, "Filter out admins and moderators", required: false

      example_request "[error] List all users" do
        expect(status).to eq 401
      end
    end

    get "web_api/v1/users/as_xlsx" do
      parameter :group, "Filter by group_id", required: false
      parameter :users, "Filter out only users with the provided user ids", required: false

      example_request "[error] XLSX export" do
        expect(status).to eq 401
      end
    end

    get "web_api/v1/users/:id" do
      before do
        @user = create(:user)
      end
      let(:id) {@user.id}
      example "Get a non-authenticated user does not expose the email", document: false do
        do_request
        json_response = json_parse(response_body)
        expect(json_response.dig(:data, :attributes, :email)).to be_nil
      end
    end

    post "web_api/v1/user_token" do
      with_options scope: :auth do
        parameter :email, "Email"
        parameter :password, "Password"
      end

      context "with phone password_login turned off" do
        before do
          @user = create(:user, password: 'supersecret')
        end
        let(:email) { @user.email }
        let(:password) { 'supersecret' }

        example_request "Authenticate a registered user" do
          expect(status).to eq(201)
          json_response = json_parse(response_body)
          expect(json_response.dig(:jwt)).to be_present
        end

        example "[error] Authenticate an invited user" do
          @user.update! invite_status: 'pending'
          do_request
          expect(status).to eq(404)
        end
      end

      context "with phone password_login turned on" do
        before do
          settings = AppConfiguration.instance.settings
          settings['password_login'] = {
            "allowed" => true,
            "enabled" => true,
            "phone" => true,
            "phone_email_pattern" => "phone+__PHONE__@test.com"
          }
          AppConfiguration.instance.update!(settings: settings)
        end

        describe do
          let!(:user) { create(:user, email: 'phone+3248751212@test.com', password: 'supersecret')}
          let(:email) { '+324 875 12 12' }
          let(:password) { 'supersecret' }
          example_request "Authenticate a registered user by phone number", document: false do
            expect(status).to eq(201)
            json_response = json_parse(response_body)
            expect(json_response.dig(:jwt)).to be_present
          end
        end

        describe do
          let!(:user) { create(:user, password: 'supersecret')}
          let(:email) { user.email }
          let(:password) { 'supersecret' }
          example_request "Authenticate a registered user by email", document: false do
            expect(status).to eq(201)
            json_response = json_parse(response_body)
            expect(json_response.dig(:jwt)).to be_present
          end
        end
      end
    end

    post "web_api/v1/users" do
      with_options scope: 'user' do
        parameter :first_name, "User full name", required: true
        parameter :last_name, "User full name", required: true
        parameter :email, "E-mail address", required: true
        parameter :password, "Password", required: true
        parameter :locale, "Locale. Should be one of the tenants locales", required: true
        parameter :avatar, "Base64 encoded avatar image"
        parameter :roles, "Roles array, only allowed when admin"
        parameter :custom_field_values, "An object that can only contain keys for custom fields for users. If fields are required, their presence is required as well"
      end
      ValidationErrorHelper.new.error_fields(self, User)

      let(:first_name) { Faker::Name.first_name }
      let(:last_name) { Faker::Name.last_name }
      let(:email) { Faker::Internet.email }
      let(:password) { Faker::Internet.password }
      let(:locale) { "en" }
      let(:avatar) { base64_encoded_image }

      example_request "Create a user" do
        expect(response_status).to eq 201
        json_response = json_parse(response_body)
        expect(json_response.dig(:data, :attributes, :registration_completed_at)).to be_present # when no custom fields
      end

      describe "Creating an admin user" do
        let(:roles) { [{type: 'admin'}] }

        example "creates a user, but not an admin", document: false do
          create(:admin) # there must be at least on admin, otherwise the next user will automatically be made an admin
          do_request
          expect(response_status).to eq 201
          json_response = json_parse(response_body)
          expect(json_response.dig(:data, :attributes, :roles)).to be_empty
        end
      end

      describe do
        before do
          settings = AppConfiguration.instance.settings
          settings['password_login'] = {
            'enabled' => true,
            'allowed' => true,
            'minimum_length' => 5
          }
          AppConfiguration.instance.update! settings: settings
        end
        let(:password) { "ab" }

        example_request "[error] Create an invalid user", document: false do
          expect(response_status).to eq 422
          json_response = json_parse(response_body)
          expect(json_response.dig(:errors, :password)).to eq [{:error=>"too_short", :count=>5}]
        end
      end

      describe do
        let!(:invitee) { create(:invited_user) }
        let(:email) { invitee.email }

        example_request "[error] Registering an invited user" do
          expect(response_status).to eq 422
          json_response = json_parse(response_body)
          expect(json_response.dig(:errors, :email)).to include({error: "taken_by_invite", value: email, inviter_email: invitee.invitee_invite.inviter.email})
        end
      end

      describe do
        before do
          create(:user, email: 'JeZuS@citizenlab.co')
        end
        let(:email) { 'jEzUs@citizenlab.co' }

        example_request "[error] Registering a user with case insensitive email duplicate", document: false do
          expect(response_status).to eq 422
        end
      end

      context "with phone password_login turned on" do
        before do
          settings = AppConfiguration.instance.settings
          settings['password_login'] = {
            "allowed" => true,
            "enabled" => true,
            "phone" => true,
            "phone_email_pattern" => "phone+__PHONE__@test.com"
          }
          AppConfiguration.instance.update!(settings: settings)
        end

        describe do
          let(:email) { "someone@citizenlab.co" }
          example_request "Register with email when an email is passed", document: false do
            expect(response_status).to eq 201
            json_response = json_parse(response_body)
            expect(User.find_by(email: email)).to be_present
          end
        end

        describe do
          let(:email) { "+32 487 36 58 98" }
          example_request "Registers a user with a phone number in the email when a phone number is passed", document: false do
            expect(response_status).to eq 201
            json_response = json_parse(response_body)
            expect(User.find_by(email: "phone+32487365898@test.com")).to be_present
          end
        end
      end
    end
  end

  context "when authenticated" do
    before do
      @user = create(:user, last_name: 'Hoorens')
      @users = ["Bednar", "Cole", "Hagenes", "MacGyver", "Oberbrunner"].map{|l| create(:user, last_name: l)}
      token = Knock::AuthToken.new(payload: @user.to_token_payload).token
      header 'Authorization', "Bearer #{token}"
    end

    context "when admin" do
      before do
        @user.update(roles: [{type: 'admin'}])
      end

      get "web_api/v1/users" do
        with_options scope: :page do
          parameter :number, "Page number"
          parameter :size, "Number of users per page"
        end
        parameter :search, 'Filter by searching in first_name, last_name and email', required: false
        parameter :sort, "Sort user by 'created_at', '-created_at', 'last_name', '-last_name', 'email', '-email', 'role', '-role'", required: false
        parameter :group, "Filter by group_id", required: false
        parameter :can_moderate_project, "Filter by users (and admins) who can moderate the project (by id)", required: false
        parameter :can_moderate, "Filter out admins and moderators", required: false

        example_request "List all users" do
          expect(status).to eq 200
          json_response = json_parse(response_body)
          expect(json_response[:data].size).to eq 6
        end

        example "Get all users on the second page with fixed page size" do
          do_request({"page[number]" => 2, "page[size]" => 2})
          expect(status).to eq 200
          json_response = json_parse(response_body)
          expect(json_response[:data].size).to eq 2
        end

        example "Search for users" do
          u1 = create(:user, first_name: 'Joskelala')
          u2 = create(:user, last_name: 'Rudolf')

          do_request search: "joskela"
          json_response = json_parse(response_body)
          expect(json_response[:data].size).to eq 1
          expect(json_response[:data][0][:id]).to eq u1.id
        end

        example "List all users sorted by last_name" do
          do_request sort: 'last_name'
          json_response = json_parse(response_body)

          correctly_sorted = User.all.sort_by{|u| u.last_name}
          expect(json_response[:data].map{|u| u[:id]}).to eq correctly_sorted.map(&:id)
        end

        example "List all users in group" do
          group = create(:group)
          group_users = create_list(:user, 3, manual_groups: [group])

          do_request(group: group.id)
          json_response = json_parse(response_body)

          expect(json_response[:data].size).to eq 3
          expect(json_response[:data].map{|u| u[:id]}).to match_array group_users.map(&:id)
        end

        example "List all users in group, ordered by role" do
          group = create(:group)
          admin = create(:admin, manual_groups: [group])
          moderator = create(:moderator, manual_groups: [group])
          both = create(:moderator, manual_groups: [group])
          both.add_role 'admin'
          both.save!
          group_users = [admin,both,moderator] + create_list(:user, 3, manual_groups: [group])

          do_request(group: group.id, sort: '-role')
          json_response = json_parse(response_body)

          expect(json_response[:data].size).to eq 6
          expect(json_response[:data].map{|u| u[:id]}).to match_array group_users.map(&:id)
          expect(json_response[:data].map{|u| u[:id]}.reverse.take(2)).to match_array [admin.id,both.id]
        end

<<<<<<< HEAD
        if CitizenLab.ee?
=======
>>>>>>> cd7871e5
        describe "List all users in group" do
          example "with correct pagination", document: false do
            page_size = 5
            project = create(:project)
            group = create(:smart_group, rules: [
              {ruleType: 'participated_in_project', predicate: 'in', value: project.id}
            ])
            (page_size + 1).times.map do |i|
              create(:idea, project: project, author: create(:user))
            end

            do_request(group: group.id, page: {number: 1, size: page_size})
            json_response = json_parse(response_body)

            expect(json_response[:links][:next]).to be_present
          end
        end
        end

        example "List all users who can moderate a project" do
          p = create(:project)
          a = create(:admin)
          m1 = create(:moderator, project: p)
          m2 = create(:moderator)
          u = create(:user)
          i = create(:idea, project: p) # a participant, just in case

          do_request(can_moderate_project: p.id)
          json_response = json_parse(response_body)
          expect(json_response[:data].map{|u| u[:id]}).to match_array [a.id,m1.id,@user.id]
        end

        example "List all users who can moderate" do
          p = create(:project)
          a = create(:admin)
          m1 = create(:moderator, project: p)
          m2 = create(:moderator)
          u = create(:user)

          do_request(can_moderate: true)
          json_response = json_parse(response_body)
          expect(json_response[:data].map{|u| u[:id]}).to match_array [a.id,m1.id,m2.id,@user.id]
        end

        example "List all admins" do
          p = create(:project)
          a = create(:admin)
          m1 = create(:moderator, project: p)
          m2 = create(:moderator)
          u = create(:user)

          do_request(can_admin: true)
          json_response = json_parse(response_body)
          expect(json_response[:data].map{|u| u[:id]}).to match_array [a.id, @user.id]
        end
      end

      get "web_api/v1/users/as_xlsx" do
        parameter :group, "Filter by group_id", required: false
        parameter :users, "Filter out only users with the provided user ids", required: false

        example_request "XLSX export" do
          expect(status).to eq 200
        end

        describe do
          before do
            @users = create_list(:user, 10)
            @group = create(:group)
            @members = @users.shuffle.take(4)
            @members.each do |usr|
              create(:membership, user: usr, group: @group)
            end
          end
          let(:group) { @group.id }

          example_request "XLSX export all users from a group" do
            expect(status).to eq 200
            xlsx_hash = XlsxService.new.xlsx_to_hash_array  RubyXL::Parser.parse_buffer(response_body).stream
            expect(xlsx_hash.map{|r| r['id']}).to match_array @members.map(&:id)
          end
        end

        describe do
          before do
            @users = create_list(:user, 10)
            @group = create(:group)
            @selected = @users.shuffle.take(4)
          end
          let(:users) { @selected.map(&:id) }

          example_request "XLSX export all users given a list of user ids" do
            expect(status).to eq 200
            xlsx_hash = XlsxService.new.xlsx_to_hash_array  RubyXL::Parser.parse_buffer(response_body).stream
            expect(xlsx_hash.map{|r| r['id']}).to match_array @selected.map(&:id)
          end
        end

        describe do
          before do
            @users = create_list(:user, 10)
            @group = create(:group)
            @members = @users.shuffle.take(4)
            @selected = @users.shuffle.take(4)
            @members.each do |usr|
              create(:membership, user: usr, group: @group)
            end
          end
          let(:group) { @group.id }
          let(:users) { @selected.map(&:id) }

          example_request "XLSX export all users by filtering on both group and user ids", document: false do
            expect(status).to eq 200
            xlsx_hash = XlsxService.new.xlsx_to_hash_array  RubyXL::Parser.parse_buffer(response_body).stream
            expect(xlsx_hash.map{|r| r['id']}).to match_array (@members.map(&:id) & @selected.map(&:id))
          end
        end
      end
    end

    get "web_api/v1/users" do
      with_options scope: :page do
        parameter :number, "Page number"
        parameter :size, "Number of users per page"
      end
      example "Get all users as non-admin", document: false do
        do_request
        expect(status).to eq 401
      end
    end

    get "web_api/v1/users/:id" do
      let(:id) { @user.id }

      example_request "Get one user by id" do
        do_request
        expect(status).to eq 200
        json_response = json_parse(response_body)
        expect(json_response.dig(:data, :attributes, :highest_role)).to eq 'user'
      end
    end

    get "web_api/v1/users/:id" do
      let(:id) { @user.id }

      example_request "Get the authenticated user exposes the email field", document: false do
        json_response = json_parse(response_body)
        expect(json_response.dig(:data, :attributes, :email)).to eq @user.email
      end
    end

    get "web_api/v1/users/by_slug/:slug" do
      let(:slug) { @users.first.slug }

      example_request "Get one user by slug" do
        expect(status).to eq 200
        json_response = json_parse(response_body)
        expect(json_response.dig(:data, :id)).to eq @users.first.id
      end

      describe do
        let(:slug) { "unexisting-user" }

        example "[error] Get an unexisting user by slug", document: false do
          do_request
          expect(status).to eq 404
        end
      end
    end

    get "web_api/v1/users/by_invite/:token" do
      let!(:invite) { create(:invite) }
      let(:token) { invite.token }

      example_request "Get a user by invite" do
        expect(status).to eq 200
        json_response = json_parse(response_body)
        expect(json_response.dig(:data, :id)).to eq invite.invitee.id
        expect(json_response.dig(:data, :attributes, :email)).to eq invite.invitee.email
      end

      describe do
        let(:token) { "n0ns3ns3" }

        example "[error] Get an unexisting user by invite token", document: false do
          do_request
          expect(status).to eq 404
        end
      end
    end

    get "web_api/v1/users/me" do
      example_request "Get the authenticated user" do
        json_response = json_parse(response_body)
        expect(json_response.dig(:data, :id)).to eq(@user.id)
        expect(json_response.dig(:data, :attributes, :verified)).to eq false
      end
    end

    put "web_api/v1/users/:id" do
      with_options scope: 'user' do
        parameter :first_name, "User full name"
        parameter :last_name, "User full name"
        parameter :email, "E-mail address"
        parameter :password, "Password"
        parameter :locale, "Locale. Should be one of the tenants locales"
        parameter :avatar, "Base64 encoded avatar image"
        parameter :roles, "Roles array, only allowed when admin"
        parameter :bio_multiloc, "A little text, allowing the user to describe herself. Multiloc and non-html"
        parameter :custom_field_values, "An object that can only contain keys for custom fields for users"
      end
      ValidationErrorHelper.new.error_fields(self, User)

      let(:id) { @user.id }
      let(:first_name) { "Edmond" }

      describe do
        let(:custom_field_values) {{birthyear: 1984}}

        example "Update a user" do
          project = create(:continuous_project)

          if CitizenLab.ee?
            oldtimers = create(:smart_group, rules: [
              {
                ruleType: 'custom_field_number',
                customFieldId: create(:custom_field_number, title_multiloc: {'en' => 'Birthyear?'}, key: 'birthyear', code: 'birthyear').id,
                predicate: 'is_smaller_than_or_equal',
                value: 1988
              }
            ])

            project.permissions.find_by(action: 'posting_idea')
                   .update!(permitted_by: 'groups', groups: [oldtimers])
          end

          do_request
          expect(response_status).to eq 200
          json_response = json_parse(response_body)
          expect(json_response.dig(:data, :attributes, :first_name)).to eq "Edmond"

          if CitizenLab.ee?
            expect(json_response.dig(:included).select{|i| i[:type] == 'project'}.first&.dig(:attributes, :slug)).to eq project.slug
            expect(json_response.dig(:included).select{|i| i[:type] == 'permission'}.first&.dig(:attributes, :permitted_by)).to eq 'groups'
            expect(json_response.dig(:data, :relationships, :granted_permissions, :data).size).to eq(1)
          end
        end
      end

      describe do
        before do
          @user = create(:admin)
          token = Knock::AuthToken.new(payload: @user.to_token_payload).token
          header 'Authorization', "Bearer #{token}"
        end
        let(:mortal_user) { create(:user) }
        let(:id) { mortal_user.id }
        let(:roles) { [type: 'admin'] }

        example_request "Make a user admin, as an admin" do
          expect(response_status).to eq 200
          json_response = json_parse(response_body)
          expect(json_response.dig(:data, :id)).to eq id
          expect(json_response.dig(:data, :attributes, :roles)).to eq [{type: 'admin'}]
        end
      end

      if CitizenLab.ee?
        describe do
          before do
            @user = create(:admin)
            token = Knock::AuthToken.new(payload: @user.to_token_payload).token
            header 'Authorization', "Bearer #{token}"
          end
          let(:assignee) { create(:admin) }
          let!(:assigned_idea) { create(:idea, assignee: assignee) }
          let!(:assigned_initiative) { create(:initiative, assignee: assignee) }
          let(:id) { assignee.id }
          let(:roles) { [] }

          example_request "Remove user as assignee when losing admin rights" do
            expect(response_status).to eq 200
            expect(assignee.reload.admin?).to be_falsey
            expect(assigned_idea.reload.assignee_id).not_to eq id
            expect(assigned_initiative.reload.assignee_id).not_to eq id
          end
        end
      end

      describe do
        example "Update a user's custom field values" do
          cf = create(:custom_field)
          do_request(user: {custom_field_values: {cf.key => "somevalue"}})
          json_response = json_parse(response_body)
          expect(json_response.dig(:data, :attributes, :custom_field_values, cf.key.to_sym)).to eq "somevalue"
        end

        example "Clear out a user's custom field value" do
          cf = create(:custom_field)
          @user.update!(custom_field_values: {cf.key => "somevalue"})

          do_request(user: {custom_field_values: {}})
          expect(response_status).to eq 200
          expect(@user.reload.custom_field_values).to eq ({})
        end

        example "Cannot modify values of hidden custom fields" do
          cf = create(:custom_field, hidden: true, enabled: true)
          some_value = "some_value"
          @user.update!(custom_field_values: { cf.key => some_value })

          do_request(user: {custom_field_values: {cf.key => "another_value"}})
          json_response = json_parse(response_body)

          expect(json_response.dig(:data, :attributes, :custom_field_values)).not_to include(cf.key.to_sym)
          expect(@user.custom_field_values[cf.key]).to eq(some_value)
        end

        example "Cannot modify values of disabled custom fields" do
          cf = create(:custom_field, hidden: false, enabled: false)
          some_value = "some_value"
          @user.update!(custom_field_values: {cf.key => some_value})

          do_request(user: {custom_field_values: {cf.key => "another_value"}})
          json_response = json_parse(response_body)

          expect(json_response.dig(:data, :attributes, :custom_field_values)).not_to include(cf.key.to_sym)
          expect(@user.custom_field_values[cf.key]).to eq(some_value)
        end
      end

      describe do
        example "The user avatar can be removed" do
          @user.update(avatar: Rails.root.join("spec/fixtures/male_avatar_1.jpg").open)
          expect(@user.reload.avatar_url).to be_present
          do_request user: {avatar: nil}
          expect(@user.reload.avatar_url).to be nil
        end
      end

      describe do
        let(:cf) { create(:custom_field) }
        let(:birthyear_cf) { create(:birthyear_custom_field) }
        let(:custom_field_values) {{
          cf.key => "new value",
          birthyear_cf.key => 1969,
        }}
        let(:first_name) { 'Raymond' }
        let(:last_name) { 'Betancourt' }
        let(:email) { 'ray.mond@rocks.com' }
        let(:locale) { 'fr-FR' }

        example "Can't change some attributes of a user verified with FranceConnect", document: false do
          create(:verification, method_name: 'franceconnect', user: @user)
          @user.update(custom_field_values: {cf.key => "original value", birthyear_cf.key => 1950})
          do_request
          expect(response_status).to eq 200
          @user.reload
          expect(@user.first_name).not_to eq first_name
          expect(@user.last_name).not_to eq last_name
          expect(@user.email).to eq email
          expect(@user.locale).to eq locale
          expect(@user.custom_field_values[cf.key]).to eq "new value"
          expect(@user.custom_field_values[birthyear_cf.key]).to eq 1950
        end
      end

    end



    post "web_api/v1/users/complete_registration" do
      with_options scope: :user do
        parameter :custom_field_values, "An object that can only contain keys for custom fields for users", required: true
      end

      let(:cf1) { create(:custom_field ) }
      let(:cf2) { create(:custom_field_multiselect, required: true ) }
      let(:cf2_options) { create_list(:custom_field_option, 2, custom_field: cf2) }
      let(:custom_field_values) {{ cf1.key => "somevalue", cf2.key => [cf2_options.first.key] }}

      example "Complete the registration of a user" do
        @user.update(registration_completed_at: nil)
        do_request
        expect(response_status).to eq 200
        json_response = json_parse(response_body)
        expect(json_response.dig(:data, :attributes, :registration_completed_at)).to be_present
        expect(json_response.dig(:data, :attributes, :custom_field_values, cf1.key.to_sym)).to eq "somevalue"
        expect(json_response.dig(:data, :attributes, :custom_field_values, cf2.key.to_sym)).to eq [cf2_options.first.key]
      end

      example "[error] Complete the registration of a user fails if not all required fields are provided" do
        @user.update(registration_completed_at: nil)
        do_request(user: {custom_field_values: {cf2.key => nil}})
        expect(response_status).to eq 422
      end

      example "[error] Complete the registration of a user fails if the user has already completed signup" do
        do_request
        expect(response_status).to eq 401
      end

      describe do
        let(:cf) { create(:custom_field) }
        let(:birthyear_cf) { create(:birthyear_custom_field) }

        let(:custom_field_values) {{
          cf.key => "new value",
          birthyear_cf.key => 1969,
        }}
        example "Can't change some custom_field_values of a user verified with FranceConnect", document: false do
          @user.update(
            registration_completed_at: nil,
            custom_field_values: {cf.key => "original value", birthyear_cf.key => 1950}
          )
          create(:verification, method_name: 'franceconnect', user: @user)
          do_request
          expect(response_status).to eq 200
          @user.reload
          expect(@user.custom_field_values[cf.key]).to eq "new value"
          expect(@user.custom_field_values[birthyear_cf.key]).to eq 1950
        end
      end
    end

    delete "web_api/v1/users/:id" do
      before do
        @user.update(roles: [{type: 'admin'}])
        @subject_user = create(:user)
      end
      let(:id) { @subject_user.id }

      example_request "Delete a user" do
        expect(response_status).to eq 200
        expect{User.find(id)}.to raise_error(ActiveRecord::RecordNotFound)
      end
    end

    get "web_api/v1/users/:id/ideas_count" do
      let(:id) { @user.id }

      example "Get the number of ideas published by one user" do
        create(:idea, author: @user)
        create(:idea)
        create(:idea, author: @user, publication_status: 'draft')
        do_request
        expect(status).to eq 200
        json_response = json_parse(response_body)
        expect(json_response.dig(:count)).to eq 1
      end
    end

    get "web_api/v1/users/:id/initiatives_count" do
      let(:id) { @user.id }

      example "Get the number of initiatives published by one user" do
        create(:initiative, author: @user)
        create(:initiative)
        create(:initiative, author: @user, publication_status: 'draft')
        do_request
        expect(status).to eq 200
        json_response = json_parse(response_body)
        expect(json_response.dig(:count)).to eq 1
      end
    end

    get "web_api/v1/users/:id/comments_count" do
      parameter :post_type, "Count only comments of one post type. Either 'Idea' or 'Initiative'.", required: false

      let(:id) { @user.id }

      example "Get the number of comments posted by one user" do
        create(:comment, author: @user, post: create(:initiative))
        create(:comment)
        create(:comment, author: @user, post: create(:idea))
        create(:comment, author: @user, publication_status: 'deleted')
        do_request
        expect(status).to eq 200
        json_response = json_parse(response_body)
        expect(json_response.dig(:count)).to eq 2
      end

      example "Get the number of comments on ideas posted by one user" do
        create(:comment, author: @user, post: create(:initiative))
        create(:comment, post: create(:initiative))
        create(:comment, author: @user, post: create(:idea))
        create(:comment, author: @user, post: create(:idea))
        create(:comment, author: @user, publication_status: 'deleted', post: create(:idea))
        do_request post_type: 'Idea'
        expect(status).to eq 200
        json_response = json_parse(response_body)
        expect(json_response.dig(:count)).to eq 2
      end

      example "Get the number of comments on initiatives posted by one user" do
        create(:comment, author: @user, post: create(:initiative))
        create(:comment, author: @user, post: create(:initiative))
        create(:comment, post: create(:idea))
        create(:comment, author: @user, post: create(:idea))
        create(:comment, author: @user, publication_status: 'deleted', post: create(:initiative))
        do_request post_type: 'Initiative'
        expect(status).to eq 200
        json_response = json_parse(response_body)
        expect(json_response.dig(:count)).to eq 2
      end
    end
  end


  private

  def base64_encoded_image
    "data:image/jpeg;base64,#{encode_image_as_base64("lorem-ipsum.jpg")}"
  end

  def encode_image_as_base64(filename)
    Base64.encode64(File.read(Rails.root.join("spec", "fixtures", filename)))
  end
end<|MERGE_RESOLUTION|>--- conflicted
+++ resolved
@@ -312,11 +312,8 @@
           expect(json_response[:data].map{|u| u[:id]}.reverse.take(2)).to match_array [admin.id,both.id]
         end
 
-<<<<<<< HEAD
-        if CitizenLab.ee?
-=======
->>>>>>> cd7871e5
-        describe "List all users in group" do
+
+        describe "List all users in group", skip: !CitizenLab.ee? do
           example "with correct pagination", document: false do
             page_size = 5
             project = create(:project)
@@ -332,7 +329,6 @@
 
             expect(json_response[:links][:next]).to be_present
           end
-        end
         end
 
         example "List all users who can moderate a project" do
