--- conflicted
+++ resolved
@@ -427,7 +427,6 @@
     topic_filter_parameter self
     parameter :project, "Project ID. Only return users that can access the given project.", required: false
 
-<<<<<<< HEAD
     describe "with time filters only" do
       let(:start_at) { (now-1.month).in_time_zone(@timezone).beginning_of_month }
       let(:end_at) { (now-1.month).in_time_zone(@timezone).end_of_month }
@@ -472,23 +471,6 @@
         expect(amount_col.last).to eq 5
       end
     end
-=======
-  describe "depending on custom fields" do
-    before do
-      create(:custom_field_birthyear)
-      create(:custom_field_gender, :with_options)
-      create(:custom_field_domicile)
-      create(:custom_field_education, :with_options)
-
-      CustomField.find_by(code: 'education').update(enabled: true)
-
-      travel_to(start_at - 1.day) { create(:user) }
-      travel_to(end_at + 1.day) { create(:user) }
-    end
-
-    let (:start_at) { (now-1.year).in_time_zone(@timezone).beginning_of_year }
-    let (:end_at) { (now-1.year).in_time_zone(@timezone).end_of_year }
->>>>>>> 6232d553
 
     describe "with group filter" do
       let(:start_at) { (now-1.month).in_time_zone(@timezone).beginning_of_month }
