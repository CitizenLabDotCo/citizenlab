--- conflicted
+++ resolved
@@ -11,13 +11,8 @@
   before_all do
     @project = create(:project)
     @project2 = create(:project)
-<<<<<<< HEAD
-    @events = create_list(:event, 2, project: @project, online_link: 'https://example.com')
-    @other_events = create_list(:event, 2, project: @project2)
-=======
-    @events = create_list(:event, 2, project: @project, start_at: '2017-05-01', end_at: '2017-05-02')
+    @events = create_list(:event, 2, project: @project, online_link: 'https://example.com', start_at: '2017-05-01', end_at: '2017-05-02')
     @other_events = create_list(:event, 2, project: @project2, start_at: '2017-05-01', end_at: '2017-05-02')
->>>>>>> b51afc24
   end
 
   get 'web_api/v1/events' do
