# frozen_string_literal: true

require 'rails_helper'
require 'rspec_api_documentation/dsl'

resource 'Initiatives' do
  explanation 'Proposals from citizens (but more spontaneous than ideas) to the city.'

  before do
    header 'Content-Type', 'application/json'
    @first_admin = create(:admin)
    @initiatives = %w[published published draft published spam published published].map { |ps| create(:initiative, publication_status: ps) }
    @user = create(:user)
    header_token_for @user
  end

  get 'web_api/v1/initiatives' do
    with_options scope: :page do
      parameter :number, 'Page number'
      parameter :size, 'Number of initiatives per page'
    end
    parameter :author, 'Filter by author (user id)', required: false
    parameter :publication_status, 'Filter by publication status; returns all publlished initiatives by default', required: false
    parameter :topics, 'Filter by topics (OR)', required: false
    parameter :areas, 'Filter by areas (OR)', required: false
    parameter :initiative_status, 'Filter by status (initiative status id)', required: false
    parameter :assignee, 'Filter by assignee (user id)', required: false
    parameter :search, 'Filter by searching in title and body', required: false
    parameter :feedback_needed, 'Filter out initiatives that need feedback', required: false
    parameter :sort, "Either 'new', '-new', 'author_name', '-author_name', 'upvotes_count', '-upvotes_count', 'status', '-status', 'random'", required: false

    example_request 'List all published initiatives (default behaviour)' do
      expect(status).to eq(200)
      json_response = json_parse(response_body)
      expect(json_response[:data].size).to eq 5
      expect(json_response[:data].map { |d| d.dig(:attributes, :publication_status) }).to all(eq 'published')
    end

    example "Don't list drafts (default behaviour)", document: false do
      do_request publication_status: 'draft'
      json_response = json_parse(response_body)
      expect(json_response[:data].size).to eq 0
    end

    example 'List all initiatives which match one of the given topics', document: false do
      t1 = create(:topic)
      t2 = create(:topic)

      i1 = @initiatives[0]
      i1.topics = [t1]
      i1.save
      i2 = @initiatives[1]
      i2.topics = [t2]
      i2.save

      do_request topics: [t1.id, t2.id]
      json_response = json_parse(response_body)
      expect(json_response[:data].size).to eq 2
      expect(json_response[:data].pluck(:id)).to match_array [i1.id, i2.id]
    end

    example 'List all initiatives which match one of the given areas', document: false do
      a1 = create(:area)
      a2 = create(:area)

      i1 = @initiatives.first
      i1.areas = [a1]
      i1.save
      i2 = @initiatives.second
      i2.areas = [a2]
      i2.save

      do_request areas: [a1.id, a2.id]
      json_response = json_parse(response_body)
      expect(json_response[:data].size).to eq 2
      expect(json_response[:data].pluck(:id)).to match_array [i1.id, i2.id]
    end

    example 'List all initiatives for a user' do
      u = create(:user)
      i = create(:initiative, author: u)

      do_request author: u.id
      json_response = json_parse(response_body)
      expect(json_response[:data].size).to eq 1
      expect(json_response[:data][0][:id]).to eq i.id
    end

    example 'List all initiatives for an initiative status', document: false do
      status = create(:initiative_status)
      i = create(:initiative, initiative_status: status)

      do_request initiative_status: status.id
      json_response = json_parse(response_body)
      expect(json_response[:data].size).to eq 1
      expect(json_response[:data][0][:id]).to eq i.id
    end

    example 'List all initiatives for an assignee', document: false do
      a = create(:admin)
      i = create(:initiative, assignee: a)

      do_request assignee: a.id
      json_response = json_parse(response_body)
      expect(json_response[:data].size).to eq 1
      expect(json_response[:data][0][:id]).to eq i.id
    end

    example 'List all initiatives that need feedback', document: false do
      threshold_reached = create(:initiative_status_threshold_reached)
      i = create(:initiative, initiative_status: threshold_reached)

      do_request feedback_needed: true
      json_response = json_parse(response_body)
      expect(json_response[:data].size).to eq 1
      expect(json_response[:data][0][:id]).to eq i.id
    end

    example 'Search for initiatives', document: false do
      create(:user)
      initiatives = [
        create(:initiative, title_multiloc: { en: 'This initiative is uniqque' }),
        create(:initiative, title_multiloc: { en: 'This one origiinal' })
      ]

      do_request search: 'uniqque'
      json_response = json_parse(response_body)
      expect(json_response[:data].size).to eq 1
      expect(json_response[:data][0][:id]).to eq initiatives[0].id
    end

    example 'List all initiatives sorted by new', document: false do
      create(:user)
      i1 = create(:initiative)

      do_request sort: 'new'
      json_response = json_parse(response_body)
      expect(json_response[:data].size).to eq 6
      expect(json_response[:data][0][:id]).to eq i1.id
    end

    example 'List all initiatives by random ordering', document: false do
      create(:user)
      create(:initiative)

      do_request sort: 'random'
      json_response = json_parse(response_body)
      expect(json_response[:data].size).to eq 6
    end

    example 'List all initiatives includes the user_vote', document: false do
      initiative = create(:initiative)
      vote = create(:vote, votable: initiative, user: @user)

      do_request
      json_response = json_parse(response_body)
      expect(json_response[:data].filter_map { |d| d[:relationships][:user_vote][:data] }.first[:id]).to eq vote.id
      expect(json_response[:included].pluck(:id)).to include vote.id
    end
  end

  get 'web_api/v1/initiatives/as_markers' do
    before do
      locations = [[51.044039, 3.716964], [50.845552, 4.357355], [50.640255, 5.571848], [50.950772, 4.308304], [51.215929, 4.422602], [50.453848, 3.952217], [-27.148983, -109.424659]]
      placenames = ['Ghent', 'Brussels', 'Liège', 'Meise', 'Antwerp', 'Mons', 'Hanga Roa']
      @initiatives.each do |i|
        i.location_point_geojson = { 'type' => 'Point', 'coordinates' => locations.pop }
        i.title_multiloc['en'] = placenames.pop
        i.publication_status = 'published'
        i.save!
      end
    end

    with_options scope: :page do
      parameter :number, 'Page number'
      parameter :size, 'Number of initiatives per page'
    end
    parameter :author, 'Filter by author (user id)', required: false
    parameter :publication_status, 'Return only initiatives with the specified publication status; returns all pusblished initiatives by default', required: false
    parameter :bounding_box, 'Given an [x1,y1,x2,y2] array of doubles (x being latitude and y being longitude), the markers are filtered to only retain those within the (x1,y1)-(x2,y2) box.', required: false
    parameter :topics, 'Filter by topics (OR)', required: false
    parameter :areas, 'Filter by areas (OR)', required: false
    parameter :assignee, 'Filter by assignee (user id)', required: false
    parameter :search, 'Filter by searching in title and body', required: false

    example 'List all markers within a bounding box' do
      do_request(bounding_box: '[51.208758,3.224363,50.000667,5.715281]') # Bruges-Bastogne

      expect(status).to eq(200)
      json_response = json_parse(response_body)
      expect(json_response[:data].size).to eq 5
      expect(json_response[:data].map { |d| d.dig(:attributes, :title_multiloc, :en) }.sort).to match %w[Ghent Brussels Liège Meise Mons].sort
    end
  end

  get 'web_api/v1/initiatives/as_xlsx' do
    before { admin_header_token }

    parameter :initiatives, 'Filter by a given list of initiative ids', required: false

    example_request 'XLSX export' do
      assert_status 200
    end

    describe do
      before do
        @selected_initiatives = @initiatives.select(&:published?).shuffle.take 2
      end

      let(:initiatives) { @selected_initiatives.map(&:id) }

      example_request 'XLSX export by initiative ids', document: false do
        assert_status 200
        worksheet = RubyXL::Parser.parse_buffer(response_body).worksheets[0]
        expect(worksheet.count).to eq(@selected_initiatives.size + 1)
      end
    end

    describe 'when resident' do
      before { resident_header_token }

      example '[error] XLSX export', document: false do
        do_request
        assert_status 401
      end
    end
  end

  get 'web_api/v1/initiatives/filter_counts' do
    before do
      Initiative.all.each(&:destroy!)
      @t1 = create(:topic)
      @t2 = create(:topic)
      @a1 = create(:area)
      @a2 = create(:area)
      @s1 = create(:initiative_status)
      @s2 = create(:initiative_status)
      @i1 = create(:initiative, topics: [@t1, @t2], areas: [@a1], initiative_status: @s1)
      @i2 = create(:initiative, topics: [@t1], areas: [@a1, @a2], initiative_status: @s2)
      @i3 = create(:initiative, topics: [@t2], areas: [], initiative_status: @s2)
      @i4 = create(:initiative, topics: [], areas: [@a1], initiative_status: @s2)

      # a1 -> 3
      # a2 -> 1
      # t1 -> 2
      # t2 -> 2
      # s1 -> 1
      # s2 -> 3
    end

    parameter :topics, 'Filter by topics (OR)', required: false
    parameter :areas, 'Filter by areas (OR)', required: false
    parameter :author, 'Filter by author (user id)', required: false
    parameter :assignee, 'Filter by assignee (user id)', required: false
    parameter :initiative_status, 'Filter by status (initiative status id)', required: false
    parameter :search, 'Filter by searching in title and body', required: false
    parameter :publication_status, 'Return only initiatives with the specified publication status; returns all pusblished initiatives by default', required: false

    example_request 'List initiative counts per filter option' do
      assert_status 200
      json_response = json_parse response_body
      expect(json_response.dig(:data, :type)).to eq 'filter_counts'

      expect(json_response.dig(:data, :attributes, :initiative_status_id)[@s1.id.to_sym]).to eq 1
      expect(json_response.dig(:data, :attributes, :initiative_status_id)[@s2.id.to_sym]).to eq 3
      expect(json_response.dig(:data, :attributes, :area_id)[@a1.id.to_sym]).to eq 3
      expect(json_response.dig(:data, :attributes, :area_id)[@a2.id.to_sym]).to eq 1
      expect(json_response.dig(:data, :attributes, :topic_id)[@t1.id.to_sym]).to eq 2
      expect(json_response.dig(:data, :attributes, :topic_id)[@t2.id.to_sym]).to eq 2
      expect(json_response.dig(:data, :attributes, :total)).to eq 4
    end

    example 'List initiative counts per filter option on topic', document: false do
      do_request topics: [@t1.id]
      assert_status 200
    end

    example 'List initiative counts per filter option on area', document: false do
      do_request areas: [@a1.id]
      assert_status 200
    end
  end

  get 'web_api/v1/initiatives/:id' do
    let(:initiative) { @initiatives.first }
    let(:id) { initiative.id }

    example_request 'Get one initiative by id' do
      assert_status 200
      expect(response_data[:id]).to eq initiative.id
      expect(response_data[:attributes]).to include(
        anonymous: false,
        author_hash: initiative.author_hash
      )
    end
  end

  get 'web_api/v1/initiatives/by_slug/:slug' do
    let(:slug) { @initiatives.first.slug }

    example_request 'Get one initiative by slug' do
      assert_status 200
      json_response = json_parse(response_body)
      expect(json_response.dig(:data, :id)).to eq @initiatives.first.id
    end

    describe do
      let(:slug) { 'unexisting-initiative' }

      example '[error] Get an unexisting initiative', document: false do
        do_request
        assert_status 404
      end
    end
  end

  post 'web_api/v1/initiatives' do
    before do
      create(:initiative_status, code: 'proposed')
    end

    with_options scope: :initiative do
      parameter :author_id, 'The user id of the user owning the initiative', extra: 'Required if not draft'
      parameter :publication_status, 'Publication status', required: true, extra: "One of #{Post::PUBLICATION_STATUSES.join(',')}"
      parameter :title_multiloc, 'Multi-locale field with the initiative title', required: true, extra: 'Maximum 100 characters'
      parameter :body_multiloc, 'Multi-locale field with the initiative body', extra: 'Required if not draft'
      parameter :location_point_geojson, 'A GeoJSON point that situates the location the initiative applies to'
      parameter :location_description, 'A human readable description of the location the initiative applies to'
      parameter :header_bg, 'Base64 encoded header image'
      parameter :topic_ids, 'Array of ids of the associated topics'
      parameter :area_ids, 'Array of ids of the associated areas'
      parameter :assignee_id, 'The user id of the admin that takes ownership. Set automatically if not provided. Only allowed for admins.'
      parameter :anonymous, 'Post this initiative anonymously - true/false'
    end
    ValidationErrorHelper.new.error_fields(self, Initiative)

    let(:initiative) { build(:initiative) }
    let(:publication_status) { 'published' }
    let(:title_multiloc) { initiative.title_multiloc }
    let(:body_multiloc) { initiative.body_multiloc }
    let(:location_point_geojson) { { type: 'Point', coordinates: [51.11520776293035, 3.921154106874878] } }
    let(:location_description) { 'Stanley Road 4' }
    let(:header_bg) { file_as_base64 'header.jpg', 'image/jpeg' }
    let(:topic_ids) { create_list(:topic, 2).map(&:id) }
    let(:area_ids) { create_list(:area, 2).map(&:id) }
    let(:assignee_id) { create(:admin).id }

    describe do
      before do
        @user.add_role 'admin'
        @user.save!
      end

      example_request 'Create an initiative' do
        assert_status 201
        json_response = json_parse(response_body)
        expect(json_response.dig(:data, :attributes, :location_point_geojson)).to eq location_point_geojson
        expect(json_response.dig(:data, :attributes, :location_description)).to eq location_description
        expect(json_response.dig(:data, :relationships, :topics, :data).pluck(:id)).to match_array topic_ids
        expect(json_response.dig(:data, :relationships, :areas, :data).pluck(:id)).to match_array area_ids
        expect(json_response.dig(:data, :relationships, :assignee, :data, :id)).to eq assignee_id
      end

      example 'Check for the automatic creation of an upvote by the author when an initiative is created', document: false do
        do_request
        json_response = json_parse(response_body)
        new_initiative = Initiative.find(json_response.dig(:data, :id))
        expect(new_initiative.votes.size).to eq 1
        expect(new_initiative.votes[0].mode).to eq 'up'
        expect(new_initiative.votes[0].user.id).to eq @user.id
        expect(json_response[:data][:attributes][:upvotes_count]).to eq 1
      end

      example 'Check for the automatic assignement of the default assignee', document: false do
        do_request(initiative: { assignee_id: nil })
        json_response = json_parse(response_body)
        expect(json_response.dig(:data, :relationships, :assignee, :data, :id)).to eq @first_admin.id
      end
    end

    example_group 'with granular permissions' do
      let(:group) { create(:group) }

      before do
        PermissionsService.new.update_global_permissions
        Permission.find_by(permission_scope: nil, action: 'posting_initiative')
          .update!(permitted_by: 'groups', groups: [group])
      end

      example '[error] Not authorized to create an initiative', document: false do
        do_request
        assert_status 401
      end

      example 'Create an initiative (group permission)' do
        group.add_member(@user).save!
        do_request
        assert_status 201
      end
    end

    describe do
      before { SettingsService.new.activate_feature! 'blocking_profanity' }

      let(:location_description) { 'fuck' }

      example_request '[error] Create an initiative with blocked words' do
        assert_status 422
        json_response = json_parse(response_body)
        blocked_error = json_response.dig(:errors, :base)&.select { |err| err[:error] == 'includes_banned_words' }&.first
        expect(blocked_error).to be_present
        expect(blocked_error[:blocked_words].pluck(:attribute).uniq).to eq(['location_description'])
      end
    end

    describe 'anomymous posting of inititatives' do
      let(:anonymous) { true }

      example_request 'Create an anonymous initiative' do
        assert_status 201
        expect(response_data.dig(:relationships, :author, :data, :id)).to be_nil
        expect(response_data.dig(:attributes, :anonymous)).to be true
        expect(response_data.dig(:attributes, :author_name)).to be_nil
      end
    end
  end

  patch 'web_api/v1/initiatives/:id' do
    before do
      create(:initiative_status, code: 'proposed')
      @initiative = create(:initiative, author: @user)
    end

    with_options scope: :initiative do
      parameter :author_id, 'The user id of the user owning the initiative', extra: 'Required if not draft'
      parameter :publication_status, "Either #{Post::PUBLICATION_STATUSES.join(', ')}"
      parameter :title_multiloc, 'Multi-locale field with the initiative title', extra: 'Maximum 100 characters'
      parameter :body_multiloc, 'Multi-locale field with the initiative body', extra: 'Required if not draft'
      parameter :location_point_geojson, 'A GeoJSON point that situates the location the initiative applies to'
      parameter :location_description, 'A human readable description of the location the initiative applies to'
      parameter :header_bg, 'Base64 encoded header image'
      parameter :topic_ids, 'Array of ids of the associated topics'
      parameter :area_ids, 'Array of ids of the associated areas'
      parameter :assignee_id, 'The user id of the admin that takes ownership. Only allowed for admins.'
      parameter :anonymous, 'Post this initiative anonymously - true/false'
    end
    ValidationErrorHelper.new.error_fields(self, Initiative)

    describe 'published initiatives' do
      let(:id) { @initiative.id }
      let(:location_point_geojson) { { type: 'Point', coordinates: [51.4365635, 3.825930459] } }
      let(:location_description) { 'Watkins Road 8' }
      let(:header_bg) { file_as_base64 'header.jpg', 'image/jpeg' }
      let(:topic_ids) { create_list(:topic, 2).map(&:id) }
      let(:area_ids) { create_list(:area, 2).map(&:id) }

      describe do
        let(:title_multiloc) { { 'en' => 'Changed title' } }

        example_request 'Update an initiative' do
          expect(status).to be 200
          json_response = json_parse(response_body)
          expect(json_response.dig(:data, :attributes, :title_multiloc, :en)).to eq 'Changed title'
          expect(json_response.dig(:data, :attributes, :location_point_geojson)).to eq location_point_geojson
          expect(json_response.dig(:data, :attributes, :location_description)).to eq location_description
          expect(json_response.dig(:data, :relationships, :topics, :data).pluck(:id)).to match_array topic_ids
          expect(json_response.dig(:data, :relationships, :areas, :data).pluck(:id)).to match_array area_ids
        end

        example 'Check for the automatic creation of an upvote by the author when the publication status of an initiative is updated from draft to published', document: false do
          @initiative.update!(publication_status: 'draft')
          do_request initiative: { publication_status: 'published' }
          json_response = json_parse(response_body)
          new_initiative = Initiative.find(json_response.dig(:data, :id))
          expect(new_initiative.votes.size).to eq 1
          expect(new_initiative.votes[0].mode).to eq 'up'
          expect(new_initiative.votes[0].user.id).to eq @user.id
          expect(json_response.dig(:data, :attributes, :upvotes_count)).to eq 1
        end
      end

      describe do
        let(:id) { @initiative.id }
        let(:header_bg) { file_as_base64 'header.jpg', 'image/jpeg' }

        example 'The header image can be updated and the file is present', document: false do
          do_request
          expect(@initiative.reload.header_bg_url).to be_present
          expect(@initiative.reload.header_bg.file).to be_present
        end
      end

      describe do
        let(:id) { @initiative.id }
<<<<<<< HEAD

        example 'The header image can be removed' do
          @initiative.update!(header_bg: Rails.root.join('spec/fixtures/header.jpg').open)
          expect(@initiative.reload.header_bg_url).to be_present
          do_request initiative: { header_bg: nil }
          expect(@initiative.reload.header_bg_url).to be_nil
=======

        example 'The header image can be removed' do
          @initiative.update!(header_bg: Rails.root.join('spec/fixtures/header.jpg').open)
          expect(@initiative.reload.header_bg_url).to be_present
          do_request initiative: { header_bg: nil }
          expect(@initiative.reload.header_bg_url).to be_nil
        end
      end

      describe do
        let(:topic_ids) { [] }
        let(:area_ids) { [] }

        example 'Remove the topics/areas', document: false do
          @initiative.topics = create_list(:topic, 2)
          @initiative.areas = create_list(:area, 2)
          do_request
          expect(status).to be 200
          json_response = json_parse(response_body)
          expect(json_response.dig(:data, :relationships, :topics, :data).pluck(:id)).to match_array topic_ids
          expect(json_response.dig(:data, :relationships, :areas, :data).pluck(:id)).to match_array area_ids
>>>>>>> 57fda7cd
        end
      end

      describe do
<<<<<<< HEAD
        let(:topic_ids) { [] }
        let(:area_ids) { [] }

        example 'Remove the topics/areas', document: false do
          @initiative.topics = create_list(:topic, 2)
          @initiative.areas = create_list(:area, 2)
          do_request
          expect(status).to be 200
          json_response = json_parse(response_body)
          expect(json_response.dig(:data, :relationships, :topics, :data).pluck(:id)).to match_array topic_ids
          expect(json_response.dig(:data, :relationships, :areas, :data).pluck(:id)).to match_array area_ids
        end
      end

      describe do
        let(:assignee_id) { create(:admin).id }

        example 'Changing the assignee as a non-admin does not work', document: false do
          do_request
          expect(status).to be 200
          json_response = json_parse(response_body)
          expect(json_response.dig(:data, :relationships, :assignee)).to be_nil
        end
      end

      describe 'updating the author of an initiative' do
        let(:author_id) { create(:admin).id }

        example '[Error] Cannot update the author as a non-admin', document: false do
=======
        let(:assignee_id) { create(:admin).id }

        example 'Changing the assignee as a non-admin does not work', document: false do
          do_request
          expect(status).to be 200
          json_response = json_parse(response_body)
          expect(json_response.dig(:data, :relationships, :assignee)).to be_nil
        end
      end

      describe 'changing the author of my own initiative' do
        let(:author_id) { create(:admin).id }

        example '[Error] Cannot change the author from your own id as a non-admin', document: false do
          do_request
          assert_status 401
          expect(json_response_body.dig(:errors, :base, 0, :error)).to eq 'Unauthorized!'
        end
      end

      describe 'changing the author of another authors initiative' do
        let(:author_id) { @user.id }

        example '[Error] Cannot update another authors record to your own id as a non-admin', document: false do
          @initiative.update!(author: create(:user))
          do_request
          assert_status 401
          expect(json_response_body.dig(:errors, :base, 0, :error)).to eq 'Unauthorized!'
        end
      end

      describe 'updating anomymous initiatives' do
        let(:anonymous) { true }

        example_request 'Change a published initiative to anonymous' do
          assert_status 200
          expect(response_data.dig(:relationships, :author, :data, :id)).to be_nil
          expect(response_data.dig(:attributes, :anonymous)).to be true
          expect(response_data.dig(:attributes, :author_name)).to be_nil
        end

        example '[Error] Cannot update an anonymous initiative as a non-admin' do
          @initiative.update!(anonymous: true)
>>>>>>> 57fda7cd
          do_request
          assert_status 401
          expect(json_response_body.dig(:errors, :base, 0, :error)).to eq 'Unauthorized!'
        end
      end
<<<<<<< HEAD

      describe 'updating anomymous initiatives' do
        let(:anonymous) { true }

        example_request 'Change a published initiative to anonymous' do
=======
    end

    describe 'draft initiatives' do
      before do
        @initiative = create(:initiative, author: @user, publication_status: 'draft')
      end

      parameter :publication_status, "Either #{Post::PUBLICATION_STATUSES.join(', ')}", required: true, scope: :initiative

      let(:id) { @initiative.id }

      describe 'updating anomymous initiatives' do
        let(:anonymous) { true }

        example_request 'Change a draft initiative to anonymous' do
>>>>>>> 57fda7cd
          assert_status 200
          expect(response_data.dig(:relationships, :author, :data, :id)).to be_nil
          expect(response_data.dig(:attributes, :anonymous)).to be true
          expect(response_data.dig(:attributes, :author_name)).to be_nil
        end
<<<<<<< HEAD

        example '[Error] Cannot update an anonymous initiative as a non-admin' do
          @initiative.update!(anonymous: true)
          do_request
          assert_status 401
          expect(json_response_body.dig(:errors, :base, 0, :error)).to eq 'Unauthorized!'
        end
      end
    end

    describe 'draft initiatives' do
      before do
        @initiative = create(:initiative, author: @user, publication_status: 'draft')
      end

      parameter :publication_status, "Either #{Post::PUBLICATION_STATUSES.join(', ')}", required: true, scope: :initiative

      let(:id) { @initiative.id }

      describe 'updating anomymous initiatives' do
        let(:anonymous) { true }

        example_request 'Change a draft initiative to anonymous' do
          assert_status 200
          expect(response_data.dig(:relationships, :author, :data, :id)).to be_nil
          expect(response_data.dig(:attributes, :anonymous)).to be true
          expect(response_data.dig(:attributes, :author_name)).to be_nil
        end
      end

      describe 'publishing an initiative' do
        let(:publication_status) { 'published' }

        example_request 'Change the publication status' do
          expect(response_status).to eq 200
          expect(response_data.dig(:attributes, :publication_status)).to eq 'published'
=======
      end

      describe 'publishing an initiative' do
        let(:publication_status) { 'published' }

        example_request 'Change the publication status' do
          expect(response_status).to eq 200
          expect(response_data.dig(:attributes, :publication_status)).to eq 'published'
        end
      end

      describe 'changing a draft initiative of another user' do
        let(:title_multiloc) { { 'en' => 'Changed title' } }

        example '[Error] Cannot update an anonymous initiative as a non-admin' do
          @initiative.update!(author: create(:user))
          do_request
          assert_status 401
          expect(json_response_body.dig(:errors, :base, 0, :error)).to eq 'Unauthorized!'
>>>>>>> 57fda7cd
        end
      end
    end
  end

  delete 'web_api/v1/initiatives/:id' do
    before do
      @initiative = create(:initiative_with_topics, author: @user, publication_status: 'published')
    end

    let(:id) { @initiative.id }

    example_request 'Delete an initiative' do
      expect(response_status).to eq 200
      expect { Initiative.find(id) }.to raise_error(ActiveRecord::RecordNotFound)
    end
  end

  get 'web_api/v1/initiatives/:id/allowed_transitions' do
    before do
      admin_header_token

      @initiative = create(:initiative)
      threshold_reached = create(:initiative_status_threshold_reached)
      create(
        :initiative_status_change,
        initiative: @initiative, initiative_status: threshold_reached
      )
    end

    let(:id) { @initiative.id }

    example_request 'Allowed transitions' do
      assert_status 200
      json_response = json_parse response_body
      expect(json_response.dig(:data, :type)).to eq 'allowed_transitions'
      expect(json_response).to eq({
        data: {
          type: 'allowed_transitions',
          attributes: {
            **InitiativeStatus.where(code: 'answered').ids.to_h do |id|
              [id.to_sym, { feedback_required: true }]
            end,
            **InitiativeStatus.where(code: 'ineligible').ids.to_h do |id|
              [id.to_sym, { feedback_required: true }]
            end
          }
        }
      })
    end
  end
end<|MERGE_RESOLUTION|>--- conflicted
+++ resolved
@@ -492,14 +492,6 @@
 
       describe do
         let(:id) { @initiative.id }
-<<<<<<< HEAD
-
-        example 'The header image can be removed' do
-          @initiative.update!(header_bg: Rails.root.join('spec/fixtures/header.jpg').open)
-          expect(@initiative.reload.header_bg_url).to be_present
-          do_request initiative: { header_bg: nil }
-          expect(@initiative.reload.header_bg_url).to be_nil
-=======
 
         example 'The header image can be removed' do
           @initiative.update!(header_bg: Rails.root.join('spec/fixtures/header.jpg').open)
@@ -521,23 +513,6 @@
           json_response = json_parse(response_body)
           expect(json_response.dig(:data, :relationships, :topics, :data).pluck(:id)).to match_array topic_ids
           expect(json_response.dig(:data, :relationships, :areas, :data).pluck(:id)).to match_array area_ids
->>>>>>> 57fda7cd
-        end
-      end
-
-      describe do
-<<<<<<< HEAD
-        let(:topic_ids) { [] }
-        let(:area_ids) { [] }
-
-        example 'Remove the topics/areas', document: false do
-          @initiative.topics = create_list(:topic, 2)
-          @initiative.areas = create_list(:area, 2)
-          do_request
-          expect(status).to be 200
-          json_response = json_parse(response_body)
-          expect(json_response.dig(:data, :relationships, :topics, :data).pluck(:id)).to match_array topic_ids
-          expect(json_response.dig(:data, :relationships, :areas, :data).pluck(:id)).to match_array area_ids
         end
       end
 
@@ -552,21 +527,6 @@
         end
       end
 
-      describe 'updating the author of an initiative' do
-        let(:author_id) { create(:admin).id }
-
-        example '[Error] Cannot update the author as a non-admin', document: false do
-=======
-        let(:assignee_id) { create(:admin).id }
-
-        example 'Changing the assignee as a non-admin does not work', document: false do
-          do_request
-          expect(status).to be 200
-          json_response = json_parse(response_body)
-          expect(json_response.dig(:data, :relationships, :assignee)).to be_nil
-        end
-      end
-
       describe 'changing the author of my own initiative' do
         let(:author_id) { create(:admin).id }
 
@@ -600,44 +560,6 @@
 
         example '[Error] Cannot update an anonymous initiative as a non-admin' do
           @initiative.update!(anonymous: true)
->>>>>>> 57fda7cd
-          do_request
-          assert_status 401
-          expect(json_response_body.dig(:errors, :base, 0, :error)).to eq 'Unauthorized!'
-        end
-      end
-<<<<<<< HEAD
-
-      describe 'updating anomymous initiatives' do
-        let(:anonymous) { true }
-
-        example_request 'Change a published initiative to anonymous' do
-=======
-    end
-
-    describe 'draft initiatives' do
-      before do
-        @initiative = create(:initiative, author: @user, publication_status: 'draft')
-      end
-
-      parameter :publication_status, "Either #{Post::PUBLICATION_STATUSES.join(', ')}", required: true, scope: :initiative
-
-      let(:id) { @initiative.id }
-
-      describe 'updating anomymous initiatives' do
-        let(:anonymous) { true }
-
-        example_request 'Change a draft initiative to anonymous' do
->>>>>>> 57fda7cd
-          assert_status 200
-          expect(response_data.dig(:relationships, :author, :data, :id)).to be_nil
-          expect(response_data.dig(:attributes, :anonymous)).to be true
-          expect(response_data.dig(:attributes, :author_name)).to be_nil
-        end
-<<<<<<< HEAD
-
-        example '[Error] Cannot update an anonymous initiative as a non-admin' do
-          @initiative.update!(anonymous: true)
           do_request
           assert_status 401
           expect(json_response_body.dig(:errors, :base, 0, :error)).to eq 'Unauthorized!'
@@ -671,15 +593,6 @@
         example_request 'Change the publication status' do
           expect(response_status).to eq 200
           expect(response_data.dig(:attributes, :publication_status)).to eq 'published'
-=======
-      end
-
-      describe 'publishing an initiative' do
-        let(:publication_status) { 'published' }
-
-        example_request 'Change the publication status' do
-          expect(response_status).to eq 200
-          expect(response_data.dig(:attributes, :publication_status)).to eq 'published'
         end
       end
 
@@ -691,7 +604,6 @@
           do_request
           assert_status 401
           expect(json_response_body.dig(:errors, :base, 0, :error)).to eq 'Unauthorized!'
->>>>>>> 57fda7cd
         end
       end
     end
