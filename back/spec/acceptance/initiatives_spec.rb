--- conflicted
+++ resolved
@@ -421,18 +421,7 @@
         json_response = json_parse(response_body)
         blocked_error = json_response.dig(:errors, :base)&.select{|err| err[:error] == 'includes_banned_words'}&.first
         expect(blocked_error).to be_present
-<<<<<<< HEAD
-        expect(blocked_error.dig(:blocked_words)).to include(
-          {
-            word: 'f'+'uck',
-            position: 0,
-            language: 'en',
-            attribute: 'location_description'
-          }
-        )
-=======
         expect(blocked_error.dig(:blocked_words).map{|bw| bw[:attribute]}.uniq).to eq(['location_description'])
->>>>>>> a673a445
       end
     end
   end
