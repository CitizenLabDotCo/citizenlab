# frozen_string_literal: true

require 'rails_helper'
require 'rspec_api_documentation/dsl'

resource 'Initiatives' do
  explanation 'Proposals from citizens (but more spontaneous than ideas) to the city.'

  before do
    header 'Content-Type', 'application/json'
    @first_admin = create(:admin)
    @initiatives = %w[published published draft published spam published published].map { |ps| create(:initiative, publication_status: ps) }
    @user = create(:user)
    token = Knock::AuthToken.new(payload: @user.to_token_payload).token
    header 'Authorization', "Bearer #{token}"
  end

  get 'web_api/v1/initiatives' do
    with_options scope: :page do
      parameter :number, 'Page number'
      parameter :size, 'Number of initiatives per page'
    end
    parameter :author, 'Filter by author (user id)', required: false
    parameter :publication_status, 'Filter by publication status; returns all publlished initiatives by default', required: false
    parameter :topics, 'Filter by topics (OR)', required: false
    parameter :areas, 'Filter by areas (OR)', required: false
    parameter :initiative_status, 'Filter by status (initiative status id)', required: false
    parameter :assignee, 'Filter by assignee (user id)', required: false
    parameter :search, 'Filter by searching in title and body', required: false
    parameter :feedback_needed, 'Filter out initiatives that need feedback', required: false
    parameter :sort, "Either 'new', '-new', 'author_name', '-author_name', 'upvotes_count', '-upvotes_count', 'status', '-status', 'random'", required: false

    example_request 'List all published initiatives (default behaviour)' do
      expect(status).to eq(200)
      json_response = json_parse(response_body)
      expect(json_response[:data].size).to eq 5
      expect(json_response[:data].map { |d| d.dig(:attributes, :publication_status) }).to all(eq 'published')
    end

    example "Don't list drafts (default behaviour)", document: false do
      do_request publication_status: 'draft'
      json_response = json_parse(response_body)
      expect(json_response[:data].size).to eq 0
    end

    example 'List all initiatives which match one of the given topics', document: false do
      t1 = create(:topic)
      t2 = create(:topic)

      i1 = @initiatives[0]
      i1.topics = [t1]
      i1.save
      i2 = @initiatives[1]
      i2.topics = [t2]
      i2.save

      do_request topics: [t1.id, t2.id]
      json_response = json_parse(response_body)
      expect(json_response[:data].size).to eq 2
      expect(json_response[:data].pluck(:id)).to match_array [i1.id, i2.id]
    end

    example 'List all initiatives which match one of the given areas', document: false do
      a1 = create(:area)
      a2 = create(:area)

      i1 = @initiatives.first
      i1.areas = [a1]
      i1.save
      i2 = @initiatives.second
      i2.areas = [a2]
      i2.save

      do_request areas: [a1.id, a2.id]
      json_response = json_parse(response_body)
      expect(json_response[:data].size).to eq 2
      expect(json_response[:data].pluck(:id)).to match_array [i1.id, i2.id]
    end

    example 'List all initiatives for a user' do
      u = create(:user)
      i = create(:initiative, author: u)

      do_request author: u.id
      json_response = json_parse(response_body)
      expect(json_response[:data].size).to eq 1
      expect(json_response[:data][0][:id]).to eq i.id
    end

    example 'List all initiatives for an initiative status', document: false do
      status = create(:initiative_status)
      i = create(:initiative, initiative_status: status)

      do_request initiative_status: status.id
      json_response = json_parse(response_body)
      expect(json_response[:data].size).to eq 1
      expect(json_response[:data][0][:id]).to eq i.id
    end

    example 'List all initiatives for an assignee', document: false do
      a = create(:admin)
      i = create(:initiative, assignee: a)

      do_request assignee: a.id
      json_response = json_parse(response_body)
      expect(json_response[:data].size).to eq 1
      expect(json_response[:data][0][:id]).to eq i.id
    end

    example 'List all initiatives that need feedback', document: false do
      threshold_reached = create(:initiative_status_threshold_reached)
      i = create(:initiative, initiative_status: threshold_reached)

      do_request feedback_needed: true
      json_response = json_parse(response_body)
      expect(json_response[:data].size).to eq 1
      expect(json_response[:data][0][:id]).to eq i.id
    end

    example 'Search for initiatives', document: false do
      create(:user)
      initiatives = [
        create(:initiative, title_multiloc: { en: 'This initiative is uniqque' }),
        create(:initiative, title_multiloc: { en: 'This one origiinal' })
      ]

      do_request search: 'uniqque'
      json_response = json_parse(response_body)
      expect(json_response[:data].size).to eq 1
      expect(json_response[:data][0][:id]).to eq initiatives[0].id
    end

    example 'List all initiatives sorted by new', document: false do
      create(:user)
      i1 = create(:initiative)

      do_request sort: 'new'
      json_response = json_parse(response_body)
      expect(json_response[:data].size).to eq 6
      expect(json_response[:data][0][:id]).to eq i1.id
    end

    example 'List all initiatives by random ordering', document: false do
      create(:user)
      create(:initiative)

      do_request sort: 'random'
      json_response = json_parse(response_body)
      expect(json_response[:data].size).to eq 6
    end

    example 'List all initiatives includes the user_vote', document: false do
      initiative = create(:initiative)
      vote = create(:vote, votable: initiative, user: @user)

      do_request
      json_response = json_parse(response_body)
      expect(json_response[:data].filter_map { |d| d[:relationships][:user_vote][:data] }.first[:id]).to eq vote.id
      expect(json_response[:included].pluck(:id)).to include vote.id
    end
  end

  get 'web_api/v1/initiatives/as_markers' do
    before do
      locations = [[51.044039, 3.716964], [50.845552, 4.357355], [50.640255, 5.571848], [50.950772, 4.308304], [51.215929, 4.422602], [50.453848, 3.952217], [-27.148983, -109.424659]]
      placenames = ['Ghent', 'Brussels', 'Liège', 'Meise', 'Antwerp', 'Mons', 'Hanga Roa']
      @initiatives.each do |i|
        i.location_point_geojson = { 'type' => 'Point', 'coordinates' => locations.pop }
        i.title_multiloc['en'] = placenames.pop
        i.publication_status = 'published'
        i.save!
      end
    end

    with_options scope: :page do
      parameter :number, 'Page number'
      parameter :size, 'Number of initiatives per page'
    end
    parameter :author, 'Filter by author (user id)', required: false
    parameter :publication_status, 'Return only initiatives with the specified publication status; returns all pusblished initiatives by default', required: false
    parameter :bounding_box, 'Given an [x1,y1,x2,y2] array of doubles (x being latitude and y being longitude), the markers are filtered to only retain those within the (x1,y1)-(x2,y2) box.', required: false
    parameter :topics, 'Filter by topics (OR)', required: false
    parameter :areas, 'Filter by areas (OR)', required: false
    parameter :assignee, 'Filter by assignee (user id)', required: false
    parameter :search, 'Filter by searching in title and body', required: false

    example 'List all markers within a bounding box' do
      do_request(bounding_box: '[51.208758,3.224363,50.000667,5.715281]') # Bruges-Bastogne

      expect(status).to eq(200)
      json_response = json_parse(response_body)
      expect(json_response[:data].size).to eq 5
      expect(json_response[:data].map { |d| d.dig(:attributes, :title_multiloc, :en) }.sort).to match %w[Ghent Brussels Liège Meise Mons].sort
    end
  end

  get 'web_api/v1/initiatives/as_xlsx' do
    before do
      @admin = create(:admin)
      token = Knock::AuthToken.new(payload: @admin.to_token_payload).token
      header 'Authorization', "Bearer #{token}"
    end

    parameter :initiatives, 'Filter by a given list of initiative ids', required: false

    example_request 'XLSX export' do
      assert_status 200
    end

    describe do
      before do
        @selected_initiatives = @initiatives.select(&:published?).shuffle.take 2
      end

      let(:initiatives) { @selected_initiatives.map(&:id) }

      example_request 'XLSX export by initiative ids', document: false do
        assert_status 200
        worksheet = RubyXL::Parser.parse_buffer(response_body).worksheets[0]
        expect(worksheet.count).to eq(@selected_initiatives.size + 1)
      end
    end

    describe do
      before do
        @user = create(:user)
        token = Knock::AuthToken.new(payload: @user.to_token_payload).token
        header 'Authorization', "Bearer #{token}"
      end

      example '[error] XLSX export by a normal user', document: false do
        do_request
        expect(status).to eq 401
      end
    end
  end

  get 'web_api/v1/initiatives/filter_counts' do
    before do
      Initiative.all.each(&:destroy!)
      @t1 = create(:topic)
      @t2 = create(:topic)
      @a1 = create(:area)
      @a2 = create(:area)
      @s1 = create(:initiative_status)
      @s2 = create(:initiative_status)
      @i1 = create(:initiative, topics: [@t1, @t2], areas: [@a1], initiative_status: @s1)
      @i2 = create(:initiative, topics: [@t1], areas: [@a1, @a2], initiative_status: @s2)
      @i3 = create(:initiative, topics: [@t2], areas: [], initiative_status: @s2)
      @i4 = create(:initiative, topics: [], areas: [@a1], initiative_status: @s2)

      # a1 -> 3
      # a2 -> 1
      # t1 -> 2
      # t2 -> 2
      # s1 -> 1
      # s2 -> 3
    end

    parameter :topics, 'Filter by topics (OR)', required: false
    parameter :areas, 'Filter by areas (OR)', required: false
    parameter :author, 'Filter by author (user id)', required: false
    parameter :assignee, 'Filter by assignee (user id)', required: false
    parameter :initiative_status, 'Filter by status (initiative status id)', required: false
    parameter :search, 'Filter by searching in title and body', required: false
    parameter :publication_status, 'Return only initiatives with the specified publication status; returns all pusblished initiatives by default', required: false

    example_request 'List initiative counts per filter option' do
      assert_status 200
      json_response = json_parse response_body
      expect(json_response.dig(:data, :type)).to eq 'filter_counts'
      json_attributes = json_response.dig(:data, :attributes)

<<<<<<< HEAD
      expect(json_response.dig(:data, :attributes, :initiative_status_id)[@s1.id.to_sym]).to eq 1
      expect(json_response.dig(:data, :attributes, :initiative_status_id)[@s2.id.to_sym]).to eq 3
      expect(json_response.dig(:data, :attributes, :area_id)[@a1.id.to_sym]).to eq 3
      expect(json_response.dig(:data, :attributes, :area_id)[@a2.id.to_sym]).to eq 1
      expect(json_response.dig(:data, :attributes, :topic_id)[@t1.id.to_sym]).to eq 2
      expect(json_response.dig(:data, :attributes, :topic_id)[@t2.id.to_sym]).to eq 2
      expect(json_response.dig(:data, :attributes, :total)).to eq 4
=======
      expect(json_attributes[:initiative_status_id][@s1.id.to_sym]).to eq 1
      expect(json_attributes[:initiative_status_id][@s2.id.to_sym]).to eq 3
      expect(json_attributes[:area_id][@a1.id.to_sym]).to eq 3
      expect(json_attributes[:area_id][@a2.id.to_sym]).to eq 1
      expect(json_attributes[:topic_id][@t1.id.to_sym]).to eq 2
      expect(json_attributes[:topic_id][@t2.id.to_sym]).to eq 2
      expect(json_attributes[:total]).to eq 4
>>>>>>> 671b1884
    end

    example 'List initiative counts per filter option on topic', document: false do
      do_request topics: [@t1.id]
      assert_status 200
    end

    example 'List initiative counts per filter option on area', document: false do
      do_request areas: [@a1.id]
      assert_status 200
    end
  end

  get 'web_api/v1/initiatives/:id' do
    let(:initiative) { @initiatives.first }
    let(:id) { initiative.id }

    example_request 'Get one initiative by id' do
      assert_status 200
      json_response = json_parse(response_body)
      expect(json_response.dig(:data, :id)).to eq initiative.id
    end
  end

  get 'web_api/v1/initiatives/by_slug/:slug' do
    let(:slug) { @initiatives.first.slug }

    example_request 'Get one initiative by slug' do
      assert_status 200
      json_response = json_parse(response_body)
      expect(json_response.dig(:data, :id)).to eq @initiatives.first.id
    end

    describe do
      let(:slug) { 'unexisting-initiative' }

      example '[error] Get an unexisting initiative', document: false do
        do_request
        assert_status 404
      end
    end
  end

  post 'web_api/v1/initiatives' do
    before do
      create(:initiative_status, code: 'proposed')
    end

    with_options scope: :initiative do
      parameter :author_id, 'The user id of the user owning the initiative', extra: 'Required if not draft'
      parameter :publication_status, 'Publication status', required: true, extra: "One of #{Post::PUBLICATION_STATUSES.join(',')}"
      parameter :title_multiloc, 'Multi-locale field with the initiative title', required: true, extra: 'Maximum 100 characters'
      parameter :body_multiloc, 'Multi-locale field with the initiative body', extra: 'Required if not draft'
      parameter :location_point_geojson, 'A GeoJSON point that situates the location the initiative applies to'
      parameter :location_description, 'A human readable description of the location the initiative applies to'
      parameter :header_bg, 'Base64 encoded header image'
      parameter :topic_ids, 'Array of ids of the associated topics'
      parameter :area_ids, 'Array of ids of the associated areas'
      parameter :assignee_id, 'The user id of the admin that takes ownership. Set automatically if not provided. Only allowed for admins.'
    end
    ValidationErrorHelper.new.error_fields(self, Initiative)

    let(:initiative) { build(:initiative) }
    let(:publication_status) { 'published' }
    let(:title_multiloc) { initiative.title_multiloc }
    let(:body_multiloc) { initiative.body_multiloc }
    let(:location_point_geojson) { { type: 'Point', coordinates: [51.11520776293035, 3.921154106874878] } }
    let(:location_description) { 'Stanley Road 4' }
    let(:header_bg) { file_as_base64 'header.jpg', 'image/jpeg' }
    let(:topic_ids) { create_list(:topic, 2).map(&:id) }
    let(:area_ids) { create_list(:area, 2).map(&:id) }
    let(:assignee_id) { create(:admin).id }

    describe do
      before do
        @user.add_role 'admin'
        @user.save!
      end

      example_request 'Create an initiative' do
        assert_status 201
        json_response = json_parse(response_body)
        expect(json_response.dig(:data, :attributes, :location_point_geojson)).to eq location_point_geojson
        expect(json_response.dig(:data, :attributes, :location_description)).to eq location_description
        expect(json_response.dig(:data, :relationships, :topics, :data).pluck(:id)).to match_array topic_ids
        expect(json_response.dig(:data, :relationships, :areas, :data).pluck(:id)).to match_array area_ids
        expect(json_response.dig(:data, :relationships, :assignee, :data, :id)).to eq assignee_id
      end

      example 'Check for the automatic creation of an upvote by the author when an initiative is created', document: false do
        do_request
        json_response = json_parse(response_body)
        new_initiative = Initiative.find(json_response.dig(:data, :id))
        expect(new_initiative.votes.size).to eq 1
        expect(new_initiative.votes[0].mode).to eq 'up'
        expect(new_initiative.votes[0].user.id).to eq @user.id
        expect(json_response[:data][:attributes][:upvotes_count]).to eq 1
      end

      example 'Check for the automatic assignement of the default assignee', document: false do
        do_request(initiative: { assignee_id: nil })
        json_response = json_parse(response_body)
        expect(json_response.dig(:data, :relationships, :assignee, :data, :id)).to eq @first_admin.id
      end
    end

    example_group 'with granular permissions', skip: !CitizenLab.ee? do
      let(:group) { create(:group) }

      before do
        PermissionsService.new.update_global_permissions
        Permission.find_by(permission_scope: nil, action: 'posting_initiative')
          .update!(permitted_by: 'groups', groups: [group])
      end

      example '[error] Not authorized to create an initiative', document: false do
        do_request
        assert_status 401
      end

      example 'Create an initiative (group permission)' do
        group.add_member(@user).save!
        do_request
        assert_status 201
      end
    end

    describe do
      before { SettingsService.new.activate_feature! 'blocking_profanity' }

      let(:location_description) { 'fuck' }

      example_request '[error] Create an initiative with blocked words' do
        assert_status 422
        json_response = json_parse(response_body)
        blocked_error = json_response.dig(:errors, :base)&.select { |err| err[:error] == 'includes_banned_words' }&.first
        expect(blocked_error).to be_present
        expect(blocked_error[:blocked_words].pluck(:attribute).uniq).to eq(['location_description'])
      end
    end
  end

  patch 'web_api/v1/initiatives/:id' do
    before do
      create(:initiative_status, code: 'proposed')
      @initiative = create(:initiative, author: @user)
    end

    with_options scope: :initiative do
      parameter :author_id, 'The user id of the user owning the initiative', extra: 'Required if not draft'
      parameter :publication_status, "Either #{Post::PUBLICATION_STATUSES.join(', ')}"
      parameter :title_multiloc, 'Multi-locale field with the initiative title', extra: 'Maximum 100 characters'
      parameter :body_multiloc, 'Multi-locale field with the initiative body', extra: 'Required if not draft'
      parameter :location_point_geojson, 'A GeoJSON point that situates the location the initiative applies to'
      parameter :location_description, 'A human readable description of the location the initiative applies to'
      parameter :header_bg, 'Base64 encoded header image'
      parameter :topic_ids, 'Array of ids of the associated topics'
      parameter :area_ids, 'Array of ids of the associated areas'
      parameter :assignee_id, 'The user id of the admin that takes ownership. Only allowed for admins.'
    end
    ValidationErrorHelper.new.error_fields(self, Initiative)

    let(:id) { @initiative.id }
    let(:location_point_geojson) { { type: 'Point', coordinates: [51.4365635, 3.825930459] } }
    let(:location_description) { 'Watkins Road 8' }
    let(:header_bg) { file_as_base64 'header.jpg', 'image/jpeg' }
    let(:topic_ids) { create_list(:topic, 2).map(&:id) }
    let(:area_ids) { create_list(:area, 2).map(&:id) }

    describe do
      let(:title_multiloc) { { 'en' => 'Changed title' } }

      example_request 'Update an initiative' do
        expect(status).to be 200
        json_response = json_parse(response_body)
        expect(json_response.dig(:data, :attributes, :title_multiloc, :en)).to eq 'Changed title'
        expect(json_response.dig(:data, :attributes, :location_point_geojson)).to eq location_point_geojson
        expect(json_response.dig(:data, :attributes, :location_description)).to eq location_description
        expect(json_response.dig(:data, :relationships, :topics, :data).pluck(:id)).to match_array topic_ids
        expect(json_response.dig(:data, :relationships, :areas, :data).pluck(:id)).to match_array area_ids
      end

      example 'Check for the automatic creation of an upvote by the author when the publication status of an initiative is updated from draft to published', document: false do
        @initiative.update(publication_status: 'draft')
        do_request initiative: { publication_status: 'published' }
        json_response = json_parse(response_body)
        new_initiative = Initiative.find(json_response.dig(:data, :id))
        expect(new_initiative.votes.size).to eq 1
        expect(new_initiative.votes[0].mode).to eq 'up'
        expect(new_initiative.votes[0].user.id).to eq @user.id
        expect(json_response.dig(:data, :attributes, :upvotes_count)).to eq 1
      end
    end

    describe do
      let(:id) { @initiative.id }
      let(:header_bg) { file_as_base64 'header.jpg', 'image/jpeg' }

      example 'The header image can be updated and the file is present', document: false do
        do_request
        expect(@initiative.reload.header_bg_url).to be_present
        expect(@initiative.reload.header_bg.file).to be_present
      end
    end

    describe do
      let(:id) { @initiative.id }

      example 'The header image can be removed' do
        @initiative.update!(header_bg: Rails.root.join('spec/fixtures/header.jpg').open)
        expect(@initiative.reload.header_bg_url).to be_present
        do_request initiative: { header_bg: nil }
        expect(@initiative.reload.header_bg_url).to be_nil
      end
    end

    describe do
      let(:topic_ids) { [] }
      let(:area_ids) { [] }

      example 'Remove the topics/areas', document: false do
        @initiative.topics = create_list(:topic, 2)
        @initiative.areas = create_list(:area, 2)
        do_request
        expect(status).to be 200
        json_response = json_parse(response_body)
        expect(json_response.dig(:data, :relationships, :topics, :data).pluck(:id)).to match_array topic_ids
        expect(json_response.dig(:data, :relationships, :areas, :data).pluck(:id)).to match_array area_ids
      end
    end

    describe do
      let(:assignee_id) { create(:admin).id }

      example 'Changing the assignee as a non-admin does not work', document: false do
        do_request
        expect(status).to be 200
        json_response = json_parse(response_body)
        expect(json_response.dig(:data, :relationships, :assignee)).to be_nil
      end
    end
  end

  patch 'web_api/v1/initiatives/:id' do
    before do
      @initiative = create(:initiative, author: @user, publication_status: 'draft')
    end

    parameter :publication_status, "Either #{Post::PUBLICATION_STATUSES.join(', ')}", required: true, scope: :initiative

    let(:id) { @initiative.id }
    let(:publication_status) { 'published' }

    example_request 'Change the publication status' do
      expect(response_status).to eq 200
      json_response = json_parse(response_body)
      expect(json_response.dig(:data, :attributes, :publication_status)).to eq 'published'
    end
  end

  delete 'web_api/v1/initiatives/:id' do
    before do
      @initiative = create(:initiative_with_topics, author: @user, publication_status: 'published')
    end

    let(:id) { @initiative.id }

    example_request 'Delete an initiative' do
      expect(response_status).to eq 200
      expect { Initiative.find(id) }.to raise_error(ActiveRecord::RecordNotFound)
    end
  end

  get 'web_api/v1/initiatives/:id/allowed_transitions' do
    before do
      @user = create(:admin)
      token = Knock::AuthToken.new(payload: { sub: @user.id }).token
      header 'Authorization', "Bearer #{token}"

      @initiative = create(:initiative)
      threshold_reached = create(:initiative_status_threshold_reached)
      create(
        :initiative_status_change,
        initiative: @initiative, initiative_status: threshold_reached
      )
    end

    let(:id) { @initiative.id }

    example_request 'Allowed transitions' do
      assert_status 200
      json_response = json_parse response_body
      expect(json_response.dig(:data, :type)).to eq 'allowed_transitions'
      expect(json_response).to eq({
        data: {
          type: 'allowed_transitions',
          attributes: {
            **InitiativeStatus.where(code: 'answered').ids.to_h do |id|
              [id.to_sym, { feedback_required: true }]
            end,
            **InitiativeStatus.where(code: 'ineligible').ids.to_h do |id|
              [id.to_sym, { feedback_required: true }]
            end
          }
        }
      })
    end
  end
end<|MERGE_RESOLUTION|>--- conflicted
+++ resolved
@@ -271,7 +271,6 @@
       expect(json_response.dig(:data, :type)).to eq 'filter_counts'
       json_attributes = json_response.dig(:data, :attributes)
 
-<<<<<<< HEAD
       expect(json_response.dig(:data, :attributes, :initiative_status_id)[@s1.id.to_sym]).to eq 1
       expect(json_response.dig(:data, :attributes, :initiative_status_id)[@s2.id.to_sym]).to eq 3
       expect(json_response.dig(:data, :attributes, :area_id)[@a1.id.to_sym]).to eq 3
@@ -279,15 +278,6 @@
       expect(json_response.dig(:data, :attributes, :topic_id)[@t1.id.to_sym]).to eq 2
       expect(json_response.dig(:data, :attributes, :topic_id)[@t2.id.to_sym]).to eq 2
       expect(json_response.dig(:data, :attributes, :total)).to eq 4
-=======
-      expect(json_attributes[:initiative_status_id][@s1.id.to_sym]).to eq 1
-      expect(json_attributes[:initiative_status_id][@s2.id.to_sym]).to eq 3
-      expect(json_attributes[:area_id][@a1.id.to_sym]).to eq 3
-      expect(json_attributes[:area_id][@a2.id.to_sym]).to eq 1
-      expect(json_attributes[:topic_id][@t1.id.to_sym]).to eq 2
-      expect(json_attributes[:topic_id][@t2.id.to_sym]).to eq 2
-      expect(json_attributes[:total]).to eq 4
->>>>>>> 671b1884
     end
 
     example 'List initiative counts per filter option on topic', document: false do
