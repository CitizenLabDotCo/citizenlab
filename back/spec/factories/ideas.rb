--- conflicted
+++ resolved
@@ -13,20 +13,7 @@
     end
 
     publication_status { 'published' }
-<<<<<<< HEAD
-    idea_status { IdeaStatus.find_by(code: 'proposed') || association(:idea_status_proposed) }
-    association :project, factory: :single_phase_ideation_project
-  end
-
-  factory :idea, parent: :base_idea do
-    author
-    sequence(:slug) { |n| "plant-more-trees-#{n}" }
-
-    budget { 750 }
-    proposed_budget { 500 }
-=======
     idea_status
->>>>>>> eecd2526
     project { phases.present? ? phases.first.project : association(:single_phase_ideation_project) }
   end
 
@@ -39,14 +26,6 @@
     location_point_geojson { { 'type' => 'Point', 'coordinates' => [51.11520776293035, 3.921154106874878] } }
     location_description { 'Some road' }
 
-<<<<<<< HEAD
-    trait :with_assignee do
-      assignee factory: :admin
-    end
-
-
-=======
->>>>>>> eecd2526
     after(:create) do |idea|
       idea.phases = idea.project.phases.select { |phase| phase.participation_method == 'ideation' } if idea.phases.empty?
     end
@@ -77,21 +56,4 @@
   trait :proposed do
     idea_status { IdeaStatus.find_by(code: 'proposed') || association(:idea_status_proposed) }
   end
-
-  factory :common_ground_input, parent: :base_idea do
-    body_multiloc { {} }
-
-    transient do
-      # Common Ground is not transitive, so inputs are associated with only one phase
-      phase { association(:common_ground_phase, :ongoing) }
-    end
-
-    creation_phase { phase }
-    phases { [phase] }
-    project { phase.project }
-  end
-
-  trait :with_author do
-    author
-  end
 end