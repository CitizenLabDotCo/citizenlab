# frozen_string_literal: true

FactoryBot.define do
  factory :base_idea, class: 'Idea' do
    title_multiloc do
      { 'en' => 'Plant more trees', 'nl-BE' => 'Plant meer bomen' }
    end
    body_multiloc do
      {
        'en' => '<p>It would improve the air quality!</p>',
        'nl-BE' => '<p>De luchtkwaliteit zou er gevoelig op vooruitgaan!</p>'
      }
    end

    publication_status { 'published' }
<<<<<<< HEAD
    budget { 750 }
    proposed_budget { 500 }
    project { phases.present? ? phases.first.project : association(:single_phase_ideation_project) }
=======
    idea_status
    association :project, factory: :single_phase_ideation_project
  end

  factory :idea, parent: :base_idea do
>>>>>>> 778803f4
    author
    sequence(:slug) { |n| "plant-more-trees-#{n}" }

    budget { 750 }
    proposed_budget { 500 }
    location_point_geojson { { 'type' => 'Point', 'coordinates' => [51.11520776293035, 3.921154106874878] } }
    location_description { 'Some road' }

<<<<<<< HEAD
    trait :with_assignee do
      assignee factory: :admin
    end

=======
>>>>>>> 778803f4
    after(:create) do |idea|
      idea.phases = idea.project.phases.select { |phase| phase.participation_method == 'ideation' } if idea.phases.empty?
    end

    factory :idea_with_topics do
      transient do
        topics_count { 2 }
      end
      after(:create) do |idea, evaluator|
        evaluator.topics_count.times do |_i|
          topic = create(:topic)
          idea.project.allowed_input_topics << topic
          idea.topics << topic
        end
      end
    end

    factory :proposal, class: 'Idea' do
      association :project, factory: :single_phase_proposals_project
      creation_phase { project.phases.first }
      after(:create) do |idea|
        idea.phases = [idea.creation_phase] if idea.phases.empty?
      end
    end

    factory :native_survey_response, class: 'Idea' do
      association :project, factory: :single_phase_native_survey_project
      creation_phase { project.phases.first }
      idea_status { nil }
      after(:create) do |idea|
        idea.phases = [idea.creation_phase] if idea.phases.empty?
      end
    end
  end

  factory :common_ground_input, parent: :base_idea do
    proposed
    body_multiloc { {} }

    transient do
      # Common Ground is not transitive, so inputs are associated with only one phase
      phase { association(:common_ground_phase, :ongoing) }
    end

    creation_phase { phase }
    phases { [phase] }
    project { phase.project }
  end

  trait :with_author do
    author
  end

  trait :proposed do
    idea_status { IdeaStatus.find_by(code: 'proposed') || association(:idea_status_proposed) }
  end
end<|MERGE_RESOLUTION|>--- conflicted
+++ resolved
@@ -13,17 +13,11 @@
     end
 
     publication_status { 'published' }
-<<<<<<< HEAD
-    budget { 750 }
-    proposed_budget { 500 }
+    idea_status
     project { phases.present? ? phases.first.project : association(:single_phase_ideation_project) }
-=======
-    idea_status
-    association :project, factory: :single_phase_ideation_project
   end
 
   factory :idea, parent: :base_idea do
->>>>>>> 778803f4
     author
     sequence(:slug) { |n| "plant-more-trees-#{n}" }
 
@@ -32,45 +26,8 @@
     location_point_geojson { { 'type' => 'Point', 'coordinates' => [51.11520776293035, 3.921154106874878] } }
     location_description { 'Some road' }
 
-<<<<<<< HEAD
-    trait :with_assignee do
-      assignee factory: :admin
-    end
-
-=======
->>>>>>> 778803f4
     after(:create) do |idea|
       idea.phases = idea.project.phases.select { |phase| phase.participation_method == 'ideation' } if idea.phases.empty?
-    end
-
-    factory :idea_with_topics do
-      transient do
-        topics_count { 2 }
-      end
-      after(:create) do |idea, evaluator|
-        evaluator.topics_count.times do |_i|
-          topic = create(:topic)
-          idea.project.allowed_input_topics << topic
-          idea.topics << topic
-        end
-      end
-    end
-
-    factory :proposal, class: 'Idea' do
-      association :project, factory: :single_phase_proposals_project
-      creation_phase { project.phases.first }
-      after(:create) do |idea|
-        idea.phases = [idea.creation_phase] if idea.phases.empty?
-      end
-    end
-
-    factory :native_survey_response, class: 'Idea' do
-      association :project, factory: :single_phase_native_survey_project
-      creation_phase { project.phases.first }
-      idea_status { nil }
-      after(:create) do |idea|
-        idea.phases = [idea.creation_phase] if idea.phases.empty?
-      end
     end
   end
 
@@ -92,6 +49,10 @@
     author
   end
 
+  trait :with_assignee do
+    assignee factory: :admin
+  end
+
   trait :proposed do
     idea_status { IdeaStatus.find_by(code: 'proposed') || association(:idea_status_proposed) }
   end
