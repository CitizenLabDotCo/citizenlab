# frozen_string_literal: true

FactoryBot.define do
  factory :custom_field, aliases: [:custom_field_text] do
    for_registration

    sequence(:key) { |n| "field_#{n}" }
    title_multiloc do
      {
        'en' => 'Did you attend'
      }
    end
    description_multiloc do
      {
        'en' => 'Which councils are you attending in our city?'
      }
    end
    required { false }
    enabled { true }

    input_type { 'text' }

    trait :for_registration do
      resource_type { 'User' }
    end

    trait :for_custom_form do
      association :resource, factory: :custom_form
    end

    factory :custom_field_point do
      title_multiloc do
        {
          'en' => 'Where do you live?'
        }
      end
      description_multiloc do
        {
          'en' => 'Please indicate where you live.'
        }
      end
      input_type { 'point' }
    end

    factory :custom_field_line do
      title_multiloc do
        {
          'en' => 'Where should we add the new cycle-path?'
        }
      end
      description_multiloc do
        {
          'en' => 'Please draw a line to indicate the route of the new cycle-path.'
        }
      end
      input_type { 'line' }
    end

    factory :custom_field_polygon do
      title_multiloc do
        {
          'en' => 'Where should we build new housing?'
        }
      end
      description_multiloc do
        {
          'en' => 'Please draw the area where you think we should build new housing.'
        }
      end
      input_type { 'polygon' }
    end

    factory :custom_field_multiline_text do
      title_multiloc do
        {
          'en' => 'Why would you want to join the army?'
        }
      end
      description_multiloc do
        {
          'en' => 'Please explain why you want to join the army.'
        }
      end
      input_type { 'multiline_text' }
    end

    factory :custom_field_html_multiloc do
      title_multiloc do
        {
          'en' => 'Why would you want to join the army?'
        }
      end
      description_multiloc do
        {
          'en' => 'Please explain why you want to join the army.'
        }
      end
      input_type { 'html_multiloc' }
    end

    factory :custom_field_select do
      title_multiloc do
        {
          'en' => 'Member of councils?'
        }
      end
      description_multiloc do
        {
          'en' => 'Which councils are you attending in our city?'
        }
      end
      input_type { 'select' }

      trait :with_options do
        after(:create) do |cf|
          create(:custom_field_option, custom_field: cf, key: 'option1')
          create(:custom_field_option, custom_field: cf, key: 'option2')
        end
      end
    end

    factory :custom_field_linear_scale do
      title_multiloc do
        {
          'en' => 'We need a swimming pool.'
        }
      end
      description_multiloc do
        {
          'en' => 'Please indicate how strong you agree or disagree.'
        }
      end
      input_type { 'linear_scale' }
      maximum { 5 }
      linear_scale_label_1_multiloc do
        {
          'en' => 'Strongly disagree'
        }
      end
      linear_scale_label_2_multiloc do
        {
          'en' => 'Disagree'
        }
      end
      linear_scale_label_3_multiloc do
        {
          'en' => 'Neutral'
        }
      end
      linear_scale_label_4_multiloc do
        {
          'en' => 'Agree'
        }
      end
      linear_scale_label_5_multiloc do
        {
          'en' => 'Strongly agree'
        }
      end
      linear_scale_label_6_multiloc { {} }
      linear_scale_label_7_multiloc { {} }
      linear_scale_label_8_multiloc { {} }
      linear_scale_label_9_multiloc { {} }
      linear_scale_label_10_multiloc { {} }
      linear_scale_label_11_multiloc { {} }
    end

    factory :custom_field_sentiment_linear_scale do
      title_multiloc do
        {
          'en' => 'We need a swimming pool.'
        }
      end
      description_multiloc do
        {
          'en' => 'Please indicate how strong you agree or disagree.'
        }
      end
      input_type { 'sentiment_linear_scale' }
      maximum { 5 }
      ask_follow_up { false }
      linear_scale_label_1_multiloc do
        {
          'en' => 'Strongly disagree'
        }
      end
      linear_scale_label_2_multiloc do
        {
          'en' => 'Disagree'
        }
      end
      linear_scale_label_3_multiloc do
        {
          'en' => 'Neutral'
        }
      end
      linear_scale_label_4_multiloc do
        {
          'en' => 'Agree'
        }
      end
      linear_scale_label_5_multiloc do
        {
          'en' => 'Strongly agree'
        }
      end
    end

    factory :custom_field_rating do
      title_multiloc do
        {
          'en' => 'How would you rate our service?'
        }
      end
      description_multiloc do
        {
          'en' => 'Please rate your experience from 1 (poor) to 5 (excellent).'
        }
      end
      input_type { 'rating' }
      maximum { 5 }
    end

    factory :custom_field_page do
      title_multiloc do
        {
          'en' => 'Cycling survey'
        }
      end
      description_multiloc do
        {
          'en' => 'This is a survey on your cycling habits.'
        }
      end
      input_type { 'page' }
      page_layout { 'default' }

<<<<<<< HEAD
      factory :custom_field_end_page do
=======
      factory :custom_field_form_end_page do
>>>>>>> 025b8a7e
        key { 'form_end' }
      end
    end

    factory :custom_field_multiselect do
      title_multiloc do
        {
          'en' => 'What languages do you speak?'
        }
      end
      input_type { 'multiselect' }

      trait :with_options do
        after(:create) do |cf|
          create(:custom_field_option, custom_field: cf, key: 'option1')
          create(:custom_field_option, custom_field: cf, key: 'option2')
        end
      end
    end

    factory :custom_field_multiselect_image do
      title_multiloc do
        {
          'en' => 'Choose an image'
        }
      end
      input_type { 'multiselect_image' }

      trait :with_options do
        after(:create) do |cf|
          create(:custom_field_option, custom_field: cf, key: 'image1', image: create(:custom_field_option_image))
          create(:custom_field_option, custom_field: cf, key: 'image2', image: create(:custom_field_option_image))
        end
      end
    end

    factory :custom_field_file_upload do
      title_multiloc do
        {
          'en' => 'Upload your CV'
        }
      end
      input_type { 'file_upload' }
    end

    factory :custom_field_shapefile_upload do
      title_multiloc do
        {
          'en' => 'Upload a zipfile containing your shapefiles'
        }
      end
      input_type { 'shapefile_upload' }
    end

    factory :custom_field_checkbox do
      title_multiloc do
        {
          'en' => 'I want to join the army'
        }
      end
      input_type { 'checkbox' }
    end

    factory :custom_field_date do
      title_multiloc do
        {
          'en' => 'When did you last see a mermaid?'
        }
      end
      input_type { 'date' }
    end

    factory :custom_field_number do
      title_multiloc do
        {
          'en' => 'How many cheese burgers can you put in your mouth without swallowing?'
        }
      end
      input_type { 'number' }
    end

    factory :custom_field_ranking do
      title_multiloc do
        {
          'en' => 'Rank your favourite means of public transport'
        }
      end
      input_type { 'ranking' }

      trait :with_options do
        after(:create) do |cf|
          create(:custom_field_option, custom_field: cf, key: 'by_train', title_multiloc: { 'en' => 'By train' })
          create(:custom_field_option, custom_field: cf, key: 'by_bike', title_multiloc: { 'en' => 'By bike' })
        end
      end
    end

    factory :custom_field_matrix_linear_scale do
      title_multiloc do
        {
          'en' => 'Please indicate how strong you agree or disagree with the following statements.'
        }
      end
      input_type { 'matrix_linear_scale' }
      maximum { 5 }
      linear_scale_label_1_multiloc do
        {
          'en' => 'Strongly disagree'
        }
      end
      linear_scale_label_5_multiloc do
        {
          'en' => 'Strongly agree'
        }
      end

      matrix_statements do
        [
          build(:custom_field_matrix_statement, title_multiloc: { 'en' => 'We should send more animals into space' }, key: 'send_more_animals_to_space'),
          build(:custom_field_matrix_statement, title_multiloc: { 'en' => 'We should ride our bicycles more often' }, key: 'ride_bicycles_more_often')
        ]
      end
    end

    factory :custom_field_birthyear do
      key { 'birthyear' }
      title_multiloc { { en: 'birthyear' } }
      input_type { 'number' }
      code { 'birthyear' }
    end

    factory :custom_field_gender do
      resource_type { 'User' }
      key { 'gender' }
      title_multiloc { { 'en' => 'gender' } }
      code { 'gender' }
      input_type { 'select' }

      trait :with_options do
        after(:create) do |cf|
          create(:custom_field_option, title_multiloc: { 'en' => 'Male' }, custom_field: cf, key: 'male')
          create(:custom_field_option, title_multiloc: { 'en' => 'Female' }, custom_field: cf, key: 'female')
          create(:custom_field_option, title_multiloc: { 'en' => 'Unspecified' }, custom_field: cf, key: 'unspecified')
        end
      end
    end

    factory :custom_field_domicile do
      key { 'domicile' }
      title_multiloc { { 'en' => 'domicile' } }
      code { 'domicile' }
      input_type { 'select' }
    end
  end
end<|MERGE_RESOLUTION|>--- conflicted
+++ resolved
@@ -235,11 +235,7 @@
       input_type { 'page' }
       page_layout { 'default' }
 
-<<<<<<< HEAD
       factory :custom_field_end_page do
-=======
-      factory :custom_field_form_end_page do
->>>>>>> 025b8a7e
         key { 'form_end' }
       end
     end
