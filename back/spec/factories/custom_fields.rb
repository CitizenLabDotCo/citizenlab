--- conflicted
+++ resolved
@@ -20,12 +20,8 @@
         'en' => 'An extra question'
       }}
       required { false }
-<<<<<<< HEAD
       key { 'extra_field'}
       input_type { "text" }
-=======
-      input_type { 'select' }
->>>>>>> 1a873d06
       enabled { true }
       resource { create(:custom_form) }
     end
