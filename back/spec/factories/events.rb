# frozen_string_literal: true

FactoryBot.define do
  factory :event do
    project
    title_multiloc do
      {
        'en' => 'Info session',
        'nl-BE' => 'Info avond'
      }
    end

    description_multiloc do
      {
        'en' => '<p>Be there and learn everything about our future!</p>',
        'nl-BE' => '<p>Kom en ontdek de toekomst!</p>'
      }
    end

    start_at { '2017-05-01 20:00' }
    end_at { '2017-05-01 22:00' }
<<<<<<< HEAD
    sequence(:online_link) { |n| "https://example.com/#{n}" }
=======

    trait :with_location do
      location_point { 'POINT(4.351710319519043 50.8465574798584)' }

      address_1 { 'Atomiumsquare 1, 1020 Brussels, Belgium' }
      address_2_multiloc do
        {
          'en' => 'Sphere 1',
          'nl-BE' => 'Bol 1'
        }
      end

      location_multiloc do
        %w[en nl-BE].index_with { |locale| "#{address_1} (#{locale})" }
      end
    end
>>>>>>> b51afc24
  end
end<|MERGE_RESOLUTION|>--- conflicted
+++ resolved
@@ -19,9 +19,7 @@
 
     start_at { '2017-05-01 20:00' }
     end_at { '2017-05-01 22:00' }
-<<<<<<< HEAD
     sequence(:online_link) { |n| "https://example.com/#{n}" }
-=======
 
     trait :with_location do
       location_point { 'POINT(4.351710319519043 50.8465574798584)' }
@@ -38,6 +36,5 @@
         %w[en nl-BE].index_with { |locale| "#{address_1} (#{locale})" }
       end
     end
->>>>>>> b51afc24
   end
 end