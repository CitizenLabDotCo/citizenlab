--- conflicted
+++ resolved
@@ -20,14 +20,9 @@
     participation_method { 'ideation' }
     start_at { '2017-05-01' }
     end_at { Date.parse(start_at) + 60.days }
-<<<<<<< HEAD
     voting_min_total { 1 }
     voting_max_total { 10_000 }
-=======
-    min_budget { 1 }
-    max_budget { 10_000 }
     campaigns_settings { { project_phase_started: true } }
->>>>>>> 1b3d7e73
 
     transient do
       with_permissions { false }
