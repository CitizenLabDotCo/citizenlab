--- conflicted
+++ resolved
@@ -67,11 +67,7 @@
       participation_method { 'native_survey' }
     end
 
-<<<<<<< HEAD
-    factory :voting_phase do # TODO: replace budgeting_phase in generic voting specs
-=======
     factory :voting_phase do
->>>>>>> 6b9455d1
       participation_method { 'voting' }
       voting_method { 'single_voting' }
     end
