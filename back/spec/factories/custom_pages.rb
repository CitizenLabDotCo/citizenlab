--- conflicted
+++ resolved
@@ -9,15 +9,12 @@
         'nl-BE' => 'Mijn geweldige aangepaste pagina'
       }
     end
-<<<<<<< HEAD
     bottom_info_section_multiloc do
       {
         'en' => 'My amazing custom page info section',
         'nl-BE' => 'Mijn geweldige aangepaste pagina informatie sectie'
       }
     end
-=======
->>>>>>> ebaa0951
     sequence(:slug) { |n| "#{Faker::Internet.slug.parameterize}-#{n}".tr('_', '-') }
   end
 end