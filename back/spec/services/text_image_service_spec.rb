--- conflicted
+++ resolved
@@ -4,110 +4,6 @@
   let(:service) { described_class.new }
 
   describe 'swap_data_images' do
-<<<<<<< HEAD
-    it 'returns exactly the same input languages' do
-      imageable = build(:project)
-      output = service.swap_data_images(imageable, :description_multiloc)
-      expect(output.keys).to eq imageable.description_multiloc.keys
-    end
-
-    it 'creates TextImage objects' do
-      project = build(:project)
-      field = :description_multiloc
-      project.description_multiloc = {
-        'en' => '<img src="data:image/gif;base64,R0lGODlhAQABAIAAAAAAAP///yH5BAEAAAAALAAAAAABAAEAAAIBRAA7" />',
-        'nl-NL' => '<img src="data:image/gif;base64,R0lGODlhAQABAIAAAAAAAP///yH5BAEAAAAALAAAAAABAAEAAAIBRAA7" />',
-        'fr-FR' => '<div>no image here</div>'
-      }
-      expect { service.swap_data_images(project, field) }.to change { TextImage.count }.from(0).to(2)
-      expect(TextImage.first).to have_attributes(
-        imageable: project,
-        imageable_field: field.to_s
-      )
-    end
-
-    it 'does not modify the empty string' do
-      input = ''
-      imageable = build(:project, description_multiloc: { 'en' => input })
-      expect(service.swap_data_images(imageable, :description_multiloc)['en']).to eq input
-    end
-
-    it 'does not modify HTML that contains no images' do
-      input = <<~HTML
-        <div>
-          <p>Some content</p>
-          <hr>
-        </div>
-      HTML
-      imageable = build(:project, description_multiloc: { 'en' => input })
-      expect(service.swap_data_images(imageable, :description_multiloc)['en']).to eq input
-    end
-
-    it 'does not modify invalid HTML' do
-      input = <<~HTML
-        <dif>
-          <p>Some content
-          <hr>
-        </div>
-      HTML
-      imageable = build(:project, description_multiloc: { 'en' => input })
-      expect(service.swap_data_images(imageable, :description_multiloc)['en']).to eq input
-    end
-
-    it 'replaces the src attribute of an img tag by a new text reference' do
-      input = <<~HTML
-        <img src="data:image/gif;base64,R0lGODlhAQABAIAAAAAAAP///yH5BAEAAAAALAAAAAABAAEAAAIBRAA7">
-      HTML
-      imageable = create(:project, description_multiloc: { 'en' => input })
-      multiloc = service.swap_data_images(imageable, :description_multiloc)
-      output = <<~HTML
-        <img data-cl2-text-image-text-reference="#{imageable.reload.text_images.order(created_at: :desc).pluck(:text_reference).first}">
-      HTML
-      expect(multiloc['en']).to eq output
-    end
-
-    it 'does not replace an image tag of an image that has already been processed' do
-      input = <<~HTML
-        <img data-cl2-text-image-text-reference="some-reference">
-      HTML
-      output = <<~HTML
-        <img data-cl2-text-image-text-reference="some-reference">
-      HTML
-      imageable = create(:project, description_multiloc: { 'en' => input })
-      res1 = service.swap_data_images imageable, :description_multiloc
-      expect(res1['en']).to eq output
-      imageable.update! description_multiloc: res1
-      res2 = service.swap_data_images imageable, :description_multiloc
-      expect(res2['en']).to eq output
-    end
-
-    it 'replaces a base64 PNG data src on an img' do
-      input = <<~HTML
-        <img src="data:image/png;base64,iVBORw0KGgoAAAANSUhEUgAAAWAAAAFgCAYAAACFYaNMAAAABmJLR0QA/wD/AP+gvaeTAAAACXBIWXMAAA3XAAAN1wFCKJt4AAAAB3RJTUUH4gEaABAE2DNYKgAAEPFJREFUeNrt3Wl3GleewOE/xS4hhHbJlmI7maRnvv8H6Xd9Th+nO7GjfReb2JkXzmTSfeI0JYME+HleJiCritKP4lJ1b+avf3s/DgCeXWIXAAgwgAADIMAAAgyAAAMIMAACDCDAAAgwgAADIMAAAgwgwAAIMIAAAyDAAAIMgAADCDAAAgwgwAAIMIAAAyDAAAIMIMAACDCAAAMgwAACDIAAAwgwAAIMIMAACDCAAAMgwAACDCDAAAgwgAADIMAAAgyAAAMIMAACDCDAAAgwgAADIMAAAgwgwAAIMIAAAyDAAAIMgAADCDAAAgwgwAAIMIAAAyDAAAIMIMAACDCAAAMgwAACDIAAAwgwAAIMIMAACDCAAAMgwAACDCDAAAgwgAADIMAAAgyAAAMIMAACDCDAAAgwgAADIMAAAgwgwAAIMIAAAyDAAAIMgAADLLacXcAiyiZJ7G1vRK1aiXwuF73+IO7qjbi8uY/RaGQHIcAwk/hms/H9m9dRKhZ++2/FQj72tzejWlmNHz+ciDALwRAEC+f13va/xPf3VkrFeLW7ZSchwDD1s98kiY1q5U8fs7m+FplMxs5CgGGaioX8f4xrkiRRyOftLAQYpimTTHZmmyTOgBFgAAQYQIABEGAAAQYQYAAEGECAARBgAAEGQIABBBgAAQYQYAAEGECAARBgAAGGSYzHkz5ubGchwDBNvX5/ovj2+gM7CwGGaRoMhtFotf/0MQ+NVoxGIzsLAYZpOz6/isFw+If/rz8YxMnFtZ2EAMMsdHv9eP/zcdSb/38mPP71zPf9z8fRHxh+YDHk7AIWNcL//OU0stls5HPZ6A8GMRwadkCA4dkMh8MYfmY4AuadIQgAAQYQYAAEGECAARBgAAEGQIABBBgAAQYQYAAEGGB+mIyHuZVNkigWC1EqFiKfy0Y2SSKbJJEkSYxjHKPROIajUQyHo+j1+9Hp9qLb61uOCAHmy5VLxSgW8jEcjqL12Fn6VR7yuVysra7EWqUclXI58vn0h+d4PI5urx+NVjsarXY0252vbnWMJElitVyKbDaJbq8fj52uPyYBZlLFQiHevNqLlXLxt/82Go2j3mzFXb0RjWY7RktylpfNZmNzfS0219eiXCp+8c/LZDJR+vWseWezFuPxOOrNdtzc16PRai/t2XGSycRaZSU2qmtRraxGkmR++3/tx058OL2Ibq/vj2vOZP76t/c+r83VWWA2fnj3TeRz2c8+ZjgaxUOjFff1RjRajwsZlXKpGLtbtVhfq0SSyTzLv9kfDOL2vh5Xtw+fXdJoof54M5lYWy1HrboW62urkU2SP932v//0SwwG5k4WYD7rcH8ntjfWJ378YDiM+3oz7uvNaLYf5377SsVC7G5txOb62ov9DqPRKK7vHuLi5m4hV9GorJSjVq1ErVqJXDY78fOu7x7i+PzKH5khCD5nvbKa7gXMZmN7Yz22N9ajPxjEfb0Zd/VmtB87czbUkMSr3e3YqlVf/uN6ksTu1kZs1dbj9PI6bu7rc39crJRLsfFrdPO5p/3ZViurESHAAsznX5Bc9snPzedysbNZi53NWvT6/bh7aMZdvRGdbu9Ft6laWY2j/Z0nfak26zeFo4Pd2Fyvxi9nl9Hp9ebq9ysVC7FRXYuN9UoU8vkv/nn5Lzi2EOCvQq8/iGLhy//YCvl87G1vxN72RnS6vbivN+PmoR79/vOtGJxkMnF4sPuiww2TWF0pxQ/fHsXx+VXcvvDZcCGfi831atSqlSgVC1M/thBg/sR9oxl7WxtTP5Pa39mMve2NOLu6jcubu5lvRz6fi3evD/7lSo55lmQy8c3BbqyWS3F8fvUiX2zubW3E/s5mZGb0peR9vekPbN6OO7tgvlxe30V3Rh+FM5lMvNrdmvk4bGWlHP/97mhh4vt7W7Vq/Neb15HNPu/H9e2N9TjY3ZpZfDvdXlw8wxsvArzQhqNR/PjhJB4arZn9G7P8Q6+slOPbo4NnD9hUhyTKpfj+zesnf9n1lDfG/Z3Nmf38h0Yrfvx48tXdkGIIgifpD4bx0/FZFAv5qFXXYmPK44G5bDZWSsVoTflKiWplNd4e7s/kut7haBT9/iCGo9FvIclmP92eXMjnpv6GUioW4rs3r+IfH06jP5jt2OlKuZjqcrJJz3jv6s24rzfcgCHAPEW314+L69u4uL797RvxWrUylS/pstnpfviprJTj3eH+1ELY7nQ/3UrceoxOt/enEcxkMlHM56NcKsbaajnWVlemcsVFqVCI7755Fe8/HM/0euFskp3a8fLpMsSXv/IFAV4qnW4vzq5u4uzqZirXhE7zrKhYKEwlvr3+pzvVbh/qqb6xH4/H0en1otPrxV298WkYYaUUW7Vq1NYqkSRPf7MpFQvx7vVB/OOX05l9Mfclr8U8X/vNf+ZOuAX3lLuiWo+deP/z8dSGM75/e/hFZ+W9fj/Or+7irt6YeuRy2WzsbtVie2P9i0J8e1+Pj2eXM3sdf3h7GCvl0kSPXbS7HxHg5X8hf5sXoBLra5XPzgswHA7j/YeTqX1E/fbo4Nc7rNIbjcZxfn0bV7f3M7/sK5/Lxuu9nahVK0/+GR/PLmd2nXCpWIjv3xx+dmjo0/wfn6K7qPN/IMBfTYyrv82MtfLr/LkRjWYrTi6upzb8sL2xHof7O096buuxEx9fYIau9bXVODrYfdKXXqPRKP7+0y8z+52LhUK83tuKtcpqZH799+rNdtzVG1FvtkVXgFm4FzgicrlcDIfDqU5hWSoU4od3R/8y7eGkru8e4uTi+sWCUsjn4u3hQaw8YfrL9mMn3n84menvnmQykc1mYzAYhD/O5eY64CU3jk9f1Ex7/uDDg50nxff4/OrF7jT7P73+IH78+fhJ11qvlEuxvTHbG1lG43H0xVeA4Y/UqpWorJRTvxF8PLuM67uHudiG0XgcPx+fxe1DI/Vz97e3pn7dLgIME308frW7lfp5J3Mw0c0fvSn8cnqR+kw4m01meucaAgx/aGtjPfXUiJc3d3Nz5vtHEf5wepF63bStWnUqU0QiwDCRTCYTO5u1VM9pth7j9PJmrrdrNBrFT8fnMUwxV0Imk4ndrZqDAgHmedTWKlFIcYvvcDiKj2cXC7FtvX4/9XI9m+tVY8EIMM9jJ+UZ38nF1UJNAn730Eg1HpwkmdjaqDowEGBmq1QspLputvXYedIVBi8t7fXJm+sCjAAzYxvVdMsKnV5cL+R29vr9uErxhWGxkH/SDR0gwEwszRwKzfbj1Ocafk6XN3epblypzfmadwgwC6xcKqaa7ezy5n6ht3cwGMZdiuGT2tqqgwQBZjbS3PXW6w+i3mwt/DbfpBiGKOTzqa4OAQFmJgG+rzeWYpvbnW6qWc9WU96aDQLMhHEpTfzYZVr6PM2bSUWAEWCmrZDPT3yzwXA4jHbKW3rnWaM1+WoTroRAgJm6NF++NdvLtSZZ+7Ez8dUQ01goFQGGJ4eltWSLQo7G44kn6UmS5MkLpCLA8MUB7vaWbyn0NF/EOQtGgJmqNGd1z72+27wF2BkwAsx0D5AUS7n3F2jincm3qZ9iX2UcMAgw05NNEZVRivl0F8VwNPktyWnerECAmVpURqPxUi4imeZNJSvACDAvY/zVb1fGCAQCzHQ/gk92BpgkSWSWsEBJMvmKFyPryCPAvNRH8GUcA81mJ9+m8RKOgSPAvOQZ8HDyqOSySxjgFG8qg+HQAYMAM8UApzirW8YbEUrFwsSP7Q8EGAFmitJc21suLt+ENOkCPHDAIMBMz2N38tuL08RqUZQn3KbReBzdbs8BgwAzPZ3u5NNLLtucuCvl4sRfLHa6vXARBALMVPX6g4m/iMvnc1Feonlxq5XJ13rrLNE8yAgwC3oWXK2sfJUBfjT8gAAzC4325CtDbFSXY4n2YiGfapWLZop9BALMxOqNyVc5LhULSzEWvL2xPvFje/3BxBO3gwCTSrvTTXU52s7m+mL/USRJbNaqk79BNVsOEgSYGZ4Fp4hMtbK60JekbW9UU90BJ8AIMDN1n2IYIpPJxKvd7YXczlw2G3vbmxM/fjgcpVo9GQSY1BqtdnRSrPlWraws5BURB7tbqc5+b+4fYjx2BTACzIxd3z6kevzrvZ2FmqS8slJONfY7Ho/j+u7BgYEAM3u3D/UYppjxq1jIx9HB7kJsWzabxDev9iLNjMYPjVb0+uZ/QIB5BqPROG7u66meU6tWYivFWeVLefNqLwr5dKsaX93eOygQYJ7Pxc196nlvD/d3Ut1V9txe722n/v0eGq1oPXYcEAgwz2c4HMb51W2q52QymXh7uD+XN2gc7GzFzmYt1XPG43GcXl47GBBgnt/NfT06Kec+SDKZeHd0EGur83NlxMHOVuxtb6R+3uXtfXR7fQcCAszzG4/HcXJxlfp52SSJb48OUt3mO5ODPsnE29f7T4pvfzCIi+s7BwECzMtptB6f9CVUJpOJw/2dONzfeZFVlAv5fHz/5jBq1Ur6N56I+HB6kWqhUhBgZuL08ubJX0Rtb6zHD28Pn3UdufW11fjLu6Mnz1l8cXUbTXe9IcDMy1DEh5PzVNcG/165VIy/vDua+RSWmUwmXu9tx7vDg1TLzP9es/0YF9e3XnQEmPnR6w/i49nlk5fjSZIk3rzei6OD3ZkMSRTyufj+7WHqKx3+fRs/nJxbcggBZv48NFrxy+nFF/2MrVp1Jrctr62upJpY/d8NhsP458dTS84jwMyv24dGHJ9fLdU2DUej+MfH01STEIEA8yKu7x7i7OpmqeJrpQtmKWcXME0X13fRHwzj6IUuM5uGfn8Q/zw+E18EmMVze1+PbrcX7w4PIpfLLtTv3nrsxE/HZzEw5sszMATBzEL2/sPxQk3X+NBoxo8fTsQXAWbxdXv9hfoY/9BsW90CAQYQYAAEGECAARBggEXmOmDmRjabxHjKU94kScaORYDhP/mf797YCXxVDEEACDCAAAMgwAACDE8yXqSFfMwDgQCzTBZpZrHB0CxoCDBLpNlejGXcx+NxtNodLxgCzPJ4aLSi1+/P/e95c1+P4WjkBUOAWR7j8Th+Pjmf67i1O904vbzxYiHALJ/2Yzfe/3wczdZ8DUeMxuO4vnuIHz+cxMjZLy/Arcg8i063Fz9+PIl8LhfFQv7FF+wcjkbR6faEFwHm69EfDKI/GNgREIYgAAQYQIABEGAAAQZAgAEEGAABBhBgACbmTjieXSGfi7XVlRf9HW7u614IBJivT6lYjKODXQHmq2cIAkCAAQQYAAEGEGCYmvELL/8+tvw8AszX6qUnZF+ERUIRYJiJTrcX3d7LRfCh2fYiIMB8vc6uXmYV4uFwGFc3914ABJiv1329GefXt88b39Eofjo+tyYdc8OdcLyY86vbaLU7sbNZi9VyKbLZ2ZwP9PuDqLfacXF9G72++CLAEBERjVY7Gi1jsnydDEEACDCAAAMgwAACDIAAAwgwAAIMIMAACDCAAAMgwAACDCDAdgGAAAMIMAACDCDAAAgwgAADIMAAAgyAAAMIMAACDCDAAAIMgAADCDAAAgwgwAAIMIAAAyDAAAIMgAADCDAAAgwgwAACDIAAAwgwAAIMIMAACDCAAAMgwAACDIAAAwgwAAIMIMAAAgyAAAMIMAACDCDAAAgwgAADIMAAAgyAAAMIMAACDCDAAAIMgAADCDAAAgwgwAAIMIAAAyDAAAIMgAADCDAAAgwgwAACDIAAAwgwAAIMIMAACDCAAAMgwAACDIAAAwgwAAIMIMAAAgyAAAMIMAACDCDAAAgwwIL7X7Jpk4+h2qmKAAAAAElFTkSuQmCC" />
-      HTML
-      imageable = create(:project, description_multiloc: { 'en' => input })
-      multiloc = service.swap_data_images(imageable, :description_multiloc)
-      output = <<~HTML
-        <img data-cl2-text-image-text-reference="#{imageable.reload.text_images.order(created_at: :desc).pluck(:text_reference).first}">
-      HTML
-      expect(multiloc['en']).to eq output
-    end
-
-    it 'replaces a base64 GIF data src on an img with a URL' do
-      input = <<~HTML
-        <img src="data:image/gif;base64,R0lGODlhAQABAIAAAAAAAP///yH5BAEAAAAALAAAAAABAAEAAAIBRAA7" />
-      HTML
-      imageable = create(:project, description_multiloc: { 'en' => input })
-      multiloc = service.swap_data_images(imageable, :description_multiloc)
-      output = <<~HTML
-        <img data-cl2-text-image-text-reference="#{imageable.reload.text_images.order(created_at: :desc).pluck(:text_reference).first}">
-      HTML
-      expect(multiloc['en']).to eq output
-    end
-
-    it 'replaces a base64 JPEG data src on an img with a URL' do
-      input = <<~HTML
-=======
     before do
       stub_request(:any, 'images.com').with(
         body: png_image_as_base64('image10.png')
@@ -117,42 +13,9 @@
     it 'processes both base64 and URL as src' do
       input = <<~HTML
         <img src="data:image/gif;base64,R0lGODlhAQABAIAAAAAAAP///yH5BAEAAAAALAAAAAABAAEAAAIBRAA7">
->>>>>>> 15229e27
         <img src="data:image/jpeg;base64,/9j/2wBDAAMCAgICAgMCAgIDAwMDBAYEBAQEBAgGBgUGCQgKCgkICQkKDA8MCgsOCwkJDRENDg8QEBEQCgwSExIQEw8QEBD/yQALCAABAAEBAREA/8wABgAQEAX/2gAIAQEAAD8A0s8g/9k=" />
         <img src="http://images.com/image1.png" />
       HTML
-<<<<<<< HEAD
-      imageable = create(:project, description_multiloc: { 'en' => input })
-      multiloc = service.swap_data_images(imageable, :description_multiloc)
-      output = <<~HTML
-        <img data-cl2-text-image-text-reference="#{imageable.reload.text_images.order(created_at: :desc).pluck(:text_reference).first}">
-      HTML
-      expect(multiloc['en']).to eq output
-    end
-
-    it 'replaces multiple img tags in one text' do
-      input = <<~HTML
-        <img src="data:image/gif;base64,R0lGODlhAQABAIAAAAAAAP///yH5BAEAAAAALAAAAAABAAEAAAIBRAA7" />
-        <img src="data:image/gif;base64,R0lGODlhAQABAIAAAAAAAP///yH5BAEAAAAALAAAAAABAAEAAAIBRAA7" />
-      HTML
-      imageable = create(:project, description_multiloc: { 'en' => input })
-      multiloc = service.swap_data_images(imageable, :description_multiloc)
-      output = <<~HTML
-        <img data-cl2-text-image-text-reference="#{imageable.reload.text_images.order(created_at: :desc).pluck(:text_reference)[1]}">
-        <img data-cl2-text-image-text-reference="#{imageable.reload.text_images.order(created_at: :desc).pluck(:text_reference).first}">
-      HTML
-      expect(multiloc['en']).to eq output
-    end
-
-    it 'retains all other attributes on the img tag' do
-      input = <<~HTML
-        <img src="data:image/gif;base64,R0lGODlhAQABAIAAAAAAAP///yH5BAEAAAAALAAAAAABAAEAAAIBRAA7" data-something="1" class="right" target="_blank">
-      HTML
-      imageable = create(:project, description_multiloc: { 'en' => input })
-      multiloc = service.swap_data_images(imageable, :description_multiloc)
-      output = <<~HTML
-        <img class="right" target="_blank" data-cl2-text-image-text-reference="#{imageable.reload.text_images.order(created_at: :desc).pluck(:text_reference).first}">
-=======
       imageable = build :project, description_multiloc: { 'fr-BE' => input }
       output = service.swap_data_images imageable, :description_multiloc
       codes = imageable.reload.text_images.order(:created_at).pluck :text_reference
@@ -160,44 +23,18 @@
         <img data-cl2-text-image-text-reference="#{codes[0]}">
         <img data-cl2-text-image-text-reference="#{codes[1]}">
         <img data-cl2-text-image-text-reference="#{codes[2]}">
->>>>>>> 15229e27
       HTML
       expect(output).to eq({ 'fr-BE' => expected_html })
     end
 
-<<<<<<< HEAD
-    it 'removes the src attribute of an img that that already has the text reference attribute' do
-      imageable = create(:project)
-      text_image = create(:text_image, imageable: imageable, imageable_field: 'description_multiloc', image: 'data:image/gif;base64,R0lGODlhAQABAIAAAAAAAP///yH5BAEAAAAALAAAAAABAAEAAAIBRAA7')
-      input = <<~HTML
-        <img src="#{text_image.image.url}" data-cl2-text-image-text-reference="#{text_image.text_reference}">
-      HTML
-      output = <<~HTML
-        <img data-cl2-text-image-text-reference="#{text_image.text_reference}">
-      HTML
-      imageable.update!(description_multiloc: { 'en' => input })
-      expect(service.swap_data_images(imageable, :description_multiloc)['en']).to eq output
-=======
     it 'does not modify the empty string' do
       input = ''
       imageable = build :project, description_multiloc: { 'en' => input }
       expect(service.swap_data_images(imageable, :description_multiloc)).to eq({ 'en' => input })
->>>>>>> 15229e27
     end
   end
 
   describe 'render_data_images' do
-<<<<<<< HEAD
-    it 'adds a src attribute to an img tag' do
-      imageable = create(:project)
-      text = <<~HTML
-        <img src="data:image/gif;base64,R0lGODlhAQABAIAAAAAAAP///yH5BAEAAAAALAAAAAABAAEAAAIBRAA7">
-      HTML
-      imageable.update!(description_multiloc: { 'en' => text })
-      imageable.update!(description_multiloc: service.swap_data_images(imageable, :description_multiloc))
-      output = <<~HTML
-        <img data-cl2-text-image-text-reference="#{imageable.reload.text_images.order(created_at: :desc).first&.text_reference}" src="#{imageable.reload.text_images.order(created_at: :desc).first&.image&.url}">
-=======
     it 'adds src attributes to the img tags' do
       text_image_1, text_image_2 = create_list :text_image, 2
       input = <<~HTML
@@ -209,7 +46,6 @@
         <img data-cl2-text-image-text-reference="#{text_image_1.text_reference}" src="#{text_image_1.image.url}">
         <div>no image here</div>
         <img data-cl2-text-image-text-reference="#{text_image_2.text_reference}" src="#{text_image_2.image.url}">
->>>>>>> 15229e27
       HTML
 
       imageable = build :project, description_multiloc: { 'de' => input }
@@ -218,18 +54,6 @@
     end
 
     it 'gets all text images in one query' do
-<<<<<<< HEAD
-      imageable = create(:project)
-      text = <<~HTML
-        <img src="data:image/gif;base64,R0lGODlhAQABAIAAAAAAAP///yH5BAEAAAAALAAAAAABAAEAAAIBRAA7">
-        <img src="data:image/jpeg;base64,/9j/2wBDAAMCAgICAgMCAgIDAwMDBAYEBAQEBAgGBgUGCQgKCgkICQkKDA8MCgsOCwkJDRENDg8QEBEQCgwSExIQEw8QEBD/yQALCAABAAEBAREA/8wABgAQEAX/2gAIAQEAAD8A0s8g/9k=">
-      HTML
-      imageable.update!(description_multiloc: { 'en' => text, 'nl-BE' => text })
-      imageable.update!(description_multiloc: service.swap_data_images(imageable, :description_multiloc))
-      # In one query + 4 times:
-      # SELECT "public"."tenants".* FROM "public"."tenants" WHERE "public"."tenants"."host" = $1 LIMIT $2; ["example.org", 1]
-      expect { service.render_data_images(imageable, :description_multiloc)['en'] }.not_to exceed_query_limit(5)
-=======
       imageable = create :project
       input = <<~HTML
         <img data-cl2-text-image-text-reference="#{create(:text_image, imageable: imageable).text_reference}">
@@ -240,7 +64,6 @@
       expect do
         service.render_data_images imageable, :description_multiloc
       end.not_to exceed_query_limit(1).with(/SELECT.*text_images/)
->>>>>>> 15229e27
     end
   end
 end