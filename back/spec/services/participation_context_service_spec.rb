# frozen_string_literal: true

require 'rails_helper'

describe ParticipationContextService do
  let(:service) { described_class.new }

<<<<<<< HEAD
=======
  describe 'participation_possible_for_context?' do
    let(:no_participation_attributes) do
      {
        participation_method: 'ideation',
        posting_enabled: false,
        reacting_enabled: false,
        commenting_enabled: false
      }
    end

    it 'returns true when posting is possible' do
      expect(service).to receive(:posting_idea_disabled_reason_for_context).and_return nil
      project = create(:continuous_project, no_participation_attributes)
      expect(service.participation_possible_for_context?(project, create(:user))).to be true
    end

    it 'returns true when commenting is possible' do
      expect(service).to receive(:commenting_idea_disabled_reason_for_context).and_return nil
      project = create(:continuous_project, no_participation_attributes)
      expect(service.participation_possible_for_context?(project, create(:user))).to be true
    end

    it 'returns true when reacting is possible' do
      expect(service).to receive(:idea_reacting_disabled_reason_for).and_return nil
      project = create(:continuous_project, no_participation_attributes)
      expect(service.participation_possible_for_context?(project, create(:user))).to be true
    end

    it "returns true when it's possible to take a survey" do
      expect(service).to receive(:taking_survey_disabled_reason_for_context).and_return nil
      project = create(:continuous_project, no_participation_attributes)
      expect(service.participation_possible_for_context?(project, create(:user))).to be true
    end

    it "returns true when it's possible to annotate a document" do
      expect(service).to receive(:annotating_document_disabled_reason_for_context).and_return nil
      project = create(:continuous_project, no_participation_attributes)
      expect(service.participation_possible_for_context?(project, create(:user))).to be true
    end

    it "returns true when it's possible to take a poll" do
      expect(service).to receive(:taking_poll_disabled_reason_for_context).and_return nil
      project = create(:continuous_project, no_participation_attributes)
      expect(service.participation_possible_for_context?(project, create(:user))).to be true
    end

    it 'returns true when participatory budgeting is possible' do
      expect(service).to receive(:voting_disabled_reason_for_context).and_return nil
      project = create(:continuous_project, no_participation_attributes)
      expect(service.participation_possible_for_context?(project, create(:user))).to be true
    end

    it 'returns true for information contexts' do
      no_participation_attributes[:participation_method] = 'information'
      project = create(:continuous_project, no_participation_attributes)
      expect(service.participation_possible_for_context?(project, create(:user))).to be true
    end

    it 'returns false when no participation is possible' do
      project = create(:continuous_project, no_participation_attributes)
      expect(service.participation_possible_for_context?(project, create(:user))).to be false
    end
  end

>>>>>>> 7e89321f
  describe 'get_participation_context' do
    it 'returns the project for a continuous project' do
      project = create(:continuous_project)
      expect(service.get_participation_context(project)).to eq project
    end

    it 'returns the active phase for a timeline project' do
      random_title = SecureRandom.uuid
      project = create(
        :project_with_current_phase,
        current_phase_attrs: { title_multiloc: { 'en' => random_title } }
      )
      expect(service.get_participation_context(project).title_multiloc['en']).to eq random_title
    end

    it 'returns nil for a timeline project without an active phase' do
      project = create(:project_with_past_phases)
      expect(service.get_participation_context(project)).to be_nil
    end

    it "returns nil for a timeline project that's archived" do
      project = create(:project_with_current_phase, admin_publication_attributes: { publication_status: 'archived' })
      expect(service.get_participation_context(project)).to be_nil
    end

    it "returns nil for a continuous project that's archived" do
      project = create(:continuous_project, admin_publication_attributes: { publication_status: 'archived' })
      expect(service.get_participation_context(project)).to be_nil
    end
  end

  describe 'posting_idea_disabled_reason_for_project' do
    it 'returns `posting_disabled` when posting is disabled' do
      project = create(:project_with_current_phase, current_phase_attrs: { posting_enabled: false })
      expect(service.posting_idea_disabled_reason_for_project(project, create(:user))).to eq 'posting_disabled'
    end

    it "returns `nil` when we're in an ideation context" do
      project = create(:project_with_current_phase, current_phase_attrs: { participation_method: 'ideation' })
      expect(service.posting_idea_disabled_reason_for_project(project, create(:user))).to be_nil
    end

    it "returns `nil` when we're in an native_survey context" do
      project = create(:project_with_current_phase, current_phase_attrs: { participation_method: 'native_survey' })
      expect(service.posting_idea_disabled_reason_for_project(project, create(:user))).to be_nil
    end

    it "returns `not_ideation` when we're not in an ideation or native_survey context" do
      project = create(:project_with_current_phase, current_phase_attrs: { participation_method: 'information' })
      expect(service.posting_idea_disabled_reason_for_project(project, create(:user))).to eq 'not_ideation'
    end

    it "returns `not_ideation` when we're in a voting context" do
      project = create(
        :project_with_current_phase,
        current_phase_attrs: { participation_method: 'voting', voting_method: 'budgeting', voting_max_total: 1200 }
      )
      expect(service.posting_idea_disabled_reason_for_project(project, create(:user))).to eq 'not_ideation'
    end

    it 'returns `project_inactive` when the timeline is over' do
      project = create(:project_with_past_phases)
      expect(service.posting_idea_disabled_reason_for_project(project, create(:user))).to eq 'project_inactive'
    end

    it "returns 'project_inactive' when the project is archived" do
      project = create(:continuous_project, admin_publication_attributes: { publication_status: 'archived' })
      expect(service.posting_idea_disabled_reason_for_project(project, create(:user))).to eq 'project_inactive'
    end

    it 'returns `posting_limited_max_reached` if the posting limit was reached' do
      user = create(:user)
      project = create(:continuous_project, posting_enabled: true, posting_method: 'limited', posting_limited_max: 1)
      create(:idea, project: project, author: user)

      expect(service.posting_idea_disabled_reason_for_project(project, user)).to eq 'posting_limited_max_reached'
    end

    it 'returns `posting_limited_max_reached` if the author posted a survey anonymously and the limit was reached' do
      user = create(:user)
      project = create(:continuous_native_survey_project, posting_enabled: true, posting_method: 'limited', posting_limited_max: 1, allow_anonymous_participation: true)
      create(:native_survey_response, project: project, author: user, anonymous: true)

      expect(service.posting_idea_disabled_reason_for_project(project, user)).to eq 'posting_limited_max_reached'
    end

    it 'returns nil if the posting limit was not reached' do
      user = create(:user)
      project = create(:continuous_project, posting_enabled: true, posting_method: 'limited', posting_limited_max: 1)
      create(:idea, project: project)

      expect(service.posting_idea_disabled_reason_for_project(project, user)).to be_nil
    end
  end

  describe 'commenting_idea_disabled_reason_for_project' do
    let(:user) { create(:user) }

    context 'for timeline projects' do
      it 'returns nil when the commenting is allowed in the current phase' do
        project = create(:project_with_current_phase)
        expect(service.commenting_idea_disabled_reason_for_project(project, user)).to be_nil
        idea = create(:idea, project: project, phases: [project.phases[2]])
        expect(service.commenting_disabled_reason_for_idea(idea, user)).to be_nil
      end

      it 'returns `commenting_disabled` when commenting is disabled in the current phase' do
        project = create(
          :project_with_current_phase,
          current_phase_attrs: { commenting_enabled: false }
        )
        expect(service.commenting_idea_disabled_reason_for_project(project, user)).to eq 'commenting_disabled'
        idea = create(:idea, project: project, phases: [project.phases[2]])
        expect(service.commenting_disabled_reason_for_idea(idea, user)).to eq 'commenting_disabled'
      end

      it "returns 'project_inactive' when the timeline hasn't started" do
        project = create(:project_with_future_phases)
        expect(service.commenting_idea_disabled_reason_for_project(project, user)).to eq 'project_inactive'
        idea = create(:idea, project: project, phases: [project.phases[2]])
        expect(service.commenting_disabled_reason_for_idea(idea, user)).to eq 'project_inactive'
      end

      it "returns 'project_inactive' when the timeline is over" do
        project = create(:project_with_past_phases)
        expect(service.commenting_idea_disabled_reason_for_project(project, user)).to eq 'project_inactive'
        idea = create(:idea, project: project, phases: [project.phases[2]])
        expect(service.commenting_disabled_reason_for_idea(idea, user)).to eq 'project_inactive'
      end

      it "returns 'project_inactive' when the project is archived" do
        project = create(:project_with_current_phase, admin_publication_attributes: { publication_status: 'archived' })
        expect(service.commenting_idea_disabled_reason_for_project(project, user)).to eq 'project_inactive'
        idea = create(:idea, project: project, phases: [project.phases[2]])
        expect(service.commenting_disabled_reason_for_idea(idea, user)).to eq 'project_inactive'
      end

      it "returns nil when we're in a participatory budgeting context" do
        project = create(
          :project_with_current_phase,
          current_phase_attrs: { participation_method: 'voting', voting_method: 'budgeting', voting_max_total: 1200 }
        )
        expect(service.commenting_idea_disabled_reason_for_project(project, user)).to be_nil
        idea = create(:idea, project: project, phases: [project.phases[2]])
        expect(service.commenting_disabled_reason_for_idea(idea, user)).to be_nil
      end

      it "returns 'idea_not_in_current_phase' for an idea when it's not in the current phase" do
        project = create(:project_with_current_phase)
        idea = create(:idea, project: project, phases: [project.phases[1]])
        expect(service.commenting_disabled_reason_for_idea(idea, user)).to eq 'idea_not_in_current_phase'
      end
    end

    context 'for continuous project' do
      it "returns 'commenting_disabled' when commenting is disabled in a continuous project" do
        project = create(:continuous_project, commenting_enabled: false)
        expect(service.commenting_idea_disabled_reason_for_project(project, create(:user))).to eq 'commenting_disabled'
        idea = create(:idea, project: project)
        expect(service.commenting_disabled_reason_for_idea(idea, user)).to eq 'commenting_disabled'
      end

      it 'returns nil when commenting is permitted in a continuous project' do
        project = create(:continuous_project)
        expect(service.commenting_idea_disabled_reason_for_project(project, create(:user))).to be_nil
        idea = create(:idea, project: project)
        expect(service.commenting_disabled_reason_for_idea(idea, user)).to be_nil
      end

      it 'returns not_supported when in a survey project' do
        project = create(:continuous_survey_project)
        expect(service.commenting_idea_disabled_reason_for_project(project, create(:user))).to eq 'not_supported'
      end

      it 'returns not_supported when in a document_annotation project' do
        project = create(:continuous_document_annotation_project)
        expect(service.commenting_idea_disabled_reason_for_project(project, create(:user))).to eq 'not_supported'
      end

      it "returns 'project_inactive' when the project is archived" do
        project = create(:continuous_project, admin_publication_attributes: { publication_status: 'archived' })
        expect(service.commenting_idea_disabled_reason_for_project(project, create(:user))).to eq 'project_inactive'
        idea = create(:idea, project: project)
        expect(service.commenting_disabled_reason_for_idea(idea, user)).to eq 'project_inactive'
      end
    end
  end

  describe 'idea_reacting_disabled_reason_for' do
    let(:user) { create(:user) }

    context 'a reaction' do
      it 'returns nil when reacting is enabled in the current phase' do
        project = create(:project_with_current_phase, current_phase_attrs: { reacting_enabled: true })
        idea = create(:idea, project: project, phases: project.phases)
        reaction = build(:reaction, user: user, reactable: idea)

        expect(service.idea_reacting_disabled_reason_for(reaction, user)).to be_nil
      end

      it "returns `project_inactive` when the timeline hasn't started yet" do
        project = create(:project_with_future_phases)
        idea = create(:idea, project: project, phases: project.phases)
        reaction = build(:reaction, user: user, reactable: idea)

        expect(service.idea_reacting_disabled_reason_for(reaction, user)).to eq 'project_inactive'
      end

      it "returns `idea_not_in_current_phase` when it's not in the current phase" do
        project = create(
          :project_with_current_phase,
          phases_config: { sequence: 'xxcxx' },
          current_phase_attrs: { reacting_enabled: true }
        )
        idea_phases = project.phases.order(:start_at).take(2) + [project.phases.order(:start_at).last]
        idea = create(:idea, project: project, phases: idea_phases)
        reaction = build(:reaction, user: user, reactable: idea)

        expect(service.idea_reacting_disabled_reason_for(reaction, user)).to eq 'idea_not_in_current_phase'
      end

      it 'returns `reacting_disabled` if reacting is disabled' do
        project = create(:continuous_project, reacting_enabled: false)
        idea = create(:idea, project: project)
        reaction = build(:reaction, user: user, reactable: idea)

        expect(service.idea_reacting_disabled_reason_for(reaction, user)).to eq 'reacting_disabled'
      end

      it 'returns `reacting_dislike_disabled` for a dislike if disliking is disabled' do
        project = create(:continuous_project, reacting_enabled: true, reacting_dislike_enabled: false)
        idea = create(:idea, project: project)
        reaction = build(:reaction, mode: 'down', user: user, reactable: idea)

        expect(service.idea_reacting_disabled_reason_for(reaction, user)).to eq 'reacting_dislike_disabled'
      end

      it 'returns nil for a like if disliking is disabled' do
        project = create(:continuous_project, reacting_enabled: true, reacting_dislike_enabled: false)
        idea = create(:idea, project: project)
        reaction = build(:reaction, mode: 'up', user: user, reactable: idea)

        expect(service.idea_reacting_disabled_reason_for(reaction, user)).to be_nil
      end

      it "returns nil for a dislike, but while the mode is explicitly specified as 'up', even though disliking is disabled" do
        project = create(:continuous_project, reacting_enabled: true, reacting_dislike_enabled: false)
        idea = create(:idea, project: project)
        reaction = build(:reaction, mode: 'down', user: user, reactable: idea)

        expect(service.idea_reacting_disabled_reason_for(reaction, user, mode: 'up')).to be_nil
      end

      it 'returns `reacting_like_limited_max_reached` if the like limit was reached' do
        project = create(:continuous_project, reacting_enabled: true, reacting_like_method: 'limited', reacting_like_limited_max: 1)
        idea = create(:idea, project: project)
        create(:reaction, mode: 'up', user: user, reactable: idea)
        reaction = build(:reaction, mode: 'up', user: user, reactable: idea)

        expect(service.idea_reacting_disabled_reason_for(reaction, user)).to eq 'reacting_like_limited_max_reached'
      end

      it 'returns nil if the like limit was not reached' do
        project = create(:continuous_project, reacting_enabled: true, reacting_like_method: 'limited', reacting_like_limited_max: 1)
        idea = create(:idea, project: project)
        create(:reaction, mode: 'down', user: user, reactable: idea)
        reaction = build(:reaction, mode: 'up', user: user, reactable: idea)

        expect(service.idea_reacting_disabled_reason_for(reaction, user)).to be_nil
      end

      it 'returns `reacting_dislike_limited_max_reached` if the disliking limit was reached' do
        project = create(:continuous_project, reacting_enabled: true,
          reacting_dislike_enabled: true, reacting_dislike_method: 'limited', reacting_dislike_limited_max: 1)
        idea = create(:idea, project: project)
        create(:reaction, mode: 'down', user: user, reactable: idea)
        reaction = build(:reaction, mode: 'down', user: user, reactable: idea)

        expect(service.idea_reacting_disabled_reason_for(reaction, user)).to eq 'reacting_dislike_limited_max_reached'
      end

      it 'returns nil if the disliking limit was not reached' do
        project = create(:continuous_project, reacting_enabled: true,
          reacting_dislike_enabled: true, reacting_dislike_method: 'limited', reacting_dislike_limited_max: 1)
        idea = create(:idea, project: project)
        create(:reaction, mode: 'up', user: user, reactable: idea)
        reaction = build(:reaction, mode: 'down', user: user, reactable: idea)

        expect(service.idea_reacting_disabled_reason_for(reaction, user)).to be_nil
      end
    end

    context 'an idea' do
      it 'returns nil when reacting is enabled' do
        project = create(:continuous_project, reacting_enabled: true)
        idea = create(:idea, project: project)

        expect(service.idea_reacting_disabled_reason_for(idea, user, mode: 'up')).to be_nil
        expect(service.idea_reacting_disabled_reason_for(idea, user, mode: 'down')).to be_nil
      end

      it 'returns `project_inactive` when the timeline has past' do
        project = create(:project_with_past_phases)
        idea = create(:idea, project: project, phases: project.phases)

        expect(service.idea_reacting_disabled_reason_for(idea, user, mode: 'up')).to eq 'project_inactive'
        expect(service.idea_reacting_disabled_reason_for(idea, user, mode: 'down')).to eq 'project_inactive'
      end

      it "returns `not_ideation` when we're in a participatory budgeting context" do
        project = create(:continuous_budgeting_project)
        idea = create(:idea, project: project)

        expect(service.idea_reacting_disabled_reason_for(idea, user, mode: 'up')).to eq 'not_ideation'
        expect(service.idea_reacting_disabled_reason_for(idea, user, mode: 'down')).to eq 'not_ideation'
      end

      it "returns `idea_not_in_current_phase` when it's not in the current phase" do
        project = create(
          :project_with_current_phase,
          phases_config: { sequence: 'xxcxx' },
          current_phase_attrs: { reacting_enabled: true }
        )
        idea_phases = [project.phases.order(:start_at).first, project.phases.order(:start_at).last]
        idea = create(:idea, project: project, phases: idea_phases)

        expect(service.idea_reacting_disabled_reason_for(idea, user, mode: 'up')).to eq 'idea_not_in_current_phase'
        expect(service.idea_reacting_disabled_reason_for(idea, user, mode: 'down')).to eq 'idea_not_in_current_phase'
      end

      it 'returns `reacting_dislike_limited_max_reached` if the dislike limit was reached' do
        project = create(:continuous_project, reacting_enabled: true,
          reacting_dislike_enabled: true, reacting_dislike_method: 'limited', reacting_dislike_limited_max: 1)
        idea = create(:idea, project: project)
        create(:reaction, mode: 'down', user: user, reactable: idea)

        expect(service.idea_reacting_disabled_reason_for(idea, user, mode: 'up')).to be_nil
        expect(service.idea_reacting_disabled_reason_for(idea, user, mode: 'down')).to eq 'reacting_dislike_limited_max_reached'
      end
    end

    context 'a continuous project' do
      it 'returns nil when reacting is enabled' do
        project = create(:continuous_project, reacting_enabled: true)

        expect(service.idea_reacting_disabled_reason_for(project, user, mode: 'up')).to be_nil
        expect(service.idea_reacting_disabled_reason_for(project, user, mode: 'down')).to be_nil
      end

      it 'returns `project_inactive` when the project is archived' do
        project = create(:continuous_project, admin_publication_attributes: { publication_status: 'archived' })

        expect(service.idea_reacting_disabled_reason_for(project, user, mode: 'up')).to eq 'project_inactive'
        expect(service.idea_reacting_disabled_reason_for(project, user, mode: 'down')).to eq 'project_inactive'
      end

      it "returns `not_ideation` when we're in an information context" do
        project = create(:continuous_project, participation_method: 'information')

        expect(service.idea_reacting_disabled_reason_for(project, user, mode: 'up')).to eq 'not_ideation'
        expect(service.idea_reacting_disabled_reason_for(project, user, mode: 'down')).to eq 'not_ideation'
      end

      it 'returns `reacting_disabled` if reacting is disabled' do
        project = create(:continuous_project, reacting_enabled: false)

        expect(service.idea_reacting_disabled_reason_for(project, user, mode: 'up')).to eq 'reacting_disabled'
        expect(service.idea_reacting_disabled_reason_for(project, user, mode: 'down')).to eq 'reacting_disabled'
      end

      it 'returns nil for liking if disliking is disabled' do
        project = create(:continuous_project, reacting_enabled: true, reacting_dislike_enabled: false)

        expect(service.idea_reacting_disabled_reason_for(project, user, mode: 'up')).to be_nil
      end

      it 'returns `reacting_dislike_disabled` for disliking if disliking is disabled' do
        project = create(:continuous_project, reacting_enabled: true, reacting_dislike_enabled: false)

        expect(service.idea_reacting_disabled_reason_for(project, user, mode: 'down')).to eq 'reacting_dislike_disabled'
      end
    end

    context 'a timeline project' do
      it 'returns nil when reacting is enabled in the current phase' do
        project = create(:project_with_current_phase, current_phase_attrs: { reacting_enabled: true })

        expect(service.idea_reacting_disabled_reason_for(project, user, mode: 'up')).to be_nil
        expect(service.idea_reacting_disabled_reason_for(project, user, mode: 'down')).to be_nil
      end

      it 'returns `project_inactive` when the project is archived' do
        project = create(
          :project_with_current_phase,
          admin_publication_attributes: { publication_status: 'archived' }, current_phase_attrs: { reacting_enabled: true }
        )

        expect(service.idea_reacting_disabled_reason_for(project, user, mode: 'up')).to eq 'project_inactive'
        expect(service.idea_reacting_disabled_reason_for(project, user, mode: 'down')).to eq 'project_inactive'
      end

      it "returns `project_inactive` when the timeline hasn't started yet" do
        project = create(:project_with_future_phases)

        expect(service.idea_reacting_disabled_reason_for(project, user, mode: 'up')).to eq 'project_inactive'
        expect(service.idea_reacting_disabled_reason_for(project, user, mode: 'down')).to eq 'project_inactive'
      end

      it 'returns `project_inactive` when the timeline has past' do
        project = create(:project_with_past_phases)

        expect(service.idea_reacting_disabled_reason_for(project, user, mode: 'up')).to eq 'project_inactive'
        expect(service.idea_reacting_disabled_reason_for(project, user, mode: 'down')).to eq 'project_inactive'
      end

      it "returns `not_ideation` when we're in a participatory budgeting context" do
        project = create(:project_with_current_phase, current_phase_attrs: { participation_method: 'voting', voting_method: 'budgeting', voting_max_total: 1000 })

        expect(service.idea_reacting_disabled_reason_for(project, user, mode: 'up')).to eq 'not_ideation'
        expect(service.idea_reacting_disabled_reason_for(project, user, mode: 'down')).to eq 'not_ideation'
      end

      it 'returns `reacting_disabled` if reacting is disabled' do
        project = create(:project_with_current_phase, current_phase_attrs: { reacting_enabled: false })

        expect(service.idea_reacting_disabled_reason_for(project, user, mode: 'up')).to eq 'reacting_disabled'
        expect(service.idea_reacting_disabled_reason_for(project, user, mode: 'down')).to eq 'reacting_disabled'
      end

      it 'returns `reacting_like_limited_max_reached` if the like limit was reached' do
        project = create(:project_with_current_phase,
          current_phase_attrs: { reacting_enabled: true, reacting_like_method: 'limited', reacting_like_limited_max: 1 })
        create(:reaction, mode: 'up', user: user, reactable: create(:idea, project: project, phases: project.phases))

        expect(service.idea_reacting_disabled_reason_for(project, user, mode: 'up')).to eq 'reacting_like_limited_max_reached'
        expect(service.idea_reacting_disabled_reason_for(project, user, mode: 'down')).to be_nil
      end
    end

    context 'a phase' do
      it 'returns nil when reacting is enabled' do
        project = create(
          :project_with_current_phase,
          phases_config: { sequence: 'xcx', c: { reacting_enabled: true }, x: { reacting_enabled: false } }
        )
        phase = project.phases.order(:start_at)[1]

        expect(service.idea_reacting_disabled_reason_for(phase, user, mode: 'up')).to be_nil
        expect(service.idea_reacting_disabled_reason_for(phase, user, mode: 'down')).to be_nil
      end

      it 'returns nil when reacting is enabled for that phase, but disabled for the current phase' do
        project = create(
          :project_with_current_phase,
          phases_config: { sequence: 'xxcxx', c: { reacting_enabled: false }, x: { reacting_enabled: true } }
        )
        phase = project.phases.order(:start_at).first

        expect(service.idea_reacting_disabled_reason_for(phase, user, mode: 'up')).to be_nil
        expect(service.idea_reacting_disabled_reason_for(phase, user, mode: 'down')).to be_nil
      end

      it 'returns `reacting_like_limited_max_reached` if the like limit was reached for that phase' do
        project = create(
          :project_with_current_phase,
          phases_config: { sequence: 'xxcxx', c: { reacting_enabled: true },
                           x: { reacting_enabled: true, reacting_like_method: 'limited', reacting_like_limited_max: 2 } }
        )
        phase = project.phases.order(:start_at).first
        ideas = create_list(:idea, 2, project: project, phases: project.phases)
        ideas.each do |idea|
          create(:reaction, mode: 'up', reactable: idea, user: user)
        end

        expect(service.idea_reacting_disabled_reason_for(phase, user, mode: 'up')).to eq 'reacting_like_limited_max_reached'
        expect(service.idea_reacting_disabled_reason_for(phase, user, mode: 'down')).to be_nil
      end
    end
  end

  describe 'cancelling_reactions_disabled_reasons' do
    let(:user) { create(:user) }
    let(:reasons) { ParticipationContextService::REACTING_DISABLED_REASONS }

    context 'timeline project' do
      it 'returns nil when reacting is enabled in the current phase' do
        project = create(:project_with_current_phase)
        idea = create(:idea, project: project, phases: [project.phases[2]])
        expect(service.cancelling_reacting_disabled_reason_for_idea(idea, idea.author)).to be_nil
      end

      it "returns `idea_not_in_current_phase` when it's not in the current phase" do
        project = create(:project_with_current_phase)
        idea = create(:idea, project: project, phases: [project.phases[1]])
        expect(service.cancelling_reacting_disabled_reason_for_idea(idea, idea.author)).to eq reasons[:idea_not_in_current_phase]
      end

      it "returns 'reacting_disabled' if it's in the current phase and reacting is disabled" do
        project = create(:project_with_current_phase, current_phase_attrs: { reacting_enabled: false })
        idea = create(:idea, project: project, phases: [project.phases[2]])
        expect(service.cancelling_reacting_disabled_reason_for_idea(idea, idea.author)).to eq reasons[:reacting_disabled]
      end

      it "returns 'project_inactive' when the timeline has past" do
        project = create(:project_with_past_phases)
        idea = create(:idea, project: project, phases: project.phases)
        expect(service.cancelling_reacting_disabled_reason_for_idea(idea, idea.author)).to eq reasons[:project_inactive]
      end

      it "returns `not_ideation` when we're in a participatory budgeting context" do
        project = create(
          :project_with_current_phase,
          current_phase_attrs: { participation_method: 'voting', voting_method: 'budgeting', voting_max_total: 1200 }
        )
        idea = create(:idea, project: project, phases: project.phases)
        expect(service.cancelling_reacting_disabled_reason_for_idea(idea, idea.author)).to eq 'not_ideation'
      end
    end

    context 'continuous project' do
      it 'returns nil when reacting is enabled' do
        project = create(:continuous_project)
        idea = create(:idea, project: project)
        expect(service.cancelling_reacting_disabled_reason_for_idea(idea, idea.author)).to be_nil
      end

      it "returns 'project_inactive' when the project is archived" do
        project = create(:continuous_project, admin_publication_attributes: { publication_status: 'archived' })
        idea = create(:idea, project: project, phases: project.phases)
        expect(service.cancelling_reacting_disabled_reason_for_idea(idea, idea.author)).to eq reasons[:project_inactive]
      end

      it "returns 'reacting_disabled' if reacting is disabled" do
        project = create(:continuous_project, reacting_enabled: false)
        idea = create(:idea, project: project)
        expect(service.cancelling_reacting_disabled_reason_for_idea(idea, idea.author)).to eq reasons[:reacting_disabled]
      end

      it 'returns nil when disliking is disabled but reacting is enabled' do
        project = create(:continuous_project, reacting_enabled: true, reacting_dislike_enabled: false)
        idea = create(:idea, project: project)
        expect(service.cancelling_reacting_disabled_reason_for_idea(idea, idea.author)).to be_nil
      end
    end
  end

  describe 'taking_survey_disabled_reason' do
    it 'returns `not_survey` when the active context is not a survey' do
      project = create(:project_with_current_phase, current_phase_attrs: { participation_method: 'ideation' })
      expect(service.taking_survey_disabled_reason_for_project(project, create(:user))).to eq 'not_survey'
    end

    it 'returns `project_inactive` when the timeline has past' do
      project = create(:project_with_past_phases)
      expect(service.taking_survey_disabled_reason_for_project(project, create(:user))).to eq 'project_inactive'
    end

    it 'returns `project_inactive` when the continuous project is archived' do
      project = create(:continuous_project, admin_publication_attributes: { publication_status: 'archived' })
      expect(service.taking_survey_disabled_reason_for_project(project, create(:user))).to eq 'project_inactive'
    end
  end

  describe 'document_annotation_disabled_reason' do
    it 'returns `not_document_annotation` when the active context is not document_annotation' do
      project = create(:project_with_current_phase, current_phase_attrs: { participation_method: 'ideation' })
      expect(service.annotating_document_disabled_reason_for_project(project, create(:user)))
        .to eq 'not_document_annotation'
    end

    it 'returns `project_inactive` when the timeline has past' do
      project = create(:project_with_past_phases)
      expect(service.annotating_document_disabled_reason_for_project(project, create(:user))).to eq 'project_inactive'
    end

    it 'returns `project_inactive` when the continuous project is archived' do
      project = create(:continuous_project, admin_publication_attributes: { publication_status: 'archived' })
      expect(service.annotating_document_disabled_reason_for_project(project, create(:user))).to eq 'project_inactive'
    end
  end

  describe 'taking_poll_disabled_reason' do
    it 'returns `not_poll` when the active context is not a poll' do
      project = create(:project_with_current_phase, current_phase_attrs: { participation_method: 'information' })
      expect(service.taking_poll_disabled_reason_for_project(project, create(:user))).to eq 'not_poll'
    end

    it 'returns `already_responded` when the user already responded to the poll before' do
      project = create(:continuous_poll_project)
      poll_response = create(:poll_response, participation_context: project)
      user = poll_response.user
      expect(service.taking_poll_disabled_reason_for_project(project, user)).to eq 'already_responded'
    end

    it 'returns `project_inactive` when the timeline has past' do
      project = create(:project_with_past_phases)
      expect(service.taking_poll_disabled_reason_for_project(project, create(:user))).to eq 'project_inactive'
    end

    it 'returns `project_inactive` when the continuous project is archived' do
      project = create(:continuous_project, admin_publication_attributes: { publication_status: 'archived' })
      expect(service.taking_poll_disabled_reason_for_project(project, create(:user))).to eq 'project_inactive'
    end
  end

  describe 'voting_disabled_reasons' do
    context 'for timeline projects' do
      it 'returns nil when the idea is in the current phase and budgeting is allowed' do
        project = create(:project_with_current_phase, phases_config: {
          sequence: 'xxcxx'
        }, current_phase_attrs: { participation_method: 'voting', voting_method: 'budgeting', voting_max_total: 10_000 })
        idea = create(:idea, project: project, phases: [project.phases[2]])
        expect(service.voting_disabled_reason_for_idea(idea, create(:user))).to be_nil
      end

      it 'returns `idea_not_in_current_phase` when the idea is not in the current phase, budgeting is allowed in the current phase and was allowed in the last phase the idea was part of' do
        project = create(:project_with_current_phase, phases_config: {
          sequence: 'xxcxx'
        }, current_phase_attrs: { participation_method: 'voting', voting_method: 'budgeting', voting_max_total: 10_000 })
        idea = create(:idea, project: project, phases: [project.phases[1]])
        expect(service.voting_disabled_reason_for_idea(idea, create(:user))).to eq 'idea_not_in_current_phase'
      end

      it "returns 'idea_not_in_current_phase' when the idea is not in the current phase, budgeting is permitted but was not permitted in the last phase the idea was part of" do
        project = create(
          :project_with_current_phase,
          current_phase_attrs: { participation_method: 'voting', voting_method: 'budgeting', voting_max_total: 10_000 }
        )
        phase = project.phases[1]
        permission = phase.permissions.find_by(action: 'voting')
        permission&.update!(
          permitted_by: 'groups',
          group_ids: create_list(:group, 2).map(&:id)
        )
        idea = create(:idea, project: project, phases: [project.phases[0], project.phases[1]])
        expect(service.voting_disabled_reason_for_idea(idea, create(:user))).to eq 'idea_not_in_current_phase'
      end

      it "returns 'project_inactive' when the timeline is over" do
        project = create(:project_with_past_phases)
        idea = create(:idea, project: project, phases: [project.phases[2]])
        expect(service.voting_disabled_reason_for_idea(idea, create(:user))).to eq 'project_inactive'
      end
    end

    context 'continuous project' do
      it 'returns nil when budgeting is permitted in a continuous project' do
        project = create(:continuous_budgeting_project)
        idea = create(:idea, project: project)
        expect(service.voting_disabled_reason_for_idea(idea, create(:user))).to be_nil
      end

      it "returns 'project_inactive' when the project is archived" do
        project = create(:continuous_budgeting_project, admin_publication_attributes: { publication_status: 'archived' })
        idea = create(:idea, project: project)
        expect(service.voting_disabled_reason_for_idea(idea, create(:user))).to eq 'project_inactive'
      end
    end
  end

  describe 'future_posting_enabled_phase' do
    it 'returns the first upcoming phase that has posting enabled' do
      project = create(
        :project_with_current_phase,
        phases_config: {
          sequence: 'xcxxxxxy',
          x: { posting_enabled: false },
          y: { posting_enabled: true },
          c: { posting_enabled: false }
        }
      )
      expect(service.future_posting_idea_enabled_phase(project, create(:user))).to eq project.phases.order(:start_at)[7]
    end

    it 'returns nil if no next phase has posting enabled' do
      project = create(
        :project_with_current_phase,
        phases_config: {
          sequence: 'xcyyy',
          y: { posting_enabled: false }
        }
      )
      expect(service.future_posting_idea_enabled_phase(project, create(:user))).to be_nil
    end

    it 'returns nil for a continuous project' do
      project = create(:continuous_project)
      expect(service.future_posting_idea_enabled_phase(project, create(:user))).to be_nil
    end

    it 'returns nil for a project without future phases' do
      project = create(:project_with_past_phases)
      expect(service.future_posting_idea_enabled_phase(project, create(:user))).to be_nil
    end
  end

  describe 'future_reacting_enabled_phase' do
    it 'returns the first upcoming phase that has reacting enabled' do
      project = create(
        :project_with_current_phase,
        phases_config: {
          sequence: 'xcxxy',
          x: { reacting_enabled: true, reacting_dislike_enabled: false },
          c: { reacting_enabled: false },
          y: { reacting_enabled: true, reacting_dislike_enabled: true }
        }
      )
      expect(service.future_liking_idea_enabled_phase(project, create(:user))).to eq project.phases.order(:start_at)[2]
      expect(service.future_disliking_idea_enabled_phase(project, create(:user))).to eq project.phases.order(:start_at)[4]
    end

    it 'returns nil if no next phase has reacting enabled' do
      project = create(
        :project_with_current_phase,
        phases_config: {
          sequence: 'xcyy',
          y: { reacting_enabled: false }
        }
      )
      expect(service.future_liking_idea_enabled_phase(project, create(:user))).to be_nil
      expect(service.future_disliking_idea_enabled_phase(project, create(:user))).to be_nil
    end

    it 'returns nil for a continuous project' do
      project = create(:continuous_project)
      expect(service.future_liking_idea_enabled_phase(project, create(:user))).to be_nil
      expect(service.future_disliking_idea_enabled_phase(project, create(:user))).to be_nil
    end

    it 'returns nil for a project without future phases' do
      project = create(:project_with_past_phases)
      expect(service.future_liking_idea_enabled_phase(project, create(:user))).to be_nil
      expect(service.future_disliking_idea_enabled_phase(project, create(:user))).to be_nil
    end
  end

  describe 'future_commenting_enabled_phase' do
    it 'returns the first upcoming phase that has commenting enabled' do
      project = create(
        :project_with_current_phase,
        phases_config: {
          sequence: 'xcxxxxxy',
          x: { commenting_enabled: false },
          y: { commenting_enabled: true },
          c: { commenting_enabled: false }
        }
      )
      expect(service.future_commenting_idea_enabled_phase(project, create(:user))).to eq project.phases.order(:start_at)[7]
    end

    it 'returns nil if no next phase has commenting enabled' do
      project = create(
        :project_with_current_phase,
        phases_config: {
          sequence: 'xcyyy',
          y: { commenting_enabled: false }
        }
      )
      expect(service.future_commenting_idea_enabled_phase(project, create(:user))).to be_nil
    end

    it 'returns nil for a continuous project' do
      project = create(:continuous_project)
      expect(service.future_commenting_idea_enabled_phase(project, create(:user))).to be_nil
    end

    it 'returns nil for a project without future phases' do
      project = create(:project_with_past_phases)
      expect(service.future_commenting_idea_enabled_phase(project, create(:user))).to be_nil
    end
  end
end<|MERGE_RESOLUTION|>--- conflicted
+++ resolved
@@ -5,73 +5,6 @@
 describe ParticipationContextService do
   let(:service) { described_class.new }
 
-<<<<<<< HEAD
-=======
-  describe 'participation_possible_for_context?' do
-    let(:no_participation_attributes) do
-      {
-        participation_method: 'ideation',
-        posting_enabled: false,
-        reacting_enabled: false,
-        commenting_enabled: false
-      }
-    end
-
-    it 'returns true when posting is possible' do
-      expect(service).to receive(:posting_idea_disabled_reason_for_context).and_return nil
-      project = create(:continuous_project, no_participation_attributes)
-      expect(service.participation_possible_for_context?(project, create(:user))).to be true
-    end
-
-    it 'returns true when commenting is possible' do
-      expect(service).to receive(:commenting_idea_disabled_reason_for_context).and_return nil
-      project = create(:continuous_project, no_participation_attributes)
-      expect(service.participation_possible_for_context?(project, create(:user))).to be true
-    end
-
-    it 'returns true when reacting is possible' do
-      expect(service).to receive(:idea_reacting_disabled_reason_for).and_return nil
-      project = create(:continuous_project, no_participation_attributes)
-      expect(service.participation_possible_for_context?(project, create(:user))).to be true
-    end
-
-    it "returns true when it's possible to take a survey" do
-      expect(service).to receive(:taking_survey_disabled_reason_for_context).and_return nil
-      project = create(:continuous_project, no_participation_attributes)
-      expect(service.participation_possible_for_context?(project, create(:user))).to be true
-    end
-
-    it "returns true when it's possible to annotate a document" do
-      expect(service).to receive(:annotating_document_disabled_reason_for_context).and_return nil
-      project = create(:continuous_project, no_participation_attributes)
-      expect(service.participation_possible_for_context?(project, create(:user))).to be true
-    end
-
-    it "returns true when it's possible to take a poll" do
-      expect(service).to receive(:taking_poll_disabled_reason_for_context).and_return nil
-      project = create(:continuous_project, no_participation_attributes)
-      expect(service.participation_possible_for_context?(project, create(:user))).to be true
-    end
-
-    it 'returns true when participatory budgeting is possible' do
-      expect(service).to receive(:voting_disabled_reason_for_context).and_return nil
-      project = create(:continuous_project, no_participation_attributes)
-      expect(service.participation_possible_for_context?(project, create(:user))).to be true
-    end
-
-    it 'returns true for information contexts' do
-      no_participation_attributes[:participation_method] = 'information'
-      project = create(:continuous_project, no_participation_attributes)
-      expect(service.participation_possible_for_context?(project, create(:user))).to be true
-    end
-
-    it 'returns false when no participation is possible' do
-      project = create(:continuous_project, no_participation_attributes)
-      expect(service.participation_possible_for_context?(project, create(:user))).to be false
-    end
-  end
-
->>>>>>> 7e89321f
   describe 'get_participation_context' do
     it 'returns the project for a continuous project' do
       project = create(:continuous_project)
