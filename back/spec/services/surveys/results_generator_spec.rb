# frozen_string_literal: true

require 'rails_helper'
require './spec/services/surveys/shared/survey_setup'

# This spec describes:
#   * Unsupported fields are not considered. Unsupported means that we do
#     not have a visit_xxx method on the described class.
#   * Results are generated only for reportable fields (i.e. enabled).
#   * The order of the results is the same as the field order in the form.
#   * Results for one field are ordered in descending order.
#   * Result generation is supported for phases only.

RSpec.describe Surveys::ResultsGenerator do
  subject(:generator) { described_class.new survey_phase }

  include_context 'survey_setup'

  # NOTE: generate_result_for_field is mainly tested in the context of generate_results
  describe 'generate_result_for_field' do
    it 'raises an error if the specified field is not found' do
      generator = described_class.new(survey_phase)
      expect { generator.generate_result_for_field('missing_field') }.to raise_error('Question not found')
    end

    it 'works if multiselect question has single select answer' do
      create(
        :native_survey_response,
        project: project,
        phases: phases_of_inputs,
        custom_field_values: {
          text_field.key => 'Green',
          multiselect_field.key => 'some_single_select_value',
          select_field.key => 'other',
          "#{select_field.key}_other" => 'Austin',
          multiselect_image_field.key => ['house'],
          matrix_linear_scale_field.key => {
            'ride_bicycles_more_often' => 3
          },
          sentiment_linear_scale_field.key => 5,
          "#{sentiment_linear_scale_field.key}_follow_up" => 'Great thanks very much'
        },
        author: create(:user, custom_field_values: { gender: 'female', domicile: domicile_user_custom_field.options[1].area.id }),
        created_at: '2025-04-05'
      )

      generator = described_class.new(survey_phase)
      expect { generator.generate_result_for_field(multiselect_field.id) }.not_to raise_error
    end
  end

  describe 'generate_results' do
    let(:generated_results) { generator.generate_results }

    describe 'structure' do
      it 'returns the correct locales' do
        # These locales are a prerequisite for the test.
        expect(AppConfiguration.instance.settings('core', 'locales')).to eq(%w[en fr-FR nl-NL])
      end

      it 'returns the correct totals' do
        expect(generated_results[:totalSubmissions]).to eq 27
      end

      it 'returns the correct fields and structure' do
        expect(generated_results[:results].count).to eq 18
        expect(generated_results[:results].pluck(:customFieldId)).not_to include disabled_multiselect_field.id
      end
    end

    describe 'page fields' do
      it 'returns correct values for a page field in full results' do
        page_result = generated_results[:results][0]
        expect(page_result[:inputType]).to eq 'page'
        expect(page_result[:totalResponseCount]).to eq(27)
        expect(page_result[:questionResponseCount]).to eq(25)
        expect(page_result[:pageNumber]).to eq(1)
        expect(page_result[:questionNumber]).to be_nil
      end
    end

    describe 'text fields' do
      let(:expected_result_text_field) do
        {
          customFieldId: text_field.id,
          inputType: 'text',
          question: { 'en' => 'What is your favourite colour?' },
          required: false,
          grouped: false,
          totalResponseCount: 27,
          questionResponseCount: 4,
          description: {},
          hidden: false,
          pageNumber: nil,
          questionNumber: 1,
          questionCategory: nil,
          textResponses: [
            { answer: 'Blue' },
            { answer: 'Green' },
            { answer: 'Pink' },
            { answer: 'Red' }
          ]
        }
      end

      it 'returns the results for a text field' do
        expect(generated_results[:results][1]).to match expected_result_text_field
      end

      it 'returns a single result for a text field' do
        expect(generator.generate_result_for_field(text_field.id)).to match expected_result_text_field
      end

      it 'returns the results for an unanswered field' do
        expect(generated_results[:results][7]).to match(
          {
            customFieldId: unanswered_text_field.id,
            inputType: 'text',
            description: {},
            hidden: false,
            pageNumber: nil,
            questionNumber: 7,
            questionCategory: nil,
            question: { 'en' => 'Nobody wants to answer me' },
            required: false,
            grouped: false,
            totalResponseCount: 27,
            questionResponseCount: 0,
            textResponses: []
          }
        )
      end

      # Documenting the behavior for 'empty' text fields explicitly.
      it 'does not return count empty text responses' do
        text_answers = project.phases.first.ideas
          .where(Arel.sql("custom_field_values ? '#{text_field.key}'"))
          .pluck(Arel.sql("custom_field_values->>'#{text_field.key}'"))

        expect(text_answers).to include('', "   \n")
        expect(generated_results[:results][1][:textResponses].pluck(:answer)).not_to include('', "   \n")
      end
    end

    describe 'multiline text fields' do
      it 'returns the results for a multiline text field' do
        expect(generated_results[:results][2]).to match(
          {
            customFieldId: multiline_text_field.id,
            inputType: 'multiline_text',
            question: { 'en' => 'What is your favourite recipe?' },
            required: false,
            grouped: false,
            description: {},
            hidden: false,
            pageNumber: nil,
            questionNumber: 2,
            questionCategory: nil,
            totalResponseCount: 27,
            questionResponseCount: 0,
            textResponses: []
          }
        )
      end
    end

    describe 'multi-select field' do
      let(:expected_result_multiselect) do
        {
          customFieldId: multiselect_field.id,
          inputType: 'multiselect',
          question: {
            'en' => 'What are your favourite pets?',
            'fr-FR' => 'Quels sont vos animaux de compagnie préférés ?',
            'nl-NL' => 'Wat zijn je favoriete huisdieren?'
          },
          required: false,
          grouped: false,
          description: {},
          hidden: false,
          pageNumber: nil,
          questionNumber: 3,
          questionCategory: nil,
          totalResponseCount: 27,
          questionResponseCount: 4,
          totalPickCount: 33,
          answers: [
            { answer: nil, count: 23 },
            { answer: 'cat', count: 4 },
            { answer: 'dog', count: 3 },
            { answer: 'cow', count: 2 },
            { answer: 'pig', count: 1 },
            { answer: 'no_response', count: 0 }
          ],
          multilocs: {
            answer: {
              'cat' => { title_multiloc: { 'en' => 'Cat', 'fr-FR' => 'Chat', 'nl-NL' => 'Kat' } },
              'cow' => { title_multiloc: { 'en' => 'Cow', 'fr-FR' => 'Vache', 'nl-NL' => 'Koe' } },
              'dog' => { title_multiloc: { 'en' => 'Dog', 'fr-FR' => 'Chien', 'nl-NL' => 'Hond' } },
              'no_response' => { title_multiloc: { 'en' => 'Nothing', 'fr-FR' => 'Rien', 'nl-NL' => 'Niets' } },
              'pig' => { title_multiloc: { 'en' => 'Pig', 'fr-FR' => 'Porc', 'nl-NL' => 'Varken' } }
            }
          }
        }
      end

      it 'returns the results for a multi-select field' do
        expect(generated_results[:results][3]).to match expected_result_multiselect
      end

      it 'returns a single result for multiselect' do
        expect(generator.generate_result_for_field(multiselect_field.id)).to match expected_result_multiselect
      end
    end

    describe 'linear scale field' do
      let(:expected_result_linear_scale) do
        {
          customFieldId: linear_scale_field.id,
          inputType: 'linear_scale',
          question: {
            'en' => 'Do you agree with the vision?',
            'fr-FR' => "Êtes-vous d'accord avec la vision ?",
            'nl-NL' => 'Ben je het eens met de visie?'
          },
          required: true,
          grouped: false,
          description: { 'en' => 'Please indicate how strong you agree or disagree.' },
          hidden: false,
          pageNumber: nil,
          questionNumber: 4,
          questionCategory: nil,
          totalResponseCount: 27,
          questionResponseCount: 22,
          totalPickCount: 27,
          averages: { this_period: 3.5 },
          answers: [
            { answer: 1, count: 2 },
            { answer: 2, count: 5 },
            { answer: 3, count: 8 },
            { answer: 4, count: 1 },
            { answer: 5, count: 1 },
            { answer: 6, count: 2 },
            { answer: 7, count: 3 },
            { answer: nil, count: 5 }
          ],
          multilocs: {
            answer: {
              1 => { title_multiloc: { 'en' => '1 - Strongly disagree', 'fr-FR' => "1 - Pas du tout d'accord", 'nl-NL' => '1 - Helemaal niet mee eens' } },
              2 => { title_multiloc: { 'en' => '2 - Disagree', 'fr-FR' => '2 - Être en désaccord', 'nl-NL' => '2 - Niet mee eens' } },
              3 => { title_multiloc: { 'en' => '3 - Slightly disagree', 'fr-FR' => '3 - Plutôt en désaccord', 'nl-NL' => '3 - Enigszins oneens' } },
              4 => { title_multiloc: { 'en' => '4 - Neutral', 'fr-FR' => '4 - Neutre', 'nl-NL' => '4 - Neutraal' } },
              5 => { title_multiloc: { 'en' => '5 - Slightly agree', 'fr-FR' => "5 - Plutôt d'accord", 'nl-NL' => '5 - Enigszins eens' } },
              6 => { title_multiloc: { 'en' => '6 - Agree', 'fr-FR' => "6 - D'accord", 'nl-NL' => '6 - Mee eens' } },
              7 => { title_multiloc: { 'en' => '7 - Strongly agree', 'fr-FR' => "7 - Tout à fait d'accord", 'nl-NL' => '7 - Strerk mee eens' } }
            }
          }
        }
      end

      it 'returns the results for a linear scale field' do
        expect(generated_results[:results][4]).to match expected_result_linear_scale
      end

      it 'returns a single result for a linear scale field' do
        expect(generator.generate_result_for_field(linear_scale_field.id)).to match expected_result_linear_scale
      end

      context 'when not all minimum and maximum labels are configured for linear scale fields' do
        let(:expected_result_linear_scale_without_min_and_max_labels) do
          expected_result_linear_scale.tap do |result|
            result[:multilocs][:answer][1][:title_multiloc] = {
              'en' => '1',
              'fr-FR' => "1 - Pas du tout d'accord",
              'nl-NL' => '1'
            }
            result[:multilocs][:answer][5][:title_multiloc] = {
              'en' => '5 - Slightly agree',
              'fr-FR' => '5',
              'nl-NL' => '5'
            }
          end
        end

        before do
          linear_scale_field.update!(
            linear_scale_label_1_multiloc: { 'fr-FR' => "Pas du tout d'accord" },
            linear_scale_label_5_multiloc: { 'en' => 'Slightly agree' }
          )
        end

        it 'returns minimum and maximum labels as numbers' do
          expect(generator.generate_result_for_field(linear_scale_field.id)).to match expected_result_linear_scale_without_min_and_max_labels
        end
      end
    end

    describe 'rating field' do
      let(:expected_result_rating) do
        {
          customFieldId: rating_field.id,
          inputType: 'rating',
          question: {
            'en' => 'How satisfied are you with our service?',
            'fr-FR' => 'À quel point êtes-vous satisfait de notre service ?',
            'nl-NL' => 'Hoe tevreden ben je met onze service?'
          },
          required: true,
          grouped: false,
          description: { 'en' => 'Please rate your experience from 1 (poor) to 7 (excellent).' },
          hidden: false,
          pageNumber: nil,
          questionNumber: 16,
          questionCategory: nil,
          totalResponseCount: 27,
          questionResponseCount: 22,
          totalPickCount: 27,
          averages: { this_period: 3.5 },
          answers: [
            { answer: 1, count: 2 },
            { answer: 2, count: 5 },
            { answer: 3, count: 8 },
            { answer: 4, count: 1 },
            { answer: 5, count: 1 },
            { answer: 6, count: 2 },
            { answer: 7, count: 3 },
            { answer: nil, count: 5 }
          ],
          multilocs: {
            answer: {
              1 => { title_multiloc: { 'en' => '1', 'fr-FR' => '1', 'nl-NL' => '1' } },
              2 => { title_multiloc: { 'en' => '2', 'fr-FR' => '2', 'nl-NL' => '2' } },
              3 => { title_multiloc: { 'en' => '3', 'fr-FR' => '3', 'nl-NL' => '3' } },
              4 => { title_multiloc: { 'en' => '4', 'fr-FR' => '4', 'nl-NL' => '4' } },
              5 => { title_multiloc: { 'en' => '5', 'fr-FR' => '5', 'nl-NL' => '5' } },
              6 => { title_multiloc: { 'en' => '6', 'fr-FR' => '6', 'nl-NL' => '6' } },
              7 => { title_multiloc: { 'en' => '7', 'fr-FR' => '7', 'nl-NL' => '7' } }
            }
          }
        }
      end

      it 'returns the results for a rating field' do
        expect(generated_results[:results][16]).to match expected_result_rating
      end

      it 'returns a single result for a rating field' do
        expect(generator.generate_result_for_field(rating_field.id)).to match expected_result_rating
      end
    end

    describe 'sentiment linear scale field' do
      let(:expected_result_sentiment_linear_scale) do
        {
          customFieldId: sentiment_linear_scale_field.id,
          inputType: 'sentiment_linear_scale',
          question: {
            'en' => 'How are you feeling?',
            'fr-FR' => 'Comment te sens-tu?',
            'nl-NL' => 'Hoe gaat het met je?'
          },
          required: false,
          grouped: false,
          description: { 'en' => 'Please indicate how strong you agree or disagree.' },
          hidden: false,
          pageNumber: nil,
          questionNumber: 17,
          questionCategory: nil,
          totalResponseCount: 27,
          questionResponseCount: 25,
          totalPickCount: 27,
          averages: { this_period: 2.2 },
          answers: [
            { answer: 1, count: 8 },
            { answer: 2, count: 7 },
            { answer: 3, count: 8 },
            { answer: 4, count: 0 },
            { answer: 5, count: 2 },
            { answer: nil, count: 2 }
          ],
          multilocs: {
            answer: {
              1 => { title_multiloc: { 'en' => '1 - Strongly disagree', 'fr-FR' => '1', 'nl-NL' => '1' } },
              2 => { title_multiloc: { 'en' => '2 - Disagree', 'fr-FR' => '2', 'nl-NL' => '2' } },
              3 => { title_multiloc: { 'en' => '3 - Neutral', 'fr-FR' => '3', 'nl-NL' => '3' } },
              4 => { title_multiloc: { 'en' => '4 - Agree', 'fr-FR' => '4', 'nl-NL' => '4' } },
              5 => { title_multiloc: { 'en' => '5 - Strongly agree', 'fr-FR' => '5', 'nl-NL' => '5' } }
            }
          },
          textResponses: [
            { answer: 'Great thanks very much' },
            { answer: 'Just not good' }
          ]
        }
      end

      it 'returns the results for a sentiment linear scale field' do
        expect(generated_results[:results][17]).to match expected_result_sentiment_linear_scale
      end

      it 'returns a single result for a sentiment linear scale field' do
        expect(generator.generate_result_for_field(sentiment_linear_scale_field.id)).to match expected_result_sentiment_linear_scale
      end
    end

    describe 'matrix_linear_scale field' do
      let(:expected_result_matrix_linear_scale) do
        {
          customFieldId: matrix_linear_scale_field.id,
          inputType: 'matrix_linear_scale',
          question: {
            'en' => 'Please indicate how strong you agree or disagree with the following statements.'
          },
          description: {},
          required: false,
          grouped: false,
          hidden: false,
          totalResponseCount: 27,
          questionResponseCount: 5,
          pageNumber: nil,
          questionNumber: 15,
          questionCategory: nil,
          multilocs: {
            answer: {
              1 => { title_multiloc: { 'en' => '1 - Strongly disagree', 'fr-FR' => '1', 'nl-NL' => '1' } },
              2 => { title_multiloc: { 'en' => '2', 'fr-FR' => '2', 'nl-NL' => '2' } },
              3 => { title_multiloc: { 'en' => '3', 'fr-FR' => '3', 'nl-NL' => '3' } },
              4 => { title_multiloc: { 'en' => '4', 'fr-FR' => '4', 'nl-NL' => '4' } },
              5 => { title_multiloc: { 'en' => '5 - Strongly agree', 'fr-FR' => '5', 'nl-NL' => '5' } }
            }
          },
          linear_scales: {
            'send_more_animals_to_space' => {
              question: {
                'en' => 'We should send more animals into space'
              },
              questionResponseCount: 4,
              answers: [
                { answer: 5, count: 0, percentage: 0.0 },
                { answer: 4, count: 1, percentage: 0.25 },
                { answer: 3, count: 1, percentage: 0.25 },
                { answer: 2, count: 0, percentage: 0.0 },
                { answer: 1, count: 2, percentage: 0.5 },
                { answer: nil, count: 23 }
              ]
            },
            'ride_bicycles_more_often' => {
              question: {
                'en' => 'We should ride our bicycles more often'
              },
              questionResponseCount: 4,
              answers: [
                { answer: 5, count: 0, percentage: 0.0 },
                { answer: 4, count: 2, percentage: 0.5 },
                { answer: 3, count: 2, percentage: 0.5 },
                { answer: 2, count: 0, percentage: 0.0 },
                { answer: 1, count: 0, percentage: 0.0 },
                { answer: nil, count: 23 }
              ]
            }
          }
        }
      end

      it 'returns the results for a matrix linear scale field' do
        expect(generated_results[:results][15]).to match expected_result_matrix_linear_scale
      end

      it 'returns a single result for a linear scale field' do
        expect(generator.generate_result_for_field(matrix_linear_scale_field.id)).to match expected_result_matrix_linear_scale
      end
    end

    describe 'select field' do
      let(:expected_result_select) do
        {
          customFieldId: select_field.id,
          inputType: 'select',
          question: {
            'en' => 'What city do you like best?',
            'fr-FR' => 'Quelle ville préférez-vous ?',
            'nl-NL' => 'Welke stad vind jij het leukst?'
          },
          required: true,
          grouped: false,
          description: {},
          hidden: false,
          pageNumber: nil,
          questionNumber: 5,
          questionCategory: nil,
          totalResponseCount: 27,
          questionResponseCount: 6,
          totalPickCount: 27,
          answers: [
            { answer: nil, count: 21 },
            { answer: 'la', count: 2 },
            { answer: 'ny', count: 1 },
            { answer: 'other', count: 3 }
          ],
          multilocs: {
            answer: {
              'la' => hash_including(title_multiloc: { 'en' => 'Los Angeles', 'fr-FR' => 'Los Angeles', 'nl-NL' => 'Los Angeles' }),
              'ny' => hash_including(title_multiloc: { 'en' => 'New York', 'fr-FR' => 'New York', 'nl-NL' => 'New York' }),
              'other' => hash_including(title_multiloc: { 'en' => 'Other', 'fr-FR' => 'Autre', 'nl-NL' => 'Ander' })
            }
          },
          textResponses: [
            { answer: 'Austin' },
            { answer: 'Miami' },
            { answer: 'Seattle' }
          ]
        }
      end

      it 'returns the correct results for a select field' do
        expect(generated_results[:results][5]).to match expected_result_select
      end

      it 'returns select answers in order of the number of responses, with other always last' do
        answers = generated_results[:results][5][:answers]
        expect(answers.pluck(:answer)).to eq [nil, 'la', 'ny', 'other']
        expect(answers.pluck(:count)).to eq [21, 2, 1, 3]
      end

      it 'returns a single result for a select field' do
        expect(generator.generate_result_for_field(select_field.id)).to match expected_result_select
      end
    end

    describe 'ranking field' do
      let(:expected_result_ranking) do
        {
          customFieldId: ranking_field.id,
          inputType: 'ranking',
          question: {
            'en' => 'Rank your favourite means of public transport'
          },
          description: { 'en' => 'Favourite to least favourite' },
          required: false,
          grouped: false,
          hidden: false,
          pageNumber: nil,
          questionNumber: 14,
          questionCategory: nil,
          totalResponseCount: 27,
          questionResponseCount: 4,
          average_rankings: {
            'by_bike' => 1.25,
            'by_foot' => 2.75,
            'by_train' => 2
          },
          rankings_counts: {
            'by_bike' => {
              1 => 3,
              2 => 1,
              3 => 0
            },
            'by_foot' => {
              1 => 0,
              2 => 1,
              3 => 3
            },
            'by_train' => {
              1 => 1,
              2 => 2,
              3 => 1
            }
          },
          multilocs: {
            answer: {
              'by_foot' => { title_multiloc: { 'en' => 'By foot', 'fr-FR' => 'À pied', 'nl-NL' => 'Te voet' } },
              'by_bike' => { title_multiloc: { 'en' => 'By bike', 'fr-FR' => 'À vélo', 'nl-NL' => 'Met de fiets' } },
              'by_train' => { title_multiloc: { 'en' => 'By train', 'fr-FR' => 'En train', 'nl-NL' => 'Met de trein' } }
            }
          }
        }
      end

      it 'returns the correct results for a ranking field' do
        expect(generated_results[:results][14]).to match expected_result_ranking
      end
    end

    describe 'image select fields' do
      let(:expected_result_multiselect_image) do
        {
          customFieldId: multiselect_image_field.id,
          inputType: 'multiselect_image',
          question: {
            'en' => 'Choose an image',
            'fr-FR' => 'Choisissez une image',
            'nl-NL' => 'Kies een afbeelding'
          },
          required: false,
          grouped: false,
          description: {},
          hidden: false,
          pageNumber: nil,
          questionNumber: 6,
          questionCategory: nil,
          totalResponseCount: 27,
          questionResponseCount: 3,
          totalPickCount: 27,
          answers: [
            { answer: nil, count: 24 },
            { answer: 'house', count: 2 },
            { answer: 'school', count: 1 }
          ],
          multilocs: {
            answer: {
              'house' => hash_including(
                title_multiloc: { 'en' => 'House', 'fr-FR' => 'Maison', 'nl-NL' => 'Huis' },
                image: {
                  fb: end_with('.jpg'),
                  large: end_with('.jpg'),
                  medium: end_with('.jpg'),
                  small: end_with('.jpg')
                }
              ),
              'school' => hash_including(
                title_multiloc: { 'en' => 'School', 'fr-FR' => 'Ecole', 'nl-NL' => 'School' },
                image: {
                  fb: end_with('.jpg'),
                  large: end_with('.jpg'),
                  medium: end_with('.jpg'),
                  small: end_with('.jpg')
                }
              )
            }
          }
        }
      end

      it 'returns the results for a multi-select image field' do
        expect(generated_results[:results][6]).to match expected_result_multiselect_image
      end
    end

    describe 'file upload fields' do
      let(:expected_result_file_upload) do
        {
          customFieldId: file_upload_field.id,
          inputType: 'file_upload',
          question: { 'en' => 'Upload a file' },
          required: false,
          grouped: false,
          description: {},
          hidden: false,
          pageNumber: nil,
          questionNumber: 8,
          questionCategory: nil,
          totalResponseCount: 27,
          questionResponseCount: 1,
          files: [
            { name: end_with('.pdf'), url: end_with('.pdf') }
          ]
        }
      end

      it 'returns the results for file upload field' do
        expect(generated_results[:results][8]).to match expected_result_file_upload
      end
    end

    describe 'shapefile upload fields' do
      let(:expected_result_shapefile_upload) do
        {
          customFieldId: shapefile_upload_field.id,
          inputType: 'shapefile_upload',
          question: { 'en' => 'Upload a file' },
          required: false,
          grouped: false,
          description: {},
          hidden: false,
          pageNumber: nil,
          questionNumber: 9,
          questionCategory: nil,
          totalResponseCount: 27,
          questionResponseCount: 1,
          files: [
            { name: end_with('.pdf'), url: end_with('.pdf') }
          ]
        }
      end

      it 'returns the results for file upload field' do
        expect(generated_results[:results][9]).to match expected_result_shapefile_upload
      end
    end

    describe 'point fields' do
      let(:expected_result_point) do
        {
          inputType: 'point',
          question: { 'en' => 'Where should the new nursery be located?' },
          required: false,
          grouped: false,
          description: {},
          hidden: false,
          pageNumber: nil,
          questionNumber: 10,
          questionCategory: nil,
          questionResponseCount: 2,
          totalResponseCount: 27,
          customFieldId: point_field.id,
          mapConfigId: map_config_for_point.id,
          pointResponses: a_collection_containing_exactly(
            { answer: { 'coordinates' => [42.42, 24.24], 'type' => 'Point' } },
            { answer: { 'coordinates' => [11.22, 33.44], 'type' => 'Point' } }
          )
        }
      end

      it 'returns the results for a point field' do
        expect(generated_results[:results][10]).to match expected_result_point
      end
    end

    describe 'line fields' do
      let(:expected_result_line) do
        {
          inputType: 'line',
          question: { 'en' => 'Where should we build the new bicycle path?' },
          required: false,
          grouped: false,
          description: {},
          hidden: false,
          pageNumber: nil,
          questionNumber: 11,
          questionCategory: nil,
          questionResponseCount: 2,
          totalResponseCount: 27,
          customFieldId: line_field.id,
          mapConfigId: map_config_for_line.id,
          lineResponses: a_collection_containing_exactly(
            { answer: { 'coordinates' => [[1.1, 2.2], [3.3, 4.4]], 'type' => 'LineString' } },
            { answer: { 'coordinates' => [[1.2, 2.3], [3.4, 4.5]], 'type' => 'LineString' } }
          )
        }
      end

      it 'returns the results for a line field' do
        expect(generated_results[:results][11]).to match expected_result_line
      end
    end

    describe 'polygon fields' do
      let(:expected_result_polygon) do
        {
          inputType: 'polygon',
          question: { 'en' => 'Where should we build the new housing?' },
          required: false,
          grouped: false,
          description: {},
          hidden: false,
          pageNumber: nil,
          questionNumber: 12,
          questionCategory: nil,
          questionResponseCount: 2,
          totalResponseCount: 27,
          customFieldId: polygon_field.id,
          mapConfigId: map_config_for_polygon.id,
          polygonResponses: a_collection_containing_exactly(
            { answer: { 'coordinates' => [[[1.1, 2.2], [3.3, 4.4], [5.5, 6.6], [1.1, 2.2]]], 'type' => 'Polygon' } },
            { answer: { 'coordinates' => [[[1.2, 2.3], [3.4, 4.5], [5.6, 6.7], [1.2, 2.3]]], 'type' => 'Polygon' } }
          )
        }
      end

      it 'returns the results for a polygon field' do
        expect(generated_results[:results][12]).to match expected_result_polygon
      end
    end

    describe 'number fields' do
      let(:expected_result_number) do
        {
          inputType: 'number',
          question: { 'en' => 'How many cats would you like?' },
          required: false,
          grouped: false,
          description: {},
          hidden: false,
          pageNumber: nil,
          questionNumber: 13,
          questionCategory: nil,
          questionResponseCount: 1,
          totalResponseCount: 27,
          customFieldId: number_field.id,
          averages: { this_period: 42.0 },
          numberResponses: a_collection_containing_exactly(
            { answer: 42 }
          )
        }
      end

      it 'returns the results for a number field' do
        expect(generated_results[:results][13]).to match expected_result_number
      end
    end
  end

<<<<<<< HEAD
  # TODO: Add a test for number of queries run to prove 50% quicker

  describe 'with logic' do
    let_it_be(:mid_page_field1) { create(:custom_field_page, resource: form, ordering: 5) }
    let_it_be(:mid_page_field2) { create(:custom_field_page, resource: form, ordering: 10) }

    # TODO: Complete these tests
    describe '#next_page_id_from_logic' do
      let(:input) { create(:native_survey_response, project: project, phases: phases_of_inputs) }

      before do
        # Update fields from survey_setup shared context with some logic
        linear_scale_field.update!(logic: { rules: [{ if: 2, goto_page_id: mid_page_field2.id }, { if: 'no_answer', goto_page_id: last_page_field.id }] })
        mid_page_field1.update!(logic: { next_page_id: last_page_field.id })
      end

      it 'returns the correct next_page_id from linear scale logic' do
        input.update!(custom_field_values: { linear_scale_field.key => 2 })
        logic_next_page_id = generator.send(:next_page_id_from_logic, linear_scale_field, input)
        expect(logic_next_page_id).to eq mid_page_field2.id
      end

      it 'returns the correct next_page_id from no answer logic' do
        input.update!(custom_field_values: {})
        logic_next_page_id = generator.send(:next_page_id_from_logic, linear_scale_field, input)
        expect(logic_next_page_id).to eq last_page_field.id
      end

      it 'returns no next_page_id when no logic present for the answer' do
        input.update!(custom_field_values: { linear_scale_field.key => 3 })
        logic_next_page_id = generator.send(:next_page_id_from_logic, linear_scale_field, input)
        expect(logic_next_page_id).to be_nil
      end
    end

    describe '#generate_results' do
      before do
        # Reset the logic to nothing
        linear_scale_field.update!(logic: {})
        mid_page_field1.update!(logic: {})
      end

      it 'returns correct response numbers based on logic 1' do
        mid_page_field1.update!(logic: { next_page_id: last_page_field.id })
        linear_scale_field.update!(logic: {
          rules: [
            { if: 2, goto_page_id: mid_page_field2.id },
            { if: 'no_answer', goto_page_id: last_page_field.id }
          ]
        })
        generator = described_class.new(survey_phase)
        expect(generator.generate_results[:results].pluck(:totalResponseCount)).to eq(
          [27, 27, 27, 27, 27, 27, 27, 27, 27, 5, 5, 5, 5, 5, 5, 5, 5, 5, 5, 5]
        )
      end

      it 'returns correct response numbers based on logic 2' do
        linear_scale_field.update!(logic: {
          rules: [
            { if: 3, goto_page_id: last_page_field.id },
            { if: 4, goto_page_id: last_page_field.id }
          ]
        })
        generator = described_class.new(survey_phase)
        expect(generator.generate_results[:results].pluck(:totalResponseCount)).to eq(
          [27, 27, 27, 27, 27, 27, 27, 27, 27, 18, 18, 18, 18, 18, 18, 18, 18, 18, 18, 18]
        )
      end
=======
  describe 'performance' do
    before { survey_phase.touch } # To ensure the phase creation is excluded from the query count

    it 'does not run too many SQL queries when generating the full results' do
      expect do
        generator = described_class.new survey_phase
        generator.generate_results
      end.not_to exceed_query_limit(51)
    end

    it 'does not run too many SQL queries when generating a single result' do
      expect do
        generator = described_class.new survey_phase
        generator.generate_result_for_field(select_field.id)
      end.not_to exceed_query_limit(13)
>>>>>>> a3400c1e
    end
  end
end<|MERGE_RESOLUTION|>--- conflicted
+++ resolved
@@ -800,7 +800,6 @@
     end
   end
 
-<<<<<<< HEAD
   # TODO: Add a test for number of queries run to prove 50% quicker
 
   describe 'with logic' do
@@ -869,7 +868,9 @@
           [27, 27, 27, 27, 27, 27, 27, 27, 27, 18, 18, 18, 18, 18, 18, 18, 18, 18, 18, 18]
         )
       end
-=======
+    end
+  end
+
   describe 'performance' do
     before { survey_phase.touch } # To ensure the phase creation is excluded from the query count
 
@@ -885,7 +886,6 @@
         generator = described_class.new survey_phase
         generator.generate_result_for_field(select_field.id)
       end.not_to exceed_query_limit(13)
->>>>>>> a3400c1e
     end
   end
 end