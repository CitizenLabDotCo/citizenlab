--- conflicted
+++ resolved
@@ -202,84 +202,6 @@
     end
 
     describe 'linear scale field' do
-<<<<<<< HEAD
-      context 'with grouping' do
-        let(:grouped_linear_scale_results) do
-          {
-            customFieldId: linear_scale_field.id,
-            inputType: 'linear_scale',
-            question: {
-              'en' => 'Do you agree with the vision?',
-              'fr-FR' => "Êtes-vous d'accord avec la vision ?",
-              'nl-NL' => 'Ben je het eens met de visie?'
-            },
-            required: true,
-            grouped: true,
-            description: { 'en' => 'Please indicate how strong you agree or disagree.' },
-            hidden: false,
-            pageNumber: nil,
-            questionNumber: nil,
-            totalResponseCount: 27,
-            questionResponseCount: 22,
-            totalPickCount: 27,
-            answers: [
-              { answer: 1, count: 2, groups: [
-                { count: 2, group: nil }
-              ] },
-              { answer: 2, count: 5, groups: [
-                { count: 5, group: nil }
-              ] },
-              { answer: 3, count: 8, groups: [
-                { count: 1, group: 'ny' },
-                { count: 7, group: nil }
-              ] },
-              { answer: 4, count: 1, groups: [
-                { count: 1, group: 'la' }
-              ] },
-              { answer: 5, count: 1, groups: [
-                { count: 1, group: nil }
-              ] },
-              { answer: 6, count: 2, groups: [
-                { count: 2, group: nil }
-              ] },
-              { answer: 7, count: 3, groups: [
-                { count: 3, group: nil }
-              ] },
-              { answer: nil, count: 5, groups: [
-                { count: 1, group: 'la' },
-                { count: 3, group: 'other' },
-                { count: 1, group: nil }
-              ] }
-            ],
-            averages: { this_period: 3.5, last_period: nil },
-            multilocs: {
-              answer: {
-                1 => hash_including(title_multiloc: { 'en' => '1 - Strongly disagree', 'fr-FR' => "1 - Pas du tout d'accord", 'nl-NL' => '1 - Helemaal niet mee eens' }),
-                2 => hash_including(title_multiloc: { 'en' => '2 - Disagree', 'fr-FR' => '2 - Être en désaccord', 'nl-NL' => '2 - Niet mee eens' }),
-                3 => hash_including(title_multiloc: { 'en' => '3 - Slightly disagree', 'fr-FR' => '3 - Plutôt en désaccord', 'nl-NL' => '3 - Enigszins oneens' }),
-                4 => hash_including(title_multiloc: { 'en' => '4 - Neutral', 'fr-FR' => '4 - Neutre', 'nl-NL' => '4 - Neutraal' }),
-                5 => hash_including(title_multiloc: { 'en' => '5 - Slightly agree', 'fr-FR' => "5 - Plutôt d'accord", 'nl-NL' => '5 - Enigszins eens' }),
-                6 => hash_including(title_multiloc: { 'en' => '6 - Agree', 'fr-FR' => "6 - D'accord", 'nl-NL' => '6 - Mee eens' }),
-                7 => hash_including(title_multiloc: { 'en' => '7 - Strongly agree', 'fr-FR' => "7 - Tout à fait d'accord", 'nl-NL' => '7 - Strerk mee eens' })
-              },
-              group: {
-                'la' => { title_multiloc: { 'en' => 'Los Angeles', 'fr-FR' => 'Los Angeles', 'nl-NL' => 'Los Angeles' } },
-                'ny' => { title_multiloc: { 'en' => 'New York', 'fr-FR' => 'New York', 'nl-NL' => 'New York' } },
-                'other' => { title_multiloc: { 'en' => 'Other', 'fr-FR' => 'Autre', 'nl-NL' => 'Ander' } }
-              }
-            },
-            legend: ['la', 'ny', 'other', nil]
-          }
-        end
-
-        it 'returns a grouped result for a linear scale field' do
-          generator = described_class.new(survey_phase,
-            group_mode: 'survey_question',
-            group_field_id: select_field.id)
-          result = generator.generate_result_for_field(linear_scale_field.id)
-          expect(result).to match grouped_linear_scale_results
-        end
-=======
       let(:grouped_linear_scale_results) do
         {
           customFieldId: linear_scale_field.id,
@@ -327,6 +249,7 @@
               { count: 1, group: nil }
             ] }
           ],
+          averages: { this_period: 3.5, last_period: nil },
           multilocs: {
             answer: {
               1 => hash_including(title_multiloc: { 'en' => '1 - Strongly disagree', 'fr-FR' => "1 - Pas du tout d'accord", 'nl-NL' => '1 - Helemaal niet mee eens' }),
@@ -353,7 +276,6 @@
           group_field_id: select_field.id)
         result = generator.generate_result_for_field(linear_scale_field.id)
         expect(result).to match grouped_linear_scale_results
->>>>>>> 280b5886
       end
     end
 
@@ -405,6 +327,7 @@
               { count: 1, group: nil }
             ] }
           ],
+          averages: { this_period: 3.5, last_period: nil },
           multilocs: {
             answer: {
               1 => { title_multiloc: { 'en' => '1', 'fr-FR' => '1', 'nl-NL' => '1' } },
@@ -425,91 +348,12 @@
         }
       end
 
-<<<<<<< HEAD
-      context 'with grouping' do
-        let(:grouped_rating_results) do
-          {
-            customFieldId: rating_field.id,
-            inputType: 'rating',
-            question: {
-              'en' => 'How satisfied are you with our service?',
-              'fr-FR' => 'À quel point êtes-vous satisfait de notre service ?',
-              'nl-NL' => 'Hoe tevreden ben je met onze service?'
-            },
-            required: true,
-            grouped: true,
-            description: { 'en' => 'Please rate your experience from 1 (poor) to 5 (excellent).' },
-            hidden: false,
-            pageNumber: nil,
-            questionNumber: nil,
-            totalResponseCount: 27,
-            questionResponseCount: 22,
-            totalPickCount: 27,
-            answers: [
-              { answer: 1, count: 2, groups: [
-                { count: 2, group: nil }
-              ] },
-              { answer: 2, count: 5, groups: [
-                { count: 5, group: nil }
-              ] },
-              { answer: 3, count: 8, groups: [
-                { count: 1, group: 'ny' },
-                { count: 7, group: nil }
-              ] },
-              { answer: 4, count: 1, groups: [
-                { count: 1, group: 'la' }
-              ] },
-              { answer: 5, count: 1, groups: [
-                { count: 1, group: nil }
-              ] },
-              { answer: 6, count: 2, groups: [
-                { count: 2, group: nil }
-              ] },
-              { answer: 7, count: 3, groups: [
-                { count: 3, group: nil }
-              ] },
-              { answer: nil, count: 5, groups: [
-                { count: 1, group: 'la' },
-                { count: 3, group: 'other' },
-                { count: 1, group: nil }
-              ] }
-            ],
-            averages: { this_period: 3.5, last_period: nil },
-            multilocs: {
-              answer: {
-                1 => { title_multiloc: { 'en' => '1', 'fr-FR' => '1', 'nl-NL' => '1' } },
-                2 => { title_multiloc: { 'en' => '2', 'fr-FR' => '2', 'nl-NL' => '2' } },
-                3 => { title_multiloc: { 'en' => '3', 'fr-FR' => '3', 'nl-NL' => '3' } },
-                4 => { title_multiloc: { 'en' => '4', 'fr-FR' => '4', 'nl-NL' => '4' } },
-                5 => { title_multiloc: { 'en' => '5', 'fr-FR' => '5', 'nl-NL' => '5' } },
-                6 => { title_multiloc: { 'en' => '6', 'fr-FR' => '6', 'nl-NL' => '6' } },
-                7 => { title_multiloc: { 'en' => '7', 'fr-FR' => '7', 'nl-NL' => '7' } }
-              },
-              group: {
-                'la' => { title_multiloc: { 'en' => 'Los Angeles', 'fr-FR' => 'Los Angeles', 'nl-NL' => 'Los Angeles' } },
-                'ny' => { title_multiloc: { 'en' => 'New York', 'fr-FR' => 'New York', 'nl-NL' => 'New York' } },
-                'other' => { title_multiloc: { 'en' => 'Other', 'fr-FR' => 'Autre', 'nl-NL' => 'Ander' } }
-              }
-            },
-            legend: ['la', 'ny', 'other', nil]
-          }
-        end
-
-        it 'returns a grouped result for a rating field' do
-          generator = described_class.new(survey_phase,
-            group_mode: 'survey_question',
-            group_field_id: select_field.id)
-          result = generator.generate_result_for_field(rating_field.id)
-          expect(result).to match grouped_rating_results
-        end
-=======
       it 'returns a grouped result for a rating field' do
         generator = described_class.new(survey_phase,
           group_mode: 'survey_question',
           group_field_id: select_field.id)
         result = generator.generate_result_for_field(rating_field.id)
         expect(result).to match grouped_rating_results
->>>>>>> 280b5886
       end
     end
 
