# frozen_string_literal: true

require 'rails_helper'

describe AdminPublicationsFilteringService do
  subject(:result) { described_class.new.filter(base_scope, options) }

  let_it_be(:tree_mock) { MockAdminPublicationsTree.call }

<<<<<<< HEAD
  shared_examples 'when a user searching from the landing page' do
=======
  shared_examples 'when a user searching from the home page' do

>>>>>>> fd134979
    it 'includes truly empty parents' do
      expect(result.ids).to include(*tree_mock.empty_parents.where(publication_status: %w[archived published]).ids)
    end

    it 'does not include empty draft parents' do
      expect(result.ids).not_to include(*tree_mock.empty_parents.where(publication_status: %w[draft]).ids)
    end

    it 'includes other top-level published publications' do
      expect(result.ids).to include(*tree_mock.other.where(publication_status: %w[archived published]).ids)
    end

    it 'does not include other top-level draft publications' do
      expect(result.ids).not_to include(*tree_mock.other.where(publication_status: %w[draft]).ids)
    end

    it 'does not include a parent if all its children are in draft' do
      expect(result.ids).not_to include(tree_mock.published_parent_with_draft_children.id)
    end

    it 'does not include the draft children of a published parent' do
      expect(result.ids).not_to include(*tree_mock.published_parent_with_draft_children.children.ids)
    end
  end

  context 'when a normal user searching from the home page' do
    let(:options) { { depth: 0, remove_not_allowed_parents: true, publication_statuses: %w[archived published] } }
    let(:base_scope) { Pundit.policy_scope(create(:user), AdminPublication.includes(:parent)) }

    include_examples 'when a user searching from the home page'

    it 'does not include parents when the user has no access to its children' do
      expect(result.ids).not_to include(*tree_mock.admin_only_parents.ids)
    end
  end

  context 'when an admin searching from the home page' do
    let(:options) { { depth: '0', remove_not_allowed_parents: 'true', publication_statuses: %w[archived published] } }
    let(:base_scope) { Pundit.policy_scope(create(:admin), AdminPublication.includes(:parent)) }

    include_examples 'when a user searching from the home page'

    it 'does include parents when the admin has access to its children' do
      # we use not_draft because we filter out draft projects by publication_statuses param
      expect(result.ids).to include(*tree_mock.admin_only_parents.not_draft.ids)
    end
  end

  context 'when an admin searching from the admin dashboard' do
    let(:base_scope) { Pundit.policy_scope(create(:admin), AdminPublication.includes(:parent)) }
    let(:options) { {} }

    it 'includes all publications' do
      expect(result.ids).to include(*AdminPublication.ids)
    end
  end
end<|MERGE_RESOLUTION|>--- conflicted
+++ resolved
@@ -7,12 +7,7 @@
 
   let_it_be(:tree_mock) { MockAdminPublicationsTree.call }
 
-<<<<<<< HEAD
-  shared_examples 'when a user searching from the landing page' do
-=======
   shared_examples 'when a user searching from the home page' do
-
->>>>>>> fd134979
     it 'includes truly empty parents' do
       expect(result.ids).to include(*tree_mock.empty_parents.where(publication_status: %w[archived published]).ids)
     end
