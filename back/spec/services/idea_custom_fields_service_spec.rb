# frozen_string_literal: true

require 'rails_helper'

describe IdeaCustomFieldsService do
  let(:project) { create(:single_phase_ideation_project) }
  let(:service) { described_class.new custom_form }

  context 'without persisted fields' do
    let(:custom_form) { create(:custom_form, participation_context: project) }

    describe 'all_fields' do
      it 'outputs valid custom fields' do
        expect(service.all_fields).to all(be_valid)
      end

      it 'returns the built-in fields' do
        output = service.all_fields
        expect(output.map(&:code)).to eq %w[
          ideation_section1
          title_multiloc
          body_multiloc
          ideation_section2
          idea_images_attributes
          idea_files_attributes
          ideation_section3
          topic_ids
          location_description
          proposed_budget
        ]
      end
    end

    describe 'reportable_fields' do
      it 'excludes disabled fields, pages, sections and idea_images_attributes' do
        output = service.reportable_fields
        expect(output.map(&:code)).to eq %w[
          title_multiloc
          body_multiloc
          idea_files_attributes
          topic_ids
          location_description
          proposed_budget
        ]
      end
    end

    describe 'visible_fields' do
      it 'excludes disabled fields' do
        output = service.visible_fields
        expect(output.map(&:code)).to eq %w[
          ideation_section1
          title_multiloc
          body_multiloc
          ideation_section2
          idea_images_attributes
          idea_files_attributes
          ideation_section3
          topic_ids
          location_description
        ]
      end
    end

    describe 'submittable_fields' do
      it 'excludes disabled fields, pages and sections' do
        output = service.submittable_fields
        expect(output.map(&:code)).to eq %w[
          title_multiloc
          body_multiloc
          idea_images_attributes
          idea_files_attributes
          topic_ids
          location_description
        ]
      end
    end

    describe 'enabled_fields' do
      it 'excludes disabled fields' do
        output = service.enabled_fields
        expect(output.map(&:code)).to eq %w[
          ideation_section1
          title_multiloc
          body_multiloc
          ideation_section2
          idea_images_attributes
          idea_files_attributes
          ideation_section3
          topic_ids
          location_description
        ]
      end
    end

    describe 'enabled_public_fields' do
      it 'excludes disabled & answer_visible_to: admins fields' do
        output = service.enabled_public_fields
        expect(output.map(&:code)).to eq %w[
          ideation_section1
          title_multiloc
          body_multiloc
          ideation_section2
          idea_images_attributes
          idea_files_attributes
          ideation_section3
          topic_ids
          location_description
        ]
      end
    end

    describe 'extra_visible_fields' do
      it 'excludes disabled and built-in fields' do
        output = service.extra_visible_fields
        expect(output).to be_empty
      end
    end
  end

  context 'with persisted fields' do
    let(:custom_form) { create(:custom_form, :with_default_fields, participation_context: project) }
    let!(:extra_field1) { create(:custom_field, resource: custom_form, key: 'extra_field1', enabled: true) }
    let!(:extra_field2) { create(:custom_field, resource: custom_form, key: 'extra_field2', enabled: false) }

    describe 'all_fields' do
      it 'outputs valid custom fields' do
        expect(service.all_fields).to all(be_valid)
      end

      it 'returns persisted fields' do
        topic_field = custom_form.custom_fields.find_by(code: 'topic_ids')
        topic_field.update!(enabled: false)
        custom_form.custom_fields.find_by(code: 'location_description').destroy!

        output = service.all_fields
        expect(output).to include extra_field1
        expect(output).to include extra_field2
        expect(output).to include topic_field
        expect(output.map(&:code)).to eq [
          'ideation_section1',
          'title_multiloc',
          'body_multiloc',
          'ideation_section2',
          'idea_images_attributes',
          'idea_files_attributes',
          'ideation_section3',
          'topic_ids',
          'proposed_budget',
          nil,
          nil
        ]
      end
    end

    describe 'reportable_fields' do
      it 'excludes disabled fields, pages, sections and idea_images_attributes' do
        topic_field = custom_form.custom_fields.find_by(code: 'topic_ids')
        topic_field.update!(enabled: false)
        custom_form.custom_fields.find_by(code: 'location_description').destroy!

        output = service.reportable_fields
        expect(output.map(&:code)).to eq [
          'title_multiloc',
          'body_multiloc',
          'idea_files_attributes',
          'topic_ids',
          'proposed_budget',
          nil,
          nil
        ]
      end
    end

    describe 'visible_fields' do
      it 'excludes disabled fields' do
        topic_field = custom_form.custom_fields.find_by(code: 'topic_ids')
        topic_field.update!(enabled: false)
        custom_form.custom_fields.find_by(code: 'location_description').destroy!

        output = service.visible_fields
        expect(output).to include extra_field1
        expect(output).not_to include extra_field2
        expect(output).not_to include topic_field
        expect(output.map(&:code)).to eq [
          'ideation_section1',
          'title_multiloc',
          'body_multiloc',
          'ideation_section2',
          'idea_images_attributes',
          'idea_files_attributes',
          'ideation_section3',
          nil
        ]
      end
    end

    describe 'submittable_fields' do
      it 'excludes disabled fields, pages and sections' do
        topic_field = custom_form.custom_fields.find_by(code: 'topic_ids')
        topic_field.update!(enabled: false)
        custom_form.custom_fields.find_by(code: 'location_description').destroy!

        output = service.submittable_fields
        expect(output.map(&:code)).to eq [
          'title_multiloc',
          'body_multiloc',
          'idea_images_attributes',
          'idea_files_attributes',
          nil
        ]
      end
    end

    describe 'enabled_fields' do
      it 'excludes disabled fields' do
        topic_field = custom_form.custom_fields.find_by(code: 'topic_ids')
        topic_field.update!(enabled: false)
        custom_form.custom_fields.find_by(code: 'location_description').destroy!

        output = service.enabled_fields
        expect(output).to include extra_field1
        expect(output).not_to include extra_field2
        expect(output).not_to include topic_field
        expect(output.map(&:code)).to eq [
          'ideation_section1',
          'title_multiloc',
          'body_multiloc',
          'ideation_section2',
          'idea_images_attributes',
          'idea_files_attributes',
          'ideation_section3',
          nil
        ]
      end
    end

    describe 'enabled_public_fields' do
      it 'excludes disabled & answer_visible_to: admins fields' do
        location_field = custom_form.custom_fields.find_by(code: 'location_description')
        location_field.update!(answer_visible_to: 'admins')
        output = service.enabled_public_fields
        expect(output.map(&:code)).to eq %w[
          ideation_section1
          title_multiloc
          body_multiloc
          ideation_section2
          idea_images_attributes
          idea_files_attributes
          ideation_section3
          topic_ids
        ]
      end
    end

    describe 'extra_visible_fields' do
      it 'excludes disabled and built-in fields' do
        output = service.extra_visible_fields
        expect(output).to include extra_field1
        expect(output).not_to include extra_field2
        expect(output.map(&:code)).to eq [nil]
      end
    end

    describe 'remove_ignored_update_params' do
      it 'removes code and input_type from params for updating' do
        params = {
          code: 'title_multiloc',
          input_type: 'text_multiloc',
          required: true
        }
        expect(service.remove_ignored_update_params(params)).to match({ required: true })
      end
    end
<<<<<<< HEAD

    describe 'add_suffix_to_geo_fields_title_multiloc' do
      it 'adds [Longitude, Latitude] suffix to geo fields title_multilocs' do
        create(
          :custom_field_point,
          resource: custom_form,
          key: 'where_is_it_zl5',
          title_multiloc: { en: 'Where is it?', 'nl-NL': 'Waar is het?' }
        )

        point_field = service.reportable_fields.find { |field| field.input_type == 'point' }
        expect(point_field.title_multiloc)
          .to eq({
            'en' => 'Where is it? [Longitude, Latitude]',
            'nl-NL' => 'Waar is het? [Lengtegraad, Breedtegraad]'
          })
      end
    end
=======
>>>>>>> 305d397e
  end

  context 'constraints/locks on changing attributes' do
    let(:custom_form) { create(:custom_form, :with_default_fields, participation_context: project) }

    describe 'validate_constraints_against_defaults' do
      it 'validates if locked attributes are not changed from defaults' do
        title_field = custom_form.custom_fields.find_by(code: 'title_multiloc')
        service.validate_constraints_against_defaults(title_field)

        expect(title_field.errors.errors).to eq []
      end

      it 'only returns 1 error for section 1 even if locked title is different from default' do
        section1_field = custom_form.custom_fields.find_by(code: 'ideation_section1')
        section1_field.enabled = false
        section1_field.title_multiloc = { en: 'Changed value' }
        service.validate_constraints_against_defaults(section1_field)

        expect(section1_field.errors.errors.length).to eq 1
      end

      it 'returns errors if title locked attributes are different from default' do
        title_field = custom_form.custom_fields.find_by(code: 'title_multiloc')
        title_field.enabled = false
        title_field.required = false
        title_field.title_multiloc = { en: 'Changed value' }
        service.validate_constraints_against_defaults(title_field)

        expect(title_field.errors.errors.length).to eq 3
      end

      it 'returns errors if body locked attributes are different from default' do
        body_field = custom_form.custom_fields.find_by(code: 'body_multiloc')
        body_field.enabled = false
        body_field.required = false
        body_field.title_multiloc = { en: 'Changed value' }
        service.validate_constraints_against_defaults(body_field)

        expect(body_field.errors.errors.length).to eq 3
      end

      it 'returns errors if images locked attributes are different from default' do
        images_field = custom_form.custom_fields.find_by(code: 'idea_images_attributes')
        images_field.enabled = false
        images_field.title_multiloc = { en: 'Changed value' }
        service.validate_constraints_against_defaults(images_field)

        expect(images_field.errors.errors.length).to eq 2
      end

      it 'returns errors if files locked attributes are different from default' do
        files_field = custom_form.custom_fields.find_by(code: 'idea_files_attributes')
        files_field.title_multiloc = { en: 'Changed value' }
        service.validate_constraints_against_defaults(files_field)

        expect(files_field.errors.errors.length).to eq 1
      end

      it 'returns errors if topic_ids locked attributes are different from default' do
        topic_ids_field = custom_form.custom_fields.find_by(code: 'topic_ids')
        topic_ids_field.title_multiloc = { en: 'Changed value' }
        service.validate_constraints_against_defaults(topic_ids_field)

        expect(topic_ids_field.errors.errors.length).to eq 1
      end

      it 'returns errors if location locked attributes are different from default' do
        location_field = custom_form.custom_fields.find_by(code: 'location_description')
        location_field.title_multiloc = { en: 'Changed value' }
        service.validate_constraints_against_defaults(location_field)

        expect(location_field.errors.errors.length).to eq 1
      end

      it 'returns errors if proposed budget locked attributes are different from default' do
        proposed_budget_field = custom_form.custom_fields.find_by(code: 'proposed_budget')
        proposed_budget_field.title_multiloc = { en: 'Changed value' }
        service.validate_constraints_against_defaults(proposed_budget_field)

        expect(proposed_budget_field.errors.errors.length).to eq 1
      end
    end

    describe 'validate_constraints_against_updates' do
      it 'validates if locked attributes are not changed' do
        title_field = custom_form.custom_fields.find_by(code: 'title_multiloc')
        valid_params = {
          enabled: title_field.enabled,
          required: title_field.enabled,
          title_multiloc: title_field.title_multiloc
        }
        service.validate_constraints_against_updates(title_field, valid_params)

        expect(title_field.errors.errors).to eq []
      end

      it 'only returns 1 error for section 1 even if locked title is changed' do
        section1_field = custom_form.custom_fields.find_by(code: 'ideation_section1')
        valid_params = { enabled: false, title_multiloc: { en: 'Changed value' } }
        service.validate_constraints_against_updates(section1_field, valid_params)

        expect(section1_field.errors.errors.length).to eq 1
      end

      it 'returns errors if title locked attributes are changed from previous values' do
        title_field = custom_form.custom_fields.find_by(code: 'title_multiloc')
        bad_params = { enabled: false, required: false, title_multiloc: { en: 'Changed value' } }
        service.validate_constraints_against_updates(title_field, bad_params)

        expect(title_field.errors.errors.length).to eq 3
      end

      it 'returns errors if body locked attributes are changed from previous values' do
        body_field = custom_form.custom_fields.find_by(code: 'body_multiloc')
        bad_params = { enabled: false, required: false, title_multiloc: { en: 'Changed value' } }
        service.validate_constraints_against_updates(body_field, bad_params)

        expect(body_field.errors.errors.length).to eq 3
      end

      it 'returns errors if images locked attributes are changed from previous values' do
        images_field = custom_form.custom_fields.find_by(code: 'idea_images_attributes')
        bad_params = { enabled: false, title_multiloc: { en: 'Changed value' } }
        service.validate_constraints_against_updates(images_field, bad_params)

        expect(images_field.errors.errors.length).to eq 2
      end

      it 'returns errors if files locked attributes are changed from previous values' do
        files_field = custom_form.custom_fields.find_by(code: 'idea_files_attributes')
        bad_params = { title_multiloc: { en: 'Changed value' } }
        service.validate_constraints_against_updates(files_field, bad_params)

        expect(files_field.errors.errors.length).to eq 1
      end

      it 'returns errors if topic_ids locked attributes are changed from previous values' do
        topic_ids_field = custom_form.custom_fields.find_by(code: 'topic_ids')
        bad_params = { title_multiloc: { en: 'Changed value' } }
        service.validate_constraints_against_updates(topic_ids_field, bad_params)

        expect(topic_ids_field.errors.errors.length).to eq 1
      end

      it 'returns errors if location locked attributes are changed from previous values' do
        location_field = custom_form.custom_fields.find_by(code: 'location_description')
        bad_params = { title_multiloc: { en: 'Changed value' } }
        service.validate_constraints_against_updates(location_field, bad_params)

        expect(location_field.errors.errors.length).to eq 1
      end

      it 'returns errors if proposed budget locked attributes are changed from previous values' do
        proposed_budget_field = custom_form.custom_fields.find_by(code: 'proposed_budget')
        bad_params = { title_multiloc: { en: 'Changed value' } }
        service.validate_constraints_against_updates(proposed_budget_field, bad_params)

        expect(proposed_budget_field.errors.errors.length).to eq 1
      end
    end
  end

  context 'validate form structure' do
    describe 'ideation form' do
      let(:custom_form) { create(:custom_form, :with_default_fields, participation_context: project) }

      it 'returns no errors if the form has a section field as the first element' do
        fields = service.all_fields
        errors = {}
        service.check_form_structure(fields, errors)

        expect(errors.length).to eq 0
      end

      it 'returns no errors if the form has no fields' do
        fields = []
        errors = {}
        service.check_form_structure(fields, errors)

        expect(errors.length).to eq 0
      end

      it 'returns errors if the first field is not a section' do
        fields = service.all_fields
        fields.delete(fields.find_by(code: 'ideation_section1'))
        errors = {}
        service.check_form_structure(fields, errors)

        expect(errors.length).to eq 1
      end

      it 'returns errors if form includes any page fields' do
        create(:custom_field_page, resource: custom_form, key: 'a_page')
        fields = service.all_fields
        errors = {}
        service.check_form_structure(fields, errors)

        expect(errors.length).to eq 1
      end
    end

    describe 'survey form' do
      let(:survey_project) { create(:single_phase_native_survey_project) }
      let(:custom_form) { create(:custom_form, participation_context: survey_project.phases.first) }

      it 'returns no errors if the form has a page field as the first element' do
        create(:custom_field_page, resource: custom_form, key: 'a_page')
        fields = service.all_fields
        errors = {}
        service.check_form_structure(fields, errors)

        expect(errors.length).to eq 0
      end

      it 'returns errors if the first field is not a page' do
        create(:custom_field, resource: custom_form, key: 'not_a_page')
        create(:custom_field_page, resource: custom_form, key: 'a_page')
        fields = service.all_fields
        errors = {}
        service.check_form_structure(fields, errors)

        expect(errors.length).to eq 1
        expect(errors['0']).not_to be_nil
      end

      it 'returns errors if form includes any section fields' do
        create(:custom_field_page, resource: custom_form, key: 'a_page')
        create(:custom_field_section, resource: custom_form, key: 'a_section')
        fields = service.all_fields
        errors = {}
        service.check_form_structure(fields, errors)

        expect(errors.length).to eq 1
        expect(errors['1']).not_to be_nil
      end
    end

    describe '#duplicate_all_fields' do
      let(:survey_project) { create(:single_phase_native_survey_project) }
      let(:custom_form) { create(:custom_form, participation_context: survey_project.phases.first) }

      it 'creates non-persisted duplicates of all fields' do
        page1 = create(:custom_field_page, resource: custom_form)
        select_field = create(:custom_field_select, resource: custom_form)
        select_option = create(:custom_field_option, custom_field: select_field)
        page2 = create(:custom_field_page, resource: custom_form)
        text_field = create(:custom_field_text, resource: custom_form)
        page3 = create(:custom_field_page, resource: custom_form)
        multi_select_field = create(:custom_field_multiselect, resource: custom_form)
        _multi_select_option = create(:custom_field_option, custom_field: multi_select_field)
        map_field = create(:custom_field_point, resource: custom_form, map_config: create(:map_config))
        map_field_no_config = create(:custom_field_point, resource: custom_form)
        select_field.update!(logic: { rules: [{ if: select_option.id, goto_page_id: page3.id }] })
        page2.update!(logic: { next_page_id: page3.id })

        expect(CustomField.count).to eq 8
        expect(CustomMaps::MapConfig.count).to eq 1

        fields = service.duplicate_all_fields

        expect(CustomField.count).to eq 8
        expect(CustomMaps::MapConfig.count).to eq 2
        expect(fields.count).to eq 8

        # page 1
        expect(fields[0].id).not_to eq page1.id

        # select field
        expect(fields[1].id).not_to eq select_field.id
        expect(fields[1].logic).to match({
          'rules' => [
            { 'if' => fields[1].options[0].temp_id, 'goto_page_id' => fields[4].id }
          ]
        })
        expect(fields[1].options[0].temp_id).to match 'TEMP-ID-'

        # page 2
        expect(fields[2].id).not_to eq page2.id
        expect(fields[2].logic).to match({
          'next_page_id' => fields[4].id
        })

        # text field
        expect(fields[3].id).not_to eq text_field.id

        # page 3
        expect(fields[4].id).not_to eq page3.id

        # multi select field
        expect(fields[5].id).not_to eq multi_select_field.id
        expect(fields[5].options[0].temp_id).to match 'TEMP-ID-'

        # map field - duplicates map config
        expect(fields[6].id).not_to eq map_field.id
        expect(fields[6].map_config.id).not_to eq map_field.map_config.id

        # map field 2 - has no map config
        expect(fields[7].id).not_to eq map_field_no_config.id
        expect(fields[7].map_config).to be_nil
      end
    end
  end
end<|MERGE_RESOLUTION|>--- conflicted
+++ resolved
@@ -272,27 +272,6 @@
         expect(service.remove_ignored_update_params(params)).to match({ required: true })
       end
     end
-<<<<<<< HEAD
-
-    describe 'add_suffix_to_geo_fields_title_multiloc' do
-      it 'adds [Longitude, Latitude] suffix to geo fields title_multilocs' do
-        create(
-          :custom_field_point,
-          resource: custom_form,
-          key: 'where_is_it_zl5',
-          title_multiloc: { en: 'Where is it?', 'nl-NL': 'Waar is het?' }
-        )
-
-        point_field = service.reportable_fields.find { |field| field.input_type == 'point' }
-        expect(point_field.title_multiloc)
-          .to eq({
-            'en' => 'Where is it? [Longitude, Latitude]',
-            'nl-NL' => 'Waar is het? [Lengtegraad, Breedtegraad]'
-          })
-      end
-    end
-=======
->>>>>>> 305d397e
   end
 
   context 'constraints/locks on changing attributes' do
