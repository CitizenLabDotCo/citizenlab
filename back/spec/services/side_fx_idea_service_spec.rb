--- conflicted
+++ resolved
@@ -317,7 +317,6 @@
       expect(phase.reload.manual_votes_count).to eq 2
     end
 
-<<<<<<< HEAD
     it 'enqueues an upsert embedding job when the similar_inputs feature is turned on and the title changed' do
       SettingsService.new.activate_feature! 'similar_inputs'
       idea = create(:idea, author: user)
@@ -352,7 +351,8 @@
       expect { service.after_update(idea, user) }
         .not_to enqueue_job(UpsertEmbeddingJob)
         .with(idea)
-=======
+    end
+
     context 'native survey responses' do
       before { create(:idea_status_proposed) }
 
@@ -378,7 +378,6 @@
         service.after_update(idea, user)
         expect(Idea.all.count).to eq 2
       end
->>>>>>> 7ecb5ae0
     end
   end
 
