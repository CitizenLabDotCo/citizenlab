--- conflicted
+++ resolved
@@ -181,7 +181,6 @@
     end
   end
 
-<<<<<<< HEAD
   describe 'self.filter_by_folder_ids' do
     let!(:folder1) { create(:project_folder) }
     let!(:folder2) { create(:project_folder) }
@@ -202,7 +201,9 @@
     it 'returns all projects if folder_ids is blank' do
       result = described_class.filter_by_folder_ids(Project.all, { folder_ids: [] })
       expect(result.pluck(:id)).to include(project_in_folder1.id, project_in_folder2.id, project_without_folder.id)
-=======
+    end
+  end
+
   describe 'self.filter_current_phase_participation_method' do
     let!(:project_ideation) do
       project = create(:project)
@@ -233,7 +234,6 @@
     it 'filters projects by multiple participation methods' do
       result = described_class.filter_current_phase_participation_method(Project.all, { participation_methods: %w[ideation voting] })
       expect(result.pluck(:id)).to match_array([project_ideation.id, project_voting.id])
->>>>>>> ffba67e6
     end
   end
 
