--- conflicted
+++ resolved
@@ -2,10 +2,6 @@
 
 require 'rails_helper'
 
-<<<<<<< HEAD
-describe 'JsonFormsService ideas overrides' do
-  let(:service) { JsonFormsService.new }
-=======
 # The following specs are WIP and not implemented, and currently just serve as
 # documentation for the expected behavior of the API output. It's not sure that
 # this behavior should be implemented as a part of the JsonFormsService, it
@@ -13,7 +9,6 @@
 
 describe JsonFormsService do
   let(:service) { described_class.new }
->>>>>>> eb67c5b1
   let(:metaschema) { JSON::Validator.validator_for_name('draft4').metaschema }
   let(:locale) { 'en' }
   let(:project) { create(:project) }
