--- conflicted
+++ resolved
@@ -82,13 +82,8 @@
       end
 
       it 'returns `user_not_in_group` commenting is not permitted for the user' do
-<<<<<<< HEAD
-        permission.update!(permitted_by: 'groups', groups: create_list(:group, 2))
+        permission.update!(permitted_by: 'users', groups: create_list(:group, 2))
         expect(reason).to eq 'user_not_in_group'
-=======
-        permission.update!(permitted_by: 'users', groups: create_list(:group, 2))
-        expect(service.denied_reason_for_action('commenting_idea')).to eq 'user_not_in_group'
->>>>>>> 5570561c
       end
 
       it "returns 'commenting_disabled' when commenting is disabled in the phase" do
