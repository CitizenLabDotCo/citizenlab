--- conflicted
+++ resolved
@@ -242,11 +242,7 @@
       context 'when light unconfirmed resident who is not a group member' do
         before { user.update!(password_digest: nil, identity_ids: [], first_name: nil, custom_field_values: {}) }
 
-<<<<<<< HEAD
-        it { expect(denied_reason).to eq 'missing_user_requirements' }
-=======
-        it { expect(denied_reason).to eq 'user_not_in_group' }
->>>>>>> 8fc8d368
+        it { expect(denied_reason).to eq 'user_missing_requirements' }
       end
 
       context 'when fully registered resident who is not a group member' do
