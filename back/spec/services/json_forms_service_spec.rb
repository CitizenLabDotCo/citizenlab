# frozen_string_literal: true

require 'rails_helper'

describe JsonFormsService do
  let(:service) { described_class.new }
  let(:metaschema) { JSON::Validator.validator_for_name('draft4').metaschema }
  let(:locale) { 'en' }
  let(:user) { create(:user) }

<<<<<<< HEAD
  context 'registration fields' do
    describe 'fields_to_ui_schema_multiloc' do
      let(:title_multiloc) { { 'en' => 'size', 'nl-NL' => 'grootte' } }
      let(:description_multiloc) { { 'en' => 'How big is it?', 'nl-NL' => 'Hoe groot is het?' } }
      let(:fields) do
        [
=======
  describe 'fields_to_ui_schema_multiloc' do
    let(:title_multiloc) { { 'en' => 'size', 'nl-NL' => 'grootte' } }
    let(:description_multiloc) { { 'en' => 'How big is it?', 'nl-NL' => 'Hoe groot is het?' } }
    let(:fields) do
      [
        create(:custom_field,
          key: 'field1',
          input_type: 'text',
          title_multiloc: title_multiloc,
          description_multiloc: description_multiloc)
      ]
    end
>>>>>>> 87cd4559

          create(:custom_field,
                 key: 'field1',
                 input_type: 'text',
                 title_multiloc: title_multiloc,
                 description_multiloc: description_multiloc)
        ]
      end

      it 'creates localized schemas with titles and descriptions for all languages' do
        ui_schema = service.ui_and_json_multiloc_schemas(fields, user)[:ui_schema_multiloc]
        expect(ui_schema['en'][:elements][0][:label]).to eq title_multiloc['en']
        expect(ui_schema['nl-NL'][:elements][0][:label]).to eq title_multiloc['nl-NL']
        expect(ui_schema['en'][:elements][0][:options][:description]).to eq description_multiloc['en']
        expect(ui_schema['nl-NL'][:elements][0][:options][:description]).to eq description_multiloc['nl-NL']
      end
    end

    describe 'fields_to_json_schema_multiloc' do
      it 'returns nil empty fields' do
        schema = service.ui_and_json_multiloc_schemas([], user)
        expect(schema).to be_nil
      end

      it 'creates a valid schema with all input types' do
        fields = [
          create(:custom_field, key: 'field1', input_type: 'text'),
          create(:custom_field, key: 'field2', input_type: 'multiline_text', required: true),
          create(:custom_field, key: 'field3', input_type: 'select'),
          create(:custom_field, key: 'field4', input_type: 'multiselect'),
          create(:custom_field, key: 'field5', input_type: 'checkbox'),
          create(:custom_field, key: 'field6', input_type: 'date', enabled: false, required: true),
          create(:custom_field, key: 'field7', input_type: 'number'),
          create(:custom_field, key: 'field8', input_type: 'multiselect', required: true),
          create(:custom_field, key: 'field9', input_type: 'files', required: true)
        ]
        create(:custom_field_option, key: 'option_1', custom_field: fields[2], ordering: 1)
        create(:custom_field_option, key: 'option_3', custom_field: fields[2], ordering: 3)
        create(:custom_field_option, key: 'option_2', custom_field: fields[2], ordering: 2)
        create(:custom_field_option, key: 'option_a', custom_field: fields[3], ordering: 1)
        create(:custom_field_option, key: 'option_b', custom_field: fields[3], ordering: 2)
        create(:custom_field_option, key: 'option_a', custom_field: fields[7], ordering: 1)
        create(:custom_field_option, key: 'option_b', custom_field: fields[7], ordering: 2)

<<<<<<< HEAD
        schema = service.ui_and_json_multiloc_schemas(fields, user)[:json_schema_multiloc]['en']
        expect(JSON::Validator.validate!(metaschema, schema)).to be true
        expect(schema).to match(
          { type: 'object',
          additionalProperties: false,
          properties:           { 'field1' =>
              { type: 'string' },
            'field2' =>
            { type: 'string' },
            'field3' =>
              {
=======
      schema = service.ui_and_json_multiloc_schemas(AppConfiguration.instance, fields, user)[:json_schema_multiloc]['en']
      expect(JSON::Validator.validate!(metaschema, schema)).to be true
      expect(schema).to match(
        { type: 'object',
          additionalProperties: false,
          properties: { 'field1' =>
            { type: 'string' },
                        'field2' =>
           { type: 'string' },
                        'field3' =>
            {
>>>>>>> 87cd4559
              type: 'string',
              oneOf: [
                {
                  const: 'option_1',
<<<<<<< HEAD
                  title: 'youth council'
                },
                {
                  const: 'option_2',
                  title: 'youth council'
                },
                {
=======
                  title: 'youth council'
                },
                {
                  const: 'option_2',
                  title: 'youth council'
                },
                {
>>>>>>> 87cd4559
                  const: 'option_3',
                  title: 'youth council'
                }
              ]
<<<<<<< HEAD
              },
            'field4' =>
              {
              type: 'array',
              uniqueItems: true,
              minItems: 0,
              items:               { type: 'string',
                oneOf: [
                  {
                    const: 'option_a',
                    title: 'youth council'
                  },
                  {
                    const: 'option_b',
                    title: 'youth council'
                  }
                ] }
                },
            'field5' =>
              { type: 'boolean' },
            'field6' =>
              { type: 'string',
              format: 'date' },
              'field7' =>
              { type: 'number' },
            'field8' =>
              { type: 'array',
              uniqueItems: true,
              minItems: 1,
              items:               { type: 'string',
                oneOf: [
                  {
                    const: 'option_a',
                    title: 'youth council'
                  },
                  {
                    const: 'option_b',
                    title: 'youth council'
                  }
                ] } },
              'field9' =>
              { type: 'array',
              items:               { properties:                 { file_by_content:                   { properties:                     { file:                       { type: 'string' },
                      name:                       { type: 'string' } },
                    type: 'object' },
                    name:                   { type: 'string' } },
                  type: 'object' } } },
          required: %w[field2 field8 field9] }
        )
      end
=======
            },
                        'field4' =>
            {
              type: 'array',
              uniqueItems: true,
              minItems: 0,
              items: { type: 'string',
                       oneOf: [
                         {
                           const: 'option_a',
                           title: 'youth council'
                         },
                         {
                           const: 'option_b',
                           title: 'youth council'
                         }
                       ] }
            },
                        'field5' =>
            { type: 'boolean' },
                        'field6' =>
            { type: 'string',
              format: 'date' },
                        'field7' =>
            { type: 'number' },
                        'field8' =>
            { type: 'array',
              uniqueItems: true,
              minItems: 1,
              items: { type: 'string',
                       oneOf: [
                         {
                           const: 'option_a',
                           title: 'youth council'
                         },
                         {
                           const: 'option_b',
                           title: 'youth council'
                         }
                       ] } },
                        'field9' =>
            { type: 'array',
              items: { properties: { file_by_content: { properties: { file: { type: 'string' },
                                                                      name: { type: 'string' } },
                                                        type: 'object' },
                                     name: { type: 'string' } },
                       type: 'object' } } },
          required: %w[field2 field8 field9] }
      )
>>>>>>> 87cd4559
    end

    describe 'fields_to_ui_schema' do
      it 'creates a valid ui schema with all input types' do
        fields = [
          create(:custom_field, key: 'field1', input_type: 'text'),
          create(:custom_field, key: 'field2', input_type: 'multiline_text', required: true),
          create(:custom_field, key: 'field3', input_type: 'select'),
          create(:custom_field, key: 'field4', input_type: 'multiselect'),
          create(:custom_field, key: 'field5', input_type: 'checkbox'),
          create(:custom_field, key: 'field6', input_type: 'date'),
          create(:custom_field, key: 'field7', input_type: 'multiline_text', enabled: false, required: true),
          create(:custom_field, key: 'field8', input_type: 'text', hidden: true, enabled: true)
        ]
        create(:custom_field_option, key: 'option1', custom_field: fields[2])
        create(:custom_field_option, key: 'option2', custom_field: fields[2])
        create(:custom_field_option, key: 'option3', custom_field: fields[3])
        create(:custom_field_option, key: 'option4', custom_field: fields[3])

<<<<<<< HEAD
        ui_schema = service.ui_and_json_multiloc_schemas(fields.map(&:reload), user)[:ui_schema_multiloc]['en']
        expect(ui_schema[:type]).to be_present
        expect(ui_schema[:options]).to be_present
        expect(ui_schema[:elements]).to match([
                                                {
                                                  type: 'Control',
                                                  scope: '#/properties/field1',
                                                  label: 'Did you attend',
                                                  options: {
                                                    description: 'Which councils are you attending in our city?',
                                                    transform: 'trim_on_blur'
                                                  }
                                                },
                                                {
                                                  type: 'Control',
                                                  scope: '#/properties/field2',
                                                  label: 'Did you attend',
                                                  options: {
                                                    description: 'Which councils are you attending in our city?',
                                                    textarea: true,
                                                    transform: 'trim_on_blur'
                                                  }
                                                },
                                                {
                                                  type: 'Control',
                                                  label: 'Did you attend',
                                                  options: {
                                                    description: 'Which councils are you attending in our city?'
                                                  },
                                                  scope: '#/properties/field3'
                                                },
                                                {
                                                  type: 'Control',
                                                  label: 'Did you attend',
                                                  options: {
                                                    description: 'Which councils are you attending in our city?'
                                                  },
                                                  scope: '#/properties/field4'
                                                },
                                                {
                                                  type: 'Control',
                                                  label: 'Did you attend',
                                                  options: {
                                                    description: 'Which councils are you attending in our city?'
                                                  },
                                                  scope: '#/properties/field5'
                                                },
                                                {
                                                  type: 'Control',
                                                  label: 'Did you attend',
                                                  options: {
                                                    description: 'Which councils are you attending in our city?'
                                                  },
                                                  scope: '#/properties/field6'
                                                }
                                              ])
      end
    end
  end

  context 'idea form fields' do
    describe 'ui_and_json_multiloc_schemas' do
      it 'generates expected output for different kinds of fields' do
        config = AppConfiguration.instance
        config.settings['core']['locales'] = ['en']
        config.save!

        project = create :project
        form = create :custom_form, project: project
        required_field = create :custom_field, :for_custom_form, resource: form, required: true, input_type: 'number'
        optional_field = create :custom_field_select, :for_custom_form, resource: form, required: false
        create :custom_field_option, custom_field: optional_field, key: 'option1', title_multiloc: { 'en' => 'Rabbit' }
        create :custom_field_option, custom_field: optional_field, key: 'option2', title_multiloc: { 'en' => 'Bear' }
        build_in_required_field = create(
          :custom_field_multiselect,
          :for_custom_form,
          resource: form,
          required: true,
          key: 'topic_ids',
          code: 'topic_ids'
        )
        build_in_optional_field = create(
          :custom_field_multiselect,
          :for_custom_form,
          resource: form,
          required: false,
          key: 'idea_files_attributes',
          code: 'idea_files_attributes'
        )
        fields = [required_field, optional_field, build_in_required_field, build_in_optional_field]

        output = service.ui_and_json_multiloc_schemas fields, user
        expect(output).to include(
          {
            json_schema_multiloc: {
              'en' => {
                type: 'object',
                additionalProperties: false,
                properties:  {
                  'topic_ids' => {
                    type: 'array',
                    uniqueItems: true,
                    minItems: 1,
                    items: { type: 'string' }
                  },
                  'custom_field_values' => {
                    type: 'object',
                    additionalProperties: false,
                    properties: {
                      required_field.key => { type: 'number' },
                      optional_field.key => {
                        type: 'string',
                          oneOf: [
                            { const: 'option1', title: 'Rabbit' },
                            { const: 'option2', title: 'Bear' }
                          ]
                      }
                    },
                    required: [required_field.key]
                  },
                  'idea_files_attributes' => {
                    type: 'array',
                    uniqueItems: true,
                    minItems: 0,
                    items: { type: 'string' }
                  }
                },
                required: ['topic_ids']
              }
            },
            ui_schema_multiloc: {
              'en' => {
                type: 'Categorization',
                options: { formId: 'idea-form', inputTerm: 'idea' },
                elements: [
                  {
                    type: 'Category',
                    options: { id: 'details' },
                    label: 'Details',
                    elements: [
                      {
                        type: 'Control',
                        scope: '#/properties/topic_ids',
                        label: build_in_required_field.title_multiloc['en'],
                        options: {
                          description: build_in_required_field.description_multiloc['en']
                        }
                      }
                    ]
                  },
                  {
                    type: 'Category',
                    label: 'Images and Attachements',
                    options: { id: 'attachments' },
                    elements: [
                      {
                        type: 'Control',
                        scope: '#/properties/idea_files_attributes',
                        label: build_in_optional_field.title_multiloc['en'],
                        options: {
                          description: build_in_optional_field.description_multiloc['en']
                        }
                      }
                    ]
                  },
                  {
                    type: 'Category',
                    options: { id: 'extra' },
                    label: 'Additional information',
                    elements: [
                      {
                        type: 'Control',
                        scope: "#/properties/custom_field_values/properties/#{required_field.key}",
                        label: required_field.title_multiloc['en'],
                        options: {
                          description: required_field.description_multiloc['en']
                          }
                      },
                      {
                        type: 'Control',
                        scope: "#/properties/custom_field_values/properties/#{optional_field.key}",
                        label: optional_field.title_multiloc['en'],
                        options: {
                          description: optional_field.description_multiloc['en']
                        }
                      }
                    ]
                  }
                ]
              }
            }
          }
        )
      end
=======
      ui_schema = service.ui_and_json_multiloc_schemas(AppConfiguration.instance, fields.map(&:reload), user)[:ui_schema_multiloc]['en']
      expect(ui_schema[:type]).to be_present
      expect(ui_schema[:options]).to be_present
      expect(ui_schema[:elements]).to match([
        {
          type: 'Control',
          scope: '#/properties/field1',
          label: 'Did you attend',
          options: {
            description: 'Which councils are you attending in our city?',
            transform: 'trim_on_blur'
          }
        },
        {
          type: 'Control',
          scope: '#/properties/field2',
          label: 'Did you attend',
          options: {
            description: 'Which councils are you attending in our city?',
            textarea: true,
            transform: 'trim_on_blur'
          }
        },
        {
          type: 'Control',
          label: 'Did you attend',
          options: {
            description: 'Which councils are you attending in our city?'
          },
          scope: '#/properties/field3'
        },
        {
          type: 'Control',
          label: 'Did you attend',
          options: {
            description: 'Which councils are you attending in our city?'
          },
          scope: '#/properties/field4'
        },
        {
          type: 'Control',
          label: 'Did you attend',
          options: {
            description: 'Which councils are you attending in our city?'
          },
          scope: '#/properties/field5'
        },
        {
          type: 'Control',
          label: 'Did you attend',
          options: {
            description: 'Which councils are you attending in our city?'
          },
          scope: '#/properties/field6'
        }
      ])
>>>>>>> 87cd4559
    end
  end
end<|MERGE_RESOLUTION|>--- conflicted
+++ resolved
@@ -8,33 +8,18 @@
   let(:locale) { 'en' }
   let(:user) { create(:user) }
 
-<<<<<<< HEAD
   context 'registration fields' do
     describe 'fields_to_ui_schema_multiloc' do
       let(:title_multiloc) { { 'en' => 'size', 'nl-NL' => 'grootte' } }
       let(:description_multiloc) { { 'en' => 'How big is it?', 'nl-NL' => 'Hoe groot is het?' } }
       let(:fields) do
         [
-=======
-  describe 'fields_to_ui_schema_multiloc' do
-    let(:title_multiloc) { { 'en' => 'size', 'nl-NL' => 'grootte' } }
-    let(:description_multiloc) { { 'en' => 'How big is it?', 'nl-NL' => 'Hoe groot is het?' } }
-    let(:fields) do
-      [
-        create(:custom_field,
-          key: 'field1',
-          input_type: 'text',
-          title_multiloc: title_multiloc,
-          description_multiloc: description_multiloc)
-      ]
-    end
->>>>>>> 87cd4559
 
           create(:custom_field,
-                 key: 'field1',
-                 input_type: 'text',
-                 title_multiloc: title_multiloc,
-                 description_multiloc: description_multiloc)
+            key: 'field1',
+            input_type: 'text',
+            title_multiloc: title_multiloc,
+            description_multiloc: description_multiloc)
         ]
       end
 
@@ -73,158 +58,82 @@
         create(:custom_field_option, key: 'option_a', custom_field: fields[7], ordering: 1)
         create(:custom_field_option, key: 'option_b', custom_field: fields[7], ordering: 2)
 
-<<<<<<< HEAD
         schema = service.ui_and_json_multiloc_schemas(fields, user)[:json_schema_multiloc]['en']
         expect(JSON::Validator.validate!(metaschema, schema)).to be true
         expect(schema).to match(
           { type: 'object',
-          additionalProperties: false,
-          properties:           { 'field1' =>
+            additionalProperties: false,
+            properties: { 'field1' =>
               { type: 'string' },
-            'field2' =>
+                          'field2' =>
             { type: 'string' },
-            'field3' =>
+                          'field3' =>
               {
-=======
-      schema = service.ui_and_json_multiloc_schemas(AppConfiguration.instance, fields, user)[:json_schema_multiloc]['en']
-      expect(JSON::Validator.validate!(metaschema, schema)).to be true
-      expect(schema).to match(
-        { type: 'object',
-          additionalProperties: false,
-          properties: { 'field1' =>
-            { type: 'string' },
-                        'field2' =>
-           { type: 'string' },
-                        'field3' =>
-            {
->>>>>>> 87cd4559
-              type: 'string',
-              oneOf: [
-                {
-                  const: 'option_1',
-<<<<<<< HEAD
-                  title: 'youth council'
-                },
-                {
-                  const: 'option_2',
-                  title: 'youth council'
-                },
-                {
-=======
-                  title: 'youth council'
-                },
-                {
-                  const: 'option_2',
-                  title: 'youth council'
-                },
-                {
->>>>>>> 87cd4559
-                  const: 'option_3',
-                  title: 'youth council'
-                }
-              ]
-<<<<<<< HEAD
-              },
-            'field4' =>
-              {
-              type: 'array',
-              uniqueItems: true,
-              minItems: 0,
-              items:               { type: 'string',
+                type: 'string',
                 oneOf: [
                   {
-                    const: 'option_a',
+                    const: 'option_1',
                     title: 'youth council'
                   },
                   {
-                    const: 'option_b',
+                    const: 'option_2',
+                    title: 'youth council'
+                  },
+                  {
+                    const: 'option_3',
                     title: 'youth council'
                   }
-                ] }
-                },
-            'field5' =>
+                ]
+              },
+                          'field4' =>
+              {
+                type: 'array',
+                uniqueItems: true,
+                minItems: 0,
+                items: { type: 'string',
+                         oneOf: [
+                           {
+                             const: 'option_a',
+                             title: 'youth council'
+                           },
+                           {
+                             const: 'option_b',
+                             title: 'youth council'
+                           }
+                         ] }
+              },
+                          'field5' =>
               { type: 'boolean' },
-            'field6' =>
+                          'field6' =>
               { type: 'string',
-              format: 'date' },
-              'field7' =>
+                format: 'date' },
+                          'field7' =>
               { type: 'number' },
-            'field8' =>
+                          'field8' =>
               { type: 'array',
-              uniqueItems: true,
-              minItems: 1,
-              items:               { type: 'string',
-                oneOf: [
-                  {
-                    const: 'option_a',
-                    title: 'youth council'
-                  },
-                  {
-                    const: 'option_b',
-                    title: 'youth council'
-                  }
-                ] } },
-              'field9' =>
+                uniqueItems: true,
+                minItems: 1,
+                items: { type: 'string',
+                         oneOf: [
+                           {
+                             const: 'option_a',
+                             title: 'youth council'
+                           },
+                           {
+                             const: 'option_b',
+                             title: 'youth council'
+                           }
+                         ] } },
+                          'field9' =>
               { type: 'array',
-              items:               { properties:                 { file_by_content:                   { properties:                     { file:                       { type: 'string' },
-                      name:                       { type: 'string' } },
-                    type: 'object' },
-                    name:                   { type: 'string' } },
-                  type: 'object' } } },
-          required: %w[field2 field8 field9] }
+                items: { properties: { file_by_content: { properties: { file: { type: 'string' },
+                                                                        name: { type: 'string' } },
+                                                          type: 'object' },
+                                       name: { type: 'string' } },
+                         type: 'object' } } },
+            required: %w[field2 field8 field9] }
         )
       end
-=======
-            },
-                        'field4' =>
-            {
-              type: 'array',
-              uniqueItems: true,
-              minItems: 0,
-              items: { type: 'string',
-                       oneOf: [
-                         {
-                           const: 'option_a',
-                           title: 'youth council'
-                         },
-                         {
-                           const: 'option_b',
-                           title: 'youth council'
-                         }
-                       ] }
-            },
-                        'field5' =>
-            { type: 'boolean' },
-                        'field6' =>
-            { type: 'string',
-              format: 'date' },
-                        'field7' =>
-            { type: 'number' },
-                        'field8' =>
-            { type: 'array',
-              uniqueItems: true,
-              minItems: 1,
-              items: { type: 'string',
-                       oneOf: [
-                         {
-                           const: 'option_a',
-                           title: 'youth council'
-                         },
-                         {
-                           const: 'option_b',
-                           title: 'youth council'
-                         }
-                       ] } },
-                        'field9' =>
-            { type: 'array',
-              items: { properties: { file_by_content: { properties: { file: { type: 'string' },
-                                                                      name: { type: 'string' } },
-                                                        type: 'object' },
-                                     name: { type: 'string' } },
-                       type: 'object' } } },
-          required: %w[field2 field8 field9] }
-      )
->>>>>>> 87cd4559
     end
 
     describe 'fields_to_ui_schema' do
@@ -244,63 +153,62 @@
         create(:custom_field_option, key: 'option3', custom_field: fields[3])
         create(:custom_field_option, key: 'option4', custom_field: fields[3])
 
-<<<<<<< HEAD
         ui_schema = service.ui_and_json_multiloc_schemas(fields.map(&:reload), user)[:ui_schema_multiloc]['en']
         expect(ui_schema[:type]).to be_present
         expect(ui_schema[:options]).to be_present
         expect(ui_schema[:elements]).to match([
-                                                {
-                                                  type: 'Control',
-                                                  scope: '#/properties/field1',
-                                                  label: 'Did you attend',
-                                                  options: {
-                                                    description: 'Which councils are you attending in our city?',
-                                                    transform: 'trim_on_blur'
-                                                  }
-                                                },
-                                                {
-                                                  type: 'Control',
-                                                  scope: '#/properties/field2',
-                                                  label: 'Did you attend',
-                                                  options: {
-                                                    description: 'Which councils are you attending in our city?',
-                                                    textarea: true,
-                                                    transform: 'trim_on_blur'
-                                                  }
-                                                },
-                                                {
-                                                  type: 'Control',
-                                                  label: 'Did you attend',
-                                                  options: {
-                                                    description: 'Which councils are you attending in our city?'
-                                                  },
-                                                  scope: '#/properties/field3'
-                                                },
-                                                {
-                                                  type: 'Control',
-                                                  label: 'Did you attend',
-                                                  options: {
-                                                    description: 'Which councils are you attending in our city?'
-                                                  },
-                                                  scope: '#/properties/field4'
-                                                },
-                                                {
-                                                  type: 'Control',
-                                                  label: 'Did you attend',
-                                                  options: {
-                                                    description: 'Which councils are you attending in our city?'
-                                                  },
-                                                  scope: '#/properties/field5'
-                                                },
-                                                {
-                                                  type: 'Control',
-                                                  label: 'Did you attend',
-                                                  options: {
-                                                    description: 'Which councils are you attending in our city?'
-                                                  },
-                                                  scope: '#/properties/field6'
-                                                }
-                                              ])
+          {
+            type: 'Control',
+            scope: '#/properties/field1',
+            label: 'Did you attend',
+            options: {
+              description: 'Which councils are you attending in our city?',
+              transform: 'trim_on_blur'
+            }
+          },
+          {
+            type: 'Control',
+            scope: '#/properties/field2',
+            label: 'Did you attend',
+            options: {
+              description: 'Which councils are you attending in our city?',
+              textarea: true,
+              transform: 'trim_on_blur'
+            }
+          },
+          {
+            type: 'Control',
+            label: 'Did you attend',
+            options: {
+              description: 'Which councils are you attending in our city?'
+            },
+            scope: '#/properties/field3'
+          },
+          {
+            type: 'Control',
+            label: 'Did you attend',
+            options: {
+              description: 'Which councils are you attending in our city?'
+            },
+            scope: '#/properties/field4'
+          },
+          {
+            type: 'Control',
+            label: 'Did you attend',
+            options: {
+              description: 'Which councils are you attending in our city?'
+            },
+            scope: '#/properties/field5'
+          },
+          {
+            type: 'Control',
+            label: 'Did you attend',
+            options: {
+              description: 'Which councils are you attending in our city?'
+            },
+            scope: '#/properties/field6'
+          }
+        ])
       end
     end
   end
@@ -343,7 +251,7 @@
               'en' => {
                 type: 'object',
                 additionalProperties: false,
-                properties:  {
+                properties: {
                   'topic_ids' => {
                     type: 'array',
                     uniqueItems: true,
@@ -357,10 +265,10 @@
                       required_field.key => { type: 'number' },
                       optional_field.key => {
                         type: 'string',
-                          oneOf: [
-                            { const: 'option1', title: 'Rabbit' },
-                            { const: 'option2', title: 'Bear' }
-                          ]
+                        oneOf: [
+                          { const: 'option1', title: 'Rabbit' },
+                          { const: 'option2', title: 'Bear' }
+                        ]
                       }
                     },
                     required: [required_field.key]
@@ -421,7 +329,7 @@
                         label: required_field.title_multiloc['en'],
                         options: {
                           description: required_field.description_multiloc['en']
-                          }
+                        }
                       },
                       {
                         type: 'Control',
@@ -439,64 +347,6 @@
           }
         )
       end
-=======
-      ui_schema = service.ui_and_json_multiloc_schemas(AppConfiguration.instance, fields.map(&:reload), user)[:ui_schema_multiloc]['en']
-      expect(ui_schema[:type]).to be_present
-      expect(ui_schema[:options]).to be_present
-      expect(ui_schema[:elements]).to match([
-        {
-          type: 'Control',
-          scope: '#/properties/field1',
-          label: 'Did you attend',
-          options: {
-            description: 'Which councils are you attending in our city?',
-            transform: 'trim_on_blur'
-          }
-        },
-        {
-          type: 'Control',
-          scope: '#/properties/field2',
-          label: 'Did you attend',
-          options: {
-            description: 'Which councils are you attending in our city?',
-            textarea: true,
-            transform: 'trim_on_blur'
-          }
-        },
-        {
-          type: 'Control',
-          label: 'Did you attend',
-          options: {
-            description: 'Which councils are you attending in our city?'
-          },
-          scope: '#/properties/field3'
-        },
-        {
-          type: 'Control',
-          label: 'Did you attend',
-          options: {
-            description: 'Which councils are you attending in our city?'
-          },
-          scope: '#/properties/field4'
-        },
-        {
-          type: 'Control',
-          label: 'Did you attend',
-          options: {
-            description: 'Which councils are you attending in our city?'
-          },
-          scope: '#/properties/field5'
-        },
-        {
-          type: 'Control',
-          label: 'Did you attend',
-          options: {
-            description: 'Which councils are you attending in our city?'
-          },
-          scope: '#/properties/field6'
-        }
-      ])
->>>>>>> 87cd4559
     end
   end
 end