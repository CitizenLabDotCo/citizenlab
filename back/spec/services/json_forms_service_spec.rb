--- conflicted
+++ resolved
@@ -22,13 +22,8 @@
       ui_schema = service.ui_and_json_multiloc_schemas(AppConfiguration.instance, fields, user)[:ui_schema_multiloc]
       expect(ui_schema['en'][:elements][0][:label]).to eq title_multiloc['en']
       expect(ui_schema['nl-NL'][:elements][0][:label]).to eq title_multiloc['nl-NL']
-<<<<<<< HEAD
-      expect(ui_schema['en'][:elements][0][:description]).to eq description_multiloc['en']
-      expect(ui_schema['nl-NL'][:elements][0][:description]).to eq description_multiloc['nl-NL']
-=======
       expect(ui_schema['en'][:elements][0][:options][:description]).to eq description_multiloc['en']
       expect(ui_schema['nl-NL'][:elements][0][:options][:description]).to eq description_multiloc['nl-NL']
->>>>>>> addde7aa
     end
   end
 
@@ -191,25 +186,12 @@
           type: 'Control',
           scope: '#/properties/field1',
           label: 'Did you attend',
-<<<<<<< HEAD
-          description: 'Which councils are you attending in our city?',
-=======
->>>>>>> addde7aa
           options: {
             description: 'Which councils are you attending in our city?',
             transform: "trim_on_blur"
           }
         },
         {
-<<<<<<< HEAD
-        type: 'Control',
-        scope: '#/properties/field2',
-        label: 'Did you attend',
-        description: 'Which councils are you attending in our city?',
-        options: {
-          textarea: true,
-          transform: "trim_on_blur"
-=======
           type: 'Control',
           scope: '#/properties/field2',
           label: 'Did you attend',
@@ -217,55 +199,38 @@
             description: 'Which councils are you attending in our city?',
             textarea: true,
             transform: "trim_on_blur"
->>>>>>> addde7aa
           }
         },
         {
           type: 'Control',
           label: 'Did you attend',
-<<<<<<< HEAD
-          description: 'Which councils are you attending in our city?',
-=======
-          options: {
-            description: 'Which councils are you attending in our city?'
-          },
->>>>>>> addde7aa
+          options: {
+            description: 'Which councils are you attending in our city?'
+          },
           scope: '#/properties/field3',
         },
         {
           type: 'Control',
           label: 'Did you attend',
-<<<<<<< HEAD
-          description: 'Which councils are you attending in our city?',
-=======
-          options: {
-            description: 'Which councils are you attending in our city?'
-          },
->>>>>>> addde7aa
+          options: {
+            description: 'Which councils are you attending in our city?'
+          },
           scope: '#/properties/field4',
         },
         {
           type: 'Control',
           label: 'Did you attend',
-<<<<<<< HEAD
-          description: 'Which councils are you attending in our city?',
-=======
-          options: {
-            description: 'Which councils are you attending in our city?'
-          },
->>>>>>> addde7aa
+          options: {
+            description: 'Which councils are you attending in our city?'
+          },
           scope: '#/properties/field5',
         },
         {
           type: 'Control',
           label: 'Did you attend',
-<<<<<<< HEAD
-          description: 'Which councils are you attending in our city?',
-=======
-          options: {
-            description: 'Which councils are you attending in our city?'
-          },
->>>>>>> addde7aa
+          options: {
+            description: 'Which councils are you attending in our city?'
+          },
           scope: '#/properties/field6',
         }]
       )
