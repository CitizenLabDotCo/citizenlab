# frozen_string_literal: true

require 'rails_helper'

describe JsonFormsService do
  let(:service) { described_class.new }
  let(:metaschema) { JSON::Validator.validator_for_name('draft4').metaschema }
  let(:locale) { 'en' }
  let(:user) { create(:user) }

  context 'registration fields' do
    describe 'fields_to_ui_schema_multiloc' do
      let(:title_multiloc) { { 'en' => 'size', 'nl-NL' => 'grootte' } }
      let(:description_multiloc) { { 'en' => 'How big is it?', 'nl-NL' => 'Hoe groot is het?' } }
      let(:fields) do
        [

          create(:custom_field,
            key: 'field1',
            input_type: 'text',
            title_multiloc: title_multiloc,
            description_multiloc: description_multiloc)
        ]
      end

      it 'creates localized schemas with titles and descriptions for all languages' do
        ui_schema = service.user_ui_and_json_multiloc_schemas(fields)[:ui_schema_multiloc]
        expect(ui_schema['en'][:elements][0][:label]).to eq title_multiloc['en']
        expect(ui_schema['nl-NL'][:elements][0][:label]).to eq title_multiloc['nl-NL']
        expect(ui_schema['en'][:elements][0][:options][:description]).to eq description_multiloc['en']
        expect(ui_schema['nl-NL'][:elements][0][:options][:description]).to eq description_multiloc['nl-NL']
      end
    end

    describe 'fields_to_json_schema_multiloc' do
      it 'returns nil when no fields are given' do
        schema = service.user_ui_and_json_multiloc_schemas([])
        expect(schema).to be_nil
      end

      it 'creates a valid schema with all input types' do
        fields = [
          create(:custom_field, key: 'field1', input_type: 'text'),
          create(:custom_field, key: 'field2', input_type: 'multiline_text', required: true),
          create(:custom_field, key: 'field3', input_type: 'select'),
          create(:custom_field, key: 'field4', input_type: 'multiselect'),
          create(:custom_field, key: 'field5', input_type: 'checkbox'),
          create(:custom_field, key: 'field6', input_type: 'date', enabled: false, required: true),
          create(:custom_field, key: 'field7', input_type: 'number'),
          create(:custom_field, key: 'field8', input_type: 'multiselect', required: true),
          create(:custom_field, key: 'field9', input_type: 'files', required: true)
        ]
        create(:custom_field_option, key: 'option_1', custom_field: fields[2], ordering: 1)
        create(:custom_field_option, key: 'option_3', custom_field: fields[2], ordering: 3)
        create(:custom_field_option, key: 'option_2', custom_field: fields[2], ordering: 2)
        create(:custom_field_option, key: 'option_a', custom_field: fields[3], ordering: 1)
        create(:custom_field_option, key: 'option_b', custom_field: fields[3], ordering: 2)
        create(:custom_field_option, key: 'option_a', custom_field: fields[7], ordering: 1)
        create(:custom_field_option, key: 'option_b', custom_field: fields[7], ordering: 2)

        schema = service.user_ui_and_json_multiloc_schemas(fields)[:json_schema_multiloc]['en']
        expect(JSON::Validator.validate!(metaschema, schema)).to be true
        expect(schema).to match(
          { type: 'object',
            additionalProperties: false,
            properties: { 'field1' =>
              { type: 'string' },
                          'field2' =>
            { type: 'string' },
                          'field3' =>
              {
                type: 'string',
                enum: %w[option_1 option_2 option_3]
              },
                          'field4' =>
              {
                type: 'array',
                uniqueItems: true,
                maxItems: 2,
                minItems: 0,
                items: { type: 'string',
                         oneOf: [
                           {
                             const: 'option_a',
                             title: 'youth council'
                           },
                           {
                             const: 'option_b',
                             title: 'youth council'
                           }
                         ] }
              },
                          'field5' =>
              { type: 'boolean' },
                          # field6 is excluded because it is disabled.
                          'field7' =>
              { type: 'number' },
                          'field8' =>
              { type: 'array',
                uniqueItems: true,
                maxItems: 2,
                minItems: 1,
                items: { type: 'string',
                         oneOf: [
                           {
                             const: 'option_a',
                             title: 'youth council'
                           },
                           {
                             const: 'option_b',
                             title: 'youth council'
                           }
                         ] } },
                          'field9' =>
              { type: 'array',
                items: { properties: { file_by_content: { properties: { file: { type: 'string' },
                                                                        name: { type: 'string' } },
                                                          type: 'object' },
                                       name: { type: 'string' } },
                         type: 'object' } } },
            required: %w[field2 field8 field9] }
        )
      end
    end

    describe 'fields_to_ui_schema' do
      it 'creates a valid ui schema with all input types' do
        fields = [
          create(:custom_field, key: 'field1', input_type: 'text'),
          create(:custom_field, key: 'field2', input_type: 'multiline_text', required: true),
          create(:custom_field, key: 'field3', input_type: 'select'),
          create(:custom_field, key: 'field4', input_type: 'multiselect'),
          create(:custom_field, key: 'field5', input_type: 'checkbox'),
          create(:custom_field, key: 'field6', input_type: 'date'),
          create(:custom_field_ranking, :with_options, key: 'field7'),
<<<<<<< HEAD
=======
          # create(:custom_field_matrix_linear_scale, key: 'field8'),
>>>>>>> ed212c49
          create(:custom_field, key: 'field8', input_type: 'multiline_text', enabled: false, required: true),
          create(:custom_field, key: 'field9', input_type: 'text', hidden: true, enabled: true)
        ]
        create(:custom_field_option, key: 'option1', custom_field: fields[2])
        create(:custom_field_option, key: 'option2', custom_field: fields[2])
        create(:custom_field_option, key: 'option3', custom_field: fields[3])
        create(:custom_field_option, key: 'option4', custom_field: fields[3])

        ui_schema = service.user_ui_and_json_multiloc_schemas(fields.map(&:reload))[:ui_schema_multiloc]['en']
        expect(ui_schema[:type]).to be_present
        expect(ui_schema[:options]).to be_present
        expect(ui_schema[:elements]).to match([
          {
            type: 'Control',
            scope: '#/properties/field1',
            label: 'Did you attend',
            options: {
              input_type: 'text',
              description: 'Which councils are you attending in our city?',
              transform: 'trim_on_blur'
            }
          },
          {
            type: 'Control',
            scope: '#/properties/field2',
            label: 'Did you attend',
            options: {
              input_type: 'multiline_text',
              description: 'Which councils are you attending in our city?',
              textarea: true,
              transform: 'trim_on_blur'
            }
          },
          {
            type: 'Control',
            label: 'Did you attend',
            options: {
              input_type: 'select',
              description: 'Which councils are you attending in our city?',
              enumNames: ['youth council', 'youth council']
            },
            scope: '#/properties/field3'
          },
          {
            type: 'Control',
            label: 'Did you attend',
            options: {
              input_type: 'multiselect',
              description: 'Which councils are you attending in our city?'
            },
            scope: '#/properties/field4'
          },
          {
            type: 'Control',
            label: 'Did you attend',
            options: {
              input_type: 'checkbox',
              description: 'Which councils are you attending in our city?'
            },
            scope: '#/properties/field5'
          },
          {
            type: 'Control',
            label: 'Did you attend',
            options: {
              input_type: 'date',
              description: 'Which councils are you attending in our city?'
            },
            scope: '#/properties/field6'
          },
          {
            type: 'Control',
            label: 'Rank your favourite means of public transport',
            options: {
              input_type: 'ranking',
              description: 'Which councils are you attending in our city?'
            },
            scope: '#/properties/field7'
          }
        ])
      end
    end
  end

  context 'idea form fields' do
    # TODO
    # - Hide author and budget when not admin (in JsonFormsService)
    # - Add author and budget when admin (in JsonFormsService)
    describe 'input_ui_and_json_multiloc_schemas' do
      let(:input_term) { 'question' }
      let(:project) { create(:single_phase_budgeting_project, phase_attrs: { input_term: input_term }) }
      let(:custom_form) { create(:custom_form, :with_default_fields, participation_context: project) }
      let!(:section) do
        create(
          :custom_field_section,
          :for_custom_form, resource: custom_form,
          title_multiloc: { 'en' => 'My section title' },
          description_multiloc: { 'en' => 'My section description' }
        )
      end
      let!(:required_field) do
        create(
          :custom_field,
          :for_custom_form, resource: custom_form,
          required: true,
          input_type: 'number',
          title_multiloc: { 'en' => 'My required field' }
        )
      end
      let!(:optional_field) do
        create(
          :custom_field_select,
          :for_custom_form, resource: custom_form,
          required: false,
          title_multiloc: { 'en' => 'My optional field' }
        ).tap do |field|
          create(:custom_field_option, custom_field: field, key: 'option1', title_multiloc: { 'en' => 'Rabbit' })
          create(:custom_field_option, custom_field: field, key: 'option2', title_multiloc: { 'en' => 'Bear' })
        end
      end
      let(:fields) { IdeaCustomFieldsService.new(custom_form).enabled_fields }
      let(:participation_method) { project.pmethod }
      let(:output) { service.input_ui_and_json_multiloc_schemas fields, user, participation_method, input_term }

      context 'when resident' do
        let(:user) { create(:user) }

        it 'generates expected output for different kinds of fields' do
          topic_field = custom_form.custom_fields.find_by(code: 'topic_ids')
          topic_field.update!(required: true)

          expect(output).to match(
            {
              json_schema_multiloc: hash_including(
                'en' => {
                  type: 'object',
                  additionalProperties: false,
                  properties: hash_including(
                    'topic_ids' => {
                      type: 'array',
                      uniqueItems: true,
                      minItems: 1,
                      items: { type: 'string' }
                    },
                    'idea_files_attributes' => {
                      type: 'array',
                      items: {
                        type: 'object',
                        properties: {
                          name: { type: 'string' },
                          file_by_content: {
                            type: 'object',
                            properties: {
                              file: { type: 'string' },
                              name: { type: 'string' }
                            }
                          }
                        }
                      }
                    },
                    required_field.key => { type: 'number' },
                    optional_field.key => {
                      type: 'string',
                      enum: %w[option1 option2]
                    }
                  ),
                  required: match_array(['title_multiloc', 'body_multiloc', 'topic_ids', required_field.key])
                }
              ),
              ui_schema_multiloc: hash_including(
                'en' => {
                  type: 'Categorization',
                  options: { formId: 'idea-form', inputTerm: 'question' },
                  elements: [
                    hash_including(type: 'Category', label: 'What is your question?'),
                    hash_including(
                      type: 'Category',
                      label: 'Images and attachments',
                      options: hash_including(description: 'Upload your favourite files here'),
                      elements: [
                        hash_including(
                          type: 'Control',
                          scope: '#/properties/idea_images_attributes',
                          label: 'Images',
                          options: hash_including(input_type: 'image_files')
                        ),
                        hash_including(
                          type: 'Control',
                          scope: '#/properties/idea_files_attributes',
                          label: 'Attachments',
                          options: hash_including(input_type: 'files')
                        )
                      ]
                    ),
                    hash_including(
                      type: 'Category',
                      label: 'Details',
                      elements: [
                        hash_including(
                          type: 'Control',
                          scope: '#/properties/topic_ids',
                          label: 'Tags',
                          options: hash_including(input_type: 'topic_ids')
                        ),
                        hash_including(
                          type: 'Control',
                          scope: '#/properties/location_description',
                          label: 'Location',
                          options: hash_including(input_type: 'text')
                        )
                      ]
                    ),
                    hash_including(
                      type: 'Category',
                      label: 'My section title',
                      options: { id: section.id, description: 'My section description' },
                      elements: [
                        hash_including(
                          type: 'Control',
                          scope: "#/properties/#{required_field.key}",
                          label: 'My required field',
                          options: hash_including(input_type: 'number')
                        ),
                        hash_including(
                          type: 'Control',
                          scope: "#/properties/#{optional_field.key}",
                          label: 'My optional field',
                          options: hash_including(input_type: 'select')
                        )
                      ]
                    )
                  ]
                }
              )
            }
          )
        end

        it 'does not include budget and author fields' do
          expect(output[:json_schema_multiloc]['en'][:properties]).not_to have_key 'author_id'
          expect(output[:json_schema_multiloc]['en'][:properties]).not_to have_key 'budget'

          expect(output[:ui_schema_multiloc]['en'][:elements][0][:elements][1][:scope]).not_to eq '#/properties/author_id'
          expect(output[:ui_schema_multiloc]['en'][:elements][2][:elements][0][:scope]).not_to eq '#/properties/budget'
        end

        it 'renders text images for fields' do
          description_multiloc = {
            'en' => '<img src="data:image/gif;base64,R0lGODlhAQABAIAAAAAAAP///yH5BAEAAAAALAAAAAABAAEAAAIBRAA7" />'
          }
          field = create(:custom_field, :for_custom_form, input_type: 'text', description_multiloc: description_multiloc)
          allow_any_instance_of(TextImageService).to(
            receive(:render_data_images_multiloc).with(field.description_multiloc, field: :description_multiloc, imageable: field).and_return({ 'en' => 'Description with text images' })
          )

          ui_schema = service.input_ui_and_json_multiloc_schemas([field], nil, participation_method, 'option')[:ui_schema_multiloc]
          expect(ui_schema.dig('en', :elements, 0, :elements, 0, :options, :description)).to eq 'Description with text images'
        end

        it 'renders text images for pages' do
          description_multiloc = {
            'en' => '<img src="data:image/gif;base64,R0lGODlhAQABAIAAAAAAAP///yH5BAEAAAAALAAAAAABAAEAAAIBRAA7" />'
          }
          field = create(:custom_field_page, :for_custom_form, description_multiloc: description_multiloc)
          allow_any_instance_of(TextImageService).to(
            receive(:render_data_images_multiloc).with(field.description_multiloc, field: :description_multiloc, imageable: field).and_return({ 'en' => 'Description with text images' })
          )

          ui_schema = service.input_ui_and_json_multiloc_schemas([field], nil, participation_method, 'question')[:ui_schema_multiloc]
          expect(ui_schema.dig('en', :elements, 0, :options, :description)).to eq 'Description with text images'
        end
      end

      context 'when admin' do
        before { SettingsService.new.activate_feature! 'idea_author_change' }

        let(:user) { create(:admin) }

        it 'includes budget and author fields' do
          expect(output[:json_schema_multiloc]['en'][:properties]['author_id']).to eq({ type: 'string' })
          expect(output[:json_schema_multiloc]['en'][:properties]['budget']).to eq({ type: 'number' })

          expect(output[:ui_schema_multiloc]['en'][:elements][0][:elements][1]).to eq({
            type: 'Control',
            scope: '#/properties/author_id',
            label: 'Author',
            options: {
              answer_visible_to: 'public',
              input_type: 'text',
              transform: 'trim_on_blur',
              isAdminField: true,
              hasRule: false,
              description: ''
            }
          })
          expect(output[:ui_schema_multiloc]['en'][:elements][2][:elements][0]).to eq({
            type: 'Control',
            scope: '#/properties/budget',
            label: 'Budget',
            options: {
              answer_visible_to: 'public',
              input_type: 'number',
              isAdminField: true,
              hasRule: false,
              description: ''
            }
          })
        end

        it 'includes the budget field on top of the proposed budget field when there is no details section but there is a proposed budget field' do
          custom_form.custom_fields.find { |field| field.code == 'ideation_section3' }.destroy!
          custom_form.custom_fields.find { |field| field.code == 'proposed_budget' }.update!(enabled: true)
          custom_form.reload

          expect(output[:json_schema_multiloc]['en'][:properties]['budget']).to eq({ type: 'number' })
          expect(output[:ui_schema_multiloc]['en'][:elements][1][:elements][4][:scope]).to eq '#/properties/budget'
          expect(output[:ui_schema_multiloc]['en'][:elements][1][:elements][5][:scope]).to eq '#/properties/proposed_budget'
        end

        it 'includes the budget field under the body multiloc field when there is no details section and no proposed budget field' do
          custom_form.custom_fields.find { |field| field.code == 'ideation_section3' }.destroy!
          custom_form.custom_fields.find { |field| field.code == 'proposed_budget' }.update!(enabled: false)
          custom_form.reload

          expect(output[:json_schema_multiloc]['en'][:properties]['budget']).to eq({ type: 'number' })
          expect(output[:ui_schema_multiloc]['en'][:elements][0][:elements][2][:options]).to eq({ input_type: 'html_multiloc', render: 'multiloc' }) # body_multiloc
          expect(output[:ui_schema_multiloc]['en'][:elements][0][:elements][3][:scope]).to eq '#/properties/budget'
        end
      end
    end
  end
end<|MERGE_RESOLUTION|>--- conflicted
+++ resolved
@@ -133,10 +133,7 @@
           create(:custom_field, key: 'field5', input_type: 'checkbox'),
           create(:custom_field, key: 'field6', input_type: 'date'),
           create(:custom_field_ranking, :with_options, key: 'field7'),
-<<<<<<< HEAD
-=======
           # create(:custom_field_matrix_linear_scale, key: 'field8'),
->>>>>>> ed212c49
           create(:custom_field, key: 'field8', input_type: 'multiline_text', enabled: false, required: true),
           create(:custom_field, key: 'field9', input_type: 'text', hidden: true, enabled: true)
         ]
