# frozen_string_literal: true

require 'rails_helper'

describe JsonFormsService do
  let(:service) { described_class.new }
  let(:metaschema) { JSON::Validator.validator_for_name('draft4').metaschema }
  let(:locale) { 'en' }
  let(:user) { create(:user) }

<<<<<<< HEAD
  context 'registration fields' do
    describe 'fields_to_ui_schema_multiloc' do
      let(:title_multiloc) { { 'en' => 'size', 'nl-NL' => 'grootte' } }
      let(:description_multiloc) { { 'en' => 'How big is it?', 'nl-NL' => 'Hoe groot is het?' } }
      let(:fields) do
        [
=======
  describe 'fields_to_ui_schema_multiloc' do
    let(:title_multiloc) { { 'en' => 'size', 'nl-NL' => 'grootte' } }
    let(:description_multiloc) { { 'en' => 'How big is it?', 'nl-NL' => 'Hoe groot is het?' } }
    let(:fields) do
      [
>>>>>>> 823d23fd
        create(:custom_field,
          key: 'field1',
          input_type: 'text',
          title_multiloc: title_multiloc,
          description_multiloc: description_multiloc
        )
<<<<<<< HEAD
      ] end
=======
      ]
    end
>>>>>>> 823d23fd

      it 'creates localized schemas with titles and descriptions for all languages' do
        ui_schema = service.ui_and_json_multiloc_schemas(fields, user)[:ui_schema_multiloc]
        expect(ui_schema['en'][:elements][0][:label]).to eq title_multiloc['en']
        expect(ui_schema['nl-NL'][:elements][0][:label]).to eq title_multiloc['nl-NL']
        expect(ui_schema['en'][:elements][0][:options][:description]).to eq description_multiloc['en']
        expect(ui_schema['nl-NL'][:elements][0][:options][:description]).to eq description_multiloc['nl-NL']
      end
    end

    describe 'fields_to_json_schema_multiloc' do
      it 'returns nil empty fields' do
        schema = service.ui_and_json_multiloc_schemas([], user)
        expect(schema).to be_nil
      end

      it 'creates a valid schema with all input types' do
        fields = [
          create(:custom_field, key: 'field1', input_type: 'text'),
          create(:custom_field, key: 'field2', input_type: 'multiline_text', required: true),
          create(:custom_field, key: 'field3', input_type: 'select'),
          create(:custom_field, key: 'field4', input_type: 'multiselect'),
          create(:custom_field, key: 'field5', input_type: 'checkbox'),
          create(:custom_field, key: 'field6', input_type: 'date', enabled: false, required: true),
          create(:custom_field, key: 'field7', input_type: 'number'),
          create(:custom_field, key: 'field8', input_type: 'multiselect', required: true),
          create(:custom_field, key: 'field9', input_type: 'files', required: true)
        ]
        create(:custom_field_option, key: 'option_1', custom_field: fields[2], ordering: 1)
        create(:custom_field_option, key: 'option_3', custom_field: fields[2], ordering: 3)
        create(:custom_field_option, key: 'option_2', custom_field: fields[2], ordering: 2)
        create(:custom_field_option, key: 'option_a', custom_field: fields[3], ordering: 1)
        create(:custom_field_option, key: 'option_b', custom_field: fields[3], ordering: 2)
        create(:custom_field_option, key: 'option_a', custom_field: fields[7], ordering: 1)
        create(:custom_field_option, key: 'option_b', custom_field: fields[7], ordering: 2)

        schema = service.ui_and_json_multiloc_schemas(fields, user)[:json_schema_multiloc]['en']
        expect(JSON::Validator.validate!(metaschema, schema)).to be true
        expect(schema).to match(
          { type: 'object',
          additionalProperties: false,
          properties:           { 'field1' =>
              { type: 'string' },
            'field2' =>
            { type: 'string' },
            'field3' =>
              {
              type: 'string',
              oneOf: [
                {
                  const: 'option_1',
                  title: 'youth council'
                },
                {
                  const: 'option_2',
                  title: 'youth council'
                },
                {
                  const: 'option_3',
                  title: 'youth council'
                }
              ]
              },
            'field4' =>
              {
              type: 'array',
              uniqueItems: true,
              minItems: 0,
              items:               { type: 'string',
                oneOf: [
                  {
                    const: 'option_a',
                    title: 'youth council'
                  },
                  {
                    const: 'option_b',
                    title: 'youth council'
                  }
                ]
              }
                },
            'field5' =>
              { type: 'boolean' },
            'field6' =>
              { type: 'string',
              format: 'date' },
              'field7' =>
              { type: 'number' },
            'field8' =>
              { type: 'array',
              uniqueItems: true,
              minItems: 1,
              items:               { type: 'string',
                oneOf: [
                  {
                    const: 'option_a',
                    title: 'youth council'
                  },
                  {
                    const: 'option_b',
                    title: 'youth council'
                  }
                ]
              }
              },
              'field9' =>
              { type: 'array',
              items:               { properties:                 { file_by_content:                   { properties:                     { file:                       { type: 'string' },
                      name:                       { type: 'string' }
                      },
                    type: 'object'
                    },
                    name:                   { type: 'string' }
                  },
                  type: 'object'
                }
              }
            },
          required: %w[field2 field8 field9]
          }
        )
      end
    end

    describe 'fields_to_ui_schema' do
      it 'creates a valid ui schema with all input types' do
        fields = [
          create(:custom_field, key: 'field1', input_type: 'text'),
          create(:custom_field, key: 'field2', input_type: 'multiline_text', required: true),
          create(:custom_field, key: 'field3', input_type: 'select'),
          create(:custom_field, key: 'field4', input_type: 'multiselect'),
          field5 = create(:custom_field, key: 'field5', input_type: 'checkbox'),
          field6 = create(:custom_field, key: 'field6', input_type: 'date'),
          create(:custom_field, key: 'field7', input_type: 'multiline_text', enabled: false, required: true),
          create(:custom_field, key: 'field8', input_type: 'text', hidden: true, enabled: true)
        ]
        create(:custom_field_option, key: 'option1', custom_field: fields[2])
        create(:custom_field_option, key: 'option2', custom_field: fields[2])
        create(:custom_field_option, key: 'option3', custom_field: fields[3])
        create(:custom_field_option, key: 'option4', custom_field: fields[3])

        ui_schema = service.ui_and_json_multiloc_schemas(fields.map(&:reload), user)[:ui_schema_multiloc]['en']
        expect(ui_schema[:type]).to be_present
        expect(ui_schema[:options]).to be_present
        expect(ui_schema[:elements]).to match([
          {
            type: 'Control',
            scope: '#/properties/field1',
            label: 'Did you attend',
            options: {
              description: 'Which councils are you attending in our city?',
              transform: 'trim_on_blur'
            }
          },
          {
            type: 'Control',
            scope: '#/properties/field2',
            label: 'Did you attend',
            options: {
              description: 'Which councils are you attending in our city?',
              textarea: true,
              transform: 'trim_on_blur'
            }
          },
          {
            type: 'Control',
            label: 'Did you attend',
            options: {
              description: 'Which councils are you attending in our city?'
            },
            scope: '#/properties/field3'
          },
          {
            type: 'Control',
            label: 'Did you attend',
            options: {
              description: 'Which councils are you attending in our city?'
            },
            scope: '#/properties/field4'
          },
          {
            type: 'Control',
            label: 'Did you attend',
            options: {
              description: 'Which councils are you attending in our city?'
            },
            scope: '#/properties/field5'
          },
          {
            type: 'Control',
            label: 'Did you attend',
            options: {
              description: 'Which councils are you attending in our city?'
            },
            scope: '#/properties/field6'
          }
        ])
      end
    end
  end

  context 'idea form fields' do
    describe 'ui_and_json_multiloc_schemas' do
      it 'generates expected output for different kinds of fields' do
        config = AppConfiguration.instance
        config.settings['core']['locales'] = ['en']
        config.save!

        project = create :project
        form = create :custom_form, project: project
        required_field = create :custom_field, :for_custom_form, resource: form, required: true, input_type: 'number'
        optional_field = create :custom_field_select, :for_custom_form, resource: form, required: false
        option1 = create :custom_field_option, custom_field: optional_field, key: 'option1', title_multiloc: { 'en' => 'Rabbit' }
        option2 = create :custom_field_option, custom_field: optional_field, key: 'option2', title_multiloc: { 'en' => 'Bear' }
        build_in_required_field = create(
          :custom_field_multiselect,
          :for_custom_form,
          resource: form,
          required: true,
          key: 'topic_ids',
          code: 'topic_ids'
        )
        build_in_optional_field = create(
          :custom_field_multiselect,
          :for_custom_form,
          resource: form,
          required: false,
          key: 'idea_files_attributes',
          code: 'idea_files_attributes'
        )
        fields = [required_field, optional_field, build_in_required_field, build_in_optional_field]

        output = service.ui_and_json_multiloc_schemas fields, user
        expect(output).to include(
          {
            json_schema_multiloc: {
              'en' => {
                type: 'object',
                additionalProperties: false,
                properties:  {
                  'topic_ids' => {
                    type: 'array',
                    uniqueItems: true,
                    minItems: 1,
                    items: { type: 'string' }
                  },
                  'custom_field_values' => {
                    type: 'object',
                    additionalProperties: false,
                    properties: {
                      required_field.key => { type: 'number' },
                      optional_field.key => {
                        type: 'string',
                          oneOf: [
                            { const: 'option1', title: 'Rabbit' },
                            { const: 'option2', title: 'Bear' }
                          ]
                      }
                    }
                  },
                  'idea_files_attributes' => {
                    type: 'array',
                    uniqueItems: true,
                    minItems: 0,
                    items: { type: 'string' }
                  }
                },
                required: [required_field.key, 'topic_ids']
              }
            },
            ui_schema_multiloc: {
              'en' => {
                type: 'Categorization',
                options: { formId: 'idea-form', inputTerm: 'idea' },
                elements: [
                  {
                    type: 'Category',
                    options: { id: 'details' },
                    label: 'Details',
                    elements: [
                      {
                        type: 'Control',
                        scope: '#/properties/topic_ids',
                        label: build_in_required_field.title_multiloc['en'],
                        options: {
                          description: build_in_required_field.description_multiloc['en']
                        }
                      }
                    ]
                  },
                  {
                    type: 'Category',
                    label: 'Images and Attachements',
                    options: { id: 'attachments' },
                    elements: [
                      {
                        type: 'Control',
                        scope: '#/properties/idea_files_attributes',
                        label: build_in_optional_field.title_multiloc['en'],
                        options: {
                          description: build_in_optional_field.description_multiloc['en']
                        }
                      }
                    ]
                  },
                  {
                    type: 'Category',
                    options: { id: 'extra' },
                    label: 'Additional information',
                    elements: [
                      {
                        type: 'Control',
                        scope: "#/properties/custom_field_values/properties/#{required_field.key}",
                        label: required_field.title_multiloc['en'],
                        options: {
                          description: required_field.description_multiloc['en']
                          }
                      },
                      {
                        type: 'Control',
                        scope: "#/properties/custom_field_values/properties/#{optional_field.key}",
                        label: optional_field.title_multiloc['en'],
                        options: {
                          description: optional_field.description_multiloc['en']
                        }
                      }
                    ]
                  }
                ]
              }
            }
          }
        )
      end
    end
  end
end<|MERGE_RESOLUTION|>--- conflicted
+++ resolved
@@ -8,32 +8,21 @@
   let(:locale) { 'en' }
   let(:user) { create(:user) }
 
-<<<<<<< HEAD
   context 'registration fields' do
     describe 'fields_to_ui_schema_multiloc' do
       let(:title_multiloc) { { 'en' => 'size', 'nl-NL' => 'grootte' } }
       let(:description_multiloc) { { 'en' => 'How big is it?', 'nl-NL' => 'Hoe groot is het?' } }
       let(:fields) do
         [
-=======
-  describe 'fields_to_ui_schema_multiloc' do
-    let(:title_multiloc) { { 'en' => 'size', 'nl-NL' => 'grootte' } }
-    let(:description_multiloc) { { 'en' => 'How big is it?', 'nl-NL' => 'Hoe groot is het?' } }
-    let(:fields) do
-      [
->>>>>>> 823d23fd
-        create(:custom_field,
-          key: 'field1',
-          input_type: 'text',
-          title_multiloc: title_multiloc,
-          description_multiloc: description_multiloc
-        )
-<<<<<<< HEAD
-      ] end
-=======
-      ]
-    end
->>>>>>> 823d23fd
+
+          create(:custom_field,
+            key: 'field1',
+            input_type: 'text',
+            title_multiloc: title_multiloc,
+            description_multiloc: description_multiloc
+          )
+        ]
+      end
 
       it 'creates localized schemas with titles and descriptions for all languages' do
         ui_schema = service.ui_and_json_multiloc_schemas(fields, user)[:ui_schema_multiloc]
