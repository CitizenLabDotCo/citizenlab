--- conflicted
+++ resolved
@@ -16,27 +16,16 @@
   let(:ui_schema) { generator.generate_for IdeaCustomFieldsService.new(custom_form).enabled_fields }
 
   describe '#generate_for' do
-<<<<<<< HEAD
-    context 'for project with a changed built-in field and an extra section and field' do
-      let(:input_term) { 'contribution' }
-      let(:project) { create :continuous_project, input_term: 'issue' }
-      let(:custom_form) do
-=======
     context 'for a continuous ideation project with a changed built-in field and an extra section and field' do
       let(:project) { create :continuous_project, input_term: input_term }
       let!(:custom_form) do
->>>>>>> 5b749da7
         create(:custom_form, :with_default_fields, participation_context: project).tap do |form|
           form.custom_fields.find_by(code: 'title_multiloc').update!(
             description_multiloc: { 'en' => 'My title description', 'nl-NL' => 'Mijn titel beschrijving' }
           )
         end
       end
-<<<<<<< HEAD
-      let(:extra_section) do
-=======
       let!(:extra_section) do
->>>>>>> 5b749da7
         create(
           :custom_field_section,
           :for_custom_form,
@@ -53,20 +42,13 @@
           }
         )
       end
-<<<<<<< HEAD
-      let(:extra_field) do
-=======
       let!(:extra_field) do
->>>>>>> 5b749da7
         create(
           :custom_field,
           :for_custom_form,
           resource: custom_form,
           input_type: 'html_multiloc',
-<<<<<<< HEAD
-=======
           key: 'extra_field',
->>>>>>> 5b749da7
           title_multiloc: {
             'en' => 'Extra field title',
             'nl-NL' => 'Extra veldtitel'
@@ -81,214 +63,6 @@
       end
 
       it 'returns the schema for the given fields' do
-<<<<<<< HEAD
-        ui_schema = generator.generate_for IdeaCustomFieldsService.new(custom_form).enabled_fields
-
-        expect(ui_schema['en'][:elements][0]).to eq({
-          type: 'Category',
-          label: '',
-          options: { id: custom_form.custom_fields.find_by(code: 'ideation_section1').id },
-          elements: [
-            {
-              type: 'VerticalLayout',
-              options: { input_type: 'text_multiloc', render: 'multiloc' },
-              elements: [
-                {
-                  type: 'Control',
-                  scope: '#/properties/title_multiloc/properties/en',
-                  label: '',
-                  options: {
-                    description: 'My title description',
-                    isAdminField: false,
-                    hasRule: false,
-                    locale: 'en',
-                    trim_on_blur: true
-                  }
-                },
-                {
-                  type: 'Control',
-                  scope: '#/properties/title_multiloc/properties/fr-FR',
-                  label: '',
-                  options: {
-                    description: 'My title description',
-                    isAdminField: false,
-                    hasRule: false,
-                    locale: 'fr-FR',
-                    trim_on_blur: true
-                  }
-                },
-                {
-                  type: 'Control',
-                  scope: '#/properties/title_multiloc/properties/nl-NL',
-                  label: '',
-                  options: {
-                    description: 'Mijn titel beschrijving',
-                    isAdminField: false,
-                    hasRule: false,
-                    locale: 'nl-NL',
-                    trim_on_blur: true
-                  }
-                }
-              ]
-            },
-            {
-              type: 'VerticalLayout',
-              options: { input_type: 'text_multiloc', render: 'multiloc' },
-              elements: [
-                {
-                  type: 'Control',
-                  scope: '#/properties/description_multiloc/properties/en',
-                  label: 'Description',
-                  options: {
-                    description: '',
-                    isAdminField: false,
-                    hasRule: false,
-                    render: 'WYSIWYG',
-                    locale: 'en',
-                    trim_on_blur: true
-                  }
-                },
-                {
-                  type: 'Control',
-                  scope: '#/properties/description_multiloc/properties/fr-FR',
-                  label: 'Description',
-                  options: {
-                    description: '',
-                    isAdminField: false,
-                    hasRule: false,
-                    render: 'WYSIWYG',
-                    locale: 'fr-FR',
-                    trim_on_blur: true
-                  }
-                },
-                {
-                  type: 'Control',
-                  scope: '#/properties/description_multiloc/properties/nl-NL',
-                  label: 'Beschrijving',
-                  options: {
-                    description: '',
-                    isAdminField: false,
-                    hasRule: false,
-                    render: 'WYSIWYG',
-                    locale: 'nl-NL',
-                    trim_on_blur: true
-                  }
-                }
-              ]
-            }
-          ]
-        })
-        expect(generator.generate_for(IdeaCustomFieldsService.new(custom_form).enabled_fields)).to eq({
-          'en' => {
-            type: 'Categorization',
-            options: {
-              formId: 'idea-form',
-              inputTerm: 'contribution'
-            },
-            elements: [
-              {
-                type: 'Category',
-                label: '',
-                options: { id: custom_form.custom_fields.find_by(code: 'ideation_section1').id },
-                elements: [
-                  {
-                    type: 'VerticalLayout',
-                    options: { input_type: extra_field.input_type, render: 'multiloc' },
-                    elements: [
-                      {
-                        type: 'Control',
-                        scope: "#/properties/#{extra_field.key}/properties/en",
-                        label: 'Body multiloc field title',
-                        options: {
-                          description: 'Body multiloc field description',
-                          isAdminField: false,
-                          hasRule: false,
-                          render: 'WYSIWYG',
-                          locale: 'en'
-                        }
-                      },
-                      {
-                        type: 'Control',
-                        scope: "#/properties/#{extra_field.key}/properties/fr-FR",
-                        label: 'Body multiloc field title',
-                        options: {
-                          description: 'Body multiloc field description',
-                          isAdminField: false,
-                          hasRule: false,
-                          render: 'WYSIWYG',
-                          locale: 'fr-FR'
-                        }
-                      },
-                      {
-                        type: 'Control',
-                        scope: "#/properties/#{extra_field.key}/properties/nl-NL",
-                        label: 'Body multiloc field title',
-                        options: {
-                          description: 'Body multiloc field description',
-                          isAdminField: false,
-                          hasRule: false,
-                          render: 'WYSIWYG',
-                          locale: 'nl-NL'
-                        }
-                      }
-                    ]
-                  }
-                ]
-              }
-            ]
-          },
-          'fr-FR' => {
-            type: 'Categorization',
-            options: {
-              formId: 'idea-form',
-              inputTerm: 'contribution'
-            },
-            elements: [
-              {
-                type: 'Category',
-                label: I18n.t('custom_forms.categories.main_content.contribution.title', locale: 'fr-FR'),
-                options: { id: 'mainContent' },
-                elements: [
-                  {
-                    type: 'VerticalLayout',
-                    options: { input_type: extra_field.input_type, render: 'multiloc' },
-                    elements: [
-                      {
-                        type: 'Control',
-                        scope: "#/properties/#{extra_field.key}/properties/en",
-                        label: 'Body multiloc field title',
-                        options: {
-                          description: 'Body multiloc field description',
-                          isAdminField: false,
-                          hasRule: false,
-                          render: 'WYSIWYG',
-                          locale: 'en'
-                        }
-                      },
-                      {
-                        type: 'Control',
-                        scope: "#/properties/#{extra_field.key}/properties/fr-FR",
-                        label: 'Body multiloc field title',
-                        options: {
-                          description: 'Body multiloc field description',
-                          isAdminField: false,
-                          hasRule: false,
-                          render: 'WYSIWYG',
-                          locale: 'fr-FR'
-                        }
-                      },
-                      {
-                        type: 'Control',
-                        scope: "#/properties/#{extra_field.key}/properties/nl-NL",
-                        label: 'Body multiloc field title',
-                        options: {
-                          description: 'Body multiloc field description',
-                          isAdminField: false,
-                          hasRule: false,
-                          render: 'WYSIWYG',
-                          locale: 'nl-NL'
-                        }
-=======
         expect(ui_schema.keys).to match_array %w[en fr-FR nl-NL]
         # en
         expect(ui_schema['en']).to eq(
@@ -383,7 +157,6 @@
                         hasRule: false,
                         render: 'WYSIWYG',
                         locale: 'nl-NL'
->>>>>>> 5b749da7
                       }
                     }
                   ]
@@ -408,71 +181,6 @@
                     isAdminField: false,
                     hasRule: false
                   }
-<<<<<<< HEAD
-                ]
-              }
-            ]
-          },
-          'nl-NL' => {
-            type: 'Categorization',
-            options: {
-              formId: 'idea-form',
-              inputTerm: 'contribution'
-            },
-            elements: [
-              {
-                type: 'Category',
-                label: I18n.t('custom_forms.categories.main_content.contribution.title', locale: 'nl-NL'),
-                options: { id: 'mainContent' },
-                elements: [
-                  {
-                    type: 'VerticalLayout',
-                    options: { input_type: extra_field.input_type, render: 'multiloc' },
-                    elements: [
-                      {
-                        type: 'Control',
-                        scope: "#/properties/#{extra_field.key}/properties/en",
-                        label: 'Body multiloc veldtitel',
-                        options: {
-                          description: 'Body multiloc veldbeschrijving',
-                          isAdminField: false,
-                          hasRule: false,
-                          render: 'WYSIWYG',
-                          locale: 'en'
-                        }
-                      },
-                      {
-                        type: 'Control',
-                        scope: "#/properties/#{extra_field.key}/properties/fr-FR",
-                        label: 'Body multiloc veldtitel',
-                        options: {
-                          description: 'Body multiloc veldbeschrijving',
-                          isAdminField: false,
-                          hasRule: false,
-                          render: 'WYSIWYG',
-                          locale: 'fr-FR'
-                        }
-                      },
-                      {
-                        type: 'Control',
-                        scope: "#/properties/#{extra_field.key}/properties/nl-NL",
-                        label: 'Body multiloc veldtitel',
-                        options: {
-                          description: 'Body multiloc veldbeschrijving',
-                          isAdminField: false,
-                          hasRule: false,
-                          render: 'WYSIWYG',
-                          locale: 'nl-NL'
-                        }
-                      }
-                    ]
-                  }
-                ]
-              }
-            ]
-          }
-        })
-=======
                 },
                 {
                   type: 'Control',
@@ -853,7 +561,6 @@
             hash_including(type: 'Category', label: 'Empty custom section', elements: [])
           ]
         )
->>>>>>> 5b749da7
       end
     end
 
