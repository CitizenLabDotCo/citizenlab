--- conflicted
+++ resolved
@@ -163,124 +163,6 @@
         let!(:dislikes) { create_list(:dislike, 1, reactable: ideation_response1) }
         let(:inputs) { [ideation_response1.reload] }
 
-<<<<<<< HEAD
-        context 'without private attributes' do
-          let(:include_private_attributes) { false }
-
-          it 'Generates an sheet with the phase inputs' do
-            expect(xlsx).to match([
-              {
-                sheet_name: 'My sheet',
-                column_headers: [
-                  'ID',
-                  'Title',
-                  'Description',
-                  'Attachments',
-                  'Tags',
-                  'Latitude',
-                  'Longitude',
-                  'Location',
-                  'Proposed Budget',
-                  extra_idea_field.title_multiloc['en'],
-                  'Submitted at',
-                  'Published at',
-                  'Comments',
-                  'Likes',
-                  'Dislikes',
-                  'Offline votes',
-                  'URL',
-                  'Project',
-                  'Status'
-                ],
-                rows: [
-                  [
-                    ideation_response1.id,
-                    ideation_response1.title_multiloc['en'],
-                    'It would improve the air quality!', # html tags are removed
-                    %r{\A/uploads/.+/idea_file/file/#{attachment1.id}/#{attachment1.name}\n/uploads/.+/idea_file/file/#{attachment2.id}/#{attachment2.name}\Z},
-                    "#{ideation_response1.topics[0].title_multiloc['en']}, #{ideation_response1.topics[1].title_multiloc['en']}",
-                    ideation_response1.location_point.coordinates.last,
-                    ideation_response1.location_point.coordinates.first,
-                    ideation_response1.location_description,
-                    ideation_response1.proposed_budget,
-                    'Answer',
-                    an_instance_of(DateTime), # created_at
-                    an_instance_of(DateTime), # published_at
-                    1,
-                    2,
-                    1,
-                    nil,
-                    "http://example.org/ideas/#{ideation_response1.slug}",
-                    phase.project.title_multiloc['en'],
-                    ideation_response1.idea_status.title_multiloc['en']
-                  ]
-                ]
-              }
-            ])
-          end
-        end
-
-        context 'with private attributes' do
-          let(:include_private_attributes) { true }
-
-          it 'Generates an sheet with the phase inputs' do
-            expect(xlsx).to match([
-              {
-                sheet_name: 'My sheet',
-                column_headers: [
-                  'ID',
-                  'Title',
-                  'Description',
-                  'Attachments',
-                  'Tags',
-                  'Latitude',
-                  'Longitude',
-                  'Location',
-                  'Proposed Budget',
-                  extra_idea_field.title_multiloc['en'],
-                  'Author name',
-                  'Author email',
-                  'Author ID',
-                  'Submitted at',
-                  'Published at',
-                  'Comments',
-                  'Likes',
-                  'Dislikes',
-                  'Offline votes',
-                  'URL',
-                  'Project',
-                  'Status',
-                  'Assignee',
-                  'Assignee email'
-                ],
-                rows: [
-                  [
-                    ideation_response1.id,
-                    ideation_response1.title_multiloc['en'],
-                    'It would improve the air quality!', # html tags are removed
-                    %r{\A/uploads/.+/idea_file/file/#{attachment1.id}/#{attachment1.name}\n/uploads/.+/idea_file/file/#{attachment2.id}/#{attachment2.name}\Z},
-                    "#{ideation_response1.topics[0].title_multiloc['en']}, #{ideation_response1.topics[1].title_multiloc['en']}",
-                    ideation_response1.location_point.coordinates.last,
-                    ideation_response1.location_point.coordinates.first,
-                    ideation_response1.location_description,
-                    ideation_response1.proposed_budget,
-                    'Answer',
-                    ideation_response1.author_name,
-                    ideation_response1.author.email,
-                    ideation_response1.author_id,
-                    an_instance_of(DateTime), # created_at
-                    an_instance_of(DateTime), # published_at
-                    1,
-                    2,
-                    1,
-                    nil,
-                    "http://example.org/ideas/#{ideation_response1.slug}",
-                    phase.project.title_multiloc['en'],
-                    ideation_response1.idea_status.title_multiloc['en'],
-                    "#{assignee.first_name} #{assignee.last_name}",
-                    assignee.email
-                  ]
-=======
         it 'Generates an sheet with the phase inputs' do
           expect(xlsx).to match([
             {
@@ -304,6 +186,7 @@
                 'Comments',
                 'Likes',
                 'Dislikes',
+                'Offline votes',
                 'URL',
                 'Project',
                 'Status',
@@ -330,12 +213,12 @@
                   1,
                   2,
                   1,
+                  nil,
                   "http://example.org/ideas/#{ideation_response1.slug}",
                   phase.project.title_multiloc['en'],
                   ideation_response1.idea_status.title_multiloc['en'],
                   "#{assignee.first_name} #{assignee.last_name}",
                   assignee.email
->>>>>>> 863e0744
                 ]
               ]
             }
