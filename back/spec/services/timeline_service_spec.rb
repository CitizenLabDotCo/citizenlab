--- conflicted
+++ resolved
@@ -160,23 +160,7 @@
     end
   end
 
-<<<<<<< HEAD
-  describe 'phase_number' do
-    it 'returns the phase number' do
-      project = create(:project)
-      future_phase = create(:phase, project: project, start_at: (Time.zone.today + 20.days), end_at: (Time.zone.today + 25.days))
-      past_phase = create(:phase, project: project, start_at: (Time.zone.today - 15.days), end_at: (Time.zone.today - 10.days))
-      current_phase = create(:phase, project: project, start_at: (Time.zone.today - 2.days), end_at: (Time.zone.today + 3.days))
-      expect(service.phase_number(past_phase.reload)).to eq 1
-      expect(service.phase_number(current_phase.reload)).to eq 2
-      expect(service.phase_number(future_phase.reload)).to eq 3
-    end
-  end
-
-  def create_active_phase(project, participation_method = 'ideation')
-=======
   def create_active_phase(project, factory: :phase)
->>>>>>> 7e89321f
     now = Time.now.in_time_zone(AppConfiguration.instance.settings('core', 'timezone')).to_date
     create(factory, project: project, start_at: now - 2.weeks, end_at: now)
   end
