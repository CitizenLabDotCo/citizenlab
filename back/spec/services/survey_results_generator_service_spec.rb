--- conflicted
+++ resolved
@@ -417,10 +417,6 @@
 
       it 'returns the correct fields and structure' do
         expect(generated_results[:results].count).to eq 15
-<<<<<<< HEAD
-=======
-        expect(generated_results[:results].pluck(:customFieldId)).not_to include page_field.id
->>>>>>> 9df4dbd0
         expect(generated_results[:results].pluck(:customFieldId)).not_to include disabled_multiselect_field.id
       end
     end
