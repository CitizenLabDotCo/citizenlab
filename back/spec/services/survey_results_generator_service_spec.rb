--- conflicted
+++ resolved
@@ -433,10 +433,6 @@
 
       it 'returns the correct fields and structure' do
         expect(generated_results[:results].count).to eq 16
-<<<<<<< HEAD
-        expect(generated_results[:results].pluck(:customFieldId)).not_to include page_field.id
-=======
->>>>>>> 807798ba
         expect(generated_results[:results].pluck(:customFieldId)).not_to include disabled_multiselect_field.id
       end
     end
@@ -875,6 +871,129 @@
             field_id: linear_scale_field.id
           )
           expect(result).to match grouped_linear_scale_results
+        end
+      end
+    end
+
+    describe 'rating field' do
+      let(:expected_result_rating) do
+        {
+          customFieldId: rating_field.id,
+          inputType: 'rating',
+          question: {
+            'en' => 'How satisfied are you with our service?',
+            'fr-FR' => 'À quel point êtes-vous satisfait de notre service ?',
+            'nl-NL' => 'Hoe tevreden ben je met onze service?'
+          },
+          required: true,
+          grouped: false,
+          totalResponseCount: 27,
+          questionResponseCount: 22,
+          totalPickCount: 27,
+          answers: [
+            { answer: 1, count: 2 },
+            { answer: 2, count: 5 },
+            { answer: 3, count: 8 },
+            { answer: 4, count: 1 },
+            { answer: 5, count: 1 },
+            { answer: 6, count: 2 },
+            { answer: 7, count: 3 },
+            { answer: nil, count: 5 }
+          ],
+          multilocs: {
+            answer: {
+              1 => { title_multiloc: { 'en' => '1', 'fr-FR' => '1', 'nl-NL' => '1' } },
+              2 => { title_multiloc: { 'en' => '2', 'fr-FR' => '2', 'nl-NL' => '2' } },
+              3 => { title_multiloc: { 'en' => '3', 'fr-FR' => '3', 'nl-NL' => '3' } },
+              4 => { title_multiloc: { 'en' => '4', 'fr-FR' => '4', 'nl-NL' => '4' } },
+              5 => { title_multiloc: { 'en' => '5', 'fr-FR' => '5', 'nl-NL' => '5' } },
+              6 => { title_multiloc: { 'en' => '6', 'fr-FR' => '6', 'nl-NL' => '6' } },
+              7 => { title_multiloc: { 'en' => '7', 'fr-FR' => '7', 'nl-NL' => '7' } }
+            }
+          }
+        }
+      end
+
+      it 'returns the results for a rating field' do
+        expect(generated_results[:results][15]).to match expected_result_rating
+      end
+
+      it 'returns a single result for a rating field' do
+        expect(generator.generate_results(field_id: rating_field.id)).to match expected_result_rating
+      end
+
+      context 'with grouping' do
+        let(:grouped_rating_results) do
+          {
+            customFieldId: rating_field.id,
+            inputType: 'rating',
+            question: {
+              'en' => 'How satisfied are you with our service?',
+              'fr-FR' => 'À quel point êtes-vous satisfait de notre service ?',
+              'nl-NL' => 'Hoe tevreden ben je met onze service?'
+            },
+            required: true,
+            grouped: true,
+            totalResponseCount: 27,
+            questionResponseCount: 22,
+            totalPickCount: 27,
+            answers: [
+              { answer: 1, count: 2, groups: [
+                { count: 2, group: nil }
+              ] },
+              { answer: 2, count: 5, groups: [
+                { count: 5, group: nil }
+              ] },
+              { answer: 3, count: 8, groups: [
+                { count: 1, group: 'ny' },
+                { count: 7, group: nil }
+              ] },
+              { answer: 4, count: 1, groups: [
+                { count: 1, group: 'la' }
+              ] },
+              { answer: 5, count: 1, groups: [
+                { count: 1, group: nil }
+              ] },
+              { answer: 6, count: 2, groups: [
+                { count: 2, group: nil }
+              ] },
+              { answer: 7, count: 3, groups: [
+                { count: 3, group: nil }
+              ] },
+              { answer: nil, count: 5, groups: [
+                { count: 1, group: 'la' },
+                { count: 3, group: 'other' },
+                { count: 1, group: nil }
+              ] }
+            ],
+            multilocs: {
+              answer: {
+                1 => { title_multiloc: { 'en' => '1', 'fr-FR' => '1', 'nl-NL' => '1' } },
+                2 => { title_multiloc: { 'en' => '2', 'fr-FR' => '2', 'nl-NL' => '2' } },
+                3 => { title_multiloc: { 'en' => '3', 'fr-FR' => '3', 'nl-NL' => '3' } },
+                4 => { title_multiloc: { 'en' => '4', 'fr-FR' => '4', 'nl-NL' => '4' } },
+                5 => { title_multiloc: { 'en' => '5', 'fr-FR' => '5', 'nl-NL' => '5' } },
+                6 => { title_multiloc: { 'en' => '6', 'fr-FR' => '6', 'nl-NL' => '6' } },
+                7 => { title_multiloc: { 'en' => '7', 'fr-FR' => '7', 'nl-NL' => '7' } }
+              },
+              group: {
+                'la' => { title_multiloc: { 'en' => 'Los Angeles', 'fr-FR' => 'Los Angeles', 'nl-NL' => 'Los Angeles' } },
+                'ny' => { title_multiloc: { 'en' => 'New York', 'fr-FR' => 'New York', 'nl-NL' => 'New York' } },
+                'other' => { title_multiloc: { 'en' => 'Other', 'fr-FR' => 'Autre', 'nl-NL' => 'Ander' } }
+              }
+            },
+            legend: ['la', 'ny', 'other', nil]
+          }
+        end
+
+        it 'returns a grouped result for a rating field' do
+          generator = described_class.new(survey_phase,
+            group_mode: 'survey_question',
+            group_field_id: select_field.id)
+          result = generator.generate_results(
+            field_id: rating_field.id
+          )
+          expect(result).to match grouped_rating_results
         end
       end
     end
