--- conflicted
+++ resolved
@@ -152,8 +152,8 @@
       required: false
     )
   end
-<<<<<<< HEAD
-  let!(:point_field) do
+
+  let_it_be(:point_field) do
     create(
       :custom_field_point,
       resource: form,
@@ -164,190 +164,10 @@
     )
   end
 
-  let!(:map_config) { create(:map_config, mappable: point_field) }
-
-  let(:expected_result) do
-    {
-      results: [
-        {
-          inputType: 'text',
-          question: { 'en' => 'What is your favourite colour?' },
-          required: false,
-          totalResponses: 4,
-          customFieldId: text_field.id,
-          textResponses: a_collection_containing_exactly(
-            { answer: 'Red' },
-            { answer: 'Blue' },
-            { answer: 'Green' },
-            { answer: 'Pink' }
-          )
-        },
-        {
-          inputType: 'multiline_text',
-          question: { 'en' => 'What is your favourite recipe?' },
-          required: false,
-          totalResponses: 0,
-          customFieldId: multiline_text_field.id,
-          textResponses: []
-        },
-        {
-          inputType: 'multiselect',
-          question: {
-            'en' => 'What are your favourite pets?',
-            'fr-FR' => 'Quels sont vos animaux de compagnie préférés ?',
-            'nl-NL' => 'Wat zijn je favoriete huisdieren?'
-          },
-          required: false,
-          totalResponses: 10,
-          answers: [
-            { answer: { 'en' => 'Cat', 'fr-FR' => 'Chat', 'nl-NL' => 'Kat' }, responses: 4 },
-            { answer: { 'en' => 'Dog', 'fr-FR' => 'Chien', 'nl-NL' => 'Hond' }, responses: 3 },
-            { answer: { 'en' => 'Cow', 'fr-FR' => 'Vache', 'nl-NL' => 'Koe' }, responses: 2 },
-            { answer: { 'en' => 'Pig', 'fr-FR' => 'Porc', 'nl-NL' => 'Varken' }, responses: 1 },
-            { answer: { 'en' => 'Nothing', 'fr-FR' => 'Rien', 'nl-NL' => 'Niets' }, responses: 0 }
-          ],
-          customFieldId: multiselect_field.id
-        },
-        {
-          inputType: 'linear_scale',
-          question: {
-            'en' => 'Do you agree with the vision?',
-            'fr-FR' => "Êtes-vous d'accord avec la vision ?",
-            'nl-NL' => 'Ben je het eens met de visie?'
-          },
-          required: true,
-          totalResponses: 15,
-          answers: [
-            {
-              answer: {
-                'en' => '5 - Strongly agree',
-                'fr-FR' => "5 - Tout à fait d'accord",
-                'nl-NL' => '5 - Strerk mee eens'
-              },
-              responses: 1
-            },
-            { answer: { 'en' => '4', 'fr-FR' => '4', 'nl-NL' => '4' }, responses: 0 },
-            { answer: { 'en' => '3', 'fr-FR' => '3', 'nl-NL' => '3' }, responses: 7 },
-            { answer: { 'en' => '2', 'fr-FR' => '2', 'nl-NL' => '2' }, responses: 5 },
-            {
-              answer: {
-                'en' => '1 - Strongly disagree',
-                'fr-FR' => "1 - Pas du tout d'accord",
-                'nl-NL' => '1 - Helemaal niet mee eens'
-              },
-              responses: 2
-            }
-          ],
-          customFieldId: linear_scale_field.id
-        },
-        {
-          inputType: 'select',
-          question: {
-            'en' => 'What city do you like best?',
-            'fr-FR' => 'Quelle ville préférez-vous ?',
-            'nl-NL' => 'Welke stad vind jij het leukst?'
-          },
-          required: true,
-          totalResponses: 6,
-          answers: a_collection_containing_exactly(
-            { answer: { 'en' => 'Los Angeles', 'fr-FR' => 'Los Angeles', 'nl-NL' => 'Los Angeles' }, responses: 2 },
-            { answer: { 'en' => 'New York', 'fr-FR' => 'New York', 'nl-NL' => 'New York' }, responses: 1 },
-            { answer: { 'en' => 'Other', 'fr-FR' => 'Autre', 'nl-NL' => 'Ander' }, responses: 3 }
-          ),
-          textResponses: a_collection_containing_exactly(
-            { answer: 'Austin' },
-            { answer: 'Miami' },
-            { answer: 'Seattle' }
-          ),
-          customFieldId: select_field.id
-        },
-        {
-          inputType: 'multiselect_image',
-          question: {
-            'en' => 'Choose an image',
-            'fr-FR' => 'Choisissez une image',
-            'nl-NL' => 'Kies een afbeelding'
-          },
-          required: false,
-          totalResponses: 3,
-          answers: [
-            { answer: { 'en' => 'House', 'fr-FR' => 'Maison', 'nl-NL' => 'Huis' }, responses: 2, image: hash_including(
-              fb: end_with('.png'),
-              small: end_with('.png'),
-              medium: end_with('.png'),
-              large: end_with('.png')
-            ) },
-            { answer: { 'en' => 'School', 'fr-FR' => 'Ecole', 'nl-NL' => 'School' }, responses: 1, image: hash_including(
-              fb: end_with('.png'),
-              small: end_with('.png'),
-              medium: end_with('.png'),
-              large: end_with('.png')
-            ) }
-          ],
-          customFieldId: multiselect_image_field.id
-        },
-        {
-          inputType: 'text',
-          question: { 'en' => 'Nobody wants to answer me' },
-          required: false,
-          totalResponses: 0,
-          customFieldId: unanswered_text_field.id,
-          textResponses: []
-        },
-        {
-          inputType: 'file_upload',
-          question: { 'en' => 'Upload a file' },
-          required: false,
-          totalResponses: 1,
-          customFieldId: file_upload_field.id,
-          files: [
-            { name: end_with('.pdf'), url: end_with('.pdf') }
-          ]
-        },
-        {
-          inputType: 'point',
-          question: { 'en' => 'Where should the new nursery be located?' },
-          required: false,
-          totalResponses: 2,
-          customFieldId: point_field.id,
-          mapConfigId: map_config.id,
-          pointResponses: a_collection_containing_exactly(
-            { answer: { 'coordinates' => [42.42, 24.24], 'type' => 'Point' } },
-            { answer: { 'coordinates' => [11.22, 33.44], 'type' => 'Point' } }
-          )
-        }
-      ],
-      totalSubmissions: 22
-    }
-  end
-
-  let(:expected_result_text) { expected_result[:results][0] }
-  let(:expected_result_multiline_text) { expected_result[:results][1] }
-  let(:expected_result_multiselect) { expected_result[:results][2] }
-  let(:expected_result_linear_scale) { expected_result[:results][3] }
-  let(:expected_result_select) { expected_result[:results][4] }
-  let(:expected_result_multiselect_image) { expected_result[:results][5] }
-  let(:expected_result_unanswered_field) { expected_result[:results][6] }
-  let(:expected_result_file_upload) { expected_result[:results][7] }
-  let(:expected_result_point) { expected_result[:results][8] }
-
-  let(:expected_result_linear_scale_without_min_and_max_labels) do
-    expected_result_linear_scale.tap do |result|
-      result[:answers][0][:answer] = {
-        'en' => '5 - Strongly agree',
-        'fr-FR' => '5',
-        'nl-NL' => '5'
-      }
-      result[:answers][4][:answer] = {
-        'en' => '1',
-        'fr-FR' => "1 - Pas du tout d'accord",
-        'nl-NL' => '1'
-      }
-    end
-=======
+  let_it_be(:map_config) { create(:map_config, mappable: point_field) }
+
   let_it_be(:user_custom_field) do
     create(:custom_field_gender, :with_options)
->>>>>>> fc394578
   end
 
   # Create responses
@@ -366,11 +186,8 @@
         multiselect_field.key => %w[cat dog],
         select_field.key => 'ny',
         file_upload_field.key => { 'id' => idea_file.id, 'name' => idea_file.name },
-<<<<<<< HEAD
-        point_field.key => { type: 'Point', coordinates: [42.42, 24.24] }
-=======
+        point_field.key => { type: 'Point', coordinates: [42.42, 24.24] },
         linear_scale_field.key => 3
->>>>>>> fc394578
       },
       idea_files: [idea_file],
       author: female_user
@@ -383,14 +200,10 @@
         text_field.key => 'Blue',
         multiselect_field.key => %w[cow pig cat],
         select_field.key => 'la',
-<<<<<<< HEAD
-        point_field.key => { type: 'Point', coordinates: [11.22, 33.44] }
-      }
-=======
+        point_field.key => { type: 'Point', coordinates: [11.22, 33.44] },
         linear_scale_field.key => 4
       },
       author: male_user
->>>>>>> fc394578
     )
     create(
       :native_survey_response,
@@ -478,7 +291,7 @@
       end
 
       it 'returns the correct fields and structure' do
-        expect(generated_results[:results].count).to eq 8
+        expect(generated_results[:results].count).to eq 9
         expect(generated_results[:results].pluck(:customFieldId)).not_to include page_field.id
         expect(generated_results[:results].pluck(:customFieldId)).not_to include disabled_multiselect_field.id
       end
@@ -1087,6 +900,23 @@
       it 'returns the results for file upload field' do
         expect(generated_results[:results][7]).to match expected_result_file_upload
       end
+    end
+    
+    describe 'point fields' do
+      let(:expected_result_point) do
+        {
+          inputType: 'point',
+          question: { 'en' => 'Where should the new nursery be located?' },
+          required: false,
+          totalResponses: 2,
+          customFieldId: point_field.id,
+          mapConfigId: map_config.id,
+          pointResponses: a_collection_containing_exactly(
+            { answer: { 'coordinates' => [42.42, 24.24], 'type' => 'Point' } },
+            { answer: { 'coordinates' => [11.22, 33.44], 'type' => 'Point' } }
+          )
+        }
+      end
 
       it 'returns the results for a point field' do
         expect(generated_results[:results][8]).to match expected_result_point
