# frozen_string_literal: true

require 'rails_helper'

# This spec describes:
#   * Unsupported fields are not considered. Unsupported means that we do
#     not have a visit_xxx method on the described class.
#   * Results are generated only for reportable fields (i.e. enabled).
#   * Missing values for fields are not counted.
#   * The order of the results is the same as the field order in the form.
#   * Results for one field are ordered in descending order.
#   * Result generation is supported for phases only.

RSpec.describe SurveyResultsGeneratorService do
  subject(:generator) { described_class.new participation_context }

  # Create a page to describe that it is not included in the survey results.
  let!(:page_field) { create(:custom_field_page, resource: form) }
  let!(:text_field) do
    create(
      :custom_field,
      resource: form,
      title_multiloc: {
        'en' => 'What is your favourite colour?'
      },
      description_multiloc: {}
    )
  end
  let!(:multiline_text_field) do
    create(
      :custom_field_multiline_text,
      resource: form,
      title_multiloc: {
        'en' => 'What is your favourite recipe?'
      },
      description_multiloc: {}
    )
  end
  let!(:disabled_multiselect_field) do
    create(
      :custom_field_multiselect,
      resource: form,
      title_multiloc: { 'en' => 'What are your favourite colours?' },
      description_multiloc: {},
      enabled: false
    )
  end
  let!(:multiselect_field) do
    create(
      :custom_field_multiselect,
      resource: form,
      title_multiloc: {
        'en' => 'What are your favourite pets?',
        'fr-FR' => 'Quels sont vos animaux de compagnie préférés ?',
        'nl-NL' => 'Wat zijn je favoriete huisdieren?'
      },
      description_multiloc: {},
      required: false
    )
  end
  let!(:cat_option) do
    create(
      :custom_field_option,
      custom_field: multiselect_field,
      key: 'cat',
      title_multiloc: { 'en' => 'Cat', 'fr-FR' => 'Chat', 'nl-NL' => 'Kat' }
    )
  end
  let!(:dog_option) do
    create(
      :custom_field_option,
      custom_field: multiselect_field,
      key: 'dog',
      title_multiloc: { 'en' => 'Dog', 'fr-FR' => 'Chien', 'nl-NL' => 'Hond' }
    )
  end
  let!(:cow_option) do
    create(
      :custom_field_option,
      custom_field: multiselect_field,
      key: 'cow',
      title_multiloc: { 'en' => 'Cow', 'fr-FR' => 'Vache', 'nl-NL' => 'Koe' }
    )
  end
  let!(:pig_option) do
    create(
      :custom_field_option,
      custom_field: multiselect_field,
      key: 'pig',
      title_multiloc: { 'en' => 'Pig', 'fr-FR' => 'Porc', 'nl-NL' => 'Varken' }
    )
  end
  let!(:no_response_option) do
    create(
      :custom_field_option,
      custom_field: multiselect_field,
      key: 'no_response',
      title_multiloc: { 'en' => 'Nothing', 'fr-FR' => 'Rien', 'nl-NL' => 'Niets' }
    )
  end
  let(:minimum_label_multiloc) do
    {
      'en' => 'Strongly disagree',
      'fr-FR' => "Pas du tout d'accord",
      'nl-NL' => 'Helemaal niet mee eens'
    }
  end
  let(:maximum_label_multiloc) do
    {
      'en' => 'Strongly agree',
      'fr-FR' => "Tout à fait d'accord",
      'nl-NL' => 'Strerk mee eens'
    }
  end
  let!(:linear_scale_field) do
    create(
      :custom_field_linear_scale,
      resource: form,
      title_multiloc: {
        'en' => 'Do you agree with the vision?',
        'fr-FR' => "Êtes-vous d'accord avec la vision ?",
        'nl-NL' => 'Ben je het eens met de visie?'
      },
      maximum: 5,
      minimum_label_multiloc: minimum_label_multiloc,
      maximum_label_multiloc: maximum_label_multiloc,
      required: true
    )
  end
  let!(:select_field) do
    create(
      :custom_field_select,
      resource: form,
      title_multiloc: {
        'en' => 'What city do you like best?',
        'fr-FR' => 'Quelle ville préférez-vous ?',
        'nl-NL' => 'Welke stad vind jij het leukst?'
      },
      description_multiloc: {},
      required: true
    )
  end
  let!(:la_option) do
    create(
      :custom_field_option,
      custom_field: select_field,
      key: 'la',
      title_multiloc: { 'en' => 'Los Angeles', 'fr-FR' => 'Los Angeles', 'nl-NL' => 'Los Angeles' }
    )
  end
  let!(:ny_option) do
    create(
      :custom_field_option,
      custom_field: select_field,
      key: 'ny',
      title_multiloc: { 'en' => 'New York', 'fr-FR' => 'New York', 'nl-NL' => 'New York' }
    )
  end
  let!(:other_option) do
    create(
      :custom_field_option,
      custom_field: select_field,
      other: true,
      key: 'other',
      title_multiloc: { 'en' => 'Other', 'fr-FR' => 'Autre', 'nl-NL' => 'Ander' }
    )
  end
  let!(:multiselect_image_field) do
    create(
      :custom_field_multiselect_image,
      resource: form,
      title_multiloc: {
        'en' => 'Choose an image',
        'fr-FR' => 'Choisissez une image',
        'nl-NL' => 'Kies een afbeelding'
      },
      description_multiloc: {},
      required: false
    )
  end
  let!(:house_option) do
    create(
      :custom_field_option,
      custom_field: multiselect_image_field,
      key: 'house',
      title_multiloc: { 'en' => 'House', 'fr-FR' => 'Maison', 'nl-NL' => 'Huis' },
      image: create(:custom_field_option_image)
    )
  end
  let!(:school_option) do
    create(
      :custom_field_option,
      custom_field: multiselect_image_field,
      key: 'school',
      title_multiloc: { 'en' => 'School', 'fr-FR' => 'Ecole', 'nl-NL' => 'School' },
      image: create(:custom_field_option_image)
    )
  end
  let!(:unanswered_text_field) do
    create(
      :custom_field,
      resource: form,
      title_multiloc: {
        'en' => 'Nobody wants to answer me'
      },
      description_multiloc: {}
    )
  end
  let!(:file_upload_field) do
    create(
      :custom_field,
      input_type: 'file_upload',
      resource: form,
      title_multiloc: {
        'en' => 'Upload a file'
      },
      required: false
    )
  end
  let!(:point_field) do
    create(
      :custom_field_point,
      resource: form,
      title_multiloc: {
        'en' => 'Where should the transmogrification unit be located?'
      },
      description_multiloc: {}
    )
  end

  let(:expected_result) do
    {
      results: [
        {
          inputType: 'text',
          question: { 'en' => 'What is your favourite colour?' },
          required: false,
          totalResponses: 4,
          customFieldId: text_field.id,
          textResponses: a_collection_containing_exactly(
            { answer: 'Red' },
            { answer: 'Blue' },
            { answer: 'Green' },
            { answer: 'Pink' }
          )
        },
        {
          inputType: 'multiline_text',
          question: { 'en' => 'What is your favourite recipe?' },
          required: false,
          totalResponses: 0,
          customFieldId: multiline_text_field.id,
          textResponses: []
        },
        {
          inputType: 'multiselect',
          question: {
            'en' => 'What are your favourite pets?',
            'fr-FR' => 'Quels sont vos animaux de compagnie préférés ?',
            'nl-NL' => 'Wat zijn je favoriete huisdieren?'
          },
          required: false,
          totalResponses: 10,
          answers: [
            { answer: { 'en' => 'Cat', 'fr-FR' => 'Chat', 'nl-NL' => 'Kat' }, responses: 4 },
            { answer: { 'en' => 'Dog', 'fr-FR' => 'Chien', 'nl-NL' => 'Hond' }, responses: 3 },
            { answer: { 'en' => 'Cow', 'fr-FR' => 'Vache', 'nl-NL' => 'Koe' }, responses: 2 },
            { answer: { 'en' => 'Pig', 'fr-FR' => 'Porc', 'nl-NL' => 'Varken' }, responses: 1 },
            { answer: { 'en' => 'Nothing', 'fr-FR' => 'Rien', 'nl-NL' => 'Niets' }, responses: 0 }
          ],
          customFieldId: multiselect_field.id
        },
        {
          inputType: 'linear_scale',
          question: {
            'en' => 'Do you agree with the vision?',
            'fr-FR' => "Êtes-vous d'accord avec la vision ?",
            'nl-NL' => 'Ben je het eens met de visie?'
          },
          required: true,
          totalResponses: 15,
          answers: [
            {
              answer: {
                'en' => '5 - Strongly agree',
                'fr-FR' => "5 - Tout à fait d'accord",
                'nl-NL' => '5 - Strerk mee eens'
              },
              responses: 1
            },
            { answer: { 'en' => '4', 'fr-FR' => '4', 'nl-NL' => '4' }, responses: 0 },
            { answer: { 'en' => '3', 'fr-FR' => '3', 'nl-NL' => '3' }, responses: 7 },
            { answer: { 'en' => '2', 'fr-FR' => '2', 'nl-NL' => '2' }, responses: 5 },
            {
              answer: {
                'en' => '1 - Strongly disagree',
                'fr-FR' => "1 - Pas du tout d'accord",
                'nl-NL' => '1 - Helemaal niet mee eens'
              },
              responses: 2
            }
          ],
          customFieldId: linear_scale_field.id
        },
        {
          inputType: 'select',
          question: {
            'en' => 'What city do you like best?',
            'fr-FR' => 'Quelle ville préférez-vous ?',
            'nl-NL' => 'Welke stad vind jij het leukst?'
          },
          required: true,
          totalResponses: 6,
          answers: a_collection_containing_exactly(
            { answer: { 'en' => 'Los Angeles', 'fr-FR' => 'Los Angeles', 'nl-NL' => 'Los Angeles' }, responses: 2 },
            { answer: { 'en' => 'New York', 'fr-FR' => 'New York', 'nl-NL' => 'New York' }, responses: 1 },
            { answer: { 'en' => 'Other', 'fr-FR' => 'Autre', 'nl-NL' => 'Ander' }, responses: 3 }
          ),
          textResponses: a_collection_containing_exactly(
            { answer: 'Austin' },
            { answer: 'Miami' },
            { answer: 'Seattle' }
          ),
          customFieldId: select_field.id
        },
        {
          inputType: 'multiselect_image',
          question: {
            'en' => 'Choose an image',
            'fr-FR' => 'Choisissez une image',
            'nl-NL' => 'Kies een afbeelding'
          },
          required: false,
          totalResponses: 3,
          answers: [
            { answer: { 'en' => 'House', 'fr-FR' => 'Maison', 'nl-NL' => 'Huis' }, responses: 2, image: hash_including(
              fb: end_with('.png'),
              small: end_with('.png'),
              medium: end_with('.png'),
              large: end_with('.png')
            ) },
            { answer: { 'en' => 'School', 'fr-FR' => 'Ecole', 'nl-NL' => 'School' }, responses: 1, image: hash_including(
              fb: end_with('.png'),
              small: end_with('.png'),
              medium: end_with('.png'),
              large: end_with('.png')
            ) }
          ],
          customFieldId: multiselect_image_field.id
        },
        {
          inputType: 'text',
          question: { 'en' => 'Nobody wants to answer me' },
          required: false,
          totalResponses: 0,
          customFieldId: unanswered_text_field.id,
          textResponses: []
        },
        {
          inputType: 'file_upload',
          question: { 'en' => 'Upload a file' },
          required: false,
          totalResponses: 1,
          customFieldId: file_upload_field.id,
          files: [
            { name: end_with('.pdf'), url: end_with('.pdf') }
          ]
        },
        {
          inputType: 'point',
          question: { 'en' => 'Where should the transmogrification unit be located?' },
          required: false,
          totalResponses: 2,
          customFieldId: point_field.id,
          pointResponses: a_collection_containing_exactly(
            { answer: { 'coordinates' => [42.42, 24.24], 'type' => 'Point' } },
            { answer: { 'coordinates' => [11.22, 33.44], 'type' => 'Point' } }
          )
        }
      ],
      totalSubmissions: 22
    }
  end

  let(:expected_result_text) { expected_result[:results][0] }
  let(:expected_result_multiline_text) { expected_result[:results][1] }
  let(:expected_result_multiselect) { expected_result[:results][2] }
  let(:expected_result_linear_scale) { expected_result[:results][3] }
  let(:expected_result_select) { expected_result[:results][4] }
  let(:expected_result_multiselect_image) { expected_result[:results][5] }
  let(:expected_result_unanswered_field) { expected_result[:results][6] }
  let(:expected_result_file_upload) { expected_result[:results][7] }
  let(:expected_result_point) { expected_result[:results][8] }

  let(:expected_result_linear_scale_without_min_and_max_labels) do
    expected_result_linear_scale.tap do |result|
      result[:answers][0][:answer] = {
        'en' => '5 - Strongly agree',
        'fr-FR' => '5',
        'nl-NL' => '5'
      }
      result[:answers][4][:answer] = {
        'en' => '1',
        'fr-FR' => "1 - Pas du tout d'accord",
        'nl-NL' => '1'
      }
    end
  end

  before do
    create(:idea_status_proposed)
    idea_file = create(:idea_file)
    create(
      :idea,
      project: project,
      phases: phases_of_inputs,
      custom_field_values: {
        text_field.key => 'Red',
        multiselect_field.key => %w[cat dog],
        select_field.key => 'ny',
<<<<<<< HEAD
        file_upload_field.key => idea_file.id,
=======
        file_upload_field.key => { 'id' => idea_file.id, 'name' => idea_file.name },
>>>>>>> 47a5844d
        point_field.key => { type: 'Point', coordinates: [42.42, 24.24] }
      },
      idea_files: [idea_file]
    )
    create(
      :idea,
      project: project,
      phases: phases_of_inputs,
      custom_field_values: {
        text_field.key => 'Blue',
        multiselect_field.key => %w[cow pig cat],
        select_field.key => 'la',
        point_field.key => { type: 'Point', coordinates: [11.22, 33.44] }
      }
    )
    create(
      :idea,
      project: project,
      phases: phases_of_inputs,
      custom_field_values: {
        text_field.key => 'Green',
        multiselect_field.key => %w[cat dog],
        select_field.key => 'other',
        "#{select_field.key}_other" => 'Austin',
        multiselect_image_field.key => ['house']
      }
    )
    create(
      :idea,
      project: project,
      phases: phases_of_inputs,
      custom_field_values: {
        text_field.key => 'Pink',
        multiselect_field.key => %w[dog cat cow],
        select_field.key => 'other',
        "#{select_field.key}_other" => 'Miami',
        multiselect_image_field.key => ['house']
      }
    )
    create(
      :idea,
      project: project,
      phases: phases_of_inputs,
      custom_field_values: {
        select_field.key => 'la',
        multiselect_image_field.key => ['school']
      }
    )
    create(
      :idea,
      project: project,
      phases: phases_of_inputs,
      custom_field_values: {
        select_field.key => 'other',
        "#{select_field.key}_other" => 'Seattle'
      }
    )
    create(:idea, project: project, phases: phases_of_inputs, custom_field_values: {})

    { 1 => 2, 2 => 5, 3 => 7, 4 => 0, 5 => 1 }.each do |value, count|
      count.times do
        create(
          :idea,
          project: project,
          phases: phases_of_inputs,
          custom_field_values: { linear_scale_field.key => value }
        )
      end
    end
  end

  context 'for a phase' do
    let(:project) { create(:project_with_active_native_survey_phase) }
    let(:active_phase) { project.phases.first }
    let(:participation_context) { active_phase }
    let(:form) { create(:custom_form, participation_context: active_phase) }
    let(:phases_of_inputs) { [active_phase] }

    describe '#generate_submission_count' do
      it 'returns the count' do
        expect(generator.generate_submission_count).to eq({ totalSubmissions: 22 })
      end
    end

    describe '#generate_results' do
      let!(:generated_results) { generator.generate_results }

      it 'returns the correct locales' do
        # These locales are a prerequisite for the test.
        expect(AppConfiguration.instance.settings('core', 'locales')).to eq(%w[en fr-FR nl-NL])
      end

      it 'returns the correct totals' do
        expect(generated_results[:totalSubmissions]).to eq 22
      end

      it 'returns the results for a text field' do
        expect(generated_results[:results][0]).to match expected_result_text
      end

      it 'returns the results for a multiline text field' do
        expect(generated_results[:results][1]).to match expected_result_multiline_text
      end

      it 'returns the results for a multi-select field' do
        expect(generated_results[:results][2]).to match expected_result_multiselect
      end

      it 'returns the results for a linear scale field' do
        expect(generated_results[:results][3]).to match expected_result_linear_scale
      end

      context 'when not all minimum and maximum labels are configured for linear scale fields' do
        let(:minimum_label_multiloc) { { 'fr-FR' => "Pas du tout d'accord" } }
        let(:maximum_label_multiloc) { { 'en' => 'Strongly agree' } }

        it 'returns minimum and maximum labels as numbers' do
          expect(generator.generate_results[:results][3]).to match expected_result_linear_scale_without_min_and_max_labels
        end
      end

      it 'returns the results for a select field' do
        expect(generated_results[:results][4]).to match expected_result_select
      end

      it 'returns select answers in order of the number of responses, with other always last' do
        answers = generator.generate_results.dig(:results, 4, :answers)
        expect(answers.map { |a| a[:answer]['en'] }).to eq ['Los Angeles', 'New York', 'Other']
        expect(answers.pluck(:responses)).to eq [2, 1, 3]
      end

      it 'returns the results for a multi-select image field' do
        expect(generated_results[:results][5]).to match expected_result_multiselect_image
      end

      it 'returns the results for an unanswered field' do
        expect(generated_results[:results][6]).to match expected_result_unanswered_field
      end

      it 'returns the results for file upload field' do
        expect(generated_results[:results][7]).to match expected_result_file_upload
      end

      it 'returns the results for a point field' do
        expect(generated_results[:results][8]).to match expected_result_point
      end
    end
  end
end<|MERGE_RESOLUTION|>--- conflicted
+++ resolved
@@ -418,11 +418,7 @@
         text_field.key => 'Red',
         multiselect_field.key => %w[cat dog],
         select_field.key => 'ny',
-<<<<<<< HEAD
-        file_upload_field.key => idea_file.id,
-=======
         file_upload_field.key => { 'id' => idea_file.id, 'name' => idea_file.name },
->>>>>>> 47a5844d
         point_field.key => { type: 'Point', coordinates: [42.42, 24.24] }
       },
       idea_files: [idea_file]
