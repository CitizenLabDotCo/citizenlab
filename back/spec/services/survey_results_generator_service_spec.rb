# frozen_string_literal: true

require 'rails_helper'

# This spec describes:
#   * Unsupported fields are not considered. Unsupported means that we do
#     not have a visit_xxx method on the described class.
#   * Results are generated only for reportable fields (i.e. enabled).
#   * The order of the results is the same as the field order in the form.
#   * Results for one field are ordered in descending order.
#   * Result generation is supported for phases only.

RSpec.describe SurveyResultsGeneratorService do
  subject(:generator) { described_class.new survey_phase }

  let_it_be(:project) { create(:single_phase_native_survey_project) }
  let_it_be(:survey_phase) { project.phases.first }
  let_it_be(:phases_of_inputs) { [survey_phase] }

  # Set-up custom form
  let_it_be(:form) { create(:custom_form, participation_context: survey_phase) }
  let_it_be(:page_field) { create(:custom_field_page, resource: form) } # Should not appear in results
  let_it_be(:text_field) do
    create(
      :custom_field,
      resource: form,
      title_multiloc: { 'en' => 'What is your favourite colour?' },
      description_multiloc: {}
    )
  end
  let_it_be(:multiline_text_field) do
    create(
      :custom_field_multiline_text,
      resource: form,
      title_multiloc: { 'en' => 'What is your favourite recipe?' },
      description_multiloc: {}
    )
  end
  let_it_be(:disabled_multiselect_field) do # Should not appear in results
    create(
      :custom_field_multiselect,
      resource: form,
      title_multiloc: { 'en' => 'What are your favourite colours?' },
      description_multiloc: {},
      enabled: false
    )
  end
  let_it_be(:multiselect_field) do
    create(
      :custom_field_multiselect,
      resource: form,
      title_multiloc: {
        'en' => 'What are your favourite pets?',
        'fr-FR' => 'Quels sont vos animaux de compagnie préférés ?',
        'nl-NL' => 'Wat zijn je favoriete huisdieren?'
      },
      description_multiloc: {},
      required: false,
      options: [
        create(:custom_field_option, key: 'cat', title_multiloc: { 'en' => 'Cat', 'fr-FR' => 'Chat', 'nl-NL' => 'Kat' }),
        create(:custom_field_option, key: 'dog', title_multiloc: { 'en' => 'Dog', 'fr-FR' => 'Chien', 'nl-NL' => 'Hond' }),
        create(:custom_field_option, key: 'cow', title_multiloc: { 'en' => 'Cow', 'fr-FR' => 'Vache', 'nl-NL' => 'Koe' }),
        create(:custom_field_option, key: 'pig', title_multiloc: { 'en' => 'Pig', 'fr-FR' => 'Porc', 'nl-NL' => 'Varken' }),
        create(:custom_field_option, key: 'no_response', title_multiloc: { 'en' => 'Nothing', 'fr-FR' => 'Rien', 'nl-NL' => 'Niets' })
      ]
    )
  end
  let_it_be(:linear_scale_field) do
    create(
      :custom_field_linear_scale,
      resource: form,
      title_multiloc: {
        'en' => 'Do you agree with the vision?',
        'fr-FR' => "Êtes-vous d'accord avec la vision ?",
        'nl-NL' => 'Ben je het eens met de visie?'
      },
      maximum: 5,
      minimum_label_multiloc: {
        'en' => 'Strongly disagree',
        'fr-FR' => "Pas du tout d'accord",
        'nl-NL' => 'Helemaal niet mee eens'
      },
      maximum_label_multiloc: {
        'en' => 'Strongly agree',
        'fr-FR' => "Tout à fait d'accord",
        'nl-NL' => 'Strerk mee eens'
      },
      required: true
    )
  end
  let_it_be(:select_field) do
    create(
      :custom_field_select,
      resource: form,
      title_multiloc: {
        'en' => 'What city do you like best?',
        'fr-FR' => 'Quelle ville préférez-vous ?',
        'nl-NL' => 'Welke stad vind jij het leukst?'
      },
      description_multiloc: {},
      required: true,
      options: [
        create(:custom_field_option, key: 'la', title_multiloc: { 'en' => 'Los Angeles', 'fr-FR' => 'Los Angeles', 'nl-NL' => 'Los Angeles' }),
        create(:custom_field_option, key: 'ny', title_multiloc: { 'en' => 'New York', 'fr-FR' => 'New York', 'nl-NL' => 'New York' }),
        create(:custom_field_option, other: true, key: 'other', title_multiloc: { 'en' => 'Other', 'fr-FR' => 'Autre', 'nl-NL' => 'Ander' })
      ]
    )
  end
  let_it_be(:multiselect_image_field) do
    create(
      :custom_field_multiselect_image,
      resource: form,
      title_multiloc: {
        'en' => 'Choose an image', 'fr-FR' => 'Choisissez une image', 'nl-NL' => 'Kies een afbeelding'
      },
      description_multiloc: {},
      required: false,
      options: [
        create(
          :custom_field_option,
          key: 'house',
          title_multiloc: { 'en' => 'House', 'fr-FR' => 'Maison', 'nl-NL' => 'Huis' },
          image: create(:custom_field_option_image)
        ),
        create(
          :custom_field_option,
          key: 'school',
          title_multiloc: { 'en' => 'School', 'fr-FR' => 'Ecole', 'nl-NL' => 'School' },
          image: create(:custom_field_option_image)
        )
      ]
    )
  end
  let_it_be(:unanswered_text_field) do
    create(
      :custom_field,
      resource: form,
      title_multiloc: {
        'en' => 'Nobody wants to answer me'
      },
      description_multiloc: {}
    )
  end
  let_it_be(:file_upload_field) do
    create(
      :custom_field,
      input_type: 'file_upload',
      resource: form,
      title_multiloc: {
        'en' => 'Upload a file'
      },
      required: false
    )
  end
  let_it_be(:user_custom_field) do
    create(:custom_field_gender, :with_options)
  end

  # Create responses
  let_it_be(:responses) do
    create(:idea_status_proposed)
    male_user = create(:user, custom_field_values: { gender: 'male' })
    female_user = create(:user, custom_field_values: { gender: 'female' })
    no_gender_user = create(:user, custom_field_values: {})
    idea_file = create(:idea_file)
    create(
      :native_survey_response,
      project: project,
      phases: phases_of_inputs,
      custom_field_values: {
        text_field.key => 'Red',
        multiselect_field.key => %w[cat dog],
        select_field.key => 'ny',
        file_upload_field.key => { 'id' => idea_file.id, 'name' => idea_file.name },
        linear_scale_field.key => 3
      },
      idea_files: [idea_file],
      author: female_user
    )
    create(
      :native_survey_response,
      project: project,
      phases: phases_of_inputs,
      custom_field_values: {
        text_field.key => 'Blue',
        multiselect_field.key => %w[cow pig cat],
        select_field.key => 'la',
        linear_scale_field.key => 4
      },
      author: male_user
    )
    create(
      :native_survey_response,
      project: project,
      phases: phases_of_inputs,
      custom_field_values: {
        text_field.key => 'Green',
        multiselect_field.key => %w[cat dog],
        select_field.key => 'other',
        "#{select_field.key}_other" => 'Austin',
        multiselect_image_field.key => ['house']
      },
      author: female_user
    )
    create(
      :native_survey_response,
      project: project,
      phases: phases_of_inputs,
      custom_field_values: {
        text_field.key => 'Pink',
        multiselect_field.key => %w[dog cat cow],
        select_field.key => 'other',
        "#{select_field.key}_other" => 'Miami',
        multiselect_image_field.key => ['house']
      },
      author: male_user
    )
    create(
      :native_survey_response,
      project: project,
      phases: phases_of_inputs,
      custom_field_values: {
        select_field.key => 'la',
        multiselect_image_field.key => ['school']
      },
      author: female_user
    )
    create(
      :native_survey_response,
      project: project,
      phases: phases_of_inputs,
      custom_field_values: {
        select_field.key => 'other',
        "#{select_field.key}_other" => 'Seattle'
      },
      author: male_user
    )
    create(
      :native_survey_response,
      project: project,
      phases: phases_of_inputs,
      custom_field_values: {},
      author: female_user
    )
<<<<<<< HEAD
    create(:native_survey_response, project: project, phases: phases_of_inputs, custom_field_values: {})

=======
>>>>>>> 44a62a4b
    { 1 => 2, 2 => 5, 3 => 7, 4 => 0, 5 => 1 }.each do |value, count|
      count.times do
        create(
          :native_survey_response,
          project: project,
          phases: phases_of_inputs,
          custom_field_values: { linear_scale_field.key => value },
          author: no_gender_user
        )
      end
    end
  end

  describe '#generate_submission_count' do
    it 'returns the count' do
      expect(generator.generate_submission_count).to eq({ totalSubmissions: 22 })
    end
  end

  describe 'generate_results' do
    let(:generated_results) { generator.generate_results }

    describe 'structure' do
      it 'returns the correct locales' do
        # These locales are a prerequisite for the test.
        expect(AppConfiguration.instance.settings('core', 'locales')).to eq(%w[en fr-FR nl-NL])
      end

      it 'returns the correct totals' do
        expect(generated_results[:totalSubmissions]).to eq 22
      end

      it 'returns the correct fields and structure' do
        expect(generated_results[:results].count).to eq 8
        expect(generated_results[:results].pluck(:customFieldId)).not_to include page_field.id
        expect(generated_results[:results].pluck(:customFieldId)).not_to include disabled_multiselect_field.id
      end
    end

    describe 'text fields' do
      let(:expected_result_text_field) do
        {
          customFieldId: text_field.id,
          inputType: 'text',
          question: { 'en' => 'What is your favourite colour?' },
          required: false,
          grouped: false,
          totalResponseCount: 22,
          questionResponseCount: 4,
          textResponses: [
            { answer: 'Blue' },
            { answer: 'Green' },
            { answer: 'Pink' },
            { answer: 'Red' }
          ]
        }
      end

      it 'returns the results for a text field' do
        expect(generated_results[:results][0]).to match expected_result_text_field
      end

      it 'returns a single result for a text field' do
        expect(generator.generate_results(field_id: text_field.id)).to match expected_result_text_field
      end

      it 'returns the results for an unanswered field' do
        expect(generated_results[:results][6]).to match(
          {
            customFieldId: unanswered_text_field.id,
            inputType: 'text',
            question: { 'en' => 'Nobody wants to answer me' },
            required: false,
            grouped: false,
            totalResponseCount: 22,
            questionResponseCount: 0,
            textResponses: []
          }
        )
      end
    end

    describe 'multiline text fields' do
      it 'returns the results for a multiline text field' do
        expect(generated_results[:results][1]).to match(
          {
            customFieldId: multiline_text_field.id,
            inputType: 'multiline_text',
            question: { 'en' => 'What is your favourite recipe?' },
            required: false,
            grouped: false,
            totalResponseCount: 22,
            questionResponseCount: 0,
            textResponses: []
          }
        )
      end
    end

    describe 'multi-select field' do
      let(:expected_result_multiselect) do
        {
          customFieldId: multiselect_field.id,
          inputType: 'multiselect',
          question: {
            'en' => 'What are your favourite pets?',
            'fr-FR' => 'Quels sont vos animaux de compagnie préférés ?',
            'nl-NL' => 'Wat zijn je favoriete huisdieren?'
          },
          required: false,
          grouped: false,
          totalResponseCount: 22,
          questionResponseCount: 4,
          totalPickCount: 28,
          answers: [
            { answer: nil, count: 18 },
            { answer: 'cat', count: 4 },
            { answer: 'dog', count: 3 },
            { answer: 'cow', count: 2 },
            { answer: 'pig', count: 1 },
            { answer: 'no_response', count: 0 }
          ],
          multilocs: {
            answer: {
              'cat' => { title_multiloc: { 'en' => 'Cat', 'fr-FR' => 'Chat', 'nl-NL' => 'Kat' } },
              'cow' => { title_multiloc: { 'en' => 'Cow', 'fr-FR' => 'Vache', 'nl-NL' => 'Koe' } },
              'dog' => { title_multiloc: { 'en' => 'Dog', 'fr-FR' => 'Chien', 'nl-NL' => 'Hond' } },
              'no_response' => { title_multiloc: { 'en' => 'Nothing', 'fr-FR' => 'Rien', 'nl-NL' => 'Niets' } },
              'pig' => { title_multiloc: { 'en' => 'Pig', 'fr-FR' => 'Porc', 'nl-NL' => 'Varken' } }
            }
          }
        }
      end

      context 'without grouping' do
        it 'returns the results for a multi-select field' do
          expect(generated_results[:results][2]).to match expected_result_multiselect
        end

        it 'returns a single result for multiselect' do
          expect(generator.generate_results(field_id: multiselect_field.id)).to match expected_result_multiselect
        end
      end

      context 'with grouping' do
        let(:expected_result_multiselect_with_user_field_grouping) do
          expected_result_multiselect.tap do |result|
            result[:grouped] = true
            result[:legend] = ['male', 'female', 'unspecified', nil]
            result[:answers] = [
              {
                answer: nil,
                count: 18,
                groups: [
                  { count: 1, group: 'male' },
                  { count: 2, group: 'female' },
                  { count: 15, group: nil }
                ]
              }, {
                answer: 'cat',
                count: 4,
                groups: [
                  { count: 2, group: 'male' },
                  { count: 2, group: 'female' }
                ]
              }, {
                answer: 'dog',
                count: 3,
                groups: [
                  { count: 1, group: 'male' },
                  { count: 2, group: 'female' }
                ]
              }, {
                answer: 'cow',
                count: 2,
                groups: [
                  { count: 2, group: 'male' }
                ]
              }, {
                answer: 'pig',
                count: 1,
                groups: [
                  { count: 1, group: 'male' }
                ]
              }, {
                answer: 'no_response',
                count: 0,
                groups: []
              }
            ]
            result[:multilocs][:group] = {
              'female' => { title_multiloc: { 'en' => 'youth council', 'fr-FR' => 'conseil des jeunes', 'nl-NL' => 'jeugdraad' } },
              'male' => { title_multiloc: { 'en' => 'youth council', 'fr-FR' => 'conseil des jeunes', 'nl-NL' => 'jeugdraad' } },
              'unspecified' => { title_multiloc: { 'en' => 'youth council', 'fr-FR' => 'conseil des jeunes', 'nl-NL' => 'jeugdraad' } }
            }
          end
        end

        let(:expected_result_multiselect_with_select_field_grouping) do
          expected_result_multiselect.tap do |result|
            result[:grouped] = true
            result[:legend] = ['la', 'ny', 'other', nil]
            result[:answers] = [
              {
                answer: nil,
                count: 18,
                groups: [
                  { count: 1, group: 'la' },
                  { count: 1, group: 'other' },
                  { count: 16, group: nil }
                ]
              }, {
                answer: 'cat',
                count: 4,
                groups: [
                  { count: 1, group: 'la' },
                  { count: 1, group: 'ny' },
                  { count: 2, group: 'other' }
                ]
              }, {
                answer: 'dog',
                count: 3,
                groups: [
                  { count: 1, group: 'ny' },
                  { count: 2, group: 'other' }
                ]
              }, {
                answer: 'cow',
                count: 2,
                groups: [
                  { count: 1, group: 'la' },
                  { count: 1, group: 'other' }
                ]
              }, {
                answer: 'pig',
                count: 1,
                groups: [
                  { count: 1, group: 'la' }
                ]
              }, {
                answer: 'no_response',
                count: 0,
                groups: []
              }
            ]
            result[:multilocs][:group] = {
              'la' => { title_multiloc: { 'en' => 'Los Angeles', 'fr-FR' => 'Los Angeles', 'nl-NL' => 'Los Angeles' } },
              'ny' => { title_multiloc: { 'en' => 'New York', 'fr-FR' => 'New York', 'nl-NL' => 'New York' } },
              'other' => { title_multiloc: { 'en' => 'Other', 'fr-FR' => 'Autre', 'nl-NL' => 'Ander' } }
            }
          end
        end

        it 'groups multiselect by user field' do
          expect(generator.generate_results(
            field_id: multiselect_field.id,
            group_mode: 'user_field',
            group_field_id: user_custom_field.id
          )).to match expected_result_multiselect_with_user_field_grouping
        end

        it 'groups multiselect by select field' do
          expect(generator.generate_results(
            field_id: multiselect_field.id,
            group_field_id: select_field.id
          )).to match expected_result_multiselect_with_select_field_grouping
        end
      end
    end

    describe 'linear scale field' do
      let(:expected_result_linear_scale) do
        {
          customFieldId: linear_scale_field.id,
          inputType: 'linear_scale',
          question: {
            'en' => 'Do you agree with the vision?',
            'fr-FR' => "Êtes-vous d'accord avec la vision ?",
            'nl-NL' => 'Ben je het eens met de visie?'
          },
          required: true,
          grouped: false,
          totalResponseCount: 22,
          questionResponseCount: 17,
          totalPickCount: 22,
          answers: [
            { answer: 5, count: 1 },
            { answer: 4, count: 1 },
            { answer: 3, count: 8 },
            { answer: 2, count: 5 },
            { answer: 1, count: 2 },
            { answer: nil, count: 5 }
          ],
          multilocs: {
            answers: {
              1 => { title_multiloc: { 'en' => '1 - Strongly disagree', 'fr-FR' => "1 - Pas du tout d'accord", 'nl-NL' => '1 - Helemaal niet mee eens' } },
              2 => { title_multiloc: { 'en' => '2', 'fr-FR' => '2', 'nl-NL' => '2' } },
              3 => { title_multiloc: { 'en' => '3', 'fr-FR' => '3', 'nl-NL' => '3' } },
              4 => { title_multiloc: { 'en' => '4', 'fr-FR' => '4', 'nl-NL' => '4' } },
              5 => { title_multiloc: { 'en' => '5 - Strongly agree', 'fr-FR' => "5 - Tout à fait d'accord", 'nl-NL' => '5 - Strerk mee eens' } }
            }
          }
        }
      end

      it 'returns the results for a linear scale field' do
        expect(generated_results[:results][3]).to match expected_result_linear_scale
      end

      it 'returns a single result for a linear scale field' do
        expect(generator.generate_results(field_id: linear_scale_field.id)).to match expected_result_linear_scale
      end

      context 'when not all minimum and maximum labels are configured for linear scale fields' do
        let(:expected_result_linear_scale_without_min_and_max_labels) do
          expected_result_linear_scale.tap do |result|
            result[:multilocs][:answers][5][:title_multiloc] = {
              'en' => '5 - Strongly agree',
              'fr-FR' => '5',
              'nl-NL' => '5'
            }
            result[:multilocs][:answers][1][:title_multiloc] = {
              'en' => '1',
              'fr-FR' => "1 - Pas du tout d'accord",
              'nl-NL' => '1'
            }
          end
        end

        before do
          linear_scale_field.update!(
            minimum_label_multiloc: { 'fr-FR' => "Pas du tout d'accord" },
            maximum_label_multiloc: { 'en' => 'Strongly agree' }
          )
        end

        it 'returns minimum and maximum labels as numbers' do
          expect(generator.generate_results(field_id: linear_scale_field.id)).to match expected_result_linear_scale_without_min_and_max_labels
        end
      end

      context 'with grouping' do
        let(:grouped_linear_scale_answers) do
          [
            { answer: 5, count: 1, groups: [
              { count: 1, group: nil }
            ] },
            { answer: 4, count: 1, groups: [
              { count: 1, group: 'la' }
            ] },
            { answer: 3, count: 8, groups: [
              { count: 1, group: 'ny' },
              { count: 7, group: nil }
            ] },
            { answer: 2, count: 5, groups: [
              { count: 5, group: nil }
            ] },
            { answer: 1, count: 2, groups: [
              { count: 2, group: nil }
            ] },
            { answer: nil, count: 5, groups: [
              { count: 1, group: 'la' },
              { count: 3, group: 'other' },
              { count: 1, group: nil }
            ] }
          ]
        end

        it 'returns a grouped result for a linear scale field' do
          result = generator.generate_results(
            field_id: linear_scale_field.id,
            group_mode: 'survey_question',
            group_field_id: select_field.id
          )
          expect(result[:answers]).to match grouped_linear_scale_answers
        end
      end
    end

    describe 'select field' do
      let(:expected_result_select) do
        {
          customFieldId: select_field.id,
          inputType: 'select',
          question: {
            'en' => 'What city do you like best?',
            'fr-FR' => 'Quelle ville préférez-vous ?',
            'nl-NL' => 'Welke stad vind jij het leukst?'
          },
          required: true,
          grouped: false,
          totalResponseCount: 22,
          questionResponseCount: 6,
          totalPickCount: 22,
          answers: [
            { answer: nil, count: 16 },
            { answer: 'la', count: 2 },
            { answer: 'ny', count: 1 },
            { answer: 'other', count: 3 }
          ],
          multilocs: {
            answer: {
              'la' => { title_multiloc: { 'en' => 'Los Angeles', 'fr-FR' => 'Los Angeles', 'nl-NL' => 'Los Angeles' } },
              'ny' => { title_multiloc: { 'en' => 'New York', 'fr-FR' => 'New York', 'nl-NL' => 'New York' } },
              'other' => { title_multiloc: { 'en' => 'Other', 'fr-FR' => 'Autre', 'nl-NL' => 'Ander' } }
            }
          },
          textResponses: [
            { answer: 'Austin' },
            { answer: 'Miami' },
            { answer: 'Seattle' }
          ]
        }
      end

      context 'without grouping' do
        it 'returns the correct results for a select field' do
          expect(generated_results[:results][4]).to match expected_result_select
        end

        it 'returns select answers in order of the number of responses, with other always last' do
          answers = generator.generate_results.dig(:results, 4, :answers)
          expect(answers.pluck(:answer)).to eq [nil, 'la', 'ny', 'other']
          expect(answers.pluck(:count)).to eq [16, 2, 1, 3]
        end

        it 'returns a single result for a select field' do
          expect(generator.generate_results(field_id: select_field.id)).to match expected_result_select
        end
      end

      context 'with grouping' do
        let(:expected_result_select_with_user_field_grouping) do
          expected_result_select.tap do |result|
            result[:grouped] = true
            result[:legend] = ['male', 'female', 'unspecified', nil]
            result[:answers] = [
              {
                answer: nil,
                count: 16,
                groups: [
                  { count: 1, group: 'female' },
                  { count: 15, group: nil }
                ]
              }, {
                answer: 'la',
                count: 2,
                groups: [
                  { count: 1, group: 'male' },
                  { count: 1, group: 'female' }
                ]
              }, {
                answer: 'ny',
                count: 1,
                groups: [
                  { count: 1, group: 'female' }
                ]
              }, {
                answer: 'other',
                count: 3,
                groups: [
                  { count: 2, group: 'male' },
                  { count: 1, group: 'female' }
                ]
              }
            ]
            result[:multilocs][:group] = {
              'female' => { title_multiloc: { 'en' => 'youth council', 'fr-FR' => 'conseil des jeunes', 'nl-NL' => 'jeugdraad' } },
              'male' => { title_multiloc: { 'en' => 'youth council', 'fr-FR' => 'conseil des jeunes', 'nl-NL' => 'jeugdraad' } },
              'unspecified' => { title_multiloc: { 'en' => 'youth council', 'fr-FR' => 'conseil des jeunes', 'nl-NL' => 'jeugdraad' } }
            }
          end
        end

        it 'groups select by user field' do
          expect(generator.generate_results(
            field_id: select_field.id,
            group_mode: 'user_field',
            group_field_id: user_custom_field.id
          )).to match expected_result_select_with_user_field_grouping
        end

        # TODO: JS - No other select fields to group by
        # it 'groups select by other select question' do
        #   expect(generator.generator.generator.generate_results(
        #     field_id: select_field.id,
        #     group_field: food_survey_question.id
        #   )).to match {}
        # end

        it 'groups by linear scale' do
          result = generator.generate_results(
            field_id: select_field.id,
            group_mode: 'survey_question',
            group_field_id: linear_scale_field.id
          )

          expect(result[:answers]).to match [
            {
              answer: nil,
              count: 16,
              groups: [
                { count: 1, group: 5 },
                { count: 7, group: 3 },
                { count: 5, group: 2 },
                { count: 2, group: 1 },
                { count: 1, group: nil }
              ]
            },
            {
              answer: 'la',
              count: 2,
              groups: [
                { count: 1, group: 4 },
                { count: 1, group: nil }
              ]
            },
            {
              answer: 'ny',
              count: 1,
              groups: [
                { count: 1, group: 3 }
              ]
            },
            {
              answer: 'other',
              count: 3,
              groups: [
                { count: 3, group: nil }
              ]
            }
          ]
        end
      end
    end

    describe 'image select fields' do
      let(:expected_result_multiselect_image) do
        {
          customFieldId: multiselect_image_field.id,
          inputType: 'multiselect_image',
          question: {
            'en' => 'Choose an image',
            'fr-FR' => 'Choisissez une image',
            'nl-NL' => 'Kies een afbeelding'
          },
          required: false,
          grouped: false,
          totalResponseCount: 22,
          questionResponseCount: 3,
          totalPickCount: 22,
          answers: [
            { answer: nil, count: 19 },
            { answer: 'house', count: 2 },
            { answer: 'school', count: 1 }
          ],
          multilocs: {
            answer: {
              'house' => hash_including(
                title_multiloc: { 'en' => 'House', 'fr-FR' => 'Maison', 'nl-NL' => 'Huis' },
                image: {
                  fb: end_with('.png'),
                  large: end_with('.png'),
                  medium: end_with('.png'),
                  small: end_with('.png')
                }
              ),
              'school' => hash_including(
                title_multiloc: { 'en' => 'School', 'fr-FR' => 'Ecole', 'nl-NL' => 'School' },
                image: {
                  fb: end_with('.png'),
                  large: end_with('.png'),
                  medium: end_with('.png'),
                  small: end_with('.png')
                }
              )
            }
          }
        }
      end

      it 'returns the results for a multi-select image field' do
        expect(generated_results[:results][5]).to match expected_result_multiselect_image
      end

      context 'with grouping' do
        it 'groups multiselect image by survey question' do
          result = generator.generate_results(
            field_id: multiselect_image_field.id,
            group_mode: 'survey_question',
            group_field_id: select_field.id
          )

          expect(result[:answers]).to match [
            {
              answer: nil,
              count: 19,
              groups: [
                { count: 1, group: 'la' },
                { count: 1, group: 'ny' },
                { count: 1, group: 'other' },
                { count: 16, group: nil }
              ]
            },
            {
              answer: 'house',
              count: 2,
              groups: [
                { count: 2, group: 'other' }
              ]
            },
            {
              answer: 'school',
              count: 1,
              groups: [
                { count: 1, group: 'la' }
              ]
            }
          ]
        end
      end
    end

    describe 'file upload fields' do
      let(:expected_result_file_upload) do
        {
          customFieldId: file_upload_field.id,
          inputType: 'file_upload',
          question: { 'en' => 'Upload a file' },
          required: false,
          grouped: false,
          totalResponseCount: 22,
          questionResponseCount: 1,
          files: [
            { name: end_with('.pdf'), url: end_with('.pdf') }
          ]
        }
      end

      it 'returns the results for file upload field' do
        expect(generated_results[:results][7]).to match expected_result_file_upload
      end
    end
  end
end<|MERGE_RESOLUTION|>--- conflicted
+++ resolved
@@ -242,11 +242,6 @@
       custom_field_values: {},
       author: female_user
     )
-<<<<<<< HEAD
-    create(:native_survey_response, project: project, phases: phases_of_inputs, custom_field_values: {})
-
-=======
->>>>>>> 44a62a4b
     { 1 => 2, 2 => 5, 3 => 7, 4 => 0, 5 => 1 }.each do |value, count|
       count.times do
         create(
