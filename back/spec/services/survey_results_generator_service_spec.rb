--- conflicted
+++ resolved
@@ -1772,193 +1772,4 @@
       end
     end
   end
-<<<<<<< HEAD
-
-  describe 'change_counts_for_logic' do
-    # NOTE: Truncated results input object without unnecessary attributes for this method
-    let_it_be(:results_without_num_answered) do
-      [
-        {
-          inputType: 'page',
-          totalResponseCount: 5,
-          questionResponseCount: 4,
-          pageNumber: 1,
-          logic: {},
-          questionViewedCount: 0,
-          key: 'page1'
-        },
-        {
-          inputType: 'select',
-          totalResponseCount: 5,
-          questionResponseCount: 4,
-          logic: {
-            answer: {
-              'option_1' => { id: 'ba98ad2c-668d-4e3f-8760-215c49f34dc1', nextPageNumber: 3, numQuestionsSkipped: 2 }
-            }
-          },
-          questionViewedCount: 0,
-          key: 'question_one',
-          totalPickCount: 4,
-          answers: [
-            { answer: 'option_2', count: 3 },
-            { answer: 'option_1', count: 1 },
-            { answer: nil, count: 0 }
-          ]
-        },
-        {
-          inputType: 'page',
-          totalResponseCount: 5,
-          questionResponseCount: 2,
-          pageNumber: 2,
-          questionNumber: nil,
-          logic: {},
-          questionViewedCount: 0,
-          key: nil
-        },
-        {
-          inputType: 'linear_scale',
-          totalResponseCount: 5,
-          questionResponseCount: 2,
-          pageNumber: nil,
-          logic: {
-            answer: {
-              1 => { id: '715c0cda-e64b-40dd-b21e-45a93ee239fb_1', nextPageNumber: 4, numQuestionsSkipped: 1 },
-              2 => { id: '715c0cda-e64b-40dd-b21e-45a93ee239fb_2', nextPageNumber: 5, numQuestionsSkipped: 2 }
-            }
-          },
-          questionViewedCount: 0,
-          key: 'question_two',
-          totalPickCount: 4,
-          answers: [
-            { answer: 5, count: 0 },
-            { answer: 4, count: 0 },
-            { answer: 3, count: 0 },
-            { answer: 2, count: 1 },
-            { answer: 1, count: 1 },
-            { answer: nil, count: 2 }
-          ]
-        },
-        {
-          inputType: 'select',
-          totalResponseCount: 5,
-          questionResponseCount: 4,
-          logic: {
-            answer: {
-              'option_1' => { id: 'ff98ad2c-668d-4e3f-8760-215c49f34dc1', nextPageNumber: 4, numQuestionsSkipped: 2 },
-              'option_2' => { id: 'cc98ad2c-668d-4e3f-8760-215c49f34dc1', nextPageNumber: 999, numQuestionsSkipped: 2 }
-            }
-          },
-          questionViewedCount: 0,
-          key: 'question_three',
-          totalPickCount: 4,
-          answers: [
-            { answer: 'option_2', count: 1 },
-            { answer: 'option_1', count: 1 },
-            { answer: nil, count: 4 }
-          ]
-        },
-        {
-          inputType: 'page',
-          totalResponseCount: 5,
-          questionResponseCount: 0,
-          pageNumber: 3,
-          logic: { nextPageNumber: 999, numQuestionsSkipped: 2 },
-          questionViewedCount: 0,
-          key: nil
-        },
-        {
-          inputType: 'text',
-          totalResponseCount: 5,
-          questionResponseCount: 0,
-          pageNumber: nil,
-          logic: {},
-          questionViewedCount: 0,
-          key: 'question_three'
-        },
-        {
-          inputType: 'page',
-          totalResponseCount: 5,
-          questionResponseCount: 0,
-          pageNumber: 4,
-          logic: {},
-          questionViewedCount: 0,
-          key: nil
-        },
-        {
-          inputType: 'text',
-          totalResponseCount: 5,
-          questionResponseCount: 0,
-          pageNumber: nil,
-          logic: {},
-          questionViewedCount: 0,
-          key: 'question_four'
-        },
-        {
-          inputType: 'page',
-          totalResponseCount: 5,
-          questionResponseCount: 0,
-          pageNumber: 5,
-          logic: {},
-          questionViewedCount: 0,
-          key: nil
-        },
-        {
-          inputType: 'text',
-          totalResponseCount: 5,
-          questionResponseCount: 0,
-          pageNumber: nil,
-          logic: {},
-          questionViewedCount: 0,
-          key: 'question_five'
-        }
-      ]
-    end
-
-    let_it_be(:survey_custom_field_responses) do
-      [
-        { 'question_one' => 'option_2', 'question_two' => 1 },
-        { 'question_one' => 'option_2' },
-        { 'question_one' => 'option_1' },
-        { 'question_one' => 'option_2', 'question_two' => 2 },
-        { 'question_three' => %w[option_1 option_2] }
-      ]
-    end
-
-    let(:results) { generator.send(:change_counts_for_logic, results_without_num_answered, survey_custom_field_responses) }
-
-    it 'changes the totalResponsesCount when fields are not shown through logic' do
-      expect(results_without_num_answered.pluck(:totalResponseCount)).to eq(
-        [5, 5, 5, 5, 5, 5, 5, 5, 5, 5, 5] # Before
-      )
-      expect(results.pluck(:totalResponseCount)).to eq(
-        [5, 5, 4, 4, 4, 2, 2, 1, 1, 2, 2] # After
-      )
-    end
-
-    it 'reduces the count of not_answered responses when fields are not shown through logic' do
-      # Linear scale (question 2)
-      expect(results_without_num_answered[3][:answers].find { |a| a[:answer].nil? }).to eq({
-        answer: nil, count: 2 # Before
-      })
-      expect(results[3][:answers].find { |a| a[:answer].nil? }).to eq({
-        answer: nil, count: 1 # After
-      })
-
-      # Multiselect (question 3)
-      expect(results_without_num_answered[4][:answers].find { |a| a[:answer].nil? }).to eq({
-        answer: nil, count: 4 # Before
-      })
-      expect(results[4][:answers].find { |a| a[:answer].nil? }).to eq({
-        answer: nil, count: 3 # After
-      })
-    end
-
-    it 'removes the temporary attributes used for calculating logic' do
-      expect(results[0].keys).not_to include(:key, :questionViewedCount)
-    end
-
-    # TODO: JS - Check the speed of this method with a larger dataset
-  end
-=======
->>>>>>> d69ea5f2
 end