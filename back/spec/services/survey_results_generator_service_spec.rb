--- conflicted
+++ resolved
@@ -294,11 +294,7 @@
         number_field.key => 42,
         matrix_linear_scale_field.key => {
           'send_more_animals_to_space' => 1,
-<<<<<<< HEAD
-          'ride_bicycles_more_often' => 4
-=======
           'ride_bicycles_more_often' => 3
->>>>>>> ad6a8305
         }
       },
       idea_files: [idea_file1, idea_file2],
@@ -352,11 +348,7 @@
         multiselect_image_field.key => ['house'],
         matrix_linear_scale_field.key => {
           'send_more_animals_to_space' => 3,
-<<<<<<< HEAD
-          'ride_bicycles_more_often' => 3
-=======
           'ride_bicycles_more_often' => 4
->>>>>>> ad6a8305
         }
       },
       author: male_user
@@ -872,110 +864,6 @@
         expect(generator.generate_results(field_id: matrix_linear_scale_field.id)).to match expected_result_matrix_linear_scale
       end
 
-<<<<<<< HEAD
-      # context 'when not all minimum and maximum labels are configured for linear scale fields' do
-      #   let(:expected_result_linear_scale_without_min_and_max_labels) do
-      #     expected_result_linear_scale.tap do |result|
-      #       result[:multilocs][:answer][1][:title_multiloc] = {
-      #         'en' => '1',
-      #         'fr-FR' => "1 - Pas du tout d'accord",
-      #         'nl-NL' => '1'
-      #       }
-      #       result[:multilocs][:answer][5][:title_multiloc] = {
-      #         'en' => '5 - Slightly agree',
-      #         'fr-FR' => '5',
-      #         'nl-NL' => '5'
-      #       }
-      #     end
-      #   end
-
-      #   before do
-      #     linear_scale_field.update!(
-      #       linear_scale_label_1_multiloc: { 'fr-FR' => "Pas du tout d'accord" },
-      #       linear_scale_label_5_multiloc: { 'en' => 'Slightly agree' }
-      #     )
-      #   end
-
-      #   it 'returns minimum and maximum labels as numbers' do
-      #     expect(generator.generate_results(field_id: linear_scale_field.id)).to match expected_result_linear_scale_without_min_and_max_labels
-      #   end
-      # end
-
-      # context 'with grouping' do
-      #   let(:grouped_linear_scale_results) do
-      #     {
-      #       customFieldId: linear_scale_field.id,
-      #       inputType: 'linear_scale',
-      #       question: {
-      #         'en' => 'Do you agree with the vision?',
-      #         'fr-FR' => "Êtes-vous d'accord avec la vision ?",
-      #         'nl-NL' => 'Ben je het eens met de visie?'
-      #       },
-      #       required: true,
-      #       grouped: true,
-      #       totalResponseCount: 27,
-      #       questionResponseCount: 22,
-      #       totalPickCount: 27,
-      #       answers: [
-      #         { answer: 7, count: 3, groups: [
-      #           { count: 3, group: nil }
-      #         ] },
-      #         { answer: 6, count: 2, groups: [
-      #           { count: 2, group: nil }
-      #         ] },
-      #         { answer: 5, count: 1, groups: [
-      #           { count: 1, group: nil }
-      #         ] },
-      #         { answer: 4, count: 1, groups: [
-      #           { count: 1, group: 'la' }
-      #         ] },
-      #         { answer: 3, count: 8, groups: [
-      #           { count: 1, group: 'ny' },
-      #           { count: 7, group: nil }
-      #         ] },
-      #         { answer: 2, count: 5, groups: [
-      #           { count: 5, group: nil }
-      #         ] },
-      #         { answer: 1, count: 2, groups: [
-      #           { count: 2, group: nil }
-      #         ] },
-      #         { answer: nil, count: 5, groups: [
-      #           { count: 1, group: 'la' },
-      #           { count: 3, group: 'other' },
-      #           { count: 1, group: nil }
-      #         ] }
-      #       ],
-      #       multilocs: {
-      #         answer: {
-      #           1 => { title_multiloc: { 'en' => '1 - Strongly disagree', 'fr-FR' => "1 - Pas du tout d'accord", 'nl-NL' => '1 - Helemaal niet mee eens' } },
-      #           2 => { title_multiloc: { 'en' => '2 - Disagree', 'fr-FR' => '2 - Être en désaccord', 'nl-NL' => '2 - Niet mee eens' } },
-      #           3 => { title_multiloc: { 'en' => '3 - Slightly disagree', 'fr-FR' => '3 - Plutôt en désaccord', 'nl-NL' => '3 - Enigszins oneens' } },
-      #           4 => { title_multiloc: { 'en' => '4 - Neutral', 'fr-FR' => '4 - Neutre', 'nl-NL' => '4 - Neutraal' } },
-      #           5 => { title_multiloc: { 'en' => '5 - Slightly agree', 'fr-FR' => "5 - Plutôt d'accord", 'nl-NL' => '5 - Enigszins eens' } },
-      #           6 => { title_multiloc: { 'en' => '6 - Agree', 'fr-FR' => "6 - D'accord", 'nl-NL' => '6 - Mee eens' } },
-      #           7 => { title_multiloc: { 'en' => '7 - Strongly agree', 'fr-FR' => "7 - Tout à fait d'accord", 'nl-NL' => '7 - Strerk mee eens' } }
-      #         },
-      #         group: {
-      #           'la' => { title_multiloc: { 'en' => 'Los Angeles', 'fr-FR' => 'Los Angeles', 'nl-NL' => 'Los Angeles' } },
-      #           'ny' => { title_multiloc: { 'en' => 'New York', 'fr-FR' => 'New York', 'nl-NL' => 'New York' } },
-      #           'other' => { title_multiloc: { 'en' => 'Other', 'fr-FR' => 'Autre', 'nl-NL' => 'Ander' } }
-      #         }
-      #       },
-      #       legend: ['la', 'ny', 'other', nil]
-      #     }
-      #   end
-
-      #   it 'returns a grouped result for a linear scale field' do
-      #     generator = described_class.new(survey_phase,
-      #       group_mode: 'survey_question',
-      #       group_field_id: select_field.id)
-      #     result = generator.generate_results(
-      #       field_id: linear_scale_field.id
-      #     )
-      #     expect(result).to match grouped_linear_scale_results
-      #   end
-      # end
-=======
       context 'with grouping' do
         let(:grouped_matrix_linear_scale_results) do
           {
@@ -1042,7 +930,6 @@
           expect(result).to match grouped_matrix_linear_scale_results
         end
       end
->>>>>>> ad6a8305
     end
 
     describe 'select field' do
