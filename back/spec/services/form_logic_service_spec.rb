--- conflicted
+++ resolved
@@ -702,15 +702,10 @@
         end
         let(:logic_for_question2) do
           { 'rules' => [
-<<<<<<< HEAD
-            { 'if' => 1, 'goto_page_id' => 'survey_end' },
+            { 'if' => 1, 'goto_page_id' => last_page.id },
             { 'if' => 2, 'goto_page_id' => page4.id },
-            { 'if' => 'no_answer', 'goto_page_id' => 'survey_end' },
+            { 'if' => 'no_answer', 'goto_page_id' => last_page.id },
             { 'if' => 'any_other_answer', 'goto_page_id' => page4.id }
-=======
-            { 'if' => 1, 'goto_page_id' => last_page.id },
-            { 'if' => 2, 'goto_page_id' => page4.id }
->>>>>>> 2a66a0d4
           ] }
         end
 
@@ -746,37 +741,6 @@
         end
       end
 
-<<<<<<< HEAD
-=======
-      context 'when a field has logic, but it is not required' do
-        let(:logic_for_question1) do
-          { 'rules' => [{ 'if' => 1, 'goto_page_id' => page2.id }] }
-        end
-        let(:logic_for_question2) do
-          { 'rules' => [{ 'if' => 1, 'goto_page_id' => last_page.id }] }
-        end
-
-        it 'returns false' do
-          question1.update! logic: logic_for_question1, required: false
-          question2.update! logic: logic_for_question2, required: false
-
-          expect(form_logic.valid?).to be false
-          expect(question1.errors.messages.to_h).to eq({
-            logic: ['allowed only on required fields']
-          })
-          expect(question1.errors.details).to eq({
-            logic: [{ error: :only_allowed_on_required_fields }]
-          })
-          expect(question2.errors.messages.to_h).to eq({
-            logic: ['allowed only on required fields']
-          })
-          expect(question2.errors.details).to eq({
-            logic: [{ error: :only_allowed_on_required_fields }]
-          })
-        end
-      end
-
->>>>>>> 2a66a0d4
       context 'when some logic in multiple fields has bad structure' do
         let(:logic_for_question1) do
           { 'rules' => [{ 'if' => 1, 'goto_page_id' => page2.id }] }
