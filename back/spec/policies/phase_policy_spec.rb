# frozen_string_literal: true

require 'rails_helper'

describe PhasePolicy do
  subject { described_class.new(user, phase) }

  let(:scope) { PhasePolicy::Scope.new(user, project.phases) }

  context 'on phase in a public project' do
    let(:project) { create(:project_with_phases, phases_count: 0) }
    let!(:phase) { create(:phase, project: project) }

    context 'for a visitor' do
      let(:user) { nil }

      it { is_expected.to     permit(:show)    }
      it { is_expected.not_to permit(:create)  }
      it { is_expected.not_to permit(:update)  }
      it { is_expected.not_to permit(:destroy) }
      it { is_expected.not_to permit(:survey_results) }
      it { is_expected.not_to permit(:submission_count) }
<<<<<<< HEAD
      it { is_expected.not_to permit(:index_xlsx) }
=======
      it { is_expected.not_to permit(:delete_inputs) }
>>>>>>> 0210c0b4

      it 'should index the phase' do
        expect(scope.resolve.size).to eq 1
      end
    end

    context 'for residents' do
      let(:user) { create(:user) }

      it { is_expected.to     permit(:show)    }
      it { is_expected.not_to permit(:create)  }
      it { is_expected.not_to permit(:update)  }
      it { is_expected.not_to permit(:destroy) }
      it { is_expected.not_to permit(:survey_results) }
      it { is_expected.not_to permit(:submission_count) }
<<<<<<< HEAD
      it { is_expected.not_to permit(:index_xlsx) }
=======
      it { is_expected.not_to permit(:delete_inputs) }
>>>>>>> 0210c0b4

      it 'should index the phase' do
        expect(scope.resolve.size).to eq 1
      end
    end

    context 'for an admin' do
      let(:user) { create(:admin) }

      it { is_expected.to    permit(:show)    }
      it { is_expected.to    permit(:create)  }
      it { is_expected.to    permit(:update)  }
      it { is_expected.to    permit(:destroy) }
      it { is_expected.to    permit(:survey_results) }
      it { is_expected.to    permit(:submission_count) }
<<<<<<< HEAD
      it { is_expected.to    permit(:index_xlsx) }
=======
      it { is_expected.to    permit(:delete_inputs) }
>>>>>>> 0210c0b4

      it 'should index the phase' do
        expect(scope.resolve.size).to eq 1
      end
    end
  end

  context 'for a visitor on a phase in a private groups project' do
    let!(:user) { nil }
    let!(:project) { create(:private_groups_project) }
    let!(:phase) { create(:phase, project: project) }

    it { is_expected.not_to permit(:show)    }
    it { is_expected.not_to permit(:create)  }
    it { is_expected.not_to permit(:update)  }
    it { is_expected.not_to permit(:destroy) }
    it { is_expected.not_to permit(:survey_results) }
    it { is_expected.not_to permit(:submission_count) }
<<<<<<< HEAD
    it { is_expected.not_to permit(:index_xlsx) }
=======
    it { is_expected.not_to permit(:delete_inputs) }
>>>>>>> 0210c0b4

    it 'should not index the phase' do
      expect(scope.resolve.size).to eq 0
    end
  end

  context "for a user on a phase in a private groups project where she's no member of a manual group with access" do
    let!(:user) { create(:user) }
    let!(:project) { create(:private_groups_project) }
    let!(:phase) { create(:phase, project: project) }

    it { is_expected.not_to permit(:show)    }
    it { is_expected.not_to permit(:create)  }
    it { is_expected.not_to permit(:update)  }
    it { is_expected.not_to permit(:destroy) }
    it { is_expected.not_to permit(:survey_results) }
    it { is_expected.not_to permit(:submission_count) }
<<<<<<< HEAD
    it { is_expected.not_to permit(:index_xlsx) }
=======
    it { is_expected.not_to permit(:delete_inputs) }
>>>>>>> 0210c0b4

    it 'should not index the phase' do
      expect(scope.resolve.size).to eq 0
    end
  end

  context "for a user on a phase in a private groups project where she's a member of a manual group with access" do
    let!(:user) { create(:user) }
    let!(:project) { create(:private_groups_project, user: user) }
    let!(:phase) { create(:phase, project: project) }

    it { is_expected.to     permit(:show)    }
    it { is_expected.not_to permit(:create)  }
    it { is_expected.not_to permit(:update)  }
    it { is_expected.not_to permit(:destroy) }
    it { is_expected.not_to permit(:survey_results) }
    it { is_expected.not_to permit(:submission_count) }
<<<<<<< HEAD
    it { is_expected.not_to permit(:index_xlsx) }
=======
    it { is_expected.not_to permit(:delete_inputs) }
>>>>>>> 0210c0b4

    it 'should index the phase' do
      expect(scope.resolve.size).to eq 1
    end
  end
end<|MERGE_RESOLUTION|>--- conflicted
+++ resolved
@@ -20,11 +20,8 @@
       it { is_expected.not_to permit(:destroy) }
       it { is_expected.not_to permit(:survey_results) }
       it { is_expected.not_to permit(:submission_count) }
-<<<<<<< HEAD
       it { is_expected.not_to permit(:index_xlsx) }
-=======
       it { is_expected.not_to permit(:delete_inputs) }
->>>>>>> 0210c0b4
 
       it 'should index the phase' do
         expect(scope.resolve.size).to eq 1
@@ -40,11 +37,8 @@
       it { is_expected.not_to permit(:destroy) }
       it { is_expected.not_to permit(:survey_results) }
       it { is_expected.not_to permit(:submission_count) }
-<<<<<<< HEAD
       it { is_expected.not_to permit(:index_xlsx) }
-=======
       it { is_expected.not_to permit(:delete_inputs) }
->>>>>>> 0210c0b4
 
       it 'should index the phase' do
         expect(scope.resolve.size).to eq 1
@@ -60,11 +54,8 @@
       it { is_expected.to    permit(:destroy) }
       it { is_expected.to    permit(:survey_results) }
       it { is_expected.to    permit(:submission_count) }
-<<<<<<< HEAD
       it { is_expected.to    permit(:index_xlsx) }
-=======
       it { is_expected.to    permit(:delete_inputs) }
->>>>>>> 0210c0b4
 
       it 'should index the phase' do
         expect(scope.resolve.size).to eq 1
@@ -83,11 +74,8 @@
     it { is_expected.not_to permit(:destroy) }
     it { is_expected.not_to permit(:survey_results) }
     it { is_expected.not_to permit(:submission_count) }
-<<<<<<< HEAD
     it { is_expected.not_to permit(:index_xlsx) }
-=======
     it { is_expected.not_to permit(:delete_inputs) }
->>>>>>> 0210c0b4
 
     it 'should not index the phase' do
       expect(scope.resolve.size).to eq 0
@@ -105,11 +93,8 @@
     it { is_expected.not_to permit(:destroy) }
     it { is_expected.not_to permit(:survey_results) }
     it { is_expected.not_to permit(:submission_count) }
-<<<<<<< HEAD
     it { is_expected.not_to permit(:index_xlsx) }
-=======
     it { is_expected.not_to permit(:delete_inputs) }
->>>>>>> 0210c0b4
 
     it 'should not index the phase' do
       expect(scope.resolve.size).to eq 0
@@ -127,11 +112,8 @@
     it { is_expected.not_to permit(:destroy) }
     it { is_expected.not_to permit(:survey_results) }
     it { is_expected.not_to permit(:submission_count) }
-<<<<<<< HEAD
     it { is_expected.not_to permit(:index_xlsx) }
-=======
     it { is_expected.not_to permit(:delete_inputs) }
->>>>>>> 0210c0b4
 
     it 'should index the phase' do
       expect(scope.resolve.size).to eq 1
