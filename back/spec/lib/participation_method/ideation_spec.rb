# frozen_string_literal: true

require 'rails_helper'

RSpec.describe ParticipationMethod::Ideation do
  subject(:participation_method) { described_class.new project }

  let(:project) { create :continuous_project }

  describe '#assign_slug' do
    let(:input) { create :idea }

    it 'sets and persists the slug of the input' do
      input.update_column :slug, nil
      input.title_multiloc = { 'en' => 'Changed title' }
      participation_method.assign_slug(input)
      input.reload
      expect(input.slug).to eq 'changed-title'
    end
  end

  describe '#validate_built_in_fields?' do
    it 'returns true' do
      expect(participation_method.validate_built_in_fields?).to be true
    end
  end

  describe '#assign_defaults' do
    context 'when the proposed idea status is available' do
      let!(:proposed) { create :idea_status_proposed }
      let!(:initial_status) { create :idea_status_implemented }

      it 'sets a default "proposed" idea_status if not set' do
        input = build :idea, idea_status: nil
        participation_method.assign_defaults input
        expect(input.idea_status).to eq proposed
      end

      it 'does not change the idea_status if it is already set' do
        initial_status = create :idea_status_implemented
        input = build :idea, idea_status: initial_status
        participation_method.assign_defaults input
        expect(input.idea_status).to eq initial_status
      end
    end

    context 'when the proposed idea status is not available' do
      it 'raises ActiveRecord::RecordNotFound when the idea_status is not set' do
        input = build :idea, idea_status: nil
        expect { participation_method.assign_defaults input }.to raise_error ActiveRecord::RecordNotFound
      end

      it 'does not change the idea_status if it is already set' do
        initial_status = create :idea_status_implemented
        input = build :idea, idea_status: initial_status
        participation_method.assign_defaults input
        expect(input.idea_status).to eq initial_status
      end
    end
  end

  describe '#never_show?' do
    it 'returns false' do
      expect(participation_method.never_show?).to be false
    end
  end

  describe '#never_update?' do
    it 'returns false' do
      expect(participation_method.never_update?).to be false
    end
  end

  describe '#form_in_phase?' do
    it 'returns false' do
      expect(participation_method.form_in_phase?).to be false
    end
  end

<<<<<<< HEAD
  describe '#delete_inputs_on_pc_deletion?' do
    it 'returns false' do
      expect(participation_method.delete_inputs_on_pc_deletion?).to be false
=======
  describe '#edit_custom_form_allowed?' do
    it 'returns true' do
      expect(participation_method.edit_custom_form_allowed?).to be true
>>>>>>> 65badd45
    end
  end

  describe '#extra_fields_category_translation_key' do
    it 'returns the translation key for the extra fields category' do
      expect(participation_method.extra_fields_category_translation_key).to eq 'custom_forms.categories.extra.title'
    end
  end
end<|MERGE_RESOLUTION|>--- conflicted
+++ resolved
@@ -77,15 +77,15 @@
     end
   end
 
-<<<<<<< HEAD
+  describe '#edit_custom_form_allowed?' do
+    it 'returns true' do
+      expect(participation_method.edit_custom_form_allowed?).to be true
+    end
+  end
+
   describe '#delete_inputs_on_pc_deletion?' do
     it 'returns false' do
       expect(participation_method.delete_inputs_on_pc_deletion?).to be false
-=======
-  describe '#edit_custom_form_allowed?' do
-    it 'returns true' do
-      expect(participation_method.edit_custom_form_allowed?).to be true
->>>>>>> 65badd45
     end
   end
 
