--- conflicted
+++ resolved
@@ -204,32 +204,6 @@
     end
   end
 
-<<<<<<< HEAD
-=======
-  describe 'constraints' do
-    it 'has constraints on built in fields to lock certain values from being changed' do
-      expect(participation_method.constraints.size).to be 8
-      expect(participation_method.constraints.keys).to match_array %i[
-        title_page
-        title_multiloc
-        body_multiloc
-        idea_images_attributes
-        idea_files_attributes
-        topic_ids
-        location_description
-        proposed_budget
-      ]
-    end
-
-    it 'each constraint has locks only on enabled, required & title_multiloc' do
-      participation_method.constraints.each_value do |value|
-        expect(value.key?(:locks)).to be true
-        valid_locks = %i[enabled required title_multiloc]
-        expect(valid_locks).to include(*value[:locks].keys)
-      end
-    end
-  end
-
   describe '#validate_phase' do
     it 'does not add an error with transitive inputs' do
       create(:idea, phases: [phase], project: phase.project)
@@ -245,7 +219,6 @@
     end
   end
 
->>>>>>> 9962ceb6
   its(:additional_export_columns) { is_expected.to eq %w[manual_votes] }
   its(:allowed_ideas_orders) { is_expected.to eq %w[trending random popular -new new comments_count] }
   its(:return_disabled_actions?) { is_expected.to be false }
