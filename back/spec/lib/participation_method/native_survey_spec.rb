--- conflicted
+++ resolved
@@ -76,11 +76,6 @@
     end
   end
 
-<<<<<<< HEAD
-  describe '#delete_inputs_on_pc_deletion?' do
-    it 'returns true' do
-      expect(participation_method.delete_inputs_on_pc_deletion?).to be true
-=======
   describe '#edit_custom_form_allowed?' do
     context 'when there are no responses' do
       it 'returns true' do
@@ -98,7 +93,12 @@
         participation_context.reload
         expect(participation_method.edit_custom_form_allowed?).to be false
       end
->>>>>>> 65badd45
+    end
+  end
+
+  describe '#delete_inputs_on_pc_deletion?' do
+    it 'returns true' do
+      expect(participation_method.delete_inputs_on_pc_deletion?).to be true
     end
   end
 
