--- conflicted
+++ resolved
@@ -44,13 +44,10 @@
       expect(participation_method.form_in_phase?).to be false
     end
   end
-<<<<<<< HEAD
-=======
 
   describe '#extra_fields_category_translation_key' do
     it 'returns the translation key for the extra fields category' do
       expect(participation_method.extra_fields_category_translation_key).to eq 'custom_forms.categories.extra.title'
     end
   end
->>>>>>> 8566d926
 end