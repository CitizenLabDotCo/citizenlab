--- conflicted
+++ resolved
@@ -70,15 +70,6 @@
     end
   end
 
-<<<<<<< HEAD
-  describe '#never_show?' do
-    it 'returns false' do
-      expect(participation_method.never_show?).to be false
-    end
-  end
-
-=======
->>>>>>> 2867ca6a
   describe '#update_if_published?' do
     it 'returns true' do
       expect(participation_method.update_if_published?).to be true
@@ -115,31 +106,19 @@
   describe '#supports_serializing?' do
     it 'returns false for all attributes' do
       %i[
-<<<<<<< HEAD
-          voting_method voting_max_total voting_min_total voting_max_votes_per_idea baskets_count 
-          voting_term_singular_multiloc voting_term_plural_multiloc votes_count
-          native_survey_title_multiloc native_survey_button_multiloc
-        ].each do |attribute|
-        expect(participation_method.supports_serializing?(attribute)).to be false
-        end
-=======
         voting_method voting_max_total voting_min_total voting_max_votes_per_idea baskets_count
         voting_term_singular_multiloc voting_term_plural_multiloc votes_count
         native_survey_title_multiloc native_survey_button_multiloc
       ].each do |attribute|
         expect(participation_method.supports_serializing?(attribute)).to be false
       end
->>>>>>> 2867ca6a
     end
   end
 
   its(:transitive?) { is_expected.to be false }
   its(:allowed_ideas_orders) { is_expected.to be_empty }
   its(:proposed_budget_in_form?) { is_expected.to be false }
-<<<<<<< HEAD
-=======
   its(:supports_public_visibility?) { is_expected.to be false }
->>>>>>> 2867ca6a
   its(:supports_exports?) { is_expected.to be false }
   its(:supports_posting_inputs?) { is_expected.to be false }
   its(:supports_input_term?) { is_expected.to be false }
