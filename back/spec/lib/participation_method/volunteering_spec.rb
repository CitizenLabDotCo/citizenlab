--- conflicted
+++ resolved
@@ -109,11 +109,8 @@
   its(:follow_idea_on_idea_submission?) { is_expected.to be false }
   its(:validate_phase) { is_expected.to be_nil }
   its(:supports_custom_field_categories?) { is_expected.to be false }
-<<<<<<< HEAD
+  its(:user_fields_in_form?) { is_expected.to be false }
   its(:supports_multiple_phase_reports?) { is_expected.to be false }
-=======
-  its(:user_fields_in_form?) { is_expected.to be false }
->>>>>>> 7c1e55ff
 
   describe 'proposed_budget_in_form?' do # private method
     it 'is expected to be false' do
