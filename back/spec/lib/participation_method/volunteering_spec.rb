# frozen_string_literal: true

require 'rails_helper'

RSpec.describe ParticipationMethod::Volunteering do
  subject(:participation_method) { described_class.new phase }

  let(:input) { create(:idea) }
  let(:phase) { create(:volunteering_phase) }

  describe '#method_str' do
    it 'returns volunteering' do
      expect(described_class.method_str).to eq 'volunteering'
    end
  end

  describe '#assign_defaults' do
    it 'does not change the input' do
      participation_method.assign_defaults input
      expect(input).not_to be_changed
    end
  end

  describe '#assign_defaults_for_phase' do
    let(:phase) { build(:volunteering_phase) }

    it 'does not change the ideas_order' do
      expect do
        participation_method.assign_defaults_for_phase
      end.not_to change(phase, :ideas_order)
    end
  end

  describe '#generate_slug' do
    it 'does not change the input' do
      expect(participation_method.generate_slug(input)).to be_nil
    end
  end

  describe '#create_default_form!' do
    it 'does not create a default form' do
      expect { participation_method.create_default_form! }.not_to change(CustomForm, :count)
    end
  end

  describe '#default_fields' do
    it 'returns an empty list' do
      expect(
        participation_method.default_fields(create(:custom_form, participation_context: phase)).map(&:code)
      ).to eq []
    end
  end

  describe '#author_in_form?' do
    it 'returns false for a moderator when idea_author_change is activated' do
      SettingsService.new.activate_feature! 'idea_author_change'
      expect(participation_method.author_in_form?(create(:admin))).to be false
    end
  end

  describe '#budget_in_form?' do
    it 'returns false for a moderator' do
      expect(participation_method.budget_in_form?(create(:admin))).to be false
    end
  end

  describe '#custom_form' do
    let(:project) { phase.project }
    let(:project_form) { create(:custom_form, participation_context: project) }

    it 'returns the custom form of the project' do
      expect(participation_method.custom_form.participation_context_id).to eq phase.id
    end
  end

  describe '#supports_serializing?' do
    it 'returns false for all attributes' do
      %i[
        voting_method voting_max_total voting_min_total voting_max_votes_per_idea baskets_count
        voting_term_singular_multiloc voting_term_plural_multiloc votes_count
        native_survey_title_multiloc native_survey_button_multiloc
      ].each do |attribute|
        expect(participation_method.supports_serializing?(attribute)).to be false
      end
    end
  end

  its(:additional_export_columns) { is_expected.to eq [] }
  its(:allowed_ideas_orders) { is_expected.to be_empty }
  its(:return_disabled_actions?) { is_expected.to be false }
  its(:supports_assignment?) { is_expected.to be false }
  its(:supports_built_in_fields?) { is_expected.to be false }
  its(:supports_commenting?) { is_expected.to be false }
  its(:supports_edits_after_publication?) { is_expected.to be true }
  its(:supports_exports?) { is_expected.to be false }
  its(:supports_input_term?) { is_expected.to be false }
  its(:supports_inputs_without_author?) { is_expected.to be true }
  its(:supports_multiple_posts?) { is_expected.to be true }
  its(:supports_pages_in_form?) { is_expected.to be false }
  its(:supports_permitted_by_everyone?) { is_expected.to be false }
  its(:supports_public_visibility?) { is_expected.to be false }
  its(:supports_reacting?) { is_expected.to be false }
  its(:supports_status?) { is_expected.to be false }
  its(:supports_submission?) { is_expected.to be false }
  its(:supports_toxicity_detection?) { is_expected.to be true }
  its(:use_reactions_as_votes?) { is_expected.to be false }
  its(:transitive?) { is_expected.to be false }
  its(:supports_private_attributes_in_export?) { is_expected.to be false }
<<<<<<< HEAD
  its(:supports_user_fields_in_form?) { is_expected.to be false }
=======
  its(:form_logic_enabled?) { is_expected.to be false }
  its(:follow_idea_on_idea_submission?) { is_expected.to be false }
  its(:validate_phase) { is_expected.to be_nil }
>>>>>>> b14b0fd5

  describe 'proposed_budget_in_form?' do # private method
    it 'is expected to be false' do
      expect(participation_method.send(:proposed_budget_in_form?)).to be false
    end
  end
end<|MERGE_RESOLUTION|>--- conflicted
+++ resolved
@@ -106,13 +106,10 @@
   its(:use_reactions_as_votes?) { is_expected.to be false }
   its(:transitive?) { is_expected.to be false }
   its(:supports_private_attributes_in_export?) { is_expected.to be false }
-<<<<<<< HEAD
-  its(:supports_user_fields_in_form?) { is_expected.to be false }
-=======
   its(:form_logic_enabled?) { is_expected.to be false }
   its(:follow_idea_on_idea_submission?) { is_expected.to be false }
   its(:validate_phase) { is_expected.to be_nil }
->>>>>>> b14b0fd5
+  its(:supports_user_fields_in_form?) { is_expected.to be false }
 
   describe 'proposed_budget_in_form?' do # private method
     it 'is expected to be false' do
