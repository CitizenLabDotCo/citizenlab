# frozen_string_literal: true

require 'rails_helper'

RSpec.describe ParticipationMethod::Voting do
  subject(:participation_method) { described_class.new context }

  let(:context) { create(:continuous_budgeting_project) }

  describe '#assign_defaults_for_participation_context' do
<<<<<<< HEAD
    let(:context) { build(:continuous_budgeting_project) }

    it 'sets the posting method to unlimited' do
      participation_method.assign_defaults_for_participation_context
      expect(context.posting_method).to eq 'unlimited'
      expect(context.ideas_order).to eq 'random'
=======
    context 'budgeting' do
      let(:project) { build(:continuous_budgeting_project) }

      it 'sets the posting method to unlimited and ideas order to random' do
        participation_method.assign_defaults_for_participation_context
        expect(project.posting_method).to eq 'unlimited'
        expect(project.ideas_order).to eq 'random'
      end
    end

    context 'multiple voting' do
      let(:project) { build(:continuous_multiple_voting_project) }

      it 'sets a default voting term of "vote", posting method to unlimited and ideas order to random' do
        participation_method.assign_defaults_for_participation_context
        expect(project.voting_term_singular_multiloc['en']).to eq 'vote'
        expect(project.voting_term_plural_multiloc['en']).to eq 'votes'
        expect(project.posting_method).to eq 'unlimited'
        expect(project.ideas_order).to eq 'random'
      end
    end

    context 'single voting' do
      let(:project) { build(:continuous_single_voting_project) }

      it 'sets voting_max_votes_per_idea to 1, posting method to unlimited and ideas order to random' do
        participation_method.assign_defaults_for_participation_context
        expect(project.voting_max_votes_per_idea).to eq 1
        expect(project.posting_method).to eq 'unlimited'
        expect(project.ideas_order).to eq 'random'
      end
>>>>>>> 6549b241
    end
  end

  describe '#assign_slug' do
    let(:input) { create(:idea) }

    it 'sets and persists the slug of the input' do
      input.update_column :slug, nil
      input.title_multiloc = { 'en' => 'Changed title' }
      participation_method.assign_slug(input)
      input.reload
      expect(input.slug).to eq 'changed-title'
    end
  end

  describe '#create_default_form!' do
    it 'does not create a default form' do
      expect { participation_method.create_default_form! }.not_to change(CustomForm, :count)
    end
  end

  describe '#default_fields' do
    it 'returns the default ideation fields' do
      expect(
        participation_method.default_fields(create(:custom_form, participation_context: context)).map(&:code)
      ).to eq %w[
        ideation_section1
        title_multiloc
        body_multiloc
        ideation_section2
        idea_images_attributes
        idea_files_attributes
        ideation_section3
        topic_ids
        location_description
        proposed_budget
      ]
    end
  end

<<<<<<< HEAD
  describe '#validate_built_in_fields?' do
    it 'returns true' do
      expect(participation_method.validate_built_in_fields?).to be true
    end
  end

  describe '#author_in_form?' do
    before { SettingsService.new.activate_feature! 'idea_author_change' }

    it 'returns false for a resident when idea_author_change is activated' do
      expect(participation_method.author_in_form?(create(:user))).to be false
    end

    it 'returns true for a moderator when idea_author_change is activated' do
      expect(participation_method.author_in_form?(create(:admin))).to be true
    end
  end

  describe '#budget_in_form?' do
    let(:context) { create(:continuous_budgeting_project) }

    it 'returns false for a resident and a continuous budgeting project' do
      expect(participation_method.budget_in_form?(create(:user))).to be false
    end

    it 'returns true for a moderator and a continuous budgeting project' do
      expect(participation_method.budget_in_form?(create(:admin))).to be true
    end

    describe do
      let(:context) { create(:budgeting_phase) }

      it 'returns true for a moderator and a continuous budgeting project' do
        expect(participation_method.budget_in_form?(create(:admin))).to be true
      end
    end
  end

=======
>>>>>>> 6549b241
  describe '#assign_defaults' do
    context 'when the proposed idea status is available' do
      let!(:proposed) { create(:idea_status_proposed) }
      let!(:initial_status) { create(:idea_status_implemented) }

      it 'sets a default "proposed" idea_status if not set' do
        input = build(:idea, idea_status: nil)
        participation_method.assign_defaults input
        expect(input.idea_status).to eq proposed
      end

      it 'does not change the idea_status if it is already set' do
        initial_status = create(:idea_status_implemented)
        input = build(:idea, idea_status: initial_status)
        participation_method.assign_defaults input
        expect(input.idea_status).to eq initial_status
      end
    end

    context 'when the proposed idea status is not available' do
      it 'raises ActiveRecord::RecordNotFound when the idea_status is not set' do
        input = build(:idea, idea_status: nil)
        expect { participation_method.assign_defaults input }.to raise_error ActiveRecord::RecordNotFound
      end

      it 'does not change the idea_status if it is already set' do
        initial_status = create(:idea_status_implemented)
        input = build(:idea, idea_status: initial_status)
        participation_method.assign_defaults input
        expect(input.idea_status).to eq initial_status
      end
    end
  end

  describe '#extra_fields_category_translation_key' do
    it 'returns the translation key for the extra fields category' do
      expect(participation_method.extra_fields_category_translation_key).to eq 'custom_forms.categories.extra.title'
    end
  end

  its(:allowed_ideas_orders) { is_expected.to eq ['random'] }
  its(:validate_built_in_fields?) { is_expected.to be true }
  its(:never_show?) { is_expected.to be false }
  its(:posting_allowed?) { is_expected.to be false }
  its(:never_update?) { is_expected.to be false }
  its(:form_in_phase?) { is_expected.to be false }
  its(:edit_custom_form_allowed?) { is_expected.to be true }
  its(:delete_inputs_on_pc_deletion?) { is_expected.to be false }
  its(:sign_in_required_for_posting?) { is_expected.to be true }
  its(:supports_toxicity_detection?) { is_expected.to be true }
  its(:include_data_in_email?) { is_expected.to be true }
  its(:supports_publication?) { is_expected.to be true }
  its(:supports_commenting?) { is_expected.to be true }
  its(:supports_reacting?) { is_expected.to be false }
  its(:supports_baskets?) { is_expected.to be true }
  its(:supports_budget?) { is_expected.to be true }
  its(:supports_status?) { is_expected.to be true }
  its(:supports_assignment?) { is_expected.to be true }
  its(:return_disabled_actions?) { is_expected.to be false }
end<|MERGE_RESOLUTION|>--- conflicted
+++ resolved
@@ -8,46 +8,37 @@
   let(:context) { create(:continuous_budgeting_project) }
 
   describe '#assign_defaults_for_participation_context' do
-<<<<<<< HEAD
-    let(:context) { build(:continuous_budgeting_project) }
+    context 'budgeting' do
+      let(:context) { build(:continuous_budgeting_project) }
 
-    it 'sets the posting method to unlimited' do
-      participation_method.assign_defaults_for_participation_context
-      expect(context.posting_method).to eq 'unlimited'
-      expect(context.ideas_order).to eq 'random'
-=======
-    context 'budgeting' do
-      let(:project) { build(:continuous_budgeting_project) }
-
-      it 'sets the posting method to unlimited and ideas order to random' do
+      it 'sets the posting method to unlimited' do
         participation_method.assign_defaults_for_participation_context
-        expect(project.posting_method).to eq 'unlimited'
-        expect(project.ideas_order).to eq 'random'
+        expect(context.posting_method).to eq 'unlimited'
+        expect(context.ideas_order).to eq 'random'
       end
     end
 
     context 'multiple voting' do
-      let(:project) { build(:continuous_multiple_voting_project) }
+      let(:context) { build(:continuous_multiple_voting_project) }
 
       it 'sets a default voting term of "vote", posting method to unlimited and ideas order to random' do
         participation_method.assign_defaults_for_participation_context
-        expect(project.voting_term_singular_multiloc['en']).to eq 'vote'
-        expect(project.voting_term_plural_multiloc['en']).to eq 'votes'
-        expect(project.posting_method).to eq 'unlimited'
-        expect(project.ideas_order).to eq 'random'
+        expect(context.voting_term_singular_multiloc['en']).to eq 'vote'
+        expect(context.voting_term_plural_multiloc['en']).to eq 'votes'
+        expect(context.posting_method).to eq 'unlimited'
+        expect(context.ideas_order).to eq 'random'
       end
     end
 
     context 'single voting' do
-      let(:project) { build(:continuous_single_voting_project) }
+      let(:context) { build(:continuous_single_voting_project) }
 
       it 'sets voting_max_votes_per_idea to 1, posting method to unlimited and ideas order to random' do
         participation_method.assign_defaults_for_participation_context
-        expect(project.voting_max_votes_per_idea).to eq 1
-        expect(project.posting_method).to eq 'unlimited'
-        expect(project.ideas_order).to eq 'random'
+        expect(context.voting_max_votes_per_idea).to eq 1
+        expect(context.posting_method).to eq 'unlimited'
+        expect(context.ideas_order).to eq 'random'
       end
->>>>>>> 6549b241
     end
   end
 
@@ -88,7 +79,6 @@
     end
   end
 
-<<<<<<< HEAD
   describe '#validate_built_in_fields?' do
     it 'returns true' do
       expect(participation_method.validate_built_in_fields?).to be true
@@ -127,8 +117,6 @@
     end
   end
 
-=======
->>>>>>> 6549b241
   describe '#assign_defaults' do
     context 'when the proposed idea status is available' do
       let!(:proposed) { create(:idea_status_proposed) }
