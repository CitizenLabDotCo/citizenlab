--- conflicted
+++ resolved
@@ -94,7 +94,7 @@
     end
   end
 
-<<<<<<< HEAD
+  its(:allowed_ideas_orders) { is_expected.to eq ['random'] }
   its(:validate_built_in_fields?) { is_expected.to be true }
   its(:never_show?) { is_expected.to be false }
   its(:posting_allowed?) { is_expected.to be false }
@@ -105,21 +105,6 @@
   its(:sign_in_required_for_posting?) { is_expected.to be true }
   its(:supports_toxicity_detection?) { is_expected.to be true }
   its(:include_data_in_email?) { is_expected.to be true }
-=======
-  describe '#supports_toxicity_detection?' do
-    it 'returns true' do
-      expect(participation_method.supports_toxicity_detection?).to be true
-    end
-  end
-
-  describe '#include_data_in_email?' do
-    it 'returns true' do
-      expect(participation_method.include_data_in_email?).to be true
-    end
-  end
-
-  its(:allowed_ideas_orders) { is_expected.to eq ['random'] }
->>>>>>> e910944c
   its(:supports_publication?) { is_expected.to be true }
   its(:supports_commenting?) { is_expected.to be true }
   its(:supports_reacting?) { is_expected.to be false }
