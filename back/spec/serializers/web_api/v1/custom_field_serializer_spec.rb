# frozen_string_literal: true

require 'rails_helper'

describe WebApi::V1::CustomFieldSerializer do
  context 'User custom fields' do
    it "should contain the attribute 'hidden'" do
      user_custom_field = create(:custom_field, resource_type: 'User')
      serialized_field = described_class.new(user_custom_field).serializable_hash
      attributes = serialized_field[:data][:attributes]
      expect(attributes).to include(:hidden)
    end
  end

  context 'Idea custom fields' do
    let(:field) { create :custom_field, resource_type: 'CustomForm' }

    it "should not contain the attribute 'hidden'" do
<<<<<<< HEAD
      serialized_field = WebApi::V1::CustomFieldSerializer.new(field).serializable_hash
=======
      idea_custom_field = create(:custom_field, resource_type: 'CustomForm')
      serialized_field = described_class.new(idea_custom_field).serializable_hash
>>>>>>> eb67c5b1
      attributes = serialized_field[:data][:attributes]
      expect(attributes).not_to include(:hidden)
    end

    it "should not contain the attribute 'enabled'" do
      serialized_field = WebApi::V1::CustomFieldSerializer.new(field).serializable_hash
      expect(serialized_field.dig(:data, :attributes)).to include(:enabled)
    end
  end
end<|MERGE_RESOLUTION|>--- conflicted
+++ resolved
@@ -16,12 +16,8 @@
     let(:field) { create :custom_field, resource_type: 'CustomForm' }
 
     it "should not contain the attribute 'hidden'" do
-<<<<<<< HEAD
-      serialized_field = WebApi::V1::CustomFieldSerializer.new(field).serializable_hash
-=======
       idea_custom_field = create(:custom_field, resource_type: 'CustomForm')
       serialized_field = described_class.new(idea_custom_field).serializable_hash
->>>>>>> eb67c5b1
       attributes = serialized_field[:data][:attributes]
       expect(attributes).not_to include(:hidden)
     end
