FROM ruby:3.3.4-slim

RUN apt-get update && apt-get install -qq -y --no-install-recommends \
      lsb-release          \
      build-essential      \
      libpq-dev            \
      file                 \
      imagemagick          \
      curl                 \
      git                  \
      optipng              \
      jpegoptim            \
      pngquant             \
      libjemalloc2         \
      libgeos-dev          \
      libgmp3-dev          \
      netcat-openbsd       \
      shared-mime-info     \
      less                 \
      clang

RUN curl -sL https://deb.nodesource.com/setup_18.x  | bash -
RUN apt-get -y install nodejs

# Install MJML parser required by email engine.
RUN npm install -g mjml@4.4.1

# Install Postgres client:
# Import the PostgreSQL repository signing key, add the repository, and install the package.
RUN curl -fsSL https://www.postgresql.org/media/keys/ACCC4CF8.asc | gpg --yes --dearmor -o /usr/share/keyrings/postgresql-archive-keyring.gpg \
    && echo "deb [signed-by=/usr/share/keyrings/postgresql-archive-keyring.gpg] https://apt.postgresql.org/pub/repos/apt $(lsb_release -cs)-pgdg main" > /etc/apt/sources.list.d/pgdg.list \
    # Make sure the version of `postgresql-client` matches the version used by the
    # `postgres` service in `docker-compose.yml`.
    && apt-get update && apt-get install -y postgresql-client-16

ENV INSTALL_PATH /cl2_back
RUN mkdir -p $INSTALL_PATH
WORKDIR $INSTALL_PATH

ENV PATH="$PATH:/cl2_back/bin"

COPY back/Gemfile back/Gemfile.* back/.ruby-version ./
COPY back/engines ./engines
COPY back/lib/citizen_lab.rb ./lib/

<<<<<<< HEAD
RUN gem install bundler:2.5.9

=======
>>>>>>> 2957098d
COPY back/. .

EXPOSE 4000

ENTRYPOINT ["sh", "entrypoint.sh"]
CMD ["bundle", "exec", "puma", "-C", "config/puma.rb"]<|MERGE_RESOLUTION|>--- conflicted
+++ resolved
@@ -43,11 +43,6 @@
 COPY back/engines ./engines
 COPY back/lib/citizen_lab.rb ./lib/
 
-<<<<<<< HEAD
-RUN gem install bundler:2.5.9
-
-=======
->>>>>>> 2957098d
 COPY back/. .
 
 EXPOSE 4000
