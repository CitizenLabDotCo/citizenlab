--- conflicted
+++ resolved
@@ -792,11 +792,7 @@
       ruby2_keywords (~> 0.0.1)
     netrc (0.11.0)
     nio4r (2.5.8)
-<<<<<<< HEAD
-    nokogiri (1.13.8-aarch64-linux)
-=======
     nokogiri (1.13.8-x86_64-linux)
->>>>>>> 4fb0448f
       racc (~> 1.4)
     nori (2.6.0)
     oauth2 (1.4.9)
@@ -1143,11 +1139,7 @@
     zeitwerk (2.6.0)
 
 PLATFORMS
-<<<<<<< HEAD
-  aarch64-linux
-=======
   x86_64-linux
->>>>>>> 4fb0448f
 
 DEPENDENCIES
   actionpack-cloudfront!
