PATH
  remote: engines/commercial/admin_api
  specs:
    admin_api (0.1.0)
      active_model_serializers (~> 0.10.7)
      graphql (~> 2.3)
      kaminari (~> 1.2)
      multi_tenancy
      rails (~> 7.0)
      ros-apartment (>= 2.9.0)

PATH
  remote: engines/commercial/aggressive_caching
  specs:
    aggressive_caching (0.1.0)
      actionpack-action_caching (~> 1.2)
      rails (~> 7.0)

PATH
  remote: engines/commercial/analysis
  specs:
    analysis (0.1.0)
      concurrent-ruby (~> 1.2.3)
      nlpcloud (~> 1.0)
      rails (~> 7.0)
      ruby-openai (>= 6.3, < 8.0)
      tiktoken_ruby (~> 0.0.7)

PATH
  remote: engines/commercial/analytics
  specs:
    analytics (0.1.0)
      rails (~> 7.0)
      scenic

PATH
  remote: engines/commercial/bulk_import_ideas
  specs:
    bulk_import_ideas (0.1.0)
      active_model_serializers (~> 0.10.7)
      pundit (~> 2.0)
      rails (~> 7.0)
      ros-apartment (>= 2.9.0)

PATH
  remote: engines/commercial/content_builder
  specs:
    content_builder (0.1.0)
      active_model_serializers (~> 0.10.7)
      nanoid (~> 2.0)
      pundit (~> 2.0)
      rails (~> 7.0)
      ros-apartment (>= 2.9.0)

PATH
  remote: engines/commercial/custom_maps
  specs:
    custom_maps (0.1.0)
      pundit (~> 2.0)
      rails (~> 7.0)
      ros-apartment (>= 2.9.0)

PATH
  remote: engines/commercial/flag_inappropriate_content
  specs:
    flag_inappropriate_content (0.1.0)
      active_model_serializers (~> 0.10.7)
      email_campaigns
      moderation
      pundit (~> 2.0)
      rails (~> 7.0)
      ros-apartment (>= 2.9.0)

PATH
  remote: engines/commercial/google_tag_manager
  specs:
    google_tag_manager (0.1.0)
      rails (~> 7.0)

PATH
  remote: engines/commercial/id_auth0
  specs:
    id_auth0 (0.1.0)
      omniauth-auth0 (~> 2.0)
      rails (~> 7.0)

PATH
  remote: engines/commercial/id_bogus
  specs:
    id_bogus (0.1.0)
      rails (~> 7.0)

PATH
  remote: engines/commercial/id_bosa_fas
  specs:
    id_bosa_fas (0.1.0)
      rails (~> 7.0)

PATH
  remote: engines/commercial/id_clave_unica
  specs:
    id_clave_unica (0.1.0)
      id_id_card_lookup
      omniauth_openid_connect
      rails (~> 7.0)

PATH
  remote: engines/commercial/id_cow
  specs:
    id_cow (0.1.0)
      rails (~> 7.0)
      savon (>= 2.12, < 2.15)

PATH
  remote: engines/commercial/id_criipto
  specs:
    id_criipto (0.1.0)
      omniauth_openid_connect (~> 0.7.1)
      rails (~> 7.0)

PATH
  remote: engines/commercial/id_fake_sso
  specs:
    id_fake_sso (0.1.0)
      omniauth_openid_connect
      rails (~> 7.0)

PATH
  remote: engines/commercial/id_franceconnect
  specs:
    id_franceconnect (0.1.0)
      rails (~> 7.0)

PATH
  remote: engines/commercial/id_gent_rrn
  specs:
    id_gent_rrn (0.1.0)
      httparty
      rails (~> 7.0)

PATH
  remote: engines/commercial/id_hoplr
  specs:
    id_hoplr (0.1.0)
      omniauth_openid_connect
      rails (~> 7.0)

PATH
  remote: engines/commercial/id_id_austria
  specs:
    id_id_austria (1.0.0)
      omniauth_openid_connect (~> 0.7.1)
      rails (~> 7.0)

PATH
  remote: engines/commercial/id_id_card_lookup
  specs:
    id_id_card_lookup (0.1.0)
      admin_api
      rails (~> 7.0)
      savon (>= 2.12, < 2.15)

PATH
  remote: engines/commercial/id_keycloak
  specs:
    id_keycloak (0.1.0)
      omniauth_openid_connect (~> 0.7.1)
      rails (~> 7.0)

PATH
  remote: engines/commercial/id_nemlog_in
  specs:
    id_nemlog_in (1.0.0)
      omniauth-saml (~> 2.2.0)
      rails (~> 7.0)

PATH
  remote: engines/commercial/id_oostende_rrn
  specs:
    id_oostende_rrn (0.1.0)
      httparty
      rails (~> 7.0)

PATH
  remote: engines/commercial/id_vienna_saml
  specs:
    id_vienna_saml (1.0.0)
      omniauth-saml (~> 2.2.0)
      rails (~> 7.0)

PATH
  remote: engines/commercial/idea_assignment
  specs:
    idea_assignment (0.1.0)
      email_campaigns
      rails (~> 7.0)

PATH
  remote: engines/commercial/idea_custom_fields
  specs:
    idea_custom_fields (0.1.0)
      rails (~> 7.0)

PATH
  remote: engines/commercial/impact_tracking
  specs:
    impact_tracking (0.1.0)
      crawler_detect (~> 1.2.1)
      rails (~> 7.0)

PATH
  remote: engines/commercial/machine_translations
  specs:
    machine_translations (0.1.0)
      active_model_serializers (~> 0.10.7)
      easy_translate
      pundit (~> 2.0)
      rails (~> 7.0)
      ros-apartment (>= 2.9.0)

PATH
  remote: engines/commercial/matomo
  specs:
    matomo (0.1.0)
      rails (~> 7.0)

PATH
  remote: engines/commercial/moderation
  specs:
    moderation (0.1.0)
      active_model_serializers (~> 0.10.7)
      pundit (~> 2.0)
      rails (~> 7.0)

PATH
  remote: engines/commercial/multi_tenancy
  specs:
    multi_tenancy (0.1.0)
      rails (~> 7.0)
      ros-apartment (>= 2.9.0)

PATH
  remote: engines/commercial/posthog_integration
  specs:
    posthog_integration (0.1.0)
      http (~> 5.1)
      posthog-ruby (~> 2.1)
      rails (~> 7.0)

PATH
  remote: engines/commercial/public_api
  specs:
    public_api (0.1.0)
      active_model_serializers (~> 0.10.7)
      kaminari (~> 1.2)
      pundit (~> 2.0)
      rails (~> 7.0)
      ros-apartment (>= 2.9.0)

PATH
  remote: engines/commercial/remove_vendor_branding
  specs:
    remove_vendor_branding (0.1.0)

PATH
  remote: engines/commercial/report_builder
  specs:
    report_builder (0.1.0)
      analytics
      content_builder
      rails (~> 7.0)
      user_custom_fields

PATH
  remote: engines/commercial/smart_groups
  specs:
    smart_groups (0.1.0)
      rails (~> 7.0)

PATH
  remote: engines/commercial/user_custom_fields
  specs:
    user_custom_fields (0.1.0)
      active_model_serializers (~> 0.10.7)
      pundit (~> 2.0)
      rails (~> 7.0)
      ros-apartment (>= 2.9.0)

PATH
  remote: engines/free/document_annotation
  specs:
    document_annotation (0.1.0)
      active_model_serializers (~> 0.10.7)
      httparty
      kaminari (~> 1.2)
      pundit (~> 2.0)
      rails (~> 7.0)

PATH
  remote: engines/free/email_campaigns
  specs:
    email_campaigns (0.1.0)
      active_model_serializers (~> 0.10.7)
      ice_cube
      kaminari (~> 1.2)
      liquid (>= 4, < 6)
      mailgun-ruby (~> 1.2.0)
      pundit (~> 2.0)
      rails (~> 7.0)

PATH
  remote: engines/free/frontend
  specs:
    frontend (0.1.0)
      rails (~> 7.0)

PATH
  remote: engines/free/onboarding
  specs:
    onboarding (0.1.0)
      active_model_serializers (~> 0.10.7)
      kaminari (~> 1.2)
      pundit (~> 2.0)
      rails (~> 7.0)

PATH
  remote: engines/free/polls
  specs:
    polls (0.1.0)
      acts_as_list (~> 1.0)
      kaminari (~> 1.2)
      pundit (~> 2.0)
      rails (~> 7.0)

PATH
  remote: engines/free/seo
  specs:
    seo (0.1.0)
      aws-sdk-route53
      google-api-client
      httparty
      koala
      rails (~> 7.0)

PATH
  remote: engines/free/surveys
  specs:
    surveys (0.1.0)
      active_model_serializers (~> 0.10.7)
      httparty
      kaminari (~> 1.2)
      pundit (~> 2.0)
      rails (~> 7.0)

PATH
  remote: engines/free/volunteering
  specs:
    volunteering (0.1.0)
      acts_as_list (~> 1.0)
      kaminari (~> 1.2)
      pundit (~> 2.0)
      rails (~> 7.0)

GEM
  remote: https://rubygems.org/
  specs:
    actioncable (7.1.5.1)
      actionpack (= 7.1.5.1)
      activesupport (= 7.1.5.1)
      nio4r (~> 2.0)
      websocket-driver (>= 0.6.1)
      zeitwerk (~> 2.6)
    actionmailbox (7.1.5.1)
      actionpack (= 7.1.5.1)
      activejob (= 7.1.5.1)
      activerecord (= 7.1.5.1)
      activestorage (= 7.1.5.1)
      activesupport (= 7.1.5.1)
      mail (>= 2.7.1)
      net-imap
      net-pop
      net-smtp
    actionmailer (7.1.5.1)
      actionpack (= 7.1.5.1)
      actionview (= 7.1.5.1)
      activejob (= 7.1.5.1)
      activesupport (= 7.1.5.1)
      mail (~> 2.5, >= 2.5.4)
      net-imap
      net-pop
      net-smtp
      rails-dom-testing (~> 2.2)
    actionpack (7.1.5.1)
      actionview (= 7.1.5.1)
      activesupport (= 7.1.5.1)
      nokogiri (>= 1.8.5)
      racc
      rack (>= 2.2.4)
      rack-session (>= 1.0.1)
      rack-test (>= 0.6.3)
      rails-dom-testing (~> 2.2)
      rails-html-sanitizer (~> 1.6)
    actionpack-action_caching (1.2.2)
      actionpack (>= 4.0.0)
    actiontext (7.1.5.1)
      actionpack (= 7.1.5.1)
      activerecord (= 7.1.5.1)
      activestorage (= 7.1.5.1)
      activesupport (= 7.1.5.1)
      globalid (>= 0.6.0)
      nokogiri (>= 1.8.5)
    actionview (7.1.5.1)
      activesupport (= 7.1.5.1)
      builder (~> 3.1)
      erubi (~> 1.11)
      rails-dom-testing (~> 2.2)
      rails-html-sanitizer (~> 1.6)
    active_model_serializers (0.10.15)
      actionpack (>= 4.1)
      activemodel (>= 4.1)
      case_transform (>= 0.2)
      jsonapi-renderer (>= 0.1.1.beta1, < 0.3)
    activejob (7.1.5.1)
      activesupport (= 7.1.5.1)
      globalid (>= 0.3.6)
    activemodel (7.1.5.1)
      activesupport (= 7.1.5.1)
    activerecord (7.1.5.1)
      activemodel (= 7.1.5.1)
      activesupport (= 7.1.5.1)
      timeout (>= 0.4.0)
    activerecord-import (1.7.0)
      activerecord (>= 4.2)
    activerecord-postgis-adapter (9.0.2)
      activerecord (~> 7.1.0)
      rgeo-activerecord (~> 7.0.0)
    activestorage (7.1.5.1)
      actionpack (= 7.1.5.1)
      activejob (= 7.1.5.1)
      activerecord (= 7.1.5.1)
      activesupport (= 7.1.5.1)
      marcel (~> 1.0)
    activesupport (7.1.5.1)
      base64
      benchmark (>= 0.3)
      bigdecimal
      concurrent-ruby (~> 1.0, >= 1.0.2)
      connection_pool (>= 2.2.5)
      drb
      i18n (>= 1.6, < 2)
      logger (>= 1.4.2)
      minitest (>= 5.1)
      mutex_m
      securerandom (>= 0.3)
      tzinfo (~> 2.0)
    acts_as_list (1.1.0)
      activerecord (>= 4.2)
    addressable (2.8.7)
      public_suffix (>= 2.0.2, < 7.0)
    aes_key_wrap (1.1.0)
    akami (1.3.1)
      gyoku (>= 0.4.0)
      nokogiri
    amq-protocol (2.3.2)
    annotate (3.2.0)
      activerecord (>= 3.2, < 8.0)
      rake (>= 10.4, < 14.0)
    api-pagination (5.0.0)
    ast (2.4.2)
    attr_required (1.0.1)
    awesome_nested_set (3.6.0)
      activerecord (>= 4.0.0, < 7.2)
    aws-eventstream (1.3.0)
    aws-partitions (1.929.0)
    aws-sdk-bedrockruntime (1.7.0)
      aws-sdk-core (~> 3, >= 3.193.0)
      aws-sigv4 (~> 1.1)
    aws-sdk-core (3.196.1)
      aws-eventstream (~> 1, >= 1.3.0)
      aws-partitions (~> 1, >= 1.651.0)
      aws-sigv4 (~> 1.8)
      jmespath (~> 1, >= 1.6.1)
    aws-sdk-kms (1.81.0)
      aws-sdk-core (~> 3, >= 3.193.0)
      aws-sigv4 (~> 1.1)
    aws-sdk-route53 (1.76.0)
      aws-sdk-core (~> 3, >= 3.177.0)
      aws-sigv4 (~> 1.1)
    aws-sdk-s3 (1.151.0)
      aws-sdk-core (~> 3, >= 3.194.0)
      aws-sdk-kms (~> 1)
      aws-sigv4 (~> 1.8)
    aws-sigv4 (1.8.0)
      aws-eventstream (~> 1, >= 1.0.2)
    axlsx (3.0.0.pre)
      htmlentities (~> 4.3, >= 4.3.4)
      mimemagic (~> 0.3)
      nokogiri (~> 1.8, >= 1.8.2)
      rubyzip (~> 1.2, >= 1.2.1)
    base64 (0.2.0)
    bcrypt (3.1.20)
    benchmark (0.4.0)
    bigdecimal (3.1.8)
    bindata (2.5.0)
    binding_of_caller (1.0.0)
      debug_inspector (>= 0.0.1)
    bootsnap (1.18.3)
      msgpack (~> 1.2)
    browser (6.1.0)
    builder (3.3.0)
    bullet (7.1.6)
      activesupport (>= 3.0.0)
      uniform_notifier (~> 1.11)
    bundler-audit (0.9.1)
      bundler (>= 1.2.0, < 3)
      thor (~> 1.0)
    bunny (2.22.0)
      amq-protocol (~> 2.3, >= 2.3.1)
      sorted_set (~> 1, >= 1.0.2)
    byebug (11.1.3)
    capybara (3.40.0)
      addressable
      matrix
      mini_mime (>= 0.1.3)
      nokogiri (~> 1.11)
      rack (>= 1.6.0)
      rack-test (>= 0.6.3)
      regexp_parser (>= 1.5, < 3.0)
      xpath (~> 3.2)
    carrierwave (3.0.7)
      activemodel (>= 6.0.0)
      activesupport (>= 6.0.0)
      addressable (~> 2.6)
      image_processing (~> 1.1)
      marcel (~> 1.0.0)
      ssrf_filter (~> 1.0)
    carrierwave-base64 (2.10.0)
      carrierwave (>= 2.2.1)
      marcel (~> 1.0.0)
      mime-types (~> 3.0)
    case_transform (0.2)
      activesupport
    cloudfront-rails (0.4.0)
      railties (> 4.0)
    coderay (1.1.3)
    combine_pdf (1.0.26)
      matrix
      ruby-rc4 (>= 0.1.5)
    concurrent-ruby (1.2.3)
    connection_pool (2.5.0)
    counter_culture (3.5.3)
      activerecord (>= 4.2)
      activesupport (>= 4.2)
    crack (1.0.0)
      bigdecimal
      rexml
    crass (1.0.6)
    crawler_detect (1.2.4)
      qonfig (>= 0.24)
    css_parser (1.14.0)
      addressable
    csv (3.3.0)
    dalli (3.2.8)
    database_cleaner (2.0.2)
      database_cleaner-active_record (>= 2, < 3)
    database_cleaner-active_record (2.1.0)
      activerecord (>= 5.a)
      database_cleaner-core (~> 2.0.0)
    database_cleaner-core (2.0.1)
    date (3.4.1)
    debug_inspector (1.1.0)
    declarative (0.0.20)
    diff-lcs (1.5.1)
    docile (1.4.0)
    domain_name (0.6.20240107)
    drb (2.2.0)
      ruby2_keywords
    easy_translate (0.5.1)
      thread
      thread_safe
    erubi (1.13.1)
    event_stream_parser (1.0.0)
    excon (0.111.0)
    factory_bot (6.5.0)
      activesupport (>= 5.0.0)
    factory_bot_rails (6.4.4)
      factory_bot (~> 6.5)
      railties (>= 5.0.0)
    faker (3.5.1)
      i18n (>= 1.8.11, < 2)
    faraday (2.12.2)
      faraday-net_http (>= 2.0, < 3.5)
      json
      logger
    faraday-follow_redirects (0.3.0)
      faraday (>= 1, < 3)
    faraday-jwt (0.1.0)
      faraday (~> 2.0)
      json-jwt (~> 1.16)
    faraday-multipart (1.1.0)
      multipart-post (~> 2.0)
    faraday-net_http (3.4.0)
      net-http (>= 0.5.0)
    faraday-retry (2.2.1)
      faraday (~> 2.0)
    ffi (1.17.0-aarch64-linux-gnu)
    ffi (1.17.0-arm64-darwin)
    ffi (1.17.0-x86_64-darwin)
    ffi (1.17.0-x86_64-linux-gnu)
    ffi-compiler (1.3.2)
      ffi (>= 1.15.5)
      rake
    fiber-storage (1.0.0)
    fog-aws (3.24.0)
      fog-core (~> 2.1)
      fog-json (~> 1.1)
      fog-xml (~> 0.1)
    fog-core (2.4.0)
      builder
      excon (~> 0.71)
      formatador (>= 0.2, < 2.0)
      mime-types
    fog-json (1.2.0)
      fog-core
      multi_json (~> 1.10)
    fog-xml (0.1.4)
      fog-core
      nokogiri (>= 1.5.11, < 2.0.0)
    formatador (1.1.0)
    gapic-common (0.21.1)
      faraday (>= 1.9, < 3.a)
      faraday-retry (>= 1.0, < 3.a)
      google-protobuf (~> 3.18)
      googleapis-common-protos (>= 1.4.0, < 2.a)
      googleapis-common-protos-types (>= 1.11.0, < 2.a)
      googleauth (~> 1.9)
      grpc (~> 1.59)
    gems (1.2.0)
    globalid (1.2.1)
      activesupport (>= 6.1)
    google-api-client (0.53.0)
      google-apis-core (~> 0.1)
      google-apis-generator (~> 0.1)
    google-apis-core (0.15.1)
      addressable (~> 2.5, >= 2.5.1)
      googleauth (~> 1.9)
      httpclient (>= 2.8.3, < 3.a)
      mini_mime (~> 1.0)
      mutex_m
      representable (~> 3.0)
      retriable (>= 2.0, < 4.a)
    google-apis-discovery_v1 (0.8.0)
      google-apis-core (>= 0.4, < 2.a)
    google-apis-generator (0.4.1)
      activesupport (>= 5.0)
      gems (~> 1.2)
      google-apis-core (>= 0.4, < 2.a)
      google-apis-discovery_v1 (~> 0.5)
      thor (>= 0.20, < 2.a)
    google-cloud-core (1.7.0)
      google-cloud-env (>= 1.0, < 3.a)
      google-cloud-errors (~> 1.0)
    google-cloud-document_ai (1.4.0)
      google-cloud-core (~> 1.6)
      google-cloud-document_ai-v1 (>= 0.17, < 2.a)
      google-cloud-document_ai-v1beta3 (>= 0.30, < 2.a)
    google-cloud-document_ai-v1 (0.21.0)
      gapic-common (>= 0.21.1, < 2.a)
      google-cloud-errors (~> 1.0)
      google-cloud-location (>= 0.7, < 2.a)
    google-cloud-document_ai-v1beta3 (0.35.0)
      gapic-common (>= 0.21.1, < 2.a)
      google-cloud-errors (~> 1.0)
      google-cloud-location (>= 0.7, < 2.a)
    google-cloud-env (2.1.1)
      faraday (>= 1.0, < 3.a)
    google-cloud-errors (1.4.0)
    google-cloud-location (0.8.0)
      gapic-common (>= 0.21.1, < 2.a)
      google-cloud-errors (~> 1.0)
    google-protobuf (3.25.5-aarch64-linux)
    google-protobuf (3.25.5-arm64-darwin)
    google-protobuf (3.25.5-x86_64-darwin)
    google-protobuf (3.25.5-x86_64-linux)
    googleapis-common-protos (1.5.0)
      google-protobuf (~> 3.18)
      googleapis-common-protos-types (~> 1.7)
      grpc (~> 1.41)
    googleapis-common-protos-types (1.14.0)
      google-protobuf (~> 3.18)
    googleauth (1.11.0)
      faraday (>= 1.0, < 3.a)
      google-cloud-env (~> 2.1)
      jwt (>= 1.4, < 3.0)
      multi_json (~> 1.11)
      os (>= 0.9, < 2.0)
      signet (>= 0.16, < 2.a)
    graphql (2.4.4)
      base64
      fiber-storage
    groupdate (6.5.1)
      activesupport (>= 7)
    grpc (1.63.0-aarch64-linux)
      google-protobuf (~> 3.25)
      googleapis-common-protos-types (~> 1.0)
    grpc (1.63.0-arm64-darwin)
      google-protobuf (~> 3.25)
      googleapis-common-protos-types (~> 1.0)
    grpc (1.63.0-x86_64-darwin)
      google-protobuf (~> 3.25)
      googleapis-common-protos-types (~> 1.0)
    grpc (1.63.0-x86_64-linux)
      google-protobuf (~> 3.25)
      googleapis-common-protos-types (~> 1.0)
    gyoku (1.4.0)
      builder (>= 2.1.2)
      rexml (~> 3.0)
    hashdiff (1.1.0)
    hashie (5.0.0)
    htmlentities (4.3.4)
    http (5.2.0)
      addressable (~> 2.8)
      base64 (~> 0.1)
      http-cookie (~> 1.0)
      http-form_data (~> 2.2)
      llhttp-ffi (~> 0.5.0)
    http-accept (1.7.0)
    http-cookie (1.0.7)
      domain_name (~> 0.5)
    http-form_data (2.3.0)
    httparty (0.22.0)
      csv
      mini_mime (>= 1.0.0)
      multi_xml (>= 0.5.2)
    httpclient (2.8.3)
    httpi (3.0.1)
      rack
    i18n (1.14.7)
      concurrent-ruby (~> 1.0)
    icalendar (2.10.1)
      ice_cube (~> 0.16)
    ice_cube (0.16.4)
    image_processing (1.12.2)
      mini_magick (>= 4.9.5, < 5)
      ruby-vips (>= 2.0.17, < 3)
    interactor (3.1.2)
    interactor-rails (2.3.0)
      interactor (~> 3.0)
      railties (>= 7.0)
    interception (0.5)
    intercom (4.2.1)
    io-console (0.8.0)
    irb (1.14.3)
      rdoc (>= 4.0.0)
      reline (>= 0.4.2)
    jmespath (1.6.2)
    json (2.9.1)
    json-jwt (1.16.6)
      activesupport (>= 4.2)
      aes_key_wrap
      base64
      bindata
      faraday (~> 2.0)
      faraday-follow_redirects
    json-schema (4.3.0)
      addressable (>= 2.8)
    jsonapi-renderer (0.2.2)
    jsonapi-serializer (2.2.0)
      activesupport (>= 4.2)
    jwt (2.8.1)
      base64
    kaminari (1.2.2)
      activesupport (>= 4.1.0)
      kaminari-actionview (= 1.2.2)
      kaminari-activerecord (= 1.2.2)
      kaminari-core (= 1.2.2)
    kaminari-actionview (1.2.2)
      actionview
      kaminari-core (= 1.2.2)
    kaminari-activerecord (1.2.2)
      activerecord
      kaminari-core (= 1.2.2)
    kaminari-core (1.2.2)
    koala (3.6.0)
      addressable
      base64
      faraday
      faraday-multipart
      json (>= 1.8)
      rexml
    language_server-protocol (3.17.0.3)
    license_finder (7.2.1)
      bundler
      csv (~> 3.2)
      rubyzip (>= 1, < 3)
      thor (~> 1.2)
      tomlrb (>= 1.3, < 2.1)
      with_env (= 1.1.0)
      xml-simple (~> 1.1.9)
    liquid (5.5.0)
    listen (3.9.0)
      rb-fsevent (~> 0.10, >= 0.10.3)
      rb-inotify (~> 0.9, >= 0.9.10)
    llhttp-ffi (0.5.0)
      ffi-compiler (~> 1.0)
      rake (~> 13.0)
    logger (1.6.2)
    loofah (2.24.0)
      crass (~> 1.0.2)
      nokogiri (>= 1.12.0)
    mail (2.8.1)
      mini_mime (>= 0.1.1)
      net-imap
      net-pop
      net-smtp
    mailgun-ruby (1.2.16)
      rest-client (>= 2.0.2)
    marcel (1.0.4)
    matrix (0.4.2)
    method_source (1.1.0)
    mime-types (3.6.0)
      logger
      mime-types-data (~> 3.2015)
    mime-types-data (3.2024.1105)
    mimemagic (0.4.3)
      nokogiri (~> 1)
      rake
    mini_magick (4.13.2)
    mini_mime (1.1.5)
    minitest (5.25.4)
    mjml-rails (4.11.0)
    msgpack (1.7.2)
    multi_json (1.15.0)
    multi_xml (0.7.1)
      bigdecimal (~> 3.1)
    multipart-post (2.4.1)
    mustache (1.1.1)
    mutex_m (0.2.0)
    nanoid (2.0.0)
    neighbor (0.5.0)
      activerecord (>= 7)
    net-http (0.6.0)
      uri
    net-imap (0.5.5)
      date
      net-protocol
    net-pop (0.1.2)
      net-protocol
    net-protocol (0.2.2)
      timeout
    net-smtp (0.5.0)
      net-protocol
    netrc (0.11.0)
    nio4r (2.7.4)
    nkf (0.1.3)
    nlpcloud (1.0.45)
      rest-client (~> 2.1)
    nokogiri (1.16.8-aarch64-linux)
      racc (~> 1.4)
    nokogiri (1.16.8-arm64-darwin)
      racc (~> 1.4)
    nokogiri (1.16.8-x86_64-darwin)
      racc (~> 1.4)
    nokogiri (1.16.8-x86_64-linux)
      racc (~> 1.4)
    nori (2.6.0)
    oauth2 (1.4.9)
      faraday (>= 0.17.3, < 3.0)
      jwt (>= 1.0, < 3.0)
      multi_json (~> 1.3)
      multi_xml (~> 0.5)
      rack (>= 1.2, < 3)
    okcomputer (1.18.5)
    omniauth (2.1.2)
      hashie (>= 3.4.6)
      rack (>= 2.2.3)
      rack-protection
    omniauth-auth0 (2.4.1)
      omniauth-oauth2 (~> 1.5)
    omniauth-facebook (9.0.0)
      omniauth-oauth2 (~> 1.2)
    omniauth-google-oauth2 (1.0.1)
      jwt (>= 2.0)
      oauth2 (~> 1.1)
      omniauth (~> 2.0)
      omniauth-oauth2 (~> 1.7.1)
    omniauth-oauth2 (1.7.2)
      oauth2 (~> 1.4)
      omniauth (>= 1.9, < 3)
    omniauth-rails_csrf_protection (0.1.2)
      actionpack (>= 4.2)
      omniauth (>= 1.3.1)
    omniauth-saml (2.2.1)
      omniauth (~> 2.1)
      ruby-saml (~> 1.17)
    omniauth_openid_connect (0.7.1)
      omniauth (>= 1.9, < 3)
      openid_connect (~> 2.2)
    openid_connect (2.2.0)
      activemodel
      attr_required (>= 1.0.0)
      faraday (~> 2.0)
      faraday-follow_redirects
      json-jwt (>= 1.16)
      net-smtp
      rack-oauth2 (~> 2.2)
      swd (~> 2.0)
      tzinfo
      validate_email
      validate_url
      webfinger (~> 2.0)
    order_as_specified (1.7)
      activerecord (>= 5.0.0)
    os (1.1.4)
    parallel (1.26.3)
    parser (3.3.6.0)
      ast (~> 2.4.1)
      racc
    pdf-core (0.10.0)
    pg (1.5.6)
    pg_search (2.3.6)
      activerecord (>= 5.2)
      activesupport (>= 5.2)
    posthog-ruby (2.5.0)
      concurrent-ruby (~> 1)
    prawn (2.5.0)
      matrix (~> 0.4)
      pdf-core (~> 0.10.0)
      ttfunk (~> 1.8)
    prawn-grouping (0.2.0)
      prawn (>= 2.0.0)
    premailer (1.19.0)
      addressable
      css_parser (>= 1.12.0)
      htmlentities (>= 4.0.0)
    premailer-rails (1.12.0)
      actionmailer (>= 3)
      net-smtp
      premailer (~> 1.7, >= 1.7.9)
    proc_to_ast (0.1.0)
      coderay
      parser
      unparser
    pry (0.14.2)
      coderay (~> 1.1)
      method_source (~> 1.0)
    pry-byebug (3.10.1)
      byebug (~> 11.0)
      pry (>= 0.13, < 0.15)
    pry-rails (0.3.11)
      pry (>= 0.13.0)
    pry-rescue (1.6.0)
      interception (>= 0.5)
      pry (>= 0.12.0)
<<<<<<< HEAD
    psych (5.2.2)
      date
      stringio
    public_suffix (4.0.7)
=======
    public_suffix (5.1.1)
>>>>>>> 4b035d84
    puma (6.4.3)
      nio4r (~> 2.0)
    pundit (2.3.2)
      activesupport (>= 3.0.0)
    qonfig (0.29.0)
    que (2.3.0)
    racc (1.8.1)
    rack (2.2.10)
    rack-attack (6.7.0)
      rack (>= 1.0, < 4)
    rack-cors (2.0.0)
      rack (>= 2.0.0)
    rack-mini-profiler (3.3.1)
      rack (>= 1.2.0)
    rack-oauth2 (2.2.0)
      activesupport
      attr_required
      faraday (~> 2.0)
      faraday-follow_redirects
      json-jwt (>= 1.11.0)
      rack (>= 2.1.0)
    rack-protection (3.0.6)
      rack
    rack-session (1.0.2)
      rack (< 3)
    rack-test (2.2.0)
      rack (>= 1.3)
    rackup (1.0.1)
      rack (< 3)
      webrick
    rails (7.1.5.1)
      actioncable (= 7.1.5.1)
      actionmailbox (= 7.1.5.1)
      actionmailer (= 7.1.5.1)
      actionpack (= 7.1.5.1)
      actiontext (= 7.1.5.1)
      actionview (= 7.1.5.1)
      activejob (= 7.1.5.1)
      activemodel (= 7.1.5.1)
      activerecord (= 7.1.5.1)
      activestorage (= 7.1.5.1)
      activesupport (= 7.1.5.1)
      bundler (>= 1.15.0)
      railties (= 7.1.5.1)
    rails-dom-testing (2.2.0)
      activesupport (>= 5.0.0)
      minitest
      nokogiri (>= 1.6)
    rails-html-sanitizer (1.6.2)
      loofah (~> 2.21)
      nokogiri (>= 1.15.7, != 1.16.7, != 1.16.6, != 1.16.5, != 1.16.4, != 1.16.3, != 1.16.2, != 1.16.1, != 1.16.0.rc1, != 1.16.0)
    rails-i18n (7.0.9)
      i18n (>= 0.7, < 2)
      railties (>= 6.0.0, < 8)
    rails_semantic_logger (4.14.0)
      rack
      railties (>= 5.1)
      semantic_logger (~> 4.13)
    railties (7.1.5.1)
      actionpack (= 7.1.5.1)
      activesupport (= 7.1.5.1)
      irb
      rackup (>= 1.0.0)
      rake (>= 12.2)
      thor (~> 1.0, >= 1.2.2)
      zeitwerk (~> 2.6)
    rainbow (3.1.1)
    rake (13.2.1)
    rb-fsevent (0.11.2)
    rb-inotify (0.10.1)
      ffi (~> 1.0)
    rbtree (0.4.6)
    rdoc (6.10.0)
      psych (>= 4.0.0)
    redcarpet (3.6.0)
    regexp_parser (2.10.0)
    reline (0.6.0)
      io-console (~> 0.5)
    representable (3.1.1)
      declarative (< 0.1.0)
      trailblazer-option (>= 0.1.1, < 0.2.0)
      uber (< 0.2.0)
    rest-client (2.1.0)
      http-accept (>= 1.7.0, < 2.0)
      http-cookie (>= 1.0.2, < 2.0)
      mime-types (>= 1.16, < 4.0)
      netrc (~> 0.8)
    retriable (3.1.2)
    rexml (3.4.0)
    rgeo (3.0.1)
    rgeo-activerecord (7.0.1)
      activerecord (>= 5.0)
      rgeo (>= 1.0.0)
    rgeo-geojson (2.2.0)
      multi_json (~> 1.15)
      rgeo (>= 1.0.0)
    rinku (2.0.6)
    ros-apartment (3.1.0)
      activerecord (>= 6.1.0, < 7.2)
      parallel (< 2.0)
      public_suffix (>= 2.0.5, < 6.0)
      rack (>= 1.3.6, < 4.0)
    rspec (3.13.0)
      rspec-core (~> 3.13.0)
      rspec-expectations (~> 3.13.0)
      rspec-mocks (~> 3.13.0)
    rspec-core (3.13.2)
      rspec-support (~> 3.13.0)
    rspec-expectations (3.13.3)
      diff-lcs (>= 1.2.0, < 2.0)
      rspec-support (~> 3.13.0)
    rspec-html-matchers (0.10.0)
      nokogiri (~> 1)
      rspec (>= 3.0.0.a)
    rspec-its (2.0.0)
      rspec-core (>= 3.13.0)
      rspec-expectations (>= 3.13.0)
    rspec-mocks (3.13.0)
      diff-lcs (>= 1.2.0, < 2.0)
      rspec-support (~> 3.13.0)
    rspec-parameterized (1.0.0)
      rspec-parameterized-core (< 2)
      rspec-parameterized-table_syntax (< 2)
    rspec-parameterized-core (1.0.0)
      parser
      proc_to_ast
      rspec (>= 2.13, < 4)
      unparser
    rspec-parameterized-table_syntax (1.0.0)
      binding_of_caller
      rspec-parameterized-core (< 2)
    rspec-rails (6.1.2)
      actionpack (>= 6.1)
      activesupport (>= 6.1)
      railties (>= 6.1)
      rspec-core (~> 3.13)
      rspec-expectations (~> 3.13)
      rspec-mocks (~> 3.13)
      rspec-support (~> 3.13)
    rspec-sqlimit (0.0.6)
      activerecord (>= 4.2.0, < 8)
      rspec (~> 3.0)
    rspec-support (3.13.2)
    rspec_api_documentation (6.1.0)
      activesupport (>= 3.0.0)
      mustache (~> 1.0, >= 0.99.4)
      rspec (~> 3.0)
    rspec_junit_formatter (0.6.0)
      rspec-core (>= 2, < 4, != 2.12.0)
    rubocop (1.69.2)
      json (~> 2.3)
      language_server-protocol (>= 3.17.0)
      parallel (~> 1.10)
      parser (>= 3.3.0.2)
      rainbow (>= 2.2.2, < 4.0)
      regexp_parser (>= 2.9.3, < 3.0)
      rubocop-ast (>= 1.36.2, < 2.0)
      ruby-progressbar (~> 1.7)
      unicode-display_width (>= 2.4.0, < 4.0)
    rubocop-ast (1.37.0)
      parser (>= 3.3.1.0)
    rubocop-capybara (2.20.0)
      rubocop (~> 1.41)
    rubocop-factory_bot (2.25.1)
      rubocop (~> 1.41)
    rubocop-performance (1.23.1)
      rubocop (>= 1.48.1, < 2.0)
      rubocop-ast (>= 1.31.1, < 2.0)
    rubocop-rails (2.28.0)
      activesupport (>= 4.2.0)
      rack (>= 1.1)
      rubocop (>= 1.52.0, < 2.0)
      rubocop-ast (>= 1.31.1, < 2.0)
    rubocop-rspec (2.29.2)
      rubocop (~> 1.40)
      rubocop-capybara (~> 2.17)
      rubocop-factory_bot (~> 2.22)
      rubocop-rspec_rails (~> 2.28)
    rubocop-rspec_rails (2.28.3)
      rubocop (~> 1.40)
    ruby-openai (7.1.0)
      event_stream_parser (>= 0.3.0, < 2.0.0)
      faraday (>= 1)
      faraday-multipart (>= 1)
    ruby-progressbar (1.13.0)
    ruby-rc4 (0.1.5)
    ruby-saml (1.17.0)
      nokogiri (>= 1.13.10)
      rexml
    ruby-vips (2.2.1)
      ffi (~> 1.12)
    ruby2_keywords (0.0.5)
    rubyXL (3.4.27)
      nokogiri (>= 1.10.8)
      rubyzip (>= 1.3.0)
    rubyzip (1.3.0)
    saharspec (0.0.10)
      ruby2_keywords
    savon (2.14.0)
      akami (~> 1.2)
      builder (>= 2.1.2)
      gyoku (~> 1.2)
      httpi (>= 2.4.5)
      mail (~> 2.5)
      nokogiri (>= 1.8.1)
      nori (~> 2.4)
      wasabi (~> 3.4)
    scenic (1.8.0)
      activerecord (>= 4.0.0)
      railties (>= 4.0.0)
    scientist (1.6.4)
    securerandom (0.4.1)
    semantic_logger (4.15.0)
      concurrent-ruby (~> 1.0)
    sentry-rails (5.21.0)
      railties (>= 5.0)
      sentry-ruby (~> 5.21.0)
    sentry-ruby (5.21.0)
      bigdecimal
      concurrent-ruby (~> 1.0, >= 1.0.2)
    set (1.0.3)
    shoulda-matchers (6.2.0)
      activesupport (>= 5.2.0)
    signet (0.19.0)
      addressable (~> 2.8)
      faraday (>= 0.17.5, < 3.a)
      jwt (>= 1.5, < 3.0)
      multi_json (~> 1.10)
    simple_segment (1.5.0)
    simplecov (0.22.0)
      docile (~> 1.1)
      simplecov-html (~> 0.11)
      simplecov_json_formatter (~> 0.1)
    simplecov-html (0.12.3)
    simplecov-rcov (0.3.7)
      simplecov (>= 0.4.1)
    simplecov_json_formatter (0.1.4)
    sorted_set (1.0.3)
      rbtree
      set (~> 1.0)
    spring (4.2.1)
    spring-commands-rspec (1.0.4)
      spring (>= 0.9.1)
    spring-watcher-listen (2.1.0)
      listen (>= 2.7, < 4.0)
      spring (>= 4)
    ssrf_filter (1.1.2)
    stackprof (0.2.26)
    stringio (3.1.2)
    swd (2.0.2)
      activesupport (>= 3)
      attr_required (>= 0.0.5)
      faraday (~> 2.0)
      faraday-follow_redirects
    test-prof (1.3.3)
    thor (1.3.2)
    thread (0.2.2)
    thread_safe (0.3.6)
    tiktoken_ruby (0.0.9-aarch64-linux)
    tiktoken_ruby (0.0.9-arm64-darwin)
    tiktoken_ruby (0.0.9-x86_64-darwin)
    tiktoken_ruby (0.0.9-x86_64-linux)
    timeout (0.4.3)
    tomlrb (2.0.3)
    trailblazer-option (0.1.2)
    ttfunk (1.8.0)
      bigdecimal (~> 3.1)
    tzinfo (2.0.6)
      concurrent-ruby (~> 1.0)
    uber (0.1.0)
    unicode-display_width (3.1.4)
      unicode-emoji (~> 4.0, >= 4.0.4)
    unicode-emoji (4.0.4)
    uniform_notifier (1.16.0)
    unparser (0.6.7)
      diff-lcs (~> 1.3)
      parser (>= 3.2.0)
    uri (1.0.2)
    validate_email (0.1.6)
      activemodel (>= 3.0)
      mail (>= 2.2.5)
    validate_url (1.0.15)
      activemodel (>= 3.0.0)
      public_suffix
    vcr (6.2.0)
    wasabi (3.8.0)
      addressable
      httpi (~> 3.0)
      nokogiri (>= 1.4.2)
    webfinger (2.1.2)
      activesupport
      faraday (~> 2.0)
      faraday-follow_redirects
    webmock (3.23.1)
      addressable (>= 2.8.0)
      crack (>= 0.3.2)
      hashdiff (>= 0.4.0, < 2.0.0)
    webrick (1.9.1)
    websocket-driver (0.7.7)
      base64
      websocket-extensions (>= 0.1.0)
    websocket-extensions (0.1.5)
    with_env (1.1.0)
    xml-simple (1.1.9)
      rexml
    xpath (3.2.0)
      nokogiri (~> 1.8)
    zeitwerk (2.7.1)

PLATFORMS
  aarch64-linux
  arm64-darwin-21
  x86_64-darwin-21
  x86_64-darwin-23
  x86_64-linux

DEPENDENCIES
  active_model_serializers (~> 0.10.15)
  activerecord-import (~> 1.7)
  activerecord-postgis-adapter (~> 9.0.2)
  acts_as_list (~> 1.1)
  admin_api!
  aggressive_caching!
  analysis!
  analytics!
  annotate
  api-pagination (~> 5.0.0)
  awesome_nested_set (~> 3.6.0)
  aws-sdk-bedrockruntime (~> 1)
  aws-sdk-s3 (~> 1)
  axlsx (= 3.0.0.pre)
  bcrypt (~> 3.1.20)
  bootsnap (~> 1)
  browser (~> 6.1)
  bulk_import_ideas!
  bullet
  bundler-audit
  bunny (>= 2.7.2)
  byebug
  capybara (~> 3.40)
  carrierwave (~> 3.0.7)
  carrierwave-base64 (~> 2.10)
  cloudfront-rails (~> 0.4)
  combine_pdf (~> 1.0.26)
  content_builder!
  counter_culture (~> 3.5)
  csv (~> 3.3.0)
  custom_maps!
  dalli (~> 3.2.8)
  database_cleaner (~> 2.0.2)
  document_annotation!
  drb
  email_campaigns!
  factory_bot_rails
  faker
  faraday-jwt (~> 0.1.0)
  flag_inappropriate_content!
  fog-aws (~> 3.24)
  frontend!
  google-cloud-document_ai (~> 1.4)
  google_tag_manager!
  groupdate (~> 6.5)
  icalendar (~> 2.10)
  ice_cube (~> 0.16)
  id_auth0!
  id_bogus!
  id_bosa_fas!
  id_clave_unica!
  id_cow!
  id_criipto!
  id_fake_sso!
  id_franceconnect!
  id_gent_rrn!
  id_hoplr!
  id_id_austria!
  id_id_card_lookup!
  id_keycloak!
  id_nemlog_in!
  id_oostende_rrn!
  id_vienna_saml!
  idea_assignment!
  idea_custom_fields!
  impact_tracking!
  interactor
  interactor-rails
  intercom (~> 4.2)
  json-schema (~> 4.3)
  jsonapi-serializer
  jwt (~> 2.8.1)
  kaminari (~> 1.2)
  license_finder
  liquid (~> 5.5)
  listen (>= 3.0.5, < 4.0)
  machine_translations!
  mailgun-ruby (~> 1.2.16)
  matomo!
  mini_magick (~> 4.13)
  mjml-rails (~> 4.11)
  moderation!
  multi_tenancy!
  mutex_m
  neighbor (~> 0.5.0)
  nkf
  nokogiri (~> 1.16.5)
  okcomputer
  omniauth (~> 2.1)
  omniauth-facebook
  omniauth-google-oauth2
  omniauth-rails_csrf_protection
  omniauth-saml (~> 2.2.0)
  omniauth_openid_connect (~> 0.7.1)
  onboarding!
  order_as_specified
  pg (~> 1.5.6)
  pg_search (~> 2.3.5)
  polls!
  posthog_integration!
  prawn (~> 2.5)
  prawn-grouping (~> 0.2.0)
  premailer-rails (~> 1.12.0)
  pry
  pry-byebug
  pry-rails
  pry-rescue
  public_api!
  puma (~> 6.4.3)
  pundit (~> 2.3.2)
  que (~> 2.3.0)
  rack-attack (~> 6)
  rack-cors (= 2.0.0)
  rack-mini-profiler
  rails (~> 7.1.5.1)
  rails-i18n (~> 7.0.9)
  rails_semantic_logger
  redcarpet
  remove_vendor_branding!
  report_builder!
  rest-client
  rgeo-geojson
  rinku (~> 2)
  ros-apartment (~> 3.1.0)
  rspec-html-matchers (~> 0.10)
  rspec-its
  rspec-parameterized
  rspec-rails (~> 6.1.2)
  rspec-sqlimit
  rspec_api_documentation
  rspec_junit_formatter
  rubocop
  rubocop-ast
  rubocop-performance
  rubocop-rails
  rubocop-rspec
  rubyXL (~> 3.4.27)
  rubyzip (~> 1.3.0)
  saharspec
  scenic
  scientist (~> 1.6.4)
  sentry-rails
  sentry-ruby
  seo!
  shoulda-matchers (~> 6.2.0)
  simple_segment (~> 1.5)
  simplecov
  simplecov-rcov
  smart_groups!
  spring
  spring-commands-rspec
  spring-watcher-listen (~> 2.1)
  stackprof (~> 0.2.26)
  surveys!
  test-prof (~> 1.3)
  user_custom_fields!
  vcr (~> 6.2)
  volunteering!
  webmock (~> 3.23)

RUBY VERSION
   ruby 3.3.4p94

BUNDLED WITH
   2.5.11<|MERGE_RESOLUTION|>--- conflicted
+++ resolved
@@ -750,7 +750,8 @@
     interception (0.5)
     intercom (4.2.1)
     io-console (0.8.0)
-    irb (1.14.3)
+    irb (1.15.1)
+      pp (>= 0.6.0)
       rdoc (>= 4.0.0)
       reline (>= 0.4.2)
     jmespath (1.6.2)
@@ -923,6 +924,8 @@
       activesupport (>= 5.2)
     posthog-ruby (2.5.0)
       concurrent-ruby (~> 1)
+    pp (0.6.2)
+      prettyprint
     prawn (2.5.0)
       matrix (~> 0.4)
       pdf-core (~> 0.10.0)
@@ -937,6 +940,7 @@
       actionmailer (>= 3)
       net-smtp
       premailer (~> 1.7, >= 1.7.9)
+    prettyprint (0.2.0)
     proc_to_ast (0.1.0)
       coderay
       parser
@@ -952,14 +956,10 @@
     pry-rescue (1.6.0)
       interception (>= 0.5)
       pry (>= 0.12.0)
-<<<<<<< HEAD
-    psych (5.2.2)
+    psych (5.2.3)
       date
       stringio
-    public_suffix (4.0.7)
-=======
     public_suffix (5.1.1)
->>>>>>> 4b035d84
     puma (6.4.3)
       nio4r (~> 2.0)
     pundit (2.3.2)
@@ -1032,7 +1032,7 @@
     rb-inotify (0.10.1)
       ffi (~> 1.0)
     rbtree (0.4.6)
-    rdoc (6.10.0)
+    rdoc (6.11.0)
       psych (>= 4.0.0)
     redcarpet (3.6.0)
     regexp_parser (2.10.0)
@@ -1441,4 +1441,4 @@
    ruby 3.3.4p94
 
 BUNDLED WITH
-   2.5.11+   2.5.9