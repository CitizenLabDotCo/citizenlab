GIT
  remote: https://github.com/CitizenLabDotCo/ice_cube.git
  revision: 4671442d581d185a40933fa06a9c773f22f6070f
  specs:
    ice_cube (0.16.3)

GIT
  remote: https://github.com/CitizenLabDotCo/omniauth-azure-activedirectory.git
  revision: ecdbac5d6ca7b4123c10b0f1d4569bfb7ba0fa8a
  specs:
    omniauth-azure-activedirectory (1.1.0)
      jwt (~> 2.2.2)
      omniauth (~> 1.1)

GIT
  remote: https://github.com/CitizenLabDotCo/openid_connect.git
  revision: 7e5136cb3712ff3a0bd0c476e4f527b25c08ee89
  specs:
    openid_connect (1.1.8)
      activemodel
      attr_required (>= 1.0.0)
      json-jwt (>= 1.5.0)
      rack-oauth2 (>= 1.6.1)
      swd (>= 1.0.0)
      tzinfo
      validate_email
      validate_url
      webfinger (>= 1.0.1)

GIT
  remote: https://github.com/dvandersluis/fast_jsonapi.git
  revision: a7b3fc132eb1c8f6d5d135168f520a5f372501a9
  branch: heterogeneous-collection
  specs:
    fast_jsonapi (1.5)
      activesupport (>= 4.2)

GIT
  remote: https://github.com/nsarno/knock
  revision: 9214cd027422df8dc31eb67c60032fbbf8fc100b
  ref: 9214cd027422df8dc31eb67c60032fbbf8fc100b
  branch: master
  specs:
    knock (2.2.0)
      bcrypt (~> 3.1)
      jwt (~> 2.2.1)
      rails (>= 5)

GIT
  remote: https://github.com/que-rb/que
  revision: 77c6b92952b821898c393239ce0e4047b17d7dae
  ref: 77c6b92952b821898c393239ce0e4047b17d7dae
  branch: master
  specs:
    que (1.0.0.beta4)

GIT
  remote: https://github.com/varvet/pundit
  revision: 973b63b396c2a98099caf5eefd1c6841416eddfa
  ref: 973b63b396c2a98099caf5eefd1c6841416eddfa
  branch: master
  specs:
    pundit (2.1.0)
      activesupport (>= 3.0.0)

PATH
  remote: engines/commercial/admin_api
  specs:
    admin_api (0.1.0)
      active_model_serializers (~> 0.10.7)
      custom_style
      graphql (~> 1.8.0)
      kaminari (~> 1.2)
      multi_tenancy
      rails (~> 6.1)
      ros-apartment (>= 2.9.0)

PATH
  remote: engines/commercial/clusterings
  specs:
    clusterings (0.1.0)
      nlp
      pundit (~> 2.0)
      rails (~> 6.1)
      ros-apartment (>= 2.9.0)

PATH
  remote: engines/commercial/custom_idea_statuses
  specs:
    custom_idea_statuses (0.1.0)
      active_model_serializers (~> 0.10.7)
      pundit (~> 2.0)
      rails (~> 6.1)

PATH
  remote: engines/commercial/custom_maps
  specs:
    custom_maps (0.1.0)
      pundit (~> 2.0)
      rails (~> 6.1)
      ros-apartment (>= 2.9.0)

PATH
  remote: engines/commercial/custom_style
  specs:
    custom_style (0.1.0)
      rails (~> 6.1)

PATH
  remote: engines/commercial/custom_topics
  specs:
    custom_topics (0.1.0)
      active_model_serializers (~> 0.10.7)
      pundit (~> 2.0)
      rails (~> 6.1)

PATH
  remote: engines/commercial/flag_inappropriate_content
  specs:
    flag_inappropriate_content (0.1.0)
      active_model_serializers (~> 0.10.7)
      email_campaigns
      moderation
      pundit (~> 2.0)
      rails (~> 6.1)
      ros-apartment (>= 2.9.0)

PATH
  remote: engines/commercial/geographic_dashboard
  specs:
    geographic_dashboard (0.1.0)
      rails (~> 6.1)

PATH
  remote: engines/commercial/google_tag_manager
  specs:
    google_tag_manager (0.1.0)
      rails (~> 6.1)

PATH
  remote: engines/commercial/granular_permissions
  specs:
    granular_permissions (0.1.0)
      pundit (~> 2.0)
      rails (~> 6.1)

PATH
  remote: engines/commercial/id_auth0
  specs:
    id_auth0 (0.1.0)
      omniauth-auth0 (~> 2.0)
      rails (~> 6.1)
      verification

PATH
  remote: engines/commercial/id_bogus
  specs:
    id_bogus (0.1.0)
      rails (~> 6.1)
      verification

PATH
  remote: engines/commercial/id_bosa_fas
  specs:
    id_bosa_fas (0.1.0)
      rails (~> 6.1)
      verification

PATH
  remote: engines/commercial/id_clave_unica
  specs:
    id_clave_unica (0.1.0)
      omniauth_openid_connect (~> 0.3.3)
      rails (~> 6.1)
      verification

PATH
  remote: engines/commercial/id_cow
  specs:
    id_cow (0.1.0)
      rails (~> 6.1)
      savon (~> 2.12.0)
      verification

PATH
  remote: engines/commercial/id_franceconnect
  specs:
    id_franceconnect (0.1.0)
      rails (~> 6.1)
      verification

PATH
  remote: engines/commercial/id_gent_rrn
  specs:
    id_gent_rrn (0.1.0)
      httparty (~> 0.16.2)
      rails (~> 6.1)
      verification

PATH
  remote: engines/commercial/id_id_card_lookup
  specs:
    id_id_card_lookup (0.1.0)
      admin_api
      rails (~> 6.1)
      savon (~> 2.12.0)
      verification

PATH
  remote: engines/commercial/idea_assignment
  specs:
    idea_assignment (0.1.0)
      email_campaigns
      rails (~> 6.1)

PATH
  remote: engines/commercial/idea_custom_fields
  specs:
    idea_custom_fields (0.1.0)
      rails (~> 6.1)

PATH
  remote: engines/commercial/insights
  specs:
    insights (0.1.0)
      rails (~> 6.1)

PATH
  remote: engines/commercial/machine_translations
  specs:
    machine_translations (0.1.0)
      active_model_serializers (~> 0.10.7)
      easy_translate
      pundit (~> 2.0)
      rails (~> 6.1)
      ros-apartment (>= 2.9.0)

PATH
  remote: engines/commercial/matomo
  specs:
    matomo (0.1.0)
      rails (~> 6.1)

PATH
  remote: engines/commercial/moderation
  specs:
    moderation (0.1.0)
      active_model_serializers (~> 0.10.7)
      pundit (~> 2.0)
      rails (~> 6.1)

PATH
  remote: engines/commercial/nlp
  specs:
    nlp (0.1.0)
      bunny
      httparty (~> 0.16.2)
      rails (~> 6.1)

PATH
  remote: engines/commercial/project_folders
  specs:
    project_folders (0.1.0)
      rails (~> 6.1)

PATH
  remote: engines/commercial/project_management
  specs:
    project_management (0.1.0)
      rails (~> 6.1)

PATH
  remote: engines/commercial/public_api
  specs:
    public_api (0.1.0)
      active_model_serializers (~> 0.10.7)
      kaminari (~> 1.2)
      knock
      pundit (~> 2.0)
      rails (~> 6.1)
      ros-apartment (>= 2.9.0)

PATH
  remote: engines/commercial/smart_groups
  specs:
    smart_groups (0.1.0)
      rails (~> 6.1)

PATH
  remote: engines/commercial/tagging
  specs:
    tagging (0.1.0)
      multi_tenancy
      pundit (~> 2.0)
      rails (~> 6.1)

PATH
  remote: engines/commercial/user_custom_fields
  specs:
    user_custom_fields (0.1.0)
      active_model_serializers (~> 0.10.7)
      pundit (~> 2.0)
      rails (~> 6.1)
      ros-apartment (>= 2.9.0)

PATH
  remote: engines/commercial/verification
  specs:
    verification (0.1.0)
      granular_permissions
      pundit (~> 2.0)
      rails (~> 6.1)
      ros-apartment (>= 2.9.0)
      savon (~> 2.12.0)

PATH
  remote: engines/ee/multi_tenancy
  specs:
    multi_tenancy (0.1.0)
      rails (~> 6.1)
      ros-apartment (>= 2.9.0)

PATH
  remote: engines/free/email_campaigns
  specs:
    email_campaigns (0.1.0)
      active_model_serializers (~> 0.10.7)
      ice_cube
      kaminari (~> 1.2)
      liquid (~> 4.0)
      mailgun-ruby (~> 1.2.0)
      pundit (~> 2.0)
      rails (~> 6.1)

PATH
  remote: engines/free/frontend
  specs:
    frontend (0.1.0)
      rails (~> 6.1)

PATH
  remote: engines/free/onboarding
  specs:
    onboarding (0.1.0)
      active_model_serializers (~> 0.10.7)
      kaminari (~> 1.2)
      pundit (~> 2.0)
      rails (~> 6.1)

PATH
  remote: engines/free/polls
  specs:
    polls (0.1.0)
      acts_as_list (~> 0.9.17)
      kaminari (~> 1.2)
      pundit (~> 2.0)
      rails (~> 6.1)

PATH
  remote: engines/free/project_permissions
  specs:
    project_permissions (0.1.0)
      rails (~> 6.1)

PATH
  remote: engines/free/seo
  specs:
    seo (0.1.0)
      aws-sdk-route53
      google-api-client
      httparty
      koala
      rails (~> 6.1)

PATH
  remote: engines/free/surveys
  specs:
    surveys (0.1.0)
      active_model_serializers (~> 0.10.7)
      httparty (~> 0.16.2)
      kaminari (~> 1.2)
      pundit (~> 2.0)
      rails (~> 6.1)

PATH
  remote: engines/free/user_confirmation
  specs:
    user_confirmation (0.1.0)
      rails (~> 6.1)

PATH
  remote: engines/free/volunteering
  specs:
    volunteering (0.1.0)
      acts_as_list (~> 0.9.17)
      kaminari (~> 1.2)
      pundit (~> 2.0)
      rails (~> 6.1)

GEM
  remote: https://rubygems.org/
  specs:
    abstract_type (0.0.7)
    actioncable (6.1.4)
      actionpack (= 6.1.4)
      activesupport (= 6.1.4)
      nio4r (~> 2.0)
      websocket-driver (>= 0.6.1)
    actionmailbox (6.1.4)
      actionpack (= 6.1.4)
      activejob (= 6.1.4)
      activerecord (= 6.1.4)
      activestorage (= 6.1.4)
      activesupport (= 6.1.4)
      mail (>= 2.7.1)
    actionmailer (6.1.4)
      actionpack (= 6.1.4)
      actionview (= 6.1.4)
      activejob (= 6.1.4)
      activesupport (= 6.1.4)
      mail (~> 2.5, >= 2.5.4)
      rails-dom-testing (~> 2.0)
    actionpack (6.1.4)
      actionview (= 6.1.4)
      activesupport (= 6.1.4)
      rack (~> 2.0, >= 2.0.9)
      rack-test (>= 0.6.3)
      rails-dom-testing (~> 2.0)
      rails-html-sanitizer (~> 1.0, >= 1.2.0)
    actiontext (6.1.4)
      actionpack (= 6.1.4)
      activerecord (= 6.1.4)
      activestorage (= 6.1.4)
      activesupport (= 6.1.4)
      nokogiri (>= 1.8.5)
    actionview (6.1.4)
      activesupport (= 6.1.4)
      builder (~> 3.1)
      erubi (~> 1.4)
      rails-dom-testing (~> 2.0)
      rails-html-sanitizer (~> 1.1, >= 1.2.0)
    active_model_serializers (0.10.12)
      actionpack (>= 4.1, < 6.2)
      activemodel (>= 4.1, < 6.2)
      case_transform (>= 0.2)
      jsonapi-renderer (>= 0.1.1.beta1, < 0.3)
    activejob (6.1.4)
      activesupport (= 6.1.4)
      globalid (>= 0.3.6)
    activemodel (6.1.4)
      activesupport (= 6.1.4)
    activerecord (6.1.4)
      activemodel (= 6.1.4)
      activesupport (= 6.1.4)
    activerecord-import (1.0.6)
      activerecord (>= 3.2)
    activerecord-postgis-adapter (7.0.1)
      activerecord (~> 6.1)
      rgeo-activerecord (~> 7.0.0)
    activerecord_json_validator (1.3.0)
      activerecord (>= 4.2.0, < 7)
      json-schema (~> 2.8)
    activestorage (6.1.4)
      actionpack (= 6.1.4)
      activejob (= 6.1.4)
      activerecord (= 6.1.4)
      activesupport (= 6.1.4)
      marcel (~> 1.0.0)
      mini_mime (>= 1.1.0)
    activesupport (6.1.4)
      concurrent-ruby (~> 1.0, >= 1.0.2)
      i18n (>= 1.6, < 2)
      minitest (>= 5.1)
      tzinfo (~> 2.0)
      zeitwerk (~> 2.3)
    acts_as_list (0.9.19)
      activerecord (>= 3.0)
    adamantium (0.2.0)
      ice_nine (~> 0.11.0)
      memoizable (~> 0.4.0)
    addressable (2.8.0)
      public_suffix (>= 2.0.2, < 5.0)
    aes_key_wrap (1.0.1)
    akami (1.3.1)
      gyoku (>= 0.4.0)
      nokogiri
    amq-protocol (2.3.0)
    anima (0.3.2)
      abstract_type (~> 0.0.7)
      adamantium (~> 0.2)
      equalizer (~> 0.0.11)
    annotate (3.1.1)
      activerecord (>= 3.2, < 7.0)
      rake (>= 10.4, < 14.0)
    api-pagination (4.8.2)
    ast (2.4.1)
    attr_required (1.0.1)
    awesome_nested_set (3.4.0)
      activerecord (>= 4.0.0, < 7.0)
    aws-eventstream (1.0.3)
    aws-partitions (1.248.0)
    aws-sdk-core (3.82.0)
      aws-eventstream (~> 1.0, >= 1.0.2)
      aws-partitions (~> 1, >= 1.239.0)
      aws-sigv4 (~> 1.1)
      jmespath (~> 1.0)
    aws-sdk-kms (1.26.0)
      aws-sdk-core (~> 3, >= 3.71.0)
      aws-sigv4 (~> 1.1)
    aws-sdk-route53 (1.35.0)
      aws-sdk-core (~> 3, >= 3.71.0)
      aws-sigv4 (~> 1.1)
    aws-sdk-s3 (1.57.0)
      aws-sdk-core (~> 3, >= 3.77.0)
      aws-sdk-kms (~> 1)
      aws-sigv4 (~> 1.1)
    aws-sigv4 (1.1.0)
      aws-eventstream (~> 1.0, >= 1.0.2)
    axlsx (3.0.0.pre)
      htmlentities (~> 4.3, >= 4.3.4)
      mimemagic (~> 0.3)
      nokogiri (~> 1.8, >= 1.8.2)
      rubyzip (~> 1.2, >= 1.2.1)
    bcrypt (3.1.13)
    bindata (2.4.4)
    binding_ninja (0.2.3)
    binding_of_caller (0.8.0)
      debug_inspector (>= 0.0.1)
    bootsnap (1.4.6)
      msgpack (~> 1.0)
    builder (3.2.4)
    bullet (6.1.4)
      activesupport (>= 3.0.0)
      uniform_notifier (~> 1.11)
    bunny (2.14.3)
      amq-protocol (~> 2.3, >= 2.3.0)
    byebug (11.1.3)
    carrierwave (2.2.2)
      activemodel (>= 5.0.0)
      activesupport (>= 5.0.0)
      addressable (~> 2.6)
      image_processing (~> 1.1)
      marcel (~> 1.0.0)
      mini_mime (>= 0.1.3)
      ssrf_filter (~> 1.0)
    carrierwave-base64 (2.10.0)
      carrierwave (>= 2.2.1)
      marcel (~> 1.0.0)
      mime-types (~> 3.0)
    case_transform (0.2)
      activesupport
    coderay (1.1.3)
    concord (0.1.6)
      adamantium (~> 0.2.0)
      equalizer (~> 0.0.9)
    concurrent-ruby (1.1.9)
    counter_culture (2.8.0)
      activerecord (>= 4.2)
      activesupport (>= 4.2)
    crack (0.4.5)
      rexml
    crass (1.0.6)
    css_parser (1.7.0)
      addressable
    dalli (2.7.9)
    database_cleaner (1.7.0)
    debug_inspector (1.0.0)
    declarative (0.0.20)
    diff-lcs (1.3)
    docile (1.3.1)
    domain_name (0.5.20190701)
      unf (>= 0.0.5, < 1.0.0)
    easy_translate (0.5.1)
      thread
      thread_safe
    equalizer (0.0.11)
    erubi (1.10.0)
    excon (0.85.0)
    factory_bot (6.2.0)
      activesupport (>= 5.0.0)
    factory_bot_rails (6.2.0)
      factory_bot (~> 6.2.0)
      railties (>= 5.0.0)
    faker (2.17.0)
      i18n (>= 1.6, < 2)
    faraday (1.7.1)
      faraday-em_http (~> 1.0)
      faraday-em_synchrony (~> 1.0)
      faraday-excon (~> 1.1)
      faraday-httpclient (~> 1.0.1)
      faraday-net_http (~> 1.0)
      faraday-net_http_persistent (~> 1.1)
      faraday-patron (~> 1.0)
      faraday-rack (~> 1.0)
      multipart-post (>= 1.2, < 3)
<<<<<<< HEAD
    ffi (1.15.3)
    fog-aws (3.12.0)
=======
      ruby2_keywords (>= 0.0.4)
    faraday-em_http (1.0.0)
    faraday-em_synchrony (1.0.0)
    faraday-excon (1.1.0)
    faraday-httpclient (1.0.1)
    faraday-net_http (1.0.1)
    faraday-net_http_persistent (1.2.0)
    faraday-patron (1.0.0)
    faraday-rack (1.0.0)
    ffi (1.15.0)
    fog-aws (3.5.2)
>>>>>>> 486a203e
      fog-core (~> 2.1)
      fog-json (~> 1.1)
      fog-xml (~> 0.1)
      ipaddress (~> 0.8)
    fog-core (2.2.4)
      builder
      excon (~> 0.71)
      formatador (~> 0.2)
      mime-types
    fog-json (1.2.0)
      fog-core
      multi_json (~> 1.10)
    fog-xml (0.1.3)
      fog-core
      nokogiri (>= 1.5.11, < 2.0.0)
    formatador (0.3.0)
    gems (1.2.0)
    globalid (0.4.2)
      activesupport (>= 4.2.0)
    google-api-client (0.53.0)
      google-apis-core (~> 0.1)
      google-apis-generator (~> 0.1)
    google-apis-core (0.4.1)
      addressable (~> 2.5, >= 2.5.1)
      googleauth (>= 0.16.2, < 2.a)
      httpclient (>= 2.8.1, < 3.a)
      mini_mime (~> 1.0)
      representable (~> 3.0)
      retriable (>= 2.0, < 4.a)
      rexml
      webrick
    google-apis-discovery_v1 (0.6.0)
      google-apis-core (>= 0.4, < 2.a)
    google-apis-generator (0.4.0)
      activesupport (>= 5.0)
      gems (~> 1.2)
      google-apis-core (>= 0.4, < 2.a)
      google-apis-discovery_v1 (~> 0.5)
      thor (>= 0.20, < 2.a)
    googleauth (0.16.2)
      faraday (>= 0.17.3, < 2.0)
      jwt (>= 1.4, < 3.0)
      memoist (~> 0.16)
      multi_json (~> 1.11)
      os (>= 0.9, < 2.0)
      signet (~> 0.14)
    graphql (1.8.18)
    groupdate (4.1.0)
      activesupport (>= 4.2)
    gyoku (1.3.1)
      builder (>= 2.1.2)
    hashdiff (1.0.1)
    hashie (4.1.0)
    htmlentities (4.3.4)
    http-cookie (1.0.3)
      domain_name (~> 0.5)
    httparty (0.16.4)
      mime-types (~> 3.0)
      multi_xml (>= 0.5.2)
    httpclient (2.8.3)
    httpi (2.5.0)
      rack
      socksify
    i18n (1.8.10)
      concurrent-ruby (~> 1.0)
    ice_nine (0.11.2)
    image_processing (1.12.1)
      mini_magick (>= 4.9.5, < 5)
      ruby-vips (>= 2.0.17, < 3)
    interactor (3.1.2)
    interactor-rails (2.2.1)
      interactor (~> 3.0)
      rails (>= 4.2)
    intercom (4.1.1)
    ipaddress (0.8.3)
    jmespath (1.4.0)
    json (2.3.1)
    json-jwt (1.11.0)
      activesupport (>= 4.2)
      aes_key_wrap
      bindata
    json-schema (2.8.1)
      addressable (>= 2.4)
    jsonapi-renderer (0.2.2)
    jwt (2.2.2)
    kaminari (1.2.1)
      activesupport (>= 4.1.0)
      kaminari-actionview (= 1.2.1)
      kaminari-activerecord (= 1.2.1)
      kaminari-core (= 1.2.1)
    kaminari-actionview (1.2.1)
      actionview
      kaminari-core (= 1.2.1)
    kaminari-activerecord (1.2.1)
      activerecord
      kaminari-core (= 1.2.1)
    kaminari-core (1.2.1)
    koala (3.0.0)
      addressable
      faraday
      json (>= 1.8)
    license_finder (6.10.1)
      bundler
      rubyzip (>= 1, < 3)
      thor (~> 1.0.1)
      tomlrb (>= 1.3, < 2.1)
      with_env (= 1.1.0)
      xml-simple (~> 1.1.5)
    liquid (4.0.1)
    listen (3.1.5)
      rb-fsevent (~> 0.9, >= 0.9.4)
      rb-inotify (~> 0.9, >= 0.9.7)
      ruby_dep (~> 1.2)
    loofah (2.10.0)
      crass (~> 1.0.2)
      nokogiri (>= 1.5.9)
    mail (2.7.1)
      mini_mime (>= 0.1.1)
    mailgun-ruby (1.2.0)
      rest-client (~> 2.0.2)
    marcel (1.0.1)
    memoist (0.16.2)
    memoizable (0.4.2)
      thread_safe (~> 0.3, >= 0.3.1)
    method_source (1.0.0)
    mime-types (3.3.1)
      mime-types-data (~> 3.2015)
    mime-types-data (3.2021.0704)
    mimemagic (0.4.3)
      nokogiri (~> 1)
      rake
    mini_magick (4.11.0)
    mini_mime (1.1.1)
    mini_portile2 (2.6.1)
    minitest (5.14.4)
    mjml-rails (4.4.0)
    mprelude (0.1.0)
      abstract_type (~> 0.0.7)
      adamantium (~> 0.2.0)
      concord (~> 0.1.5)
      equalizer (~> 0.0.9)
      ice_nine (~> 0.11.1)
      procto (~> 0.0.2)
    msgpack (1.3.3)
    multi_json (1.15.0)
    multi_xml (0.6.0)
    multipart-post (2.1.1)
    mustache (1.1.0)
    mustermann (1.1.1)
      ruby2_keywords (~> 0.0.1)
    netrc (0.11.0)
    nio4r (2.5.7)
    nokogiri (1.12.3)
      mini_portile2 (~> 2.6.1)
      racc (~> 1.4)
    nori (2.6.0)
    oauth2 (1.4.7)
      faraday (>= 0.8, < 2.0)
      jwt (>= 1.0, < 3.0)
      multi_json (~> 1.3)
      multi_xml (~> 0.5)
      rack (>= 1.2, < 3)
    okcomputer (1.18.4)
    omniauth (1.9.1)
      hashie (>= 3.4.6)
      rack (>= 1.6.2, < 3)
    omniauth-auth0 (2.6.0)
      omniauth (~> 1.9)
      omniauth-oauth2 (~> 1.5)
    omniauth-facebook (8.0.0)
      omniauth-oauth2 (~> 1.2)
    omniauth-google-oauth2 (0.8.2)
      jwt (>= 2.0)
      oauth2 (~> 1.1)
      omniauth (~> 1.1)
      omniauth-oauth2 (>= 1.6)
    omniauth-oauth2 (1.7.1)
      oauth2 (~> 1.4)
      omniauth (>= 1.9, < 3)
    omniauth-rails_csrf_protection (0.1.2)
      actionpack (>= 4.2)
      omniauth (>= 1.3.1)
    omniauth_openid_connect (0.3.3)
      addressable (~> 2.5)
      omniauth (~> 1.9)
      openid_connect (~> 1.1)
    optimist (3.0.1)
    order_as_specified (1.7)
      activerecord (>= 5.0.0)
    os (1.1.1)
    parallel (1.19.0)
    parser (2.7.2.0)
      ast (~> 2.4.1)
    pg (1.2.3)
    pg_search (2.3.5)
      activerecord (>= 5.2)
      activesupport (>= 5.2)
    premailer (1.11.1)
      addressable
      css_parser (>= 1.6.0)
      htmlentities (>= 4.0.0)
    premailer-rails (1.10.3)
      actionmailer (>= 3)
      premailer (~> 1.7, >= 1.7.9)
    proc_to_ast (0.1.0)
      coderay
      parser
      unparser
    procto (0.0.3)
    pry (0.13.1)
      coderay (~> 1.1)
      method_source (~> 1.0)
    pry-byebug (3.9.0)
      byebug (~> 11.0)
      pry (~> 0.13.0)
    pry-rails (0.3.9)
      pry (>= 0.10.4)
    pry-stack_explorer (0.4.13)
      binding_of_caller (~> 0.7)
      pry (~> 0.13)
    public_suffix (4.0.6)
    puma (4.3.8)
      nio4r (~> 2.0)
    que-web (0.9.3)
      que (~> 1.0.0.beta3)
      sinatra
    racc (1.5.2)
    rack (2.2.3)
    rack-attack (6.3.1)
      rack (>= 1.0, < 3)
    rack-cors (1.1.0)
      rack (>= 2.0.0)
    rack-mini-profiler (2.3.2)
      rack (>= 1.2.0)
    rack-oauth2 (1.10.1)
      activesupport
      attr_required
      httpclient
      json-jwt (>= 1.11.0)
      rack
    rack-protection (2.1.0)
      rack
    rack-test (1.1.0)
      rack (>= 1.0, < 3)
    rails (6.1.4)
      actioncable (= 6.1.4)
      actionmailbox (= 6.1.4)
      actionmailer (= 6.1.4)
      actionpack (= 6.1.4)
      actiontext (= 6.1.4)
      actionview (= 6.1.4)
      activejob (= 6.1.4)
      activemodel (= 6.1.4)
      activerecord (= 6.1.4)
      activestorage (= 6.1.4)
      activesupport (= 6.1.4)
      bundler (>= 1.15.0)
      railties (= 6.1.4)
      sprockets-rails (>= 2.0.0)
    rails-dom-testing (2.0.3)
      activesupport (>= 4.2.0)
      nokogiri (>= 1.6)
    rails-html-sanitizer (1.3.0)
      loofah (~> 2.3)
    rails-i18n (6.0.0)
      i18n (>= 0.7, < 2)
      railties (>= 6.0.0, < 7)
    rails_semantic_logger (4.6.0)
      rack
      railties (>= 3.2)
      semantic_logger (~> 4.8)
    railties (6.1.4)
      actionpack (= 6.1.4)
      activesupport (= 6.1.4)
      method_source
      rake (>= 0.13)
      thor (~> 1.0)
    rainbow (3.0.0)
    rake (13.0.6)
    rb-fsevent (0.10.3)
    rb-inotify (0.9.10)
      ffi (>= 0.5.0, < 2)
    rbtrace (0.4.13)
      ffi (>= 1.0.6)
      msgpack (>= 0.4.3)
      optimist (>= 3.0.0)
    redcarpet (3.5.1)
    regexp_parser (2.0.3)
    representable (3.1.1)
      declarative (< 0.1.0)
      trailblazer-option (>= 0.1.1, < 0.2.0)
      uber (< 0.2.0)
    rest-client (2.0.2)
      http-cookie (>= 1.0.2, < 2.0)
      mime-types (>= 1.16, < 4.0)
      netrc (~> 0.8)
    retriable (3.1.2)
    rexml (3.2.4)
    rgeo (2.3.0)
    rgeo-activerecord (7.0.1)
      activerecord (>= 5.0)
      rgeo (>= 1.0.0)
    rgeo-geojson (2.1.1)
      rgeo (>= 1.0.0)
    rinku (2.0.5)
    ros-apartment (2.10.0)
      activerecord (>= 5.0.0, < 6.2)
      parallel (< 2.0)
      public_suffix (>= 2.0.5, < 5.0)
      rack (>= 1.3.6, < 3.0)
    rspec (3.9.0)
      rspec-core (~> 3.9.0)
      rspec-expectations (~> 3.9.0)
      rspec-mocks (~> 3.9.0)
    rspec-core (3.9.1)
      rspec-support (~> 3.9.1)
    rspec-expectations (3.9.1)
      diff-lcs (>= 1.2.0, < 2.0)
      rspec-support (~> 3.9.0)
    rspec-mocks (3.9.1)
      diff-lcs (>= 1.2.0, < 2.0)
      rspec-support (~> 3.9.0)
    rspec-parameterized (0.5.0)
      binding_ninja (>= 0.2.3)
      parser
      proc_to_ast
      rspec (>= 2.13, < 4)
      unparser
    rspec-rails (4.0.0)
      actionpack (>= 4.2)
      activesupport (>= 4.2)
      railties (>= 4.2)
      rspec-core (~> 3.9)
      rspec-expectations (~> 3.9)
      rspec-mocks (~> 3.9)
      rspec-support (~> 3.9)
    rspec-sqlimit (0.0.4)
      activerecord (> 4.2, < 7.0)
      rspec (~> 3.0)
    rspec-support (3.9.2)
    rspec_api_documentation (6.1.0)
      activesupport (>= 3.0.0)
      mustache (~> 1.0, >= 0.99.4)
      rspec (~> 3.0)
    rspec_junit_formatter (0.4.1)
      rspec-core (>= 2, < 4, != 2.12.0)
    rubocop (0.93.1)
      parallel (~> 1.10)
      parser (>= 2.7.1.5)
      rainbow (>= 2.2.2, < 4.0)
      regexp_parser (>= 1.8)
      rexml
      rubocop-ast (>= 0.6.0)
      ruby-progressbar (~> 1.7)
      unicode-display_width (>= 1.4.0, < 2.0)
    rubocop-ast (0.7.1)
      parser (>= 2.7.1.5)
    rubocop-performance (1.8.1)
      rubocop (>= 0.87.0)
      rubocop-ast (>= 0.4.0)
    rubocop-rails (2.8.1)
      activesupport (>= 4.2.0)
      rack (>= 1.1)
      rubocop (>= 0.87.0)
    rubocop-rspec (1.44.0)
      rubocop (~> 0.87)
      rubocop-ast (~> 0.7.1)
    ruby-progressbar (1.10.1)
    ruby-vips (2.1.3)
      ffi (~> 1.12)
    ruby2_keywords (0.0.4)
    rubyXL (3.3.31)
      nokogiri (>= 1.4.4)
      rubyzip (>= 1.1.6)
    ruby_dep (1.5.0)
    rubyzip (1.3.0)
    saharspec (0.0.8)
      ruby2_keywords
    savon (2.12.1)
      akami (~> 1.2)
      builder (>= 2.1.2)
      gyoku (~> 1.2)
      httpi (~> 2.3)
      nokogiri (>= 1.8.1)
      nori (~> 2.4)
      wasabi (~> 3.4)
    scenic (1.5.1)
      activerecord (>= 4.0.0)
      railties (>= 4.0.0)
    semantic_logger (4.8.1)
      concurrent-ruby (~> 1.0)
    sentry-rails (4.7.2)
      railties (>= 5.0)
      sentry-ruby-core (~> 4.7.0)
    sentry-ruby (4.7.2)
      concurrent-ruby (~> 1.0, >= 1.0.2)
      faraday (>= 1.0)
      sentry-ruby-core (= 4.7.2)
    sentry-ruby-core (4.7.2)
      concurrent-ruby
      faraday
    shoulda-matchers (3.1.2)
      activesupport (>= 4.0.0)
    signet (0.15.0)
      addressable (~> 2.3)
      faraday (>= 0.17.3, < 2.0)
      jwt (>= 1.5, < 3.0)
      multi_json (~> 1.10)
    simple_segment (1.2.0)
    simplecov (0.16.1)
      docile (~> 1.1)
      json (>= 1.8, < 3)
      simplecov-html (~> 0.10.0)
    simplecov-html (0.10.2)
    simplecov-rcov (0.2.3)
      simplecov (>= 0.4.1)
    sinatra (2.1.0)
      mustermann (~> 1.0)
      rack (~> 2.2)
      rack-protection (= 2.1.0)
      tilt (~> 2.0)
    socksify (1.7.1)
    spring (2.0.2)
      activesupport (>= 4.2)
    spring-commands-rspec (1.0.4)
      spring (>= 0.9.1)
    spring-watcher-listen (2.0.1)
      listen (>= 2.7, < 4.0)
      spring (>= 1.2, < 3.0)
    sprockets (4.0.2)
      concurrent-ruby (~> 1.0)
      rack (> 1, < 3)
    sprockets-rails (3.2.2)
      actionpack (>= 4.0)
      activesupport (>= 4.0)
      sprockets (>= 3.0.0)
    ssrf_filter (1.0.7)
    swd (1.1.2)
      activesupport (>= 3)
      attr_required (>= 0.0.5)
      httpclient (>= 2.4)
    test-prof (1.0.2)
    thor (1.0.1)
    thread (0.2.2)
    thread_safe (0.3.6)
    tilt (2.0.10)
    tomlrb (2.0.1)
    trailblazer-option (0.1.1)
    tzinfo (2.0.4)
      concurrent-ruby (~> 1.0)
    uber (0.1.0)
    unf (0.1.4)
      unf_ext
    unf_ext (0.0.7.7)
    unicode-display_width (1.7.0)
    uniform_notifier (1.14.2)
    unparser (0.5.5)
      abstract_type (~> 0.0.7)
      adamantium (~> 0.2.0)
      anima (~> 0.3.1)
      concord (~> 0.1.5)
      diff-lcs (~> 1.3)
      equalizer (~> 0.0.9)
      mprelude (~> 0.1.0)
      parser (>= 2.6.5)
      procto (~> 0.0.2)
    validate_email (0.1.6)
      activemodel (>= 3.0)
      mail (>= 2.2.5)
    validate_url (1.0.8)
      activemodel (>= 3.0.0)
      public_suffix
    wasabi (3.6.1)
      addressable
      httpi (~> 2.0)
      nokogiri (>= 1.4.2)
    webfinger (1.1.0)
      activesupport
      httpclient (>= 2.4)
    webmock (3.12.1)
      addressable (>= 2.3.6)
      crack (>= 0.3.2)
      hashdiff (>= 0.4.0, < 2.0.0)
    webrick (1.7.0)
    websocket-driver (0.7.5)
      websocket-extensions (>= 0.1.0)
    websocket-extensions (0.1.5)
    with_env (1.1.0)
    xml-simple (1.1.8)
    zeitwerk (2.4.2)

PLATFORMS
  ruby

DEPENDENCIES
  active_model_serializers (~> 0.10.12)
  activerecord-import (~> 1.0)
  activerecord-postgis-adapter (~> 7.0.0)
  activerecord_json_validator (~> 1.3.0)
  acts_as_list
  admin_api!
  annotate
  api-pagination (~> 4.8.2)
  awesome_nested_set (~> 3.4.0)
  aws-sdk-s3 (~> 1)
  axlsx (= 3.0.0.pre)
  bcrypt (~> 3.1.7)
  bootsnap
  bullet
  bunny (>= 2.7.2)
  byebug
  carrierwave (~> 2.2)
  carrierwave-base64 (~> 2.10)
  clusterings!
  counter_culture (~> 2.8)
  custom_idea_statuses!
  custom_maps!
  custom_style!
  custom_topics!
  dalli
  database_cleaner
  email_campaigns!
  factory_bot_rails
  faker
  fast_jsonapi!
  flag_inappropriate_content!
  fog-aws (~> 3.12)
  frontend!
  geographic_dashboard!
  google_tag_manager!
  granular_permissions!
  groupdate
  ice_cube!
  id_auth0!
  id_bogus!
  id_bosa_fas!
  id_clave_unica!
  id_cow!
  id_franceconnect!
  id_gent_rrn!
  id_id_card_lookup!
  idea_assignment!
  idea_custom_fields!
  insights!
  interactor
  interactor-rails
  intercom (~> 4.1)
  kaminari (~> 1.2)
  knock!
  license_finder
  liquid (~> 4.0)
  listen (>= 3.0.5, < 3.2)
  machine_translations!
  mailgun-ruby (~> 1.2.0)
  matomo!
  mini_magick (~> 4.9)
  mjml-rails (~> 4.4)
  moderation!
  multi_tenancy!
  nlp!
  okcomputer
  omniauth (~> 1.9.1)
  omniauth-azure-activedirectory!
  omniauth-facebook
  omniauth-google-oauth2
  omniauth-rails_csrf_protection
  omniauth_openid_connect (~> 0.3.3)
  onboarding!
  openid_connect!
  order_as_specified
  pg
  pg_search (~> 2.3.5)
  polls!
  premailer-rails (~> 1.10.3)
  project_folders!
  project_management!
  project_permissions!
  pry
  pry-byebug
  pry-rails
  pry-stack_explorer
  public_api!
  puma (~> 4.3.8)
  pundit!
  que!
  que-web
  rack-attack (~> 6)
  rack-cors
  rack-mini-profiler
  rails (~> 6.1)
  rails-i18n (~> 6.0.0)
  rails_semantic_logger
  rbtrace
  redcarpet
  rest-client
  rgeo-geojson
  rinku (~> 2)
  ros-apartment
  rspec-parameterized
  rspec-rails
  rspec-sqlimit
  rspec_api_documentation
  rspec_junit_formatter
  rubocop-ast (~> 0.7.1)
  rubocop-performance
  rubocop-rails
  rubocop-rspec
  rubyXL
  rubyzip (~> 1.3.0)
  saharspec
  scenic
  sentry-rails
  sentry-ruby
  seo!
  shoulda-matchers (~> 3.1)
  simple_segment (~> 1.2)
  simplecov
  simplecov-rcov
  smart_groups!
  spring
  spring-commands-rspec
  spring-watcher-listen (~> 2.0.0)
  surveys!
  tagging!
  test-prof (~> 1.0)
  user_confirmation!
  user_custom_fields!
  verification!
  volunteering!
  webmock (~> 3.12)

BUNDLED WITH
   1.17.3<|MERGE_RESOLUTION|>--- conflicted
+++ resolved
@@ -593,10 +593,7 @@
       faraday-patron (~> 1.0)
       faraday-rack (~> 1.0)
       multipart-post (>= 1.2, < 3)
-<<<<<<< HEAD
-    ffi (1.15.3)
     fog-aws (3.12.0)
-=======
       ruby2_keywords (>= 0.0.4)
     faraday-em_http (1.0.0)
     faraday-em_synchrony (1.0.0)
@@ -606,9 +603,6 @@
     faraday-net_http_persistent (1.2.0)
     faraday-patron (1.0.0)
     faraday-rack (1.0.0)
-    ffi (1.15.0)
-    fog-aws (3.5.2)
->>>>>>> 486a203e
       fog-core (~> 2.1)
       fog-json (~> 1.1)
       fog-xml (~> 0.1)
