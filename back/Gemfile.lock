GIT
  remote: https://github.com/CitizenLabDotCo/actionpack-cloudfront.git
  revision: 210a03d2e6bee69a2bc922bf367453fd5b17fb0d
  specs:
    actionpack-cloudfront (1.2.0)
      actionpack (>= 4.2)
      railties (>= 4.2)

GIT
  remote: https://github.com/CitizenLabDotCo/ice_cube.git
  revision: 4671442d581d185a40933fa06a9c773f22f6070f
  specs:
    ice_cube (0.16.3)

GIT
  remote: https://github.com/CitizenLabDotCo/omniauth-azure-activedirectory.git
  revision: ecdbac5d6ca7b4123c10b0f1d4569bfb7ba0fa8a
  specs:
    omniauth-azure-activedirectory (1.1.0)
      jwt (~> 2.2.2)
      omniauth (~> 1.1)

GIT
  remote: https://github.com/CitizenLabDotCo/openid_connect.git
  revision: 7e5136cb3712ff3a0bd0c476e4f527b25c08ee89
  specs:
    openid_connect (1.1.8)
      activemodel
      attr_required (>= 1.0.0)
      json-jwt (>= 1.5.0)
      rack-oauth2 (>= 1.6.1)
      swd (>= 1.0.0)
      tzinfo
      validate_email
      validate_url
      webfinger (>= 1.0.1)

GIT
  remote: https://github.com/carrierwaveuploader/carrierwave.git
  revision: a3ffc5381e70a4014b61b27b35540aa3b945910d
  ref: a3ffc5381e70a4014b61b27b35540aa3b945910d
  specs:
    carrierwave (3.0.0.alpha)
      activemodel (>= 6.0.0)
      activesupport (>= 6.0.0)
      addressable (~> 2.6)
      image_processing (~> 1.1)
      marcel (~> 1.0.0)
      ssrf_filter (~> 1.0)

GIT
  remote: https://github.com/dvandersluis/fast_jsonapi.git
  revision: a7b3fc132eb1c8f6d5d135168f520a5f372501a9
  branch: heterogeneous-collection
  specs:
    fast_jsonapi (1.5)
      activesupport (>= 4.2)

GIT
  remote: https://github.com/nsarno/knock
  revision: 9214cd027422df8dc31eb67c60032fbbf8fc100b
  ref: 9214cd027422df8dc31eb67c60032fbbf8fc100b
  branch: master
  specs:
    knock (2.2.0)
      bcrypt (~> 3.1)
      jwt (~> 2.2.1)
      rails (>= 5)

GIT
  remote: https://github.com/que-rb/que
  revision: 77c6b92952b821898c393239ce0e4047b17d7dae
  ref: 77c6b92952b821898c393239ce0e4047b17d7dae
  branch: master
  specs:
    que (1.0.0.beta4)

GIT
  remote: https://github.com/varvet/pundit
  revision: 973b63b396c2a98099caf5eefd1c6841416eddfa
  ref: 973b63b396c2a98099caf5eefd1c6841416eddfa
  branch: master
  specs:
    pundit (2.1.0)
      activesupport (>= 3.0.0)

PATH
  remote: engines/commercial/admin_api
  specs:
    admin_api (0.1.0)
      active_model_serializers (~> 0.10.7)
      graphql (~> 1.8.0)
      kaminari (~> 1.2)
      multi_tenancy
      rails (~> 6.1)
      ros-apartment (>= 2.9.0)

PATH
<<<<<<< HEAD
  remote: engines/commercial/analytics
  specs:
    analytics (0.1.0)
      rails (~> 6.1.6)
      scenic
=======
  remote: engines/commercial/bulk_import_ideas
  specs:
    bulk_import_ideas (0.1.0)
      active_model_serializers (~> 0.10.7)
      pundit (~> 2.0)
      rails (~> 6.1)
      ros-apartment (>= 2.9.0)
>>>>>>> 669d689d

PATH
  remote: engines/commercial/content_builder
  specs:
    content_builder (0.1.0)
      active_model_serializers (~> 0.10.7)
      pundit (~> 2.0)
      rails (~> 6.1)
      ros-apartment (>= 2.9.0)

PATH
  remote: engines/commercial/custom_idea_statuses
  specs:
    custom_idea_statuses (0.1.0)
      active_model_serializers (~> 0.10.7)
      pundit (~> 2.0)
      rails (~> 6.1)

PATH
  remote: engines/commercial/custom_maps
  specs:
    custom_maps (0.1.0)
      pundit (~> 2.0)
      rails (~> 6.1)
      ros-apartment (>= 2.9.0)

PATH
  remote: engines/commercial/custom_topics
  specs:
    custom_topics (0.1.0)
      active_model_serializers (~> 0.10.7)
      pundit (~> 2.0)
      rails (~> 6.1)

PATH
  remote: engines/commercial/customizable_navbar
  specs:
    customizable_navbar (0.1.0)
      active_model_serializers (~> 0.10.7)
      pundit (~> 2.0)
      rails (~> 6.1)
      ros-apartment (>= 2.9.0)

PATH
  remote: engines/commercial/flag_inappropriate_content
  specs:
    flag_inappropriate_content (0.1.0)
      active_model_serializers (~> 0.10.7)
      email_campaigns
      moderation
      pundit (~> 2.0)
      rails (~> 6.1)
      ros-apartment (>= 2.9.0)

PATH
  remote: engines/commercial/geographic_dashboard
  specs:
    geographic_dashboard (0.1.0)
      rails (~> 6.1)

PATH
  remote: engines/commercial/google_tag_manager
  specs:
    google_tag_manager (0.1.0)
      rails (~> 6.1)

PATH
  remote: engines/commercial/granular_permissions
  specs:
    granular_permissions (0.1.0)
      pundit (~> 2.0)
      rails (~> 6.1)

PATH
  remote: engines/commercial/id_auth0
  specs:
    id_auth0 (0.1.0)
      omniauth-auth0 (~> 2.0)
      rails (~> 6.1)
      verification

PATH
  remote: engines/commercial/id_bogus
  specs:
    id_bogus (0.1.0)
      rails (~> 6.1)
      verification

PATH
  remote: engines/commercial/id_bosa_fas
  specs:
    id_bosa_fas (0.1.0)
      rails (~> 6.1)
      verification

PATH
  remote: engines/commercial/id_clave_unica
  specs:
    id_clave_unica (0.1.0)
      omniauth_openid_connect (~> 0.4.0)
      rails (~> 6.1)
      verification

PATH
  remote: engines/commercial/id_cow
  specs:
    id_cow (0.1.0)
      rails (~> 6.1)
      savon (~> 2.12.0)
      verification

PATH
  remote: engines/commercial/id_franceconnect
  specs:
    id_franceconnect (0.1.0)
      rails (~> 6.1)
      verification

PATH
  remote: engines/commercial/id_gent_rrn
  specs:
    id_gent_rrn (0.1.0)
      httparty (~> 0.16.2)
      rails (~> 6.1)
      verification

PATH
  remote: engines/commercial/id_id_card_lookup
  specs:
    id_id_card_lookup (0.1.0)
      admin_api
      rails (~> 6.1)
      savon (~> 2.12.0)
      verification

PATH
  remote: engines/commercial/id_vienna_saml
  specs:
    id_vienna_saml (1.0.0)
      omniauth-saml (~> 1.10.3)
      rails (~> 6.1)

PATH
  remote: engines/commercial/idea_assignment
  specs:
    idea_assignment (0.1.0)
      email_campaigns
      rails (~> 6.1)

PATH
  remote: engines/commercial/idea_custom_fields
  specs:
    idea_custom_fields (0.1.0)
      rails (~> 6.1)

PATH
  remote: engines/commercial/insights
  specs:
    insights (0.1.0)
      rails (~> 6.1)

PATH
  remote: engines/commercial/machine_translations
  specs:
    machine_translations (0.1.0)
      active_model_serializers (~> 0.10.7)
      easy_translate
      pundit (~> 2.0)
      rails (~> 6.1)
      ros-apartment (>= 2.9.0)

PATH
  remote: engines/commercial/matomo
  specs:
    matomo (0.1.0)
      rails (~> 6.1)

PATH
  remote: engines/commercial/moderation
  specs:
    moderation (0.1.0)
      active_model_serializers (~> 0.10.7)
      pundit (~> 2.0)
      rails (~> 6.1)

PATH
  remote: engines/commercial/nlp
  specs:
    nlp (0.1.0)
      bunny
      httparty (~> 0.16.2)
      rails (~> 6.1)

PATH
  remote: engines/commercial/project_folders
  specs:
    project_folders (0.1.0)
      rails (~> 6.1)

PATH
  remote: engines/commercial/project_management
  specs:
    project_management (0.1.0)
      rails (~> 6.1)

PATH
  remote: engines/commercial/public_api
  specs:
    public_api (0.1.0)
      active_model_serializers (~> 0.10.7)
      kaminari (~> 1.2)
      knock
      pundit (~> 2.0)
      rails (~> 6.1)
      ros-apartment (>= 2.9.0)

PATH
  remote: engines/commercial/remove_vendor_branding
  specs:
    remove_vendor_branding (0.1.0)

PATH
  remote: engines/commercial/smart_groups
  specs:
    smart_groups (0.1.0)
      rails (~> 6.1)

PATH
  remote: engines/commercial/texting
  specs:
    texting (0.1.0)
      rails (~> 6.1)
      smstools (~> 0.2.2)
      twilio-ruby (~> 5.65.1)

PATH
  remote: engines/commercial/user_custom_fields
  specs:
    user_custom_fields (0.1.0)
      active_model_serializers (~> 0.10.7)
      pundit (~> 2.0)
      rails (~> 6.1)
      ros-apartment (>= 2.9.0)

PATH
  remote: engines/commercial/verification
  specs:
    verification (0.1.0)
      granular_permissions
      pundit (~> 2.0)
      rails (~> 6.1)
      ros-apartment (>= 2.9.0)
      savon (~> 2.12.0)

PATH
  remote: engines/ee/multi_tenancy
  specs:
    multi_tenancy (0.1.0)
      actionpack-cloudfront (~> 1.2.0)
      rails (~> 6.1)
      ros-apartment (>= 2.9.0)

PATH
  remote: engines/free/email_campaigns
  specs:
    email_campaigns (0.1.0)
      active_model_serializers (~> 0.10.7)
      ice_cube
      kaminari (~> 1.2)
      liquid (~> 4.0)
      mailgun-ruby (~> 1.2.0)
      pundit (~> 2.0)
      rails (~> 6.1)

PATH
  remote: engines/free/frontend
  specs:
    frontend (0.1.0)
      rails (~> 6.1)

PATH
  remote: engines/free/onboarding
  specs:
    onboarding (0.1.0)
      active_model_serializers (~> 0.10.7)
      kaminari (~> 1.2)
      pundit (~> 2.0)
      rails (~> 6.1)

PATH
  remote: engines/free/polls
  specs:
    polls (0.1.0)
      acts_as_list (~> 1.0)
      kaminari (~> 1.2)
      pundit (~> 2.0)
      rails (~> 6.1)

PATH
  remote: engines/free/project_permissions
  specs:
    project_permissions (0.1.0)
      rails (~> 6.1)

PATH
  remote: engines/free/seo
  specs:
    seo (0.1.0)
      aws-sdk-route53
      google-api-client
      httparty
      koala
      rails (~> 6.1)

PATH
  remote: engines/free/surveys
  specs:
    surveys (0.1.0)
      active_model_serializers (~> 0.10.7)
      httparty (~> 0.16.2)
      kaminari (~> 1.2)
      pundit (~> 2.0)
      rails (~> 6.1)

PATH
  remote: engines/free/user_confirmation
  specs:
    user_confirmation (0.1.0)
      rails (~> 6.1)

PATH
  remote: engines/free/volunteering
  specs:
    volunteering (0.1.0)
      acts_as_list (~> 1.0)
      kaminari (~> 1.2)
      pundit (~> 2.0)
      rails (~> 6.1)

GEM
  remote: https://rubygems.org/
  specs:
    actioncable (6.1.6.1)
      actionpack (= 6.1.6.1)
      activesupport (= 6.1.6.1)
      nio4r (~> 2.0)
      websocket-driver (>= 0.6.1)
    actionmailbox (6.1.6.1)
      actionpack (= 6.1.6.1)
      activejob (= 6.1.6.1)
      activerecord (= 6.1.6.1)
      activestorage (= 6.1.6.1)
      activesupport (= 6.1.6.1)
      mail (>= 2.7.1)
    actionmailer (6.1.6.1)
      actionpack (= 6.1.6.1)
      actionview (= 6.1.6.1)
      activejob (= 6.1.6.1)
      activesupport (= 6.1.6.1)
      mail (~> 2.5, >= 2.5.4)
      rails-dom-testing (~> 2.0)
    actionpack (6.1.6.1)
      actionview (= 6.1.6.1)
      activesupport (= 6.1.6.1)
      rack (~> 2.0, >= 2.0.9)
      rack-test (>= 0.6.3)
      rails-dom-testing (~> 2.0)
      rails-html-sanitizer (~> 1.0, >= 1.2.0)
    actiontext (6.1.6.1)
      actionpack (= 6.1.6.1)
      activerecord (= 6.1.6.1)
      activestorage (= 6.1.6.1)
      activesupport (= 6.1.6.1)
      nokogiri (>= 1.8.5)
    actionview (6.1.6.1)
      activesupport (= 6.1.6.1)
      builder (~> 3.1)
      erubi (~> 1.4)
      rails-dom-testing (~> 2.0)
      rails-html-sanitizer (~> 1.1, >= 1.2.0)
    active_model_serializers (0.10.13)
      actionpack (>= 4.1, < 7.1)
      activemodel (>= 4.1, < 7.1)
      case_transform (>= 0.2)
      jsonapi-renderer (>= 0.1.1.beta1, < 0.3)
    activejob (6.1.6.1)
      activesupport (= 6.1.6.1)
      globalid (>= 0.3.6)
    activemodel (6.1.6.1)
      activesupport (= 6.1.6.1)
    activerecord (6.1.6.1)
      activemodel (= 6.1.6.1)
      activesupport (= 6.1.6.1)
    activerecord-import (1.4.0)
      activerecord (>= 4.2)
    activerecord-postgis-adapter (7.0.1)
      activerecord (~> 6.1)
      rgeo-activerecord (~> 7.0.0)
    activerecord_json_validator (1.3.0)
      activerecord (>= 4.2.0, < 7)
      json-schema (~> 2.8)
    activestorage (6.1.6.1)
      actionpack (= 6.1.6.1)
      activejob (= 6.1.6.1)
      activerecord (= 6.1.6.1)
      activesupport (= 6.1.6.1)
      marcel (~> 1.0)
      mini_mime (>= 1.1.0)
    activesupport (6.1.6.1)
      concurrent-ruby (~> 1.0, >= 1.0.2)
      i18n (>= 1.6, < 2)
      minitest (>= 5.1)
      tzinfo (~> 2.0)
      zeitwerk (~> 2.3)
    acts_as_list (1.0.4)
      activerecord (>= 4.2)
    addressable (2.8.0)
      public_suffix (>= 2.0.2, < 5.0)
    aes_key_wrap (1.1.0)
    akami (1.3.1)
      gyoku (>= 0.4.0)
      nokogiri
    amq-protocol (2.3.2)
    annotate (3.2.0)
      activerecord (>= 3.2, < 8.0)
      rake (>= 10.4, < 14.0)
    api-pagination (4.8.2)
    ast (2.4.2)
    attr_required (1.0.1)
    awesome_nested_set (3.5.0)
      activerecord (>= 4.0.0, < 7.1)
    aws-eventstream (1.2.0)
    aws-partitions (1.583.0)
    aws-sdk-core (3.130.2)
      aws-eventstream (~> 1, >= 1.0.2)
      aws-partitions (~> 1, >= 1.525.0)
      aws-sigv4 (~> 1.1)
      jmespath (~> 1.0)
    aws-sdk-kms (1.56.0)
      aws-sdk-core (~> 3, >= 3.127.0)
      aws-sigv4 (~> 1.1)
    aws-sdk-route53 (1.62.0)
      aws-sdk-core (~> 3, >= 3.127.0)
      aws-sigv4 (~> 1.1)
    aws-sdk-s3 (1.114.0)
      aws-sdk-core (~> 3, >= 3.127.0)
      aws-sdk-kms (~> 1)
      aws-sigv4 (~> 1.4)
    aws-sigv4 (1.5.0)
      aws-eventstream (~> 1, >= 1.0.2)
    axlsx (3.0.0.pre)
      htmlentities (~> 4.3, >= 4.3.4)
      mimemagic (~> 0.3)
      nokogiri (~> 1.8, >= 1.8.2)
      rubyzip (~> 1.2, >= 1.2.1)
    bcrypt (3.1.18)
    bindata (2.4.10)
    binding_ninja (0.2.3)
    binding_of_caller (1.0.0)
      debug_inspector (>= 0.0.1)
    bootsnap (1.12.0)
      msgpack (~> 1.2)
    builder (3.2.4)
    bullet (7.0.2)
      activesupport (>= 3.0.0)
      uniform_notifier (~> 1.11)
    bundler-audit (0.9.1)
      bundler (>= 1.2.0, < 3)
      thor (~> 1.0)
    bunny (2.19.0)
      amq-protocol (~> 2.3, >= 2.3.1)
      sorted_set (~> 1, >= 1.0.2)
    byebug (11.1.3)
    carrierwave-base64 (2.10.0)
      carrierwave (>= 2.2.1)
      marcel (~> 1.0.0)
      mime-types (~> 3.0)
    case_transform (0.2)
      activesupport
    coderay (1.1.3)
    concurrent-ruby (1.1.10)
    counter_culture (2.9.0)
      activerecord (>= 4.2)
      activesupport (>= 4.2)
    crack (0.4.5)
      rexml
    crass (1.0.6)
    css_parser (1.11.0)
      addressable
    dalli (2.7.11)
    database_cleaner (2.0.1)
      database_cleaner-active_record (~> 2.0.0)
    database_cleaner-active_record (2.0.1)
      activerecord (>= 5.a)
      database_cleaner-core (~> 2.0.0)
    database_cleaner-core (2.0.1)
    debug_inspector (1.1.0)
    declarative (0.0.20)
    diff-lcs (1.5.0)
    docile (1.4.0)
    domain_name (0.5.20190701)
      unf (>= 0.0.5, < 1.0.0)
    easy_translate (0.5.1)
      thread
      thread_safe
    erubi (1.10.0)
    excon (0.92.3)
    factory_bot (6.2.1)
      activesupport (>= 5.0.0)
    factory_bot_rails (6.2.0)
      factory_bot (~> 6.2.0)
      railties (>= 5.0.0)
    faker (2.20.0)
      i18n (>= 1.8.11, < 2)
    faraday (1.10.0)
      faraday-em_http (~> 1.0)
      faraday-em_synchrony (~> 1.0)
      faraday-excon (~> 1.1)
      faraday-httpclient (~> 1.0)
      faraday-multipart (~> 1.0)
      faraday-net_http (~> 1.0)
      faraday-net_http_persistent (~> 1.0)
      faraday-patron (~> 1.0)
      faraday-rack (~> 1.0)
      faraday-retry (~> 1.0)
      ruby2_keywords (>= 0.0.4)
    faraday-em_http (1.0.0)
    faraday-em_synchrony (1.0.0)
    faraday-excon (1.1.0)
    faraday-httpclient (1.0.1)
    faraday-multipart (1.0.3)
      multipart-post (>= 1.2, < 3)
    faraday-net_http (1.0.1)
    faraday-net_http_persistent (1.2.0)
    faraday-patron (1.0.0)
    faraday-rack (1.0.0)
    faraday-retry (1.0.3)
    ffi (1.15.5)
    fog-aws (3.13.0)
      fog-core (~> 2.1)
      fog-json (~> 1.1)
      fog-xml (~> 0.1)
    fog-core (2.3.0)
      builder
      excon (~> 0.71)
      formatador (>= 0.2, < 2.0)
      mime-types
    fog-json (1.2.0)
      fog-core
      multi_json (~> 1.10)
    fog-xml (0.1.4)
      fog-core
      nokogiri (>= 1.5.11, < 2.0.0)
    formatador (1.1.0)
    gems (1.2.0)
    globalid (1.0.0)
      activesupport (>= 5.0)
    google-api-client (0.53.0)
      google-apis-core (~> 0.1)
      google-apis-generator (~> 0.1)
    google-apis-core (0.4.2)
      addressable (~> 2.5, >= 2.5.1)
      googleauth (>= 0.16.2, < 2.a)
      httpclient (>= 2.8.1, < 3.a)
      mini_mime (~> 1.0)
      representable (~> 3.0)
      retriable (>= 2.0, < 4.a)
      rexml
      webrick
    google-apis-discovery_v1 (0.8.0)
      google-apis-core (>= 0.4, < 2.a)
    google-apis-generator (0.4.1)
      activesupport (>= 5.0)
      gems (~> 1.2)
      google-apis-core (>= 0.4, < 2.a)
      google-apis-discovery_v1 (~> 0.5)
      thor (>= 0.20, < 2.a)
    googleauth (1.1.3)
      faraday (>= 0.17.3, < 3.a)
      jwt (>= 1.4, < 3.0)
      memoist (~> 0.16)
      multi_json (~> 1.11)
      os (>= 0.9, < 2.0)
      signet (>= 0.16, < 2.a)
    graphql (1.8.18)
    groupdate (4.3.0)
      activesupport (>= 5)
    gyoku (1.4.0)
      builder (>= 2.1.2)
      rexml (~> 3.0)
    hashdiff (1.0.1)
    hashie (5.0.0)
    htmlentities (4.3.4)
    http-accept (1.7.0)
    http-cookie (1.0.4)
      domain_name (~> 0.5)
    httparty (0.16.4)
      mime-types (~> 3.0)
      multi_xml (>= 0.5.2)
    httpclient (2.8.3)
    httpi (2.5.0)
      rack
      socksify
    i18n (1.12.0)
      concurrent-ruby (~> 1.0)
    image_processing (1.12.2)
      mini_magick (>= 4.9.5, < 5)
      ruby-vips (>= 2.0.17, < 3)
    interactor (3.1.2)
    interactor-rails (2.2.1)
      interactor (~> 3.0)
      rails (>= 4.2)
    interception (0.5)
    intercom (4.1.3)
    jmespath (1.6.1)
    json (2.6.1)
    json-jwt (1.13.0)
      activesupport (>= 4.2)
      aes_key_wrap
      bindata
    json-schema (2.8.1)
      addressable (>= 2.4)
    jsonapi-renderer (0.2.2)
    jwt (2.2.3)
    kaminari (1.2.2)
      activesupport (>= 4.1.0)
      kaminari-actionview (= 1.2.2)
      kaminari-activerecord (= 1.2.2)
      kaminari-core (= 1.2.2)
    kaminari-actionview (1.2.2)
      actionview
      kaminari-core (= 1.2.2)
    kaminari-activerecord (1.2.2)
      activerecord
      kaminari-core (= 1.2.2)
    kaminari-core (1.2.2)
    koala (3.1.0)
      addressable
      faraday (< 2)
      json (>= 1.8)
      rexml
    license_finder (7.0.1)
      bundler
      rubyzip (>= 1, < 3)
      thor (~> 1.2)
      tomlrb (>= 1.3, < 2.1)
      with_env (= 1.1.0)
      xml-simple (~> 1.1.9)
    liquid (4.0.3)
    listen (3.7.1)
      rb-fsevent (~> 0.10, >= 0.10.3)
      rb-inotify (~> 0.9, >= 0.9.10)
    loofah (2.18.0)
      crass (~> 1.0.2)
      nokogiri (>= 1.5.9)
    mail (2.7.1)
      mini_mime (>= 0.1.1)
    mailgun-ruby (1.2.5)
      rest-client (>= 2.0.2)
    marcel (1.0.2)
    memoist (0.16.2)
    method_source (1.0.0)
    mime-types (3.4.1)
      mime-types-data (~> 3.2015)
    mime-types-data (3.2022.0105)
    mimemagic (0.4.3)
      nokogiri (~> 1)
      rake
    mini_magick (4.11.0)
    mini_mime (1.1.2)
    mini_portile2 (2.8.0)
    minitest (5.16.2)
    mjml-rails (4.7.2)
    msgpack (1.5.2)
    multi_json (1.15.0)
    multi_xml (0.6.0)
    multipart-post (2.1.1)
    mustache (1.1.1)
    mustermann (1.1.1)
      ruby2_keywords (~> 0.0.1)
    netrc (0.11.0)
    nio4r (2.5.8)
    nokogiri (1.13.8)
      mini_portile2 (~> 2.8.0)
      racc (~> 1.4)
    nori (2.6.0)
    oauth2 (1.4.9)
      faraday (>= 0.17.3, < 3.0)
      jwt (>= 1.0, < 3.0)
      multi_json (~> 1.3)
      multi_xml (~> 0.5)
      rack (>= 1.2, < 3)
    okcomputer (1.18.4)
    omniauth (1.9.1)
      hashie (>= 3.4.6)
      rack (>= 1.6.2, < 3)
    omniauth-auth0 (2.6.0)
      omniauth (~> 1.9)
      omniauth-oauth2 (~> 1.5)
    omniauth-facebook (9.0.0)
      omniauth-oauth2 (~> 1.2)
    omniauth-google-oauth2 (0.8.2)
      jwt (>= 2.0)
      oauth2 (~> 1.1)
      omniauth (~> 1.1)
      omniauth-oauth2 (>= 1.6)
    omniauth-oauth2 (1.7.2)
      oauth2 (~> 1.4)
      omniauth (>= 1.9, < 3)
    omniauth-rails_csrf_protection (0.1.2)
      actionpack (>= 4.2)
      omniauth (>= 1.3.1)
    omniauth-saml (1.10.3)
      omniauth (~> 1.3, >= 1.3.2)
      ruby-saml (~> 1.9)
    omniauth_openid_connect (0.4.0)
      addressable (~> 2.5)
      omniauth (>= 1.9, < 3)
      openid_connect (~> 1.1)
    order_as_specified (1.7)
      activerecord (>= 5.0.0)
    os (1.1.4)
    parallel (1.22.1)
    parser (3.1.2.0)
      ast (~> 2.4.1)
    pg (1.3.5)
    pg_search (2.3.6)
      activerecord (>= 5.2)
      activesupport (>= 5.2)
    premailer (1.16.0)
      addressable
      css_parser (>= 1.6.0)
      htmlentities (>= 4.0.0)
    premailer-rails (1.10.3)
      actionmailer (>= 3)
      premailer (~> 1.7, >= 1.7.9)
    proc_to_ast (0.1.0)
      coderay
      parser
      unparser
    pry (0.13.1)
      coderay (~> 1.1)
      method_source (~> 1.0)
    pry-byebug (3.9.0)
      byebug (~> 11.0)
      pry (~> 0.13.0)
    pry-rails (0.3.9)
      pry (>= 0.10.4)
    pry-rescue (1.5.2)
      interception (>= 0.5)
      pry (>= 0.12.0)
    pry-stack_explorer (0.6.1)
      binding_of_caller (~> 1.0)
      pry (~> 0.13)
    public_suffix (4.0.7)
    puma (5.6.4)
      nio4r (~> 2.0)
    que-web (0.9.3)
      que (~> 1.0.0.beta3)
      sinatra
    racc (1.6.0)
    rack (2.2.4)
    rack-attack (6.6.1)
      rack (>= 1.0, < 3)
    rack-cors (1.1.1)
      rack (>= 2.0.0)
    rack-mini-profiler (3.0.0)
      rack (>= 1.2.0)
    rack-oauth2 (1.19.0)
      activesupport
      attr_required
      httpclient
      json-jwt (>= 1.11.0)
      rack (>= 2.1.0)
    rack-protection (2.2.0)
      rack
    rack-test (2.0.2)
      rack (>= 1.3)
    rails (6.1.6.1)
      actioncable (= 6.1.6.1)
      actionmailbox (= 6.1.6.1)
      actionmailer (= 6.1.6.1)
      actionpack (= 6.1.6.1)
      actiontext (= 6.1.6.1)
      actionview (= 6.1.6.1)
      activejob (= 6.1.6.1)
      activemodel (= 6.1.6.1)
      activerecord (= 6.1.6.1)
      activestorage (= 6.1.6.1)
      activesupport (= 6.1.6.1)
      bundler (>= 1.15.0)
      railties (= 6.1.6.1)
      sprockets-rails (>= 2.0.0)
    rails-dom-testing (2.0.3)
      activesupport (>= 4.2.0)
      nokogiri (>= 1.6)
    rails-html-sanitizer (1.4.3)
      loofah (~> 2.3)
    rails-i18n (6.0.0)
      i18n (>= 0.7, < 2)
      railties (>= 6.0.0, < 7)
    rails_semantic_logger (4.10.0)
      rack
      railties (>= 5.1)
      semantic_logger (~> 4.9)
    railties (6.1.6.1)
      actionpack (= 6.1.6.1)
      activesupport (= 6.1.6.1)
      method_source
      rake (>= 12.2)
      thor (~> 1.0)
    rainbow (3.1.1)
    rake (13.0.6)
    rb-fsevent (0.11.1)
    rb-inotify (0.10.1)
      ffi (~> 1.0)
    rbtree (0.4.5)
    redcarpet (3.5.1)
    regexp_parser (2.3.1)
    representable (3.1.1)
      declarative (< 0.1.0)
      trailblazer-option (>= 0.1.1, < 0.2.0)
      uber (< 0.2.0)
    rest-client (2.1.0)
      http-accept (>= 1.7.0, < 2.0)
      http-cookie (>= 1.0.2, < 2.0)
      mime-types (>= 1.16, < 4.0)
      netrc (~> 0.8)
    retriable (3.1.2)
    rexml (3.2.5)
    rgeo (2.4.0)
    rgeo-activerecord (7.0.1)
      activerecord (>= 5.0)
      rgeo (>= 1.0.0)
    rgeo-geojson (2.1.1)
      rgeo (>= 1.0.0)
    rinku (2.0.6)
    ros-apartment (2.11.0)
      activerecord (>= 5.0.0, < 7.1)
      parallel (< 2.0)
      public_suffix (>= 2.0.5, < 5.0)
      rack (>= 1.3.6, < 3.0)
    rspec (3.11.0)
      rspec-core (~> 3.11.0)
      rspec-expectations (~> 3.11.0)
      rspec-mocks (~> 3.11.0)
    rspec-core (3.11.0)
      rspec-support (~> 3.11.0)
    rspec-expectations (3.11.0)
      diff-lcs (>= 1.2.0, < 2.0)
      rspec-support (~> 3.11.0)
    rspec-its (1.3.0)
      rspec-core (>= 3.0.0)
      rspec-expectations (>= 3.0.0)
    rspec-mocks (3.11.1)
      diff-lcs (>= 1.2.0, < 2.0)
      rspec-support (~> 3.11.0)
    rspec-parameterized (0.5.1)
      binding_ninja (>= 0.2.3)
      parser
      proc_to_ast
      rspec (>= 2.13, < 4)
      unparser
    rspec-rails (5.1.2)
      actionpack (>= 5.2)
      activesupport (>= 5.2)
      railties (>= 5.2)
      rspec-core (~> 3.10)
      rspec-expectations (~> 3.10)
      rspec-mocks (~> 3.10)
      rspec-support (~> 3.10)
    rspec-sqlimit (0.0.5)
      activerecord (> 4.2, < 7.1)
      rspec (~> 3.0)
    rspec-support (3.11.0)
    rspec_api_documentation (6.1.0)
      activesupport (>= 3.0.0)
      mustache (~> 1.0, >= 0.99.4)
      rspec (~> 3.0)
    rspec_junit_formatter (0.5.1)
      rspec-core (>= 2, < 4, != 2.12.0)
    rubocop (1.28.2)
      parallel (~> 1.10)
      parser (>= 3.1.0.0)
      rainbow (>= 2.2.2, < 4.0)
      regexp_parser (>= 1.8, < 3.0)
      rexml
      rubocop-ast (>= 1.17.0, < 2.0)
      ruby-progressbar (~> 1.7)
      unicode-display_width (>= 1.4.0, < 3.0)
    rubocop-ast (1.17.0)
      parser (>= 3.1.1.0)
    rubocop-performance (1.13.3)
      rubocop (>= 1.7.0, < 2.0)
      rubocop-ast (>= 0.4.0)
    rubocop-rails (2.14.2)
      activesupport (>= 4.2.0)
      rack (>= 1.1)
      rubocop (>= 1.7.0, < 2.0)
    rubocop-rspec (2.10.0)
      rubocop (~> 1.19)
    ruby-progressbar (1.11.0)
    ruby-saml (1.14.0)
      nokogiri (>= 1.10.5)
      rexml
    ruby-vips (2.1.4)
      ffi (~> 1.12)
    ruby2_keywords (0.0.5)
    rubyXL (3.4.23)
      nokogiri (>= 1.10.8)
      rubyzip (>= 1.3.0)
    rubyzip (1.3.0)
    saharspec (0.0.8)
      ruby2_keywords
    savon (2.12.1)
      akami (~> 1.2)
      builder (>= 2.1.2)
      gyoku (~> 1.2)
      httpi (~> 2.3)
      nokogiri (>= 1.8.1)
      nori (~> 2.4)
      wasabi (~> 3.4)
    scenic (1.6.0)
      activerecord (>= 4.0.0)
      railties (>= 4.0.0)
    semantic_logger (4.10.0)
      concurrent-ruby (~> 1.0)
    sentry-rails (5.3.1)
      railties (>= 5.0)
      sentry-ruby-core (~> 5.3.1)
    sentry-ruby (5.3.1)
      concurrent-ruby (~> 1.0, >= 1.0.2)
      sentry-ruby-core (= 5.3.1)
    sentry-ruby-core (5.3.1)
      concurrent-ruby
    set (1.0.2)
    shoulda-matchers (5.0.0)
      activesupport (>= 5.2.0)
    signet (0.16.1)
      addressable (~> 2.8)
      faraday (>= 0.17.5, < 3.0)
      jwt (>= 1.5, < 3.0)
      multi_json (~> 1.10)
    simple_segment (1.3.0)
    simplecov (0.21.2)
      docile (~> 1.1)
      simplecov-html (~> 0.11)
      simplecov_json_formatter (~> 0.1)
    simplecov-html (0.12.3)
    simplecov-rcov (0.3.1)
      simplecov (>= 0.4.1)
    simplecov_json_formatter (0.1.4)
    sinatra (2.2.0)
      mustermann (~> 1.0)
      rack (~> 2.2)
      rack-protection (= 2.2.0)
      tilt (~> 2.0)
    smstools (0.2.2)
    socksify (1.7.1)
    sorted_set (1.0.3)
      rbtree
      set (~> 1.0)
    spring (2.1.1)
    spring-commands-rspec (1.0.4)
      spring (>= 0.9.1)
    spring-watcher-listen (2.0.1)
      listen (>= 2.7, < 4.0)
      spring (>= 1.2, < 3.0)
    sprockets (4.1.1)
      concurrent-ruby (~> 1.0)
      rack (> 1, < 3)
    sprockets-rails (3.4.2)
      actionpack (>= 5.2)
      activesupport (>= 5.2)
      sprockets (>= 3.0.0)
    ssrf_filter (1.0.7)
    swd (1.3.0)
      activesupport (>= 3)
      attr_required (>= 0.0.5)
      httpclient (>= 2.4)
    test-prof (1.0.8)
    thor (1.2.1)
    thread (0.2.2)
    thread_safe (0.3.6)
    tilt (2.0.10)
    tomlrb (2.0.1)
    trailblazer-option (0.1.2)
    twilio-ruby (5.65.1)
      faraday (>= 0.9, < 2.0)
      jwt (>= 1.5, <= 2.5)
      nokogiri (>= 1.6, < 2.0)
    tzinfo (2.0.5)
      concurrent-ruby (~> 1.0)
    uber (0.1.0)
    unf (0.1.4)
      unf_ext
    unf_ext (0.0.8.1)
    unicode-display_width (2.1.0)
    uniform_notifier (1.16.0)
    unparser (0.6.5)
      diff-lcs (~> 1.3)
      parser (>= 3.1.0)
    validate_email (0.1.6)
      activemodel (>= 3.0)
      mail (>= 2.2.5)
    validate_url (1.0.13)
      activemodel (>= 3.0.0)
      public_suffix
    wasabi (3.7.0)
      addressable
      httpi (~> 2.0)
      nokogiri (>= 1.4.2)
    webfinger (1.2.0)
      activesupport
      httpclient (>= 2.4)
    webmock (3.14.0)
      addressable (>= 2.8.0)
      crack (>= 0.3.2)
      hashdiff (>= 0.4.0, < 2.0.0)
    webrick (1.7.0)
    websocket-driver (0.7.5)
      websocket-extensions (>= 0.1.0)
    websocket-extensions (0.1.5)
    with_env (1.1.0)
    xml-simple (1.1.9)
      rexml
    zeitwerk (2.6.0)

PLATFORMS
  ruby

DEPENDENCIES
  actionpack-cloudfront!
  active_model_serializers (~> 0.10.12)
  activerecord-import (~> 1.0)
  activerecord-postgis-adapter (~> 7.0.0)
  activerecord_json_validator (~> 1.3.0)
  acts_as_list (~> 1.0)
  admin_api!
  analytics!
  annotate
  api-pagination (~> 4.8.2)
  awesome_nested_set (~> 3.5.0)
  aws-sdk-s3 (~> 1)
  axlsx (= 3.0.0.pre)
  bcrypt (~> 3.1.7)
  bootsnap (~> 1)
  bulk_import_ideas!
  bullet
  bundler-audit
  bunny (>= 2.7.2)
  byebug
  carrierwave!
  carrierwave-base64 (~> 2.10)
  content_builder!
  counter_culture (~> 2.8)
  custom_idea_statuses!
  custom_maps!
  custom_topics!
  customizable_navbar!
  dalli (~> 2.7)
  database_cleaner (~> 2.0.1)
  email_campaigns!
  factory_bot_rails
  faker
  fast_jsonapi!
  flag_inappropriate_content!
  fog-aws (~> 3.12)
  frontend!
  geographic_dashboard!
  google_tag_manager!
  granular_permissions!
  groupdate (~> 4.1)
  ice_cube!
  id_auth0!
  id_bogus!
  id_bosa_fas!
  id_clave_unica!
  id_cow!
  id_franceconnect!
  id_gent_rrn!
  id_id_card_lookup!
  id_vienna_saml!
  idea_assignment!
  idea_custom_fields!
  insights!
  interactor
  interactor-rails
  intercom (~> 4.1)
  kaminari (~> 1.2)
  knock!
  license_finder
  liquid (~> 4.0)
  listen (>= 3.0.5, < 4.0)
  machine_translations!
  mailgun-ruby (~> 1.2.0)
  matomo!
  mini_magick (~> 4.9)
  mjml-rails (~> 4.4)
  moderation!
  multi_tenancy!
  nlp!
  okcomputer
  omniauth (~> 1.9.1)
  omniauth-azure-activedirectory!
  omniauth-facebook
  omniauth-google-oauth2
  omniauth-rails_csrf_protection
  omniauth-saml (~> 1.10.3)
  omniauth_openid_connect (~> 0.4.0)
  onboarding!
  openid_connect!
  order_as_specified
  pg
  pg_search (~> 2.3.5)
  polls!
  premailer-rails (~> 1.10.3)
  project_folders!
  project_management!
  project_permissions!
  pry
  pry-byebug
  pry-rails
  pry-rescue
  pry-stack_explorer
  public_api!
  puma (~> 5.6.2)
  pundit!
  que!
  que-web
  rack-attack (~> 6)
  rack-cors
  rack-mini-profiler
  rails (~> 6.1.6.1)
  rails-html-sanitizer (>= 1.4.3)
  rails-i18n (~> 6.0.0)
  rails_semantic_logger
  redcarpet
  remove_vendor_branding!
  rest-client
  rgeo-geojson
  rinku (~> 2)
  ros-apartment
  rspec-its
  rspec-parameterized
  rspec-rails (~> 5.1.0)
  rspec-sqlimit
  rspec_api_documentation
  rspec_junit_formatter
  rubocop
  rubocop-ast
  rubocop-performance
  rubocop-rails
  rubocop-rspec
  rubyXL
  rubyzip (~> 1.3.0)
  saharspec
  scenic
  sentry-rails
  sentry-ruby
  seo!
  shoulda-matchers (~> 5.0.0)
  simple_segment (~> 1.2)
  simplecov
  simplecov-rcov
  smart_groups!
  spring
  spring-commands-rspec
  spring-watcher-listen (~> 2.0.0)
  surveys!
  test-prof (~> 1.0)
  texting!
  user_confirmation!
  user_custom_fields!
  verification!
  volunteering!
  webmock (~> 3.14)

BUNDLED WITH
   2.3.20<|MERGE_RESOLUTION|>--- conflicted
+++ resolved
@@ -96,13 +96,6 @@
       ros-apartment (>= 2.9.0)
 
 PATH
-<<<<<<< HEAD
-  remote: engines/commercial/analytics
-  specs:
-    analytics (0.1.0)
-      rails (~> 6.1.6)
-      scenic
-=======
   remote: engines/commercial/bulk_import_ideas
   specs:
     bulk_import_ideas (0.1.0)
@@ -110,7 +103,6 @@
       pundit (~> 2.0)
       rails (~> 6.1)
       ros-apartment (>= 2.9.0)
->>>>>>> 669d689d
 
 PATH
   remote: engines/commercial/content_builder
