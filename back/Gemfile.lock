PATH
  remote: engines/commercial/admin_api
  specs:
    admin_api (0.1.0)
      active_model_serializers (~> 0.10.7)
      graphql (~> 1.8.0)
      kaminari (~> 1.2)
      multi_tenancy
      rails (~> 7.0)
      ros-apartment (>= 2.9.0)

PATH
  remote: engines/commercial/analytics
  specs:
    analytics (0.1.0)
      rails (~> 7.0)
      scenic

PATH
  remote: engines/commercial/bulk_import_ideas
  specs:
    bulk_import_ideas (0.1.0)
      active_model_serializers (~> 0.10.7)
      pundit (~> 2.0)
      rails (~> 7.0)
      ros-apartment (>= 2.9.0)

PATH
  remote: engines/commercial/content_builder
  specs:
    content_builder (0.1.0)
      active_model_serializers (~> 0.10.7)
      pundit (~> 2.0)
      rails (~> 7.0)
      ros-apartment (>= 2.9.0)

PATH
  remote: engines/commercial/custom_idea_statuses
  specs:
    custom_idea_statuses (0.1.0)
      active_model_serializers (~> 0.10.7)
      pundit (~> 2.0)
      rails (~> 7.0)

PATH
  remote: engines/commercial/custom_maps
  specs:
    custom_maps (0.1.0)
      pundit (~> 2.0)
      rails (~> 7.0)
      ros-apartment (>= 2.9.0)

PATH
  remote: engines/commercial/flag_inappropriate_content
  specs:
    flag_inappropriate_content (0.1.0)
      active_model_serializers (~> 0.10.7)
      email_campaigns
      moderation
      pundit (~> 2.0)
      rails (~> 7.0)
      ros-apartment (>= 2.9.0)

PATH
  remote: engines/commercial/geographic_dashboard
  specs:
    geographic_dashboard (0.1.0)
      rails (~> 7.0)

PATH
  remote: engines/commercial/google_tag_manager
  specs:
    google_tag_manager (0.1.0)
      rails (~> 7.0)

PATH
  remote: engines/commercial/granular_permissions
  specs:
    granular_permissions (0.1.0)
      pundit (~> 2.0)
      rails (~> 7.0)

PATH
  remote: engines/commercial/id_auth0
  specs:
    id_auth0 (0.1.0)
      omniauth-auth0 (~> 2.0)
      rails (~> 7.0)
      verification

PATH
  remote: engines/commercial/id_bogus
  specs:
    id_bogus (0.1.0)
      rails (~> 7.0)
      verification

PATH
  remote: engines/commercial/id_bosa_fas
  specs:
    id_bosa_fas (0.1.0)
      rails (~> 7.0)
      verification

PATH
  remote: engines/commercial/id_clave_unica
  specs:
    id_clave_unica (0.1.0)
      omniauth_openid_connect
      rails (~> 7.0)
      verification

PATH
  remote: engines/commercial/id_cow
  specs:
    id_cow (0.1.0)
      rails (~> 7.0)
      savon (~> 2.12.0)
      verification

PATH
  remote: engines/commercial/id_franceconnect
  specs:
    id_franceconnect (0.1.0)
      rails (~> 7.0)
      verification

PATH
  remote: engines/commercial/id_gent_rrn
  specs:
    id_gent_rrn (0.1.0)
      httparty
      rails (~> 7.0)
      verification

PATH
  remote: engines/commercial/id_id_card_lookup
  specs:
    id_id_card_lookup (0.1.0)
      admin_api
      rails (~> 7.0)
      savon (~> 2.12.0)
      verification

PATH
  remote: engines/commercial/id_oostende_rrn
  specs:
    id_oostende_rrn (0.1.0)
      httparty
      rails (~> 7.0)
      verification

PATH
  remote: engines/commercial/id_vienna_saml
  specs:
    id_vienna_saml (1.0.0)
      omniauth-saml (~> 1.10.3)
      rails (~> 7.0)

PATH
  remote: engines/commercial/idea_assignment
  specs:
    idea_assignment (0.1.0)
      email_campaigns
      rails (~> 7.0)

PATH
  remote: engines/commercial/idea_custom_fields
  specs:
    idea_custom_fields (0.1.0)
      rails (~> 7.0)

PATH
  remote: engines/commercial/impact_tracking
  specs:
    impact_tracking (0.1.0)
      crawler_detect (~> 1.2.1)
      rails (~> 7.0)

PATH
  remote: engines/commercial/insights
  specs:
    insights (0.1.0)
      rails (~> 7.0)

PATH
  remote: engines/commercial/machine_translations
  specs:
    machine_translations (0.1.0)
      active_model_serializers (~> 0.10.7)
      easy_translate
      pundit (~> 2.0)
      rails (~> 7.0)
      ros-apartment (>= 2.9.0)

PATH
  remote: engines/commercial/matomo
  specs:
    matomo (0.1.0)
      rails (~> 7.0)

PATH
  remote: engines/commercial/moderation
  specs:
    moderation (0.1.0)
      active_model_serializers (~> 0.10.7)
      pundit (~> 2.0)
      rails (~> 7.0)

PATH
  remote: engines/commercial/multi_tenancy
  specs:
    multi_tenancy (0.1.0)
      nlp
      rails (~> 7.0)
      ros-apartment (>= 2.9.0)

PATH
  remote: engines/commercial/nlp
  specs:
    nlp (0.1.0)
      bunny
      httparty
      rails (~> 7.0)

PATH
  remote: engines/commercial/posthog_integration
  specs:
    posthog_integration (0.1.0)
      posthog-ruby (~> 2.1)
      rails (~> 7.0)

PATH
  remote: engines/commercial/public_api
  specs:
    public_api (0.1.0)
      active_model_serializers (~> 0.10.7)
      kaminari (~> 1.2)
      pundit (~> 2.0)
      rails (~> 7.0)
      ros-apartment (>= 2.9.0)

PATH
  remote: engines/commercial/remove_vendor_branding
  specs:
    remove_vendor_branding (0.1.0)

PATH
  remote: engines/commercial/report_builder
  specs:
    report_builder (0.1.0)
      content_builder
      rails (~> 7.0)

PATH
  remote: engines/commercial/smart_groups
  specs:
    smart_groups (0.1.0)
      rails (~> 7.0)

PATH
  remote: engines/commercial/texting
  specs:
    texting (0.1.0)
      rails (~> 7.0)
      smstools (~> 0.2.2)
      twilio-ruby (>= 5.77, < 6.1)

PATH
  remote: engines/commercial/user_custom_fields
  specs:
    user_custom_fields (0.1.0)
      active_model_serializers (~> 0.10.7)
      pundit (~> 2.0)
      rails (~> 7.0)
      ros-apartment (>= 2.9.0)

PATH
  remote: engines/commercial/verification
  specs:
    verification (0.1.0)
      granular_permissions
      pundit (~> 2.0)
      rails (~> 7.0)
      ros-apartment (>= 2.9.0)
      savon (~> 2.12.0)

PATH
  remote: engines/free/email_campaigns
  specs:
    email_campaigns (0.1.0)
      active_model_serializers (~> 0.10.7)
      ice_cube
      kaminari (~> 1.2)
      liquid (~> 4.0)
      mailgun-ruby (~> 1.2.0)
      pundit (~> 2.0)
      rails (~> 7.0)

PATH
  remote: engines/free/frontend
  specs:
    frontend (0.1.0)
      rails (~> 7.0)

PATH
  remote: engines/free/onboarding
  specs:
    onboarding (0.1.0)
      active_model_serializers (~> 0.10.7)
      kaminari (~> 1.2)
      pundit (~> 2.0)
      rails (~> 7.0)

PATH
  remote: engines/free/polls
  specs:
    polls (0.1.0)
      acts_as_list (~> 1.0)
      kaminari (~> 1.2)
      pundit (~> 2.0)
      rails (~> 7.0)

PATH
  remote: engines/free/seo
  specs:
    seo (0.1.0)
      aws-sdk-route53
      google-api-client
      httparty
      koala
      rails (~> 7.0)

PATH
  remote: engines/free/surveys
  specs:
    surveys (0.1.0)
      active_model_serializers (~> 0.10.7)
      httparty
      kaminari (~> 1.2)
      pundit (~> 2.0)
      rails (~> 7.0)

PATH
  remote: engines/free/volunteering
  specs:
    volunteering (0.1.0)
      acts_as_list (~> 1.0)
      kaminari (~> 1.2)
      pundit (~> 2.0)
      rails (~> 7.0)

GEM
  remote: https://rubygems.org/
  specs:
    actioncable (7.0.4.3)
      actionpack (= 7.0.4.3)
      activesupport (= 7.0.4.3)
      nio4r (~> 2.0)
      websocket-driver (>= 0.6.1)
    actionmailbox (7.0.4.3)
      actionpack (= 7.0.4.3)
      activejob (= 7.0.4.3)
      activerecord (= 7.0.4.3)
      activestorage (= 7.0.4.3)
      activesupport (= 7.0.4.3)
      mail (>= 2.7.1)
      net-imap
      net-pop
      net-smtp
    actionmailer (7.0.4.3)
      actionpack (= 7.0.4.3)
      actionview (= 7.0.4.3)
      activejob (= 7.0.4.3)
      activesupport (= 7.0.4.3)
      mail (~> 2.5, >= 2.5.4)
      net-imap
      net-pop
      net-smtp
      rails-dom-testing (~> 2.0)
    actionpack (7.0.4.3)
      actionview (= 7.0.4.3)
      activesupport (= 7.0.4.3)
      rack (~> 2.0, >= 2.2.0)
      rack-test (>= 0.6.3)
      rails-dom-testing (~> 2.0)
      rails-html-sanitizer (~> 1.0, >= 1.2.0)
    actiontext (7.0.4.3)
      actionpack (= 7.0.4.3)
      activerecord (= 7.0.4.3)
      activestorage (= 7.0.4.3)
      activesupport (= 7.0.4.3)
      globalid (>= 0.6.0)
      nokogiri (>= 1.8.5)
    actionview (7.0.4.3)
      activesupport (= 7.0.4.3)
      builder (~> 3.1)
      erubi (~> 1.4)
      rails-dom-testing (~> 2.0)
      rails-html-sanitizer (~> 1.1, >= 1.2.0)
    active_model_serializers (0.10.13)
      actionpack (>= 4.1, < 7.1)
      activemodel (>= 4.1, < 7.1)
      case_transform (>= 0.2)
      jsonapi-renderer (>= 0.1.1.beta1, < 0.3)
    activejob (7.0.4.3)
      activesupport (= 7.0.4.3)
      globalid (>= 0.3.6)
    activemodel (7.0.4.3)
      activesupport (= 7.0.4.3)
    activerecord (7.0.4.3)
      activemodel (= 7.0.4.3)
      activesupport (= 7.0.4.3)
    activerecord-import (1.4.1)
      activerecord (>= 4.2)
    activerecord-postgis-adapter (8.0.1)
      activerecord (~> 7.0.0)
      rgeo-activerecord (~> 7.0.0)
    activestorage (7.0.4.3)
      actionpack (= 7.0.4.3)
      activejob (= 7.0.4.3)
      activerecord (= 7.0.4.3)
      activesupport (= 7.0.4.3)
      marcel (~> 1.0)
      mini_mime (>= 1.1.0)
    activesupport (7.0.4.3)
      concurrent-ruby (~> 1.0, >= 1.0.2)
      i18n (>= 1.6, < 2)
      minitest (>= 5.1)
      tzinfo (~> 2.0)
    acts_as_list (1.1.0)
      activerecord (>= 4.2)
    addressable (2.8.4)
      public_suffix (>= 2.0.2, < 6.0)
    aes_key_wrap (1.1.0)
    akami (1.3.1)
      gyoku (>= 0.4.0)
      nokogiri
    amq-protocol (2.3.2)
    annotate (3.2.0)
      activerecord (>= 3.2, < 8.0)
      rake (>= 10.4, < 14.0)
    api-pagination (5.0.0)
    ast (2.4.2)
    attr_required (1.0.1)
    awesome_nested_set (3.5.0)
      activerecord (>= 4.0.0, < 7.1)
    aws-eventstream (1.2.0)
<<<<<<< HEAD
    aws-partitions (1.763.0)
    aws-sdk-core (3.172.0)
=======
    aws-partitions (1.760.0)
    aws-sdk-core (3.171.1)
>>>>>>> f362abb5
      aws-eventstream (~> 1, >= 1.0.2)
      aws-partitions (~> 1, >= 1.651.0)
      aws-sigv4 (~> 1.5)
      jmespath (~> 1, >= 1.6.1)
    aws-sdk-kms (1.64.0)
      aws-sdk-core (~> 3, >= 3.165.0)
      aws-sigv4 (~> 1.1)
    aws-sdk-route53 (1.71.0)
      aws-sdk-core (~> 3, >= 3.165.0)
      aws-sigv4 (~> 1.1)
    aws-sdk-s3 (1.122.0)
      aws-sdk-core (~> 3, >= 3.165.0)
      aws-sdk-kms (~> 1)
      aws-sigv4 (~> 1.4)
    aws-sigv4 (1.5.2)
      aws-eventstream (~> 1, >= 1.0.2)
    axlsx (3.0.0.pre)
      htmlentities (~> 4.3, >= 4.3.4)
      mimemagic (~> 0.3)
      nokogiri (~> 1.8, >= 1.8.2)
      rubyzip (~> 1.2, >= 1.2.1)
    bcrypt (3.1.18)
    bindata (2.4.15)
    binding_of_caller (1.0.0)
      debug_inspector (>= 0.0.1)
    bootsnap (1.16.0)
      msgpack (~> 1.2)
    builder (3.2.4)
    bullet (7.0.7)
      activesupport (>= 3.0.0)
      uniform_notifier (~> 1.11)
    bundler-audit (0.9.1)
      bundler (>= 1.2.0, < 3)
      thor (~> 1.0)
    bunny (2.20.3)
      amq-protocol (~> 2.3, >= 2.3.1)
      sorted_set (~> 1, >= 1.0.2)
    byebug (11.1.3)
    carrierwave (3.0.0.beta)
      activemodel (>= 6.0.0)
      activesupport (>= 6.0.0)
      addressable (~> 2.6)
      image_processing (~> 1.1)
      marcel (~> 1.0.0)
      ssrf_filter (~> 1.0)
    carrierwave-base64 (2.10.0)
      carrierwave (>= 2.2.1)
      marcel (~> 1.0.0)
      mime-types (~> 3.0)
    case_transform (0.2)
      activesupport
    cloudfront-rails (0.4.0)
      railties (> 4.0)
    coderay (1.1.3)
    concurrent-ruby (1.2.2)
    counter_culture (3.3.0)
      activerecord (>= 4.2)
      activesupport (>= 4.2)
    crack (0.4.5)
      rexml
    crass (1.0.6)
    crawler_detect (1.2.2)
      qonfig (~> 0.24)
    css_parser (1.14.0)
      addressable
    dalli (3.2.4)
    database_cleaner (2.0.2)
      database_cleaner-active_record (>= 2, < 3)
    database_cleaner-active_record (2.1.0)
      activerecord (>= 5.a)
      database_cleaner-core (~> 2.0.0)
    database_cleaner-core (2.0.1)
    date (3.3.3)
    debug_inspector (1.1.0)
    declarative (0.0.20)
    diff-lcs (1.5.0)
    docile (1.4.0)
    domain_name (0.5.20190701)
      unf (>= 0.0.5, < 1.0.0)
    easy_translate (0.5.1)
      thread
      thread_safe
    erubi (1.12.0)
    excon (0.99.0)
    factory_bot (6.2.1)
      activesupport (>= 5.0.0)
    factory_bot_rails (6.2.0)
      factory_bot (~> 6.2.0)
      railties (>= 5.0.0)
    faker (3.2.0)
      i18n (>= 1.8.11, < 2)
    faraday (2.7.4)
      faraday-net_http (>= 2.0, < 3.1)
      ruby2_keywords (>= 0.0.4)
    faraday-follow_redirects (0.3.0)
      faraday (>= 1, < 3)
<<<<<<< HEAD
=======
    faraday-jwt (0.1.0)
      faraday (~> 2.0)
      json-jwt (~> 1.16)
>>>>>>> f362abb5
    faraday-multipart (1.0.4)
      multipart-post (~> 2)
    faraday-net_http (3.0.2)
    ffi (1.15.5)
    fog-aws (3.18.0)
      fog-core (~> 2.1)
      fog-json (~> 1.1)
      fog-xml (~> 0.1)
    fog-core (2.3.0)
      builder
      excon (~> 0.71)
      formatador (>= 0.2, < 2.0)
      mime-types
    fog-json (1.2.0)
      fog-core
      multi_json (~> 1.10)
    fog-xml (0.1.4)
      fog-core
      nokogiri (>= 1.5.11, < 2.0.0)
    formatador (1.1.0)
    gems (1.2.0)
    globalid (1.1.0)
      activesupport (>= 5.0)
    google-api-client (0.53.0)
      google-apis-core (~> 0.1)
      google-apis-generator (~> 0.1)
    google-apis-core (0.11.0)
      addressable (~> 2.5, >= 2.5.1)
      googleauth (>= 0.16.2, < 2.a)
      httpclient (>= 2.8.1, < 3.a)
      mini_mime (~> 1.0)
      representable (~> 3.0)
      retriable (>= 2.0, < 4.a)
      rexml
      webrick
    google-apis-discovery_v1 (0.14.0)
      google-apis-core (>= 0.11.0, < 2.a)
    google-apis-generator (0.12.0)
      activesupport (>= 5.0)
      gems (~> 1.2)
      google-apis-core (>= 0.11.0, < 2.a)
      google-apis-discovery_v1 (~> 0.5)
      thor (>= 0.20, < 2.a)
    googleauth (1.5.2)
      faraday (>= 0.17.3, < 3.a)
      jwt (>= 1.4, < 3.0)
      memoist (~> 0.16)
      multi_json (~> 1.11)
      os (>= 0.9, < 2.0)
      signet (>= 0.16, < 2.a)
    graphql (1.8.18)
    groupdate (4.3.0)
      activesupport (>= 5)
    gyoku (1.4.0)
      builder (>= 2.1.2)
      rexml (~> 3.0)
    hashdiff (1.0.1)
    hashie (5.0.0)
    htmlentities (4.3.4)
    http-accept (1.7.0)
    http-cookie (1.0.5)
      domain_name (~> 0.5)
    httparty (0.21.0)
      mini_mime (>= 1.0.0)
      multi_xml (>= 0.5.2)
    httpclient (2.8.3)
    httpi (2.5.0)
      rack
      socksify
    i18n (1.13.0)
      concurrent-ruby (~> 1.0)
    ice_cube (0.16.4)
    image_processing (1.12.2)
      mini_magick (>= 4.9.5, < 5)
      ruby-vips (>= 2.0.17, < 3)
    interactor (3.1.2)
    interactor-rails (2.2.1)
      interactor (~> 3.0)
      rails (>= 4.2)
    interception (0.5)
    intercom (4.2.1)
    jmespath (1.6.2)
    json (2.6.3)
    json-jwt (1.16.3)
      activesupport (>= 4.2)
      aes_key_wrap
      bindata
      faraday (~> 2.0)
      faraday-follow_redirects
    json-schema (4.0.0)
      addressable (>= 2.8)
    jsonapi-renderer (0.2.2)
    jsonapi-serializer (2.2.0)
      activesupport (>= 4.2)
    jwt (2.7.0)
    kaminari (1.2.2)
      activesupport (>= 4.1.0)
      kaminari-actionview (= 1.2.2)
      kaminari-activerecord (= 1.2.2)
      kaminari-core (= 1.2.2)
    kaminari-actionview (1.2.2)
      actionview
      kaminari-core (= 1.2.2)
    kaminari-activerecord (1.2.2)
      activerecord
      kaminari-core (= 1.2.2)
    kaminari-core (1.2.2)
    koala (3.4.0)
      addressable
      faraday
      faraday-multipart
      json (>= 1.8)
      rexml
    license_finder (7.1.0)
      bundler
      rubyzip (>= 1, < 3)
      thor (~> 1.2)
      tomlrb (>= 1.3, < 2.1)
      with_env (= 1.1.0)
      xml-simple (~> 1.1.9)
    liquid (4.0.4)
    listen (3.8.0)
      rb-fsevent (~> 0.10, >= 0.10.3)
      rb-inotify (~> 0.9, >= 0.9.10)
<<<<<<< HEAD
    loofah (2.21.2)
=======
    loofah (2.21.1)
>>>>>>> f362abb5
      crass (~> 1.0.2)
      nokogiri (>= 1.12.0)
    mail (2.8.1)
      mini_mime (>= 0.1.1)
      net-imap
      net-pop
      net-smtp
    mailgun-ruby (1.2.8)
      rest-client (>= 2.0.2)
    marcel (1.0.2)
    memoist (0.16.2)
    method_source (1.0.0)
    mime-types (3.4.1)
      mime-types-data (~> 3.2015)
    mime-types-data (3.2023.0218.1)
    mimemagic (0.4.3)
      nokogiri (~> 1)
      rake
    mini_magick (4.12.0)
    mini_mime (1.1.2)
    minitest (5.18.0)
    mjml-rails (4.9.0)
    msgpack (1.7.0)
    multi_json (1.15.0)
    multi_xml (0.6.0)
    multipart-post (2.3.0)
    mustache (1.1.1)
    mustermann (3.0.0)
      ruby2_keywords (~> 0.0.1)
    net-imap (0.3.4)
      date
      net-protocol
    net-pop (0.1.2)
      net-protocol
    net-protocol (0.2.1)
      timeout
    net-smtp (0.3.3)
      net-protocol
    netrc (0.11.0)
    nio4r (2.5.9)
    nokogiri (1.14.4-aarch64-linux)
      racc (~> 1.4)
    nokogiri (1.14.4-arm64-darwin)
      racc (~> 1.4)
    nokogiri (1.14.4-x86_64-darwin)
      racc (~> 1.4)
    nokogiri (1.14.4-x86_64-linux)
      racc (~> 1.4)
    nori (2.6.0)
    oauth2 (1.4.11)
      faraday (>= 0.17.3, < 3.0)
      jwt (>= 1.0, < 3.0)
      multi_json (~> 1.3)
      multi_xml (~> 0.5)
      rack (>= 1.2, < 4)
    okcomputer (1.18.4)
    omniauth (1.9.2)
      hashie (>= 3.4.6)
      rack (>= 1.6.2, < 3)
    omniauth-auth0 (2.6.0)
      omniauth (~> 1.9)
      omniauth-oauth2 (~> 1.5)
    omniauth-facebook (9.0.0)
      omniauth-oauth2 (~> 1.2)
    omniauth-google-oauth2 (0.8.2)
      jwt (>= 2.0)
      oauth2 (~> 1.1)
      omniauth (~> 1.1)
      omniauth-oauth2 (>= 1.6)
    omniauth-oauth2 (1.7.3)
      oauth2 (>= 1.4, < 3)
      omniauth (>= 1.9, < 3)
    omniauth-rails_csrf_protection (0.1.2)
      actionpack (>= 4.2)
      omniauth (>= 1.3.1)
    omniauth-saml (1.10.3)
      omniauth (~> 1.3, >= 1.3.2)
      ruby-saml (~> 1.9)
    omniauth_openid_connect (0.7.1)
      omniauth (>= 1.9, < 3)
      openid_connect (~> 2.2)
    openid_connect (2.2.0)
      activemodel
      attr_required (>= 1.0.0)
      faraday (~> 2.0)
      faraday-follow_redirects
      json-jwt (>= 1.16)
      net-smtp
      rack-oauth2 (~> 2.2)
      swd (~> 2.0)
      tzinfo
      validate_email
      validate_url
      webfinger (~> 2.0)
    order_as_specified (1.7)
      activerecord (>= 5.0.0)
    os (1.1.4)
    parallel (1.23.0)
    parser (3.2.2.1)
      ast (~> 2.4.1)
    pg (1.5.3)
    pg_search (2.3.6)
      activerecord (>= 5.2)
      activesupport (>= 5.2)
    posthog-ruby (2.3.0)
      concurrent-ruby (~> 1)
    premailer (1.21.0)
      addressable
      css_parser (>= 1.12.0)
      htmlentities (>= 4.0.0)
    premailer-rails (1.12.0)
      actionmailer (>= 3)
      net-smtp
      premailer (~> 1.7, >= 1.7.9)
    proc_to_ast (0.1.0)
      coderay
      parser
      unparser
    pry (0.14.2)
      coderay (~> 1.1)
      method_source (~> 1.0)
    pry-byebug (3.10.1)
      byebug (~> 11.0)
      pry (>= 0.13, < 0.15)
    pry-rails (0.3.9)
      pry (>= 0.10.4)
    pry-rescue (1.5.2)
      interception (>= 0.5)
      pry (>= 0.12.0)
    public_suffix (4.0.7)
    puma (6.2.2)
      nio4r (~> 2.0)
    pundit (2.3.0)
      activesupport (>= 3.0.0)
    qonfig (0.28.0)
    que (1.4.1)
    que-web (0.10.0)
      que (>= 1)
      sinatra
    racc (1.6.2)
    rack (2.2.7)
    rack-attack (6.6.1)
      rack (>= 1.0, < 3)
    rack-cors (2.0.1)
      rack (>= 2.0.0)
    rack-mini-profiler (3.1.0)
      rack (>= 1.2.0)
    rack-oauth2 (2.2.0)
      activesupport
      attr_required
      faraday (~> 2.0)
      faraday-follow_redirects
      json-jwt (>= 1.11.0)
      rack (>= 2.1.0)
    rack-protection (3.0.6)
      rack
    rack-test (2.1.0)
      rack (>= 1.3)
    rails (7.0.4.3)
      actioncable (= 7.0.4.3)
      actionmailbox (= 7.0.4.3)
      actionmailer (= 7.0.4.3)
      actionpack (= 7.0.4.3)
      actiontext (= 7.0.4.3)
      actionview (= 7.0.4.3)
      activejob (= 7.0.4.3)
      activemodel (= 7.0.4.3)
      activerecord (= 7.0.4.3)
      activestorage (= 7.0.4.3)
      activesupport (= 7.0.4.3)
      bundler (>= 1.15.0)
      railties (= 7.0.4.3)
    rails-dom-testing (2.0.3)
      activesupport (>= 4.2.0)
      nokogiri (>= 1.6)
    rails-html-sanitizer (1.5.0)
      loofah (~> 2.19, >= 2.19.1)
    rails-i18n (7.0.6)
      i18n (>= 0.7, < 2)
      railties (>= 6.0.0, < 8)
    rails_semantic_logger (4.12.0)
      rack
      railties (>= 5.1)
      semantic_logger (~> 4.13)
    railties (7.0.4.3)
      actionpack (= 7.0.4.3)
      activesupport (= 7.0.4.3)
      method_source
      rake (>= 12.2)
      thor (~> 1.0)
      zeitwerk (~> 2.5)
    rainbow (3.1.1)
    rake (13.0.6)
    rb-fsevent (0.11.2)
    rb-inotify (0.10.1)
      ffi (~> 1.0)
    rbtree (0.4.6)
    redcarpet (3.6.0)
    regexp_parser (2.8.0)
    representable (3.2.0)
      declarative (< 0.1.0)
      trailblazer-option (>= 0.1.1, < 0.2.0)
      uber (< 0.2.0)
    rest-client (2.1.0)
      http-accept (>= 1.7.0, < 2.0)
      http-cookie (>= 1.0.2, < 2.0)
      mime-types (>= 1.16, < 4.0)
      netrc (~> 0.8)
    retriable (3.1.2)
    rexml (3.2.5)
    rgeo (3.0.0)
    rgeo-activerecord (7.0.1)
      activerecord (>= 5.0)
      rgeo (>= 1.0.0)
    rgeo-geojson (2.1.1)
      rgeo (>= 1.0.0)
    rinku (2.0.6)
    ros-apartment (2.11.0)
      activerecord (>= 5.0.0, < 7.1)
      parallel (< 2.0)
      public_suffix (>= 2.0.5, < 5.0)
      rack (>= 1.3.6, < 3.0)
    rspec (3.12.0)
      rspec-core (~> 3.12.0)
      rspec-expectations (~> 3.12.0)
      rspec-mocks (~> 3.12.0)
    rspec-core (3.12.2)
      rspec-support (~> 3.12.0)
    rspec-expectations (3.12.3)
      diff-lcs (>= 1.2.0, < 2.0)
      rspec-support (~> 3.12.0)
    rspec-its (1.3.0)
      rspec-core (>= 3.0.0)
      rspec-expectations (>= 3.0.0)
    rspec-mocks (3.12.5)
      diff-lcs (>= 1.2.0, < 2.0)
      rspec-support (~> 3.12.0)
    rspec-parameterized (1.0.0)
      rspec-parameterized-core (< 2)
      rspec-parameterized-table_syntax (< 2)
    rspec-parameterized-core (1.0.0)
      parser
      proc_to_ast
      rspec (>= 2.13, < 4)
      unparser
    rspec-parameterized-table_syntax (1.0.0)
      binding_of_caller
      rspec-parameterized-core (< 2)
    rspec-rails (6.0.2)
      actionpack (>= 6.1)
      activesupport (>= 6.1)
      railties (>= 6.1)
      rspec-core (~> 3.12)
      rspec-expectations (~> 3.12)
      rspec-mocks (~> 3.12)
      rspec-support (~> 3.12)
    rspec-sqlimit (0.0.5)
      activerecord (> 4.2, < 7.1)
      rspec (~> 3.0)
    rspec-support (3.12.0)
    rspec_api_documentation (6.1.0)
      activesupport (>= 3.0.0)
      mustache (~> 1.0, >= 0.99.4)
      rspec (~> 3.0)
    rspec_junit_formatter (0.6.0)
      rspec-core (>= 2, < 4, != 2.12.0)
    rubocop (1.50.2)
      json (~> 2.3)
      parallel (~> 1.10)
      parser (>= 3.2.0.0)
      rainbow (>= 2.2.2, < 4.0)
      regexp_parser (>= 1.8, < 3.0)
      rexml (>= 3.2.5, < 4.0)
      rubocop-ast (>= 1.28.0, < 2.0)
      ruby-progressbar (~> 1.7)
      unicode-display_width (>= 2.4.0, < 3.0)
    rubocop-ast (1.28.1)
      parser (>= 3.2.1.0)
<<<<<<< HEAD
    rubocop-capybara (2.18.0)
      rubocop (~> 1.41)
    rubocop-factory_bot (2.22.0)
      rubocop (~> 1.33)
    rubocop-performance (1.17.1)
=======
    rubocop-performance (1.18.0)
>>>>>>> f362abb5
      rubocop (>= 1.7.0, < 2.0)
      rubocop-ast (>= 0.4.0)
    rubocop-rails (2.19.1)
      activesupport (>= 4.2.0)
      rack (>= 1.1)
      rubocop (>= 1.33.0, < 2.0)
    rubocop-rspec (2.22.0)
      rubocop (~> 1.33)
      rubocop-capybara (~> 2.17)
      rubocop-factory_bot (~> 2.22)
    ruby-progressbar (1.13.0)
    ruby-saml (1.15.0)
      nokogiri (>= 1.13.10)
      rexml
    ruby-vips (2.1.4)
      ffi (~> 1.12)
    ruby2_keywords (0.0.5)
    rubyXL (3.4.25)
      nokogiri (>= 1.10.8)
      rubyzip (>= 1.3.0)
    rubyzip (1.3.0)
    saharspec (0.0.10)
      ruby2_keywords
    savon (2.12.1)
      akami (~> 1.2)
      builder (>= 2.1.2)
      gyoku (~> 1.2)
      httpi (~> 2.3)
      nokogiri (>= 1.8.1)
      nori (~> 2.4)
      wasabi (~> 3.4)
    scenic (1.7.0)
      activerecord (>= 4.0.0)
      railties (>= 4.0.0)
    semantic_logger (4.13.0)
      concurrent-ruby (~> 1.0)
    sentry-rails (5.9.0)
      railties (>= 5.0)
      sentry-ruby (~> 5.9.0)
    sentry-ruby (5.9.0)
      concurrent-ruby (~> 1.0, >= 1.0.2)
    set (1.0.3)
    shoulda-matchers (5.3.0)
      activesupport (>= 5.2.0)
    signet (0.17.0)
      addressable (~> 2.8)
      faraday (>= 0.17.5, < 3.a)
      jwt (>= 1.5, < 3.0)
      multi_json (~> 1.10)
    simple_segment (1.5.0)
    simplecov (0.22.0)
      docile (~> 1.1)
      simplecov-html (~> 0.11)
      simplecov_json_formatter (~> 0.1)
    simplecov-html (0.12.3)
    simplecov-rcov (0.3.1)
      simplecov (>= 0.4.1)
    simplecov_json_formatter (0.1.4)
    sinatra (3.0.6)
      mustermann (~> 3.0)
      rack (~> 2.2, >= 2.2.4)
      rack-protection (= 3.0.6)
      tilt (~> 2.0)
    smstools (0.2.2)
    socksify (1.7.1)
    sorted_set (1.0.3)
      rbtree
      set (~> 1.0)
    spring (4.1.1)
    spring-commands-rspec (1.0.4)
      spring (>= 0.9.1)
    spring-watcher-listen (2.1.0)
      listen (>= 2.7, < 4.0)
      spring (>= 4)
    ssrf_filter (1.1.1)
    stackprof (0.2.25)
    swd (2.0.2)
      activesupport (>= 3)
      attr_required (>= 0.0.5)
      faraday (~> 2.0)
      faraday-follow_redirects
    test-prof (1.2.1)
    thor (1.2.2)
    thread (0.2.2)
    thread_safe (0.3.6)
    tilt (2.1.0)
    timeout (0.3.2)
    tomlrb (2.0.3)
    trailblazer-option (0.1.2)
    twilio-ruby (6.0.1)
      faraday (>= 0.9, < 3.0)
      jwt (>= 1.5, < 3.0)
      nokogiri (>= 1.6, < 2.0)
    tzinfo (2.0.6)
      concurrent-ruby (~> 1.0)
    uber (0.1.0)
    unf (0.1.4)
      unf_ext
    unf_ext (0.0.8.2)
    unicode-display_width (2.4.2)
    uniform_notifier (1.16.0)
    unparser (0.6.7)
      diff-lcs (~> 1.3)
      parser (>= 3.2.0)
    validate_email (0.1.6)
      activemodel (>= 3.0)
      mail (>= 2.2.5)
    validate_url (1.0.15)
      activemodel (>= 3.0.0)
      public_suffix
    vcr (6.1.0)
    wasabi (3.7.0)
      addressable
      httpi (~> 2.0)
      nokogiri (>= 1.4.2)
    webfinger (2.1.2)
      activesupport
      faraday (~> 2.0)
      faraday-follow_redirects
    webmock (3.18.1)
      addressable (>= 2.8.0)
      crack (>= 0.3.2)
      hashdiff (>= 0.4.0, < 2.0.0)
    webrick (1.8.1)
    websocket-driver (0.7.5)
      websocket-extensions (>= 0.1.0)
    websocket-extensions (0.1.5)
    with_env (1.1.0)
    xml-simple (1.1.9)
      rexml
    zeitwerk (2.6.8)

PLATFORMS
  aarch64-linux
  arm64-darwin-21
  x86_64-darwin-21
  x86_64-linux

DEPENDENCIES
  active_model_serializers (~> 0.10.12)
  activerecord-import (~> 1.4)
  activerecord-postgis-adapter (~> 8.0)
  acts_as_list (~> 1.1)
  admin_api!
  analytics!
  annotate
  api-pagination (~> 5.0.0)
  awesome_nested_set (~> 3.5.0)
  aws-sdk-s3 (~> 1)
  axlsx (= 3.0.0.pre)
  bcrypt (~> 3.1.7)
  bootsnap (~> 1)
  bulk_import_ideas!
  bullet
  bundler-audit
  bunny (>= 2.7.2)
  byebug
  carrierwave (~> 3.0.0.beta)
  carrierwave-base64 (~> 2.10)
  cloudfront-rails (~> 0.4)
  content_builder!
  counter_culture (~> 3.3)
  custom_idea_statuses!
  custom_maps!
  dalli (~> 3.2.4)
  database_cleaner (~> 2.0.1)
  email_campaigns!
  factory_bot_rails
  faker
  faraday-jwt (~> 0.1.0)
  flag_inappropriate_content!
  fog-aws (~> 3.18)
  frontend!
  geographic_dashboard!
  google_tag_manager!
  granular_permissions!
  groupdate (~> 4.1)
  ice_cube (~> 0.16)
  id_auth0!
  id_bogus!
  id_bosa_fas!
  id_clave_unica!
  id_cow!
  id_franceconnect!
  id_gent_rrn!
  id_id_card_lookup!
  id_oostende_rrn!
  id_vienna_saml!
  idea_assignment!
  idea_custom_fields!
  impact_tracking!
  insights!
  interactor
  interactor-rails
  intercom (~> 4.2)
  json-schema (~> 4.0)
  jsonapi-serializer
  jwt (~> 2.7.0)
  kaminari (~> 1.2)
  license_finder
  liquid (~> 4.0)
  listen (>= 3.0.5, < 4.0)
  machine_translations!
  mailgun-ruby (~> 1.2.8)
  matomo!
  mini_magick (~> 4.12)
  mjml-rails (~> 4.8)
  moderation!
  multi_tenancy!
  nlp!
  nokogiri (~> 1.14.3)
  okcomputer
  omniauth (~> 1.9.1)
  omniauth-facebook
  omniauth-google-oauth2
  omniauth-rails_csrf_protection
  omniauth-saml (~> 1.10.3)
  omniauth_openid_connect (~> 0.7.1)
  onboarding!
  order_as_specified
  pg
  pg_search (~> 2.3.5)
  polls!
  posthog_integration!
  premailer-rails (~> 1.12.0)
  pry
  pry-byebug
  pry-rails
  pry-rescue
  public_api!
  puma (~> 6.2.2)
  pundit (~> 2.3.0)
  que (~> 1.4.1)
  que-web (~> 0.10.0)
  rack-attack (~> 6)
  rack-cors
  rack-mini-profiler
  rails (~> 7.0)
  rails-i18n (~> 7.0.6)
  rails_semantic_logger
  redcarpet
  remove_vendor_branding!
  report_builder!
  rest-client
  rgeo-geojson
  rinku (~> 2)
  ros-apartment
  rspec-its
  rspec-parameterized
  rspec-rails (~> 6.0.2)
  rspec-sqlimit
  rspec_api_documentation
  rspec_junit_formatter
  rubocop
  rubocop-ast
  rubocop-performance
  rubocop-rails
  rubocop-rspec
  rubyXL
  rubyzip (~> 1.3.0)
  saharspec
  scenic
  sentry-rails
  sentry-ruby
  seo!
  shoulda-matchers (~> 5.3.0)
  simple_segment (~> 1.5)
  simplecov
  simplecov-rcov
  smart_groups!
  spring
  spring-commands-rspec
  spring-watcher-listen (~> 2.1)
  stackprof (~> 0.2.25)
  surveys!
  test-prof (~> 1.2)
  texting!
  user_custom_fields!
  vcr (~> 6.1)
  verification!
  volunteering!
  webmock (~> 3.18)

BUNDLED WITH
   2.3.20<|MERGE_RESOLUTION|>--- conflicted
+++ resolved
@@ -6,14 +6,14 @@
       graphql (~> 1.8.0)
       kaminari (~> 1.2)
       multi_tenancy
-      rails (~> 7.0)
+      rails (~> 6.1)
       ros-apartment (>= 2.9.0)
 
 PATH
   remote: engines/commercial/analytics
   specs:
     analytics (0.1.0)
-      rails (~> 7.0)
+      rails (~> 6.1)
       scenic
 
 PATH
@@ -22,7 +22,7 @@
     bulk_import_ideas (0.1.0)
       active_model_serializers (~> 0.10.7)
       pundit (~> 2.0)
-      rails (~> 7.0)
+      rails (~> 6.1)
       ros-apartment (>= 2.9.0)
 
 PATH
@@ -31,7 +31,7 @@
     content_builder (0.1.0)
       active_model_serializers (~> 0.10.7)
       pundit (~> 2.0)
-      rails (~> 7.0)
+      rails (~> 6.1)
       ros-apartment (>= 2.9.0)
 
 PATH
@@ -40,14 +40,14 @@
     custom_idea_statuses (0.1.0)
       active_model_serializers (~> 0.10.7)
       pundit (~> 2.0)
-      rails (~> 7.0)
+      rails (~> 6.1)
 
 PATH
   remote: engines/commercial/custom_maps
   specs:
     custom_maps (0.1.0)
       pundit (~> 2.0)
-      rails (~> 7.0)
+      rails (~> 6.1)
       ros-apartment (>= 2.9.0)
 
 PATH
@@ -58,48 +58,48 @@
       email_campaigns
       moderation
       pundit (~> 2.0)
-      rails (~> 7.0)
+      rails (~> 6.1)
       ros-apartment (>= 2.9.0)
 
 PATH
   remote: engines/commercial/geographic_dashboard
   specs:
     geographic_dashboard (0.1.0)
-      rails (~> 7.0)
+      rails (~> 6.1)
 
 PATH
   remote: engines/commercial/google_tag_manager
   specs:
     google_tag_manager (0.1.0)
-      rails (~> 7.0)
+      rails (~> 6.1)
 
 PATH
   remote: engines/commercial/granular_permissions
   specs:
     granular_permissions (0.1.0)
       pundit (~> 2.0)
-      rails (~> 7.0)
+      rails (~> 6.1)
 
 PATH
   remote: engines/commercial/id_auth0
   specs:
     id_auth0 (0.1.0)
       omniauth-auth0 (~> 2.0)
-      rails (~> 7.0)
+      rails (~> 6.1)
       verification
 
 PATH
   remote: engines/commercial/id_bogus
   specs:
     id_bogus (0.1.0)
-      rails (~> 7.0)
+      rails (~> 6.1)
       verification
 
 PATH
   remote: engines/commercial/id_bosa_fas
   specs:
     id_bosa_fas (0.1.0)
-      rails (~> 7.0)
+      rails (~> 6.1)
       verification
 
 PATH
@@ -107,14 +107,14 @@
   specs:
     id_clave_unica (0.1.0)
       omniauth_openid_connect
-      rails (~> 7.0)
+      rails (~> 6.1)
       verification
 
 PATH
   remote: engines/commercial/id_cow
   specs:
     id_cow (0.1.0)
-      rails (~> 7.0)
+      rails (~> 6.1)
       savon (~> 2.12.0)
       verification
 
@@ -122,7 +122,7 @@
   remote: engines/commercial/id_franceconnect
   specs:
     id_franceconnect (0.1.0)
-      rails (~> 7.0)
+      rails (~> 6.1)
       verification
 
 PATH
@@ -130,7 +130,7 @@
   specs:
     id_gent_rrn (0.1.0)
       httparty
-      rails (~> 7.0)
+      rails (~> 6.1)
       verification
 
 PATH
@@ -138,7 +138,7 @@
   specs:
     id_id_card_lookup (0.1.0)
       admin_api
-      rails (~> 7.0)
+      rails (~> 6.1)
       savon (~> 2.12.0)
       verification
 
@@ -147,7 +147,7 @@
   specs:
     id_oostende_rrn (0.1.0)
       httparty
-      rails (~> 7.0)
+      rails (~> 6.1)
       verification
 
 PATH
@@ -155,33 +155,33 @@
   specs:
     id_vienna_saml (1.0.0)
       omniauth-saml (~> 1.10.3)
-      rails (~> 7.0)
+      rails (~> 6.1)
 
 PATH
   remote: engines/commercial/idea_assignment
   specs:
     idea_assignment (0.1.0)
       email_campaigns
-      rails (~> 7.0)
+      rails (~> 6.1)
 
 PATH
   remote: engines/commercial/idea_custom_fields
   specs:
     idea_custom_fields (0.1.0)
-      rails (~> 7.0)
+      rails (~> 6.1)
 
 PATH
   remote: engines/commercial/impact_tracking
   specs:
     impact_tracking (0.1.0)
       crawler_detect (~> 1.2.1)
-      rails (~> 7.0)
+      rails (~> 6.1)
 
 PATH
   remote: engines/commercial/insights
   specs:
     insights (0.1.0)
-      rails (~> 7.0)
+      rails (~> 6.1)
 
 PATH
   remote: engines/commercial/machine_translations
@@ -190,14 +190,14 @@
       active_model_serializers (~> 0.10.7)
       easy_translate
       pundit (~> 2.0)
-      rails (~> 7.0)
+      rails (~> 6.1)
       ros-apartment (>= 2.9.0)
 
 PATH
   remote: engines/commercial/matomo
   specs:
     matomo (0.1.0)
-      rails (~> 7.0)
+      rails (~> 6.1)
 
 PATH
   remote: engines/commercial/moderation
@@ -205,14 +205,14 @@
     moderation (0.1.0)
       active_model_serializers (~> 0.10.7)
       pundit (~> 2.0)
-      rails (~> 7.0)
+      rails (~> 6.1)
 
 PATH
   remote: engines/commercial/multi_tenancy
   specs:
     multi_tenancy (0.1.0)
       nlp
-      rails (~> 7.0)
+      rails (~> 6.1)
       ros-apartment (>= 2.9.0)
 
 PATH
@@ -221,14 +221,14 @@
     nlp (0.1.0)
       bunny
       httparty
-      rails (~> 7.0)
+      rails (~> 6.1)
 
 PATH
   remote: engines/commercial/posthog_integration
   specs:
     posthog_integration (0.1.0)
       posthog-ruby (~> 2.1)
-      rails (~> 7.0)
+      rails (~> 6.1)
 
 PATH
   remote: engines/commercial/public_api
@@ -237,7 +237,7 @@
       active_model_serializers (~> 0.10.7)
       kaminari (~> 1.2)
       pundit (~> 2.0)
-      rails (~> 7.0)
+      rails (~> 6.1)
       ros-apartment (>= 2.9.0)
 
 PATH
@@ -250,19 +250,19 @@
   specs:
     report_builder (0.1.0)
       content_builder
-      rails (~> 7.0)
+      rails (~> 6.1)
 
 PATH
   remote: engines/commercial/smart_groups
   specs:
     smart_groups (0.1.0)
-      rails (~> 7.0)
+      rails (~> 6.1)
 
 PATH
   remote: engines/commercial/texting
   specs:
     texting (0.1.0)
-      rails (~> 7.0)
+      rails (~> 6.1)
       smstools (~> 0.2.2)
       twilio-ruby (>= 5.77, < 6.1)
 
@@ -272,7 +272,7 @@
     user_custom_fields (0.1.0)
       active_model_serializers (~> 0.10.7)
       pundit (~> 2.0)
-      rails (~> 7.0)
+      rails (~> 6.1)
       ros-apartment (>= 2.9.0)
 
 PATH
@@ -281,7 +281,7 @@
     verification (0.1.0)
       granular_permissions
       pundit (~> 2.0)
-      rails (~> 7.0)
+      rails (~> 6.1)
       ros-apartment (>= 2.9.0)
       savon (~> 2.12.0)
 
@@ -295,13 +295,13 @@
       liquid (~> 4.0)
       mailgun-ruby (~> 1.2.0)
       pundit (~> 2.0)
-      rails (~> 7.0)
+      rails (~> 6.1)
 
 PATH
   remote: engines/free/frontend
   specs:
     frontend (0.1.0)
-      rails (~> 7.0)
+      rails (~> 6.1)
 
 PATH
   remote: engines/free/onboarding
@@ -310,7 +310,7 @@
       active_model_serializers (~> 0.10.7)
       kaminari (~> 1.2)
       pundit (~> 2.0)
-      rails (~> 7.0)
+      rails (~> 6.1)
 
 PATH
   remote: engines/free/polls
@@ -319,7 +319,7 @@
       acts_as_list (~> 1.0)
       kaminari (~> 1.2)
       pundit (~> 2.0)
-      rails (~> 7.0)
+      rails (~> 6.1)
 
 PATH
   remote: engines/free/seo
@@ -329,7 +329,7 @@
       google-api-client
       httparty
       koala
-      rails (~> 7.0)
+      rails (~> 6.1)
 
 PATH
   remote: engines/free/surveys
@@ -339,7 +339,7 @@
       httparty
       kaminari (~> 1.2)
       pundit (~> 2.0)
-      rails (~> 7.0)
+      rails (~> 6.1)
 
 PATH
   remote: engines/free/volunteering
@@ -348,52 +348,45 @@
       acts_as_list (~> 1.0)
       kaminari (~> 1.2)
       pundit (~> 2.0)
-      rails (~> 7.0)
+      rails (~> 6.1)
 
 GEM
   remote: https://rubygems.org/
   specs:
-    actioncable (7.0.4.3)
-      actionpack (= 7.0.4.3)
-      activesupport (= 7.0.4.3)
+    actioncable (6.1.7.3)
+      actionpack (= 6.1.7.3)
+      activesupport (= 6.1.7.3)
       nio4r (~> 2.0)
       websocket-driver (>= 0.6.1)
-    actionmailbox (7.0.4.3)
-      actionpack (= 7.0.4.3)
-      activejob (= 7.0.4.3)
-      activerecord (= 7.0.4.3)
-      activestorage (= 7.0.4.3)
-      activesupport (= 7.0.4.3)
+    actionmailbox (6.1.7.3)
+      actionpack (= 6.1.7.3)
+      activejob (= 6.1.7.3)
+      activerecord (= 6.1.7.3)
+      activestorage (= 6.1.7.3)
+      activesupport (= 6.1.7.3)
       mail (>= 2.7.1)
-      net-imap
-      net-pop
-      net-smtp
-    actionmailer (7.0.4.3)
-      actionpack (= 7.0.4.3)
-      actionview (= 7.0.4.3)
-      activejob (= 7.0.4.3)
-      activesupport (= 7.0.4.3)
+    actionmailer (6.1.7.3)
+      actionpack (= 6.1.7.3)
+      actionview (= 6.1.7.3)
+      activejob (= 6.1.7.3)
+      activesupport (= 6.1.7.3)
       mail (~> 2.5, >= 2.5.4)
-      net-imap
-      net-pop
-      net-smtp
       rails-dom-testing (~> 2.0)
-    actionpack (7.0.4.3)
-      actionview (= 7.0.4.3)
-      activesupport (= 7.0.4.3)
-      rack (~> 2.0, >= 2.2.0)
+    actionpack (6.1.7.3)
+      actionview (= 6.1.7.3)
+      activesupport (= 6.1.7.3)
+      rack (~> 2.0, >= 2.0.9)
       rack-test (>= 0.6.3)
       rails-dom-testing (~> 2.0)
       rails-html-sanitizer (~> 1.0, >= 1.2.0)
-    actiontext (7.0.4.3)
-      actionpack (= 7.0.4.3)
-      activerecord (= 7.0.4.3)
-      activestorage (= 7.0.4.3)
-      activesupport (= 7.0.4.3)
-      globalid (>= 0.6.0)
+    actiontext (6.1.7.3)
+      actionpack (= 6.1.7.3)
+      activerecord (= 6.1.7.3)
+      activestorage (= 6.1.7.3)
+      activesupport (= 6.1.7.3)
       nokogiri (>= 1.8.5)
-    actionview (7.0.4.3)
-      activesupport (= 7.0.4.3)
+    actionview (6.1.7.3)
+      activesupport (= 6.1.7.3)
       builder (~> 3.1)
       erubi (~> 1.4)
       rails-dom-testing (~> 2.0)
@@ -403,31 +396,32 @@
       activemodel (>= 4.1, < 7.1)
       case_transform (>= 0.2)
       jsonapi-renderer (>= 0.1.1.beta1, < 0.3)
-    activejob (7.0.4.3)
-      activesupport (= 7.0.4.3)
+    activejob (6.1.7.3)
+      activesupport (= 6.1.7.3)
       globalid (>= 0.3.6)
-    activemodel (7.0.4.3)
-      activesupport (= 7.0.4.3)
-    activerecord (7.0.4.3)
-      activemodel (= 7.0.4.3)
-      activesupport (= 7.0.4.3)
+    activemodel (6.1.7.3)
+      activesupport (= 6.1.7.3)
+    activerecord (6.1.7.3)
+      activemodel (= 6.1.7.3)
+      activesupport (= 6.1.7.3)
     activerecord-import (1.4.1)
       activerecord (>= 4.2)
-    activerecord-postgis-adapter (8.0.1)
-      activerecord (~> 7.0.0)
+    activerecord-postgis-adapter (7.1.1)
+      activerecord (~> 6.1)
       rgeo-activerecord (~> 7.0.0)
-    activestorage (7.0.4.3)
-      actionpack (= 7.0.4.3)
-      activejob (= 7.0.4.3)
-      activerecord (= 7.0.4.3)
-      activesupport (= 7.0.4.3)
+    activestorage (6.1.7.3)
+      actionpack (= 6.1.7.3)
+      activejob (= 6.1.7.3)
+      activerecord (= 6.1.7.3)
+      activesupport (= 6.1.7.3)
       marcel (~> 1.0)
       mini_mime (>= 1.1.0)
-    activesupport (7.0.4.3)
+    activesupport (6.1.7.3)
       concurrent-ruby (~> 1.0, >= 1.0.2)
       i18n (>= 1.6, < 2)
       minitest (>= 5.1)
       tzinfo (~> 2.0)
+      zeitwerk (~> 2.3)
     acts_as_list (1.1.0)
       activerecord (>= 4.2)
     addressable (2.8.4)
@@ -446,13 +440,8 @@
     awesome_nested_set (3.5.0)
       activerecord (>= 4.0.0, < 7.1)
     aws-eventstream (1.2.0)
-<<<<<<< HEAD
-    aws-partitions (1.763.0)
-    aws-sdk-core (3.172.0)
-=======
     aws-partitions (1.760.0)
     aws-sdk-core (3.171.1)
->>>>>>> f362abb5
       aws-eventstream (~> 1, >= 1.0.2)
       aws-partitions (~> 1, >= 1.651.0)
       aws-sigv4 (~> 1.5)
@@ -519,9 +508,9 @@
     css_parser (1.14.0)
       addressable
     dalli (3.2.4)
-    database_cleaner (2.0.2)
-      database_cleaner-active_record (>= 2, < 3)
-    database_cleaner-active_record (2.1.0)
+    database_cleaner (2.0.1)
+      database_cleaner-active_record (~> 2.0.0)
+    database_cleaner-active_record (2.0.1)
       activerecord (>= 5.a)
       database_cleaner-core (~> 2.0.0)
     database_cleaner-core (2.0.1)
@@ -549,12 +538,9 @@
       ruby2_keywords (>= 0.0.4)
     faraday-follow_redirects (0.3.0)
       faraday (>= 1, < 3)
-<<<<<<< HEAD
-=======
     faraday-jwt (0.1.0)
       faraday (~> 2.0)
       json-jwt (~> 1.16)
->>>>>>> f362abb5
     faraday-multipart (1.0.4)
       multipart-post (~> 2)
     faraday-net_http (3.0.2)
@@ -581,7 +567,7 @@
     google-api-client (0.53.0)
       google-apis-core (~> 0.1)
       google-apis-generator (~> 0.1)
-    google-apis-core (0.11.0)
+    google-apis-core (0.4.2)
       addressable (~> 2.5, >= 2.5.1)
       googleauth (>= 0.16.2, < 2.a)
       httpclient (>= 2.8.1, < 3.a)
@@ -590,15 +576,15 @@
       retriable (>= 2.0, < 4.a)
       rexml
       webrick
-    google-apis-discovery_v1 (0.14.0)
-      google-apis-core (>= 0.11.0, < 2.a)
-    google-apis-generator (0.12.0)
+    google-apis-discovery_v1 (0.8.0)
+      google-apis-core (>= 0.4, < 2.a)
+    google-apis-generator (0.4.1)
       activesupport (>= 5.0)
       gems (~> 1.2)
-      google-apis-core (>= 0.11.0, < 2.a)
+      google-apis-core (>= 0.4, < 2.a)
       google-apis-discovery_v1 (~> 0.5)
       thor (>= 0.20, < 2.a)
-    googleauth (1.5.2)
+    googleauth (1.1.3)
       faraday (>= 0.17.3, < 3.a)
       jwt (>= 1.4, < 3.0)
       memoist (~> 0.16)
@@ -679,13 +665,9 @@
     listen (3.8.0)
       rb-fsevent (~> 0.10, >= 0.10.3)
       rb-inotify (~> 0.9, >= 0.9.10)
-<<<<<<< HEAD
-    loofah (2.21.2)
-=======
     loofah (2.21.1)
->>>>>>> f362abb5
       crass (~> 1.0.2)
-      nokogiri (>= 1.12.0)
+      nokogiri (>= 1.5.9)
     mail (2.8.1)
       mini_mime (>= 0.1.1)
       net-imap
@@ -705,8 +687,8 @@
     mini_magick (4.12.0)
     mini_mime (1.1.2)
     minitest (5.18.0)
-    mjml-rails (4.9.0)
-    msgpack (1.7.0)
+    mjml-rails (4.8.0)
+    msgpack (1.6.0)
     multi_json (1.15.0)
     multi_xml (0.6.0)
     multipart-post (2.3.0)
@@ -724,21 +706,21 @@
       net-protocol
     netrc (0.11.0)
     nio4r (2.5.9)
-    nokogiri (1.14.4-aarch64-linux)
+    nokogiri (1.14.3-aarch64-linux)
       racc (~> 1.4)
-    nokogiri (1.14.4-arm64-darwin)
+    nokogiri (1.14.3-arm64-darwin)
       racc (~> 1.4)
-    nokogiri (1.14.4-x86_64-darwin)
+    nokogiri (1.14.3-x86_64-darwin)
       racc (~> 1.4)
-    nokogiri (1.14.4-x86_64-linux)
+    nokogiri (1.14.3-x86_64-linux)
       racc (~> 1.4)
     nori (2.6.0)
-    oauth2 (1.4.11)
+    oauth2 (1.4.9)
       faraday (>= 0.17.3, < 3.0)
       jwt (>= 1.0, < 3.0)
       multi_json (~> 1.3)
       multi_xml (~> 0.5)
-      rack (>= 1.2, < 4)
+      rack (>= 1.2, < 3)
     okcomputer (1.18.4)
     omniauth (1.9.2)
       hashie (>= 3.4.6)
@@ -753,8 +735,8 @@
       oauth2 (~> 1.1)
       omniauth (~> 1.1)
       omniauth-oauth2 (>= 1.6)
-    omniauth-oauth2 (1.7.3)
-      oauth2 (>= 1.4, < 3)
+    omniauth-oauth2 (1.7.2)
+      oauth2 (~> 1.4)
       omniauth (>= 1.9, < 3)
     omniauth-rails_csrf_protection (0.1.2)
       actionpack (>= 4.2)
@@ -790,7 +772,7 @@
       activesupport (>= 5.2)
     posthog-ruby (2.3.0)
       concurrent-ruby (~> 1)
-    premailer (1.21.0)
+    premailer (1.19.0)
       addressable
       css_parser (>= 1.12.0)
       htmlentities (>= 4.0.0)
@@ -842,20 +824,21 @@
       rack
     rack-test (2.1.0)
       rack (>= 1.3)
-    rails (7.0.4.3)
-      actioncable (= 7.0.4.3)
-      actionmailbox (= 7.0.4.3)
-      actionmailer (= 7.0.4.3)
-      actionpack (= 7.0.4.3)
-      actiontext (= 7.0.4.3)
-      actionview (= 7.0.4.3)
-      activejob (= 7.0.4.3)
-      activemodel (= 7.0.4.3)
-      activerecord (= 7.0.4.3)
-      activestorage (= 7.0.4.3)
-      activesupport (= 7.0.4.3)
+    rails (6.1.7.3)
+      actioncable (= 6.1.7.3)
+      actionmailbox (= 6.1.7.3)
+      actionmailer (= 6.1.7.3)
+      actionpack (= 6.1.7.3)
+      actiontext (= 6.1.7.3)
+      actionview (= 6.1.7.3)
+      activejob (= 6.1.7.3)
+      activemodel (= 6.1.7.3)
+      activerecord (= 6.1.7.3)
+      activestorage (= 6.1.7.3)
+      activesupport (= 6.1.7.3)
       bundler (>= 1.15.0)
-      railties (= 7.0.4.3)
+      railties (= 6.1.7.3)
+      sprockets-rails (>= 2.0.0)
     rails-dom-testing (2.0.3)
       activesupport (>= 4.2.0)
       nokogiri (>= 1.6)
@@ -868,13 +851,12 @@
       rack
       railties (>= 5.1)
       semantic_logger (~> 4.13)
-    railties (7.0.4.3)
-      actionpack (= 7.0.4.3)
-      activesupport (= 7.0.4.3)
+    railties (6.1.7.3)
+      actionpack (= 6.1.7.3)
+      activesupport (= 6.1.7.3)
       method_source
       rake (>= 12.2)
       thor (~> 1.0)
-      zeitwerk (~> 2.5)
     rainbow (3.1.1)
     rake (13.0.6)
     rb-fsevent (0.11.2)
@@ -883,7 +865,7 @@
     rbtree (0.4.6)
     redcarpet (3.6.0)
     regexp_parser (2.8.0)
-    representable (3.2.0)
+    representable (3.1.1)
       declarative (< 0.1.0)
       trailblazer-option (>= 0.1.1, < 0.2.0)
       uber (< 0.2.0)
@@ -962,28 +944,18 @@
       unicode-display_width (>= 2.4.0, < 3.0)
     rubocop-ast (1.28.1)
       parser (>= 3.2.1.0)
-<<<<<<< HEAD
-    rubocop-capybara (2.18.0)
-      rubocop (~> 1.41)
-    rubocop-factory_bot (2.22.0)
-      rubocop (~> 1.33)
-    rubocop-performance (1.17.1)
-=======
     rubocop-performance (1.18.0)
->>>>>>> f362abb5
       rubocop (>= 1.7.0, < 2.0)
       rubocop-ast (>= 0.4.0)
     rubocop-rails (2.19.1)
       activesupport (>= 4.2.0)
       rack (>= 1.1)
       rubocop (>= 1.33.0, < 2.0)
-    rubocop-rspec (2.22.0)
+    rubocop-rspec (2.17.1)
       rubocop (~> 1.33)
-      rubocop-capybara (~> 2.17)
-      rubocop-factory_bot (~> 2.22)
     ruby-progressbar (1.13.0)
-    ruby-saml (1.15.0)
-      nokogiri (>= 1.13.10)
+    ruby-saml (1.14.0)
+      nokogiri (>= 1.10.5)
       rexml
     ruby-vips (2.1.4)
       ffi (~> 1.12)
@@ -1007,17 +979,17 @@
       railties (>= 4.0.0)
     semantic_logger (4.13.0)
       concurrent-ruby (~> 1.0)
-    sentry-rails (5.9.0)
+    sentry-rails (5.8.0)
       railties (>= 5.0)
-      sentry-ruby (~> 5.9.0)
-    sentry-ruby (5.9.0)
+      sentry-ruby (~> 5.8.0)
+    sentry-ruby (5.8.0)
       concurrent-ruby (~> 1.0, >= 1.0.2)
     set (1.0.3)
     shoulda-matchers (5.3.0)
       activesupport (>= 5.2.0)
-    signet (0.17.0)
+    signet (0.16.1)
       addressable (~> 2.8)
-      faraday (>= 0.17.5, < 3.a)
+      faraday (>= 0.17.5, < 3.0)
       jwt (>= 1.5, < 3.0)
       multi_json (~> 1.10)
     simple_segment (1.5.0)
@@ -1039,12 +1011,19 @@
     sorted_set (1.0.3)
       rbtree
       set (~> 1.0)
-    spring (4.1.1)
+    spring (2.1.1)
     spring-commands-rspec (1.0.4)
       spring (>= 0.9.1)
-    spring-watcher-listen (2.1.0)
+    spring-watcher-listen (2.0.1)
       listen (>= 2.7, < 4.0)
-      spring (>= 4)
+      spring (>= 1.2, < 3.0)
+    sprockets (4.2.0)
+      concurrent-ruby (~> 1.0)
+      rack (>= 2.2.4, < 4)
+    sprockets-rails (3.4.2)
+      actionpack (>= 5.2)
+      activesupport (>= 5.2)
+      sprockets (>= 3.0.0)
     ssrf_filter (1.1.1)
     stackprof (0.2.25)
     swd (2.0.2)
@@ -1053,7 +1032,7 @@
       faraday (~> 2.0)
       faraday-follow_redirects
     test-prof (1.2.1)
-    thor (1.2.2)
+    thor (1.2.1)
     thread (0.2.2)
     thread_safe (0.3.6)
     tilt (2.1.0)
@@ -1094,7 +1073,7 @@
       addressable (>= 2.8.0)
       crack (>= 0.3.2)
       hashdiff (>= 0.4.0, < 2.0.0)
-    webrick (1.8.1)
+    webrick (1.7.0)
     websocket-driver (0.7.5)
       websocket-extensions (>= 0.1.0)
     websocket-extensions (0.1.5)
@@ -1112,7 +1091,7 @@
 DEPENDENCIES
   active_model_serializers (~> 0.10.12)
   activerecord-import (~> 1.4)
-  activerecord-postgis-adapter (~> 8.0)
+  activerecord-postgis-adapter (~> 7.1.1)
   acts_as_list (~> 1.1)
   admin_api!
   analytics!
@@ -1208,7 +1187,7 @@
   rack-attack (~> 6)
   rack-cors
   rack-mini-profiler
-  rails (~> 7.0)
+  rails (~> 6.1.7.3)
   rails-i18n (~> 7.0.6)
   rails_semantic_logger
   redcarpet
@@ -1243,7 +1222,7 @@
   smart_groups!
   spring
   spring-commands-rspec
-  spring-watcher-listen (~> 2.1)
+  spring-watcher-listen (~> 2.0.0)
   stackprof (~> 0.2.25)
   surveys!
   test-prof (~> 1.2)
