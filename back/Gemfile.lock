--- conflicted
+++ resolved
@@ -871,13 +871,8 @@
       rack (>= 2.1.0)
     rack-protection (2.2.0)
       rack
-<<<<<<< HEAD
     rack-test (2.0.2)
       rack (>= 1.3)
-=======
-    rack-test (1.1.0)
-      rack (>= 1.0, < 3)
->>>>>>> 91758dcc
     rails (6.1.6.1)
       actioncable (= 6.1.6.1)
       actionmailbox (= 6.1.6.1)
