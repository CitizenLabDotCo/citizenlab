--- conflicted
+++ resolved
@@ -301,8 +301,6 @@
       rails (~> 6.1)
 
 PATH
-<<<<<<< HEAD
-=======
   remote: engines/commercial/texting
   specs:
     texting (0.1.0)
@@ -311,7 +309,6 @@
       twilio-ruby (~> 5.65)
 
 PATH
->>>>>>> 7d5300e2
   remote: engines/commercial/user_custom_fields
   specs:
     user_custom_fields (0.1.0)
