--- conflicted
+++ resolved
@@ -499,12 +499,8 @@
       rubyzip (~> 1.2, >= 1.2.1)
     base64 (0.2.0)
     bcrypt (3.1.20)
-<<<<<<< HEAD
     benchmark (0.4.0)
-    bigdecimal (3.1.8)
-=======
     bigdecimal (3.1.9)
->>>>>>> 3abc2c8d
     bindata (2.5.0)
     binding_of_caller (1.0.0)
       debug_inspector (>= 0.0.1)
@@ -986,16 +982,11 @@
       faraday-follow_redirects
       json-jwt (>= 1.11.0)
       rack (>= 2.1.0)
-<<<<<<< HEAD
-    rack-protection (3.0.6)
-      rack
-    rack-session (1.0.2)
-      rack (< 3)
-=======
     rack-protection (3.2.0)
       base64 (>= 0.1.0)
       rack (~> 2.2, >= 2.2.4)
->>>>>>> 3abc2c8d
+    rack-session (1.0.2)
+      rack (< 3)
     rack-test (2.2.0)
       rack (>= 1.3)
     rackup (1.0.1)
