--- conflicted
+++ resolved
@@ -1259,13 +1259,7 @@
   pg
   pg_search (~> 2.3.5)
   polls!
-<<<<<<< HEAD
-  posthog-ruby!
-  posthog_integration!
-  premailer-rails (~> 1.10.3)
-=======
   premailer-rails (~> 1.12.0)
->>>>>>> 63845a9a
   pry
   pry-byebug
   pry-rails
