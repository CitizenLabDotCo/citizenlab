--- conflicted
+++ resolved
@@ -77,291 +77,6 @@
       activesupport (>= 3.0.0)
 
 PATH
-<<<<<<< HEAD
-=======
-  remote: engines/commercial/admin_api
-  specs:
-    admin_api (0.1.0)
-      active_model_serializers (~> 0.10.7)
-      graphql (~> 1.8.0)
-      kaminari (~> 1.2)
-      multi_tenancy
-      rails (~> 6.1)
-      ros-apartment (>= 2.9.0)
-
-PATH
-  remote: engines/commercial/analytics
-  specs:
-    analytics (0.1.0)
-      rails (~> 6.1)
-      scenic
-
-PATH
-  remote: engines/commercial/bulk_import_ideas
-  specs:
-    bulk_import_ideas (0.1.0)
-      active_model_serializers (~> 0.10.7)
-      pundit (~> 2.0)
-      rails (~> 6.1)
-      ros-apartment (>= 2.9.0)
-
-PATH
-  remote: engines/commercial/content_builder
-  specs:
-    content_builder (0.1.0)
-      active_model_serializers (~> 0.10.7)
-      pundit (~> 2.0)
-      rails (~> 6.1)
-      ros-apartment (>= 2.9.0)
-
-PATH
-  remote: engines/commercial/custom_idea_statuses
-  specs:
-    custom_idea_statuses (0.1.0)
-      active_model_serializers (~> 0.10.7)
-      pundit (~> 2.0)
-      rails (~> 6.1)
-
-PATH
-  remote: engines/commercial/custom_maps
-  specs:
-    custom_maps (0.1.0)
-      pundit (~> 2.0)
-      rails (~> 6.1)
-      ros-apartment (>= 2.9.0)
-
-PATH
-  remote: engines/commercial/flag_inappropriate_content
-  specs:
-    flag_inappropriate_content (0.1.0)
-      active_model_serializers (~> 0.10.7)
-      email_campaigns
-      moderation
-      pundit (~> 2.0)
-      rails (~> 6.1)
-      ros-apartment (>= 2.9.0)
-
-PATH
-  remote: engines/commercial/geographic_dashboard
-  specs:
-    geographic_dashboard (0.1.0)
-      rails (~> 6.1)
-
-PATH
-  remote: engines/commercial/google_tag_manager
-  specs:
-    google_tag_manager (0.1.0)
-      rails (~> 6.1)
-
-PATH
-  remote: engines/commercial/granular_permissions
-  specs:
-    granular_permissions (0.1.0)
-      pundit (~> 2.0)
-      rails (~> 6.1)
-
-PATH
-  remote: engines/commercial/id_auth0
-  specs:
-    id_auth0 (0.1.0)
-      omniauth-auth0 (~> 2.0)
-      rails (~> 6.1)
-      verification
-
-PATH
-  remote: engines/commercial/id_bogus
-  specs:
-    id_bogus (0.1.0)
-      rails (~> 6.1)
-      verification
-
-PATH
-  remote: engines/commercial/id_bosa_fas
-  specs:
-    id_bosa_fas (0.1.0)
-      rails (~> 6.1)
-      verification
-
-PATH
-  remote: engines/commercial/id_clave_unica
-  specs:
-    id_clave_unica (0.1.0)
-      omniauth_openid_connect (~> 0.4.0)
-      rails (~> 6.1)
-      verification
-
-PATH
-  remote: engines/commercial/id_cow
-  specs:
-    id_cow (0.1.0)
-      rails (~> 6.1)
-      savon (~> 2.12.0)
-      verification
-
-PATH
-  remote: engines/commercial/id_franceconnect
-  specs:
-    id_franceconnect (0.1.0)
-      rails (~> 6.1)
-      verification
-
-PATH
-  remote: engines/commercial/id_gent_rrn
-  specs:
-    id_gent_rrn (0.1.0)
-      httparty
-      rails (~> 6.1)
-      verification
-
-PATH
-  remote: engines/commercial/id_id_card_lookup
-  specs:
-    id_id_card_lookup (0.1.0)
-      admin_api
-      rails (~> 6.1)
-      savon (~> 2.12.0)
-      verification
-
-PATH
-  remote: engines/commercial/id_oostende_rrn
-  specs:
-    id_oostende_rrn (0.1.0)
-      httparty
-      rails (~> 6.1)
-      verification
-
-PATH
-  remote: engines/commercial/id_vienna_saml
-  specs:
-    id_vienna_saml (1.0.0)
-      omniauth-saml (~> 1.10.3)
-      rails (~> 6.1)
-
-PATH
-  remote: engines/commercial/idea_assignment
-  specs:
-    idea_assignment (0.1.0)
-      email_campaigns
-      rails (~> 6.1)
-
-PATH
-  remote: engines/commercial/idea_custom_fields
-  specs:
-    idea_custom_fields (0.1.0)
-      rails (~> 6.1)
-
-PATH
-  remote: engines/commercial/impact_tracking
-  specs:
-    impact_tracking (0.1.0)
-      crawler_detect (~> 1.2.1)
-      rails (~> 6.1)
-
-PATH
-  remote: engines/commercial/insights
-  specs:
-    insights (0.1.0)
-      rails (~> 6.1)
-
-PATH
-  remote: engines/commercial/machine_translations
-  specs:
-    machine_translations (0.1.0)
-      active_model_serializers (~> 0.10.7)
-      easy_translate
-      pundit (~> 2.0)
-      rails (~> 6.1)
-      ros-apartment (>= 2.9.0)
-
-PATH
-  remote: engines/commercial/matomo
-  specs:
-    matomo (0.1.0)
-      rails (~> 6.1)
-
-PATH
-  remote: engines/commercial/moderation
-  specs:
-    moderation (0.1.0)
-      active_model_serializers (~> 0.10.7)
-      pundit (~> 2.0)
-      rails (~> 6.1)
-
-PATH
-  remote: engines/commercial/multi_tenancy
-  specs:
-    multi_tenancy (0.1.0)
-      actionpack-cloudfront (~> 1.2.0)
-      nlp
-      rails (~> 6.1)
-      ros-apartment (>= 2.9.0)
-
-PATH
-  remote: engines/commercial/nlp
-  specs:
-    nlp (0.1.0)
-      bunny
-      httparty
-      rails (~> 6.1)
-
-PATH
-  remote: engines/commercial/public_api
-  specs:
-    public_api (0.1.0)
-      active_model_serializers (~> 0.10.7)
-      kaminari (~> 1.2)
-      knock
-      pundit (~> 2.0)
-      rails (~> 6.1)
-      ros-apartment (>= 2.9.0)
-
-PATH
-  remote: engines/commercial/remove_vendor_branding
-  specs:
-    remove_vendor_branding (0.1.0)
-
-PATH
-  remote: engines/commercial/report_builder
-  specs:
-    report_builder (0.1.0)
-      content_builder
-      rails (~> 6.1)
-
-PATH
-  remote: engines/commercial/smart_groups
-  specs:
-    smart_groups (0.1.0)
-      rails (~> 6.1)
-
-PATH
-  remote: engines/commercial/texting
-  specs:
-    texting (0.1.0)
-      rails (~> 6.1)
-      smstools (~> 0.2.2)
-      twilio-ruby (~> 5.65.1)
-
-PATH
-  remote: engines/commercial/user_custom_fields
-  specs:
-    user_custom_fields (0.1.0)
-      active_model_serializers (~> 0.10.7)
-      pundit (~> 2.0)
-      rails (~> 6.1)
-      ros-apartment (>= 2.9.0)
-
-PATH
-  remote: engines/commercial/verification
-  specs:
-    verification (0.1.0)
-      granular_permissions
-      pundit (~> 2.0)
-      rails (~> 6.1)
-      ros-apartment (>= 2.9.0)
-      savon (~> 2.12.0)
-
-PATH
->>>>>>> 8a7b19f6
   remote: engines/free/email_campaigns
   specs:
     email_campaigns (0.1.0)
@@ -585,14 +300,7 @@
     docile (1.4.0)
     domain_name (0.5.20190701)
       unf (>= 0.0.5, < 1.0.0)
-<<<<<<< HEAD
-    erubi (1.10.0)
-=======
-    easy_translate (0.5.1)
-      thread
-      thread_safe
     erubi (1.12.0)
->>>>>>> 8a7b19f6
     excon (0.92.3)
     factory_bot (6.2.1)
       activesupport (>= 5.0.0)
@@ -1145,14 +853,7 @@
   mailgun-ruby (~> 1.2.0)
   mini_magick (~> 4.9)
   mjml-rails (~> 4.4)
-<<<<<<< HEAD
-  nokogiri (>= 1.13.10)
-=======
-  moderation!
-  multi_tenancy!
-  nlp!
   nokogiri (~> 1.13.10)
->>>>>>> 8a7b19f6
   okcomputer
   omniauth (~> 1.9.1)
   omniauth-azure-activedirectory!
