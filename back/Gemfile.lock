--- conflicted
+++ resolved
@@ -1,3 +1,11 @@
+GIT
+  remote: https://github.com/CitizenLabDotCo/actionpack-cloudfront.git
+  revision: 210a03d2e6bee69a2bc922bf367453fd5b17fb0d
+  specs:
+    actionpack-cloudfront (1.2.0)
+      actionpack (>= 4.2)
+      railties (>= 4.2)
+
 GIT
   remote: https://github.com/CitizenLabDotCo/ice_cube.git
   revision: 4671442d581d185a40933fa06a9c773f22f6070f
@@ -77,8 +85,6 @@
       activesupport (>= 3.0.0)
 
 PATH
-<<<<<<< HEAD
-=======
   remote: engines/commercial/admin_api
   specs:
     admin_api (0.1.0)
@@ -369,7 +375,6 @@
       savon (~> 2.12.0)
 
 PATH
->>>>>>> 40a60e57
   remote: engines/free/email_campaigns
   specs:
     email_campaigns (0.1.0)
@@ -520,6 +525,9 @@
     addressable (2.8.1)
       public_suffix (>= 2.0.2, < 6.0)
     aes_key_wrap (1.1.0)
+    akami (1.3.1)
+      gyoku (>= 0.4.0)
+      nokogiri
     amq-protocol (2.3.2)
     annotate (3.2.0)
       activerecord (>= 3.2, < 8.0)
@@ -586,6 +594,8 @@
     crack (0.4.5)
       rexml
     crass (1.0.6)
+    crawler_detect (1.2.2)
+      qonfig (~> 0.24)
     css_parser (1.11.0)
       addressable
     dalli (3.2.3)
@@ -601,6 +611,9 @@
     docile (1.4.0)
     domain_name (0.5.20190701)
       unf (>= 0.0.5, < 1.0.0)
+    easy_translate (0.5.1)
+      thread
+      thread_safe
     erubi (1.10.0)
     excon (0.92.3)
     factory_bot (6.2.1)
@@ -680,8 +693,12 @@
       multi_json (~> 1.11)
       os (>= 0.9, < 2.0)
       signet (>= 0.16, < 2.a)
+    graphql (1.8.18)
     groupdate (4.3.0)
       activesupport (>= 5)
+    gyoku (1.4.0)
+      builder (>= 2.1.2)
+      rexml (~> 3.0)
     hashdiff (1.0.1)
     hashie (5.0.0)
     htmlentities (4.3.4)
@@ -692,6 +709,9 @@
       mini_mime (>= 1.0.0)
       multi_xml (>= 0.5.2)
     httpclient (2.8.3)
+    httpi (2.5.0)
+      rack
+      socksify
     i18n (1.12.0)
       concurrent-ruby (~> 1.0)
     image_processing (1.12.2)
@@ -778,6 +798,7 @@
       racc (~> 1.4)
     nokogiri (1.13.10-x86_64-linux)
       racc (~> 1.4)
+    nori (2.6.0)
     oauth2 (1.4.9)
       faraday (>= 0.17.3, < 3.0)
       jwt (>= 1.0, < 3.0)
@@ -788,6 +809,9 @@
     omniauth (1.9.2)
       hashie (>= 3.4.6)
       rack (>= 1.6.2, < 3)
+    omniauth-auth0 (2.6.0)
+      omniauth (~> 1.9)
+      omniauth-oauth2 (~> 1.5)
     omniauth-facebook (9.0.0)
       omniauth-oauth2 (~> 1.2)
     omniauth-google-oauth2 (0.8.2)
@@ -846,6 +870,7 @@
     public_suffix (4.0.7)
     puma (5.6.5)
       nio4r (~> 2.0)
+    qonfig (0.28.0)
     que-web (0.9.3)
       que (~> 1.0.0.beta3)
       sinatra
@@ -926,6 +951,11 @@
     rgeo-geojson (2.1.1)
       rgeo (>= 1.0.0)
     rinku (2.0.6)
+    ros-apartment (2.11.0)
+      activerecord (>= 5.0.0, < 7.1)
+      parallel (< 2.0)
+      public_suffix (>= 2.0.5, < 5.0)
+      rack (>= 1.3.6, < 3.0)
     rspec (3.11.0)
       rspec-core (~> 3.11.0)
       rspec-expectations (~> 3.11.0)
@@ -999,6 +1029,14 @@
     rubyzip (1.3.0)
     saharspec (0.0.8)
       ruby2_keywords
+    savon (2.12.1)
+      akami (~> 1.2)
+      builder (>= 2.1.2)
+      gyoku (~> 1.2)
+      httpi (~> 2.3)
+      nokogiri (>= 1.8.1)
+      nori (~> 2.4)
+      wasabi (~> 3.4)
     scenic (1.6.0)
       activerecord (>= 4.0.0)
       railties (>= 4.0.0)
@@ -1034,6 +1072,8 @@
       rack (~> 2.2)
       rack-protection (= 2.2.3)
       tilt (~> 2.0)
+    smstools (0.2.2)
+    socksify (1.7.1)
     sorted_set (1.0.3)
       rbtree
       set (~> 1.0)
@@ -1057,9 +1097,15 @@
       httpclient (>= 2.4)
     test-prof (1.0.8)
     thor (1.2.1)
+    thread (0.2.2)
+    thread_safe (0.3.6)
     tilt (2.0.11)
     tomlrb (2.0.1)
     trailblazer-option (0.1.2)
+    twilio-ruby (5.65.1)
+      faraday (>= 0.9, < 2.0)
+      jwt (>= 1.5, <= 2.5)
+      nokogiri (>= 1.6, < 2.0)
     tzinfo (2.0.5)
       concurrent-ruby (~> 1.0)
     uber (0.1.0)
@@ -1078,6 +1124,10 @@
       activemodel (>= 3.0.0)
       public_suffix
     vcr (6.1.0)
+    wasabi (3.7.0)
+      addressable
+      httpi (~> 2.0)
+      nokogiri (>= 1.4.2)
     webfinger (1.2.0)
       activesupport
       httpclient (>= 2.4)
@@ -1103,11 +1153,14 @@
   x86_64-linux
 
 DEPENDENCIES
+  actionpack-cloudfront!
   active_model_serializers (~> 0.10.12)
   activerecord-import (~> 1.0)
   activerecord-postgis-adapter (~> 7.0.0)
   activerecord_json_validator (~> 1.3.0)
   acts_as_list (~> 1.0)
+  admin_api!
+  analytics!
   annotate
   api-pagination (~> 5.0.0)
   awesome_nested_set (~> 3.5.0)
@@ -1115,23 +1168,46 @@
   axlsx (= 3.0.0.pre)
   bcrypt (~> 3.1.7)
   bootsnap (~> 1)
+  bulk_import_ideas!
   bullet
   bundler-audit
   bunny (>= 2.7.2)
   byebug
   carrierwave!
   carrierwave-base64 (~> 2.10)
+  content_builder!
   counter_culture (~> 3.2)
+  custom_idea_statuses!
+  custom_maps!
+  custom_topics!
   dalli (~> 3.2.3)
   database_cleaner (~> 2.0.1)
   email_campaigns!
   factory_bot_rails
   faker
   fast_jsonapi!
+  flag_inappropriate_content!
   fog-aws (~> 3.12)
   frontend!
+  geographic_dashboard!
+  google_tag_manager!
+  granular_permissions!
   groupdate (~> 4.1)
   ice_cube!
+  id_auth0!
+  id_bogus!
+  id_bosa_fas!
+  id_clave_unica!
+  id_cow!
+  id_franceconnect!
+  id_gent_rrn!
+  id_id_card_lookup!
+  id_oostende_rrn!
+  id_vienna_saml!
+  idea_assignment!
+  idea_custom_fields!
+  impact_tracking!
+  insights!
   interactor
   interactor-rails
   intercom (~> 4.1)
@@ -1140,9 +1216,14 @@
   license_finder
   liquid (~> 4.0)
   listen (>= 3.0.5, < 4.0)
+  machine_translations!
   mailgun-ruby (~> 1.2.0)
+  matomo!
   mini_magick (~> 4.9)
   mjml-rails (~> 4.4)
+  moderation!
+  multi_tenancy!
+  nlp!
   nokogiri (>= 1.13.10)
   okcomputer
   omniauth (~> 1.9.1)
@@ -1164,6 +1245,7 @@
   pry-rails
   pry-rescue
   pry-stack_explorer
+  public_api!
   puma (~> 5.6.2)
   pundit!
   que!
@@ -1176,9 +1258,12 @@
   rails-i18n (~> 6.0.0)
   rails_semantic_logger
   redcarpet
+  remove_vendor_branding!
+  report_builder!
   rest-client
   rgeo-geojson
   rinku (~> 2)
+  ros-apartment
   rspec-its
   rspec-parameterized
   rspec-rails (~> 5.1.0)
@@ -1202,13 +1287,17 @@
   simplecov
   simplecov-rcov
   sinatra (~> 2.2.3)
+  smart_groups!
   spring
   spring-commands-rspec
   spring-watcher-listen (~> 2.0.0)
   surveys!
   test-prof (~> 1.0)
+  texting!
   user_confirmation!
+  user_custom_fields!
   vcr (~> 6.1)
+  verification!
   volunteering!
   webmock (~> 3.14)
   whenever (~> 1.0)
