--- conflicted
+++ resolved
@@ -83,11 +83,7 @@
       custom_style
       graphql (~> 1.8.0)
       kaminari (~> 1.2)
-<<<<<<< HEAD
-      project_permissions
-=======
       multi_tenancy
->>>>>>> 119ada3f
       rails (~> 6.0.0)
 
 PATH
