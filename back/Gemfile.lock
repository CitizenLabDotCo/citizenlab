GIT
  remote: https://github.com/CitizenLabDotCo/actionpack-cloudfront.git
  revision: 210a03d2e6bee69a2bc922bf367453fd5b17fb0d
  specs:
    actionpack-cloudfront (1.2.0)
      actionpack (>= 4.2)
      railties (>= 4.2)

GIT
  remote: https://github.com/CitizenLabDotCo/ice_cube.git
  revision: 4671442d581d185a40933fa06a9c773f22f6070f
  specs:
    ice_cube (0.16.3)

GIT
  remote: https://github.com/CitizenLabDotCo/omniauth-azure-activedirectory.git
  revision: ecdbac5d6ca7b4123c10b0f1d4569bfb7ba0fa8a
  specs:
    omniauth-azure-activedirectory (1.1.0)
      jwt (~> 2.2.2)
      omniauth (~> 1.1)

GIT
  remote: https://github.com/CitizenLabDotCo/openid_connect.git
  revision: 7e5136cb3712ff3a0bd0c476e4f527b25c08ee89
  specs:
    openid_connect (1.1.8)
      activemodel
      attr_required (>= 1.0.0)
      json-jwt (>= 1.5.0)
      rack-oauth2 (>= 1.6.1)
      swd (>= 1.0.0)
      tzinfo
      validate_email
      validate_url
      webfinger (>= 1.0.1)

GIT
  remote: https://github.com/carrierwaveuploader/carrierwave.git
  revision: a3ffc5381e70a4014b61b27b35540aa3b945910d
  ref: a3ffc5381e70a4014b61b27b35540aa3b945910d
  specs:
    carrierwave (3.0.0.alpha)
      activemodel (>= 6.0.0)
      activesupport (>= 6.0.0)
      addressable (~> 2.6)
      image_processing (~> 1.1)
      marcel (~> 1.0.0)
      ssrf_filter (~> 1.0)

GIT
  remote: https://github.com/dvandersluis/fast_jsonapi.git
  revision: a7b3fc132eb1c8f6d5d135168f520a5f372501a9
  branch: heterogeneous-collection
  specs:
    fast_jsonapi (1.5)
      activesupport (>= 4.2)

GIT
  remote: https://github.com/nsarno/knock
  revision: 9214cd027422df8dc31eb67c60032fbbf8fc100b
  ref: 9214cd027422df8dc31eb67c60032fbbf8fc100b
  branch: master
  specs:
    knock (2.2.0)
      bcrypt (~> 3.1)
      jwt (~> 2.2.1)
      rails (>= 5)

GIT
  remote: https://github.com/que-rb/que
  revision: 77c6b92952b821898c393239ce0e4047b17d7dae
  ref: 77c6b92952b821898c393239ce0e4047b17d7dae
  branch: master
  specs:
    que (1.0.0.beta4)

GIT
  remote: https://github.com/varvet/pundit
  revision: 973b63b396c2a98099caf5eefd1c6841416eddfa
  ref: 973b63b396c2a98099caf5eefd1c6841416eddfa
  branch: master
  specs:
    pundit (2.1.0)
      activesupport (>= 3.0.0)

PATH
  remote: engines/commercial/admin_api
  specs:
    admin_api (0.1.0)
      active_model_serializers (~> 0.10.7)
      graphql (~> 1.8.0)
      kaminari (~> 1.2)
      multi_tenancy
      rails (~> 7.0)
      ros-apartment (>= 2.9.0)

PATH
  remote: engines/commercial/content_builder
  specs:
    content_builder (0.1.0)
      active_model_serializers (~> 0.10.7)
      pundit (~> 2.0)
      rails (~> 7.0)
      ros-apartment (>= 2.9.0)

PATH
  remote: engines/commercial/custom_idea_statuses
  specs:
    custom_idea_statuses (0.1.0)
      active_model_serializers (~> 0.10.7)
      pundit (~> 2.0)
      rails (~> 7.0)

PATH
  remote: engines/commercial/custom_maps
  specs:
    custom_maps (0.1.0)
      pundit (~> 2.0)
      rails (~> 7.0)
      ros-apartment (>= 2.9.0)

PATH
  remote: engines/commercial/custom_topics
  specs:
    custom_topics (0.1.0)
      active_model_serializers (~> 0.10.7)
      pundit (~> 2.0)
      rails (~> 7.0)

PATH
  remote: engines/commercial/customizable_navbar
  specs:
    customizable_navbar (0.1.0)
      active_model_serializers (~> 0.10.7)
      pundit (~> 2.0)
      rails (~> 7.0)
      ros-apartment (>= 2.9.0)

PATH
  remote: engines/commercial/flag_inappropriate_content
  specs:
    flag_inappropriate_content (0.1.0)
      active_model_serializers (~> 0.10.7)
      email_campaigns
      moderation
      pundit (~> 2.0)
      rails (~> 7.0)
      ros-apartment (>= 2.9.0)

PATH
  remote: engines/commercial/geographic_dashboard
  specs:
    geographic_dashboard (0.1.0)
      rails (~> 7.0)

PATH
  remote: engines/commercial/google_tag_manager
  specs:
    google_tag_manager (0.1.0)
      rails (~> 7.0)

PATH
  remote: engines/commercial/granular_permissions
  specs:
    granular_permissions (0.1.0)
      pundit (~> 2.0)
      rails (~> 7.0)

PATH
  remote: engines/commercial/id_auth0
  specs:
    id_auth0 (0.1.0)
      omniauth-auth0 (~> 2.0)
      rails (~> 7.0)
      verification

PATH
  remote: engines/commercial/id_bogus
  specs:
    id_bogus (0.1.0)
      rails (~> 7.0)
      verification

PATH
  remote: engines/commercial/id_bosa_fas
  specs:
    id_bosa_fas (0.1.0)
      rails (~> 7.0)
      verification

PATH
  remote: engines/commercial/id_clave_unica
  specs:
    id_clave_unica (0.1.0)
<<<<<<< HEAD
      omniauth_openid_connect (~> 0.3.3)
      rails (~> 7.0)
=======
      omniauth_openid_connect (~> 0.4.0)
      rails (~> 6.1)
>>>>>>> 833951f4
      verification

PATH
  remote: engines/commercial/id_cow
  specs:
    id_cow (0.1.0)
      rails (~> 7.0)
      savon (~> 2.12.0)
      verification

PATH
  remote: engines/commercial/id_franceconnect
  specs:
    id_franceconnect (0.1.0)
      rails (~> 7.0)
      verification

PATH
  remote: engines/commercial/id_gent_rrn
  specs:
    id_gent_rrn (0.1.0)
      httparty (~> 0.16.2)
      rails (~> 7.0)
      verification

PATH
  remote: engines/commercial/id_id_card_lookup
  specs:
    id_id_card_lookup (0.1.0)
      admin_api
      rails (~> 7.0)
      savon (~> 2.12.0)
      verification

PATH
  remote: engines/commercial/id_vienna_saml
  specs:
    id_vienna_saml (1.0.0)
      omniauth-saml (~> 1.10.3)
      rails (~> 7.0)

PATH
  remote: engines/commercial/idea_assignment
  specs:
    idea_assignment (0.1.0)
      email_campaigns
      rails (~> 7.0)

PATH
  remote: engines/commercial/idea_custom_fields
  specs:
    idea_custom_fields (0.1.0)
      rails (~> 7.0)

PATH
  remote: engines/commercial/insights
  specs:
    insights (0.1.0)
      rails (~> 7.0)

PATH
  remote: engines/commercial/machine_translations
  specs:
    machine_translations (0.1.0)
      active_model_serializers (~> 0.10.7)
      easy_translate
      pundit (~> 2.0)
      rails (~> 7.0)
      ros-apartment (>= 2.9.0)

PATH
  remote: engines/commercial/matomo
  specs:
    matomo (0.1.0)
      rails (~> 7.0)

PATH
  remote: engines/commercial/moderation
  specs:
    moderation (0.1.0)
      active_model_serializers (~> 0.10.7)
      pundit (~> 2.0)
      rails (~> 7.0)

PATH
  remote: engines/commercial/nlp
  specs:
    nlp (0.1.0)
      bunny
      httparty (~> 0.16.2)
      rails (~> 7.0)

PATH
  remote: engines/commercial/project_folders
  specs:
    project_folders (0.1.0)
      rails (~> 7.0)

PATH
  remote: engines/commercial/project_management
  specs:
    project_management (0.1.0)
      rails (~> 7.0)

PATH
  remote: engines/commercial/public_api
  specs:
    public_api (0.1.0)
      active_model_serializers (~> 0.10.7)
      kaminari (~> 1.2)
      knock
      pundit (~> 2.0)
      rails (~> 7.0)
      ros-apartment (>= 2.9.0)

PATH
  remote: engines/commercial/remove_vendor_branding
  specs:
    remove_vendor_branding (0.1.0)

PATH
  remote: engines/commercial/smart_groups
  specs:
    smart_groups (0.1.0)
      rails (~> 7.0)

PATH
  remote: engines/commercial/texting
  specs:
    texting (0.1.0)
      rails (~> 7.0)
      smstools (~> 0.2.2)
      twilio-ruby (~> 5.65.1)

PATH
  remote: engines/commercial/user_custom_fields
  specs:
    user_custom_fields (0.1.0)
      active_model_serializers (~> 0.10.7)
      pundit (~> 2.0)
      rails (~> 7.0)
      ros-apartment (>= 2.9.0)

PATH
  remote: engines/commercial/verification
  specs:
    verification (0.1.0)
      granular_permissions
      pundit (~> 2.0)
      rails (~> 7.0)
      ros-apartment (>= 2.9.0)
      savon (~> 2.12.0)

PATH
  remote: engines/ee/multi_tenancy
  specs:
    multi_tenancy (0.1.0)
      actionpack-cloudfront (~> 1.2.0)
      rails (~> 7.0)
      ros-apartment (>= 2.9.0)

PATH
  remote: engines/free/email_campaigns
  specs:
    email_campaigns (0.1.0)
      active_model_serializers (~> 0.10.7)
      ice_cube
      kaminari (~> 1.2)
      liquid (~> 4.0)
      mailgun-ruby (~> 1.2.0)
      pundit (~> 2.0)
      rails (~> 7.0)

PATH
  remote: engines/free/frontend
  specs:
    frontend (0.1.0)
      rails (~> 7.0)

PATH
  remote: engines/free/onboarding
  specs:
    onboarding (0.1.0)
      active_model_serializers (~> 0.10.7)
      kaminari (~> 1.2)
      pundit (~> 2.0)
      rails (~> 7.0)

PATH
  remote: engines/free/polls
  specs:
    polls (0.1.0)
      acts_as_list (~> 1.0)
      kaminari (~> 1.2)
      pundit (~> 2.0)
      rails (~> 7.0)

PATH
  remote: engines/free/project_permissions
  specs:
    project_permissions (0.1.0)
      rails (~> 7.0)

PATH
  remote: engines/free/seo
  specs:
    seo (0.1.0)
      aws-sdk-route53
      google-api-client
      httparty
      koala
      rails (~> 7.0)

PATH
  remote: engines/free/surveys
  specs:
    surveys (0.1.0)
      active_model_serializers (~> 0.10.7)
      httparty (~> 0.16.2)
      kaminari (~> 1.2)
      pundit (~> 2.0)
      rails (~> 7.0)

PATH
  remote: engines/free/user_confirmation
  specs:
    user_confirmation (0.1.0)
      rails (~> 7.0)

PATH
  remote: engines/free/volunteering
  specs:
    volunteering (0.1.0)
      acts_as_list (~> 1.0)
      kaminari (~> 1.2)
      pundit (~> 2.0)
      rails (~> 7.0)

GEM
  remote: https://rubygems.org/
  specs:
    actioncable (7.0.3)
      actionpack (= 7.0.3)
      activesupport (= 7.0.3)
      nio4r (~> 2.0)
      websocket-driver (>= 0.6.1)
    actionmailbox (7.0.3)
      actionpack (= 7.0.3)
      activejob (= 7.0.3)
      activerecord (= 7.0.3)
      activestorage (= 7.0.3)
      activesupport (= 7.0.3)
      mail (>= 2.7.1)
      net-imap
      net-pop
      net-smtp
    actionmailer (7.0.3)
      actionpack (= 7.0.3)
      actionview (= 7.0.3)
      activejob (= 7.0.3)
      activesupport (= 7.0.3)
      mail (~> 2.5, >= 2.5.4)
      net-imap
      net-pop
      net-smtp
      rails-dom-testing (~> 2.0)
    actionpack (7.0.3)
      actionview (= 7.0.3)
      activesupport (= 7.0.3)
      rack (~> 2.0, >= 2.2.0)
      rack-test (>= 0.6.3)
      rails-dom-testing (~> 2.0)
      rails-html-sanitizer (~> 1.0, >= 1.2.0)
    actiontext (7.0.3)
      actionpack (= 7.0.3)
      activerecord (= 7.0.3)
      activestorage (= 7.0.3)
      activesupport (= 7.0.3)
      globalid (>= 0.6.0)
      nokogiri (>= 1.8.5)
    actionview (7.0.3)
      activesupport (= 7.0.3)
      builder (~> 3.1)
      erubi (~> 1.4)
      rails-dom-testing (~> 2.0)
      rails-html-sanitizer (~> 1.1, >= 1.2.0)
    active_model_serializers (0.10.13)
      actionpack (>= 4.1, < 7.1)
      activemodel (>= 4.1, < 7.1)
      case_transform (>= 0.2)
      jsonapi-renderer (>= 0.1.1.beta1, < 0.3)
    activejob (7.0.3)
      activesupport (= 7.0.3)
      globalid (>= 0.3.6)
    activemodel (7.0.3)
      activesupport (= 7.0.3)
    activerecord (7.0.3)
      activemodel (= 7.0.3)
      activesupport (= 7.0.3)
    activerecord-import (1.4.0)
      activerecord (>= 4.2)
    activerecord-postgis-adapter (8.0.0)
      activerecord (~> 7.0.0)
      rgeo-activerecord (~> 7.0.0)
    activerecord_json_validator (2.1.1)
      activerecord (>= 4.2.0, < 8)
      json_schemer (~> 0.2.18)
    activestorage (7.0.3)
      actionpack (= 7.0.3)
      activejob (= 7.0.3)
      activerecord (= 7.0.3)
      activesupport (= 7.0.3)
      marcel (~> 1.0)
      mini_mime (>= 1.1.0)
    activesupport (7.0.3)
      concurrent-ruby (~> 1.0, >= 1.0.2)
      i18n (>= 1.6, < 2)
      minitest (>= 5.1)
      tzinfo (~> 2.0)
    acts_as_list (1.0.4)
      activerecord (>= 4.2)
    addressable (2.8.0)
      public_suffix (>= 2.0.2, < 5.0)
    aes_key_wrap (1.1.0)
    akami (1.3.1)
      gyoku (>= 0.4.0)
      nokogiri
    amq-protocol (2.3.2)
    annotate (3.2.0)
      activerecord (>= 3.2, < 8.0)
      rake (>= 10.4, < 14.0)
    api-pagination (4.8.2)
    ast (2.4.2)
    attr_required (1.0.1)
    awesome_nested_set (3.5.0)
      activerecord (>= 4.0.0, < 7.1)
    aws-eventstream (1.2.0)
    aws-partitions (1.583.0)
    aws-sdk-core (3.130.2)
      aws-eventstream (~> 1, >= 1.0.2)
      aws-partitions (~> 1, >= 1.525.0)
      aws-sigv4 (~> 1.1)
      jmespath (~> 1.0)
    aws-sdk-kms (1.56.0)
      aws-sdk-core (~> 3, >= 3.127.0)
      aws-sigv4 (~> 1.1)
    aws-sdk-route53 (1.62.0)
      aws-sdk-core (~> 3, >= 3.127.0)
      aws-sigv4 (~> 1.1)
    aws-sdk-s3 (1.114.0)
      aws-sdk-core (~> 3, >= 3.127.0)
      aws-sdk-kms (~> 1)
      aws-sigv4 (~> 1.4)
    aws-sigv4 (1.5.0)
      aws-eventstream (~> 1, >= 1.0.2)
    axlsx (3.0.0.pre)
      htmlentities (~> 4.3, >= 4.3.4)
      mimemagic (~> 0.3)
      nokogiri (~> 1.8, >= 1.8.2)
      rubyzip (~> 1.2, >= 1.2.1)
    bcrypt (3.1.18)
    bindata (2.4.10)
    binding_ninja (0.2.3)
    binding_of_caller (1.0.0)
      debug_inspector (>= 0.0.1)
    bootsnap (1.12.0)
      msgpack (~> 1.2)
    builder (3.2.4)
    bullet (7.0.2)
      activesupport (>= 3.0.0)
      uniform_notifier (~> 1.11)
    bunny (2.19.0)
      amq-protocol (~> 2.3, >= 2.3.1)
      sorted_set (~> 1, >= 1.0.2)
    byebug (11.1.3)
    carrierwave-base64 (2.10.0)
      carrierwave (>= 2.2.1)
      marcel (~> 1.0.0)
      mime-types (~> 3.0)
    case_transform (0.2)
      activesupport
    coderay (1.1.3)
    concurrent-ruby (1.1.10)
    counter_culture (2.9.0)
      activerecord (>= 4.2)
      activesupport (>= 4.2)
    crack (0.4.5)
      rexml
    crass (1.0.6)
    css_parser (1.11.0)
      addressable
    dalli (2.7.11)
    database_cleaner (2.0.1)
      database_cleaner-active_record (~> 2.0.0)
    database_cleaner-active_record (2.0.1)
      activerecord (>= 5.a)
      database_cleaner-core (~> 2.0.0)
    database_cleaner-core (2.0.1)
    debug_inspector (1.1.0)
    declarative (0.0.20)
    diff-lcs (1.5.0)
    digest (3.1.0)
    docile (1.4.0)
    domain_name (0.5.20190701)
      unf (>= 0.0.5, < 1.0.0)
    easy_translate (0.5.1)
      thread
      thread_safe
    ecma-re-validator (0.4.0)
      regexp_parser (~> 2.2)
    erubi (1.10.0)
    excon (0.92.3)
    factory_bot (6.2.1)
      activesupport (>= 5.0.0)
    factory_bot_rails (6.2.0)
      factory_bot (~> 6.2.0)
      railties (>= 5.0.0)
    faker (2.20.0)
      i18n (>= 1.8.11, < 2)
    faraday (1.10.0)
      faraday-em_http (~> 1.0)
      faraday-em_synchrony (~> 1.0)
      faraday-excon (~> 1.1)
      faraday-httpclient (~> 1.0)
      faraday-multipart (~> 1.0)
      faraday-net_http (~> 1.0)
      faraday-net_http_persistent (~> 1.0)
      faraday-patron (~> 1.0)
      faraday-rack (~> 1.0)
      faraday-retry (~> 1.0)
      ruby2_keywords (>= 0.0.4)
    faraday-em_http (1.0.0)
    faraday-em_synchrony (1.0.0)
    faraday-excon (1.1.0)
    faraday-httpclient (1.0.1)
    faraday-multipart (1.0.3)
      multipart-post (>= 1.2, < 3)
    faraday-net_http (1.0.1)
    faraday-net_http_persistent (1.2.0)
    faraday-patron (1.0.0)
    faraday-rack (1.0.0)
    faraday-retry (1.0.3)
    ffi (1.15.5)
    fog-aws (3.13.0)
      fog-core (~> 2.1)
      fog-json (~> 1.1)
      fog-xml (~> 0.1)
    fog-core (2.3.0)
      builder
      excon (~> 0.71)
      formatador (>= 0.2, < 2.0)
      mime-types
    fog-json (1.2.0)
      fog-core
      multi_json (~> 1.10)
    fog-xml (0.1.4)
      fog-core
      nokogiri (>= 1.5.11, < 2.0.0)
    formatador (1.1.0)
    gems (1.2.0)
    globalid (1.0.0)
      activesupport (>= 5.0)
    google-api-client (0.53.0)
      google-apis-core (~> 0.1)
      google-apis-generator (~> 0.1)
    google-apis-core (0.4.2)
      addressable (~> 2.5, >= 2.5.1)
      googleauth (>= 0.16.2, < 2.a)
      httpclient (>= 2.8.1, < 3.a)
      mini_mime (~> 1.0)
      representable (~> 3.0)
      retriable (>= 2.0, < 4.a)
      rexml
      webrick
    google-apis-discovery_v1 (0.8.0)
      google-apis-core (>= 0.4, < 2.a)
    google-apis-generator (0.4.1)
      activesupport (>= 5.0)
      gems (~> 1.2)
      google-apis-core (>= 0.4, < 2.a)
      google-apis-discovery_v1 (~> 0.5)
      thor (>= 0.20, < 2.a)
    googleauth (1.1.3)
      faraday (>= 0.17.3, < 3.a)
      jwt (>= 1.4, < 3.0)
      memoist (~> 0.16)
      multi_json (~> 1.11)
      os (>= 0.9, < 2.0)
      signet (>= 0.16, < 2.a)
    graphql (1.8.18)
    groupdate (4.3.0)
      activesupport (>= 5)
    gyoku (1.4.0)
      builder (>= 2.1.2)
      rexml (~> 3.0)
    hana (1.3.7)
    hashdiff (1.0.1)
    hashie (5.0.0)
    htmlentities (4.3.4)
    http-accept (1.7.0)
    http-cookie (1.0.4)
      domain_name (~> 0.5)
    httparty (0.16.4)
      mime-types (~> 3.0)
      multi_xml (>= 0.5.2)
    httpclient (2.8.3)
    httpi (2.5.0)
      rack
      socksify
    i18n (1.10.0)
      concurrent-ruby (~> 1.0)
    image_processing (1.12.2)
      mini_magick (>= 4.9.5, < 5)
      ruby-vips (>= 2.0.17, < 3)
    interactor (3.1.2)
    interactor-rails (2.2.1)
      interactor (~> 3.0)
      rails (>= 4.2)
    interception (0.5)
    intercom (4.1.3)
    jmespath (1.6.1)
    json (2.6.1)
    json-jwt (1.13.0)
      activesupport (>= 4.2)
      aes_key_wrap
      bindata
    json_schemer (0.2.21)
      ecma-re-validator (~> 0.3)
      hana (~> 1.3)
      regexp_parser (~> 2.0)
      uri_template (~> 0.7)
    jsonapi-renderer (0.2.2)
    jwt (2.2.3)
    kaminari (1.2.2)
      activesupport (>= 4.1.0)
      kaminari-actionview (= 1.2.2)
      kaminari-activerecord (= 1.2.2)
      kaminari-core (= 1.2.2)
    kaminari-actionview (1.2.2)
      actionview
      kaminari-core (= 1.2.2)
    kaminari-activerecord (1.2.2)
      activerecord
      kaminari-core (= 1.2.2)
    kaminari-core (1.2.2)
    koala (3.1.0)
      addressable
      faraday (< 2)
      json (>= 1.8)
      rexml
    license_finder (7.0.1)
      bundler
      rubyzip (>= 1, < 3)
      thor (~> 1.2)
      tomlrb (>= 1.3, < 2.1)
      with_env (= 1.1.0)
      xml-simple (~> 1.1.9)
    liquid (4.0.3)
    listen (3.1.5)
      rb-fsevent (~> 0.9, >= 0.9.4)
      rb-inotify (~> 0.9, >= 0.9.7)
      ruby_dep (~> 1.2)
    loofah (2.18.0)
      crass (~> 1.0.2)
      nokogiri (>= 1.5.9)
    mail (2.7.1)
      mini_mime (>= 0.1.1)
    mailgun-ruby (1.2.5)
      rest-client (>= 2.0.2)
    marcel (1.0.2)
    memoist (0.16.2)
    method_source (1.0.0)
    mime-types (3.4.1)
      mime-types-data (~> 3.2015)
    mime-types-data (3.2022.0105)
    mimemagic (0.4.3)
      nokogiri (~> 1)
      rake
    mini_magick (4.11.0)
    mini_mime (1.1.2)
    mini_portile2 (2.8.0)
    minitest (5.16.0)
    mjml-rails (4.7.2)
    msgpack (1.5.2)
    multi_json (1.15.0)
    multi_xml (0.6.0)
    multipart-post (2.1.1)
    mustache (1.1.1)
    mustermann (1.1.1)
      ruby2_keywords (~> 0.0.1)
    net-imap (0.2.3)
      digest
      net-protocol
      strscan
    net-pop (0.1.1)
      digest
      net-protocol
      timeout
    net-protocol (0.1.3)
      timeout
    net-smtp (0.3.1)
      digest
      net-protocol
      timeout
    netrc (0.11.0)
    nio4r (2.5.8)
    nokogiri (1.13.6)
      mini_portile2 (~> 2.8.0)
      racc (~> 1.4)
    nori (2.6.0)
    oauth2 (1.4.9)
      faraday (>= 0.17.3, < 3.0)
      jwt (>= 1.0, < 3.0)
      multi_json (~> 1.3)
      multi_xml (~> 0.5)
      rack (>= 1.2, < 3)
    okcomputer (1.18.4)
    omniauth (1.9.1)
      hashie (>= 3.4.6)
      rack (>= 1.6.2, < 3)
    omniauth-auth0 (2.6.0)
      omniauth (~> 1.9)
      omniauth-oauth2 (~> 1.5)
    omniauth-facebook (9.0.0)
      omniauth-oauth2 (~> 1.2)
    omniauth-google-oauth2 (0.8.2)
      jwt (>= 2.0)
      oauth2 (~> 1.1)
      omniauth (~> 1.1)
      omniauth-oauth2 (>= 1.6)
    omniauth-oauth2 (1.7.2)
      oauth2 (~> 1.4)
      omniauth (>= 1.9, < 3)
    omniauth-rails_csrf_protection (0.1.2)
      actionpack (>= 4.2)
      omniauth (>= 1.3.1)
    omniauth-saml (1.10.3)
      omniauth (~> 1.3, >= 1.3.2)
      ruby-saml (~> 1.9)
    omniauth_openid_connect (0.4.0)
      addressable (~> 2.5)
      omniauth (>= 1.9, < 3)
      openid_connect (~> 1.1)
    order_as_specified (1.7)
      activerecord (>= 5.0.0)
    os (1.1.4)
    parallel (1.22.1)
    parser (3.1.2.0)
      ast (~> 2.4.1)
    pg (1.3.5)
    pg_search (2.3.6)
      activerecord (>= 5.2)
      activesupport (>= 5.2)
    premailer (1.16.0)
      addressable
      css_parser (>= 1.6.0)
      htmlentities (>= 4.0.0)
    premailer-rails (1.10.3)
      actionmailer (>= 3)
      premailer (~> 1.7, >= 1.7.9)
    proc_to_ast (0.1.0)
      coderay
      parser
      unparser
    pry (0.13.1)
      coderay (~> 1.1)
      method_source (~> 1.0)
    pry-byebug (3.9.0)
      byebug (~> 11.0)
      pry (~> 0.13.0)
    pry-rails (0.3.9)
      pry (>= 0.10.4)
    pry-rescue (1.5.2)
      interception (>= 0.5)
      pry (>= 0.12.0)
    pry-stack_explorer (0.6.1)
      binding_of_caller (~> 1.0)
      pry (~> 0.13)
    public_suffix (4.0.7)
    puma (5.6.4)
      nio4r (~> 2.0)
    que-web (0.9.3)
      que (~> 1.0.0.beta3)
      sinatra
    racc (1.6.0)
    rack (2.2.3.1)
    rack-attack (6.6.1)
      rack (>= 1.0, < 3)
    rack-cors (1.1.1)
      rack (>= 2.0.0)
    rack-mini-profiler (3.0.0)
      rack (>= 1.2.0)
    rack-oauth2 (1.19.0)
      activesupport
      attr_required
      httpclient
      json-jwt (>= 1.11.0)
      rack (>= 2.1.0)
    rack-protection (2.2.0)
      rack
    rack-test (1.1.0)
      rack (>= 1.0, < 3)
    rails (7.0.3)
      actioncable (= 7.0.3)
      actionmailbox (= 7.0.3)
      actionmailer (= 7.0.3)
      actionpack (= 7.0.3)
      actiontext (= 7.0.3)
      actionview (= 7.0.3)
      activejob (= 7.0.3)
      activemodel (= 7.0.3)
      activerecord (= 7.0.3)
      activestorage (= 7.0.3)
      activesupport (= 7.0.3)
      bundler (>= 1.15.0)
      railties (= 7.0.3)
    rails-dom-testing (2.0.3)
      activesupport (>= 4.2.0)
      nokogiri (>= 1.6)
    rails-html-sanitizer (1.4.3)
      loofah (~> 2.3)
    rails-i18n (7.0.3)
      i18n (>= 0.7, < 2)
      railties (>= 6.0.0, < 8)
    rails_semantic_logger (4.10.0)
      rack
      railties (>= 5.1)
      semantic_logger (~> 4.9)
    railties (7.0.3)
      actionpack (= 7.0.3)
      activesupport (= 7.0.3)
      method_source
      rake (>= 12.2)
      thor (~> 1.0)
      zeitwerk (~> 2.5)
    rainbow (3.1.1)
    rake (13.0.6)
    rb-fsevent (0.11.1)
    rb-inotify (0.10.1)
      ffi (~> 1.0)
    rbtree (0.4.5)
    redcarpet (3.5.1)
    regexp_parser (2.3.1)
    representable (3.1.1)
      declarative (< 0.1.0)
      trailblazer-option (>= 0.1.1, < 0.2.0)
      uber (< 0.2.0)
    rest-client (2.1.0)
      http-accept (>= 1.7.0, < 2.0)
      http-cookie (>= 1.0.2, < 2.0)
      mime-types (>= 1.16, < 4.0)
      netrc (~> 0.8)
    retriable (3.1.2)
    rexml (3.2.5)
    rgeo (2.4.0)
    rgeo-activerecord (7.0.1)
      activerecord (>= 5.0)
      rgeo (>= 1.0.0)
    rgeo-geojson (2.1.1)
      rgeo (>= 1.0.0)
    rinku (2.0.6)
    ros-apartment (2.11.0)
      activerecord (>= 5.0.0, < 7.1)
      parallel (< 2.0)
      public_suffix (>= 2.0.5, < 5.0)
      rack (>= 1.3.6, < 3.0)
    rspec (3.11.0)
      rspec-core (~> 3.11.0)
      rspec-expectations (~> 3.11.0)
      rspec-mocks (~> 3.11.0)
    rspec-core (3.11.0)
      rspec-support (~> 3.11.0)
    rspec-expectations (3.11.0)
      diff-lcs (>= 1.2.0, < 2.0)
      rspec-support (~> 3.11.0)
    rspec-its (1.3.0)
      rspec-core (>= 3.0.0)
      rspec-expectations (>= 3.0.0)
    rspec-mocks (3.11.1)
      diff-lcs (>= 1.2.0, < 2.0)
      rspec-support (~> 3.11.0)
    rspec-parameterized (0.5.1)
      binding_ninja (>= 0.2.3)
      parser
      proc_to_ast
      rspec (>= 2.13, < 4)
      unparser
    rspec-rails (5.1.2)
      actionpack (>= 5.2)
      activesupport (>= 5.2)
      railties (>= 5.2)
      rspec-core (~> 3.10)
      rspec-expectations (~> 3.10)
      rspec-mocks (~> 3.10)
      rspec-support (~> 3.10)
    rspec-sqlimit (0.0.5)
      activerecord (> 4.2, < 7.1)
      rspec (~> 3.0)
    rspec-support (3.11.0)
    rspec_api_documentation (6.1.0)
      activesupport (>= 3.0.0)
      mustache (~> 1.0, >= 0.99.4)
      rspec (~> 3.0)
    rspec_junit_formatter (0.5.1)
      rspec-core (>= 2, < 4, != 2.12.0)
    rubocop (1.28.2)
      parallel (~> 1.10)
      parser (>= 3.1.0.0)
      rainbow (>= 2.2.2, < 4.0)
      regexp_parser (>= 1.8, < 3.0)
      rexml
      rubocop-ast (>= 1.17.0, < 2.0)
      ruby-progressbar (~> 1.7)
      unicode-display_width (>= 1.4.0, < 3.0)
    rubocop-ast (1.17.0)
      parser (>= 3.1.1.0)
    rubocop-performance (1.13.3)
      rubocop (>= 1.7.0, < 2.0)
      rubocop-ast (>= 0.4.0)
    rubocop-rails (2.14.2)
      activesupport (>= 4.2.0)
      rack (>= 1.1)
      rubocop (>= 1.7.0, < 2.0)
    rubocop-rspec (2.10.0)
      rubocop (~> 1.19)
    ruby-progressbar (1.11.0)
    ruby-saml (1.14.0)
      nokogiri (>= 1.10.5)
      rexml
    ruby-vips (2.1.4)
      ffi (~> 1.12)
    ruby2_keywords (0.0.5)
    rubyXL (3.4.23)
      nokogiri (>= 1.10.8)
      rubyzip (>= 1.3.0)
    ruby_dep (1.5.0)
    rubyzip (1.3.0)
    saharspec (0.0.8)
      ruby2_keywords
    savon (2.12.1)
      akami (~> 1.2)
      builder (>= 2.1.2)
      gyoku (~> 1.2)
      httpi (~> 2.3)
      nokogiri (>= 1.8.1)
      nori (~> 2.4)
      wasabi (~> 3.4)
    scenic (1.6.0)
      activerecord (>= 4.0.0)
      railties (>= 4.0.0)
    semantic_logger (4.10.0)
      concurrent-ruby (~> 1.0)
    sentry-rails (5.3.1)
      railties (>= 5.0)
      sentry-ruby-core (~> 5.3.1)
    sentry-ruby (5.3.1)
      concurrent-ruby (~> 1.0, >= 1.0.2)
      sentry-ruby-core (= 5.3.1)
    sentry-ruby-core (5.3.1)
      concurrent-ruby
    set (1.0.2)
    shoulda-matchers (5.0.0)
      activesupport (>= 5.2.0)
    signet (0.16.1)
      addressable (~> 2.8)
      faraday (>= 0.17.5, < 3.0)
      jwt (>= 1.5, < 3.0)
      multi_json (~> 1.10)
    simple_segment (1.3.0)
    simplecov (0.21.2)
      docile (~> 1.1)
      simplecov-html (~> 0.11)
      simplecov_json_formatter (~> 0.1)
    simplecov-html (0.12.3)
    simplecov-rcov (0.3.1)
      simplecov (>= 0.4.1)
    simplecov_json_formatter (0.1.4)
    sinatra (2.2.0)
      mustermann (~> 1.0)
      rack (~> 2.2)
      rack-protection (= 2.2.0)
      tilt (~> 2.0)
    smstools (0.2.2)
    socksify (1.7.1)
    sorted_set (1.0.3)
      rbtree
      set (~> 1.0)
    spring (2.1.1)
    spring-commands-rspec (1.0.4)
      spring (>= 0.9.1)
    spring-watcher-listen (2.0.1)
      listen (>= 2.7, < 4.0)
      spring (>= 1.2, < 3.0)
    ssrf_filter (1.0.7)
    strscan (3.0.3)
    swd (1.3.0)
      activesupport (>= 3)
      attr_required (>= 0.0.5)
      httpclient (>= 2.4)
    test-prof (1.0.8)
    thor (1.2.1)
    thread (0.2.2)
    thread_safe (0.3.6)
    tilt (2.0.10)
    timeout (0.3.0)
    tomlrb (2.0.1)
    trailblazer-option (0.1.2)
    twilio-ruby (5.65.1)
      faraday (>= 0.9, < 2.0)
      jwt (>= 1.5, <= 2.5)
      nokogiri (>= 1.6, < 2.0)
    tzinfo (2.0.4)
      concurrent-ruby (~> 1.0)
    uber (0.1.0)
    unf (0.1.4)
      unf_ext
    unf_ext (0.0.8.1)
    unicode-display_width (2.1.0)
    uniform_notifier (1.16.0)
    unparser (0.6.5)
      diff-lcs (~> 1.3)
      parser (>= 3.1.0)
    uri_template (0.7.0)
    validate_email (0.1.6)
      activemodel (>= 3.0)
      mail (>= 2.2.5)
    validate_url (1.0.13)
      activemodel (>= 3.0.0)
      public_suffix
    wasabi (3.7.0)
      addressable
      httpi (~> 2.0)
      nokogiri (>= 1.4.2)
    webfinger (1.2.0)
      activesupport
      httpclient (>= 2.4)
    webmock (3.14.0)
      addressable (>= 2.8.0)
      crack (>= 0.3.2)
      hashdiff (>= 0.4.0, < 2.0.0)
    webrick (1.7.0)
    websocket-driver (0.7.5)
      websocket-extensions (>= 0.1.0)
    websocket-extensions (0.1.5)
    with_env (1.1.0)
    xml-simple (1.1.9)
      rexml
    zeitwerk (2.6.0)

PLATFORMS
  ruby

DEPENDENCIES
  actionpack-cloudfront!
  active_model_serializers (~> 0.10.12)
  activerecord-import (~> 1.0)
  activerecord-postgis-adapter (~> 8.0.0)
  activerecord_json_validator (~> 2.1.0)
  acts_as_list (~> 1.0)
  admin_api!
  annotate
  api-pagination (~> 4.8.2)
  awesome_nested_set (~> 3.5.0)
  aws-sdk-s3 (~> 1)
  axlsx (= 3.0.0.pre)
  bcrypt (~> 3.1.7)
  bootsnap (~> 1)
  bullet
  bunny (>= 2.7.2)
  byebug
  carrierwave!
  carrierwave-base64 (~> 2.10)
  content_builder!
  counter_culture (~> 2.8)
  custom_idea_statuses!
  custom_maps!
  custom_topics!
  customizable_navbar!
  dalli (~> 2.7)
  database_cleaner (~> 2.0.1)
  email_campaigns!
  factory_bot_rails
  faker
  fast_jsonapi!
  flag_inappropriate_content!
  fog-aws (~> 3.12)
  frontend!
  geographic_dashboard!
  google_tag_manager!
  granular_permissions!
  groupdate (~> 4.1)
  ice_cube!
  id_auth0!
  id_bogus!
  id_bosa_fas!
  id_clave_unica!
  id_cow!
  id_franceconnect!
  id_gent_rrn!
  id_id_card_lookup!
  id_vienna_saml!
  idea_assignment!
  idea_custom_fields!
  insights!
  interactor
  interactor-rails
  intercom (~> 4.1)
  kaminari (~> 1.2)
  knock!
  license_finder
  liquid (~> 4.0)
  listen (>= 3.0.5, < 3.2)
  machine_translations!
  mailgun-ruby (~> 1.2.0)
  matomo!
  mini_magick (~> 4.9)
  mjml-rails (~> 4.4)
  moderation!
  multi_tenancy!
  nlp!
  okcomputer
  omniauth (~> 1.9.1)
  omniauth-azure-activedirectory!
  omniauth-facebook
  omniauth-google-oauth2
  omniauth-rails_csrf_protection
  omniauth-saml (~> 1.10.3)
  omniauth_openid_connect (~> 0.4.0)
  onboarding!
  openid_connect!
  order_as_specified
  pg
  pg_search (~> 2.3.5)
  polls!
  premailer-rails (~> 1.10.3)
  project_folders!
  project_management!
  project_permissions!
  pry
  pry-byebug
  pry-rails
  pry-rescue
  pry-stack_explorer
  public_api!
  puma (~> 5.6.2)
  pundit!
  que!
  que-web
  rack-attack (~> 6)
  rack-cors
  rack-mini-profiler
  rails (~> 7.0)
  rails-i18n (~> 7.0.0)
  rails_semantic_logger
  redcarpet
  remove_vendor_branding!
  rest-client
  rgeo-geojson
  rinku (~> 2)
  ros-apartment
  rspec-its
  rspec-parameterized
  rspec-rails (~> 5.1.0)
  rspec-sqlimit
  rspec_api_documentation
  rspec_junit_formatter
  rubocop
  rubocop-ast
  rubocop-performance
  rubocop-rails
  rubocop-rspec
  rubyXL
  rubyzip (~> 1.3.0)
  saharspec
  scenic
  sentry-rails
  sentry-ruby
  seo!
  shoulda-matchers (~> 5.0.0)
  simple_segment (~> 1.2)
  simplecov
  simplecov-rcov
  smart_groups!
  spring
  spring-commands-rspec
  spring-watcher-listen (~> 2.0.0)
  surveys!
  test-prof (~> 1.0)
  texting!
  user_confirmation!
  user_custom_fields!
  verification!
  volunteering!
  webmock (~> 3.14)

BUNDLED WITH
   2.3.8<|MERGE_RESOLUTION|>--- conflicted
+++ resolved
@@ -193,13 +193,8 @@
   remote: engines/commercial/id_clave_unica
   specs:
     id_clave_unica (0.1.0)
-<<<<<<< HEAD
-      omniauth_openid_connect (~> 0.3.3)
-      rails (~> 7.0)
-=======
       omniauth_openid_connect (~> 0.4.0)
-      rails (~> 6.1)
->>>>>>> 833951f4
+      rails (~> 7.0)
       verification
 
 PATH
@@ -560,15 +555,15 @@
       mimemagic (~> 0.3)
       nokogiri (~> 1.8, >= 1.8.2)
       rubyzip (~> 1.2, >= 1.2.1)
-    bcrypt (3.1.18)
+    bcrypt (3.1.17)
     bindata (2.4.10)
     binding_ninja (0.2.3)
     binding_of_caller (1.0.0)
       debug_inspector (>= 0.0.1)
-    bootsnap (1.12.0)
+    bootsnap (1.11.1)
       msgpack (~> 1.2)
     builder (3.2.4)
-    bullet (7.0.2)
+    bullet (7.0.1)
       activesupport (>= 3.0.0)
       uniform_notifier (~> 1.11)
     bunny (2.19.0)
@@ -781,9 +776,9 @@
     mini_magick (4.11.0)
     mini_mime (1.1.2)
     mini_portile2 (2.8.0)
-    minitest (5.16.0)
+    minitest (5.15.0)
     mjml-rails (4.7.2)
-    msgpack (1.5.2)
+    msgpack (1.5.1)
     multi_json (1.15.0)
     multi_xml (0.6.0)
     multipart-post (2.1.1)
@@ -1147,7 +1142,7 @@
     with_env (1.1.0)
     xml-simple (1.1.9)
       rexml
-    zeitwerk (2.6.0)
+    zeitwerk (2.5.4)
 
 PLATFORMS
   ruby
