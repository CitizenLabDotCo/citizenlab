--- conflicted
+++ resolved
@@ -16,13 +16,8 @@
       concurrent-ruby (~> 1.2.3)
       nlpcloud (~> 1.0)
       rails (~> 7.0)
-<<<<<<< HEAD
       ruby-openai (~> 6.3)
-      tiktoken_ruby (~> 0.0.5)
-=======
-      ruby-openai (~> 4.2)
       tiktoken_ruby (~> 0.0.7)
->>>>>>> 285b3d94
 
 PATH
   remote: engines/commercial/analytics
