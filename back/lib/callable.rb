# frozen_string_literal: true

require 'callable/error'
require 'callable/result'
require 'callable/methods'
require 'callable/class_methods'

## A mixin that exposes a class method #call that returns a Result object
#
#
# CallableObject.call(*args)
#
module Callable
  extend ActiveSupport::Autoload

  DEFAULT_ERROR_CLASS = Callable::Error.freeze
  DEFAULT_ERROR_MESSAGE = 'Something went wrong.'

  def self.included(base)
    base.class_eval do
      extend Callable::ClassMethods
<<<<<<< HEAD

      delegate :result, to: :class
=======
      include Callable::Methods
>>>>>>> 4aa1febe
    end
  end
end

require 'callable/railtie' if defined? Rails<|MERGE_RESOLUTION|>--- conflicted
+++ resolved
@@ -19,12 +19,7 @@
   def self.included(base)
     base.class_eval do
       extend Callable::ClassMethods
-<<<<<<< HEAD
-
-      delegate :result, to: :class
-=======
       include Callable::Methods
->>>>>>> 4aa1febe
     end
   end
 end
