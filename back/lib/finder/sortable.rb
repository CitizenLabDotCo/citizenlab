--- conflicted
+++ resolved
@@ -27,13 +27,7 @@
 
       def default_sort(scope)
         @_default_sort = scope.first if scope.is_a? Hash
-
-<<<<<<< HEAD
         @_default_sort = scope.to_s
-=======
-        @_default_sort_order = scope.to_s.start_with?('-') ? :asc : :desc
-        @_default_sort       = scope.to_s
->>>>>>> d3f7a240
       end
 
       def sortable_attributes(*attributes)
