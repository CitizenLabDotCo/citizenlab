--- conflicted
+++ resolved
@@ -6,15 +6,6 @@
   module ClassMethods
     def call(*args)
       begin
-<<<<<<< HEAD
-        @result = Callable::Result.new
-        new(*args).send(_call_alias)
-      rescue _error_class => e
-        result.error = e
-      end
-
-      result
-=======
         callable = new(*args)
         callable._call
       rescue error_class => e
@@ -26,7 +17,6 @@
 
     def error_class
       respond_to?(:_error_class) ? _error_class : DEFAULT_ERROR_CLASS
->>>>>>> 4542327d
     end
 
     attr_reader :result
