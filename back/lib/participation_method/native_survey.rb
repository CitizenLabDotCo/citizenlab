--- conflicted
+++ resolved
@@ -78,13 +78,6 @@
       form
     end
 
-<<<<<<< HEAD
-    def never_show?
-      true
-    end
-
-=======
->>>>>>> 2867ca6a
     def update_if_published?
       false
     end
