--- conflicted
+++ resolved
@@ -123,10 +123,10 @@
       false
     end
 
-<<<<<<< HEAD
     def supports_user_fields_in_form?
       phase.user_fields_in_form
-=======
+    end
+
     private
 
     def start_page_field(custom_form)
@@ -149,7 +149,6 @@
         title_multiloc: multiloc_service.i18n_to_multiloc('form_builder.form_end_page.title_text_3'),
         description_multiloc: multiloc_service.i18n_to_multiloc('form_builder.form_end_page.description_text_3')
       )
->>>>>>> b14b0fd5
     end
   end
 end