--- conflicted
+++ resolved
@@ -9,11 +9,7 @@
     def allowed_extra_field_input_types
       %w[page number linear_scale text multiline_text select multiselect
         multiselect_image file_upload shapefile_upload point line polygon
-<<<<<<< HEAD
-        ranking]
-=======
         ranking matrix_linear_scale]
->>>>>>> ed212c49
     end
 
     def assign_defaults(input)
