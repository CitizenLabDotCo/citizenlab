# frozen_string_literal: true

module ParticipationMethod
  class NativeSurvey < Base
    delegate :allowed_extra_field_input_types, :default_fields, :logic_enabled?, :constraints,  to: :native_survey_method

    def self.method_str
      'native_survey'
    end

<<<<<<< HEAD
=======
    def allowed_extra_field_input_types
      %w[page number linear_scale rating text multiline_text select multiselect
        multiselect_image file_upload shapefile_upload point line polygon
        ranking matrix_linear_scale sentiment_linear_scale]
    end

>>>>>>> 338c9883
    def assign_defaults(input)
      input.publication_status ||= 'published'
      input.idea_status ||= IdeaStatus.find_by!(code: 'proposed', participation_method: 'ideation')
    end

    def assign_defaults_for_phase
      phase.native_survey_method ||= 'standard'
    end

    # NOTE: This is only ever used by the analyses controller - otherwise the front-end always persists the form
    def create_default_form!
      form = CustomForm.new(participation_context: phase)

      default_fields(form).reverse_each do |field|
        field.save!
        field.move_to_top
      end

      form.save!
      phase.reload

      form
    end

    def custom_form
      phase.custom_form || CustomForm.new(participation_context: phase)
    end

    # Survey responses do not have a fixed field that can be used
    # to generate a slug, so use the id as the basis for the slug.
    def generate_slug(input)
      input.id ||= SecureRandom.uuid # Generate the ID if the input is not persisted yet.
      SlugService.new.generate_slug input, input.id
    end

    def return_disabled_actions?
      true
    end

    def supports_edits_after_publication?
      false
    end

    def supports_exports?
      true
    end

    def supports_private_attributes_in_export?
      setting = AppConfiguration.instance.settings.dig('core', 'private_attributes_in_export')
      setting.nil? ? true : setting
    end

    def supports_multiple_posts?
      false
    end

    def supports_pages_in_form?
      true
    end

    def supports_permitted_by_everyone?
      true
    end

    def supports_serializing?(attribute)
      %i[native_survey_method native_survey_title_multiloc native_survey_button_multiloc].include?(attribute)
    end

    def supports_submission?
      true
    end

    def supports_survey_form?
      true
    end

    def supports_toxicity_detection?
      false
    end

    def native_survey_method
      Factory.instance.native_survey_method_for(phase)
    end
  end
end<|MERGE_RESOLUTION|>--- conflicted
+++ resolved
@@ -8,15 +8,12 @@
       'native_survey'
     end
 
-<<<<<<< HEAD
-=======
     def allowed_extra_field_input_types
       %w[page number linear_scale rating text multiline_text select multiselect
         multiselect_image file_upload shapefile_upload point line polygon
         ranking matrix_linear_scale sentiment_linear_scale]
     end
 
->>>>>>> 338c9883
     def assign_defaults(input)
       input.publication_status ||= 'published'
       input.idea_status ||= IdeaStatus.find_by!(code: 'proposed', participation_method: 'ideation')
