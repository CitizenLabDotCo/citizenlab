--- conflicted
+++ resolved
@@ -28,13 +28,12 @@
       participation_context.project.timeline?
     end
 
-<<<<<<< HEAD
+    def edit_custom_form_allowed?
+      participation_context.ideas_count.zero?
+    end
+
     def sign_in_required_for_posting?
       false
-=======
-    def edit_custom_form_allowed?
-      participation_context.ideas_count.zero?
->>>>>>> 0c48635c
     end
 
     # The "Additional information" category in the UI should be suppressed.
