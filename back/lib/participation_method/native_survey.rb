# frozen_string_literal: true

module ParticipationMethod
  class NativeSurvey < Base
    # Survey responses do not have a fixed field that can be used
    # to generate a slug, so use the id as the basis for the slug.
    # This method is invoked after creation of the input,
    # so store the new slug.
    def assign_slug(input)
      new_slug = SlugService.new.generate_slug input, input.id
      input.update_column :slug, new_slug
    end

    def assign_defaults(input)
      input.publication_status = 'published'
      input.idea_status = IdeaStatus.find_by!(code: 'proposed')
    end

    def never_show?
      true
    end

    def never_update?
      true
    end

    def form_in_phase?
      participation_context.project.timeline?
    end

    def edit_custom_form_allowed?
      participation_context.ideas_count.zero?
    end

<<<<<<< HEAD
    def sign_in_required_for_posting?
      false
=======
    def delete_inputs_on_pc_deletion?
      true
>>>>>>> b759e171
    end

    # The "Additional information" category in the UI should be suppressed.
    # As long as the form builder does not support sections/categories,
    # we can suppress the heading by returning nil.
    def extra_fields_category_translation_key
      nil
    end
  end
end<|MERGE_RESOLUTION|>--- conflicted
+++ resolved
@@ -32,13 +32,12 @@
       participation_context.ideas_count.zero?
     end
 
-<<<<<<< HEAD
+    def delete_inputs_on_pc_deletion?
+      true
+    end
+
     def sign_in_required_for_posting?
       false
-=======
-    def delete_inputs_on_pc_deletion?
-      true
->>>>>>> b759e171
     end
 
     # The "Additional information" category in the UI should be suppressed.
