--- conflicted
+++ resolved
@@ -34,12 +34,8 @@
           end,
           required: false,
           enabled: true,
-<<<<<<< HEAD
-          ordering: 0
-=======
           ordering: 0,
           answer_visible_to: CustomField::VISIBLE_TO_PUBLIC
->>>>>>> 5b749da7
         ),
         CustomField.new(
           id: SecureRandom.uuid,
@@ -61,12 +57,8 @@
           end,
           required: true,
           enabled: true,
-<<<<<<< HEAD
-          ordering: 1
-=======
           ordering: 1,
           answer_visible_to: CustomField::VISIBLE_TO_PUBLIC
->>>>>>> 5b749da7
         ),
         CustomField.new(
           id: SecureRandom.uuid,
@@ -88,12 +80,8 @@
           end,
           required: true,
           enabled: true,
-<<<<<<< HEAD
-          ordering: 2
-=======
           ordering: 2,
           answer_visible_to: CustomField::VISIBLE_TO_PUBLIC
->>>>>>> 5b749da7
         ),
         CustomField.new(
           id: SecureRandom.uuid,
@@ -115,12 +103,8 @@
           end,
           required: false,
           enabled: true,
-<<<<<<< HEAD
-          ordering: 3
-=======
           ordering: 3,
           answer_visible_to: CustomField::VISIBLE_TO_PUBLIC
->>>>>>> 5b749da7
         ),
         CustomField.new(
           id: SecureRandom.uuid,
@@ -142,12 +126,8 @@
           end,
           required: false,
           enabled: true,
-<<<<<<< HEAD
-          ordering: 4
-=======
           ordering: 4,
           answer_visible_to: CustomField::VISIBLE_TO_PUBLIC
->>>>>>> 5b749da7
         ),
         CustomField.new(
           id: SecureRandom.uuid,
@@ -169,12 +149,8 @@
           end,
           required: false,
           enabled: true,
-<<<<<<< HEAD
-          ordering: 5
-=======
           ordering: 5,
           answer_visible_to: CustomField::VISIBLE_TO_PUBLIC
->>>>>>> 5b749da7
         ),
         CustomField.new(
           id: SecureRandom.uuid,
@@ -196,12 +172,8 @@
           end,
           required: false,
           enabled: true,
-<<<<<<< HEAD
-          ordering: 6
-=======
           ordering: 6,
           answer_visible_to: CustomField::VISIBLE_TO_PUBLIC
->>>>>>> 5b749da7
         ),
         CustomField.new(
           id: SecureRandom.uuid,
@@ -223,12 +195,8 @@
           end,
           required: false,
           enabled: true,
-<<<<<<< HEAD
-          ordering: 7
-=======
           ordering: 7,
           answer_visible_to: CustomField::VISIBLE_TO_PUBLIC
->>>>>>> 5b749da7
         ),
         CustomField.new(
           id: SecureRandom.uuid,
@@ -250,12 +218,8 @@
           end,
           required: false,
           enabled: true,
-<<<<<<< HEAD
-          ordering: 8
-=======
           ordering: 8,
           answer_visible_to: CustomField::VISIBLE_TO_PUBLIC
->>>>>>> 5b749da7
         ),
         CustomField.new(
           id: SecureRandom.uuid,
@@ -277,12 +241,8 @@
           end,
           required: false,
           enabled: false,
-<<<<<<< HEAD
-          ordering: 9
-=======
           ordering: 9,
           answer_visible_to: CustomField::VISIBLE_TO_PUBLIC
->>>>>>> 5b749da7
         )
       ]
     end
