# frozen_string_literal: true

module ParticipationMethod
  class Ideation < Base
    # This method is invoked after creation of the input,
    # so store the new slug.
    def assign_slug(input)
      title = MultilocService.new.t input.title_multiloc, input.author
      new_slug = SlugService.new.generate_slug input, title
      input.update_column :slug, new_slug
    end

    def assign_defaults(input)
      input.idea_status ||= IdeaStatus.find_by!(code: 'proposed')
    end

    def validate_built_in_fields?
      true
    end

<<<<<<< HEAD
    def sign_in_required_for_posting?
=======
    def supports_publication?
      true
    end

    def supports_commenting?
      true
    end

    def supports_voting?
      true
    end

    def supports_baskets?
      true
    end

    def supports_status?
      true
    end

    def supports_assignment?
>>>>>>> 8f7e7026
      true
    end
  end
end<|MERGE_RESOLUTION|>--- conflicted
+++ resolved
@@ -18,9 +18,6 @@
       true
     end
 
-<<<<<<< HEAD
-    def sign_in_required_for_posting?
-=======
     def supports_publication?
       true
     end
@@ -42,7 +39,10 @@
     end
 
     def supports_assignment?
->>>>>>> 8f7e7026
+      true
+    end
+
+    def sign_in_required_for_posting?
       true
     end
   end
