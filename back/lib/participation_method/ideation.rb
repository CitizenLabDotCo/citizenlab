# frozen_string_literal: true

module ParticipationMethod
  class Ideation < Base
    def self.method_str
      'ideation'
    end

    def additional_export_columns
      %w[manual_votes]
    end

    def allowed_extra_field_input_types
<<<<<<< HEAD
      %w[section number linear_scale rating text multiline_text select multiselect multiselect_image]
=======
      %w[section number linear_scale text multiline_text select multiselect multiselect_image ranking]
>>>>>>> 12649a1e
    end

    def allowed_ideas_orders
      %w[trending random popular -new new comments_count]
    end

    def assign_defaults(input)
      input_status_code = phase&.prescreening_enabled ? 'prescreening' : 'proposed'
      input.idea_status ||= IdeaStatus.find_by!(code: input_status_code, participation_method: idea_status_method)
      input.publication_status ||= input.idea_status.public_post? ? 'published' : 'submitted'
    end

    def assign_defaults_for_phase
      phase.ideas_order ||= 'trending'
      phase.input_term ||= default_input_term if supports_input_term?
    end

    def author_in_form?(user)
      AppConfiguration.instance.feature_activated?('idea_author_change') \
      && !!user \
      && UserRoleService.new.can_moderate_project?(phase.project, user)
    end

    def budget_in_form?(user)
      phase.project.phases.any? do |phase|
        phase.participation_method == 'voting' && Factory.instance.voting_method_for(phase).budget_in_form?(user)
      end
    end

    def cosponsors_in_form?
      false
    end

    # Locks mirror the name of the fields whose default values cannot be changed (ie are locked)
    def constraints
      result = {
        ideation_section1: { locks: { enabled: true, title_multiloc: true } },
        title_multiloc: { locks: { enabled: true, required: true, title_multiloc: true } },
        body_multiloc: { locks: { enabled: true, required: true, title_multiloc: true } },
        idea_images_attributes: { locks: { enabled: true, title_multiloc: true } },
        idea_files_attributes: { locks: { title_multiloc: true } },
        topic_ids: { locks: { title_multiloc: true } },
        location_description: { locks: { title_multiloc: true } }
      }
      result[:proposed_budget] = { locks: { title_multiloc: true } } if proposed_budget_in_form?
      result
    end

    # NOTE: This is only ever used by the analyses controller - otherwise the front-end always persists the form
    def create_default_form!
      context = transitive? ? phase.project : phase
      form = CustomForm.create(participation_context: context)

      default_fields(form).reverse_each do |field|
        field.save!
        field.move_to_top
      end

      form
    end

    def default_fields(custom_form)
      multiloc_service = MultilocService.new
      fields = [
        CustomField.new(
          id: SecureRandom.uuid,
          resource: custom_form,
          input_type: 'section',
          code: 'ideation_section1',
          key: nil,
          title_multiloc: {},
          description_multiloc: begin
            multiloc_service.i18n_to_multiloc(
              'custom_fields.ideas.section1.description',
              locales: CL2_SUPPORTED_LOCALES
            )
          rescue StandardError
            {}
          end,
          required: false,
          enabled: true,
          ordering: 0,
          answer_visible_to: CustomField::VISIBLE_TO_PUBLIC
        ),
        CustomField.new(
          id: SecureRandom.uuid,
          resource: custom_form,
          key: 'title_multiloc',
          code: 'title_multiloc',
          input_type: 'text_multiloc',
          title_multiloc: multiloc_service.i18n_to_multiloc(
            'custom_fields.ideas.title.title',
            locales: CL2_SUPPORTED_LOCALES
          ),
          description_multiloc: begin
            multiloc_service.i18n_to_multiloc(
              'custom_fields.ideas.title.description',
              locales: CL2_SUPPORTED_LOCALES
            )
          rescue StandardError
            {}
          end,
          required: true,
          enabled: true,
          ordering: 1,
          answer_visible_to: CustomField::VISIBLE_TO_PUBLIC
        ),
        CustomField.new(
          id: SecureRandom.uuid,
          resource: custom_form,
          key: 'body_multiloc',
          code: 'body_multiloc',
          input_type: 'html_multiloc',
          title_multiloc: multiloc_service.i18n_to_multiloc(
            'custom_fields.ideas.body.title',
            locales: CL2_SUPPORTED_LOCALES
          ),
          description_multiloc: begin
            multiloc_service.i18n_to_multiloc(
              'custom_fields.ideas.body.description',
              locales: CL2_SUPPORTED_LOCALES
            )
          rescue StandardError
            {}
          end,
          required: true,
          enabled: true,
          ordering: 2,
          answer_visible_to: CustomField::VISIBLE_TO_PUBLIC
        ),
        CustomField.new(
          id: SecureRandom.uuid,
          resource: custom_form,
          input_type: 'section',
          code: 'ideation_section2',
          key: nil,
          title_multiloc: multiloc_service.i18n_to_multiloc(
            'custom_fields.ideas.section2.title',
            locales: CL2_SUPPORTED_LOCALES
          ),
          description_multiloc: begin
            multiloc_service.i18n_to_multiloc(
              'custom_fields.ideas.section2.description',
              locales: CL2_SUPPORTED_LOCALES
            )
          rescue StandardError
            {}
          end,
          required: false,
          enabled: true,
          ordering: 3,
          answer_visible_to: CustomField::VISIBLE_TO_PUBLIC
        ),
        CustomField.new(
          id: SecureRandom.uuid,
          resource: custom_form,
          key: 'idea_images_attributes',
          code: 'idea_images_attributes',
          input_type: 'image_files',
          title_multiloc: multiloc_service.i18n_to_multiloc(
            'custom_fields.ideas.images.title',
            locales: CL2_SUPPORTED_LOCALES
          ),
          description_multiloc: begin
            multiloc_service.i18n_to_multiloc(
              'custom_fields.ideas.images.description',
              locales: CL2_SUPPORTED_LOCALES
            )
          rescue StandardError
            {}
          end,
          required: false,
          enabled: true,
          ordering: 4,
          answer_visible_to: CustomField::VISIBLE_TO_PUBLIC
        ),
        CustomField.new(
          id: SecureRandom.uuid,
          resource: custom_form,
          key: 'idea_files_attributes',
          code: 'idea_files_attributes',
          input_type: 'files',
          title_multiloc: multiloc_service.i18n_to_multiloc(
            'custom_fields.ideas.attachments.title',
            locales: CL2_SUPPORTED_LOCALES
          ),
          description_multiloc: begin
            multiloc_service.i18n_to_multiloc(
              'custom_fields.ideas.attachments.description',
              locales: CL2_SUPPORTED_LOCALES
            )
          rescue StandardError
            {}
          end,
          required: false,
          enabled: true,
          ordering: 5,
          answer_visible_to: CustomField::VISIBLE_TO_PUBLIC
        ),
        CustomField.new(
          id: SecureRandom.uuid,
          resource: custom_form,
          input_type: 'section',
          code: 'ideation_section3',
          key: nil,
          title_multiloc: multiloc_service.i18n_to_multiloc(
            'custom_fields.ideas.section3.title',
            locales: CL2_SUPPORTED_LOCALES
          ),
          description_multiloc: begin
            multiloc_service.i18n_to_multiloc(
              'custom_fields.ideas.section3.description',
              locales: CL2_SUPPORTED_LOCALES
            )
          rescue StandardError
            {}
          end,
          required: false,
          enabled: true,
          ordering: 6,
          answer_visible_to: CustomField::VISIBLE_TO_PUBLIC
        ),
        CustomField.new(
          id: SecureRandom.uuid,
          resource: custom_form,
          key: 'topic_ids',
          code: 'topic_ids',
          input_type: 'topic_ids',
          title_multiloc: multiloc_service.i18n_to_multiloc(
            'custom_fields.ideas.topic_ids.title',
            locales: CL2_SUPPORTED_LOCALES
          ),
          description_multiloc: begin
            multiloc_service.i18n_to_multiloc(
              'custom_fields.ideas.topic_ids.description',
              locales: CL2_SUPPORTED_LOCALES
            )
          rescue StandardError
            {}
          end,
          required: false,
          enabled: true,
          ordering: 7,
          answer_visible_to: CustomField::VISIBLE_TO_PUBLIC
        ),
        CustomField.new(
          id: SecureRandom.uuid,
          resource: custom_form,
          key: 'location_description',
          code: 'location_description',
          input_type: 'text',
          title_multiloc: multiloc_service.i18n_to_multiloc(
            'custom_fields.ideas.location.title',
            locales: CL2_SUPPORTED_LOCALES
          ),
          description_multiloc: begin
            multiloc_service.i18n_to_multiloc(
              'custom_fields.ideas.location.description',
              locales: CL2_SUPPORTED_LOCALES
            )
          rescue StandardError
            {}
          end,
          required: false,
          enabled: true,
          ordering: 8,
          answer_visible_to: CustomField::VISIBLE_TO_PUBLIC
        )
      ]
      if proposed_budget_in_form?
        fields << CustomField.new(
          id: SecureRandom.uuid,
          resource: custom_form,
          key: 'proposed_budget',
          code: 'proposed_budget',
          input_type: 'number',
          title_multiloc: multiloc_service.i18n_to_multiloc(
            'custom_fields.ideas.proposed_budget.title',
            locales: CL2_SUPPORTED_LOCALES
          ),
          description_multiloc: begin
            multiloc_service.i18n_to_multiloc(
              'custom_fields.ideas.proposed_budget.description',
              locales: CL2_SUPPORTED_LOCALES
            )
          rescue StandardError
            {}
          end,
          required: false,
          enabled: false,
          ordering: 9,
          answer_visible_to: CustomField::VISIBLE_TO_PUBLIC
        )
      end

      if cosponsors_in_form?
        fields << CustomField.new(
          id: SecureRandom.uuid,
          resource: custom_form,
          key: 'cosponsor_ids',
          code: 'cosponsor_ids',
          input_type: 'cosponsor_ids',
          title_multiloc: multiloc_service.i18n_to_multiloc(
            'custom_fields.ideas.consponsor_ids.title',
            locales: CL2_SUPPORTED_LOCALES
          ),
          description_multiloc: begin
            multiloc_service.i18n_to_multiloc(
              'custom_fields.ideas.consponsor_ids.description',
              locales: CL2_SUPPORTED_LOCALES
            )
          rescue StandardError
            {}
          end,
          required: false,
          enabled: false,
          ordering: proposed_budget_in_form? ? 10 : 9,
          answer_visible_to: CustomField::VISIBLE_TO_PUBLIC
        )
      end
      fields
    end

    def generate_slug(input)
      title = MultilocService.new.t(input.title_multiloc, input.author&.locale).presence
      SlugService.new.generate_slug input, title
    end

    def supports_answer_visible_to?
      true
    end

    def supports_assignment?
      true
    end

    def supports_built_in_fields?
      true
    end

    def supports_commenting?
      true
    end

    def supports_exports?
      true
    end

    def supports_private_attributes_in_export?
      true
    end

    def supports_input_term?
      true
    end

    def default_input_term
      'idea'
    end

    def supports_inputs_without_author?
      false
    end

    def supports_public_visibility?
      true
    end

    def supports_reacting?
      true
    end

    def supports_status?
      true
    end

    def supports_submission?
      true
    end

    def transitive?
      true
    end

    private

    def proposed_budget_in_form?
      true
    end
  end
end<|MERGE_RESOLUTION|>--- conflicted
+++ resolved
@@ -11,11 +11,7 @@
     end
 
     def allowed_extra_field_input_types
-<<<<<<< HEAD
-      %w[section number linear_scale rating text multiline_text select multiselect multiselect_image]
-=======
-      %w[section number linear_scale text multiline_text select multiselect multiselect_image ranking]
->>>>>>> 12649a1e
+      %w[section number linear_scale rating text multiline_text select multiselect multiselect_image ranking]
     end
 
     def allowed_ideas_orders
