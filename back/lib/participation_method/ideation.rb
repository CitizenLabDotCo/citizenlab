# frozen_string_literal: true

module ParticipationMethod
  class Ideation < Base
    def transitive?
      true
    end

    def assign_defaults_for_phase
      phase.ideas_order ||= 'trending'
    end

    def generate_slug(input)
      title = MultilocService.new.t(input.title_multiloc, input.author&.locale).presence
      SlugService.new.generate_slug input, title
    end

    def assign_defaults(input)
      input.idea_status ||= IdeaStatus.find_by!(code: 'proposed')
    end

    def default_fields(custom_form)
      multiloc_service = MultilocService.new
      fields = [
        CustomField.new(
          id: SecureRandom.uuid,
          resource: custom_form,
          input_type: 'section',
          code: 'ideation_section1',
          key: nil,
          title_multiloc: {},
          description_multiloc: begin
            multiloc_service.i18n_to_multiloc(
              'custom_fields.ideas.section1.description',
              locales: CL2_SUPPORTED_LOCALES
            )
          rescue StandardError
            {}
          end,
          required: false,
          enabled: true,
          ordering: 0,
          answer_visible_to: CustomField::VISIBLE_TO_PUBLIC
        ),
        CustomField.new(
          id: SecureRandom.uuid,
          resource: custom_form,
          key: 'title_multiloc',
          code: 'title_multiloc',
          input_type: 'text_multiloc',
          title_multiloc: multiloc_service.i18n_to_multiloc(
            'custom_fields.ideas.title.title',
            locales: CL2_SUPPORTED_LOCALES
          ),
          description_multiloc: begin
            multiloc_service.i18n_to_multiloc(
              'custom_fields.ideas.title.description',
              locales: CL2_SUPPORTED_LOCALES
            )
          rescue StandardError
            {}
          end,
          required: true,
          enabled: true,
          ordering: 1,
          answer_visible_to: CustomField::VISIBLE_TO_PUBLIC
        ),
        CustomField.new(
          id: SecureRandom.uuid,
          resource: custom_form,
          key: 'body_multiloc',
          code: 'body_multiloc',
          input_type: 'html_multiloc',
          title_multiloc: multiloc_service.i18n_to_multiloc(
            'custom_fields.ideas.body.title',
            locales: CL2_SUPPORTED_LOCALES
          ),
          description_multiloc: begin
            multiloc_service.i18n_to_multiloc(
              'custom_fields.ideas.body.description',
              locales: CL2_SUPPORTED_LOCALES
            )
          rescue StandardError
            {}
          end,
          required: true,
          enabled: true,
          ordering: 2,
          answer_visible_to: CustomField::VISIBLE_TO_PUBLIC
        ),
        CustomField.new(
          id: SecureRandom.uuid,
          resource: custom_form,
          input_type: 'section',
          code: 'ideation_section2',
          key: nil,
          title_multiloc: multiloc_service.i18n_to_multiloc(
            'custom_fields.ideas.section2.title',
            locales: CL2_SUPPORTED_LOCALES
          ),
          description_multiloc: begin
            multiloc_service.i18n_to_multiloc(
              'custom_fields.ideas.section2.description',
              locales: CL2_SUPPORTED_LOCALES
            )
          rescue StandardError
            {}
          end,
          required: false,
          enabled: true,
          ordering: 3,
          answer_visible_to: CustomField::VISIBLE_TO_PUBLIC
        ),
        CustomField.new(
          id: SecureRandom.uuid,
          resource: custom_form,
          key: 'idea_images_attributes',
          code: 'idea_images_attributes',
          input_type: 'image_files',
          title_multiloc: multiloc_service.i18n_to_multiloc(
            'custom_fields.ideas.images.title',
            locales: CL2_SUPPORTED_LOCALES
          ),
          description_multiloc: begin
            multiloc_service.i18n_to_multiloc(
              'custom_fields.ideas.images.description',
              locales: CL2_SUPPORTED_LOCALES
            )
          rescue StandardError
            {}
          end,
          required: false,
          enabled: true,
          ordering: 4,
          answer_visible_to: CustomField::VISIBLE_TO_PUBLIC
        ),
        CustomField.new(
          id: SecureRandom.uuid,
          resource: custom_form,
          key: 'idea_files_attributes',
          code: 'idea_files_attributes',
          input_type: 'files',
          title_multiloc: multiloc_service.i18n_to_multiloc(
            'custom_fields.ideas.attachments.title',
            locales: CL2_SUPPORTED_LOCALES
          ),
          description_multiloc: begin
            multiloc_service.i18n_to_multiloc(
              'custom_fields.ideas.attachments.description',
              locales: CL2_SUPPORTED_LOCALES
            )
          rescue StandardError
            {}
          end,
          required: false,
          enabled: true,
          ordering: 5,
          answer_visible_to: CustomField::VISIBLE_TO_PUBLIC
        ),
        CustomField.new(
          id: SecureRandom.uuid,
          resource: custom_form,
          input_type: 'section',
          code: 'ideation_section3',
          key: nil,
          title_multiloc: multiloc_service.i18n_to_multiloc(
            'custom_fields.ideas.section3.title',
            locales: CL2_SUPPORTED_LOCALES
          ),
          description_multiloc: begin
            multiloc_service.i18n_to_multiloc(
              'custom_fields.ideas.section3.description',
              locales: CL2_SUPPORTED_LOCALES
            )
          rescue StandardError
            {}
          end,
          required: false,
          enabled: true,
          ordering: 6,
          answer_visible_to: CustomField::VISIBLE_TO_PUBLIC
        ),
        CustomField.new(
          id: SecureRandom.uuid,
          resource: custom_form,
          key: 'topic_ids',
          code: 'topic_ids',
          input_type: 'topic_ids',
          title_multiloc: multiloc_service.i18n_to_multiloc(
            'custom_fields.ideas.topic_ids.title',
            locales: CL2_SUPPORTED_LOCALES
          ),
          description_multiloc: begin
            multiloc_service.i18n_to_multiloc(
              'custom_fields.ideas.topic_ids.description',
              locales: CL2_SUPPORTED_LOCALES
            )
          rescue StandardError
            {}
          end,
          required: false,
          enabled: true,
          ordering: 7,
          answer_visible_to: CustomField::VISIBLE_TO_PUBLIC
        ),
        CustomField.new(
          id: SecureRandom.uuid,
          resource: custom_form,
          key: 'location_description',
          code: 'location_description',
          input_type: 'text',
          title_multiloc: multiloc_service.i18n_to_multiloc(
            'custom_fields.ideas.location.title',
            locales: CL2_SUPPORTED_LOCALES
          ),
          description_multiloc: begin
            multiloc_service.i18n_to_multiloc(
              'custom_fields.ideas.location.description',
              locales: CL2_SUPPORTED_LOCALES
            )
          rescue StandardError
            {}
          end,
          required: false,
          enabled: true,
          ordering: 8,
          answer_visible_to: CustomField::VISIBLE_TO_PUBLIC
        )
      ]
      if proposed_budget_in_form?
        fields << CustomField.new(
          id: SecureRandom.uuid,
          resource: custom_form,
          key: 'proposed_budget',
          code: 'proposed_budget',
          input_type: 'number',
          title_multiloc: multiloc_service.i18n_to_multiloc(
            'custom_fields.ideas.proposed_budget.title',
            locales: CL2_SUPPORTED_LOCALES
          ),
          description_multiloc: begin
            multiloc_service.i18n_to_multiloc(
              'custom_fields.ideas.proposed_budget.description',
              locales: CL2_SUPPORTED_LOCALES
            )
          rescue StandardError
            {}
          end,
          required: false,
          enabled: false,
          ordering: 9,
          answer_visible_to: CustomField::VISIBLE_TO_PUBLIC
        )
      end
      fields
    end

    def allowed_extra_field_input_types
      %w[section number linear_scale text multiline_text select multiselect multiselect_image]
    end

    # Locks mirror the name of the fields whose default values cannot be changed (ie are locked)
    def constraints
      result = {
        ideation_section1: { locks: { enabled: true, title_multiloc: true } },
        title_multiloc: { locks: { enabled: true, required: true, title_multiloc: true } },
        body_multiloc: { locks: { enabled: true, required: true, title_multiloc: true } },
        idea_images_attributes: { locks: { enabled: true, title_multiloc: true } },
        idea_files_attributes: { locks: { title_multiloc: true } },
        topic_ids: { locks: { title_multiloc: true } },
        location_description: { locks: { title_multiloc: true } }
      }
      result[:proposed_budget] = { locks: { title_multiloc: true } } if proposed_budget_in_form?
      result
    end

    def form_structure_element
      'section'
    end

    # NOTE: This is only ever used by the analyses controller - otherwise the front-end always persists the form
    def create_default_form!
      context = transitive? ? phase.project : phase
      form = CustomForm.create(participation_context: context)

      default_fields(form).reverse_each do |field|
        field.save!
        field.move_to_top
      end

      form
    end

    def validate_built_in_fields?
      true
    end

    def author_in_form?(user)
      AppConfiguration.instance.feature_activated?('idea_author_change') \
      && !!user \
      && UserRoleService.new.can_moderate_project?(phase.project, user)
    end

    def budget_in_form?(user)
      phase.project.phases.any? do |phase|
        phase.participation_method == 'voting' && Factory.instance.voting_method_for(phase).budget_in_form?(user)
      end
    end

    def proposed_budget_in_form?
      true
    end

    def allowed_ideas_orders
      %w[trending random popular -new new]
    end

<<<<<<< HEAD
    def supports_exports?
=======
    def supports_public_visibility?
>>>>>>> 2867ca6a
      true
    end

    def supports_commenting?
      true
    end

<<<<<<< HEAD
    def supports_reacting?
      true
    end

    def supports_status?
=======
    def supports_commenting?
>>>>>>> 2867ca6a
      true
    end

    def supports_posting_inputs?
      true
    end

    def supports_assignment?
      true
    end

<<<<<<< HEAD
    def supports_input_term?
=======
    def supports_posting_inputs?
      true
    end

    def supports_assignment?
>>>>>>> 2867ca6a
      true
    end

    def supports_input_term?
      true
    end

    def sign_in_required_for_posting?
      true
    end

    def supports_answer_visible_to?
      true
    end

    def supports_idea_form?
      true
    end
  end
end<|MERGE_RESOLUTION|>--- conflicted
+++ resolved
@@ -315,11 +315,11 @@
       %w[trending random popular -new new]
     end
 
-<<<<<<< HEAD
+    def supports_public_visibility?
+      true
+    end
+
     def supports_exports?
-=======
-    def supports_public_visibility?
->>>>>>> 2867ca6a
       true
     end
 
@@ -327,15 +327,11 @@
       true
     end
 
-<<<<<<< HEAD
     def supports_reacting?
       true
     end
 
     def supports_status?
-=======
-    def supports_commenting?
->>>>>>> 2867ca6a
       true
     end
 
@@ -344,18 +340,6 @@
     end
 
     def supports_assignment?
-      true
-    end
-
-<<<<<<< HEAD
-    def supports_input_term?
-=======
-    def supports_posting_inputs?
-      true
-    end
-
-    def supports_assignment?
->>>>>>> 2867ca6a
       true
     end
 
