# frozen_string_literal: true

module ParticipationMethod
  class CommonGround < Base
    SUPPORTED_REACTION_MODES = %w[up down neutral].freeze

    def self.method_str
      'common_ground'
    end

    def built_in_title_required?
      true
    end

    def assign_defaults_for_phase
      phase.reacting_dislike_enabled = true
      phase.input_term = 'contribution'
    end

    def assign_defaults(input)
      # The common ground participation method does not use the idea status, but all
      # inputs must have one. We are using the same default as for ideation.
      input.idea_status ||= IdeaStatus.find_by!(code: 'proposed', participation_method: 'ideation')
    end

    # This is necessary in order to be able to retrieve the inputs using the +IdeasFinder+
    # class, which excludes inputs that aren't publicly visible. While this isn't a great
    # reason to set the flag to true, it doesn't cause too much harm. The main issue with
    # this approach is that it makes the ideas indexable, even though we don't necessarily
    # want the users to be able to bypass the routing logic of the Common Ground
    # participation method and access the ideas directly.
    # [TODO] The behaviour of the +IdeasFinder+ class could potentially be reworked.
    def supports_public_visibility?
      true
    end

<<<<<<< HEAD
    def supports_exports?
      true
    end

    def supports_private_attributes_in_export?
      true
    end
=======
    def supports_submission?
      true
    end

    def supports_edits_after_publication?
      true
    end

    def supports_inputs_without_author?
      false
    end

    def use_reactions_as_votes?
      true
    end

    def default_fields(custom_form)
      multiloc_service = MultilocService.new
>>>>>>> 778803f4

    def default_fields(custom_form)
      [
        CustomField.new(
          id: SecureRandom.uuid,
          resource: custom_form,
          input_type: 'page',
          page_layout: 'default',
          code: 'title_page',
          key: 'page1',
          title_multiloc: {},
          description_multiloc: i18n_to_multiloc(
            'custom_fields.ideas.title_page.description',
            locales: CL2_SUPPORTED_LOCALES,
            raise_on_missing: false
          ),
          required: false,
          enabled: true,
          ordering: 0
        ),

        # Inputs in common ground phases are essentially short statements, so we have no
        # use for a body at the moment. We'll probably reconsider this depending on what
        # comes out of user feedback and usage.
        CustomField.new(
          id: SecureRandom.uuid,
          resource: custom_form,
          key: 'title_multiloc',
          code: 'title_multiloc',
          input_type: 'text_multiloc',
          title_multiloc: multiloc_service.i18n_to_multiloc(
            'custom_fields.ideas.title.title',
            locales: CL2_SUPPORTED_LOCALES
          ),
          description_multiloc: {},
          required: true,
          enabled: true,
          ordering: 1
        ),

        CustomField.new(
          id: SecureRandom.uuid,
          key: 'form_end',
          resource: custom_form,
          input_type: 'page',
          page_layout: 'default',
          title_multiloc: multiloc_service.i18n_to_multiloc(
            'form_builder.form_end_page.title_text_3',
            locales: CL2_SUPPORTED_LOCALES
          ),
          description_multiloc: multiloc_service.i18n_to_multiloc(
            'form_builder.form_end_page.description_text_3',
            locales: CL2_SUPPORTED_LOCALES
          ),
          include_in_printed_form: false,
          enabled: true,
          required: false,
          ordering: 2
        )
      ]
    end

    private

    delegate :i18n_to_multiloc, to: :multiloc_service

    def multiloc_service
      @multiloc_service ||= MultilocService.new
    end
  end
end<|MERGE_RESOLUTION|>--- conflicted
+++ resolved
@@ -34,7 +34,6 @@
       true
     end
 
-<<<<<<< HEAD
     def supports_exports?
       true
     end
@@ -42,7 +41,7 @@
     def supports_private_attributes_in_export?
       true
     end
-=======
+
     def supports_submission?
       true
     end
@@ -58,10 +57,6 @@
     def use_reactions_as_votes?
       true
     end
-
-    def default_fields(custom_form)
-      multiloc_service = MultilocService.new
->>>>>>> 778803f4
 
     def default_fields(custom_form)
       [
