--- conflicted
+++ resolved
@@ -7,11 +7,7 @@
     end
 
     def allowed_extra_field_input_types
-<<<<<<< HEAD
-      %w[page text sentiment_linear_scale linear_scale rating select multiselect]
-=======
       %w[page sentiment_linear_scale]
->>>>>>> 0a16f8c1
     end
 
     def default_fields(custom_form)
