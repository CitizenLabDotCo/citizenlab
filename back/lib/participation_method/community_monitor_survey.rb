--- conflicted
+++ resolved
@@ -16,27 +16,6 @@
       [
         page_field(custom_form, 'page1'),
         sentiment_field(custom_form, 'place_to_live', 'quality_of_life'),
-<<<<<<< HEAD
-        page_field(custom_form, 'page2'),
-        sentiment_field(custom_form, 'sense_of_safety', 'quality_of_life'),
-        page_field(custom_form, 'page3'),
-        sentiment_field(custom_form, 'access_to_parks', 'quality_of_life'),
-        page_field(custom_form, 'page4'),
-        sentiment_field(custom_form, 'affordable_housing', 'quality_of_life'),
-        page_field(custom_form, 'page5'),
-        sentiment_field(custom_form, 'employment_opportunities', 'quality_of_life'),
-        page_field(custom_form, 'page6'),
-        sentiment_field(custom_form, 'quality_of_services', 'service_delivery'),
-        page_field(custom_form, 'page7'),
-        sentiment_field(custom_form, 'overall_value', 'service_delivery'),
-        page_field(custom_form, 'page8'),
-        sentiment_field(custom_form, 'cleanliness_and_maintenance', 'service_delivery'),
-        page_field(custom_form, 'page9'),
-        sentiment_field(custom_form, 'trust_in_government', 'governance_and_trust'),
-        page_field(custom_form, 'page10'),
-        sentiment_field(custom_form, 'responsiveness_of_officials', 'governance_and_trust'),
-        page_field(custom_form, 'page11'),
-=======
         sentiment_field(custom_form, 'sense_of_safety', 'quality_of_life'),
         sentiment_field(custom_form, 'access_to_parks', 'quality_of_life'),
         sentiment_field(custom_form, 'affordable_housing', 'quality_of_life'),
@@ -48,7 +27,6 @@
         page_field(custom_form, 'page3'),
         sentiment_field(custom_form, 'trust_in_government', 'governance_and_trust'),
         sentiment_field(custom_form, 'responsiveness_of_officials', 'governance_and_trust'),
->>>>>>> 6c79614a
         sentiment_field(custom_form, 'transparency_of_money_spent', 'governance_and_trust'),
         end_page_field(custom_form, multiloc_service)
       ]
@@ -102,13 +80,6 @@
         key: key,
         resource: custom_form,
         input_type: 'sentiment_linear_scale',
-<<<<<<< HEAD
-        title_multiloc: multiloc_service.i18n_to_multiloc("custom_fields.community_monitor.#{key}.title"),
-        question_category: category
-      )
-    end
-
-=======
         title_multiloc: multiloc_service.i18n_to_multiloc("custom_fields.community_monitor.questions.#{key}.title"),
         question_category: category,
         linear_scale_label_1_multiloc: multiloc_service.i18n_to_multiloc('custom_fields.community_monitor.labels.label_1'),
@@ -126,7 +97,6 @@
       end_page
     end
 
->>>>>>> 6c79614a
     def multiloc_service
       @multiloc_service ||= MultilocService.new
     end
