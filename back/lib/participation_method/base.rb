# frozen_string_literal: true

module ParticipationMethod
  class Base
    def initialize(participation_context)
      @participation_context = participation_context
    end

    def assign_slug(input)
      # Input is not created in this participation method,
      # so the default is to do nothing.
    end

    def assign_defaults(input)
      # Default is to do nothing.
    end

    def validate_built_in_fields?
      # Most participation methods do not have built-in fields,
      # so return false.
      false
    end

    def never_show?
      false
    end

    def never_update?
      false
    end

    def form_in_phase?
      false
    end

<<<<<<< HEAD
    def sign_in_required_for_posting?
=======
    def edit_custom_form_allowed?
>>>>>>> 0c48635c
      true
    end

    def extra_fields_category_translation_key
      'custom_forms.categories.extra.title'
    end

    private

    attr_reader :participation_context
  end
end<|MERGE_RESOLUTION|>--- conflicted
+++ resolved
@@ -33,11 +33,11 @@
       false
     end
 
-<<<<<<< HEAD
+    def edit_custom_form_allowed?
+      true
+    end
+
     def sign_in_required_for_posting?
-=======
-    def edit_custom_form_allowed?
->>>>>>> 0c48635c
       true
     end
 
