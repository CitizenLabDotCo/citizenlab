# frozen_string_literal: true

module ParticipationMethod
  class Base
    def initialize(participation_context)
      @participation_context = participation_context
    end

    def assign_slug(input)
      # Input is not created in this participation method,
      # so the default is to do nothing.
    end

    def assign_defaults(input)
      # Default is to do nothing.
    end

    def validate_built_in_fields?
      # Most participation methods do not have built-in fields,
      # so return false.
      false
    end

    def never_show?
      false
    end

    def never_update?
      false
    end

    def form_in_phase?
      false
    end

<<<<<<< HEAD
=======
    def extra_fields_category_translation_key
      'custom_forms.categories.extra.title'
    end

>>>>>>> 9bd05065
    private

    attr_reader :participation_context
  end
end<|MERGE_RESOLUTION|>--- conflicted
+++ resolved
@@ -33,13 +33,10 @@
       false
     end
 
-<<<<<<< HEAD
-=======
     def extra_fields_category_translation_key
       'custom_forms.categories.extra.title'
     end
 
->>>>>>> 9bd05065
     private
 
     attr_reader :participation_context
