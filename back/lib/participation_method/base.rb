--- conflicted
+++ resolved
@@ -182,11 +182,11 @@
       false
     end
 
-<<<<<<< HEAD
+    def user_fields_in_form?
+      false
+    end
+
     def supports_multiple_phase_reports?
-=======
-    def user_fields_in_form?
->>>>>>> 7c1e55ff
       false
     end
 
