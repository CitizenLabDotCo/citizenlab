--- conflicted
+++ resolved
@@ -21,15 +21,9 @@
 
     def supports_serializing?(attribute)
       %i[
-<<<<<<< HEAD
-          voting_method voting_max_total voting_min_total voting_max_votes_per_idea baskets_count 
-          voting_term_singular_multiloc voting_term_plural_multiloc votes_count
-        ].include?(attribute)
-=======
         voting_method voting_max_total voting_min_total voting_max_votes_per_idea baskets_count
         voting_term_singular_multiloc voting_term_plural_multiloc votes_count
       ].include?(attribute)
->>>>>>> 2867ca6a
     end
 
     def sign_in_required_for_posting?
