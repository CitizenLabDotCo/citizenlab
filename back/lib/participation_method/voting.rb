# frozen_string_literal: true

module ParticipationMethod
  class Voting < Ideation
<<<<<<< HEAD
    def assign_defaults_for_participation_context
      participation_context.ideas_order ||= 'random'
    end

    def allowed_ideas_orders
      %w[random]
=======
    def posting_allowed?
      false
>>>>>>> d2d3c424
    end

    def sign_in_required_for_posting?
      true
    end
  end
end<|MERGE_RESOLUTION|>--- conflicted
+++ resolved
@@ -2,17 +2,16 @@
 
 module ParticipationMethod
   class Voting < Ideation
-<<<<<<< HEAD
     def assign_defaults_for_participation_context
       participation_context.ideas_order ||= 'random'
     end
 
     def allowed_ideas_orders
       %w[random]
-=======
+    end
+
     def posting_allowed?
       false
->>>>>>> d2d3c424
     end
 
     def sign_in_required_for_posting?
