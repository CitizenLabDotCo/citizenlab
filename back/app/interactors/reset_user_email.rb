--- conflicted
+++ resolved
@@ -8,10 +8,6 @@
   def call
     return unless new_email
 
-<<<<<<< HEAD
-    # context.new_email = user.email
-=======
->>>>>>> cff62248
     context.old_email = user.email
     user.reset_email!(new_email)
   rescue ActiveRecord::RecordInvalid => _e
