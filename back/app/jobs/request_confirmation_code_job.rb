# frozen_string_literal: true

class RequestConfirmationCodeJob < ApplicationJob
  self.priority = 30 # More important than default (50)

  attr_reader :user

  def run(user, new_email: nil)
    @user = user
    raise 'User confirmation is disabled.' if !AppConfiguration.instance.feature_activated?('user_confirmation')

    LogActivityJob.perform_later(user, 'requested_confirmation_code', user, Time.now.to_i, payload: { new_email: new_email })

    if new_email
      user.new_email = new_email
    end
<<<<<<< HEAD

    reset_user_confirmation_code user
    return if !user.valid?
=======
>>>>>>> ea0bec7b

    ActiveRecord::Base.transaction do
      user.reset_confirmation_code!
      deliver_confirmation_code!(user)
      schedule_code_expiration! user
      LogActivityJob.perform_later(user, 'received_confirmation_code', user, Time.now.to_i, payload: { new_email: new_email })
    end
  end

  private

  def deliver_confirmation_code!(user)
    ConfirmationsMailer.with(user: user).send_confirmation_code.deliver_now
    user.update!(email_confirmation_code_sent_at: Time.zone.now)
  end

  def schedule_code_expiration!(user)
    ExpireConfirmationCodeOrDeleteJob.set(
      wait_until: user.email_confirmation_code_expiration_at
    ).perform_later(
      user.id,
      user.email_confirmation_code
    )
  end
end<|MERGE_RESOLUTION|>--- conflicted
+++ resolved
@@ -14,12 +14,6 @@
     if new_email
       user.new_email = new_email
     end
-<<<<<<< HEAD
-
-    reset_user_confirmation_code user
-    return if !user.valid?
-=======
->>>>>>> ea0bec7b
 
     ActiveRecord::Base.transaction do
       user.reset_confirmation_code!
