--- conflicted
+++ resolved
@@ -5,12 +5,7 @@
     scope ||= _base_scope
     super(
       params,
-<<<<<<< HEAD
-      # scope: only_idea_inputs_scope(scope),
-      scope: scope,
-=======
       scope: scope.publicly_visible,
->>>>>>> 8db62888
       includes: includes,
       current_user: current_user
     )
@@ -18,13 +13,6 @@
 
   private
 
-<<<<<<< HEAD
-  # def only_idea_inputs_scope(scope)
-  #   scope.ideation
-  # end
-
-=======
->>>>>>> 8db62888
   def ideas_condition(ids)
     where(id: ids)
   end
