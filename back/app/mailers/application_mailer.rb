# frozen_string_literal: true

class ApplicationMailer < ActionMailer::Base
  default from: -> { default_from_email }
  layout 'mailer'

  attr_reader :user

  alias recipient user

  delegate :unsubscribe_url, :terms_conditions_url, :privacy_policy_url, to: :url_service
  delegate :first_name, to: :recipient, prefix: true

  helper_method :app_configuration, :app_settings, :header_title, :header_message,
    :show_header?, :preheader, :subject, :user, :recipient, :locale, :count_from, :days_since_publishing,
    :align_direction

  helper_method :organization_name, :recipient_name, :url_service, :multiloc_service,
    :loc, :localize_for_recipient, :localize_for_recipient_and_truncate, :recipient_first_name

  helper_method :unsubscribe_url, :terms_conditions_url, :privacy_policy_url, :gv_gray_logo_url,
    :home_url, :tenant_logo_url, :show_terms_link?, :show_privacy_policy_link?, :format_message,
    :header_logo_only?, :remove_vendor_branding?

  NotImplementedError = Class.new(StandardError)

  def format_message(key, component: nil, escape_html: true, values: {})
    msg = t(".#{key}", **values)
    escape_html ? msg : msg.html_safe
  end

  def preheader
    raise NotImplementedError
  end

  def recipient_name
    @recipient_name ||= UserDisplayNameService.new(app_configuration, recipient).display_name(recipient)
  end

  def locale
    @locale ||= recipient&.locale ? Locale.new(recipient.locale) : Locale.default
  end

  def align_direction
    @align_direction ||= locale.text_direction == 'ltr' ? 'left' : 'right'
  end

  def subject
    raise NotImplementedError
  end

  def header_title
    format_message('header', values: { firstName: recipient_first_name })
  end

  def header_message
    format_message('header_message', values: { firstName: recipient_first_name })
  end

  def url_service
    @url_service ||= Frontend::UrlService.new
  end

  def multiloc_service
    @multiloc_service ||= MultilocService.new
  end

  def localize_for_recipient(multiloc_or_struct)
    multiloc = case multiloc_or_struct
    when Hash       then multiloc_or_struct
    when OpenStruct then multiloc_or_struct.to_h.stringify_keys
    end

    multiloc_service.t(multiloc, locale.to_s).html_safe if multiloc
  end

  # Truncates localized multiloc string, avoiding cutting string in the middle of HTML link and breaking the mail view.
  def localize_for_recipient_and_truncate(multiloc_or_struct, length)
    string = localize_for_recipient(multiloc_or_struct)

    service = SanitizationService.new
    sanitized = service.sanitize string, %i[default] # replace HTML links with text version of URL
    truncated = sanitized.truncate(length, separator: ' ') # truncate the string without cutting the middle of a word.
    linkified = service.linkify truncated # turn any remaining URLs back into HTML links

    linkified.html_safe
  end

  def count_from(value)
    case value
    when Array   then value.length
    when Integer then value
    else              0
    end
  end

  def show_header?
    true
  end

  def header_logo_only?
    false
  end

  def default_config
    {
      subject: subject,
      from: from_email,
      to: to_email,
      reply_to: reply_to_email,
      domain: domain
    }
  end

  def mailgun_headers
    {
      'X-Mailgun-Variables' => mailgun_variables.to_json
    }
  end

  def mailgun_variables
<<<<<<< HEAD
    variables = {
=======
    {
>>>>>>> 91a3da47
      'cl_tenant_id' => app_configuration.id
    }
    variables['cl_delivery_id'] = command[:delivery_id] if defined?(command) && command
    variables
  end

  def email_address_with_name(email, name)
    %("#{name}" <#{email}>)
  end

  def from_email
    email_address_with_name(raw_from_email, organization_name)
  end

  def default_from_email
    ENV.fetch('DEFAULT_FROM_EMAIL', 'hello@citizenlab.co')
  end

  def raw_from_email
    app_settings.core['from_email'].presence || default_from_email
  end

  def to_email
    email_address_with_name(recipient.email, "#{recipient.first_name} #{recipient.last_name}")
  end

  def reply_to_email
    app_settings.core['reply_to_email'].presence || default_from_email
  end

  def domain
    raw_from_email&.split('@')&.last
  end

  def app_settings
    to_deep_struct(app_configuration.settings)
  end

  def show_terms_link?
    true
  end

  def show_privacy_policy_link?
    true
  end

  def remove_vendor_branding?
    app_configuration.feature_activated?('remove_vendor_branding')
  end

  def organization_name
    @organization_name ||= localize_for_recipient(app_settings.core.organization_name)
  end

  def app_configuration
    AppConfiguration.instance
  end

  def home_url
    @home_url ||= url_service.home_url(app_configuration: app_configuration, locale: locale)
  end

  def tenant_logo_url
    @tenant_logo_url ||= app_configuration.logo.versions.then do |versions|
      versions[:medium].url || versions[:small].url || versions[:large].url || ''
    end
  end

  def gv_gray_logo_url
    logo_languages = %i[en nl fr es da de]
    lang_part = (locale.fallback_languages & logo_languages).first.to_s
    "https://cl2-seed-and-template-assets.s3.eu-central-1.amazonaws.com/images/formerly-logo/formerly_gray_#{lang_part}.png"
  end

  def formatted_todays_date
    I18n.l(Time.zone.today, format: :long)
  end

  def days_since_publishing(resource)
    return unless resource.respond_to?(:published_at)

    (Time.zone.today - resource.published_at.to_date).to_i
  end

  def to_deep_struct(obj)
    case obj
    when Hash
      struct_obj = obj.transform_values { |nested_object| to_deep_struct(nested_object) }
      WhinyOpenStruct.new(struct_obj, raise_exception: false)
    when Array
      obj.map { |nested_object| to_deep_struct(nested_object) }
    else
      obj
    end
  end
end<|MERGE_RESOLUTION|>--- conflicted
+++ resolved
@@ -119,15 +119,9 @@
   end
 
   def mailgun_variables
-<<<<<<< HEAD
-    variables = {
-=======
     {
->>>>>>> 91a3da47
       'cl_tenant_id' => app_configuration.id
     }
-    variables['cl_delivery_id'] = command[:delivery_id] if defined?(command) && command
-    variables
   end
 
   def email_address_with_name(email, name)
