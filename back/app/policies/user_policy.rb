--- conflicted
+++ resolved
@@ -33,14 +33,8 @@
 
   def create?
     app_config = AppConfiguration.instance
-<<<<<<< HEAD
-    (app_config.feature_activated?('password_login') && app_config.settings('password_login', 'enable_signup')) || active_admin?
-=======
-
     allow_signup = app_config.feature_activated?('password_login') && app_config.settings('password_login', 'enable_signup')
-
     allow_signup || active_admin?
->>>>>>> 93e6dd14
   end
 
   def show?
