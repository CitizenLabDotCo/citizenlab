--- conflicted
+++ resolved
@@ -35,12 +35,8 @@
   def up?
     return false if !could_modify?
 
-<<<<<<< HEAD
-    reason = vote_change_disabled? record
-=======
     reason = participation_context_service.idea_voting_disabled_reason_for record, user, mode: 'up'
     reason ||= participation_context_service.cancelling_votes_disabled_reason_for_idea record.votable, user
->>>>>>> 0f16d7db
 
     reason ? raise_not_authorized(reason) : true
   end
@@ -48,12 +44,8 @@
   def down? 
     return false if !could_modify?
 
-<<<<<<< HEAD
-    reason = vote_change_disabled? record
-=======
     reason = participation_context_service.idea_voting_disabled_reason_for record, user, mode: 'down'
     reason ||= participation_context_service.cancelling_votes_disabled_reason_for_idea record.votable, user
->>>>>>> 0f16d7db
 
     reason ? raise_not_authorized(reason) : true
   end
@@ -70,17 +62,6 @@
 
   def could_modify?
     active? && owner? && record.votable.present?
-<<<<<<< HEAD
-  end
-
-  def vote_change_disabled? vote
-    reason = participation_context_service.idea_voting_disabled_reason_for vote, user
-    if (idea = vote.votable)
-      reason ||= participation_context_service.cancelling_votes_disabled_reason_for_idea idea, user
-    end
-    reason
-=======
->>>>>>> 0f16d7db
   end
 
   def participation_context_service
