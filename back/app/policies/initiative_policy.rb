# frozen_string_literal: true

class InitiativePolicy < ApplicationPolicy
  class Scope
    attr_reader :user, :scope

    def initialize(user, scope)
      @user  = user
      @scope = scope
    end

    def resolve
      scope.where(publication_status: %w[published closed])
    end
  end

  def index_xlsx?
    active? && admin?
  end

  def create?
<<<<<<< HEAD
    return true if record.draft? # Does this mean anyone can edit drafts?
=======
>>>>>>> 57fda7cd
    return true if active? && admin?

    reason = posting_denied_reason user
    raise_not_authorized reason if reason

    active? && owner?
  end

  def show?
    return true if active? && owner?
    return true if active? && admin?

    %w[draft published closed].include?(record.publication_status)
  end

  def by_slug?
    show?
  end

  def update?
    create?
  end

  def destroy?
    update?
  end

  def allowed_transitions?
    admin?
  end

  def permitted_attributes
    shared = [
      :publication_status,
      :author_id,
      :location_description,
      :header_bg,
      :anonymous,
      { location_point_geojson: [:type, { coordinates: [] }],
        title_multiloc: CL2_SUPPORTED_LOCALES,
        body_multiloc: CL2_SUPPORTED_LOCALES,
        topic_ids: [],
        area_ids: [] }
    ]

    admin? ? [:assignee_id, *shared] : shared
  end

  private

  def posting_denied_reason(user)
    'not_signed_in' unless user
  end

  def owner?
    user && record.author_id == user.id
  end
end

InitiativePolicy.prepend(GranularPermissions::Patches::InitiativePolicy)<|MERGE_RESOLUTION|>--- conflicted
+++ resolved
@@ -19,10 +19,6 @@
   end
 
   def create?
-<<<<<<< HEAD
-    return true if record.draft? # Does this mean anyone can edit drafts?
-=======
->>>>>>> 57fda7cd
     return true if active? && admin?
 
     reason = posting_denied_reason user
