# frozen_string_literal: true

class FollowerPolicy < ApplicationPolicy
  class Scope
    attr_reader :user, :scope

    def initialize(user, scope)
      @user = user
      @scope = scope
    end

    def resolve
      return scope.none if !user

      @scope = scope.where(user: user)
      # We hide followers where the followable is no longer accessible, so we
      # don't expose private information. This is because the followable is
      # included. It's fine to allow show? in this case, as we don't include
      # the followable in this case.
      filter_followables
      scope
    end

    private

    def filter_followables
<<<<<<< HEAD
      followable_classes = [Project, ProjectFolders::Folder, Idea, Initiative, Topic, Area]
      @scope = scope.where(followable_type: followable_classes.map(&:name))
      followable_classes.each do |followable_class|
        visible_records = Pundit.policy_scope user, followable_class
        @scope = scope.where(followable: visible_records).or(scope.where.not(followable_type: followable_class.name))
=======
      Follower::FOLLOWABLE_TYPES.each do |followable_type|
        visible_records = Pundit.policy_scope user, followable_type.constantize
        @scope = scope.where(followable: visible_records).or(scope.where.not(followable_type: followable_type))
>>>>>>> 90ab4a3f
      end
    end
  end

  def create?
    return false if !user

    if user.active? && record.user_id == user.id
      policy_class = case record.followable_type
      when 'Project'
        ProjectPolicy
      when 'ProjectFolders::Folder'
        ProjectFolders::FolderPolicy
      when 'Initiative'
        InitiativePolicy
      when 'Idea'
        IdeaPolicy
      when 'Topic'
        TopicPolicy
      when 'Area'
        AreaPolicy
      else
        raise "Unsupported followable type: #{record.followable_type}"
      end
      policy_class.new(user, record.followable).show?
    else
      false
    end
  end

  def show?
    return false if !user

    record.user_id == user.id
  end

  def destroy?
    return false if !user

    record.user_id == user.id
  end
end<|MERGE_RESOLUTION|>--- conflicted
+++ resolved
@@ -24,17 +24,9 @@
     private
 
     def filter_followables
-<<<<<<< HEAD
-      followable_classes = [Project, ProjectFolders::Folder, Idea, Initiative, Topic, Area]
-      @scope = scope.where(followable_type: followable_classes.map(&:name))
-      followable_classes.each do |followable_class|
-        visible_records = Pundit.policy_scope user, followable_class
-        @scope = scope.where(followable: visible_records).or(scope.where.not(followable_type: followable_class.name))
-=======
       Follower::FOLLOWABLE_TYPES.each do |followable_type|
         visible_records = Pundit.policy_scope user, followable_type.constantize
         @scope = scope.where(followable: visible_records).or(scope.where.not(followable_type: followable_type))
->>>>>>> 90ab4a3f
       end
     end
   end
