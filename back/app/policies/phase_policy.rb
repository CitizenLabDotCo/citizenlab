--- conflicted
+++ resolved
@@ -39,14 +39,13 @@
     survey_results?
   end
 
-<<<<<<< HEAD
   def index_xlsx?
     survey_results?
-=======
+  end
+
   def delete_inputs?
     return false unless active?
 
     UserRoleService.new.can_moderate_project? record.project, user
->>>>>>> 0210c0b4
   end
 end