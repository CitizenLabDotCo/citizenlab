# frozen_string_literal: true

class ProjectPolicy < ApplicationPolicy
  class Scope
    attr_reader :user, :scope

    def initialize(user, scope)
      @user  = user
      @scope = scope.includes(:admin_publication)
    end

    def resolve
<<<<<<< HEAD
      resolve_for_visitors
        .or resolve_for_admin
=======
      if user&.admin?
        scope.all
      elsif user&.project_moderator?
        scope.where(id: user.moderatable_project_ids + scope.user_groups_visible(user).or(scope.publicly_visible).ids)
      elsif user
        scope.user_groups_visible(user).not_draft.or(scope.publicly_visible.not_draft)
      else
        scope.publicly_visible.not_draft
      end
>>>>>>> 119ada3f
    end

    def moderatable
      if user&.admin?
        scope.all
      elsif user
        scope.where(id: user.moderatable_project_ids)
      else
        scope.none
      end
    end
<<<<<<< HEAD

    private

    def resolve_for_admin
      user&.admin? ? scope : scope.none
    end

    def resolve_for_visitors
      scope.where(admin_publications: { publication_status: %w[published archived] })
    end
=======
>>>>>>> 119ada3f
  end

  # The normal scope: Given this user, which resources can she access?
  # The inverse scope: Given this resource, which users can access it?
  class InverseScope
    attr_reader :record, :scope

    def initialize(record, scope)
      @record = record
      @scope = scope
    end

    def resolve
      record.admin_publication.publication_status == 'draft' ? scope.admin : scope.all
    end
  end

  def index_xlsx?
    moderate?
  end

  def create?
    active? && admin?
  end

  def show?
    moderate? || show_to_non_moderators?
  end

  def by_slug?
    show?
  end

  def update?
    moderate?
  end

  def reorder?
    update?
  end

  def destroy?
    active? && admin?
  end

  def shared_permitted_attributes
    shared = [
      :slug,
      :header_bg,
      :participation_method,
      :posting_enabled,
      :commenting_enabled,
      :voting_enabled,
      :voting_method,
      :voting_limited_max,
      :survey_embed_url,
      :survey_service,
      :max_budget,
      :presentation_mode,
      :poll_anonymous,
      :ideas_order,
      :input_term,
      {
        admin_publication_attributes: [:publication_status],
        title_multiloc: CL2_SUPPORTED_LOCALES,
        description_multiloc: CL2_SUPPORTED_LOCALES,
        description_preview_multiloc: CL2_SUPPORTED_LOCALES,
        area_ids: []
      }
    ]

    shared += [:downvoting_enabled] if AppConfiguration.instance.feature_activated? 'disable_downvoting'
    shared
  end

  def permitted_attributes_for_create
    attrs = shared_permitted_attributes
    attrs.unshift(:process_type)
  end

  def permitted_attributes_for_update
    shared_permitted_attributes
  end

  def permitted_attributes_for_reorder
    [:ordering]
  end

  # Helper method that is not part of the pundit conventions but is used
  # publicly
  def moderate?
    return unless active?

    moderate_for_active?
  end

  private

  def moderate_for_active?
    admin?
  end

  def show_to_non_moderators?
    %w[published archived].include?(record.admin_publication.publication_status)
  end
end

ProjectPolicy.prepend_if_ee('ProjectFolders::Patches::ProjectPolicy')
ProjectPolicy::Scope.prepend_if_ee('ProjectFolders::Patches::ProjectPolicy::Scope')
<<<<<<< HEAD

ProjectPolicy.prepend_if_ee('ProjectPermissions::Patches::ProjectPolicy')
ProjectPolicy::Scope.prepend_if_ee('ProjectPermissions::Patches::ProjectPolicy::Scope')
ProjectPolicy::InverseScope.prepend_if_ee('ProjectPermissions::Patches::ProjectPolicy::InverseScope')
=======
ProjectPolicy.prepend_if_ee('IdeaAssignment::Patches::ProjectPolicy')
>>>>>>> 119ada3f
<|MERGE_RESOLUTION|>--- conflicted
+++ resolved
@@ -10,10 +10,6 @@
     end
 
     def resolve
-<<<<<<< HEAD
-      resolve_for_visitors
-        .or resolve_for_admin
-=======
       if user&.admin?
         scope.all
       elsif user&.project_moderator?
@@ -23,7 +19,6 @@
       else
         scope.publicly_visible.not_draft
       end
->>>>>>> 119ada3f
     end
 
     def moderatable
@@ -35,7 +30,6 @@
         scope.none
       end
     end
-<<<<<<< HEAD
 
     private
 
@@ -46,8 +40,6 @@
     def resolve_for_visitors
       scope.where(admin_publications: { publication_status: %w[published archived] })
     end
-=======
->>>>>>> 119ada3f
   end
 
   # The normal scope: Given this user, which resources can she access?
@@ -155,13 +147,11 @@
   end
 end
 
+ProjectPolicy.prepend_if_ee('IdeaAssignment::Patches::ProjectPolicy')
+
 ProjectPolicy.prepend_if_ee('ProjectFolders::Patches::ProjectPolicy')
 ProjectPolicy::Scope.prepend_if_ee('ProjectFolders::Patches::ProjectPolicy::Scope')
-<<<<<<< HEAD
 
 ProjectPolicy.prepend_if_ee('ProjectPermissions::Patches::ProjectPolicy')
 ProjectPolicy::Scope.prepend_if_ee('ProjectPermissions::Patches::ProjectPolicy::Scope')
-ProjectPolicy::InverseScope.prepend_if_ee('ProjectPermissions::Patches::ProjectPolicy::InverseScope')
-=======
-ProjectPolicy.prepend_if_ee('IdeaAssignment::Patches::ProjectPolicy')
->>>>>>> 119ada3f
+ProjectPolicy::InverseScope.prepend_if_ee('ProjectPermissions::Patches::ProjectPolicy::InverseScope')