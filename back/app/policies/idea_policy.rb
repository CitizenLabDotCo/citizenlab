--- conflicted
+++ resolved
@@ -67,17 +67,12 @@
     return true if (record.draft? && owner?) || (user && UserRoleService.new.can_moderate_project?(record.project, user))
     return false unless active? && owner? && ProjectPolicy.new(user, record.project).show?
 
-<<<<<<< HEAD
     posting_denied_reason = Permissions::ProjectPermissionsService.new(record.project, user).denied_reason_for_action 'posting_idea'
-    raise_not_authorized(posting_denied_reason) if posting_denied_reason && EXCLUDED_REASONS_FOR_UPDATE.exclude?(posting_denied_reason)
-=======
-    posting_denied_reason = Permissions::ProjectPermissionsService.new.denied_reason_for_action 'posting_idea', user, record.project
 
     if posting_denied_reason
       ignored_reasons = record.will_be_published? ? [] : EXCLUDED_REASONS_FOR_UPDATE
       raise_not_authorized(posting_denied_reason) unless posting_denied_reason.in?(ignored_reasons)
     end
->>>>>>> 1b6a450a
     true
   end
 
