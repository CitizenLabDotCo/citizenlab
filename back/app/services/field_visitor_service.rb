--- conflicted
+++ resolved
@@ -81,11 +81,11 @@
     default(field)
   end
 
-<<<<<<< HEAD
+  def visit_matrix_linear_scale(field)
+    default(field)
+  end
+
   def visit_rating(field)
-=======
-  def visit_matrix_linear_scale(field)
->>>>>>> 58d3c8c0
     default(field)
   end
 
