--- conflicted
+++ resolved
@@ -69,13 +69,10 @@
     default(field)
   end
 
-<<<<<<< HEAD
-=======
   def visit_topic_ids(field)
     default(field)
   end
 
->>>>>>> 5b749da7
   def visit_page(field)
     default(field)
   end
