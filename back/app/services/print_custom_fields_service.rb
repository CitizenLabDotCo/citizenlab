# frozen_string_literal: true

require 'prawn'
require 'prawn/measurement_extensions'

class PrintCustomFieldsService
  attr_reader :participation_context, :custom_fields, :params, :previous_cursor

  # We are still hiding linear scales for now because they are not supported
  # by the plaintext parse
  QUESTION_TYPES = %w[select multiselect text text_multiloc multiline_text html_multiloc number]
  FORBIDDEN_HTML_TAGS_REGEX = %r{</?(div|span|ul|ol|li|img|a){1}[^>]*/?>}

  def initialize(participation_context, custom_fields, params)
    @participation_context = participation_context
    @custom_fields = custom_fields
    @params = params
    @previous_cursor = nil
  end

  def create_pdf
    pdf = Prawn::Document.new(page_size: 'A4')

    load_font pdf

    render_tenant_logo pdf
    write_form_title pdf
    write_instructions pdf

    if params[:name] == 'true'
      render_text_field_with_name(
        pdf,
        I18n.with_locale(locale) { I18n.t('form_builder.pdf_export.full_name') }
      )
    end

    if params[:email] == 'true'
      render_text_field_with_name(
        pdf,
        I18n.with_locale(locale) { I18n.t('form_builder.pdf_export.email_address') }
      )
    end

    custom_fields.each_with_index do |custom_field, i|
      field_type = custom_field.input_type

      # If this is a survey, the first field will be a 'page'.
      # Since the pdf is initialized with an empty page,
      # we can skip this.
      next if i == 0 && field_type == 'page'

      if field_type == 'page'
        pdf.start_new_page(size: 'A4')
      end

      # Skip unsupported question types
      next unless QUESTION_TYPES.include? field_type

      render_field(pdf, custom_field)
    end

    # Add page numbers
    page_copy = I18n.with_locale(locale) { I18n.t('form_builder.pdf_export.page') }
    page_number_format = "#{page_copy} <page>"
    page_number_options = {
      at: [pdf.bounds.right - 150, 0],
      width: 150,
      align: :right

    }

    pdf.number_pages page_number_format, page_number_options

    pdf
  end

  private

  def load_font(pdf)
    open_sans_path = Rails.root.join('app/assets/fonts/Open_Sans/static')

    pdf.font_families.update('OpenSans' => {
      normal: "#{open_sans_path}/OpenSans-Regular.ttf",
      italic: "#{open_sans_path}/OpenSans-Italic.ttf",
      bold: "#{open_sans_path}/OpenSans-Bold.ttf",
      bold_italic: "#{open_sans_path}/OpenSans-BoldItalic.ttf"
    })

    pdf.font 'OpenSans'
  end

  def render_tenant_logo(pdf)
<<<<<<< HEAD
    logo = AppConfiguration.instance.logo.medium
    return if logo.blank?

    pdf.image open logo
    pdf.move_down 10.mm
=======
    logo = AppConfiguration.instance.logo&.medium.to_s
    if logo.present?
      pdf.image open logo
      pdf.move_down 10.mm
    end
>>>>>>> b0f6d2a2
  end

  def write_form_title(pdf)
    pc_title = @participation_context.title_multiloc[locale]

    if @participation_context.instance_of? Project
      pdf.text(
        "<b>#{pc_title}</b>",
        size: 20,
        inline_format: true
      )
    else
      project = @participation_context.project
      project_title = project.title_multiloc[locale]

      pdf.text(
        "<b>#{project_title} - #{pc_title}</b>",
        size: 20,
        inline_format: true
      )
    end

    pdf.move_down 9.mm
  end

  def write_instructions(pdf)
    pdf.text(
      "<b>#{I18n.with_locale(locale) { I18n.t('form_builder.pdf_export.instructions') }}</b>",
      size: 16,
      inline_format: true
    )

    pdf.move_down 5.mm

    pdf.fill do
      pdf.fill_color '000000'
      pdf.rectangle([1, pdf.cursor + 1.5.mm], 3, 36)
    end

    pdf.move_up 1.2.mm

    %w[write_as_clearly write_in_language].each do |key|
      save_cursor pdf
      pdf.indent(5.mm) { pdf.text('•') }
      reset_cursor pdf

      pdf.indent(10.mm) do
        pdf.text(
          (I18n.with_locale(locale) { I18n.t("form_builder.pdf_export.#{key}") }).to_s,
          size: 12,
          inline_format: true
        )
      end
    end

    pdf.move_down 8.mm
  end

  def render_text_field_with_name(pdf, name)
    title_multiloc = {}
    title_multiloc[locale] = name

    text_field = CustomField.new({
      input_type: 'text',
      title_multiloc: title_multiloc
    })

    render_field(pdf, text_field)
  end

  def render_field(pdf, custom_field)
    field_type = custom_field.input_type

    # The .group block makes sure that everything
    # inside of it will be on a new page if there
    # is not enough space on the current page
    pdf.group do |pdf_group|
      # Write title
      write_title(pdf_group, custom_field)

      # Write description if it exists
      write_description(pdf_group, custom_field)

      # Write
      # - '*Choose as many as you like', and/or
      # - '*This answer will only be shared with moderators, and not to the public.'
      # if necessary
      write_instructions_and_disclaimers(pdf_group, custom_field)

      pdf_group.move_down 7.mm

<<<<<<< HEAD
      if field_type == 'select'
        render_single_choice(pdf_group, custom_field)
      end

      if field_type == 'multiselect'
        render_multiple_choice(pdf_group, custom_field)
      end

      if %w[text text_multiloc].include? field_type
        render_text_lines(pdf_group, 1)
      end

      if %w[multiline_text html_multiloc].include? field_type
        render_text_lines(pdf_group, 7)
      end

      if field_type == 'linear_scale'
        render_linear_scale(pdf_group, custom_field)
      end

      if field_type == 'number'
        render_text_lines(pdf_group, 1)
=======
      case field_type
      when 'select'
        draw_single_choice(pdf_group, custom_field)
      when 'multiselect'
        draw_multiple_choice(pdf_group, custom_field)
      when 'linear_scale'
        draw_linear_scale(pdf_group, custom_field)
      when 'multiline_text', 'html_multiloc'
        draw_text_lines(pdf_group, 7)
      else # text, text_multiloc, number
        draw_text_lines(pdf_group, 1)
>>>>>>> b0f6d2a2
      end
    end

    pdf.move_down 6.mm
  end

  def write_title(pdf, custom_field)
    optional = I18n.with_locale(locale) { I18n.t('form_builder.pdf_export.optional') }

    pdf.text(
      "<b>#{custom_field.title_multiloc[locale]}</b>#{custom_field.required? ? '' : " (#{optional})"}",
      size: 16,
      inline_format: true
    )
  end

  def write_description(pdf, custom_field)
    description = custom_field.description_multiloc[locale]
    if description.present?
      pdf.move_down 3.mm
      paragraphs = parse_html_tags(description)

      paragraphs.each do |paragraph|
        pdf.text(paragraph, inline_format: true)
      end

      # pdf.move_down 2.mm
    end
  end

  def write_instructions_and_disclaimers(pdf, custom_field)
    show_multiselect_instructions = custom_field.input_type == 'multiselect'
    participation_method = Factory.instance.participation_method_for @participation_context
    show_visibility_disclaimer = participation_method.supports_idea_form? && custom_field.answer_visible_to == 'admins'

    if show_multiselect_instructions || show_visibility_disclaimer
      pdf.move_down 5.mm

      if show_multiselect_instructions
        pdf.text(
          "*#{I18n.with_locale(locale) { I18n.t('form_builder.pdf_export.choose_as_many') }}",
          size: 10
        )
      end

      if show_visibility_disclaimer
        pdf.text(
          "*#{I18n.with_locale(locale) { I18n.t('form_builder.pdf_export.this_answer') }}",
          size: 10
        )
      end
    end
  end

  def render_single_choice(pdf, custom_field)
    custom_field.options.each do |option|
      pdf.stroke_color '000000'
      pdf.stroke_circle [3.mm, pdf.cursor], 5

      pdf.move_up 3.mm

      pdf.indent(7.mm) do
        pdf.text option.title_multiloc[locale]
      end

      pdf.move_down 5.mm
    end
  end

  def render_multiple_choice(pdf, custom_field)
    custom_field.options.each do |option|
      pdf.stroke do
        pdf.stroke_color '000000'
        pdf.rectangle([1.5.mm, pdf.cursor + 1.5.mm], 10, 10)
      end

      pdf.move_up 2.8.mm

      pdf.indent(7.mm) do
        pdf.text option.title_multiloc[locale]
      end

      pdf.move_down 5.mm
    end
  end

  def render_text_lines(pdf, lines)
    lines.times do
      pdf.text '_' * 59, color: '666666', size: 20, leading: 15
    end
  end

  def render_linear_scale(pdf, custom_field)
    max_index = custom_field.maximum - 1
    width = 80.mm

    if custom_field.maximum > 3
      width = 100.mm
    end

    if custom_field.maximum > 5
      width = 120.mm
    end

    # Draw number labels
    (0..max_index).each do |i|
      pdf.indent(((i.to_f / max_index) * width) + 1.8.mm) do
        save_cursor pdf

        pdf.text((i + 1).to_s)

        reset_cursor pdf
      end
    end

    pdf.move_down 7.mm

    # Draw checkboxes
    (0..max_index).each do |i|
      pdf.stroke_color '000000'
      pdf.stroke_circle(
        [
          3.mm + ((i.to_f / max_index) * width),
          pdf.cursor
        ],
        5
      )
    end

    pdf.move_down 7.mm

    # Draw min and max labels
    save_cursor pdf

    pdf.indent(1.8.mm) do
      pdf.text custom_field.minimum_label_multiloc[locale]
    end

    reset_cursor pdf

    pdf.indent(width + 1.mm) do
      pdf.text custom_field.maximum_label_multiloc[locale]
    end
  end

  def parse_html_tags(string)
    string
      .gsub('<em>', '<i>')
      .gsub('</em>', '</i>')
      .gsub(FORBIDDEN_HTML_TAGS_REGEX, '')
      .gsub('<p>', '')
      .split('</p>')
  end

  def save_cursor(pdf)
    @previous_cursor = pdf.cursor
  end

  def reset_cursor(pdf)
    pdf.move_down pdf.cursor - previous_cursor
  end

  def locale
    params[:locale]
  end
end<|MERGE_RESOLUTION|>--- conflicted
+++ resolved
@@ -90,19 +90,11 @@
   end
 
   def render_tenant_logo(pdf)
-<<<<<<< HEAD
-    logo = AppConfiguration.instance.logo.medium
+    logo = AppConfiguration.instance.logo&.medium
     return if logo.blank?
 
     pdf.image open logo
     pdf.move_down 10.mm
-=======
-    logo = AppConfiguration.instance.logo&.medium.to_s
-    if logo.present?
-      pdf.image open logo
-      pdf.move_down 10.mm
-    end
->>>>>>> b0f6d2a2
   end
 
   def write_form_title(pdf)
@@ -194,42 +186,17 @@
 
       pdf_group.move_down 7.mm
 
-<<<<<<< HEAD
-      if field_type == 'select'
-        render_single_choice(pdf_group, custom_field)
-      end
-
-      if field_type == 'multiselect'
-        render_multiple_choice(pdf_group, custom_field)
-      end
-
-      if %w[text text_multiloc].include? field_type
-        render_text_lines(pdf_group, 1)
-      end
-
-      if %w[multiline_text html_multiloc].include? field_type
-        render_text_lines(pdf_group, 7)
-      end
-
-      if field_type == 'linear_scale'
-        render_linear_scale(pdf_group, custom_field)
-      end
-
-      if field_type == 'number'
-        render_text_lines(pdf_group, 1)
-=======
       case field_type
       when 'select'
-        draw_single_choice(pdf_group, custom_field)
+        render_single_choice(pdf_group, custom_field)
       when 'multiselect'
-        draw_multiple_choice(pdf_group, custom_field)
+        render_multiple_choice(pdf_group, custom_field)
       when 'linear_scale'
-        draw_linear_scale(pdf_group, custom_field)
+        render_linear_scale(pdf_group, custom_field)
       when 'multiline_text', 'html_multiloc'
-        draw_text_lines(pdf_group, 7)
+        render_text_lines(pdf_group, 7)
       else # text, text_multiloc, number
-        draw_text_lines(pdf_group, 1)
->>>>>>> b0f6d2a2
+        render_text_lines(pdf_group, 1)
       end
     end
 
