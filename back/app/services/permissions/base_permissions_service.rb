--- conflicted
+++ resolved
@@ -23,15 +23,11 @@
       user_blocked: 'user_blocked'
     }.freeze
 
-<<<<<<< HEAD
-    def initialize
-      @timeline_service = TimelineService.new
-=======
+
     def initialize(user, user_requirements_service: nil)
       @user = user
       @user_requirements_service = user_requirements_service
       @user_requirements_service ||= Permissions::UserRequirementsService.new(check_groups: false)
->>>>>>> db4ae565
     end
 
     def denied_reason_for_action(action, scope: nil)
