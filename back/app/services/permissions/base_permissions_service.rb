--- conflicted
+++ resolved
@@ -72,32 +72,19 @@
         return USER_DENIED_REASONS[:user_not_signed_in] unless user
         return USER_DENIED_REASONS[:user_blocked] if user.blocked?
 
-<<<<<<< HEAD
         # TODO: JS - Can we change this some more?
-        return USER_DENIED_REASONS[:missing_user_requirements] if user.confirmation_required?
-        return USER_DENIED_REASONS[:not_active] unless user.active?
+        return USER_DENIED_REASONS[:user_missing_requirements] if user.confirmation_required?
+        return USER_DENIED_REASONS[:user_not_active] unless user.active?
         return if UserRoleService.new.can_moderate? scope, user
-        return USER_DENIED_REASONS[:not_permitted] if permission.permitted_by == 'admins_moderators'
-        return USER_DENIED_REASONS[:missing_user_requirements] unless user_requirements_service.requirements(permission, user)[:permitted]
-=======
-        unless user.confirmation_required? # Ignore non confirmed users as this will be picked up by UserRequirementsService
-          return USER_DENIED_REASONS[:user_not_active] unless user.active?
-          return if UserRoleService.new.can_moderate? scope, user
-          return USER_DENIED_REASONS[:user_not_permitted] if permission.permitted_by == 'admins_moderators'
->>>>>>> 8fc8d368
+        return USER_DENIED_REASONS[:user_not_permitted] if permission.permitted_by == 'admins_moderators'
+        return USER_DENIED_REASONS[:user_missing_requirements] unless user_requirements_service.requirements(permission, user)[:permitted]
 
         if permission.permitted_by == 'groups'
           reason = denied_when_permitted_by_groups?(permission, user)
           return USER_DENIED_REASONS[reason] if reason.present?
         end
       end
-<<<<<<< HEAD
       nil
-=======
-      return if user_requirements_service.requirements(permission, user)[:permitted]
-
-      USER_DENIED_REASONS[:user_missing_requirements]
->>>>>>> 8fc8d368
     end
 
     # NOTE: method overridden in the verification engine
