--- conflicted
+++ resolved
@@ -4,16 +4,6 @@
       project_not_visible: 'project_not_visible'
     }.freeze
 
-<<<<<<< HEAD
-    def denied_reason_for_action(action, user, project, reaction_mode: nil)
-      project_visible_reason = project_visible_disabled_reason(project, user)
-      if project_visible_reason
-        project_visible_reason
-      else
-        phase = @timeline_service.current_phase_not_archived project
-        super(action, user, phase, project: project, reaction_mode: reaction_mode)
-      end
-=======
     def initialize(project, user, user_requirements_service: nil)
       @timeline_service = TimelineService.new
       phase = @timeline_service.current_phase_not_archived project
@@ -24,7 +14,6 @@
 
     def denied_reason_for_action(action, reaction_mode: nil)
       project_visible_disabled_reason || super(action, reaction_mode: reaction_mode)
->>>>>>> cdb67186
     end
 
     # Future enabled phases
@@ -35,21 +24,6 @@
       end
     end
 
-<<<<<<< HEAD
-    def action_descriptors(project, user)
-      posting_disabled_reason = denied_reason_for_action 'posting_idea', user, project
-      commenting_disabled_reason = denied_reason_for_action 'commenting_idea', user, project
-      reacting_disabled_reason = denied_reason_for_action 'reacting_idea', user, project
-      liking_disabled_reason = denied_reason_for_action 'reacting_idea', user, project, reaction_mode: 'up'
-      disliking_disabled_reason = denied_reason_for_action 'reacting_idea', user, project, reaction_mode: 'down'
-      annotating_document_disabled_reason = denied_reason_for_action 'annotating_document', user, project
-      taking_survey_disabled_reason = denied_reason_for_action 'taking_survey', user, project
-      taking_poll_disabled_reason = denied_reason_for_action 'taking_poll', user, project
-      voting_disabled_reason = denied_reason_for_action 'voting', user, project
-      attending_event_disabled_reason = denied_reason_for_action 'attending_event', user, project
-      volunteering_disabled_reason = denied_reason_for_action 'volunteering', user, project
-
-=======
     def action_descriptors
       posting_disabled_reason = denied_reason_for_action 'posting_idea'
       commenting_disabled_reason = denied_reason_for_action 'commenting_idea'
@@ -61,7 +35,8 @@
       taking_poll_disabled_reason = denied_reason_for_action 'taking_poll'
       voting_disabled_reason = denied_reason_for_action 'voting'
       attending_event_disabled_reason = denied_reason_for_action 'attending_event'
->>>>>>> cdb67186
+      volunteering_disabled_reason = denied_reason_for_action 'volunteering'
+
       {
         posting_idea: {
           enabled: !posting_disabled_reason,
