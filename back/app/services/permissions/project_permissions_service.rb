module Permissions
  class ProjectPermissionsService < PhasePermissionsService
    PROJECT_DENIED_REASONS = {
      project_not_visible: 'project_not_visible'
    }.freeze

    def initialize(project, user, user_requirements_service: nil)
      @timeline_service = TimelineService.new
      phase = @timeline_service.current_phase_not_archived project
      phase.project = project if phase # Performance optimization (keep preloaded relationships)
      super(phase, user, user_requirements_service: user_requirements_service)
      @project ||= project
    end

    def denied_reason_for_action(action, reaction_mode: nil)
      project_visible_disabled_reason || super(action, reaction_mode: reaction_mode)
    end

    # Future enabled phases
    def future_enabled_phase(action, reaction_mode: nil)
      time = Time.zone.now
      @timeline_service.future_phases(project, time).find do |phase|
        !PhasePermissionsService.new(phase, user, user_requirements_service: user_requirements_service).denied_reason_for_action(action, reaction_mode: reaction_mode)
      end
    end

<<<<<<< HEAD
    def action_descriptors(project, user)
      posting_disabled_reason = denied_reason_for_action 'posting_idea', user, project
      commenting_disabled_reason = denied_reason_for_action 'commenting_idea', user, project
      reacting_disabled_reason = denied_reason_for_action 'reacting_idea', user, project
      liking_disabled_reason = denied_reason_for_action 'reacting_idea', user, project, reaction_mode: 'up'
      disliking_disabled_reason = denied_reason_for_action 'reacting_idea', user, project, reaction_mode: 'down'
      annotating_document_disabled_reason = denied_reason_for_action 'annotating_document', user, project
      taking_survey_disabled_reason = denied_reason_for_action 'taking_survey', user, project
      taking_poll_disabled_reason = denied_reason_for_action 'taking_poll', user, project
      voting_disabled_reason = denied_reason_for_action 'voting', user, project
      attending_event_disabled_reason = denied_reason_for_action 'attending_event', user, project
=======
    def action_descriptors
      posting_disabled_reason = denied_reason_for_action 'posting_idea'
      commenting_disabled_reason = denied_reason_for_action 'commenting_idea'
      reacting_disabled_reason = denied_reason_for_action 'reacting_idea'
      liking_disabled_reason = denied_reason_for_action 'reacting_idea', reaction_mode: 'up'
      disliking_disabled_reason = denied_reason_for_action 'reacting_idea', reaction_mode: 'down'
      annotating_document_disabled_reason = denied_reason_for_action 'annotating_document'
      taking_survey_disabled_reason = denied_reason_for_action 'taking_survey'
      taking_poll_disabled_reason = denied_reason_for_action 'taking_poll'
      voting_disabled_reason = denied_reason_for_action 'voting'
>>>>>>> d70fa54d
      {
        posting_idea: {
          enabled: !posting_disabled_reason,
          disabled_reason: posting_disabled_reason,
          future_enabled_at: posting_disabled_reason && future_enabled_phase('posting_idea')&.start_at
        },
        commenting_idea: {
          enabled: !commenting_disabled_reason,
          disabled_reason: commenting_disabled_reason
        },
        reacting_idea: {
          enabled: !reacting_disabled_reason,
          disabled_reason: reacting_disabled_reason,
          up: {
            enabled: !liking_disabled_reason,
            disabled_reason: liking_disabled_reason
          },
          down: {
            enabled: !disliking_disabled_reason,
            disabled_reason: disliking_disabled_reason
          }
        },
        comment_reacting_idea: {
          # You can react if you can comment.
          enabled: !commenting_disabled_reason,
          disabled_reason: commenting_disabled_reason
        },
        annotating_document: {
          enabled: !annotating_document_disabled_reason,
          disabled_reason: annotating_document_disabled_reason
        },
        taking_survey: {
          enabled: !taking_survey_disabled_reason,
          disabled_reason: taking_survey_disabled_reason
        },
        taking_poll: {
          enabled: !taking_poll_disabled_reason,
          disabled_reason: taking_poll_disabled_reason
        },
        voting: {
          enabled: !voting_disabled_reason,
          disabled_reason: voting_disabled_reason
        },
        attending_event: {
          enabled: !attending_event_disabled_reason,
          disabled_reason: attending_event_disabled_reason
        }
      }
    end

    private

    attr_reader :project

    # Project methods
    def project_visible_disabled_reason
      user_can_moderate = user && UserRoleService.new.can_moderate?(project, user)
      return if user_can_moderate

      if (project&.visible_to == 'admins' && !user_can_moderate) ||
         (project&.visible_to == 'groups' && project.groups && !user&.in_any_groups?(project.groups))
        PROJECT_DENIED_REASONS[:project_not_visible]
      end
    end
  end
end<|MERGE_RESOLUTION|>--- conflicted
+++ resolved
@@ -24,19 +24,6 @@
       end
     end
 
-<<<<<<< HEAD
-    def action_descriptors(project, user)
-      posting_disabled_reason = denied_reason_for_action 'posting_idea', user, project
-      commenting_disabled_reason = denied_reason_for_action 'commenting_idea', user, project
-      reacting_disabled_reason = denied_reason_for_action 'reacting_idea', user, project
-      liking_disabled_reason = denied_reason_for_action 'reacting_idea', user, project, reaction_mode: 'up'
-      disliking_disabled_reason = denied_reason_for_action 'reacting_idea', user, project, reaction_mode: 'down'
-      annotating_document_disabled_reason = denied_reason_for_action 'annotating_document', user, project
-      taking_survey_disabled_reason = denied_reason_for_action 'taking_survey', user, project
-      taking_poll_disabled_reason = denied_reason_for_action 'taking_poll', user, project
-      voting_disabled_reason = denied_reason_for_action 'voting', user, project
-      attending_event_disabled_reason = denied_reason_for_action 'attending_event', user, project
-=======
     def action_descriptors
       posting_disabled_reason = denied_reason_for_action 'posting_idea'
       commenting_disabled_reason = denied_reason_for_action 'commenting_idea'
@@ -47,7 +34,7 @@
       taking_survey_disabled_reason = denied_reason_for_action 'taking_survey'
       taking_poll_disabled_reason = denied_reason_for_action 'taking_poll'
       voting_disabled_reason = denied_reason_for_action 'voting'
->>>>>>> d70fa54d
+      attending_event_disabled_reason = denied_reason_for_action 'attending_event'
       {
         posting_idea: {
           enabled: !posting_disabled_reason,
