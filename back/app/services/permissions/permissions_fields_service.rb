--- conflicted
+++ resolved
@@ -39,35 +39,6 @@
       end
     end
 
-<<<<<<< HEAD
-    def create_or_update_default_fields
-      %w[users everyone everyone_confirmed_email].each do |permitted_by|
-        permission = Permission.find_or_create_by!(action: 'visiting', permitted_by: permitted_by)
-        fields = default_fields(permitted_by: permitted_by, permission: permission)
-
-        # Save or update the default fields for the 'visiting' permissions
-        fields.each do |field|
-          existing_field = PermissionsField.find_by(permission: permission, field_type: field.field_type, custom_field: field.custom_field)
-          if existing_field
-            existing_field.update!(field.attributes.except('id', 'created_at', 'updated_at', 'locked'))
-          else
-            field.save!
-          end
-        end
-
-        # Remove custom_fields that have been disabled/removed
-        custom_field_ids = fields.select { |f| f.field_type == 'custom_field' }.map(&:custom_field_id)
-        all_fields = permission.permissions_fields
-        all_fields.each do |field|
-          if field.custom_field_id.present? && custom_field_ids.exclude?(field.custom_field_id)
-            field.destroy!
-          end
-        end
-      end
-    end
-
-=======
->>>>>>> 0fc46c23
     # To create fields for the custom permitted_by - we copy the defaults from the previous value of permitted_by
     def create_default_fields_for_custom_permitted_by(permission: nil, previous_permitted_by: 'users')
       return unless permission&.permitted_by == 'custom' && permission&.permissions_fields&.empty?
