module Permissions
  class PhasePermissionsService < BasePermissionsService
    PHASE_DENIED_REASONS = {
      project_inactive: 'project_inactive'
    }.freeze

    POSTING_DENIED_REASONS = {
      posting_not_supported: 'posting_not_supported',
      posting_disabled: 'posting_disabled',
      posting_limited_max_reached: 'posting_limited_max_reached'
    }.freeze

    COMMENTING_DENIED_REASONS = {
      commenting_not_supported: 'commenting_not_supported',
      commenting_disabled: 'commenting_disabled'
    }.freeze

    REACTING_DENIED_REASONS = {
      reacting_not_supported: 'reacting_not_supported',
      reacting_disabled: 'reacting_disabled',
      reacting_dislike_disabled: 'reacting_dislike_disabled',
      reacting_like_limited_max_reached: 'reacting_like_limited_max_reached',
      reacting_dislike_limited_max_reached: 'reacting_dislike_limited_max_reached'
    }.freeze

    VOTING_DENIED_REASONS = {
      not_voting: 'not_voting'
    }.freeze

    ANNOTATING_DOCUMENT_DENIED_REASONS = {
      not_document_annotation: 'not_document_annotation'
    }.freeze

    TAKING_SURVEY_DENIED_REASONS = {
      not_survey: 'not_survey'
    }.freeze

    TAKING_POLL_DENIED_REASONS = {
      not_poll: 'not_poll',
      already_responded: 'already_responded'
    }.freeze

<<<<<<< HEAD
    VOLUNTEERING_DENIED_REASONS = {
      not_volunteering: 'not_volunteering'
    }.freeze

    def denied_reason_for_action(action, user, phase, project: phase&.project, reaction_mode: nil)
=======
    def initialize(phase, user, user_requirements_service: nil)
      super(user, user_requirements_service: user_requirements_service)
      @phase ||= phase
    end

    def denied_reason_for_action(action, reaction_mode: nil)
>>>>>>> cdb67186
      return PHASE_DENIED_REASONS[:project_inactive] unless phase

      phase_denied_reason = case action
      when 'posting_idea'
        posting_idea_denied_reason_for_action
      when 'commenting_idea'
        commenting_idea_denied_reason_for_action
      when 'reacting_idea'
        reacting_denied_reason_for_action(reaction_mode: reaction_mode)
      when 'voting'
        voting_denied_reason_for_action
      when 'annotating_document'
        annotating_document_denied_reason_for_action
      when 'taking_survey'
        taking_survey_denied_reason_for_action
      when 'taking_poll'
<<<<<<< HEAD
        taking_poll_denied_reason_for_phase(phase, user)
      when 'volunteering'
        volunteering_denied_reason_for_phase(phase, user)
=======
        taking_poll_denied_reason_for_action
>>>>>>> cdb67186
      else
        raise "Unsupported action: #{action}" unless SUPPORTED_ACTIONS.include?(action)
      end
      return phase_denied_reason if phase_denied_reason

<<<<<<< HEAD
      super(action, user, phase, project: project)
    end
=======
      return unless supported_action? action
>>>>>>> cdb67186

      super(action, scope: phase)
    end

    private

    attr_reader :phase

    # Phase methods
    def posting_idea_denied_reason_for_action
      if !participation_method.supports_posting_inputs?
        POSTING_DENIED_REASONS[:posting_not_supported]
      elsif !phase.posting_enabled
        POSTING_DENIED_REASONS[:posting_disabled]
      elsif user && posting_limit_reached?
        POSTING_DENIED_REASONS[:posting_limited_max_reached]
      end
    end

    def commenting_idea_denied_reason_for_action
      if !participation_method.supports_commenting?
        COMMENTING_DENIED_REASONS[:commenting_not_supported]
      elsif !phase.commenting_enabled
        COMMENTING_DENIED_REASONS[:commenting_disabled]
      end
    end

    def reacting_denied_reason_for_action(reaction_mode: nil)
      if !participation_method.supports_reacting?
        REACTING_DENIED_REASONS[:reacting_not_supported]
      elsif !phase.reacting_enabled
        REACTING_DENIED_REASONS[:reacting_disabled]
      elsif reaction_mode == 'down' && !phase.reacting_dislike_enabled
        REACTING_DENIED_REASONS[:reacting_dislike_disabled]
      elsif reaction_mode == 'up' && user && liking_limit_reached?
        REACTING_DENIED_REASONS[:reacting_like_limited_max_reached]
      elsif reaction_mode == 'down' && user && disliking_limit_reached?
        REACTING_DENIED_REASONS[:reacting_dislike_limited_max_reached]
      end
    end

    def taking_survey_denied_reason_for_action
      unless phase.survey?
        TAKING_SURVEY_DENIED_REASONS[:not_survey]
      end
    end

    def annotating_document_denied_reason_for_action
      unless phase.document_annotation?
        ANNOTATING_DOCUMENT_DENIED_REASONS[:not_document_annotation]
      end
    end

    def taking_poll_denied_reason_for_action
      if !phase.poll?
        TAKING_POLL_DENIED_REASONS[:not_poll]
      elsif user && phase.poll_responses.exists?(user: user)
        TAKING_POLL_DENIED_REASONS[:already_responded]
      end
    end

    def voting_denied_reason_for_action
      unless phase.voting?
        VOTING_DENIED_REASONS[:not_voting]
      end
    end

    def volunteering_denied_reason_for_phase(phase, _user)
      unless phase.volunteering?
        VOLUNTEERING_DENIED_REASONS[:not_volunteering]
      end
    end

    # Helper methods

    def posting_limit_reached?
      if phase.posting_limited?
        num_authored = phase.ideas.where(author: user, publication_status: 'published').size
        return true if num_authored >= phase.posting_limited_max

        if phase.allow_anonymous_participation?
          author_hash = Idea.create_author_hash user.id, phase.project.id, true
          num_authored_anonymously = phase.ideas.where(author_hash: author_hash).size
          return true if (num_authored + num_authored_anonymously) >= phase.posting_limited_max
        end
      end

      false
    end

    def liking_limit_reached?
      phase.reacting_like_limited? && user.reactions.up.where(reactable: phase.ideas).size >= phase.reacting_like_limited_max
    end

    def disliking_limit_reached?
      phase.reacting_dislike_limited? && user.reactions.down.where(reactable: phase.ideas).size >= phase.reacting_dislike_limited_max
    end

    def participation_method
      @participation_method ||= phase.pmethod
    end
  end
end<|MERGE_RESOLUTION|>--- conflicted
+++ resolved
@@ -40,20 +40,16 @@
       already_responded: 'already_responded'
     }.freeze
 
-<<<<<<< HEAD
     VOLUNTEERING_DENIED_REASONS = {
       not_volunteering: 'not_volunteering'
     }.freeze
 
-    def denied_reason_for_action(action, user, phase, project: phase&.project, reaction_mode: nil)
-=======
     def initialize(phase, user, user_requirements_service: nil)
       super(user, user_requirements_service: user_requirements_service)
       @phase ||= phase
     end
 
     def denied_reason_for_action(action, reaction_mode: nil)
->>>>>>> cdb67186
       return PHASE_DENIED_REASONS[:project_inactive] unless phase
 
       phase_denied_reason = case action
@@ -70,24 +66,15 @@
       when 'taking_survey'
         taking_survey_denied_reason_for_action
       when 'taking_poll'
-<<<<<<< HEAD
-        taking_poll_denied_reason_for_phase(phase, user)
+        taking_poll_denied_reason_for_action
       when 'volunteering'
-        volunteering_denied_reason_for_phase(phase, user)
-=======
-        taking_poll_denied_reason_for_action
->>>>>>> cdb67186
+        volunteering_denied_reason_for_phase
       else
         raise "Unsupported action: #{action}" unless SUPPORTED_ACTIONS.include?(action)
       end
       return phase_denied_reason if phase_denied_reason
 
-<<<<<<< HEAD
-      super(action, user, phase, project: project)
-    end
-=======
       return unless supported_action? action
->>>>>>> cdb67186
 
       super(action, scope: phase)
     end
@@ -155,7 +142,7 @@
       end
     end
 
-    def volunteering_denied_reason_for_phase(phase, _user)
+    def volunteering_denied_reason_for_phase
       unless phase.volunteering?
         VOLUNTEERING_DENIED_REASONS[:not_volunteering]
       end
