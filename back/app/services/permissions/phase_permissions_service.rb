module Permissions
  class PhasePermissionsService < BasePermissionsService
    PHASE_DENIED_REASONS = {
      project_inactive: 'project_inactive'
    }.freeze

    POSTING_DENIED_REASONS = {
      posting_not_supported: 'posting_not_supported',
      posting_disabled: 'posting_disabled',
      posting_limited_max_reached: 'posting_limited_max_reached'
    }.freeze

    COMMENTING_DENIED_REASONS = {
      commenting_not_supported: 'commenting_not_supported',
      commenting_disabled: 'commenting_disabled'
    }.freeze

    REACTING_DENIED_REASONS = {
      reacting_not_supported: 'reacting_not_supported',
      reacting_disabled: 'reacting_disabled',
      reacting_dislike_disabled: 'reacting_dislike_disabled',
      reacting_like_limited_max_reached: 'reacting_like_limited_max_reached',
      reacting_dislike_limited_max_reached: 'reacting_dislike_limited_max_reached'
    }.freeze

    VOTING_DENIED_REASONS = {
      not_voting: 'not_voting'
    }.freeze

    ANNOTATING_DOCUMENT_DENIED_REASONS = {
      not_document_annotation: 'not_document_annotation'
    }.freeze

    TAKING_SURVEY_DENIED_REASONS = {
      not_survey: 'not_survey'
    }.freeze

    TAKING_POLL_DENIED_REASONS = {
      not_poll: 'not_poll',
      already_responded: 'already_responded'
    }.freeze

<<<<<<< HEAD
    attr_reader :phase

    def initialize(phase)
      super
      @phase = phase
    end

    def denied_reason_for_action(action, user, project: phase&.project, reaction_mode: nil)
=======
    def initialize(phase, user, user_requirements_service: nil)
      super(user, user_requirements_service: user_requirements_service)
      @phase ||= phase
    end

    def denied_reason_for_action(action, reaction_mode: nil)
>>>>>>> db4ae565
      return PHASE_DENIED_REASONS[:project_inactive] unless phase

      phase_denied_reason = case action
      when 'posting_idea'
<<<<<<< HEAD
        posting_idea_denied_reason_for_phase(user)
=======
        posting_idea_denied_reason_for_action
>>>>>>> db4ae565
      when 'commenting_idea'
        commenting_idea_denied_reason_for_action
      when 'reacting_idea'
        reacting_denied_reason_for_action(reaction_mode: reaction_mode)
      when 'voting'
        voting_denied_reason_for_action
      when 'annotating_document'
        annotating_document_denied_reason_for_action
      when 'taking_survey'
        taking_survey_denied_reason_for_action
      when 'taking_poll'
        taking_poll_denied_reason_for_action
      else
        raise "Unsupported action: #{action}"
      end
      return phase_denied_reason if phase_denied_reason

      return unless supported_action? action

      super(action, scope: phase)
    end

    private

    attr_reader :phase

    # Phase methods
<<<<<<< HEAD
    def posting_idea_denied_reason_for_phase(user)
      if !participation_method.posting_allowed?
        POSTING_DENIED_REASONS[:posting_not_supported] # not ideation or native_survey
      elsif !phase.posting_enabled
        POSTING_DENIED_REASONS[:posting_disabled]
      elsif user && posting_limit_reached?(user)
=======
    def posting_idea_denied_reason_for_action
      if !participation_method.posting_allowed? # TODO: Rename to posting_supported?
        POSTING_DENIED_REASONS[:posting_not_supported] # not ideation or native_survey
      elsif !phase.posting_enabled
        POSTING_DENIED_REASONS[:posting_disabled]
      elsif user && posting_limit_reached?
>>>>>>> db4ae565
        POSTING_DENIED_REASONS[:posting_limited_max_reached]
      end
    end

<<<<<<< HEAD
    def commenting_idea_denied_reason_for_phase
      if !participation_method.supports_commenting?
        COMMENTING_DENIED_REASONS[:commenting_not_supported]
=======
    def commenting_idea_denied_reason_for_action
      if !participation_method.supports_commenting?
        COMMENTING_DENIED_REASONS[:commenting_not_supported] # not ideation or voting
>>>>>>> db4ae565
      elsif !phase.commenting_enabled
        COMMENTING_DENIED_REASONS[:commenting_disabled]
      end
    end

<<<<<<< HEAD
    def reacting_denied_reason_for_phase(user, reaction_mode: nil)
=======
    def reacting_denied_reason_for_action(reaction_mode: nil)
>>>>>>> db4ae565
      if !phase.ideation?
        REACTING_DENIED_REASONS[:reacting_not_supported]
      elsif !phase.reacting_enabled
        REACTING_DENIED_REASONS[:reacting_disabled]
      elsif reaction_mode == 'down' && !phase.reacting_dislike_enabled
        REACTING_DENIED_REASONS[:reacting_dislike_disabled]
<<<<<<< HEAD
      elsif reaction_mode == 'up' && user && liking_limit_reached?(user)
        REACTING_DENIED_REASONS[:reacting_like_limited_max_reached]
      elsif reaction_mode == 'down' && user && disliking_limit_reached?(user)
=======
      elsif reaction_mode == 'up' && user && liking_limit_reached?
        REACTING_DENIED_REASONS[:reacting_like_limited_max_reached]
      elsif reaction_mode == 'down' && user && disliking_limit_reached?
>>>>>>> db4ae565
        REACTING_DENIED_REASONS[:reacting_dislike_limited_max_reached]
      end
    end

<<<<<<< HEAD
    def taking_survey_denied_reason_for_phase
=======
    def taking_survey_denied_reason_for_action
>>>>>>> db4ae565
      unless phase.survey?
        TAKING_SURVEY_DENIED_REASONS[:not_survey]
      end
    end

    def annotating_document_denied_reason_for_action
      unless phase.document_annotation?
        ANNOTATING_DOCUMENT_DENIED_REASONS[:not_document_annotation]
      end
    end

    def taking_poll_denied_reason_for_action
      if !phase.poll?
        TAKING_POLL_DENIED_REASONS[:not_poll]
      elsif user && phase.poll_responses.exists?(user: user)
        TAKING_POLL_DENIED_REASONS[:already_responded]
      end
    end

    def voting_denied_reason_for_action
      unless phase.voting?
        VOTING_DENIED_REASONS[:not_voting]
      end
    end

    # Helper methods

    def posting_limit_reached?
      if phase.posting_limited?
        num_authored = phase.ideas.where(author: user, publication_status: 'published').size
        return true if num_authored >= phase.posting_limited_max

        if phase.allow_anonymous_participation?
          author_hash = Idea.create_author_hash user.id, phase.project.id, true
          num_authored_anonymously = phase.ideas.where(author_hash: author_hash).size
          return true if (num_authored + num_authored_anonymously) >= phase.posting_limited_max
        end
      end

      false
    end

    def liking_limit_reached?
      phase.reacting_like_limited? && user.reactions.up.where(reactable: phase.ideas).size >= phase.reacting_like_limited_max
    end

    def disliking_limit_reached?
      phase.reacting_dislike_limited? && user.reactions.down.where(reactable: phase.ideas).size >= phase.reacting_dislike_limited_max
    end

    def participation_method
      @participation_method ||= Factory.instance.participation_method_for(phase)
    end
  end
end<|MERGE_RESOLUTION|>--- conflicted
+++ resolved
@@ -40,32 +40,17 @@
       already_responded: 'already_responded'
     }.freeze
 
-<<<<<<< HEAD
-    attr_reader :phase
-
-    def initialize(phase)
-      super
-      @phase = phase
-    end
-
-    def denied_reason_for_action(action, user, project: phase&.project, reaction_mode: nil)
-=======
     def initialize(phase, user, user_requirements_service: nil)
       super(user, user_requirements_service: user_requirements_service)
       @phase ||= phase
     end
 
     def denied_reason_for_action(action, reaction_mode: nil)
->>>>>>> db4ae565
       return PHASE_DENIED_REASONS[:project_inactive] unless phase
 
       phase_denied_reason = case action
       when 'posting_idea'
-<<<<<<< HEAD
-        posting_idea_denied_reason_for_phase(user)
-=======
         posting_idea_denied_reason_for_action
->>>>>>> db4ae565
       when 'commenting_idea'
         commenting_idea_denied_reason_for_action
       when 'reacting_idea'
@@ -93,68 +78,40 @@
     attr_reader :phase
 
     # Phase methods
-<<<<<<< HEAD
-    def posting_idea_denied_reason_for_phase(user)
-      if !participation_method.posting_allowed?
-        POSTING_DENIED_REASONS[:posting_not_supported] # not ideation or native_survey
-      elsif !phase.posting_enabled
-        POSTING_DENIED_REASONS[:posting_disabled]
-      elsif user && posting_limit_reached?(user)
-=======
     def posting_idea_denied_reason_for_action
       if !participation_method.posting_allowed? # TODO: Rename to posting_supported?
         POSTING_DENIED_REASONS[:posting_not_supported] # not ideation or native_survey
       elsif !phase.posting_enabled
         POSTING_DENIED_REASONS[:posting_disabled]
       elsif user && posting_limit_reached?
->>>>>>> db4ae565
         POSTING_DENIED_REASONS[:posting_limited_max_reached]
       end
     end
 
-<<<<<<< HEAD
-    def commenting_idea_denied_reason_for_phase
-      if !participation_method.supports_commenting?
-        COMMENTING_DENIED_REASONS[:commenting_not_supported]
-=======
     def commenting_idea_denied_reason_for_action
       if !participation_method.supports_commenting?
         COMMENTING_DENIED_REASONS[:commenting_not_supported] # not ideation or voting
->>>>>>> db4ae565
       elsif !phase.commenting_enabled
         COMMENTING_DENIED_REASONS[:commenting_disabled]
       end
     end
 
-<<<<<<< HEAD
-    def reacting_denied_reason_for_phase(user, reaction_mode: nil)
-=======
     def reacting_denied_reason_for_action(reaction_mode: nil)
->>>>>>> db4ae565
       if !phase.ideation?
         REACTING_DENIED_REASONS[:reacting_not_supported]
       elsif !phase.reacting_enabled
         REACTING_DENIED_REASONS[:reacting_disabled]
       elsif reaction_mode == 'down' && !phase.reacting_dislike_enabled
         REACTING_DENIED_REASONS[:reacting_dislike_disabled]
-<<<<<<< HEAD
-      elsif reaction_mode == 'up' && user && liking_limit_reached?(user)
-        REACTING_DENIED_REASONS[:reacting_like_limited_max_reached]
-      elsif reaction_mode == 'down' && user && disliking_limit_reached?(user)
-=======
       elsif reaction_mode == 'up' && user && liking_limit_reached?
         REACTING_DENIED_REASONS[:reacting_like_limited_max_reached]
       elsif reaction_mode == 'down' && user && disliking_limit_reached?
->>>>>>> db4ae565
         REACTING_DENIED_REASONS[:reacting_dislike_limited_max_reached]
       end
     end
 
-<<<<<<< HEAD
-    def taking_survey_denied_reason_for_phase
-=======
+
     def taking_survey_denied_reason_for_action
->>>>>>> db4ae565
       unless phase.survey?
         TAKING_SURVEY_DENIED_REASONS[:not_survey]
       end
