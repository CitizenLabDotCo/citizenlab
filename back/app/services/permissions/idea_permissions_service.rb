module Permissions
  class IdeaPermissionsService < ProjectPermissionsService
    IDEA_DENIED_REASONS = {
      idea_not_in_current_phase: 'idea_not_in_current_phase',
      votes_exist: 'votes_exist',
      published_after_screening: 'published_after_screening',
      not_author: 'not_author'
    }.freeze

    def initialize(idea, user, user_requirements_service: nil)
      super(idea.project, user, user_requirements_service: user_requirements_service)
      @idea ||= idea
    end

<<<<<<< HEAD
    def denied_reason_for_action(action, reaction_mode: nil)
      return if user && UserRoleService.new.can_moderate_project?(idea.project, user)

=======
    def denied_reason_for_action(action, reaction_mode: nil, delete_action: false)
>>>>>>> a2a97e07
      reason = super
      return reason if reason

      case action
      when 'editing_idea'
        return IDEA_DENIED_REASONS[:not_author] if (idea.author_id != user&.id) || idea.author_id.nil? || !user&.active?
        return IDEA_DENIED_REASONS[:votes_exist] if idea.participation_method_on_creation.use_reactions_as_votes? && idea.reactions.where.not(user_id: user&.id).exists?

        IDEA_DENIED_REASONS[:published_after_screening] if idea.creation_phase&.prescreening_enabled && idea.published?
      else
        # The input does not need to be in the current phase for editing.
        # We preserved the behaviour that was already there, but we're not
        # sure if this is the desired behaviour.
        current_phase = @timeline_service.current_phase_not_archived project
        IDEA_DENIED_REASONS[:idea_not_in_current_phase] if current_phase && !idea_in_current_phase?(current_phase)
      end
    end

    def denied_reason_for_reaction_mode(reaction_mode, delete_action: false)
      denied_reason_for_action('reacting_idea', reaction_mode: reaction_mode, delete_action: delete_action)
    end

    def action_descriptors
      editing_disabled_reason = denied_reason_for_action 'editing_idea'
      commenting_disabled_reason = denied_reason_for_action 'commenting_idea'
      liking_disabled_reason = denied_reason_for_action 'reacting_idea', reaction_mode: 'up'
      disliking_disabled_reason = denied_reason_for_action 'reacting_idea', reaction_mode: 'down'
      cancelling_reactions_disabled_reason = denied_reason_for_action 'reacting_idea'
      voting_disabled_reason = denied_reason_for_action 'voting'
      comment_reacting_disabled_reason = commenting_disabled_reason

      {
        editing_idea: {
          enabled: !editing_disabled_reason,
          disabled_reason: editing_disabled_reason,
          future_enabled_at: editing_disabled_reason && future_enabled_phase('editing_idea')&.start_at
        },
        commenting_idea: {
          enabled: !commenting_disabled_reason,
          disabled_reason: commenting_disabled_reason,
          future_enabled_at: commenting_disabled_reason && future_enabled_phase('commenting_idea')&.start_at
        },
        reacting_idea: {
          enabled: !liking_disabled_reason,
          disabled_reason: liking_disabled_reason,
          cancelling_enabled: !cancelling_reactions_disabled_reason,
          up: {
            enabled: !liking_disabled_reason,
            disabled_reason: liking_disabled_reason,
            future_enabled_at: liking_disabled_reason && future_enabled_phase('reacting_idea', reaction_mode: 'up')&.start_at
          },
          down: {
            enabled: !disliking_disabled_reason,
            disabled_reason: disliking_disabled_reason,
            future_enabled_at: disliking_disabled_reason && future_enabled_phase('reacting_idea', reaction_mode: 'down')&.start_at
          }
        },
        comment_reacting_idea: {
          enabled: !comment_reacting_disabled_reason,
          disabled_reason: comment_reacting_disabled_reason,
          future_enabled_at: comment_reacting_disabled_reason && future_enabled_phase('commenting_idea')&.start_at
        },
        voting: {
          enabled: !voting_disabled_reason,
          disabled_reason: voting_disabled_reason,
          future_enabled_at: voting_disabled_reason && future_enabled_phase('voting')&.start_at
        }
      }
    end

    private

    attr_reader :idea

    def idea_in_current_phase?(current_phase)
      idea.ideas_phases.find { |ip| ip.phase_id == current_phase.id }
    end
  end
end<|MERGE_RESOLUTION|>--- conflicted
+++ resolved
@@ -12,13 +12,9 @@
       @idea ||= idea
     end
 
-<<<<<<< HEAD
-    def denied_reason_for_action(action, reaction_mode: nil)
+    def denied_reason_for_action(action, reaction_mode: nil, delete_action: false)
       return if user && UserRoleService.new.can_moderate_project?(idea.project, user)
 
-=======
-    def denied_reason_for_action(action, reaction_mode: nil, delete_action: false)
->>>>>>> a2a97e07
       reason = super
       return reason if reason
 
