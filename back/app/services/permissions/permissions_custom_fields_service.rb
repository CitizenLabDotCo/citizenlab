# frozen_string_literal: true

module Permissions
  class PermissionsCustomFieldsService
    def fields_for_permission(permission, return_hidden: false)
      fields = if permission.global_custom_fields
        default_fields(permission)
      else
        permission.permissions_custom_fields.to_a
      end
      add_related_group_fields(permission, fields)
    end

    # To create fields for the custom permitted_by - we copy the defaults from the previous value of permitted_by
    def persist_default_fields(permission)
      return unless permission.global_custom_fields && permission.permissions_custom_fields.empty?

      # First update global custom fields to false
      permission.update!(global_custom_fields: false)

      # Now create the default fields
      fields = default_fields(permission)
      return if fields.blank?

      fields.each(&:save!)
    end

    private

    def default_fields(permission)
      return [] unless permission.allow_global_custom_fields?

      platform_custom_fields.each_with_index.map do |field, index|
        PermissionsCustomField.new(id: SecureRandom.uuid, custom_field: field, required: field.required, ordering: index, permission: permission)
      end
    end

<<<<<<< HEAD
    # Add non-persisted locked fields to the permission
    def add_and_lock_related_fields(permission, permission_custom_fields, custom_field_required_array, lock_type)
=======
    # Add non-persisted locked fields to the permission if they don't exist & ensure they appear at the start of the list
    def add_and_lock_related_fields(permission, fields, custom_field_ids, lock_type)
>>>>>>> f8c757b0
      ordering = 0 # Any locked fields to get inserted/moved above any other custom fields
      custom_field_required_array&.each do |field|
        custom_field_id = field[:id]
        required = field[:required]
        existing_permissions_custom_field = permission_custom_fields.find { |f| f[:custom_field_id] == custom_field_id }
        if existing_permissions_custom_field.nil?
          # Insert a new one if it's not already there
          new_field = PermissionsCustomField.new(id: SecureRandom.uuid, custom_field_id: custom_field_id, required: required, ordering: ordering, permission: permission, lock: lock_type)
          permission_custom_fields.insert(ordering, new_field)
        else
          # Set the existing one to true and move to the top
          existing_permissions_custom_field.ordering = ordering
          existing_permissions_custom_field.required = required
          existing_permissions_custom_field.lock = lock_type
          permission_custom_fields.insert(ordering, permission_custom_fields.delete(existing_permissions_custom_field))
        end
        ordering += 1
      end
      permission_custom_fields.each_with_index { |field, index| field.ordering = index }
    end

    def add_related_group_fields(permission, fields)
      return fields unless permission.groups.any?

      custom_fields_required_array = extract_custom_field_ids_from_rules(permission.groups)

      # Ensure fields exist and remove any that don't
      custom_fields = CustomField.where(id: custom_fields_required_array.pluck(:id)).pluck(:id)
      custom_fields_required_array.each do |field|
        # TODO: JS - test for this
        custom_fields_required_array.delete(field) unless custom_fields.include?(field[:id])
      end
      add_and_lock_related_fields(permission, fields, custom_fields_required_array, 'group')
    end

    def extract_custom_field_ids_from_rules(groups)
      custom_field_ids = groups.map { |g| g[:rules].pluck('customFieldId') }.flatten.uniq.compact
      custom_fields_required = custom_field_ids.map { |id| {id: id, required: true} }
      # Set required to false if the rule is is_empty at any point
      custom_fields_required.each do |field|
        groups.each do |g|
          g[:rules].each do |r|
            if field[:id] == r['customFieldId'] && r['predicate'] == 'is_empty'
              field[:required] = false
            end
          end
        end
      end
      custom_fields_required
    end

    def platform_custom_fields
      @platform_custom_fields ||= CustomField.where(resource_type: 'User', enabled: true, hidden: false).order(:ordering)
    end

    def user_confirmation_enabled?
      @user_confirmation_enabled ||= AppConfiguration.instance.feature_activated?('user_confirmation')
    end
  end
end

Permissions::PermissionsCustomFieldsService.prepend(Verification::Patches::Permissions::PermissionsCustomFieldsService)<|MERGE_RESOLUTION|>--- conflicted
+++ resolved
@@ -35,13 +35,8 @@
       end
     end
 
-<<<<<<< HEAD
-    # Add non-persisted locked fields to the permission
+    # Add non-persisted locked fields to the permission if they don't exist & ensure they appear at the start of the list
     def add_and_lock_related_fields(permission, permission_custom_fields, custom_field_required_array, lock_type)
-=======
-    # Add non-persisted locked fields to the permission if they don't exist & ensure they appear at the start of the list
-    def add_and_lock_related_fields(permission, fields, custom_field_ids, lock_type)
->>>>>>> f8c757b0
       ordering = 0 # Any locked fields to get inserted/moved above any other custom fields
       custom_field_required_array&.each do |field|
         custom_field_id = field[:id]
