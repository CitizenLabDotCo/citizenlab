# frozen_string_literal: true

class XlsxService
  # Converts this hash array:
  #   [{'name' => 'Ron', 'size' => 'xl'), {'name' => 'John', 'age' => 35}]
  # into this xlsx:
  # | name  | size | age |
  # | Ron   | xl   |     |
  # | John  |      | 35  |
  def hash_array_to_xlsx(hash_array)
    headers = hash_array.flat_map(&:keys).uniq

    pa = Axlsx::Package.new
    wb = pa.workbook

    wb.styles do |s|
      wb.add_worksheet do |sheet|
        sheet.add_row remove_duplicate_header_suffix(headers), style: header_style(s)
        hash_array.each do |hash|
          sheet.add_row(headers.map { |header| hash[header] })
        end
      end
    end

    pa.to_stream
  end

  # Converts this xlsx:
  # | name  | size | age |
  # | Ron   | xl   |     |
  # | John  |      | 35  |
  # into this hash array:
  #   [{'name' => 'Ron', 'size' => 'xl'), {'name' => 'John', 'age' => 35}]
  def xlsx_to_hash_array(xlsx)
    workbook = RubyXL::Parser.parse_buffer(xlsx)
    worksheet = workbook.worksheets[0]
    worksheet.drop(1).map do |row|
      xlsx_utils = XlsxExport::Utils.new
      (row&.cells || []).compact.filter_map do |cell|
        if cell.value
          column_header = xlsx_utils.add_duplicate_column_name_suffix(worksheet[0][cell.column]&.value)
          [column_header, cell.value]
        end
      end.to_h
    end
  end

  def xlsx_from_rows(rows, sheetname: 'sheet 1')
    header, *rows = rows

    instances = rows.map { |row| header.zip(row).to_h }
    columns = header.map do |colname|
      { header: colname, f: ->(item) { item[colname] } }
    end

    generate_xlsx(sheetname, columns, instances)
  end

  def xlsx_from_columns(columns, sheetname: 'sheet 1')
    header = columns.keys
    rows = columns.values.transpose
    xlsx_from_rows([header, *rows], sheetname: sheetname)
  end

  def generate_xlsx(sheetname, columns, instances)
    columns = columns.uniq { |c| c[:header] }
    pa = Axlsx::Package.new
    generate_sheet pa.workbook, sheetname, columns, instances
    pa.to_stream
  end

  def generate_sheet(workbook, sheetname, columns, instances)
    utils = XlsxExport::Utils.new
    sheetname = utils.sanitize_sheetname sheetname
    columns = columns.uniq { |c| c[:header] }
    workbook.styles do |s|
      workbook.add_worksheet(name: sheetname) do |sheet|
        header = columns.pluck(:header)
        column_widths = columns.pluck(:width)
        sheet.column_widths(*column_widths)
        sheet.add_row header, style: header_style(s)
        instances.each do |instance|
          row = columns.map do |c|
            value = c[:f].call instance
            if c[:skip_sanitization]
              value
            else
              utils.escape_formula value.to_s
            end
          end
          sheet.add_row row
        end
        hyperlink_indexes = columns.each_index.select do |idx|
          columns[idx][:hyperlink]
        end
        utils.add_hyperlinks sheet, hyperlink_indexes
      end
    end
  end

  def generate_time_stats_xlsx(serie, name)
    columns = [
      { header: 'date',   f: ->(item) { item[0] } },
      { header: 'amount', f: ->(item) { item[1] } }
    ]
    generate_xlsx name, columns, serie
  end

  def generate_res_stats_xlsx(serie, resource_name, grouped_by)
    grouped_by_id = "#{grouped_by}_id"
    columns = [
      { header: grouped_by,    f: ->(item) { item[grouped_by] } },
      { header: grouped_by_id, f: ->(item) { item[grouped_by_id] } },
      { header: resource_name, f: ->(item) { item[resource_name] } }
    ]
    generate_xlsx "#{resource_name}_by_#{grouped_by}", columns, serie
  end

  def generate_users_xlsx(users, view_private_attributes: false)
    url_service = Frontend::UrlService.new
    columns = [
      { header: 'id', f: ->(u) { u.id }, skip_sanitization: true },
      { header: 'email', f: ->(u) { u.email } },
      { header: 'first_name', f: ->(u) { u.first_name } },
      { header: 'last_name', f: ->(u) { u.last_name } },
      { header: 'profile_page', f: ->(u) { url_service.model_to_url(u) }, skip_sanitization: true, hyperlink: true },
      { header: 'created_at', f: ->(u) { u.created_at }, skip_sanitization: true },
      { header: 'registration_completed_at', f: ->(u) { u.registration_completed_at }, skip_sanitization: true },
      { header: 'invite_status', f: ->(u) { u.invite_status }, skip_sanitization: true },
      *user_custom_field_columns(:itself)
    ]
    columns.reject! { |c| %w[id email first_name last_name].include?(c[:header]) } unless view_private_attributes

    generate_xlsx 'Users', columns, users
  end

  def generate_attendees_xlsx(users, view_private_attributes: false)
    columns = [
      { header: 'first_name', f: ->(u) { u.first_name } },
      { header: 'last_name', f: ->(u) { u.last_name } },
      { header: 'email', f: ->(u) { u.email } },
      { header: 'registration_completed_at', f: ->(u) { u.registration_completed_at }, skip_sanitization: true },
      *user_custom_field_columns(:itself)
    ]
    columns.reject! { |c| %w[email first_name last_name].include?(c[:header]) } unless view_private_attributes

    generate_xlsx 'Users', columns, users
  end

  def generate_idea_xlsx_columns(_ideas, view_private_attributes: false, with_tags: false)
    columns = [
      { header: 'id',                   f: ->(i) { i.id }, skip_sanitization: true },
      { header: 'title',                f: ->(i) { multiloc_service.t(i.title_multiloc) } },
      { header: 'description',          f: ->(i) { XlsxExport::Utils.new.convert_to_text_long_lines(multiloc_service.t(i.body_multiloc)) }, width: 10 },
      { header: 'author_name',          f: ->(i) { format_author_name i } },
      { header: 'author_email',         f: ->(i) { i.author&.email } },
      { header: 'author_id',            f: ->(i) { i.author_id } },
      { header: 'proposed_budget',      f: ->(i) { i.proposed_budget },                                                    skip_sanitization: true },
      { header: 'published_at',         f: ->(i) { i.published_at },                                                       skip_sanitization: true },
      { header: 'comments',             f: ->(i) { i.comments_count },                                                     skip_sanitization: true },
      { header: 'likes',                f: ->(i) { i.likes_count }, skip_sanitization: true },
      { header: 'dislikes',             f: ->(i) { i.dislikes_count }, skip_sanitization: true },
      { header: 'url',                  f: ->(i) { Frontend::UrlService.new.model_to_url(i) }, skip_sanitization: true, hyperlink: true },
      { header: 'project',              f: ->(i) { multiloc_service.t(i&.project&.title_multiloc) } },
      { header: 'topics',               f: ->(i) { i.topics.map { |t| multiloc_service.t(t.title_multiloc) }.join(',') } },
      { header: 'status',               f: ->(i) { multiloc_service.t(i&.idea_status&.title_multiloc) } },
      { header: 'assignee',             f: ->(i) { i.assignee&.full_name } },
      { header: 'assignee_email',       f: ->(i) { i.assignee&.email } },
      { header: 'latitude',             f: ->(i) { i.location_point&.coordinates&.last },                                  skip_sanitization: true },
      { header: 'longitude',            f: ->(i) { i.location_point&.coordinates&.first },                                 skip_sanitization: true },
      { header: 'location_description', f: ->(i) { i.location_description } },
      { header: 'attachments',          f: ->(i) { i.idea_files.map { |f| f.file.url }.join("\n") }, skip_sanitization: true, width: 2 }
    ]
    columns.concat user_custom_field_columns(:author)
    columns.reject! { |c| %w[author_name author_email assignee assignee_email author_id].include?(c[:header]) } unless view_private_attributes
    columns
  end

  def generate_ideas_xlsx(ideas, view_private_attributes: false, with_tags: false)
    columns = generate_idea_xlsx_columns(ideas, view_private_attributes: view_private_attributes, with_tags: with_tags)

    generate_xlsx 'Ideas', columns, ideas
  end

  def generate_initiatives_xlsx(initiatives, view_private_attributes: false)
    columns = [
      { header: 'id',                   f: ->(i) { i.id }, skip_sanitization: true },
      { header: 'title',                f: ->(i) { multiloc_service.t(i.title_multiloc) } },
      { header: 'description',          f: ->(i) { XlsxExport::Utils.new.convert_to_text_long_lines(multiloc_service.t(i.body_multiloc)) }, width: 10 },
      { header: 'author_name',          f: ->(i) { format_author_name i } },
      { header: 'author_email',         f: ->(i) { i.author&.email } },
      { header: 'author_id',            f: ->(i) { i.author_id } },
      { header: 'cosponsors',           f: ->(i) { i.cosponsors_initiatives.map { |ci| "#{ci.user.email} - status: #{ci.status}" }.join("\n") }, skip_sanitization: true },
      { header: 'published_at',         f: ->(i) { i.published_at },                                    skip_sanitization: true },
      { header: 'comments',             f: ->(i) { i.comments_count },                                  skip_sanitization: true },
      { header: 'likes',                f: ->(i) { i.likes_count }, skip_sanitization: true },
      { header: 'url',                  f: ->(i) { Frontend::UrlService.new.model_to_url(i) }, skip_sanitization: true, hyperlink: true },
      { header: 'topics',               f: ->(i) { i.topics.map { |t| multiloc_service.t(t.title_multiloc) }.join(',') } },
      { header: 'initiative_status',    f: ->(i) { multiloc_service.t(i&.initiative_status&.title_multiloc) } },
      { header: 'assignee',             f: ->(i) { i.assignee&.full_name } },
      { header: 'assignee_email',       f: ->(i) { i.assignee&.email } },
      { header: 'latitude',             f: ->(i) { i.location_point&.coordinates&.last },               skip_sanitization: true },
      { header: 'longitude',            f: ->(i) { i.location_point&.coordinates&.first },              skip_sanitization: true },
      { header: 'location_description', f: ->(i) { i.location_description } },
      { header: 'attachments',          f: ->(i) { i.initiative_files.map { |f| f.file.url }.join("\n") }, skip_sanitization: true, width: 2 }
    ]
    columns.concat user_custom_field_columns(:author)
    columns.reject! { |c| %w[author_name author_email assignee assignee_email author_id].include?(c[:header]) } unless view_private_attributes
    generate_xlsx 'Initiatives', columns, initiatives
  end

  def generate_idea_comments_xlsx(comments, view_private_attributes: false)
    columns = [
      { header: 'id',                 f: ->(c) { c.id }, skip_sanitization: true },
      { header: 'input',              f: ->(c) { multiloc_service.t(c.post.title_multiloc) } },
      { header: 'input_id',           f: ->(c) { c.post.id } },
      { header: 'comment',            f: ->(c) { XlsxExport::Utils.new.convert_to_text_long_lines(multiloc_service.t(c.body_multiloc)) }, width: 10 },
      { header: 'likes_count', f: ->(c) { c.likes_count }, skip_sanitization: true },
      { header: 'author_name',        f: ->(c) { format_author_name c } },
      { header: 'author_email',       f: ->(c) { c.author&.email } },
      { header: 'author_id',          f: ->(i) { i.author_id } },
      { header: 'created_at',         f: ->(c) { c.created_at },    skip_sanitization: true },
      { header: 'parent_comment_id',  f: ->(c) { c.parent_id },     skip_sanitization: true },
      { header: 'project',            f: ->(c) { multiloc_service.t(c&.idea&.project&.title_multiloc) } }
    ]
    columns.concat user_custom_field_columns(:author)
    columns.reject! { |c| %w[author_name author_email author_id].include?(c[:header]) } unless view_private_attributes
    generate_xlsx 'Comments', columns, comments
  end

  def generate_initiative_comments_xlsx(comments, view_private_attributes: false)
    columns = [
      { header: 'id', f: ->(c) { c.id }, skip_sanitization: true },
      { header: 'proposal', f: ->(c) { multiloc_service.t(c.post.title_multiloc) } },
      { header: 'proposal_id',         f: ->(c) { c.post.id } },
      { header: 'comment', f: ->(c) { XlsxExport::Utils.new.convert_to_text_long_lines(multiloc_service.t(c.body_multiloc)) }, width: 10 },
      { header: 'likes_count', f: ->(c) { c.likes_count }, skip_sanitization: true },
      { header: 'author_name',   f: ->(c) { format_author_name c } },
      { header: 'author_email',  f: ->(c) { c.author&.email } },
      { header: 'author_id', f: ->(i) { i.author_id } },
      { header: 'created_at', f: ->(c) { c.created_at }, skip_sanitization: true },
      { header: 'parent_comment_id',        f: ->(c) { c.parent_id }, skip_sanitization: true }
    ]
    columns.concat user_custom_field_columns(:author)
    columns.reject! { |c| %w[author_name author_email author_id].include?(c[:header]) } unless view_private_attributes
    generate_xlsx 'Comments', columns, comments
  end

  def generate_invites_xlsx(invites, view_private_attributes: false)
    columns = [
      { header: 'token',         f: ->(i) { i.token },                 skip_sanitization: true },
      { header: 'invite_status', f: ->(i) { i.invitee.invite_status }, skip_sanitization: true },
      { header: 'email',         f: ->(i) { i.invitee.email } },
      { header: 'first_name',    f: ->(i) { i.invitee.first_name } },
      { header: 'last_name',     f: ->(i) { i.invitee.last_name } },
      { header: 'locale',        f: ->(i) { i.invitee.locale }, skip_sanitization: true },
      { header: 'groups',        f: ->(i) { i.invitee.manual_groups.map { |g| multiloc_service.t(g.title_multiloc) }.join(',') }, skip_sanitization: true },
      { header: 'admin',         f: ->(i) { i.invitee.admin? }, skip_sanitization: true }
    ]
    columns.reject! { |c| c[:header] == 'email' } unless view_private_attributes
    generate_xlsx 'Invites', columns, invites
  end

  def user_custom_field_columns(record_to_user)
    # options keys are only unique in the scope of their field, namespacing to avoid collisions
    options = CustomFieldOption.all.index_by { |option| namespace(option.custom_field_id, option.key) }
    user_custom_fields = CustomField.with_resource_type('User').order(:ordering)

    fields_to_columns = map_user_custom_fields_to_columns(user_custom_fields)

    user_custom_fields&.map do |field|
      column_name = fields_to_columns[field.id]
      { header: column_name, f: value_getter_for_user_custom_field_columns(field, record_to_user, options) }
    end
  end

  def format_author_name(input)
    return input.author_name unless input.anonymous?

    I18n.t 'xlsx_export.anonymous'
  end

  private

  def multiloc_service
    @multiloc_service ||= MultilocService.new app_configuration: AppConfiguration.instance
  end

  def title_multiloc_for(record, field, options)
    return unless record

    case record.custom_field_values[field.key]
    when Array
      record.custom_field_values[field.key].map do |key|
        multiloc_service.t(options[namespace(field.id, key)]&.title_multiloc)
      end.join(', ')
    when String
      multiloc_service.t(options[namespace(field.id, record.custom_field_values[field.key])]&.title_multiloc)
    end
  end

  def value_getter_for_user_custom_field_columns(field, record_to_user, options)
    if field.code == 'domicile' # 'domicile' is a special case
      areas = Area.all.index_by(&:id)
      lambda do |record|
        user = record.send(record_to_user)
        multiloc_service.t(areas[user.domicile]&.title_multiloc) if user && user.custom_field_values['domicile']
      end
    elsif field.support_options? # field with option
      lambda do |record|
        user = record.send(record_to_user)
        title_multiloc_for user, field, options
      end
    else # all other custom fields
      lambda do |record|
        user = record.send(record_to_user)
        user && user.custom_field_values[field.key]
      end
    end
  end

  def map_user_custom_fields_to_columns(user_custom_fields)
    fields_to_columns = {}

    user_custom_fields.group_by { |field| multiloc_service.t(field.title_multiloc) }.each do |title, fields|
      if fields.size == 1
        fields_to_columns[fields.first.id] = title
      else # add suffix to titles to distinguish between fields with same title
        fields.each_with_index { |field, i| fields_to_columns[field.id] = "#{title} (#{i + 1})" }
      end
    end

    fields_to_columns
  end

  def header_style(style)
    style.add_style b: true, alignment: { horizontal: :center, vertical: :top, wrap_text: true }
  end

  def namespace(field_id, option_key)
    "#{field_id}/#{option_key}"
  end
<<<<<<< HEAD
=======

  def format_author_name(input)
    return input.author_name unless input.anonymous?

    I18n.t 'xlsx_export.anonymous'
  end

  # Remove any suffixes added for duplicate column names
  def remove_duplicate_header_suffix(headers)
    headers.map do |header|
      XlsxExport::Utils.new.remove_duplicate_column_name_suffix header
    end
  end
>>>>>>> f64e5828
end

XlsxService.prepend(IdeaCustomFields::Patches::XlsxService)
XlsxService.prepend(BulkImportIdeas::Patches::XlsxService)
XlsxService.prepend(Verification::Patches::XlsxService)<|MERGE_RESOLUTION|>--- conflicted
+++ resolved
@@ -340,14 +340,6 @@
   def namespace(field_id, option_key)
     "#{field_id}/#{option_key}"
   end
-<<<<<<< HEAD
-=======
-
-  def format_author_name(input)
-    return input.author_name unless input.anonymous?
-
-    I18n.t 'xlsx_export.anonymous'
-  end
 
   # Remove any suffixes added for duplicate column names
   def remove_duplicate_header_suffix(headers)
@@ -355,7 +347,6 @@
       XlsxExport::Utils.new.remove_duplicate_column_name_suffix header
     end
   end
->>>>>>> f64e5828
 end
 
 XlsxService.prepend(IdeaCustomFields::Patches::XlsxService)
