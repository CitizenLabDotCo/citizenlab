--- conflicted
+++ resolved
@@ -1,4 +1,4 @@
- # frozen_string_literal: true
+# frozen_string_literal: true
 
 class XlsxService
   include HtmlToPlainText
@@ -166,12 +166,8 @@
       { header: 'latitude',             f: ->(i) { i.location_point&.coordinates&.last },                                  skip_sanitization: true },
       { header: 'longitude',            f: ->(i) { i.location_point&.coordinates&.first },                                 skip_sanitization: true },
       { header: 'location_description', f: ->(i) { i.location_description } },
-<<<<<<< HEAD
-      { header: 'attachments',          f: ->(i) { i.idea_files.map { |f| f.file.url }.join("\n") },                       skip_sanitization: true, width: 2 },
+      { header: 'attachments',          f: ->(i) { i.idea_files.map { |f| f.file.url }.join("\n") }, skip_sanitization: true, width: 2 },
       *custom_form_custom_field_columns(:itself, ideas)
-=======
-      { header: 'attachments',          f: ->(i) { i.idea_files.map { |f| f.file.url }.join("\n") }, skip_sanitization: true, width: 2 }
->>>>>>> 6159f8b4
     ]
     columns.concat user_custom_field_columns :author, view_private_attributes
     columns.reject! { |c| %w[author_email assignee_email author_id].include?(c[:header]) } unless view_private_attributes
@@ -274,35 +270,6 @@
 
     user_custom_fields&.map do |field|
       column_name = multiloc_service.t(field.title_multiloc)
-<<<<<<< HEAD
-      
-=======
-      value_getter = # lambda that gets a record and returns the field value
-        if field.key == 'domicile' # 'domicile' is a special case
-          lambda do |record|
-            user = record.send(record_to_user)
-            multiloc_service.t(areas[user.domicile]&.title_multiloc) if user && user.custom_field_values['domicile']
-          end
-        elsif field.support_options? # field with option
-          lambda do |record|
-            user = record.send(record_to_user)
-
-            if user && user.custom_field_values[field.key]
-              case user.custom_field_values[field.key]
-              when Array
-                user.custom_field_values[field.key].map do |key|
-                  multiloc_service.t(options[namespace(field.id, key)]&.title_multiloc)
-                end.join(', ')
-              when String
-                multiloc_service.t(options[namespace(field.id, user.custom_field_values[field.key])]&.title_multiloc)
-              end
-            end
-          end
-        else # all other custom fields
-          lambda do |record|
-            user = record.send(record_to_user)
->>>>>>> 6159f8b4
-
       { header: column_name, f: value_getter_for_user_custom_field_columns(field, record_to_user, options) }
     end
   end
