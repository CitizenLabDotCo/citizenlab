--- conflicted
+++ resolved
@@ -84,19 +84,9 @@
   def denied_reason(permission, user)
     if permission.permitted_by == 'everyone'
       user ||= User.new
-<<<<<<< HEAD
-    elsif !user
-      return DENIED_REASONS[:not_signed_in]
-    elsif user.confirmation_required?
-      return DENIED_REASONS[:missing_data]
-    elsif !user.active?
-      return DENIED_REASONS[:not_active]
-    end
-=======
     else
       return DENIED_REASONS[:not_signed_in] if !user
       return DENIED_REASONS[:blocked] if user.blocked?
->>>>>>> cd82192d
 
       if !user.confirmation_required? # Ignore confirmation as this will be checked by the requirements
         return DENIED_REASONS[:not_active] if !user.active?
@@ -173,11 +163,7 @@
       when :password
         !user.no_password?
       when :confirmation
-<<<<<<< HEAD
-        !user.confirmation_required? # This is based on the date which doesn't get reset
-=======
         !user.confirmation_required?
->>>>>>> cd82192d
       end
       requirements[:special][special_key] = 'satisfied' if is_satisfied
     end
