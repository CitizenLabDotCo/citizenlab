# frozen_string_literal: true

class ParticipationContextService
  POSTING_DISABLED_REASONS = {
    project_inactive: 'project_inactive',
    not_ideation: 'not_ideation',
    posting_disabled: 'posting_disabled'
  }.freeze

  COMMENTING_DISABLED_REASONS = {
    project_inactive: 'project_inactive',
    not_supported: 'not_supported',
    idea_not_in_current_phase: 'idea_not_in_current_phase',
    commenting_disabled: 'commenting_disabled'
  }.freeze

  VOTING_DISABLED_REASONS = {
    project_inactive: 'project_inactive',
    not_ideation: 'not_ideation',
    voting_disabled: 'voting_disabled',
    downvoting_disabled: 'downvoting_disabled',
    upvoting_limited_max_reached: 'upvoting_limited_max_reached',
    downvoting_limited_max_reached: 'downvoting_limited_max_reached',
    idea_not_in_current_phase: 'idea_not_in_current_phase'
  }.freeze

  BUDGETING_DISABLED_REASONS = {
    project_inactive: 'project_inactive',
    not_budgeting: 'not_budgeting',
    idea_not_in_current_phase: 'idea_not_in_current_phase'
  }.freeze

  TAKING_SURVEY_DISABLED_REASONS = {
    project_inactive: 'project_inactive',
    not_survey: 'not_survey'
  }.freeze

  TAKING_POLL_DISABLED_REASONS = {
    project_inactive: 'project_inactive',
    not_poll: 'not_poll',
    already_responded: 'already_responded'
  }.freeze

  def initialize
    @timeline_service = TimelineService.new
  end

  def get_participation_context(project)
    if project.admin_publication.archived?
      nil
    elsif project.continuous?
      project
    elsif project.timeline?
      @timeline_service.current_phase project
    end
  end

  def in_current_context?(idea, current_context = nil)
    project = idea.project
    current_context ||= get_participation_context project
    if project.continuous?
      true
    else
      idea.ideas_phases.find { |ip| ip.phase_id == current_context.id }
    end
  end

  def participation_possible_for_context?(context, user)
    !(posting_idea_disabled_reason_for_context(context, user)\
    && commenting_idea_disabled_reason_for_context(context, user)\
    && voting_idea_disabled_reason_for_context(context, user)\
    && taking_survey_disabled_reason_for_context(context, user)\
    && budgeting_disabled_reason_for_context(context, user))
  end

  def posting_idea_disabled_reason_for_project(project, user)
    context = project && get_participation_context(project)
    posting_idea_disabled_reason_for_context context, user
  end

  def posting_idea_disabled_reason_for_context(context, user)
    if !context
      POSTING_DISABLED_REASONS[:project_inactive]
    elsif !context.ideation?
      POSTING_DISABLED_REASONS[:not_ideation]
    elsif !context.posting_enabled
      POSTING_DISABLED_REASONS[:posting_disabled]
    else
      permission_denied?(user, 'posting_idea', context)
    end
  end

  def commenting_disabled_reason_for_idea(idea, user)
    active_context = get_participation_context idea.project
    if !active_context
      COMMENTING_DISABLED_REASONS[:project_inactive]
    elsif !in_current_context? idea, active_context
      COMMENTING_DISABLED_REASONS[:idea_not_in_current_phase]
    else
      commenting_idea_disabled_reason_for_project(idea.project, user)
    end
  end

  def commenting_idea_disabled_reason_for_project(project, user)
    context = get_participation_context project
    commenting_idea_disabled_reason_for_context context, user
  end

  def commenting_idea_disabled_reason_for_context(context, user)
    if !context
      COMMENTING_DISABLED_REASONS[:project_inactive]
    elsif !context.can_contain_ideas?
      COMMENTING_DISABLED_REASONS[:not_supported]
    elsif !context.commenting_enabled
      COMMENTING_DISABLED_REASONS[:commenting_disabled]
    else
      permission_denied?(user, 'commenting_idea', context)
    end
  end

  def voting_disabled_reason_for_idea_comment(comment, user)
    commenting_disabled_reason_for_idea comment.post, user
  end

  def idea_voting_disabled_reason_for object, user, mode: nil
    context = nil
    idea = nil
    case object.class.name
    when 'Vote'
      mode ||= object.mode
      idea = object.votable
      context = get_participation_context idea.project
    when 'Idea'
      idea = object
      context = get_participation_context idea.project
    when 'Project'
      context = get_participation_context object
    when 'Phase'
      # This allows checking for future or past
      # phases instead of the current context.
      context = object
    else
      Sentry.capture_exception Exception.new("Unsupported context type #{object.class.name}")
      'unsupported_context_type'
    end

    # At some point, it may become more desirable
    # to either return multiple reasons or have
    # a predefined ranking of reasons to return
    # the reason with the highest rank.
    if !context
      VOTING_DISABLED_REASONS[:project_inactive]
    elsif (reason = general_idea_voting_disabled_reason(context, user))
      reason
    elsif idea && !in_current_context?(idea, context)
      VOTING_DISABLED_REASONS[:idea_not_in_current_phase]
    elsif mode && (reason = mode_specific_idea_voting_disabled_reason(mode, context, user))
      reason
    else
      permission_denied? user, 'voting_idea', context
    end
  end

  def cancelling_votes_disabled_reason_for_idea idea, user
    context = get_participation_context idea.project
    if !context
      VOTING_DISABLED_REASONS[:project_inactive]
    elsif !context.ideation?
      VOTING_DISABLED_REASONS[:not_ideation]
    elsif !in_current_context? idea, context
      VOTING_DISABLED_REASONS[:idea_not_in_current_phase]
    elsif !context.voting_enabled
      VOTING_DISABLED_REASONS[:voting_disabled]
    else
      permission_denied? user, 'voting_idea', get_participation_context(idea.project)
    end
  end

  def taking_survey_disabled_reason_for_project(project, user)
    context = get_participation_context project
    taking_survey_disabled_reason_for_context context, user
  end

  def taking_survey_disabled_reason_for_context(context, user)
    if !context
      TAKING_SURVEY_DISABLED_REASONS[:project_inactive]
    elsif !context.survey?
      TAKING_SURVEY_DISABLED_REASONS[:not_survey]
    else
      permission_denied?(user, 'taking_survey', context)
    end
  end

  def taking_poll_disabled_reason_for_project(project, user)
    context = get_participation_context project
    taking_poll_disabled_reason_for_context context, user
  end

  def taking_poll_disabled_reason_for_context(context, user)
    if !context
      TAKING_POLL_DISABLED_REASONS[:project_inactive]
    elsif !context.poll?
      TAKING_POLL_DISABLED_REASONS[:not_poll]
    elsif user && context.poll_responses.exists?(user: user)
      TAKING_POLL_DISABLED_REASONS[:already_responded]
    else
      permission_denied?(user, 'taking_poll', context)
    end
  end

  def budgeting_disabled_reason_for_idea(idea, user)
    context = get_participation_context idea.project
    if context && !in_current_context?(idea, context)
      BUDGETING_DISABLED_REASONS[:idea_not_in_current_phase]
    else
      budgeting_disabled_reason_for_context context, user
    end
  end

  def budgeting_disabled_reason_for_context(context, user)
    if !context
      BUDGETING_DISABLED_REASONS[:project_inactive]
    elsif !context.budgeting?
      BUDGETING_DISABLED_REASONS[:not_budgeting]
    else
      permission_denied?(user, 'budgeting', context)
    end
  end

  def future_posting_idea_enabled_phase(project, user, time = Time.zone.now)
    future_phases(project, time).find { |phase| !posting_idea_disabled_reason_for_context(phase, user) }
  end

  def future_commenting_idea_enabled_phase(project, user, time = Time.zone.now)
    future_phases(project, time).find { |phase| !commenting_idea_disabled_reason_for_context(phase, user) }
  end

  def future_upvoting_idea_enabled_phase(project, user, time = Time.zone.now)
    future_phases(project, time).find { |phase| !idea_voting_disabled_reason_for(phase, user, mode: 'up') }
  end

  def future_downvoting_idea_enabled_phase(project, user, time = Time.zone.now)
    future_phases(project, time).find { |phase| !idea_voting_disabled_reason_for(phase, user, mode: 'down') }
  end

  def future_comment_voting_idea_enabled_phase(project, user, time = Time.zone.now)
    future_commenting_idea_enabled_phase(project, user, time)
  end

  def future_budgeting_enabled_phase(project, user, time = Time.zone.now)
    future_phases(project, time).find { |phase| !budgeting_disabled_reason_for_context(phase, user) }
  end

  def moderating_participation_context_ids(user)
    project_ids = user.moderatable_project_ids
    phase_ids = Phase.where(project_id: project_ids).pluck(:id)
    project_ids + phase_ids
  end

  def allocated_budget(project)
    Idea.from(project.ideas.select('budget * baskets_count as allocated_budget')).sum(:allocated_budget)
  end

  def allocated_budgets(projects)
    Idea.from(Idea.where(project: projects).select('project_id, budget * baskets_count as allocated_budget')).group(:project_id).sum(:allocated_budget)
  end

  private

  def future_phases(project, time)
    project.timeline? ? @timeline_service.future_phases(project, time) : []
  end

  # Common reason regardless of the vote type.
  def general_idea_voting_disabled_reason context, user
    if !context.ideation?
      VOTING_DISABLED_REASONS[:not_ideation]
    elsif !context.voting_enabled
      VOTING_DISABLED_REASONS[:voting_disabled]
    else
      nil
    end
  end
<<<<<<< HEAD

  def mode_specific_idea_voting_disabled_reason mode, context, user
    case mode
    when 'up'
      if user && upvoting_limit_reached?(context, user)
        VOTING_DISABLED_REASONS[:upvoting_limited_max_reached]
      else
        nil
      end
    when 'down'
      if !context.downvoting_enabled
        VOTING_DISABLED_REASONS[:downvoting_disabled]
      elsif user && downvoting_limit_reached?(context, user)
        VOTING_DISABLED_REASONS[:downvoting_limited_max_reached]
      else
        nil
      end
    else
      Sentry.capture_exception Exception.new("Unsupported vote type #{mode}")
      'unsupported_vote_type'
    end
  end

  def upvoting_limit_reached? context, user
    context.upvoting_limited? && num_upvotes_in_context(context, user) >= context.upvoting_limited_max
  end

  def downvoting_limit_reached? context, user
    context.downvoting_limited? && num_downvotes_in_context(context, user) >= context.downvoting_limited_max
  end

  def num_upvotes_in_context context, user
    @memoized_votes_in_context[context.id][user.id] ||= user.votes.up.where(votable_id: context.ideas).size
  end

  def num_downvotes_in_context context, user
    @memoized_votes_in_context[context.id][user.id] ||= user.votes.up.where(votable_id: context.ideas).size
=======

  def mode_specific_idea_voting_disabled_reason mode, context, user
    case mode
    when 'up'
      if user && upvoting_limit_reached?(context, user)
        VOTING_DISABLED_REASONS[:upvoting_limited_max_reached]
      else
        nil
      end
    when 'down'
      if !context.downvoting_enabled
        VOTING_DISABLED_REASONS[:downvoting_disabled]
      elsif user && downvoting_limit_reached?(context, user)
        VOTING_DISABLED_REASONS[:downvoting_limited_max_reached]
      else
        nil
      end
    else
      Sentry.capture_exception Exception.new("Unsupported vote type #{mode}")
      'unsupported_vote_type'
    end
  end

  def upvoting_limit_reached? context, user
    context.upvoting_limited? && user.votes.up.where(votable: context.ideas).size >= context.upvoting_limited_max
  end

  def downvoting_limit_reached? context, user
    context.downvoting_limited? && user.votes.down.where(votable: context.ideas).size >= context.downvoting_limited_max
>>>>>>> f737a1c1
  end

  private

  def permission_denied? user, _action, _context
    'not_signed_in' if !user
  end
end

ParticipationContextService.prepend_if_ee('GranularPermissions::Patches::ParticipationContextService')<|MERGE_RESOLUTION|>--- conflicted
+++ resolved
@@ -281,7 +281,6 @@
       nil
     end
   end
-<<<<<<< HEAD
 
   def mode_specific_idea_voting_disabled_reason mode, context, user
     case mode
@@ -306,50 +305,11 @@
   end
 
   def upvoting_limit_reached? context, user
-    context.upvoting_limited? && num_upvotes_in_context(context, user) >= context.upvoting_limited_max
-  end
-
-  def downvoting_limit_reached? context, user
-    context.downvoting_limited? && num_downvotes_in_context(context, user) >= context.downvoting_limited_max
-  end
-
-  def num_upvotes_in_context context, user
-    @memoized_votes_in_context[context.id][user.id] ||= user.votes.up.where(votable_id: context.ideas).size
-  end
-
-  def num_downvotes_in_context context, user
-    @memoized_votes_in_context[context.id][user.id] ||= user.votes.up.where(votable_id: context.ideas).size
-=======
-
-  def mode_specific_idea_voting_disabled_reason mode, context, user
-    case mode
-    when 'up'
-      if user && upvoting_limit_reached?(context, user)
-        VOTING_DISABLED_REASONS[:upvoting_limited_max_reached]
-      else
-        nil
-      end
-    when 'down'
-      if !context.downvoting_enabled
-        VOTING_DISABLED_REASONS[:downvoting_disabled]
-      elsif user && downvoting_limit_reached?(context, user)
-        VOTING_DISABLED_REASONS[:downvoting_limited_max_reached]
-      else
-        nil
-      end
-    else
-      Sentry.capture_exception Exception.new("Unsupported vote type #{mode}")
-      'unsupported_vote_type'
-    end
-  end
-
-  def upvoting_limit_reached? context, user
     context.upvoting_limited? && user.votes.up.where(votable: context.ideas).size >= context.upvoting_limited_max
   end
 
   def downvoting_limit_reached? context, user
     context.downvoting_limited? && user.votes.down.where(votable: context.ideas).size >= context.downvoting_limited_max
->>>>>>> f737a1c1
   end
 
   private
