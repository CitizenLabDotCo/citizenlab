# frozen_string_literal: true

class ParticipationContextService
  POSTING_DISABLED_REASONS = {
    project_inactive: 'project_inactive',
    not_ideation: 'not_ideation',
    posting_disabled: 'posting_disabled',
    posting_limited_max_reached: 'posting_limited_max_reached'
  }.freeze

  COMMENTING_DISABLED_REASONS = {
    project_inactive: 'project_inactive',
    not_supported: 'not_supported',
    idea_not_in_current_phase: 'idea_not_in_current_phase',
    commenting_disabled: 'commenting_disabled'
  }.freeze

  REACTING_DISABLED_REASONS = {
    project_inactive: 'project_inactive',
    not_ideation: 'not_ideation',
    reacting_disabled: 'reacting_disabled',
    reacting_dislike_disabled: 'reacting_dislike_disabled',
    reacting_like_limited_max_reached: 'reacting_like_limited_max_reached',
    reacting_dislike_limited_max_reached: 'reacting_dislike_limited_max_reached',
    idea_not_in_current_phase: 'idea_not_in_current_phase'
  }.freeze

  BUDGETING_DISABLED_REASONS = {
    project_inactive: 'project_inactive',
    not_budgeting: 'not_budgeting',
    idea_not_in_current_phase: 'idea_not_in_current_phase'
  }.freeze

  ANNOTATING_DOCUMENT_DISABLED_REASONS = {
    project_inactive: 'project_inactive',
    not_document_annotation: 'not_document_annotation'
  }.freeze

  TAKING_SURVEY_DISABLED_REASONS = {
    project_inactive: 'project_inactive',
    not_survey: 'not_survey'
  }.freeze

  TAKING_POLL_DISABLED_REASONS = {
    project_inactive: 'project_inactive',
    not_poll: 'not_poll',
    already_responded: 'already_responded'
  }.freeze

  def initialize
    @timeline_service = TimelineService.new
  end

  def get_participation_context(project)
    if project.admin_publication.archived?
      nil
    elsif project.continuous?
      project
    elsif project.timeline?
      @timeline_service.current_phase project
    end
  end

  def in_current_context?(idea, current_context = nil)
    project = idea.project
    current_context ||= get_participation_context project
    if project.continuous?
      true
    else
      idea.ideas_phases.find { |ip| ip.phase_id == current_context.id }
    end
  end

  def participation_possible_for_context?(context, user)
    return true if context.information?

    !(posting_idea_disabled_reason_for_context(context, user) \
    && commenting_idea_disabled_reason_for_context(context, user) \
<<<<<<< HEAD
    && idea_reacting_disabled_reason_for(context, user) \
=======
    && idea_voting_disabled_reason_for(context, user) \
    && annotating_document_disabled_reason_for_context(context, user) \
>>>>>>> 7419bde7
    && taking_survey_disabled_reason_for_context(context, user) \
    && taking_poll_disabled_reason_for_context(context, user) \
    && budgeting_disabled_reason_for_context(context, user))
  end

  def posting_idea_disabled_reason_for_project(project, user)
    context = project && get_participation_context(project)
    posting_idea_disabled_reason_for_context context, user
  end

  def posting_idea_disabled_reason_for_context(context, user)
    if !context
      POSTING_DISABLED_REASONS[:project_inactive]
    elsif !context.ideation? && !context.native_survey?
      POSTING_DISABLED_REASONS[:not_ideation] # TODO: (native surveys) change reason code?
    elsif !context.posting_enabled
      POSTING_DISABLED_REASONS[:posting_disabled]
    elsif user && posting_limit_reached?(context, user)
      POSTING_DISABLED_REASONS[:posting_limited_max_reached]
    else
      permission_denied_reason(user, 'posting_idea', context)
    end
  end

  def commenting_disabled_reason_for_idea(idea, user)
    active_context = get_participation_context idea.project
    if !active_context
      COMMENTING_DISABLED_REASONS[:project_inactive]
    elsif !in_current_context? idea, active_context
      COMMENTING_DISABLED_REASONS[:idea_not_in_current_phase]
    else
      commenting_idea_disabled_reason_for_project(idea.project, user)
    end
  end

  def commenting_idea_disabled_reason_for_project(project, user)
    context = get_participation_context project
    commenting_idea_disabled_reason_for_context context, user
  end

  def commenting_idea_disabled_reason_for_context(context, user)
    if !context
      COMMENTING_DISABLED_REASONS[:project_inactive]
    elsif !context.can_contain_ideas?
      COMMENTING_DISABLED_REASONS[:not_supported]
    elsif !context.commenting_enabled
      COMMENTING_DISABLED_REASONS[:commenting_disabled]
    else
      permission_denied_reason(user, 'commenting_idea', context)
    end
  end

  def reacting_disabled_reason_for_idea_comment(comment, user)
    commenting_disabled_reason_for_idea comment.post, user
  end

  def idea_reacting_disabled_reason_for(object, user, mode: nil)
    context = nil
    idea = nil
    case object.class.name
    when Reaction.name
      mode ||= object.mode
      idea = object.reactable
      context = get_participation_context idea.project
    when Idea.name
      idea = object
      context = get_participation_context idea.project
    when Project.name
      context = get_participation_context object
    when Phase.name
      # This allows checking for future or past
      # phases instead of the current context.
      context = object
    else
      ErrorReporter.report_msg("Unsupported context type #{object.class.name}")
      'unsupported_context_type'
    end

    # At some point, it may become more desirable
    # to either return multiple reasons or have
    # a predefined ranking of reasons to return
    # the reason with the highest rank.
    return REACTING_DISABLED_REASONS[:project_inactive] unless context

    reason = general_idea_reacting_disabled_reason(context, user)
    return reason if reason
    return REACTING_DISABLED_REASONS[:idea_not_in_current_phase] if idea && !in_current_context?(idea, context)

    if mode
      reason = mode_specific_idea_reacting_disabled_reason(mode, context, user)
      return reason if reason
    end

    permission_denied_reason user, 'reacting_idea', context
  end

  def cancelling_reacting_disabled_reason_for_idea(idea, user)
    context = get_participation_context idea.project
    if !context
      REACTING_DISABLED_REASONS[:project_inactive]
    elsif !context.ideation?
      REACTING_DISABLED_REASONS[:not_ideation]
    elsif !in_current_context? idea, context
      REACTING_DISABLED_REASONS[:idea_not_in_current_phase]
    elsif !context.reacting_enabled
      REACTING_DISABLED_REASONS[:reacting_disabled]
    else
      permission_denied_reason user, 'reacting_idea', get_participation_context(idea.project)
    end
  end

  def taking_survey_disabled_reason_for_project(project, user)
    context = get_participation_context project
    taking_survey_disabled_reason_for_context context, user
  end

  def taking_survey_disabled_reason_for_context(context, user)
    if !context
      TAKING_SURVEY_DISABLED_REASONS[:project_inactive]
    elsif !context.survey?
      TAKING_SURVEY_DISABLED_REASONS[:not_survey]
    else
      permission_denied_reason(user, 'taking_survey', context)
    end
  end

  def annotating_document_disabled_reason_for_project(project, user)
    context = get_participation_context project
    annotating_document_disabled_reason_for_context context, user
  end

  def annotating_document_disabled_reason_for_context(context, user)
    if !context
      ANNOTATING_DOCUMENT_DISABLED_REASONS[:project_inactive]
    elsif !context.document_annotation?
      ANNOTATING_DOCUMENT_DISABLED_REASONS[:not_document_annotation]
    else
      permission_denied_reason(user, 'annotating_document', context)
    end
  end

  def taking_poll_disabled_reason_for_project(project, user)
    context = get_participation_context project
    taking_poll_disabled_reason_for_context context, user
  end

  def taking_poll_disabled_reason_for_context(context, user)
    if !context
      TAKING_POLL_DISABLED_REASONS[:project_inactive]
    elsif !context.poll?
      TAKING_POLL_DISABLED_REASONS[:not_poll]
    elsif user && context.poll_responses.exists?(user: user)
      TAKING_POLL_DISABLED_REASONS[:already_responded]
    else
      permission_denied_reason(user, 'taking_poll', context)
    end
  end

  def budgeting_disabled_reason_for_idea(idea, user)
    context = get_participation_context idea.project
    if context && !in_current_context?(idea, context)
      BUDGETING_DISABLED_REASONS[:idea_not_in_current_phase]
    else
      budgeting_disabled_reason_for_context context, user
    end
  end

  def budgeting_disabled_reason_for_context(context, user)
    if !context
      BUDGETING_DISABLED_REASONS[:project_inactive]
    elsif !context.budgeting?
      BUDGETING_DISABLED_REASONS[:not_budgeting]
    else
      permission_denied_reason(user, 'budgeting', context)
    end
  end

  def future_posting_idea_enabled_phase(project, user, time = Time.zone.now)
    future_phases(project, time).find { |phase| !posting_idea_disabled_reason_for_context(phase, user) }
  end

  def future_commenting_idea_enabled_phase(project, user, time = Time.zone.now)
    future_phases(project, time).find { |phase| !commenting_idea_disabled_reason_for_context(phase, user) }
  end

  def future_liking_idea_enabled_phase(project, user, time = Time.zone.now)
    future_phases(project, time).find { |phase| !idea_reacting_disabled_reason_for(phase, user, mode: 'up') }
  end

  def future_disliking_idea_enabled_phase(project, user, time = Time.zone.now)
    future_phases(project, time).find { |phase| !idea_reacting_disabled_reason_for(phase, user, mode: 'down') }
  end

  def future_comment_reacting_idea_enabled_phase(project, user, time = Time.zone.now)
    future_commenting_idea_enabled_phase(project, user, time)
  end

  def future_budgeting_enabled_phase(project, user, time = Time.zone.now)
    future_phases(project, time).find { |phase| !budgeting_disabled_reason_for_context(phase, user) }
  end

  def moderating_participation_context_ids(user)
    project_ids = user.moderatable_project_ids
    phase_ids = Phase.where(project_id: project_ids).pluck(:id)
    project_ids + phase_ids
  end

  def allocated_budget(project)
    Idea.from(project.ideas.select('budget * baskets_count as allocated_budget')).sum(:allocated_budget)
  end

  def allocated_budgets(projects)
    Idea.from(Idea.where(project: projects).select('project_id, budget * baskets_count as allocated_budget')).group(:project_id).sum(:allocated_budget)
  end

  private

  def future_phases(project, time)
    project.timeline? ? @timeline_service.future_phases(project, time) : []
  end

  # Common reason regardless of the reaction type.
  def general_idea_reacting_disabled_reason(context, _user)
    if !context.ideation?
      REACTING_DISABLED_REASONS[:not_ideation]
    elsif !context.reacting_enabled
      REACTING_DISABLED_REASONS[:reacting_disabled]
    end
  end

  def mode_specific_idea_reacting_disabled_reason(mode, context, user)
    case mode
    when 'up'
      if user && liking_limit_reached?(context, user)
        REACTING_DISABLED_REASONS[:reacting_like_limited_max_reached]
      end
    when 'down'
      if !context.reacting_dislike_enabled
        REACTING_DISABLED_REASONS[:reacting_dislike_disabled]
      elsif user && disliking_limit_reached?(context, user)
        REACTING_DISABLED_REASONS[:reacting_dislike_limited_max_reached]
      end
    else
      ErrorReporter.report_msg("Unsupported reaction type #{mode}")
      'unsupported_reaction_type'
    end
  end

  def posting_limit_reached?(context, user)
    return true if context.posting_limited? && context.ideas.where(author: user).size >= context.posting_limited_max

    if context.posting_limited? && context.allow_anonymous_participation?
      author_hash = Idea.create_author_hash user.id, context.id, true
      return context.ideas.where(author_hash: author_hash).or(context.ideas.where(author: user)).size >= context.posting_limited_max
    end

    false
  end

  def liking_limit_reached?(context, user)
    context.reacting_like_limited? && user.reactions.up.where(reactable: context.ideas).size >= context.reacting_like_limited_max
  end

  def disliking_limit_reached?(context, user)
    context.reacting_dislike_limited? && user.reactions.down.where(reactable: context.ideas).size >= context.reacting_dislike_limited_max
  end

  def permission_denied_reason(user, _action, _context)
    'not_signed_in' unless user
  end
end

ParticipationContextService.prepend(GranularPermissions::Patches::ParticipationContextService)<|MERGE_RESOLUTION|>--- conflicted
+++ resolved
@@ -76,12 +76,8 @@
 
     !(posting_idea_disabled_reason_for_context(context, user) \
     && commenting_idea_disabled_reason_for_context(context, user) \
-<<<<<<< HEAD
     && idea_reacting_disabled_reason_for(context, user) \
-=======
-    && idea_voting_disabled_reason_for(context, user) \
     && annotating_document_disabled_reason_for_context(context, user) \
->>>>>>> 7419bde7
     && taking_survey_disabled_reason_for_context(context, user) \
     && taking_poll_disabled_reason_for_context(context, user) \
     && budgeting_disabled_reason_for_context(context, user))
