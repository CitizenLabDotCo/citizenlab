--- conflicted
+++ resolved
@@ -66,11 +66,7 @@
   end
 
   def participation_possible_for_context?(context, user)
-<<<<<<< HEAD
-=======
     return true if context.information?
-
->>>>>>> 1a873d06
     !(posting_idea_disabled_reason_for_context(context, user)\
     && commenting_idea_disabled_reason_for_context(context, user)\
     && idea_voting_disabled_reason_for(context, user)\
