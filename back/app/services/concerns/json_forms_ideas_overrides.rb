--- conflicted
+++ resolved
@@ -44,11 +44,7 @@
           type: 'Category',
           options: { id: 'extra' },
           label: I18n.t('custom_forms.categories.extra.title', locale: locale),
-<<<<<<< HEAD
           elements: fields.reject(&:built_in?).map{|f| yield f, previousScope = '#/properties/custom_field_values/properties/'}
-=======
-          elements: fields.reject(&:built_in?).map{|f| yield f}
->>>>>>> addde7aa
         }
       ].compact)
     }
@@ -114,27 +110,16 @@
     }
   end
 
-<<<<<<< HEAD
   def custom_form_title_multiloc_to_ui_schema_field field, locale, previousScope
-=======
-  def custom_form_title_multiloc_to_ui_schema_field field, locale
->>>>>>> addde7aa
     {
       type: 'VerticalLayout',
       options: { render: 'multiloc' },
       elements: AppConfiguration.instance.settings('core','locales').map do |locale|
         {
           type: 'Control',
-<<<<<<< HEAD
           scope: "#{previousScope || '#/properties/'}#{field.key}/properties/#{locale}",
-          options: { locale: locale, trim_on_blur: true },
-          label: handle_title(field, locale),
-          description: handle_description(field, locale),
-=======
-          scope: "#/properties/#{field.key}/properties/#{locale}",
           options: { locale: locale, trim_on_blur: true, description: handle_description(field, locale) },
           label: handle_title(field, locale),
->>>>>>> addde7aa
         }
       end
     }
@@ -156,11 +141,7 @@
     }
   end
 
-<<<<<<< HEAD
   def custom_form_body_multiloc_to_ui_schema_field field, locale, previousScope
-=======
-  def custom_form_body_multiloc_to_ui_schema_field field, locale
->>>>>>> addde7aa
     {
       type: 'VerticalLayout',
       options: { render: 'multiloc' },
@@ -168,16 +149,9 @@
         {
           type: 'Control',
           locale: locale,
-<<<<<<< HEAD
           scope: "#{previousScope || '#/properties/'}#{field.key}/properties/#{locale}",
-          options: { locale: locale, render: 'WYSIWYG' },
-          label: handle_title(field, locale),
-          description: handle_description(field, locale),
-=======
-          scope: "#/properties/#{field.key}/properties/#{locale}",
           options: { locale: locale, render: 'WYSIWYG', description: handle_description(field, locale) },
           label: handle_title(field, locale),
->>>>>>> addde7aa
         }
       end
     }
