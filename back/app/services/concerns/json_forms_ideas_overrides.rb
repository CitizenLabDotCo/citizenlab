--- conflicted
+++ resolved
@@ -1,10 +1,5 @@
 module JsonFormsIdeasOverrides
-<<<<<<< HEAD
-
-  def custom_form_to_ui_schema(fields, locale='en')
-=======
   def custom_form_to_ui_schema(fields, locale = 'en', &block)
->>>>>>> 6159f8b4
     project = fields.first.resource.project
     input_term = project.process_type == 'continuous' ? project.input_term : TimelineService.new.current_phase(project)&.input_term || 'idea'
     {
@@ -21,11 +16,7 @@
           elements: [
             yield(fields.find { |f| f.code == 'title_multiloc' }),
             yield(fields.find { |f| f.code == 'author_id' }),
-<<<<<<< HEAD
-            yield(fields.find { |f| f.code == 'body_multiloc' }),
-=======
             yield(fields.find { |f| f.code == 'body_multiloc' })
->>>>>>> 6159f8b4
           ].compact
         },
         {
@@ -52,19 +43,13 @@
           type: 'Category',
           options: { id: 'extra' },
           label: I18n.t('custom_forms.categories.extra.title', locale: locale),
-<<<<<<< HEAD
-          elements: fields.reject(&:built_in?).map do |f|
-            yield f, '#/properties/custom_field_values/properties/'
-          end
-=======
           elements: fields.reject(&:built_in?).map(&block)
->>>>>>> 6159f8b4
         }
       ].compact)
     }
   end
 
-  def custom_form_to_json_schema(fields, locale='en')
+  def custom_form_to_json_schema(fields, locale = 'en')
     {
       type: 'object',
       additionalProperties: false,
@@ -106,11 +91,7 @@
     end
   end
 
-<<<<<<< HEAD
-  def custom_form_title_multiloc_to_json_schema_field(field, locale)
-=======
   def custom_form_title_multiloc_to_json_schema_field(_field, _locale)
->>>>>>> 6159f8b4
     {
       type: 'object',
       minProperties: 1,
@@ -124,18 +105,14 @@
     }
   end
 
-<<<<<<< HEAD
-  def custom_form_title_multiloc_to_ui_schema_field(field, locale, previousScope)
-=======
-  def custom_form_title_multiloc_to_ui_schema_field(field, _locale)
->>>>>>> 6159f8b4
+  def custom_form_title_multiloc_to_ui_schema_field(field, _locale, previous_scope)
     {
       type: 'VerticalLayout',
       options: { render: 'multiloc' },
       elements: AppConfiguration.instance.settings('core', 'locales').map do |locale|
         {
           type: 'Control',
-          scope: "#{previousScope || '#/properties/'}#{field.key}/properties/#{locale}",
+          scope: "#{previous_scope || '#/properties/'}#{field.key}/properties/#{locale}",
           options: { locale: locale, trim_on_blur: true, description: handle_description(field, locale) },
           label: handle_title(field, locale)
         }
@@ -143,11 +120,7 @@
     }
   end
 
-<<<<<<< HEAD
-  def custom_form_body_multiloc_to_json_schema_field(field, locale)
-=======
   def custom_form_body_multiloc_to_json_schema_field(_field, _locale)
->>>>>>> 6159f8b4
     {
       type: 'object',
       minProperties: 1,
@@ -160,11 +133,7 @@
     }
   end
 
-<<<<<<< HEAD
-  def custom_form_body_multiloc_to_ui_schema_field(field, locale, previousScope)
-=======
-  def custom_form_body_multiloc_to_ui_schema_field(field, _locale)
->>>>>>> 6159f8b4
+  def custom_form_body_multiloc_to_ui_schema_field(field, _locale, previous_scope)
     {
       type: 'VerticalLayout',
       options: { render: 'multiloc' },
@@ -172,7 +141,7 @@
         {
           type: 'Control',
           locale: locale,
-          scope: "#{previousScope || '#/properties/'}#{field.key}/properties/#{locale}",
+          scope: "#{previous_scope || '#/properties/'}#{field.key}/properties/#{locale}",
           options: { locale: locale, render: 'WYSIWYG', description: handle_description(field, locale) },
           label: handle_title(field, locale)
         }
@@ -201,26 +170,16 @@
     }
   end
 
-<<<<<<< HEAD
-  def custom_form_location_point_geojson_to_ui_schema_field(field, locale)
-=======
   def custom_form_location_point_geojson_to_ui_schema_field(_field, _locale)
->>>>>>> 6159f8b4
     {}
   end
 
   # Some custom fields have to exist but are only shown to admins, like the author picker when the feature is enabled and the budget fields in pb contexts. (not to confuse with the proposed_budget visible to everyone, when enabled, whatever the feature flag, which is weird, but seems to be the expected behaviour).
   # A good solution would be to add this info to the CustomField model. Like adminOnly and a feature name to enable or disable automatically, but this would have to be done right to build the foundations of a permission system informing who can modify the field, access the data filled in through the field, or fill the field in themselves, and that was out of scope.
   def custom_form_allowed_fields(configuration, fields, current_user)
-<<<<<<< HEAD
-    fields.filter { |f|
-      f.code != 'author_id' && f.code != 'budget' || (
-        f.code == 'author_id'&&
-=======
     fields.filter do |f|
       (f.code != 'author_id' && f.code != 'budget') || (
         f.code == 'author_id' &&
->>>>>>> 6159f8b4
         configuration.feature_activated?('idea_author_change') &&
         !current_user.nil? &&
         UserRoleService.new.can_moderate_project?(f.resource.project, current_user)
