# frozen_string_literal: true

class SanitizationService
  # https://blog.arkency.com/2015/09/sanitizing-html-input-youtube-iframes/

  EDITOR_STRUCTURE_TAGS = %w[div p h2 h3 ol ul].freeze

  SANITIZER = Rails::Html::SafeListSanitizer.new

  private_constant :SANITIZER

  def sanitize(text, features)
    scrubber = IframeScrubber.new(features)

    sanitized = SANITIZER.sanitize(
      text,
      scrubber: scrubber
    )
    if sanitized == text
      sanitized
    else
      sanitize sanitized, features
    end
  end

  def sanitize_multiloc(multiloc, features)
    multiloc.transform_values do |text|
      sanitize text, features
    end
  end

  def remove_multiloc_empty_trailing_tags(multiloc)
    multiloc.transform_values do |text|
      remove_empty_trailing_tags text
    end
  end

  #
  # Remove any empty `EDITOR_STRUCTURE_TAGS` positioned as last children of an html string
  # and returns the resulting html string.
  #
  # ===== Examples
  #
  #   sanitation_service.remove_empty_trailing_tags('<h1>Nice</h1><p></p>') # => '<h1>Nice</h1>'
  #   sanitation_service.remove_empty_trailing_tags('<h1>Nice</h1><h2><br></h2>') # => '<h1>Nice</h1>'
  #

  def remove_empty_trailing_tags(html)
    html = remove_hidden_spaces(html)

    Nokogiri::HTML.fragment(html).then do |doc|
      return html if doc.errors.any?

      while (node = last_structure_node(doc))
        with_content?(node) ? break : node.remove
      end

      doc.to_s
    end
  end

  def linkify_multiloc(multiloc)
    multiloc.each_with_object({}) do |(locale, text), output|
      output[locale] = linkify(text) if text
    end
  end

  def linkify(html)
    Rinku.auto_link(html, :all, 'target="_blank" rel="noreferrer noopener nofollow"', nil, Rinku::AUTOLINK_SHORT_DOMAINS)
  end

  def html_with_content?(text_or_html)
    html = Nokogiri::HTML.fragment(text_or_html)
    with_content?(html)
  end

  private

  #
  #
  # Returns the last node if it's tag name is included in `EDITOR_STRUCTURE_TAGS`.
  #

  def last_structure_node(doc)
    css_selector = EDITOR_STRUCTURE_TAGS.map { |tag| "#{tag}:last-child" }.join(', ')
    doc.at_css(css_selector)
  end

  def with_content?(node)
    node.text.present? || %w[img iframe].any? { |tag| node.at tag }
  end

  def remove_hidden_spaces(html)
    html&.gsub!('&nbsp;', ' ')
    html&.gsub!('&#65279;', '')
    html
  end

  class IframeScrubber < Rails::Html::PermitScrubber
    EDITOR_FEATURES = {
      default: {
        tags: %w[p br],
        attributes: %w[]
      },
      title: {
        tags: %w[h2 h3],
        attributes: %w[]
      },
      alignment: {
        tags: %w[],
        attributes: %w[class]
      },
      list: {
        tags: %w[ol ul li],
        attributes: %w[type]
      },
      decoration: {
        tags: %w[b u i em strong],
        attributes: %w[]
      },
      link: {
        tags: %w[a],
        attributes: %w[href target rel]
      },
      image: {
        tags: %w[img],
        attributes: %w[src style width height data-align alt data-cl2-text-image-text-reference]
      },
      video: {
        tags: %w[iframe],
        attributes: %w[class frameborder allowfullscreen src data-blot-formatter-unclickable-bound width height data-align style]
      },
      mention: {
        tags: %w[span],
        attributes: %w[class data-user-id data-user-slug]
      }
    }.freeze

<<<<<<< HEAD
    private_constant :EDITOR_FEATURES
=======
    VIDEO_WHITELIST = [
      %r{\A(?:http(?:s?):)?//(?:www\.)?youtu(?:be\.com/(?:watch\?v=|embed/)|\.be/)([\w\-_]*)},
      %r{\A(?:http(?:s?):)?//(?:www\.)?(?:player\.vimeo\.com/video|vimeo\.com)/(\d+)(?:|/\?)},
      %r{\A(?:http(?:s?):)?//fast.wistia.net/embed/iframe/([\w\-_]*)(?:|/\?)},
      %r{\A(?:http(?:s?):)?//(?:www\.)?dailymotion\.com/embed/video/?(.+)},
      %r{\A(https?://)?media\.videotool\.dk/?\?vn=[\w-]+},
      %r{\A(https?://)(?:www\.)?dreambroker\.com/channel/([\w-]+)/iframe/([\w\-\#/]+)}
    ].freeze

    private_constant :EDITOR_FEATURES, :VIDEO_WHITELIST
>>>>>>> 6159f8b4

    attr_reader :tags, :attributes

    def initialize(features = [])
      super()
      features_w_default = features.concat([:default])
      @tags = features_w_default.flat_map { |f| EDITOR_FEATURES[f][:tags] }.uniq
      @attributes = features_w_default.flat_map { |f| EDITOR_FEATURES[f][:attributes] }.uniq
    end

    def allowed_node?(node)
<<<<<<< HEAD
      return iframe_allowed? && UrlValidationService.new.video_whitelisted?(node['src']) if node.name == 'iframe'
=======
      return iframe_allowed? && video_whitelisted?(node['src']) if node.name == 'iframe'

>>>>>>> 6159f8b4
      ensure_nofollow(node) if node.name == 'a'
      tags.include? node.name
    end

    private

    def iframe_allowed?
      tags.include? 'iframe'
    end

    def ensure_nofollow(node)
      node.scrub!(:nofollow)
    end
  end
end<|MERGE_RESOLUTION|>--- conflicted
+++ resolved
@@ -136,21 +136,7 @@
       }
     }.freeze
 
-<<<<<<< HEAD
     private_constant :EDITOR_FEATURES
-=======
-    VIDEO_WHITELIST = [
-      %r{\A(?:http(?:s?):)?//(?:www\.)?youtu(?:be\.com/(?:watch\?v=|embed/)|\.be/)([\w\-_]*)},
-      %r{\A(?:http(?:s?):)?//(?:www\.)?(?:player\.vimeo\.com/video|vimeo\.com)/(\d+)(?:|/\?)},
-      %r{\A(?:http(?:s?):)?//fast.wistia.net/embed/iframe/([\w\-_]*)(?:|/\?)},
-      %r{\A(?:http(?:s?):)?//(?:www\.)?dailymotion\.com/embed/video/?(.+)},
-      %r{\A(https?://)?media\.videotool\.dk/?\?vn=[\w-]+},
-      %r{\A(https?://)(?:www\.)?dreambroker\.com/channel/([\w-]+)/iframe/([\w\-\#/]+)}
-    ].freeze
-
-    private_constant :EDITOR_FEATURES, :VIDEO_WHITELIST
->>>>>>> 6159f8b4
-
     attr_reader :tags, :attributes
 
     def initialize(features = [])
@@ -161,12 +147,7 @@
     end
 
     def allowed_node?(node)
-<<<<<<< HEAD
       return iframe_allowed? && UrlValidationService.new.video_whitelisted?(node['src']) if node.name == 'iframe'
-=======
-      return iframe_allowed? && video_whitelisted?(node['src']) if node.name == 'iframe'
-
->>>>>>> 6159f8b4
       ensure_nofollow(node) if node.name == 'a'
       tags.include? node.name
     end
