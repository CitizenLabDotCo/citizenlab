--- conflicted
+++ resolved
@@ -1,96 +1,3 @@
-<<<<<<< HEAD
-class TextImageService
-  def swap_data_images(imageable, field)
-    multiloc = imageable.send(field)
-    multiloc.each_with_object({}) do |(locale, text), output|
-      doc = Nokogiri::HTML.fragment(text)
-      if doc.errors.any?
-        Rails.logger.debug doc.errors
-        return multiloc
-      end
-
-      # When the frontend returns the rendered src attribute.
-      doc.css('img')
-        .select { |img| img.has_attribute?('src') && img.has_attribute?('data-cl2-text-image-text-reference') }
-        .each do |img|
-          img.remove_attribute('src')
-        end
-
-      # When the user inserted new images in the text.
-      doc.css('img')
-        .select { |img| img.has_attribute?('src') }
-        .each do |img|
-          img_src = img.attr('src')
-          text_image = if img_src =~ /^data:image\/([a-zA-Z]*);base64,.*$/
-            TextImage.create!(
-              imageable: imageable,
-              imageable_field: field,
-              image: img_src
-            )
-          else
-            TextImage.create!(
-              imageable: imageable,
-              imageable_field: field,
-              remote_image_url: img_src
-            )
-          end
-          img.set_attribute('data-cl2-text-image-text-reference', text_image.text_reference)
-          img.remove_attribute('src')
-        end
-
-      output[locale] = doc.to_s
-    end
-  end
-
-  def render_data_images(imageable, field)
-    multiloc = imageable.send(field)
-
-    if multiloc.values.any? { |text| text.include? 'data-cl2-text-image-text-reference' }
-      prefetched_text_images = imageable.text_images.map do |ti|
-        [ti.text_reference, ti]
-      end.to_h
-
-      multiloc.each_with_object({}) do |(locale, text), output|
-        doc = Nokogiri::HTML.fragment(text)
-        if doc.errors.any?
-          Sentry.capture_exception(
-            Exception.new('Syntax error in HTML multiloc'),
-            extra: {
-              imageable_type: imageable.class,
-              imageable_id: imageable.id,
-              imageable_created_at: imageable.created_at,
-              imageable_field: field,
-              tenant_created_at: AppConfiguration.instance.created_at
-            })
-          return multiloc
-        end
-
-        doc.css('img')
-          .select { |img| img.has_attribute?('data-cl2-text-image-text-reference') }
-          .each do |img|
-            text_reference = img.attr('data-cl2-text-image-text-reference')
-            text_image = prefetched_text_images[text_reference]
-            if text_image
-              img.set_attribute('src', text_image.image.url)
-            else
-              Sentry.capture_exception(
-                Exception.new('No text image found with reference'),
-                extra: {
-                  text_reference: text_reference,
-                  imageable_type: imageable.class,
-                  imageable_id: imageable.id,
-                  imageable_created_at: imageable.created_at,
-                  imageable_field: field,
-                  tenant_created_at: AppConfiguration.instance.created_at
-                })
-            end
-          end
-
-        output[locale] = doc.to_s
-      end
-    else
-      multiloc
-=======
 class TextImageService < ContentImageService
   BASE64_REGEX = %r{^data:image/([a-zA-Z]*);base64,.*$}.freeze
 
@@ -154,7 +61,6 @@
   def precompute_for_rendering(_multiloc, imageable, _field)
     @precomputed_text_images = imageable.text_images.index_by do |ti|
       ti[code_attribute_for_model]
->>>>>>> 15229e27
     end
   end
 
