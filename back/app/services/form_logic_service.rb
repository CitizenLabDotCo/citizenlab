--- conflicted
+++ resolved
@@ -175,11 +175,7 @@
   end
 
   def ui_schema_hide_rule_for(field, value)
-<<<<<<< HEAD
-    if field.input_type == 'select' || field.input_type == 'multiselect'
-=======
     if field.support_options? && value != 'no_answer'
->>>>>>> 4d9bc62f
       value = option_index[value].key
     end
     {
@@ -240,22 +236,7 @@
 
     # Question-level logic trumps page-level logic.
     # So start collecting question-level logic.
-<<<<<<< HEAD
-    logic = rules.each_with_object({}) do |rule, accu|
-      value = rule['if']
-      target_id = rule['goto_page_id']
-      accu[value] = target_id
-    end
-    # Then apply page-level logic if no question-level logic is present.
-    if next_page_id
-      case field.input_type
-      when 'select', 'multiselect'
-        field.options.each do |option|
-          value = option.id
-          next if logic.key?(value)
-=======
     logic = question_level_logic_for_field(field, rules, next_page_id)
->>>>>>> 4d9bc62f
 
     # Then apply page-level logic if no question-level logic is present.
     logic = page_level_logic_for_field(logic, field, next_page_id) if next_page_id
