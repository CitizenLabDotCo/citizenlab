# frozen_string_literal: true

class FormLogicService
  def initialize(fields)
    @fields = fields
    @field_index = fields.index_by(&:id)
    @option_index = fields.flat_map(&:options).index_by(&:id)
  end

  def ui_schema_rules_for(target_field)
    target_field_rules[target_field.id]
  end

  def replace_temp_ids!(page_temp_ids_to_ids_mapping, option_temp_ids_to_ids_mapping)
    fields.each do |field|
      next if field.logic.blank?

      if field.page?
        replace_temp_ids_in_page_logic!(field, page_temp_ids_to_ids_mapping)
      else
        replace_temp_ids_in_field_logic!(field, page_temp_ids_to_ids_mapping, option_temp_ids_to_ids_mapping)
      end
    end
  end

  def valid?
    fields.inject(true) do |all_valid, field|
      next all_valid unless field.logic?

      field_valid = if field.page?
        valid_page_logic_structure?(field) && valid_next_page?(field)
      elsif field.section?
        valid_section_logic_structure?(field)
      else
        valid_field_logic_structure?(field) && valid_rules?(field)
      end
      all_valid && field_valid
    end
  end

  def remove_select_logic_option_from_custom_fields(frozen_custom_field_option)
    custom_field = frozen_custom_field_option.custom_field

    return unless custom_field&.logic.present? &&
                  custom_field.logic['rules'].pluck('if').include?(frozen_custom_field_option.id)

    custom_field.logic['rules'].reject! { |rule| rule['if'] == frozen_custom_field_option.id }
    custom_field.save!
  end

  private

  attr_reader :fields, :field_index, :option_index

  def valid_field_logic_structure?(field)
    logic = field.logic
    if logic.keys == ['rules']
      all_rules_are_valid = logic['rules'].all? do |rule|
        rule.keys == %w[if goto_page_id]
      end
      return true if all_rules_are_valid
    end
    add_invalid_structure_error(field)
    false
  end

  def valid_section_logic_structure?(field)
    return true unless field.logic

    add_not_allowed_on_section_error(field)
    false
  end

  def valid_page_logic_structure?(field)
    return true if field.logic.keys == ['next_page_id']

    add_invalid_structure_error(field)
    false
  end

  def valid_next_page?(field)
    target_id = field.logic['next_page_id'] # Present because we passed the `valid_page_logic_structure?` check.

    # Order is important here, because `target_after_source?` and `target_is_page?`
    # rely on `valid_next_page_id?` to return true. In those methods,
    # `field_index[target_id]` will always return a field.
    valid_next_page_id?(target_id, field) && target_after_source?(target_id, field) && target_is_page?(target_id, field)
  end

  def valid_rules?(field)
    field.logic['rules'].all? do |rule|
      target_id = rule['goto_page_id'] # Present because we passed the `valid_field_logic_structure?` check.

      # Order is important here, because `target_after_source?` and `target_is_page?`
      # rely on `valid_goto_page_id?` to return true. In those methods,
      # `field_index[target_id]` will always return a field.
      valid_goto_page_id?(target_id, field) && target_after_source?(target_id, field) && target_is_page?(target_id, field)
    end
  end

  def valid_next_page_id?(next_page_id, field)
    return true if field_index.key? next_page_id

    add_invalid_next_page_id_error(field, next_page_id)
    false
  end

  def valid_goto_page_id?(target_id, field)
    return true if field_index.key? target_id

    add_invalid_goto_page_id_error(field, target_id)
    false
  end

  def target_after_source?(target_id, source_field)
    target_field = field_index[target_id]
    return true if target_field.ordering > source_field.ordering

    add_target_before_source_not_allowed_error(source_field, target_id)
    false
  end

  def target_is_page?(target_id, field)
    target_field = field_index[target_id]
    return true if target_field.page?

    add_only_page_allowed_as_target_error(field, target_id)
    false
  end

  def add_not_allowed_on_section_error(field)
    field.errors.add(:logic, :not_allowed_on_section_fields, message: 'not allowed on section fields')
  end

  def add_invalid_structure_error(field)
    field.errors.add(:logic, :invalid_structure, message: 'has invalid structure')
  end

  def add_invalid_goto_page_id_error(field, target_id)
    field.errors.add(
      :logic,
      :invalid_goto_page_id,
      message: 'has invalid goto_page_id',
      value: target_id
    )
  end

  def add_invalid_next_page_id_error(field, target_id)
    field.errors.add(
      :logic,
      :invalid_next_page_id,
      message: 'has invalid next_page_id',
      value: target_id
    )
  end

  def add_target_before_source_not_allowed_error(field, target_id)
    field.errors.add(
      :logic,
      :target_before_source_not_allowed,
      message: 'has target before source',
      value: target_id
    )
  end

  def add_only_page_allowed_as_target_error(field, target_id)
    field.errors.add(
      :logic,
      :only_page_allowed_as_target,
      message: 'has target that is not a page',
      value: target_id
    )
  end

  def ui_schema_hide_rule_for(field, value)
    if field.support_options? && value != 'no_answer'
      value = option_index[value].key
    end
    {
      effect: 'HIDE',
      condition: {
        scope: "#/properties/#{field.key}",
        schema: {
          enum: [value]
        }
      }
    }
  end

  def ui_schema_next_page_rule_for(field)
    {
      effect: 'HIDE',
      condition: {
        type: 'HIDEPAGE',
        pageId: field.id
      }
    }
  end

  def target_field_rules
    @target_field_rules ||= {}.tap do |accu|
      current_page = nil
      fields.each_with_index do |field, index|
        if field.page?
          current_page = field
          add_rules_for_page(field, index, accu)
        else
          # current_page is nil when the form starts with a question
          next_page_id = current_page ? current_page.logic['next_page_id'] : nil
          add_rules_for_field(field, index, next_page_id, accu)
        end
      end
    end
  end

  def add_rules_for_page(field, index, rules_accu)
    target_id = field.logic['next_page_id']
    return if target_id.blank?

    pages_to_hide = pages_in_between(index, target_id)
    pages_to_hide.each do |page|
      rules_accu[page.id] ||= []
      rules_accu[page.id] << ui_schema_next_page_rule_for(field)
    end
  end

  def add_rules_for_field(field, index, next_page_id, rules_accu)
    rules = field.logic['rules']
    return if rules.blank?

    # Question-level logic trumps page-level logic.
    # So start collecting question-level logic.
    logic = question_level_logic_for_field(field, rules, next_page_id)

    # Then apply page-level logic if no question-level logic is present.
    logic = page_level_logic_for_field(logic, field, next_page_id) if next_page_id

    # Finally add the rules for the collected logic.
    logic.each do |value, target_page_id|
      pages_to_hide = pages_in_between(index, target_page_id)
      pages_to_hide.each do |page|
        rules_accu[page.id] ||= []
        rules_accu[page.id] << ui_schema_hide_rule_for(field, value)
      end
    end
  end

<<<<<<< HEAD
  def question_level_logic_for_field(field, rules, next_page_id)
    logic = rules.each_with_object({}) do |rule, accu|
      value = rule['if']
      target_id = rule['goto_page_id']
      accu[value] = target_id unless value == 'any_other_answer'
    end

    # Fill in option IDs for 'any_other_answer' rule
    any_other_answer_rule = rules.find { |rule| rule['if'] == 'any_other_answer' }
    if any_other_answer_rule
      target_id = any_other_answer_rule['goto_page_id']
      if field.support_options?
        field.options.each do |option|
          logic[option.id] = target_id unless logic.key?(option.id)
        end
      elsif field.linear_scale?
        (1..field.maximum).each do |scale_value|
          logic[scale_value] = target_id unless logic.key?(scale_value)
        end
      end
    end

    # If there is page logic and question logic on a non-required field, but with no 'no_answer' then we need to explicitly create it
    if !field.required && next_page_id && logic && !logic.key?('no_answer')
      logic['no_answer'] = next_page_id
    end
    logic
  end

  def page_level_logic_for_field(logic, field, next_page_id)
    if field.support_options?
      field.options.each do |option|
        value = option.id
        next if logic.key?(value)

        logic[value] = next_page_id
      end
    elsif field.linear_scale?
      (1..field.maximum).each do |value|
        next if logic.key?(value)

        logic[value] = next_page_id
      end
    end
    logic
  end

  def pages_after(index)
    fields.drop(index + 1).select(&:page?)
  end

=======
>>>>>>> 2a66a0d4
  def pages_in_between(index, page_id)
    pages = []
    index += 1
    last_page_id = fields.last.id

    while index < fields.size
      return pages if fields[index].id == page_id
      return pages if fields[index].id == last_page_id

      pages << fields[index] if fields[index].page?
      index += 1
    end
    pages
  end

  def replace_temp_ids_in_page_logic!(field, page_temp_ids_to_ids_mapping)
    logic = field.logic
    target_id = logic['next_page_id']
    if page_temp_ids_to_ids_mapping.include?(target_id)
      logic['next_page_id'] = page_temp_ids_to_ids_mapping[target_id]
    end
    field.update! logic: logic
  end

  def replace_temp_ids_in_field_logic!(field, page_temp_ids_to_ids_mapping, option_temp_ids_to_ids_mapping)
    logic = field.logic
    rules = logic.fetch('rules', [])
    rules.each do |rule|
      value = rule['if']
      if option_temp_ids_to_ids_mapping.include?(value)
        rule['if'] = option_temp_ids_to_ids_mapping[value]
      end
      target_id = rule['goto_page_id']
      if page_temp_ids_to_ids_mapping.include?(target_id)
        rule['goto_page_id'] = page_temp_ids_to_ids_mapping[target_id]
      end

      # Remove any select options that do not exist - unless 'any_other_answer' or 'no_answer'
      allowed_if_values = field.options.pluck(:id)
      allowed_if_values << 'any_other_answer'
      allowed_if_values << 'no_answer' unless field.required?
      if field.support_options? && allowed_if_values.exclude?(rule['if'])
        rules.delete(rule)
      end
    end
    field.update! logic: logic
  end
end<|MERGE_RESOLUTION|>--- conflicted
+++ resolved
@@ -245,7 +245,6 @@
     end
   end
 
-<<<<<<< HEAD
   def question_level_logic_for_field(field, rules, next_page_id)
     logic = rules.each_with_object({}) do |rule, accu|
       value = rule['if']
@@ -297,8 +296,6 @@
     fields.drop(index + 1).select(&:page?)
   end
 
-=======
->>>>>>> 2a66a0d4
   def pages_in_between(index, page_id)
     pages = []
     index += 1
