# frozen_string_literal: true

class AdminPublicationsFilteringService
  include Filterer

  attr_reader :visible_children_counts_by_parent_id

  class << self
    def for_homepage_filter(scope)
      scope ||= AdminPublication.all
      scope.where.not(publication_status: :draft).where(depth: 0)
    end
  end

  # NOTE: This service is very fragile and the ORDER of filters matters for the Front-End, do not change it.

<<<<<<< HEAD
  # This filter removes AdminPublications that represent folders which contain only projects which should not be visible to the current user.
  # Here we are concerned with 'visibility' in terms of the Project.visible_to attribute, which can have one of 3 values: public, groups or admins.
=======
  add_filter('only_projects') do |scope, options|
    next scope unless ['true', true, '1'].include? options[:only_projects]

    scope.where(publication_type: Project.name)
  end

>>>>>>> 410566d3
  add_filter('remove_not_allowed_parents') do |visible_publications, options|
    next visible_publications unless ['true', true, '1'].include? options[:remove_not_allowed_parents]

    public_project_ids          = Project.publicly_visible.ids
    public_project_publications = AdminPublication.includes(:parent).where(publication_id: public_project_ids).where.not(parent_id: nil)

    visible_or_public_publication_ids = visible_publications.map(&:parent_id).concat(public_project_publications.map(&:parent_id)).compact.uniq

    parents_with_visible_children = visible_publications.where(id: visible_or_public_publication_ids)
    parents_without_any_children  = visible_publications.where(children_allowed: true, children_count: 0)
    non_parents                   = visible_publications.where(children_allowed: false)

    parents_with_visible_children.or(parents_without_any_children)
      .or(non_parents)
      .or(public_project_publications)
  end

  add_filter('by_publication_status') do |scope, options|
    publication_status = options[:publication_statuses]

    publication_status ? scope.where(publication_status: publication_status) : scope
  end

  add_filter('filter_projects') do |scope, options|
    projects = Project.where(id: scope.where(publication_type: Project.name).select(:publication_id))
    filtered_projects = ProjectsFilteringService.new.filter(projects, options)

    if options[:search].present?
      project_ids = filtered_projects.search_ids_by_all_including_patches(options[:search])
    end

    project_publications = scope.where(publication: project_ids || filtered_projects)
    other_publications = scope.where.not(publication_type: Project.name)
    project_publications.or(other_publications)
  end

  add_filter('filter_folders') do |scope, options|
    next scope if options[:search].blank?

    matching_folders = ProjectFolders::Folder.search_by_all(options[:search])
    folder_publications_in_scope = scope.where(publication: matching_folders)
    projects_still_in_scope = scope.where.not(publication_type: ProjectFolders::Folder.name)

    folder_publications_in_scope.or(projects_still_in_scope)
  end

  add_filter('compute_visible_children_counts') do |scope, _|
    # TODO: this is a workaround (not a filter) to compute @children_counts before the 'top_level_only' and 'folder' filter.
    # It must be done before bc when keeping only top-level publications (by_folder with folder == ""), the
    # children counts cannot be longer properly computed ex post.
    @visible_children_counts_by_parent_id = Hash.new(0).tap do |counts|
      parent_ids = scope.pluck(:parent_id).compact
      parent_ids.each { |id| counts[id] += 1 }
    end
    scope
  end

  # We remove childless parents if any filter is applied
  add_filter('remove_childless_parents') do |scope, options|
    filter_params = ProjectsFilteringService::HOMEPAGE_FILTER_PARAMS
    next scope unless filter_params.any? { |param| options[param].present? }

    parents_with_children = scope.where(id: scope.select(:parent_id).where.not(parent_id: nil).distinct)
    non_parents           = scope.where(children_allowed: false)

    parents_with_children.or(non_parents)
  end

  add_filter('top_level_only') do |scope, options|
    [0, '0'].include?(options[:depth]) ? scope.where(depth: 0) : scope
  end

  # Keep that as the last filter, this acts as a failsafe.
  # If any of the filters before return duplicate admin publications, we remove them at the last step
  add_filter('distinct') do |scope, _options|
    scope.distinct
  end

  add_filter('by_folder') do |scope, options|
    next scope unless options.key? :folder

    folder_id = options[:folder]
    if folder_id.blank?
      scope.where(parent_id: nil) # keeps on top-level publications
    else
      folder = AdminPublication.where(publication_id: folder_id, publication_type: ProjectFolders::Folder.name)
      scope.where(parent_id: folder) # .or(folder) Maybe we should add the folder itself
    end
  end
end<|MERGE_RESOLUTION|>--- conflicted
+++ resolved
@@ -13,18 +13,14 @@
   end
 
   # NOTE: This service is very fragile and the ORDER of filters matters for the Front-End, do not change it.
-
-<<<<<<< HEAD
+  add_filter('only_projects') do |scope, options|
+    next scope unless ['true', true, '1'].include? options[:only_projects]
+    
+    scope.where(publication_type: Project.name)
+  end
+  
   # This filter removes AdminPublications that represent folders which contain only projects which should not be visible to the current user.
   # Here we are concerned with 'visibility' in terms of the Project.visible_to attribute, which can have one of 3 values: public, groups or admins.
-=======
-  add_filter('only_projects') do |scope, options|
-    next scope unless ['true', true, '1'].include? options[:only_projects]
-
-    scope.where(publication_type: Project.name)
-  end
-
->>>>>>> 410566d3
   add_filter('remove_not_allowed_parents') do |visible_publications, options|
     next visible_publications unless ['true', true, '1'].include? options[:remove_not_allowed_parents]
 
