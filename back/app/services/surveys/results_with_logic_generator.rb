# frozen_string_literal: true

module Surveys
  class ResultsWithLogicGenerator < ResultsGenerator
    def generate_result_for_field(field_id)
      # Adding logic only makes sense for the full result set
      raise NotImplementedError, 'This method is not implemented'
    end

<<<<<<< HEAD
    def generate_results(start_month: nil, end_month: nil, logic_ids: [])
      results = build_results fields, start_month, end_month
      total_submissions = inputs.size

      if results.present?
        results = add_question_numbers_to_results results
        results = add_page_response_count_to_results results
        results = add_averages_for_previous_period results, start_month, end_month
        results = add_logic_to_results results, logic_ids
        results = change_counts_for_logic results, inputs.pluck(:custom_field_values)
        results = cleanup_results results
      end

      {
        results: results,
        totalSubmissions: total_submissions
      }
=======
    def generate_results(logic_ids: [])
      @logic_ids = logic_ids
      super()
>>>>>>> 0a16f8c1
    end

    def visit_page(field)
      result = super
      result[:logic][:nextPageId] = field.logic['next_page_id'] if field.logic['next_page_id']
      result
    end

    private

    def add_additional_fields_to_results(results)
      results = add_logic_to_results results, @logic_ids
      change_counts_for_logic results, inputs.pluck(:custom_field_values)
    end

    def core_field_attributes(field, response_count: nil)
      super.merge({
        logic: {},
        questionViewedCount: 0, # Temporary field used when calculating the number of times a question is seen through logic
        key: field.key # Temporary field used when calculating the number of times a question is seen through logic
      })
    end

    def build_select_response(answers, field)
      super.merge({
        logic: get_option_logic(field)
      })
    end

    def get_option_logic(field)
      return {} if field.logic.blank?

      is_linear_or_rating = field.supports_linear_scale?
      options = if is_linear_or_rating
        # Create a unique ID for this linear scale option in the full results so we can filter logic
        (1..field.maximum).map { |value| { id: "#{field.id}_#{value}", key: value } }
      else
        field.ordered_options.map { |option| { id: option.id, key: option.key } }
      end

      # NOTE: Only options with logic will be returned
      any_other_answer_page_id = field.logic['rules']&.find { |r| r['if'] == 'any_other_answer' }&.dig('goto_page_id')
      option_logic = options.each_with_object({}) do |option, accu|
        rule_id = is_linear_or_rating ? option[:key] : option[:id]
        logic_next_page_id = field.logic['rules']&.find { |r| r['if'] == rule_id }&.dig('goto_page_id') || any_other_answer_page_id
        accu[option[:key]] = { id: option[:id], nextPageId: logic_next_page_id } if logic_next_page_id
      end

      no_answer_logic_page_id = field.logic['rules']&.find { |r| r['if'] == 'no_answer' }&.dig('goto_page_id')
      option_logic['no_answer'] = { id: "#{field.id}_no_answer", nextPageId: no_answer_logic_page_id } if no_answer_logic_page_id

      option_logic.present? ? { answer: option_logic } : {}
    end

    # Replace logicNextPageId with logicNextPageNumber & add number used by FE in logic tooltip
    # Add hidden flag to results based on logic ids supplied for filtering
    def add_logic_to_results(results, logic_ids)
      results_to_hide = []
      results = results.deep_dup.map do |result|
        field_id = result[:customFieldId]
        if supports_page_logic? result[:inputType]
          # Transform page logic
          logic_next_page_id = result[:logic][:nextPageId]
          if logic_next_page_id
            logic_skipped_fields = logic_skipped_field_ids(results, field_id, logic_next_page_id)
            result[:logic] = {
              nextPageNumber: @page_numbers[logic_next_page_id],
              numQuestionsSkipped: logic_skipped_fields.count { |f| f[:question] == true }
            }
            if logic_ids.include?(field_id)
              results_to_hide += logic_skipped_fields.pluck(:id)
            end
          end
        elsif supports_question_logic? result[:inputType]
          # Transform select option logic
          result[:logic][:answer]&.each_value do |answer|
            logic_next_page_id = answer[:nextPageId]
            if logic_next_page_id
              logic_skipped_fields = logic_skipped_field_ids(results, field_id, logic_next_page_id)
              answer[:nextPageNumber] = @page_numbers[logic_next_page_id]
              answer[:numQuestionsSkipped] = logic_skipped_fields.count { |f| f[:question] == true }
              answer.delete(:nextPageId)
              if logic_ids.include?(answer[:id])
                results_to_hide += logic_skipped_fields.pluck(:id)
              end
            end
          end
        end

        result
      end

      # Now hide any results which should be hidden by the logic ids supplied for filtering
      results.map do |result|
        result[:hidden] = results_to_hide.include?(result[:customFieldId])
        result
      end
    end

    def logic_skipped_field_ids(results, field_id, goto_page_id)
      skip = false
      skip_from_next_page = false
      skip_fields = []
      results.each do |r|
        if r[:customFieldId] == goto_page_id
          skip = false
          skip_from_next_page = false
        end
        skip = true if skip_from_next_page && r[:inputType] == 'page'
        skip_fields << { id: r[:customFieldId], question: r[:inputType] != 'page' } if skip
        skip_from_next_page = true if r[:customFieldId] == field_id
      end
      skip_fields
    end

    # If questions were skipped for a respondent due to logic:
    # - reduce the :totalResponseCount per question
    # - reduce the count of nil option picks and the :totalPickCount per question
    def change_counts_for_logic(results, survey_responses)
      survey_has_logic = !results.flatten.all? { |r| r[:logic] == {} }

      # Only need to calculate the logic if there is any
      if survey_has_logic
        results = results.deep_dup
        survey_responses.each do |response|
          next_page_number = nil
          skip_question = false
          results.map do |question|
            # Similar logic to logic_skipped_field_ids - TODO: Refactor to share?
            input_type = question[:inputType]
            page_number = question[:pageNumber]

            # We only skip pages & questions from the next page onwards
            if supports_page_logic? input_type
              if page_number == next_page_number
                next_page_number = nil
                skip_question = false
              elsif next_page_number
                skip_question = true
              end
            end

            # reduce the number of not answered if the question is skipped
            if skip_question && question[:answers].present?
              nil_answer = question[:answers].find { |a| a[:answer].nil? }
              nil_answer[:count] -= 1 if nil_answer && nil_answer[:count] > 0
            end

            unless skip_question
              # Only increment the number of times seen if we're not skipping the question/page
              question[:questionViewedCount] += 1

              # Calculate the next page number that will be seen
              if supports_question_logic? input_type
                answer_value = response[question[:key]] || 'no_answer'
                values = answer_value.is_a?(Array) ? answer_value : [answer_value] # Convert all values to an array so all fields can be treated the same
                highest_next_page_number_for_question = 0
                values.each do |value|
                  logic_match = question.dig(:logic, :answer, value)
                  if logic_match && logic_match[:nextPageNumber] > highest_next_page_number_for_question
                    # Only take the highest next page number from all options
                    highest_next_page_number_for_question = logic_match[:nextPageNumber]
                    next_page_number = highest_next_page_number_for_question
                  end
                end
              elsif supports_page_logic? input_type
                logic_match = question[:logic][:nextPageNumber]
                if logic_match
                  next_page_number = logic_match
                end
              end
            end
          end
        end
      end

      # Finalise the results
      results.map do |question|
        # Don't update any figures if the response count is higher than the viewed count
        # Can happen if logic changed after survey responses were collected and looks odd
        if survey_has_logic && question[:questionViewedCount] >= (question[:questionResponseCount])
          # Update the total response count with the new figure
          question[:totalResponseCount] = question[:questionViewedCount]

          # Update the total pick count because we've reduced the 'not_answered' answer count
          question[:totalPickCount] = question[:answers].pluck(:count).sum if question[:totalPickCount]
        end
      end

      results
    end

    def cleanup_results(results)
      # remove the temporary fields that are now not needed
      super.map do |question|
        question.delete(:questionViewedCount)
        question.delete(:key)
        question
      end
    end

    def supports_question_logic?(input_type)
      %w[select multiselect linear_scale multiselect_image rating].include? input_type
    end

    def supports_page_logic?(input_type)
      input_type == 'page'
    end
  end
end<|MERGE_RESOLUTION|>--- conflicted
+++ resolved
@@ -7,29 +7,9 @@
       raise NotImplementedError, 'This method is not implemented'
     end
 
-<<<<<<< HEAD
-    def generate_results(start_month: nil, end_month: nil, logic_ids: [])
-      results = build_results fields, start_month, end_month
-      total_submissions = inputs.size
-
-      if results.present?
-        results = add_question_numbers_to_results results
-        results = add_page_response_count_to_results results
-        results = add_averages_for_previous_period results, start_month, end_month
-        results = add_logic_to_results results, logic_ids
-        results = change_counts_for_logic results, inputs.pluck(:custom_field_values)
-        results = cleanup_results results
-      end
-
-      {
-        results: results,
-        totalSubmissions: total_submissions
-      }
-=======
     def generate_results(logic_ids: [])
       @logic_ids = logic_ids
       super()
->>>>>>> 0a16f8c1
     end
 
     def visit_page(field)
