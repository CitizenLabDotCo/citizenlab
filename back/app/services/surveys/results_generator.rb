# frozen_string_literal: true

module Surveys
  class ResultsGenerator < FieldVisitorService
    def initialize(phase)
      super()
      @phase = phase
      form = @phase.custom_form || CustomForm.new(participation_context: phase)
      @fields = IdeaCustomFieldsService.new(form).enabled_fields
<<<<<<< HEAD
=======
      @inputs = phase.ideas.supports_survey.published
>>>>>>> 70b6de25
      @locales = AppConfiguration.instance.settings('core', 'locales')
      @inputs = @phase.ideas.native_survey.published
    end

    # Get the results for a single survey question
    def generate_result_for_field(field_id)
      field = find_question(field_id)
      visit field
    end

    # Get the results for all survey questions
    def generate_results(start_month: nil, end_month: nil)
      results = build_results fields, start_month, end_month
      total_submissions = inputs.size

      if results.present?
        results = add_question_numbers_to_results results
        results = add_page_response_count_to_results results
        results = add_averages_for_previous_period results, start_month, end_month
        results = cleanup_results results
      end

      {
        results: results,
        totalSubmissions: total_submissions
      }
    end

    def visit_number(field)
      responses = base_responses(field)
      response_count = responses.size

      core_field_attributes(field, response_count:).merge({
        numberResponses: responses
      })
    end

    def visit_select(field)
      visit_select_base(field)
    end

    def visit_multiselect(field)
      visit_select_base(field)
    end

    def visit_multiselect_image(field)
      visit_select_base(field)
    end

    def visit_ranking(field)
      core_field_attributes(field).merge({
        average_rankings: field.average_rankings(inputs),
        rankings_counts: field.rankings_counts(inputs),
        multilocs: get_multilocs(field)
      })
    end

    def visit_text(field)
      answers = get_text_responses(field.key)
      response_count = answers.size

      core_field_attributes(field, response_count:).merge({
        textResponses: answers
      })
    end

    def visit_multiline_text(field)
      visit_text(field)
    end

    def visit_linear_scale(field)
      visit_select_base(field)
    end

    def visit_matrix_linear_scale(field)
      core_field_attributes(field).merge({
        multilocs: { answer: build_scaled_input_multilocs(field) },
        linear_scales: matrix_linear_scale_statements(field)
      })
    end

    def visit_rating(field)
      visit_select_base(field)
    end

    def visit_sentiment_linear_scale(field)
      visit_select_base(field)
    end

    def visit_file_upload(field)
      file_ids = inputs
        .select("custom_field_values->'#{field.key}'->'id' as value")
        .where("custom_field_values->'#{field.key}' IS NOT NULL")
        .map(&:value)
      files = IdeaFile.where(id: file_ids).map do |file|
        { name: file.name, url: file.file.url }
      end
      response_count = files.size

      core_field_attributes(field, response_count:).merge({
        files: files
      })
    end

    def visit_shapefile_upload(field)
      visit_file_upload(field)
    end

    def visit_point(field)
      responses_to_geographic_input_type(field)
    end

    def visit_line(field)
      responses_to_geographic_input_type(field)
    end

    def visit_polygon(field)
      responses_to_geographic_input_type(field)
    end

    def visit_page(field)
      core_field_attributes(field, response_count: 0) # Response count gets updated later by looking at all the results
    end

    private

    attr_reader :phase, :fields, :inputs, :locales

    def build_results(fields, start_month, end_month)
      filter_inputs_by_date(start_month, end_month) if start_month && end_month
      return [] if inputs.empty?

      fields.filter_map { |f| visit f }
    end

    # start_month = first month to include(YYYY-MM), end_month = last month to include(YYYY-MM)
    def filter_inputs_by_date(start_month, end_month)
      month_format = /\d{4}-\d{2}/
      raise 'Incorrect month filter format' unless start_month.match?(month_format) && end_month.match?(month_format)

      start_date = Date.parse("#{start_month}-01")
      end_date = Date.parse("#{end_month}-01") >> 1 # Make this the start of the next month
      @inputs = @inputs.where(created_at: start_date..end_date)
    end

    def core_field_attributes(field, response_count: nil)
      response_count ||= base_responses(field).size
      {
        inputType: field.input_type,
        question: field.title_multiloc,
        description: field.description_multiloc,
        customFieldId: field.id,
        required: field.required,
        grouped: false,
        hidden: false,
        totalResponseCount: @inputs.size,
        questionResponseCount: response_count,
        pageNumber: nil,
        questionNumber: nil
      }
    end

    def base_responses(field)
      inputs
        .select("custom_field_values->'#{field.key}' as value")
        .where("custom_field_values->'#{field.key}' IS NOT NULL")
        .map do |response|
        { answer: response.value }
      end
    end

    def visit_select_base(field)
      query = inputs.select(
        select_field_query(field, as: 'answer')
      )
      answers = construct_select_answers(query, field)

      # Build response
      build_select_response(answers, field)
    end

    def select_field_query(field, as: 'answer')
      table = field.resource_type == 'User' ? 'users' : 'ideas'

      if field.supports_single_selection?
        "COALESCE(#{table}.custom_field_values->'#{field.key}', 'null') as #{as}"
      elsif field.supports_multiple_selection?
        %{
          jsonb_array_elements(
            CASE WHEN jsonb_path_exists(#{table}.custom_field_values, '$ ? (exists (@."#{field.key}"))')
              THEN #{table}.custom_field_values->'#{field.key}'
              ELSE '[null]'::jsonb END
          ) as #{as}
      }
      else
        raise "Unsupported field type: #{field.input_type}"
      end
    end

    def build_select_response(answers, field)
      # NOTE: This is an additional query for selects so impacts performance slightly
      question_response_count = inputs.where("custom_field_values->'#{field.key}' IS NOT NULL").count

      # Sort answers correctly
      answers = answers.sort_by { |a| -a[:count] } unless field.supports_linear_scale?
      answers = answers.sort_by { |a| a[:answer] == 'other' ? 1 : 0 } # other should always be last

      attributes = core_field_attributes(field, response_count: question_response_count).merge({
        totalPickCount: answers.pluck(:count).sum,
        answers: answers,
        multilocs: get_multilocs(field)
      })

      attributes[:textResponses] = get_text_responses(field.additional_text_question_key) if field.additional_text_question_key

      attributes[:averages] = { this_period: calculate_linear_scale_average(answers) } if field.supports_linear_scale?

      attributes
    end

    def get_multilocs(field)
      { answer: get_option_multilocs(field) }
    end

    def get_option_multilocs(field)
      if field.supports_linear_scale?
        return build_scaled_input_multilocs(field)
      end

      field.ordered_transformed_options.each_with_object({}) do |option, accu|
        option_detail = { title_multiloc: option.title_multiloc }
        option_detail[:image] = option.image&.image&.versions&.transform_values(&:url) if field.support_option_images?
        accu[option.key] = option_detail
      end
    end

    def build_scaled_input_multilocs(field)
      answer_multilocs = (1..field.maximum).index_with do |value|
        { title_multiloc: locales.index_with { |_locale| value.to_s } }
      end

      answer_multilocs.each_key do |value|
        labels = field.nth_linear_scale_multiloc(value).transform_values do |label|
          label.present? && field.supports_linear_scale_labels? ? "#{value} - #{label}" : value
        end

        answer_multilocs[value][:title_multiloc].merge! labels
      end

      answer_multilocs
    end

    def construct_select_answers(query, field)
      answer_keys = generate_select_answer_keys(field)

      grouped_answers_hash = select_group_query(query)
        .each_with_object({}) do |(answer, count), accu|
        valid_answer = answer_keys.include?(answer) ? answer : nil

        accu[valid_answer] ||= { answer: valid_answer, count: 0 }
        accu[valid_answer][:count] += count
      end

      answer_keys.map do |key|
        grouped_answers_hash[key] || { answer: key, count: 0 }
      end
    end

    def select_group_query(query)
      Idea
        .select(:answer)
        .from(query)
        .group(:answer)
        .count
    end

    def generate_select_answer_keys(field)
      (field.supports_linear_scale? ? (1..field.maximum).to_a : field.ordered_transformed_options.map(&:key)) + [nil]
    end

    def calculate_linear_scale_average(answers)
      total = answers.sum { |a| a[:answer] ? a[:answer] * a[:count] : 0 }
      count = answers.sum { |a| a[:answer] ? a[:count] : 0 }
      count > 0 ? (total.to_f / count).round(1) : 0.0
    end

    def matrix_linear_scale_statements(field)
      field.matrix_statements.pluck(:key, :title_multiloc).to_h do |statement_key, statement_title_multiloc|
        query_result = inputs.group("custom_field_values->'#{field.key}'->'#{statement_key}'").count
        answers = (1..field.maximum).reverse_each.map do |answer|
          { answer: answer, count: query_result[answer] || 0 }
        end
        question_response_count = answers.sum { |a| a[:count] }
        answers.each do |answer|
          answer[:percentage] = question_response_count > 0 ? (answer[:count].to_f / question_response_count) : 0.0
        end
        answers += [{ answer: nil, count: query_result[nil] || 0 }]
        value = {
          question: statement_title_multiloc,
          questionResponseCount: question_response_count,
          answers:
        }
        [statement_key, value]
      end
    end

    def responses_to_geographic_input_type(field)
      responses = base_responses(field)
      response_count = responses.size
      core_field_attributes(field, response_count:).merge({
        mapConfigId: field&.map_config&.id, "#{field.input_type}Responses": responses
      })
    end

    # Get any associated text responses - where follow up question or other option is used
    def get_text_responses(field_key)
      inputs
        .select("custom_field_values->'#{field_key}' as value")
        .where("custom_field_values->'#{field_key}' IS NOT NULL")
        .map { |answer| { answer: answer.value.to_s } }
        .sort_by { |a| a[:answer] }
    end

    def find_question(question_field_id)
      question = fields.find { |f| f[:id] == question_field_id }
      raise 'Question not found' unless question

      question
    end

    def add_page_response_count_to_results(results)
      current_page_index = nil
      max_response_count = 0
      results.each_with_index do |result, index|
        if result[:inputType] == 'page'
          results[current_page_index][:questionResponseCount] = max_response_count unless current_page_index.nil?
          current_page_index = index
          max_response_count = 0
        elsif result[:questionResponseCount] > max_response_count
          max_response_count = result[:questionResponseCount]
        end
      end
      results[current_page_index][:questionResponseCount] = max_response_count unless current_page_index.nil?
      results
    end

    def add_question_numbers_to_results(results)
      @page_numbers = {} # Lookup that we can use later in logic.
      question_number = 0
      page_number = 0
      results.map do |result|
        if result[:inputType] == 'page'
          page_number += 1
          result[:questionNumber] = nil
          result[:pageNumber] = page_number
          @page_numbers[result[:customFieldId]] = page_number
        else
          question_number += 1
          result[:questionNumber] = question_number
          result[:pageNumber] = nil
        end
        result
      end
    end

    def add_averages_for_previous_period(results, start_month, end_month)
      return results unless start_month && end_month

      # Reduce the fields only to the ones that are linear scales
      linear_scale_fields = fields.select(&:supports_linear_scale?)

      # Reset inputs to all inputs
      @inputs = phase.ideas.native_survey.published

      # Find the dates for the previous period
      start_date = Date.parse("#{start_month}-01")
      end_date = Date.parse("#{end_month}-01")
      months_between = ((end_date.year * 12) + end_date.month) - ((start_date.year * 12) + start_date.month) + 1
      previous_start_month = (start_date << months_between).strftime('%Y-%m')
      previous_end_month = (end_date << months_between).strftime('%Y-%m')

      # Get the results for the previous period
      previous_results = build_results(linear_scale_fields, previous_start_month, previous_end_month)
      return results if previous_results.empty?

      # Merge the averages into the main results
      results.each do |result|
        if result[:averages]
          previous_result = previous_results.find { |f| f[:customFieldId] == result[:customFieldId] }
          result[:averages][:last_period] = previous_result[:averages][:this_period] if previous_result.any?
        end
      end
    end

    def cleanup_results(results)
      # Remove the last page - needed for calculations, but not for display
      results.pop if results.last[:inputType] == 'page'
      results
    end
  end
end<|MERGE_RESOLUTION|>--- conflicted
+++ resolved
@@ -5,14 +5,11 @@
     def initialize(phase)
       super()
       @phase = phase
-      form = @phase.custom_form || CustomForm.new(participation_context: phase)
+      form = phase.custom_form || CustomForm.new(participation_context: phase)
       @fields = IdeaCustomFieldsService.new(form).enabled_fields
-<<<<<<< HEAD
-=======
-      @inputs = phase.ideas.supports_survey.published
->>>>>>> 70b6de25
+      @inputs = phase.ideas.native_survey.published
       @locales = AppConfiguration.instance.settings('core', 'locales')
-      @inputs = @phase.ideas.native_survey.published
+      @inputs = @phase.ideas.supports_survey.published
     end
 
     # Get the results for a single survey question
