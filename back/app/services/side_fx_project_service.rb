--- conflicted
+++ resolved
@@ -63,18 +63,5 @@
   end
 end
 
-<<<<<<< HEAD
-  def set_default_assignee project, current_user
-    project.default_assignee ||= if current_user&.super_admin?
-      User.active.admin.order(:created_at).reject(&:super_admin?).first
-    else
-      current_user
-    end
-  end
-
-end
-
 SideFxProjectService.prepend_if_ee('SmartGroups::Patches::SideFxProjectService')
-=======
-SideFxProjectService.prepend_if_ee('IdeaAssignment::Patches::SideFxProjectService')
->>>>>>> cd7871e5
+SideFxProjectService.prepend_if_ee('IdeaAssignment::Patches::SideFxProjectService')