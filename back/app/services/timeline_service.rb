--- conflicted
+++ resolved
@@ -11,11 +11,7 @@
   def past_phases(project, time = Time.now)
     date = time.in_time_zone(AppConfiguration.instance.settings('core', 'timezone')).to_date
     project.phases.select do |phase|
-<<<<<<< HEAD
-      phase.end_at.present? && phase.end_at < date
-=======
       phase.end_at&.< date
->>>>>>> 908ecb0f
     end
   end
 
@@ -78,17 +74,6 @@
     today = Time.now.in_time_zone(AppConfiguration.instance.settings('core', 'timezone')).to_date
     if project.continuous? || project.phases.blank?
       nil
-<<<<<<< HEAD
-    elsif project.phases.last.end_at.nil?
-      if today > project.phases.minimum(:start_at)
-        :present
-      else
-        :future
-      end
-    elsif today > project.phases.maximum(:end_at)
-      :past
-=======
->>>>>>> 908ecb0f
     elsif today < project.phases.minimum(:start_at)
       :future
     elsif project.phases.last.end_at.present? && today > project.phases.maximum(:end_at)
@@ -109,17 +94,6 @@
     projects.to_h do |project|
       active = if project.continuous? || project.phases.blank?
         nil
-<<<<<<< HEAD
-      elsif open_end_starts[project.id]
-        if today > open_end_starts[project.id] || today > starts[project.id]
-          :present
-        else
-          :future
-        end
-      elsif today > ends[project.id]
-        :past
-=======
->>>>>>> 908ecb0f
       elsif today < starts[project.id]
         :future
       elsif open_end_starts[project.id].blank? && today > ends[project.id]
