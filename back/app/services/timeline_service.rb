--- conflicted
+++ resolved
@@ -38,11 +38,7 @@
 
     current = current_phase(project, time)
     current_method = current && Factory.instance.participation_method_for(current)
-<<<<<<< HEAD
-    return current if current_method&.transitive? || (current_method&.supports_posting_inputs? && !current_method&.never_show?) # ideation, voting, proposals, but not native surveys
-=======
     return current if current_method&.transitive? || (current_method&.supports_posting_inputs? && current_method&.supports_public_visibility?) # ideation, voting, proposals, but not native surveys
->>>>>>> 2867ca6a
 
     project.phases.select { |phase| Factory.instance.participation_method_for(phase).transitive? }&.last
   end
