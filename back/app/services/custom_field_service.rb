--- conflicted
+++ resolved
@@ -83,15 +83,9 @@
 
   def cleanup_custom_field_values!(custom_field_values)
     custom_field_values.each_key do |key|
-<<<<<<< HEAD
       next unless custom_field_values[key].nil?
 
       custom_field_values.delete key
-=======
-      if custom_field_values[key].nil?
-        custom_field_values.delete key
-      end
->>>>>>> 6159f8b4
     end
     custom_field_values
   end
