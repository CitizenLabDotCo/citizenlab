--- conflicted
+++ resolved
@@ -74,11 +74,7 @@
   end
 
   def fields_to_ui_schema(fields, locale='en')
-<<<<<<< HEAD
     send("#{fields.first.resource_type.underscore}_to_ui_schema", fields, locale) do |field, previousScope|
-=======
-    send("#{fields.first.resource_type.underscore}_to_ui_schema", fields, locale) do |field|
->>>>>>> addde7aa
       next nil if (!field || !field.enabled || field.hidden)
       override_method = "#{fields.first.resource_type.underscore}_#{field.code}_to_ui_schema_field"
       if field.code && self.respond_to?(override_method, true)
@@ -104,15 +100,9 @@
   def base_ui_schema_field(field, locale, previousScope)
     {
       type: 'Control',
-<<<<<<< HEAD
       scope: "#{previousScope || '#/properties/'}#{field.key}",
       label: handle_title(field, locale),
-      description: handle_description(field, locale),
-=======
-      scope: "#/properties/#{field.key}",
-      label: handle_title(field, locale),
       options: { description: handle_description(field, locale)},
->>>>>>> addde7aa
     }
   end
 
@@ -167,18 +157,11 @@
 
   # *** html ***
 
-<<<<<<< HEAD
   def html_to_ui_schema_field(field, locale, previousScope)
     {
       **base_ui_schema_field(field, locale, previousScope),
       options: {
-=======
-  def html_to_ui_schema_field(field, locale)
-    {
-      **base_ui_schema_field(field, locale),
-      options: {
         **base_ui_schema_field(field, locale)[:options],
->>>>>>> addde7aa
         render: 'WYSIWYG'
       }
     }
@@ -207,27 +190,16 @@
     }
   end
 
-<<<<<<< HEAD
   def text_multiloc_to_ui_schema_field field, locale, previousScope
-=======
-  def text_multiloc_to_ui_schema_field field, locale
->>>>>>> addde7aa
     {
       type: 'VerticalLayout',
       options: { render: 'multiloc' },
       elements: AppConfiguration.instance.settings('core','locales').map do |map_locale|
         {
           type: 'Control',
-<<<<<<< HEAD
           scope: "#{previousScope || '#/properties/'}#{field.key}/properties/#{locale}",
-          options: { locale: map_locale, trim_on_blur: true },
-          label: handle_title(field, locale),
-          description: handle_description(field, locale),
-=======
-          scope: "#/properties/#{field.key}/properties/#{locale}",
           options: { locale: map_locale, trim_on_blur: true, description: handle_description(field, locale) },
           label: handle_title(field, locale),
->>>>>>> addde7aa
         }
       end
     }
@@ -250,27 +222,16 @@
     }
   end
 
-<<<<<<< HEAD
   def multiline_text_multiloc_to_ui_schema_field field, locale, previousScope
-=======
-  def multiline_text_multiloc_to_ui_schema_field field, locale
->>>>>>> addde7aa
     {
       type: 'VerticalLayout',
       options: { render: 'multiloc' },
       elements: AppConfiguration.instance.settings('core','locales').map do |map_locale|
         {
           type: 'Control',
-<<<<<<< HEAD
           scope: "#{previousScope || '#/properties/'}#{field.key}/properties/#{locale}",
-          options: { locale: map_locale, trim_on_blur: true, textarea: true, },
+          options: { locale: map_locale, trim_on_blur: true, textarea: true, description: handle_description(field, locale) },
           label: handle_title(field, locale),
-          description: handle_description(field, locale),
-=======
-          scope: "#/properties/#{field.key}/properties/#{locale}",
-          options: { locale: map_locale, trim_on_blur: true, textarea: true, description: handle_description(field, locale) },
-          label: handle_title(field, locale)
->>>>>>> addde7aa
         }
       end
     }
@@ -293,27 +254,16 @@
     }
   end
 
-<<<<<<< HEAD
   def html_multiloc_to_ui_schema_field field, locale, previousScope
-=======
-  def html_multiloc_to_ui_schema_field field, locale
->>>>>>> addde7aa
     {
       type: 'VerticalLayout',
       options: { render: 'multiloc' },
       elements: AppConfiguration.instance.settings('core','locales').map do |map_locale|
         {
           type: 'Control',
-<<<<<<< HEAD
           scope: "#{previousScope || '#/properties/'}#{field.key}/properties/#{locale}",
-          options: { locale: map_locale, trim_on_blur: true, render: 'WYSIWYG' },
+          options: { locale: map_locale, trim_on_blur: true, render: 'WYSIWYG', description: handle_description(field, locale) },
           label: handle_title(field, locale),
-          description: handle_description(field, locale),
-=======
-          scope: "#/properties/#{field.key}/properties/#{locale}",
-          options: { locale: map_locale, trim_on_blur: true, render: 'WYSIWYG', description: handle_description(field, locale) },
-          label: handle_title(field, locale)
->>>>>>> addde7aa
         }
       end
     }
@@ -395,13 +345,8 @@
 
   # *** files ***
 
-<<<<<<< HEAD
   def image_files_to_ui_schema_field(field, locale, previousScope)
     base_ui_schema_field(field, locale, previousScope)
-=======
-  def image_files_to_ui_schema_field(field, locale)
-    base_ui_schema_field(field, locale)
->>>>>>> addde7aa
   end
 
   def image_files_to_json_schema_field(field, locale)
@@ -418,13 +363,8 @@
     }
   end
 
-<<<<<<< HEAD
   def files_to_ui_schema_field(field, locale, previousScope)
     base_ui_schema_field(field, locale, previousScope)
-=======
-  def files_to_ui_schema_field(field, locale)
-    base_ui_schema_field(field, locale)
->>>>>>> addde7aa
   end
 
   def files_to_json_schema_field(field, locale)
