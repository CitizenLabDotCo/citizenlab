--- conflicted
+++ resolved
@@ -55,7 +55,7 @@
     }
   end
 
-  def input_ui_and_json_multiloc_schemas(fields, _current_user, input_term)
+  def input_ui_and_json_multiloc_schemas(fields, current_user, input_term)
     return if fields.empty?
 
     visible_fields = fields.reject do |field|
@@ -63,7 +63,6 @@
     end
     json_schema_multiloc = InputJsonSchemaGeneratorService.new.generate_for visible_fields
     ui_schema_multiloc = InputUiSchemaGeneratorService.new(input_term).generate_for visible_fields
-    # TODO: add author and budget fields
     {
       json_schema_multiloc: json_schema_multiloc,
       ui_schema_multiloc: ui_schema_multiloc
@@ -72,36 +71,8 @@
     end
   end
 
-  # private
+  private
 
-<<<<<<< HEAD
-  # Some custom fields have to exist but are only shown to admins, like the author picker when the feature is enabled and the budget fields in pb contexts. (not to confuse with the proposed_budget visible to everyone, when enabled, whatever the feature flag, which is weird, but seems to be the expected behaviour).
-  # A good solution would be to add this info to the CustomField model. Like adminOnly and a feature name to enable or disable automatically, but this would have to be done right to build the foundations of a permission system informing who can modify the field, access the data filled in through the field, or fill the field in themselves, and that was out of scope.
-  # def custom_form_allowed_fields(fields, current_user)
-  #   fields.filter do |field|
-  #     case field.code
-  #     when 'author_id'
-  #       author_field_allowed? field, current_user
-  #     when 'budget'
-  #       budget_field_allowed? field, current_user
-  #     else
-  #       true
-  #     end
-  #   end
-  # end
-
-  # def author_field_allowed?(field, current_user)
-  #   AppConfiguration.instance.feature_activated?('idea_author_change') &&
-  #     current_user &&
-  #     UserRoleService.new.can_moderate_project?(field.resource.participation_context.project, current_user)
-  # end
-
-  # def budget_field_allowed?(field, current_user)
-  #   project = field.resource.participation_context.project
-  #   return false unless AppConfiguration.instance.feature_activated?('participatory_budgeting')
-  #   return false unless current_user
-  #   return false unless UserRoleService.new.can_moderate_project?(project, current_user)
-=======
   def add_author_budget_fields!(output, fields, current_user)
     participation_context = fields.first.resource.participation_context
     return if !Factory.instance.participation_method_for(participation_context).include_author_budget_in_schema?
@@ -168,14 +139,13 @@
     return false unless AppConfiguration.instance.feature_activated?('participatory_budgeting')
     return false unless current_user
     return false unless UserRoleService.new.can_moderate_project?(project, current_user)
->>>>>>> 5b749da7
 
-  #   (
-  #     project&.process_type == 'continuous' &&
-  #     project&.participation_method == 'budgeting'
-  #   ) || (
-  #     project&.process_type == 'timeline' &&
-  #     project&.phases&.any? { |p| p.participation_method == 'budgeting' }
-  #   )
-  # end
+    (
+      project&.process_type == 'continuous' &&
+      project&.participation_method == 'budgeting'
+    ) || (
+      project&.process_type == 'timeline' &&
+      project&.phases&.any? { |p| p.participation_method == 'budgeting' }
+    )
+  end
 end