# frozen_string_literal: true

class SurveyResultsGeneratorService < FieldVisitorService
  def initialize(phase, group_mode: nil, group_field_id: nil)
    super()
    @group_mode = group_mode
    @group_field_id = group_field_id
    form = phase.custom_form || CustomForm.new(participation_context: phase)
    @fields = IdeaCustomFieldsService.new(form).enabled_fields
    @inputs = phase.ideas.native_survey.published
    @locales = AppConfiguration.instance.settings('core', 'locales')
  end

  def generate_results(field_id: nil, logic_ids: [])
    if field_id
      field = find_question(field_id)
      result = visit field
      cleanup_single_result(result)
    else
      results = fields.filter_map do |f|
        visit f
      end

      results = add_question_numbers_to_results results
      results = add_page_response_count_to_results results
      results = add_logic_to_results results, logic_ids
      results = change_counts_for_logic results, inputs.pluck(:custom_field_values)

      {
        results: results,
        totalSubmissions: inputs.size
      }
    end
  end

  def visit_number(field)
    responses = base_responses(field)
    response_count = responses.size

    core_field_attributes(field, response_count:).merge({
      numberResponses: responses
    })
  end

  def visit_select(field)
    visit_select_base(field)
  end

  def visit_multiselect(field)
    visit_select_base(field)
  end

  def visit_multiselect_image(field)
    visit_select_base(field)
  end

  def visit_ranking(field)
    core_field_attributes(field).merge({
      average_rankings: field.average_rankings(inputs),
      rankings_counts: field.rankings_counts(inputs),
      multilocs: get_multilocs(field)
    })
  end

  def visit_text(field)
    answers = get_text_responses(field.key)
    response_count = answers.size

    core_field_attributes(field, response_count:).merge({
      textResponses: answers
    })
  end

  def visit_multiline_text(field)
    visit_text(field)
  end

  def visit_linear_scale(field)
    visit_select_base(field)
  end

  def visit_matrix_linear_scale(field)
    core_field_attributes(field).merge({
      multilocs: { answer: build_linear_scale_multilocs(field) },
      linear_scales: matrix_linear_scale_statements(field)
    })
  end

  def visit_file_upload(field)
    file_ids = inputs
      .select("custom_field_values->'#{field.key}'->'id' as value")
      .where("custom_field_values->'#{field.key}' IS NOT NULL")
      .map(&:value)
    files = IdeaFile.where(id: file_ids).map do |file|
      { name: file.name, url: file.file.url }
    end
    response_count = files.size

    core_field_attributes(field, response_count:).merge({
      files: files
    })
  end

  def visit_shapefile_upload(field)
    visit_file_upload(field)
  end

  def visit_point(field)
    responses_to_geographic_input_type(field)
  end

  def visit_line(field)
    responses_to_geographic_input_type(field)
  end

  def visit_polygon(field)
    responses_to_geographic_input_type(field)
  end

  def visit_page(field)
    result = core_field_attributes(field, response_count: 0) # Response count gets updated later by looking at all the results
    result[:logic][:nextPageId] = field.logic['next_page_id'] if field.logic['next_page_id']
    result
  end

  private

  attr_reader :group_mode, :group_field_id, :fields, :inputs, :locales

  def core_field_attributes(field, response_count: nil)
    response_count ||= base_responses(field).size
    {
      inputType: field.input_type,
      question: field.title_multiloc,
      description: field.description_multiloc,
      customFieldId: field.id,
      required: field.required,
      grouped: !!group_field_id,
<<<<<<< HEAD
      hidden: false,
      totalResponseCount: @inputs.count,
      questionResponseCount: response_count,
      pageNumber: nil,
      questionNumber: nil,
      logic: {},
      questionViewedCount: 0, # Temporary field used when calculating the number of times a question is seen through logic
      key: field.key # Temporary field used when calculating the number of times a question is seen through logic
=======
      totalResponseCount: @inputs.size,
      questionResponseCount: response_count
>>>>>>> 9df4dbd0
    }
  end

  def base_responses(field)
    inputs
      .select("custom_field_values->'#{field.key}' as value")
      .where("custom_field_values->'#{field.key}' IS NOT NULL")
      .map do |response|
        { answer: response.value }
      end
  end

  def visit_select_base(field)
    query = inputs
    query = query.joins(:author) if group_mode == 'user_field'
    if group_field
      raise "Unsupported group field type: #{group_field.input_type}" unless %w[select linear_scale].include?(group_field.input_type)
      raise "Unsupported question type: #{field.input_type}" unless %w[select multiselect linear_scale multiselect_image].include?(field.input_type)

      query = query.select(
        select_field_query(field, as: 'answer'),
        select_field_query(group_field, as: 'group')
      )
      answers = construct_grouped_answers(query, field)
    else
      query = query.select(
        select_field_query(field, as: 'answer')
      )
      answers = construct_not_grouped_answers(query, field)
    end

    # Sort correctly
    answers = answers.sort_by { |a| -a[:count] } unless field.input_type == 'linear_scale'
    answers = answers.sort_by { |a| a[:answer] == 'other' ? 1 : 0 } # other should always be last

    # Build response
    build_select_response(answers, field)
  end

  def select_field_query(field, as: 'answer')
    table = field.resource_type == 'User' ? 'users' : 'ideas'

    if %w[select linear_scale].include? field.input_type
      "COALESCE(#{table}.custom_field_values->'#{field.key}', 'null') as #{as}"
    elsif %w[multiselect multiselect_image].include? field.input_type
      %{
          jsonb_array_elements(
            CASE WHEN jsonb_path_exists(#{table}.custom_field_values, '$ ? (exists (@."#{field.key}"))')
              THEN #{table}.custom_field_values->'#{field.key}'
              ELSE '[null]'::jsonb END
          ) as #{as}
      }
    else
      raise "Unsupported field type: #{field.input_type}"
    end
  end

  def matrix_linear_scale_statements(field)
    field.matrix_statements.pluck(:key, :title_multiloc).to_h do |statement_key, statement_title_multiloc|
      query_result = inputs.group("custom_field_values->'#{field.key}'->'#{statement_key}'").count
      answers = (1..field.maximum).reverse_each.map do |answer|
        { answer: answer, count: query_result[answer] || 0 }
      end
      question_response_count = answers.sum { |a| a[:count] }
      answers.each do |answer|
        answer[:percentage] = question_response_count > 0 ? (answer[:count].to_f / question_response_count) : 0.0
      end
      answers += [{ answer: nil, count: query_result[nil] || 0 }]
      value = {
        question: statement_title_multiloc,
        questionResponseCount: question_response_count,
        answers:
      }
      [statement_key, value]
    end
  end

  def responses_to_geographic_input_type(field)
    responses = base_responses(field)
    response_count = responses.size
    core_field_attributes(field, response_count:).merge({
      mapConfigId: field&.map_config&.id, "#{field.input_type}Responses": responses
    })
  end

  def build_select_response(answers, field)
    # TODO: This is an additional query for selects so performance issue here
    question_response_count = inputs.where("custom_field_values->'#{field.key}' IS NOT NULL").count

    attributes = core_field_attributes(field, response_count: question_response_count).merge({
      totalPickCount: answers.pluck(:count).sum,
      answers: answers,
<<<<<<< HEAD
      multilocs: get_multilocs(field, group_field),
      logic: get_option_logic(field)
=======
      multilocs: get_multilocs(field)
>>>>>>> 9df4dbd0
    })

    attributes[:textResponses] = get_text_responses("#{field.key}_other") if field.other_option_text_field
    attributes[:legend] = generate_answer_keys(group_field) if group_field

    attributes
  end

  def get_multilocs(field)
    multilocs = { answer: get_option_multilocs(field) }
    multilocs[:group] = get_option_multilocs(group_field) if group_field
    multilocs
  end

  def get_option_multilocs(field)
    if field.input_type == 'linear_scale'
      return build_linear_scale_multilocs(field)
    end

    field.options.each_with_object({}) do |option, accu|
      option_detail = { title_multiloc: option.title_multiloc }
      option_detail[:image] = option.image&.image&.versions&.transform_values(&:url) if field.support_option_images?
      accu[option.key] = option_detail
    end
  end

  def build_linear_scale_multilocs(field)
    answer_multilocs = (1..field.maximum).index_with do |value|
      { title_multiloc: locales.index_with { |_locale| value.to_s } }
    end

    answer_multilocs.each_key do |value|
      labels = field.nth_linear_scale_multiloc(value).transform_values do |label|
        label.present? ? "#{value} - #{label}" : value
      end

      answer_multilocs[value][:title_multiloc].merge! labels
    end

    answer_multilocs
  end

  def get_option_logic(field)
    return {} if field.logic.blank?

    is_linear_scale = field.input_type == 'linear_scale'
    options = if is_linear_scale
      # Create a unique ID for this linear scale option in the full results so we can filter logic
      (1..field.maximum).map { |value| { id: "#{field.id}_#{value}", key: value } }
    else
      field.options.map { |option| { id: option.id, key: option.key } }
    end

    # NOTE: Only options with logic will be returned
    any_other_answer_page_id = field.logic['rules']&.find { |r| r['if'] == 'any_other_answer' }&.dig('goto_page_id')
    option_logic = options.each_with_object({}) do |option, accu|
      rule_id = is_linear_scale ? option[:key] : option[:id]
      logic_next_page_id = field.logic['rules']&.find { |r| r['if'] == rule_id }&.dig('goto_page_id') || any_other_answer_page_id
      accu[option[:key]] = { id: option[:id], nextPageId: logic_next_page_id } if logic_next_page_id
    end

    no_answer_logic_page_id = field.logic['rules']&.find { |r| r['if'] == 'no_answer' }&.dig('goto_page_id')
    option_logic['no_answer'] = { id: "#{field.id}_no_answer", nextPageId: no_answer_logic_page_id } if no_answer_logic_page_id

    option_logic.present? ? { answer: option_logic } : {}
  end

  def get_text_responses(field_key)
    inputs
      .select("custom_field_values->'#{field_key}' as value")
      .where("custom_field_values->'#{field_key}' IS NOT NULL")
      .map { |answer| { answer: answer.value.to_s } }
      .sort_by { |a| a[:answer] }
  end

  def find_question(question_field_id)
    question = fields.find { |f| f[:id] == question_field_id }
    raise 'Question not found' unless question

    question
  end

  def construct_not_grouped_answers(query, field)
    answer_keys = generate_answer_keys(field)

    grouped_answers_hash = group_query(query)
      .each_with_object({}) do |(answer, count), accu|
      valid_answer = answer_keys.include?(answer) ? answer : nil

      accu[valid_answer] ||= { answer: valid_answer, count: 0 }
      accu[valid_answer][:count] += count
    end

    answer_keys.map do |key|
      grouped_answers_hash[key] || { answer: key, count: 0 }
    end
  end

  def construct_grouped_answers(query, question_field)
    answer_keys = generate_answer_keys(question_field)
    group_field_keys = generate_answer_keys(group_field)

    # Create hash of grouped answers
    answer_groups = group_query(query, group: true)
    answer_groups = normalise_domicile_keys(answer_groups, group_field) if group_field.code == 'domicile'
    grouped_answers_hash = answer_groups
      .each_with_object({}) do |((answer, group), count), accu|
      # We treat 'faulty' values (i.e. that don't exist in options) as nil
      valid_answer = answer_keys.include?(answer) ? answer : nil

      accu[valid_answer] ||= { answer: valid_answer, count: 0, groups: {} }
      accu[valid_answer][:count] += count

      # Same for group
      valid_group = group_field_keys.include?(group) ? group : nil

      accu[valid_answer][:groups][valid_group] ||= { group: valid_group, count: 0 }
      accu[valid_answer][:groups][valid_group][:count] += count
    end

    # Construct answers array using order of custom field options
    answer_keys.map do |answer|
      grouped_answer = grouped_answers_hash[answer] || { answer: answer, count: 0, groups: {} }

      answers_row = {
        answer: answer,
        count: grouped_answer[:count],
        groups: group_field_keys
          .filter { |group| grouped_answer[:groups][group] }
          .map { |group| grouped_answer[:groups][group] }
      }

      answers_row
    end
  end

  def group_query(query, group: false)
    Idea
      .select(:answer)
      .from(query)
      .group(:answer, group ? :group : nil)
      .count
  end

  def generate_answer_keys(field)
    (field.input_type == 'linear_scale' ? (1..field.maximum).reverse_each.to_a : field.options.map(&:key)) + [nil]
  end

  # Convert stored user keys for domicile field to match the options keys eg "f6319053-d521-4b28-9d71-a3693ec95f45" => "north_london_8rg"
  def normalise_domicile_keys(answer_groups, domicile_field)
    # Load all the areas in one query as they are not preloaded elsewhere
    areas = Area.where(custom_field_option_id: domicile_field.options.pluck(:id))
    area_id_map = areas.map { |a| { a.custom_field_option_id => a.id } }.reduce({}, :merge)
    options_map = domicile_field.options.map { |o| { area_id_map[o.id] || 'outside' => o.key } }.reduce({}, :merge)

    new_groups = {}
    answer_groups.each do |(answer, group), count|
      new_group = options_map[group]
      new_groups[[answer, new_group]] = count
    end
    new_groups
  end

  def add_page_response_count_to_results(results)
    current_page_index = nil
    max_response_count = 0
    results.each_with_index do |result, index|
      if result[:inputType] == 'page'
        results[current_page_index][:questionResponseCount] = max_response_count unless current_page_index.nil?
        current_page_index = index
        max_response_count = 0
      elsif result[:questionResponseCount] > max_response_count
        max_response_count = result[:questionResponseCount]
      end
    end
    results[current_page_index][:questionResponseCount] = max_response_count unless current_page_index.nil?
    results
  end

  def add_question_numbers_to_results(results)
    @page_numbers = { 'survey_end' => 999 } # Lookup that we can use later in logic. 999 is a special number used for the survey end page
    question_number = 0
    page_number = 0
    results.map do |result|
      if result[:inputType] == 'page'
        page_number += 1
        result[:questionNumber] = nil
        result[:pageNumber] = page_number
        @page_numbers[result[:customFieldId]] = page_number
      else
        question_number += 1
        result[:questionNumber] = question_number
        result[:pageNumber] = nil
      end
      result
    end
  end

  # Replace logicNextPageId with logicNextPageNumber & add number used by FE in logic tooltip
  # Add hidden flag to results based on logic ids supplied for filtering
  def add_logic_to_results(results, logic_ids)
    results_to_hide = []

    results = results.deep_dup.map do |result|
      field_id = result[:customFieldId]
      if supports_page_logic? result[:inputType]
        # Transform page logic
        logic_next_page_id = result[:logic][:nextPageId]
        if logic_next_page_id
          logic_skipped_fields = logic_skipped_field_ids(results, field_id, logic_next_page_id)
          result[:logic] = {
            nextPageNumber: @page_numbers[logic_next_page_id],
            numQuestionsSkipped: logic_skipped_fields.count { |f| f[:question] == true }
          }
          if logic_ids.include?(field_id)
            results_to_hide += logic_skipped_fields.pluck(:id)
          end
        end
      elsif supports_question_logic? result[:inputType]
        # Transform select option logic
        result[:logic][:answer]&.each_value do |answer|
          logic_next_page_id = answer[:nextPageId]
          if logic_next_page_id
            logic_skipped_fields = logic_skipped_field_ids(results, field_id, logic_next_page_id)
            answer[:nextPageNumber] = @page_numbers[logic_next_page_id]
            answer[:numQuestionsSkipped] = logic_skipped_fields.count { |f| f[:question] == true }
            answer.delete(:nextPageId)
            if logic_ids.include?(answer[:id])
              results_to_hide += logic_skipped_fields.pluck(:id)
            end
          end
        end
      end

      result
    end

    # Now hide any results which should be hidden by the logic ids supplied for filtering
    results.map do |result|
      result[:hidden] = results_to_hide.include?(result[:customFieldId])
      result
    end
  end

  def logic_skipped_field_ids(results, field_id, goto_page_id)
    skip = false
    skip_from_next_page = false
    skip_fields = []
    results.each do |r|
      if r[:customFieldId] == goto_page_id
        skip = false
        skip_from_next_page = false
      end
      skip = true if skip_from_next_page && r[:inputType] == 'page'
      skip_fields << { id: r[:customFieldId], question: r[:inputType] != 'page' } if skip
      skip_from_next_page = true if r[:customFieldId] == field_id
    end
    skip_fields
  end

  def change_counts_for_logic(results, survey_responses)
    survey_has_logic = !results.flatten.all? { |r| r[:logic] == {} }

    # Only need to calculate the logic if there is any
    if survey_has_logic
      results = results.deep_dup
      survey_responses.each do |response|
        next_page_number = nil
        skip_question = false
        results.map do |question|
          # Similar logic to logic_skipped_field_ids - TODO: Refactor to share?
          input_type = question[:inputType]
          page_number = question[:pageNumber]

          # We only skip pages & questions from the next page onwards
          if supports_page_logic? input_type
            if page_number == next_page_number
              next_page_number = nil
              skip_question = false
            elsif next_page_number
              skip_question = true
            end
          end

          # reduce the number of not answered if the question is skipped
          if skip_question && question[:answers].present?
            nil_answer = question[:answers].find { |a| a[:answer].nil? }
            nil_answer[:count] -= 1 if nil_answer && nil_answer[:count] > 0
          end

          unless skip_question
            # Only increment the number of times seen if we're not skipping the question/page
            question[:questionViewedCount] += 1

            # Calculate the next page number that will be seen
            if supports_question_logic? input_type
              answer_value = response[question[:key]]
              values = answer_value.is_a?(Array) ? answer_value : [answer_value] # Convert all values to an array so all fields can be treated the same
              highest_next_page_number_for_question = 0
              values.each do |value|
                logic_match = question.dig(:logic, :answer, value)
                if logic_match && logic_match[:nextPageNumber] > highest_next_page_number_for_question
                  # Only take the highest next page number from all options
                  highest_next_page_number_for_question = logic_match[:nextPageNumber]
                  next_page_number = highest_next_page_number_for_question
                end
              end
            elsif supports_page_logic? input_type
              logic_match = question[:logic][:nextPageNumber]
              if logic_match
                next_page_number = logic_match
              end
            end
          end
        end
      end
    end

    # Finalise the results
    results.map do |question|
      if survey_has_logic
        # Update the total response count with the new figure
        question[:totalResponseCount] = question[:questionViewedCount]

        # Update the total pick count because we've reduced the 'not_answered' answer count
        question[:totalPickCount] = question[:answers].pluck(:count).sum if question[:totalPickCount]
      end

      # remove the temporary fields that are now not needed
      question.delete(:questionViewedCount)
      question.delete(:key)
    end

    results
  end

  def cleanup_single_result(result)
    # Logic not used on single result & temp fields need removing
    result[:logic] = {}
    result.delete(:questionViewedCount)
    result.delete(:key)
    result
  end

  def supports_question_logic?(input_type)
    %w[select multiselect linear_scale multiselect_image].include? input_type
  end

  def supports_page_logic?(input_type)
    input_type == 'page'
  end

  def group_field
    @group_field ||= if group_field_id
      if group_mode == 'user_field'
        CustomField.find(group_field_id)
      else
        find_question(group_field_id)
      end
    else
      false
    end
  end
end<|MERGE_RESOLUTION|>--- conflicted
+++ resolved
@@ -136,19 +136,14 @@
       customFieldId: field.id,
       required: field.required,
       grouped: !!group_field_id,
-<<<<<<< HEAD
       hidden: false,
-      totalResponseCount: @inputs.count,
+      totalResponseCount: @inputs.size,
       questionResponseCount: response_count,
       pageNumber: nil,
       questionNumber: nil,
       logic: {},
       questionViewedCount: 0, # Temporary field used when calculating the number of times a question is seen through logic
       key: field.key # Temporary field used when calculating the number of times a question is seen through logic
-=======
-      totalResponseCount: @inputs.size,
-      questionResponseCount: response_count
->>>>>>> 9df4dbd0
     }
   end
 
@@ -241,12 +236,8 @@
     attributes = core_field_attributes(field, response_count: question_response_count).merge({
       totalPickCount: answers.pluck(:count).sum,
       answers: answers,
-<<<<<<< HEAD
-      multilocs: get_multilocs(field, group_field),
+      multilocs: get_multilocs(field),
       logic: get_option_logic(field)
-=======
-      multilocs: get_multilocs(field)
->>>>>>> 9df4dbd0
     })
 
     attributes[:textResponses] = get_text_responses("#{field.key}_other") if field.other_option_text_field
