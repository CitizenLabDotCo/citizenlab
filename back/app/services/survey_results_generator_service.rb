--- conflicted
+++ resolved
@@ -262,15 +262,7 @@
       return build_scaled_input_multilocs(field)
     end
 
-<<<<<<< HEAD
-    if field.domicile?
-      return build_domicile_multilocs(field)
-    end
-
-    field.options.each_with_object({}) do |option, accu|
-=======
     field.ordered_transformed_options.each_with_object({}) do |option, accu|
->>>>>>> 5cf3da7f
       option_detail = { title_multiloc: option.title_multiloc }
       option_detail[:image] = option.image&.image&.versions&.transform_values(&:url) if field.support_option_images?
       accu[option.key] = option_detail
@@ -404,28 +396,7 @@
   end
 
   def generate_answer_keys(field)
-<<<<<<< HEAD
-    return field.options.map { |o| o.area&.id || 'outside' } + [nil] if field.domicile?
-
-    (%w[linear_scale rating].include?(field.input_type) ? (1..field.maximum).to_a : field.options.map(&:key)) + [nil]
-  end
-
-  # Convert stored user keys for domicile field to match the options keys eg "f6319053-d521-4b28-9d71-a3693ec95f45" => "north_london_8rg"
-  def normalise_domicile_keys(answer_groups, domicile_field)
-    # Load all the areas in one query as they are not preloaded elsewhere
-    areas = Area.where(custom_field_option_id: domicile_field.options.pluck(:id))
-    area_id_map = areas.map { |a| { a.custom_field_option_id => a.id } }.reduce({}, :merge)
-    options_map = domicile_field.options.map { |o| { area_id_map[o.id] || 'outside' => o.key } }.reduce({}, :merge)
-
-    new_groups = {}
-    answer_groups.each do |(answer, group), count|
-      new_group = options_map[group]
-      new_groups[[answer, new_group]] = count
-    end
-    new_groups
-=======
     (%w[linear_scale rating].include?(field.input_type) ? (1..field.maximum).to_a : field.ordered_transformed_options.map(&:key)) + [nil]
->>>>>>> 5cf3da7f
   end
 
   def add_page_response_count_to_results(results)
