--- conflicted
+++ resolved
@@ -122,20 +122,15 @@
 
   def visit_select_base(field, values)
     option_keys = field.options.pluck(:key)
-<<<<<<< HEAD
-    distribution = Idea.select(:value).from(values).group(:value).order(Arel.sql('COUNT(value) DESC')).count.to_a
-    (option_keys - distribution.pluck(0)).each do |key|
-      distribution << [key, 0] # add missing options with 0 responses
-    end
-=======
     distribution = Idea
       .select(:value)
       .from(values)
       .group(:value)
       .order(Arel.sql('COUNT(value) DESC'))
       .count.to_a
-
->>>>>>> 1e9fde2c
+    (option_keys - distribution.pluck(0)).each do |key|
+      distribution << [key, 0] # add missing options with 0 responses
+    end
     sorted_distribution = distribution.sort_by { |k, _v| k == 'other' ? 1 : 0 } # other should always be last
     filtered_distribution = sorted_distribution.select { |(value, _count)| option_keys.include? value }
     option_titles = field.options.each_with_object({}) do |option, accu|
