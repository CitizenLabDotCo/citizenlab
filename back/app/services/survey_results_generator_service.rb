--- conflicted
+++ resolved
@@ -72,16 +72,15 @@
     visit_select_base(field)
   end
 
-<<<<<<< HEAD
-  def visit_rating(field)
-    visit_select_base(field)
-=======
   def visit_matrix_linear_scale(field)
     core_field_attributes(field).merge({
       multilocs: { answer: build_linear_scale_multilocs(field) },
       linear_scales: matrix_linear_scale_statements(field)
     })
->>>>>>> 58d3c8c0
+  end
+
+  def visit_rating(field)
+    visit_select_base(field)
   end
 
   def visit_file_upload(field)
@@ -143,24 +142,10 @@
 
   def visit_select_base(field)
     query = inputs
-<<<<<<< HEAD
-    if group_field_id
-      if group_mode == 'user_field'
-        # Single user field grouped result
-        group_field = CustomField.find(group_field_id)
-        query = query.joins(:author)
-      else
-        # Single form field grouped result
-        group_field = find_question(group_field_id)
-      end
+    query = query.joins(:author) if group_mode == 'user_field'
+    if group_field
       raise "Unsupported group field type: #{group_field.input_type}" unless %w[select linear_scale rating].include?(group_field.input_type)
       raise "Unsupported question type: #{field.input_type}" unless %w[select multiselect linear_scale rating multiselect_image].include?(field.input_type)
-=======
-    query = query.joins(:author) if group_mode == 'user_field'
-    if group_field
-      raise "Unsupported group field type: #{group_field.input_type}" unless %w[select linear_scale].include?(group_field.input_type)
-      raise "Unsupported question type: #{field.input_type}" unless %w[select multiselect linear_scale multiselect_image].include?(field.input_type)
->>>>>>> 58d3c8c0
 
       query = query.select(
         select_field_query(field, as: 'answer'),
