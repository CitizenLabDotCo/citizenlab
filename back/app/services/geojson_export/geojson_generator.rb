--- conflicted
+++ resolved
@@ -11,11 +11,7 @@
       @inputs = phase.ideas.native_survey.published
       @fields_in_form = IdeaCustomFieldsService.new(phase.custom_form).reportable_fields
       @multiloc_service = MultilocService.new(app_configuration: @app_configuration)
-<<<<<<< HEAD
       @value_visitor = GeojsonExport::ValueVisitor
-      @field_ids_to_titles = set_non_colliding_titles
-=======
->>>>>>> ffd5ab76
     end
 
     def generate_geojson
@@ -52,11 +48,7 @@
       field_ids_to_titles = set_non_colliding_titles
 
       @fields_in_form.each_with_object({}) do |field, accu|
-<<<<<<< HEAD
-        accu[@field_ids_to_titles[field.id]] = Export::CustomFieldForExport.new(field, @value_visitor).value_from(input)
-=======
         accu[field_ids_to_titles[field.id]] = CustomFieldForExport.new(field).value_from(input)
->>>>>>> ffd5ab76
       end
     end
 
