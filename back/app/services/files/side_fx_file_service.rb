# frozen_string_literal: true

class Files::SideFxFileService < BaseSideFxService
  def resource_name = 'file'
<<<<<<< HEAD

  def after_create(file, user)
    super

    Files::PreviewService.new.enqueue_preview(file)
    Files::TranscriptService.new(file).enqueue_transcript
  end
=======
>>>>>>> 956b29b6
end<|MERGE_RESOLUTION|>--- conflicted
+++ resolved
@@ -2,14 +2,4 @@
 
 class Files::SideFxFileService < BaseSideFxService
   def resource_name = 'file'
-<<<<<<< HEAD
-
-  def after_create(file, user)
-    super
-
-    Files::PreviewService.new.enqueue_preview(file)
-    Files::TranscriptService.new(file).enqueue_transcript
-  end
-=======
->>>>>>> 956b29b6
 end