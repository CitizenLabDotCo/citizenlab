--- conflicted
+++ resolved
@@ -57,11 +57,8 @@
       %i[id content name]
     when 'html_multiloc', 'multiline_text_multiloc', 'text_multiloc'
       CL2_SUPPORTED_LOCALES
-<<<<<<< HEAD
-=======
     when 'matrix_linear_scale'
       custom_field.matrix_statements.pluck(:key).map(&:to_sym)
->>>>>>> ed212c49
     end
   end
 
