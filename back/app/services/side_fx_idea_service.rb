--- conflicted
+++ resolved
@@ -113,14 +113,10 @@
   end
 
   def after_destroy(frozen_idea, user)
-<<<<<<< HEAD
     frozen_idea.phases.each(&:update_manual_votes_count!) if frozen_idea.manual_votes_amount.present?
 
-    serialized_idea = serialize_idea(frozen_idea)
-=======
     # Refresh the count of project participants by clearing the cache
     ParticipantsService.new.clear_project_participants_count_cache(frozen_idea.project) if frozen_idea.project
->>>>>>> 863e0744
 
     serialized_idea = serialize_idea(frozen_idea)
     LogActivityJob.perform_later(
