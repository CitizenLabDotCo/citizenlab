--- conflicted
+++ resolved
@@ -187,7 +187,6 @@
     all_fields
   end
 
-<<<<<<< HEAD
   def add_user_fields(fields)
     return fields unless @participation_method.user_fields_in_form?
 
@@ -234,12 +233,12 @@
     end
 
     fields + [user_page] + user_fields + [last_page]
-=======
+  end
+
   # Check required as it doesn't matter what is saved in title for page 1
   # Constraints required for the front-end but response will always return input specific method
   def page1_title?(field, attribute)
     field.code == 'title_page' && attribute == :title_multiloc
->>>>>>> 43b484ee
   end
 
   attr_reader :custom_form, :participation_method
