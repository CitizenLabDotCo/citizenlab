--- conflicted
+++ resolved
@@ -20,11 +20,6 @@
     all_fields.select do |field|
       field.code != 'idea_images_attributes' && field.input_type != 'page' && field.input_type != 'section'
     end
-<<<<<<< HEAD
-
-    add_suffix_to_geo_fields_title_multiloc(filtered_fields)
-=======
->>>>>>> 305d397e
   end
 
   def visible_fields
@@ -173,25 +168,6 @@
 
   private
 
-<<<<<<< HEAD
-  def add_suffix_to_geo_fields_title_multiloc(fields)
-    fields.map do |field|
-      if CustomField::GEOGRAPHIC_INPUT_TYPES.include? field.input_type
-        field.title_multiloc = field.title_multiloc.to_h do |locale, title|
-          [
-            locale,
-            "#{title} [#{I18n.with_locale(locale) { I18n.t('xlsx_export.column_headers.longitude') }}, " \
-            "#{I18n.with_locale(locale) { I18n.t('xlsx_export.column_headers.latitude') }}]"
-          ]
-        end
-      end
-
-      field
-    end.flatten
-  end
-
-=======
->>>>>>> 305d397e
   def insert_other_option_text_fields(fields)
     all_fields = []
     fields.each do |field|
