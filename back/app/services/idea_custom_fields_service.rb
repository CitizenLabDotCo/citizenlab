# frozen_string_literal: true

class IdeaCustomFieldsService
  def initialize(custom_form)
    @custom_form = custom_form
  end

<<<<<<< HEAD
  def reportable_fields(custom_form)
    all_fields(custom_form).select(&:enabled?).reject(&:built_in?)
=======
  def all_fields
    default_fields
  end

  def configurable_fields
    all_fields.select do |field|
      %w[author_id budget].exclude? field.code
    end
  end

  def reportable_fields
    all_fields.select(&:enabled?).reject(&:built_in?)
>>>>>>> ae8df627
  end

  def visible_fields
    all_fields.select(&:enabled?)
  end

  def enabled_fields
    all_fields.select(&:enabled?)
  end

  def extra_visible_fields
    visible_fields.reject(&:built_in?)
  end

  def allowed_extra_field_keys
    enabled_extra_fields = all_fields.find_all do |field|
      !field.built_in? && field.enabled
    end
    fields_with_array_keys, fields_with_simple_keys = enabled_extra_fields.partition do |field|
      field.input_type == 'multiselect'
    end
    [
      *fields_with_simple_keys.map(&:key).map(&:to_sym),
      fields_with_array_keys.map(&:key).map(&:to_sym).index_with { |_k| [] }
    ]
  end

  private

  attr_reader :custom_form

  def default_fields
    ml_s = MultilocService.new
    [
      CustomField.new(
        id: SecureRandom.uuid,
        resource: custom_form,
        key: 'title_multiloc',
        code: 'title_multiloc',
        input_type: 'text_multiloc',
        title_multiloc: ml_s.i18n_to_multiloc(
          'custom_fields.ideas.title.title',
          locales: CL2_SUPPORTED_LOCALES
        ),
        description_multiloc: begin
          ml_s.i18n_to_multiloc(
            'custom_fields.ideas.title.description',
            locales: CL2_SUPPORTED_LOCALES
          )
        rescue StandardError
          {}
        end,
        required: true,
        enabled: true,
        ordering: 0
      ),
      CustomField.new(
        id: SecureRandom.uuid,
        resource: custom_form,
        key: 'body_multiloc',
        code: 'body_multiloc',
        input_type: 'html_multiloc',
        title_multiloc: ml_s.i18n_to_multiloc(
          'custom_fields.ideas.body.title',
          locales: CL2_SUPPORTED_LOCALES
        ),
        description_multiloc: begin
          ml_s.i18n_to_multiloc(
            'custom_fields.ideas.body.description',
            locales: CL2_SUPPORTED_LOCALES
          )
        rescue StandardError
          {}
        end,
        required: true,
        enabled: true,
        ordering: 1
      ),
      CustomField.new(
        id: SecureRandom.uuid,
        resource: custom_form,
        key: 'proposed_budget',
        code: 'proposed_budget',
        input_type: 'number',
        title_multiloc: ml_s.i18n_to_multiloc(
          'custom_fields.ideas.proposed_budget.title',
          locales: CL2_SUPPORTED_LOCALES
        ),
        description_multiloc: begin
          ml_s.i18n_to_multiloc(
            'custom_fields.ideas.proposed_budget.description',
            locales: CL2_SUPPORTED_LOCALES
          )
        rescue StandardError
          {}
        end,
        required: false,
        enabled: false,
        ordering: 2
      ),
      CustomField.new(
        id: SecureRandom.uuid,
        resource: custom_form,
        key: 'topic_ids',
        code: 'topic_ids',
        input_type: 'multiselect',
        title_multiloc: ml_s.i18n_to_multiloc(
          'custom_fields.ideas.topic_ids.title',
          locales: CL2_SUPPORTED_LOCALES
        ),
        description_multiloc: begin
          ml_s.i18n_to_multiloc(
            'custom_fields.ideas.topic_ids.description',
            locales: CL2_SUPPORTED_LOCALES
          )
        rescue StandardError
          {}
        end,
        required: false,
        enabled: true,
        ordering: 3
      ),
      CustomField.new(
        id: SecureRandom.uuid,
        resource: custom_form,
        key: 'location_description',
        code: 'location_description',
        input_type: 'text',
        title_multiloc: ml_s.i18n_to_multiloc(
          'custom_fields.ideas.location.title',
          locales: CL2_SUPPORTED_LOCALES
        ),
        description_multiloc: begin
          ml_s.i18n_to_multiloc(
            'custom_fields.ideas.location.description',
            locales: CL2_SUPPORTED_LOCALES
          )
        rescue StandardError
          {}
        end,
        required: false,
        enabled: true,
        ordering: 4
      ),
      CustomField.new(
        id: SecureRandom.uuid,
        resource: custom_form,
        key: 'idea_images_attributes',
        code: 'idea_images_attributes',
        input_type: 'image_files',
        title_multiloc: ml_s.i18n_to_multiloc(
          'custom_fields.ideas.images.title',
          locales: CL2_SUPPORTED_LOCALES
        ),
        description_multiloc: begin
          ml_s.i18n_to_multiloc(
            'custom_fields.ideas.images.description',
            locales: CL2_SUPPORTED_LOCALES
          )
        rescue StandardError
          {}
        end,
        required: false,
        enabled: true,
        ordering: 5
      ),
      CustomField.new(
        id: SecureRandom.uuid,
        resource: custom_form,
        key: 'idea_files_attributes',
        code: 'idea_files_attributes',
        input_type: 'files',
        title_multiloc: ml_s.i18n_to_multiloc(
          'custom_fields.ideas.attachments.title',
          locales: CL2_SUPPORTED_LOCALES
        ),
        description_multiloc: begin
          ml_s.i18n_to_multiloc(
            'custom_fields.ideas.attachments.description',
            locales: CL2_SUPPORTED_LOCALES
          )
        rescue StandardError
          {}
        end,
        required: false,
        enabled: true,
        ordering: 6
      )
    ]
  end
end

IdeaCustomFieldsService.prepend_if_ee('IdeaCustomFields::Patches::IdeaCustomFieldsService')<|MERGE_RESOLUTION|>--- conflicted
+++ resolved
@@ -5,23 +5,12 @@
     @custom_form = custom_form
   end
 
-<<<<<<< HEAD
-  def reportable_fields(custom_form)
-    all_fields(custom_form).select(&:enabled?).reject(&:built_in?)
-=======
   def all_fields
     default_fields
   end
 
-  def configurable_fields
-    all_fields.select do |field|
-      %w[author_id budget].exclude? field.code
-    end
-  end
-
   def reportable_fields
     all_fields.select(&:enabled?).reject(&:built_in?)
->>>>>>> ae8df627
   end
 
   def visible_fields
