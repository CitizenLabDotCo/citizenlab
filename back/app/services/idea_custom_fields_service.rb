# frozen_string_literal: true

class IdeaCustomFieldsService
  def initialize(custom_form)
    @custom_form = custom_form
  end

  def all_fields
    default_fields
  end

  def configurable_fields
    disallowed_fields = %w[author_id budget]
    all_fields.reject do |field|
      disallowed_fields.include? field.code
    end
  end

  def reportable_fields
    enabled_fields.reject(&:built_in?)
  end

  def visible_fields
    enabled_fields
  end

  def enabled_fields
    all_fields.select(&:enabled?)
  end

  def extra_visible_fields
    visible_fields.reject(&:built_in?)
  end

  def allowed_extra_field_keys
    fields_with_array_keys, fields_with_simple_keys = extra_visible_fields.partition do |field|
      field.input_type == 'multiselect'
    end
    [
      *fields_with_simple_keys.map(&:key).map(&:to_sym),
      fields_with_array_keys.map(&:key).map(&:to_sym).index_with { |_k| [] }
    ]
  end

  private

  attr_reader :custom_form

  def native_survey?
<<<<<<< HEAD
    participation_context = ::ParticipationContextService.new.get_participation_context(custom_form.project)
    return false unless participation_context

    participation_context.native_survey?
=======
    return false unless custom_form

    project = custom_form.project
    project.continuous? && project.native_survey?
>>>>>>> 0fd8a367
  end

  def default_fields
    return [] if native_survey?

    ml_s = MultilocService.new
    [
      CustomField.new(
        id: SecureRandom.uuid,
        resource: custom_form,
        key: 'title_multiloc',
        code: 'title_multiloc',
        input_type: 'text_multiloc',
        title_multiloc: ml_s.i18n_to_multiloc(
          'custom_fields.ideas.title.title',
          locales: CL2_SUPPORTED_LOCALES
        ),
        description_multiloc: begin
          ml_s.i18n_to_multiloc(
            'custom_fields.ideas.title.description',
            locales: CL2_SUPPORTED_LOCALES
          )
        rescue StandardError
          {}
        end,
        required: true,
        enabled: true,
        ordering: 0
      ),
      CustomField.new(
        id: SecureRandom.uuid,
        resource: custom_form,
        key: 'body_multiloc',
        code: 'body_multiloc',
        input_type: 'html_multiloc',
        title_multiloc: ml_s.i18n_to_multiloc(
          'custom_fields.ideas.body.title',
          locales: CL2_SUPPORTED_LOCALES
        ),
        description_multiloc: begin
          ml_s.i18n_to_multiloc(
            'custom_fields.ideas.body.description',
            locales: CL2_SUPPORTED_LOCALES
          )
        rescue StandardError
          {}
        end,
        required: true,
        enabled: true,
        ordering: 1
      ),
      CustomField.new(
        id: SecureRandom.uuid,
        resource: custom_form,
        key: 'author_id',
        code: 'author_id',
        input_type: 'text',
        title_multiloc: ml_s.i18n_to_multiloc(
          'custom_fields.ideas.author_id.title',
          locales: CL2_SUPPORTED_LOCALES
        ),
        description_multiloc: begin
          ml_s.i18n_to_multiloc(
            'custom_fields.ideas.author_id.description',
            locales: CL2_SUPPORTED_LOCALES
          )
        rescue StandardError
          {}
        end,
        required: false,
        enabled: true,
        ordering: 2
      ),
      CustomField.new(
        id: SecureRandom.uuid,
        resource: custom_form,
        key: 'budget',
        code: 'budget',
        input_type: 'number',
        title_multiloc: ml_s.i18n_to_multiloc(
          'custom_fields.ideas.budget.title',
          locales: CL2_SUPPORTED_LOCALES
        ),
        description_multiloc: begin
          ml_s.i18n_to_multiloc(
            'custom_fields.ideas.budget.description',
            locales: CL2_SUPPORTED_LOCALES
          )
        rescue StandardError
          {}
        end,
        required: false,
        enabled: true,
        ordering: 3
      ),
      CustomField.new(
        id: SecureRandom.uuid,
        resource: custom_form,
        key: 'proposed_budget',
        code: 'proposed_budget',
        input_type: 'number',
        title_multiloc: ml_s.i18n_to_multiloc(
          'custom_fields.ideas.proposed_budget.title',
          locales: CL2_SUPPORTED_LOCALES
        ),
        description_multiloc: begin
          ml_s.i18n_to_multiloc(
            'custom_fields.ideas.proposed_budget.description',
            locales: CL2_SUPPORTED_LOCALES
          )
        rescue StandardError
          {}
        end,
        required: false,
        enabled: false,
        ordering: 4
      ),
      CustomField.new(
        id: SecureRandom.uuid,
        resource: custom_form,
        key: 'topic_ids',
        code: 'topic_ids',
        input_type: 'multiselect',
        title_multiloc: ml_s.i18n_to_multiloc(
          'custom_fields.ideas.topic_ids.title',
          locales: CL2_SUPPORTED_LOCALES
        ),
        description_multiloc: begin
          ml_s.i18n_to_multiloc(
            'custom_fields.ideas.topic_ids.description',
            locales: CL2_SUPPORTED_LOCALES
          )
        rescue StandardError
          {}
        end,
        required: false,
        enabled: true,
        ordering: 5
      ),
      CustomField.new(
        id: SecureRandom.uuid,
        resource: custom_form,
        key: 'location_description',
        code: 'location_description',
        input_type: 'text',
        title_multiloc: ml_s.i18n_to_multiloc(
          'custom_fields.ideas.location.title',
          locales: CL2_SUPPORTED_LOCALES
        ),
        description_multiloc: begin
          ml_s.i18n_to_multiloc(
            'custom_fields.ideas.location.description',
            locales: CL2_SUPPORTED_LOCALES
          )
        rescue StandardError
          {}
        end,
        required: false,
        enabled: true,
        ordering: 6
      ),
      CustomField.new(
        id: SecureRandom.uuid,
        resource: custom_form,
        key: 'idea_images_attributes',
        code: 'idea_images_attributes',
        input_type: 'image_files',
        title_multiloc: ml_s.i18n_to_multiloc(
          'custom_fields.ideas.images.title',
          locales: CL2_SUPPORTED_LOCALES
        ),
        description_multiloc: begin
          ml_s.i18n_to_multiloc(
            'custom_fields.ideas.images.description',
            locales: CL2_SUPPORTED_LOCALES
          )
        rescue StandardError
          {}
        end,
        required: false,
        enabled: true,
        ordering: 7
      ),
      CustomField.new(
        id: SecureRandom.uuid,
        resource: custom_form,
        key: 'idea_files_attributes',
        code: 'idea_files_attributes',
        input_type: 'files',
        title_multiloc: ml_s.i18n_to_multiloc(
          'custom_fields.ideas.attachments.title',
          locales: CL2_SUPPORTED_LOCALES
        ),
        description_multiloc: begin
          ml_s.i18n_to_multiloc(
            'custom_fields.ideas.attachments.description',
            locales: CL2_SUPPORTED_LOCALES
          )
        rescue StandardError
          {}
        end,
        required: false,
        enabled: true,
        ordering: 8
      )
    ]
  end
end

IdeaCustomFieldsService.prepend_if_ee('IdeaCustomFields::Patches::IdeaCustomFieldsService')<|MERGE_RESOLUTION|>--- conflicted
+++ resolved
@@ -47,17 +47,12 @@
   attr_reader :custom_form
 
   def native_survey?
-<<<<<<< HEAD
+    return false unless custom_form
+
     participation_context = ::ParticipationContextService.new.get_participation_context(custom_form.project)
     return false unless participation_context
 
     participation_context.native_survey?
-=======
-    return false unless custom_form
-
-    project = custom_form.project
-    project.continuous? && project.native_survey?
->>>>>>> 0fd8a367
   end
 
   def default_fields
