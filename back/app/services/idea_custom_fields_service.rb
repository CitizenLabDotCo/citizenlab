--- conflicted
+++ resolved
@@ -17,8 +17,6 @@
     end
   end
 
-<<<<<<< HEAD
-=======
   def xlsx_exportable_fields
     all_fields.filter(&:supports_xlsx_export?)
   end
@@ -27,7 +25,6 @@
     all_fields.filter(&:supports_geojson?)
   end
 
->>>>>>> 8baf438e
   def visible_fields
     enabled_fields
   end
