--- conflicted
+++ resolved
@@ -76,11 +76,7 @@
       when 'multiselect', 'multiselect_image'
         fields_with_array_keys[field.key.to_sym] = []
       when 'file_upload'
-<<<<<<< HEAD
-        fields_with_array_keys[field.key.to_sym] = %i[content name]
-=======
         fields_with_array_keys[field.key.to_sym] = %i[id content name]
->>>>>>> 47a5844d
       when 'point'
         fields_with_array_keys[field.key.to_sym] = [:type, { coordinates: [] }]
       else
