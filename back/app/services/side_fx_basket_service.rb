--- conflicted
+++ resolved
@@ -76,14 +76,9 @@
   end
 
   def update_participation_context_counts(count_contexts, update_context)
-<<<<<<< HEAD
-    count = Basket.where(participation_context: count_contexts).submitted.count
-    update_context.update!(baskets_count: count)
-=======
-    baskets = Basket.where(participation_context: count_contexts).where.not(submitted_at: nil)
+    baskets = Basket.where(participation_context: count_contexts).submitted
     baskets_count = baskets.count
     votes_count = BasketsIdea.where(basket: baskets).sum(:votes)
     update_context.update!(baskets_count: baskets_count, votes_count: votes_count)
->>>>>>> 92626ecb
   end
 end