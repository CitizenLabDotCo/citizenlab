--- conflicted
+++ resolved
@@ -5,11 +5,7 @@
 
   def after_create(basket, user)
     LogActivityJob.perform_later(basket, 'created', user, basket.created_at.to_i)
-<<<<<<< HEAD
-    basket.update_counts! unless basket.submitted_at.nil?
-=======
-    update_basket_counts basket if basket.submitted?
->>>>>>> 2948be41
+    basket.update_counts! unless basket.submitted?
   end
 
   def after_update(basket, user)
@@ -24,69 +20,6 @@
       user, Time.now.to_i,
       payload: { basket: serialized_basket }
     )
-<<<<<<< HEAD
     frozen_basket.update_counts!
-=======
-    update_basket_counts frozen_basket
-  end
-
-  def update_basket_counts(basket)
-    # NOTE: we cannot use counter_culture because we can't trigger it from another model being updated (basket)
-    project = basket.participation_context.project
-
-    # Update ideas
-    update_ideas_counts('ideas', project.id)
-
-    if basket.participation_context_type == 'Phase'
-      phase = basket.participation_context
-      # Update ideas_phases
-      update_ideas_counts('ideas_phases', project.id, phase.id)
-
-      # Update the phase
-      update_participation_context_counts(phase, phase)
-
-      # Update the project
-      update_participation_context_counts(project.phases, project)
-    else
-      # Update the project only
-      update_participation_context_counts(project, project)
-    end
-  end
-
-  private
-
-  # NOTE: All ideas on the project are updated in case ideas have been removed from a basket or a basket is unpublished
-  def update_ideas_counts(table, project_id, phase_id = nil)
-    table_id = table == 'ideas' ? 'id' : 'idea_id'
-    query = "
-      UPDATE #{table}
-      SET
-        baskets_count = counts.baskets_count,
-        votes_count = COALESCE(counts.votes_count, 0)
-      FROM (
-        SELECT
-          i.id AS idea_id,
-          COUNT(b.id) AS baskets_count,
-          SUM(CASE WHEN b.id IS NOT NULL THEN bi.votes END) AS votes_count
-        FROM ideas i
-        LEFT OUTER JOIN baskets_ideas bi ON i.id = bi.idea_id
-        LEFT OUTER JOIN baskets b ON bi.basket_id = b.id AND b.submitted_at IS NOT NULL"
-    query += " AND b.participation_context_id = '#{phase_id}'" if phase_id
-    query += "
-        WHERE i.project_id = '#{project_id}'
-        GROUP BY i.id
-      ) AS counts
-      WHERE #{table}.#{table_id} = counts.idea_id
-    "
-    query += " AND #{table}.phase_id = '#{phase_id}'" if phase_id
-    ActiveRecord::Base.connection.execute(query)
-  end
-
-  def update_participation_context_counts(count_contexts, update_context)
-    baskets = Basket.where(participation_context: count_contexts).submitted
-    baskets_count = baskets.count
-    votes_count = BasketsIdea.where(basket: baskets).sum(:votes)
-    update_context.update!(baskets_count: baskets_count, votes_count: votes_count)
->>>>>>> 2948be41
   end
 end