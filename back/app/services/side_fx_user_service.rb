--- conflicted
+++ resolved
@@ -7,19 +7,6 @@
     if CustomField.with_resource_type('User').enabled.count.zero? && (user.invite_status != 'pending')
       user.registration_completed_at ||= Time.zone.now
     end
-<<<<<<< HEAD
-
-    # Hack to embed phone numbers in email
-    app_config = AppConfiguration.instance
-    if app_config.feature_activated?('password_login') && app_config.settings('password_login', 'phone')
-      phone_service = PhoneService.new
-      if phone_service.phone_or_email(user.email) == :phone
-        pattern = app_config.settings('password_login', 'phone_email_pattern')
-        user.email = pattern.gsub('__PHONE__', phone_service.normalize_phone(user.email))
-      end
-    end
-=======
->>>>>>> 4542327d
   end
 
   def after_create(user, current_user)
@@ -101,7 +88,6 @@
     old_roles.to_a - new_roles.to_a
   end
 
-<<<<<<< HEAD
   def gained_roles(user)
     return [] unless user.roles_previously_changed?
 
@@ -109,7 +95,7 @@
     new_roles.to_a - old_roles.to_a
   end
 end
-=======
-::SideFxUserService.prepend(UserConfirmation::Patches::SideFxUserService)
-::SideFxUserService.prepend_if_ee('IdeaAssignment::Patches::SideFxUserService')
->>>>>>> 4542327d
+
+end
+
+::SideFxUserService.prepend(UserConfirmation::Patches::SideFxUserService)