--- conflicted
+++ resolved
@@ -3,15 +3,8 @@
 class SideFxUserService
   include SideFxHelper
 
-<<<<<<< HEAD
-  def before_create user, current_user
+  def before_create(user, current_user)
     timestamp_registration(user)
-=======
-  def before_create(user, _current_user)
-    if CustomField.with_resource_type('User').enabled.count.zero? && (user.invite_status != 'pending')
-      user.registration_completed_at ||= Time.zone.now
-    end
->>>>>>> 7a7565b1
   end
 
   def after_create(user, current_user)
@@ -50,20 +43,12 @@
 
   private
 
-<<<<<<< HEAD
   def timestamp_registration(user)
     return unless (CustomField.with_resource_type('User').enabled.count == 0) && (user.invite_status != 'pending')
 
     user.registration_completed_at ||= Time.now
   end
 
-  def lost_roles  user
-    if user.roles_previously_changed?
-      old_roles, new_roles = user.roles_previous_change
-      (old_roles || []) - new_roles
-    else
-      []
-=======
   def roles_side_fx(current_user, user)
     gained_roles(user).each { |role| role_created_side_fx(role, user, current_user) }
     lost_roles(user).each { |role| role_destroyed_side_fx(role, user, current_user) }
@@ -73,7 +58,6 @@
     case role['type']
     when 'project_moderator' then new_project_moderator(role, user, current_user)
     when 'admin' then new_admin(user, current_user)
->>>>>>> 7a7565b1
     end
   end
 
