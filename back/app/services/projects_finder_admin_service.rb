class ProjectsFinderAdminService
  UUID_REGEX = '[0-9a-f]{8}-[0-9a-f]{4}-[0-9a-f]{4}-[0-9a-f]{4}-[0-9a-f]{12}'

  # EXECUTION
  def self.execute(scope, params = {}, current_user: nil)
    projects = scope

    # Apply filters
<<<<<<< HEAD
    projects = filter_status(scope, params)
    projects = filter_review_state(projects, params)
=======
    projects = filter_moderatable(projects, current_user)
    projects = filter_status(projects, params)
>>>>>>> ac4f6fee
    projects = filter_by_folder_ids(projects, params)
    projects = filter_project_manager(projects, params)
    projects = search(projects, params)
    projects = filter_start_date(projects, params)
    projects = filter_participation_states(projects, params)
    projects = filter_current_phase_participation_method(projects, params)
    projects = filter_visibility(projects, params)
    projects = filter_discoverability(projects, params)

    # Apply sorting
    case params[:sort]
    when 'recently_viewed'
      sort_recently_viewed(projects, current_user)
    when 'phase_starting_or_ending_soon'
      sort_phase_starting_or_ending_soon(projects)
    when 'alphabetically_asc', 'alphabetically_desc'
      sort_alphabetically(projects, params)
    else
      projects.order('projects.created_at DESC, projects.id ASC')
    end
  end

  # The methods below are private class methods.
  # They are currently only used by the execute method,
  # but could be used in other places as well.

  # SORTING METHODS
  def self.sort_recently_viewed(scope, current_user)
    substring_statement = "substring(path, 'admin/projects/(#{UUID_REGEX})')"

    # I first did this with a group by and max, but Copilot suggested
    # using a window function instead, which is more efficient
    recent_pageviews_sql = <<-SQL.squish
      SELECT
        #{substring_statement}::UUID AS admin_project_id,
        impact_tracking_pageviews.created_at AS last_viewed_at,
        ROW_NUMBER() OVER (
          PARTITION BY #{substring_statement}
          ORDER BY impact_tracking_pageviews.created_at DESC
        ) AS rn
      FROM impact_tracking_pageviews
      INNER JOIN impact_tracking_sessions
        ON impact_tracking_pageviews.session_id = impact_tracking_sessions.id
      WHERE path LIKE '%admin/projects/%'
        AND impact_tracking_sessions.user_id = '#{current_user.id}'
    SQL

    recent_pageviews_subquery = "(#{recent_pageviews_sql}) AS recent_pageviews"

    projects_subquery = scope
      .joins("LEFT JOIN #{recent_pageviews_subquery} ON recent_pageviews.admin_project_id = projects.id AND recent_pageviews.rn = 1")
      .select('recent_pageviews.last_viewed_at AS last_viewed_at, projects.*')

    # We order by last_viewed_at, but tie-break with created_at and id for a stable sort,
    # which is important for pagination
    Project
      .from(projects_subquery, :projects)
      .order('last_viewed_at DESC NULLS LAST, projects.created_at ASC, projects.id ASC')
  end

  def self.sort_phase_starting_or_ending_soon(scope)
    phases_ending_soon_subquery = Phase
      .where("coalesce(end_at, 'infinity'::DATE) >= current_date")
      .group(:project_id)
      .select("project_id, min(coalesce(end_at, 'infinity'::DATE)) AS min_end_at")

    phases_starting_soon_subquery = Phase
      .where('start_at >= current_date')
      .group(:project_id)
      .select('project_id, min(start_at) AS min_start_at')

    projects_subquery = scope
      .joins("LEFT JOIN (#{phases_ending_soon_subquery.to_sql}) AS phases_ending_soon ON phases_ending_soon.project_id = projects.id")
      .joins("LEFT JOIN (#{phases_starting_soon_subquery.to_sql}) AS phases_starting_soon ON phases_starting_soon.project_id = projects.id")
      .select('least(phases_ending_soon.min_end_at, phases_starting_soon.min_start_at) AS soon_date, projects.*')

    # We order by soon_date, but tie-break with created_at and id for a stable sort,
    # which is important for pagination
    Project
      .from(projects_subquery, :projects)
      .order('soon_date ASC NULLS LAST, projects.created_at ASC, projects.id ASC')
  end

  def self.sort_alphabetically(scope, params)
    locale = params[:locale] || 'en'
    direction = params[:sort] == 'alphabetically_desc' ? 'DESC' : 'ASC'

    scope.order(
      Arel.sql("projects.title_multiloc->>'#{locale}' #{direction}, projects.created_at ASC, projects.id ASC")
    )
  end

  # FILTERING METHODS
  def self.filter_moderatable(scope, current_user)
    return scope if current_user.admin?

    moderatable_project_ids = current_user.moderatable_project_ids
    moderated_folder_admin_publication_ids = AdminPublication.where(
      publication_id: current_user.moderated_project_folder_ids,
      publication_type: 'ProjectFolders::Folder'
    ).pluck(:id)

    scope
      .joins(
        'INNER JOIN admin_publications ON admin_publications.publication_id = projects.id ' \
        "AND admin_publications.publication_type = 'Project'"
      )
      .where(
        'projects.id IN (:project_ids) OR admin_publications.parent_id IN (:folder_admin_pub_ids)',
        project_ids: moderatable_project_ids,
        folder_admin_pub_ids: moderated_folder_admin_publication_ids
      )
  end

  def self.filter_status(scope, params = {})
    status = params[:status] || []
    return scope if status.blank?

    scope
      .joins("INNER JOIN admin_publications ON admin_publications.publication_id = projects.id AND admin_publications.publication_type = 'Project'")
      .where(admin_publications: { publication_status: status })
  end

  def self.filter_review_state(scope, params = {})
    review_state = params[:review_state]
    return scope if review_state.blank?

    case review_state
    when 'approved'
      scope.joins(:review).where.not(project_reviews: { approved_at: nil })
    when 'pending'
      scope.joins(:review).where(project_reviews: { approved_at: nil })
    else
      scope
    end
  end

  def self.filter_by_folder_ids(scope, params = {})
    folder_ids = params[:folder_ids] || []
    return scope if folder_ids.blank?

    scope
      .joins(
        'INNER JOIN admin_publications ON ' \
        'admin_publications.publication_id = projects.id ' \
        "AND admin_publications.publication_type = 'Project'"
      )
      .joins(
        'INNER JOIN admin_publications AS parent_admin_publications ON ' \
        'admin_publications.parent_id = parent_admin_publications.id'
      )
      .where(
        parent_admin_publications: {
          publication_id:   folder_ids,
          publication_type: 'ProjectFolders::Folder'
        }
      )
  end

  def self.filter_project_manager(scope, params = {})
    manager_ids = params[:managers] || []
    return scope if manager_ids.blank?

    managers = User.where(id: manager_ids)
    moderated_projects = []

    managers.each do |manager|
      manager.roles.each do |role|
        if role['type'] == 'project_moderator'
          moderated_projects << role['project_id']
        end
      end
    end

    scope.where(id: moderated_projects)
  end

  def self.search(scope, params = {})
    search = params[:search] || ''
    return scope if search.blank?

    scope.search_by_title(search)
  end

  def self.filter_start_date(scope, params = {})
    raw_min_start_date = params[:min_start_date]
    raw_max_start_date = params[:max_start_date]
    return scope if raw_min_start_date.blank? && raw_max_start_date.blank?

    min_start_date = parse_date(raw_min_start_date) || Date.new(1970, 1, 1)
    max_start_date = parse_date(raw_max_start_date) || Date.new(2100, 1, 1)

    overlapping_project_ids = Phase
      .group(:project_id)
      .having('min(start_at) >= ? AND min(start_at) <= ?', min_start_date, max_start_date)
      .select(:project_id)

    scope.where(id: overlapping_project_ids)
  end

  def self.filter_participation_states(scope, params = {})
    participation_states = params[:participation_states] || []
    return scope if participation_states.blank?

    today = Time.zone.today
    conditions = []

    if participation_states.include?('not_started')
      # Projects with no phases that have started yet
      conditions << "projects.id NOT IN (SELECT project_id FROM phases WHERE start_at < '#{today}')"
    end

    if participation_states.include?('collecting_data')
      # Projects with a current phase that is not 'information'
      conditions << <<-SQL.squish
        projects.id IN (
          SELECT project_id FROM phases
          WHERE (start_at, coalesce(end_at, 'infinity'::DATE)) OVERLAPS ('#{today}', '#{today}')
          AND participation_method != 'information'
        )
      SQL
    end

    if participation_states.include?('informing')
      # Projects with a current phase that is 'information'
      conditions << <<-SQL.squish
        projects.id IN (
          SELECT project_id FROM phases
          WHERE (start_at, coalesce(end_at, 'infinity'::DATE)) OVERLAPS ('#{today}', '#{today}')
          AND participation_method = 'information'
        )
      SQL
    end

    if participation_states.include?('past')
      # Projects with no phases that end in the future
      conditions << "projects.id NOT IN (SELECT project_id FROM phases WHERE coalesce(end_at, 'infinity'::DATE) >= '#{today}')"
    end

    scope.where(conditions.map { |c| "(#{c})" }.join(' OR '))
  end

  # Filter projects by the participation method of their current phase
  def self.filter_current_phase_participation_method(scope, params = {})
    participation_methods = params[:participation_methods] || []
    return scope if participation_methods.blank?

    current_phases_with_participation_methods = Phase
      .where(participation_method: participation_methods)
      .where("start_at <= current_date AND coalesce(end_at, 'infinity'::DATE) >= current_date")

    project_ids_with_matching_phase = current_phases_with_participation_methods
      .select(:project_id)

    scope.where(id: project_ids_with_matching_phase)
  end

  def self.parse_date(date_input)
    return date_input if date_input.is_a?(Date) || date_input.is_a?(Time)

    return nil if date_input.blank?

    begin
      Date.parse(date_input)
    rescue ArgumentError
      nil
    end
  end

  # Filter projects by visibility (access rights)
  def self.filter_visibility(scope, params = {})
    visibility_params = Array(params[:visibility])

    valid_visibilities = %w[public groups admins]
    selected_visibilities = visibility_params & valid_visibilities

    return scope if selected_visibilities.blank?

    scope.where(visible_to: selected_visibilities)
  end

  # Filter projects by discoverability (listed/unlisted status)
  def self.filter_discoverability(scope, params = {})
    discoverability_params = Array(params[:discoverability])

    valid_discoverabilities = %w[listed unlisted]
    selected_discoverabilities = discoverability_params & valid_discoverabilities

    return scope if selected_discoverabilities.blank? || selected_discoverabilities.length == 2

    if selected_discoverabilities.include?('listed')
      scope.where(listed: true)
    else
      scope.where(listed: false)
    end
  end
end<|MERGE_RESOLUTION|>--- conflicted
+++ resolved
@@ -6,13 +6,9 @@
     projects = scope
 
     # Apply filters
-<<<<<<< HEAD
-    projects = filter_status(scope, params)
-    projects = filter_review_state(projects, params)
-=======
     projects = filter_moderatable(projects, current_user)
     projects = filter_status(projects, params)
->>>>>>> ac4f6fee
+    projects = filter_review_state(projects, params)
     projects = filter_by_folder_ids(projects, params)
     projects = filter_project_manager(projects, params)
     projects = search(projects, params)
