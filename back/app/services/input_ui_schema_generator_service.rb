--- conflicted
+++ resolved
@@ -94,11 +94,7 @@
         rules = form_logic.ui_schema_rules_for(field)
         field_schema[:ruleArray] = rules if rules.present?
 
-<<<<<<< HEAD
-        if field.end_page?
-=======
         if field.form_end_page?
->>>>>>> 025b8a7e
           form_end_page = field_schema
         else
           field_schemas << field_schema
