# frozen_string_literal: true

class JsonSchemaGeneratorService < FieldVisitorService
  def initialize
    super
    configuration = AppConfiguration.instance
    @locales = configuration.settings('core', 'locales')
    @multiloc_service = MultilocService.new app_configuration: @configuration
  end

  def generate_for(fields)
    locales.index_with do |locale|
      I18n.with_locale(locale) do
        generate_for_current_locale fields
      end
    end
  end

  def visit_text(_field)
    { type: 'string' }
  end

  def visit_number(_field)
    { type: 'number' }
  end

  def visit_multiline_text(_field)
    { type: 'string' }
  end

  def visit_html(_field)
    { type: 'string' }
  end

  def visit_text_multiloc(_field)
    {
      type: 'object',
      minProperties: 1,
      properties: locales.index_with do |_locale|
        {
          type: 'string'
        }
      end
    }
  end

  def visit_multiline_text_multiloc(_field)
    {
      type: 'object',
      minProperties: 1,
      properties: locales.index_with do |_locale|
        {
          type: 'string'
        }
      end
    }
  end

  def visit_html_multiloc(_field)
    {
      type: 'object',
      minProperties: 1,
      properties: locales.index_with do |_locale|
        {
          type: 'string'
        }
      end
    }
  end

  def visit_select(field)
    {
      type: 'string'
    }.tap do |json|
<<<<<<< HEAD
      if field.domicile?
        areas = Area.order(:ordering).map do |area|
          {
            const: area.id,
            title: multiloc_service.t(area.title_multiloc)
          }
        end
        areas.push({
          const: 'outside',
          title: I18n.t('custom_field_options.domicile.outside')
        })
        json[:enum] = areas.pluck(:const)
      else
        options = field.ordered_options
=======
      options = field.ordered_transformed_options
>>>>>>> 5cf3da7f

        unless options.empty?
          json[:enum] = options.map(&:key)
        end
      end
    end
  end

  # Fallback to basic visit_select. Only multi select image currently fully implemented.
  # Field type not used in native surveys, nor in idea forms.
  # To support single select images oneOf will be needed instead of Enum for returning options.
  def visit_select_image(field)
    visit_select(field)
  end

  def visit_multiselect(field)
    {
      type: 'array',
      uniqueItems: true,
      minItems: field.enabled? && field.required? && !field.minimum_select_count? ? 1 : field.minimum_select_count || 0,
      maxItems: field.maximum_select_count || field.options.size,
      items: {
        type: 'string'
      }.tap do |items|
        options = field.ordered_options
        unless options.empty?
          items[:oneOf] = options.map do |option|
            {
              const: option.key,
              title: multiloc_service.t(option.title_multiloc)
            }
          end
        end
      end
    }
  end

  def visit_multiselect_image(field)
    select = visit_multiselect(field)
    select[:items].tap do |items|
      options = field.ordered_options
      unless options.empty?
        items[:oneOf] = options.map do |option|
          {
            const: option.key,
            title: multiloc_service.t(option.title_multiloc),
            image: option.image&.image&.versions&.transform_values(&:url)
          }
        end
      end
    end
    select
  end

  def visit_ranking(field)
    visit_multiselect(field).tap do |schema_item|
      schema_item[:minItems] = field.options.size
      schema_item[:maxItems] = field.options.size
    end
  end

  def visit_checkbox(_field)
    { type: 'boolean' }
  end

  def visit_date(_field)
    {
      type: 'string',
      format: 'date'
    }
  end

  def visit_files(_field)
    {
      type: 'array',
      items: {
        type: 'object',
        properties: {
          file_by_content: {
            type: 'object',
            properties: {
              file: {
                type: 'string'
              },
              name: {
                type: 'string'
              }
            }
          },
          name: {
            type: 'string'
          }
        }
      }
    }
  end

  def visit_image_files(_field)
    {
      type: 'array',
      items: {
        type: 'object',
        properties: {
          image: {
            type: 'string'
          }
        }
      }
    }
  end

  def visit_point(_field)
    {
      required: %w[type coordinates],
      type: 'object',
      properties: {
        type: {
          const: 'Point'
        },
        coordinates: {
          type: 'array',
          minItems: 2,
          maxItems: 2,
          items: {
            type: 'number'
          }
        }
      }
    }
  end

  def visit_line(_field)
    {
      required: %w[type coordinates],
      type: 'object',
      properties: {
        type: {
          const: 'LineString'
        },
        coordinates: {
          type: 'array',
          minItems: 2,
          items: {
            type: 'array',
            minItems: 2,
            maxItems: 2,
            items: {
              type: 'number'
            }
          }
        }
      }
    }
  end

  def visit_polygon(_field)
    {
      required: %w[type coordinates],
      type: 'object',
      properties: {
        type: {
          const: 'Polygon'
        },
        coordinates: {
          type: 'array',
          items: {
            type: 'array',
            minItems: 4,
            items: {
              type: 'array',
              minItems: 2,
              maxItems: 2,
              items: {
                type: 'number'
              }
            }
          }
        }
      }
    }
  end

  def visit_linear_scale(field)
    {
      type: 'number',
      minimum: 1,
      maximum: field.maximum
    }
  end

  def visit_rating(field)
    {
      type: 'number',
      minimum: 1,
      maximum: field.maximum
    }
  end

  def visit_file_upload(_field)
    {
      type: 'object',
      properties: {
        id: {
          type: 'string'
        },
        content: {
          type: 'string'
        },
        name: {
          type: 'string'
        }
      }
    }
  end

  def visit_shapefile_upload(field)
    visit_file_upload(field)
  end

  def visit_matrix_linear_scale(field)
    {
      type: 'object',
      minProperties: (field.required ? field.matrix_statement_ids.size : 0),
      maxProperties: field.matrix_statement_ids.size,
      properties: field.matrix_statements.pluck(:key).map(&:to_sym).index_with do
        {
          type: 'number',
          minimum: 1,
          maximum: field.maximum
        }
      end
    }
  end

  private

  attr_reader :locales, :multiloc_service

  def generate_for_current_locale(fields)
    field_properties = fields.each_with_object({}) do |field, accu|
      field_schema = visit field
      next unless field_schema

      accu[field.key] = field_schema
      accu[field.other_option_text_field.key] = visit(field.other_option_text_field) if field.other_option_text_field
    end
    {
      type: 'object',
      additionalProperties: false,
      properties: field_properties
    }.tap do |output|
      required = fields.select(&:enabled?).select(&:required?).map(&:key)
      output[:required] = required unless required.empty?
    end
  end
end<|MERGE_RESOLUTION|>--- conflicted
+++ resolved
@@ -72,28 +72,10 @@
     {
       type: 'string'
     }.tap do |json|
-<<<<<<< HEAD
-      if field.domicile?
-        areas = Area.order(:ordering).map do |area|
-          {
-            const: area.id,
-            title: multiloc_service.t(area.title_multiloc)
-          }
-        end
-        areas.push({
-          const: 'outside',
-          title: I18n.t('custom_field_options.domicile.outside')
-        })
-        json[:enum] = areas.pluck(:const)
-      else
-        options = field.ordered_options
-=======
       options = field.ordered_transformed_options
->>>>>>> 5cf3da7f
-
-        unless options.empty?
-          json[:enum] = options.map(&:key)
-        end
+
+      unless options.empty?
+        json[:enum] = options.map(&:key)
       end
     end
   end
