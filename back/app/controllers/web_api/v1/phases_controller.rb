--- conflicted
+++ resolved
@@ -67,15 +67,6 @@
   end
 
   def survey_results
-<<<<<<< HEAD
-    logic_ids = params[:filter_logic_ids].presence || [] # Array of page and option IDs
-    start_month = params[:start_month]
-    end_month = params[:end_month]
-
-    results = Surveys::ResultsWithLogicGenerator.new(@phase).generate_results(
-      logic_ids:, start_month:, end_month:
-    )
-=======
     results = if @phase.pmethod.class.method_str == 'community_monitor_survey'
       year = params[:year]
       quarter = params[:quarter]
@@ -85,7 +76,6 @@
       Surveys::ResultsWithLogicGenerator.new(@phase).generate_results(logic_ids:)
     end
 
->>>>>>> 0a16f8c1
     render json: raw_json(results)
   end
 
