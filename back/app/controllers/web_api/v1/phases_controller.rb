# frozen_string_literal: true

class WebApi::V1::PhasesController < ApplicationController
<<<<<<< HEAD
  before_action :set_phase, only: %i[show update destroy survey_results submission_count index_xlsx]
=======
  before_action :set_phase, only: %i[show update destroy survey_results submission_count delete_inputs]
>>>>>>> 0210c0b4
  skip_before_action :authenticate_user

  def index
    @phases = policy_scope(Phase)
      .where(project_id: params[:project_id])
      .order(:start_at)
    @phases = paginate @phases

    render json: linked_json(@phases, WebApi::V1::PhaseSerializer, params: fastjson_params)
  end

  def show
    render json: WebApi::V1::PhaseSerializer.new(@phase, params: fastjson_params).serialized_json
  end

  def create
    @phase = Phase.new(phase_params)
    @phase.project_id = params[:project_id]
    sidefx.before_create(@phase, current_user)
    authorize @phase
    if @phase.save
      sidefx.after_create(@phase, current_user)
      render json: WebApi::V1::PhaseSerializer.new(@phase, params: fastjson_params).serialized_json, status: :created
    else
      render json: { errors: @phase.errors.details }, status: :unprocessable_entity
    end
  end

  def update
    @phase.assign_attributes phase_params
    authorize @phase
    sidefx.before_update(@phase, current_user)
    if @phase.save
      sidefx.after_update(@phase, current_user)
      render json: WebApi::V1::PhaseSerializer.new(@phase, params: fastjson_params).serialized_json, status: :ok
    else
      render json: { errors: @phase.errors.details }, status: :unprocessable_entity
    end
  end

  def destroy
    sidefx.before_destroy(@phase, current_user)
    phase = @phase.destroy
    if phase.destroyed?
      sidefx.after_destroy(@phase, current_user)
      head :ok
    else
      head :internal_server_error
    end
  end

  def survey_results
    results = SurveyResultsGeneratorService.new(@phase).generate_results
    render json: results
  end

  def submission_count
    count = SurveyResultsGeneratorService.new(@phase).generate_submission_count
    render json: count
  end

<<<<<<< HEAD
  def index_xlsx
    I18n.with_locale(current_user.locale) do
      include_private_attributes = Pundit.policy!(current_user, User).view_private_attributes?
      xlsx = XlsxExport::GeneratorService.new.generate_for_phase(@phase.id, include_private_attributes)
      send_data xlsx, type: 'application/vnd.openxmlformats-officedocument.spreadsheetml.sheet', filename: 'inputs.xlsx'
    end
=======
  def delete_inputs
    sidefx.before_delete_inputs @phase, current_user
    ActiveRecord::Base.transaction do
      @phase.ideas.each(&:destroy!)
    end
    sidefx.after_delete_inputs @phase, current_user
    head :ok
>>>>>>> 0210c0b4
  end

  private

  def sidefx
    @sidefx ||= SideFxPhaseService.new
  end

  def set_phase
    @phase = Phase.find params[:id]
    authorize @phase
  end

  def phase_params
    permitted = [
      :project_id,
      :start_at,
      :end_at,
      :participation_method,
      :posting_enabled,
      :commenting_enabled,
      :voting_enabled,
      :upvoting_method,
      :upvoting_limited_max,
      :presentation_mode,
      :survey_embed_url,
      :survey_service,
      :min_budget,
      :max_budget,
      :poll_anonymous,
      :ideas_order,
      :input_term,
      { title_multiloc: CL2_SUPPORTED_LOCALES,
        description_multiloc: CL2_SUPPORTED_LOCALES }
    ]
    if AppConfiguration.instance.feature_activated? 'disable_downvoting'
      permitted += %i[downvoting_enabled downvoting_method downvoting_limited_max]
    end
    params.require(:phase).permit(permitted)
  end
end<|MERGE_RESOLUTION|>--- conflicted
+++ resolved
@@ -1,11 +1,7 @@
 # frozen_string_literal: true
 
 class WebApi::V1::PhasesController < ApplicationController
-<<<<<<< HEAD
-  before_action :set_phase, only: %i[show update destroy survey_results submission_count index_xlsx]
-=======
-  before_action :set_phase, only: %i[show update destroy survey_results submission_count delete_inputs]
->>>>>>> 0210c0b4
+  before_action :set_phase, only: %i[show update destroy survey_results submission_count index_xlsx delete_inputs]
   skip_before_action :authenticate_user
 
   def index
@@ -67,14 +63,14 @@
     render json: count
   end
 
-<<<<<<< HEAD
   def index_xlsx
     I18n.with_locale(current_user.locale) do
       include_private_attributes = Pundit.policy!(current_user, User).view_private_attributes?
       xlsx = XlsxExport::GeneratorService.new.generate_for_phase(@phase.id, include_private_attributes)
       send_data xlsx, type: 'application/vnd.openxmlformats-officedocument.spreadsheetml.sheet', filename: 'inputs.xlsx'
     end
-=======
+  end
+
   def delete_inputs
     sidefx.before_delete_inputs @phase, current_user
     ActiveRecord::Base.transaction do
@@ -82,7 +78,6 @@
     end
     sidefx.after_delete_inputs @phase, current_user
     head :ok
->>>>>>> 0210c0b4
   end
 
   private
