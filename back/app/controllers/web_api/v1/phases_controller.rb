--- conflicted
+++ resolved
@@ -125,12 +125,9 @@
       {
         title_multiloc: CL2_SUPPORTED_LOCALES,
         description_multiloc: CL2_SUPPORTED_LOCALES,
-<<<<<<< HEAD
         voting_term_singular_multiloc: CL2_SUPPORTED_LOCALES,
-        voting_term_plural_multiloc: CL2_SUPPORTED_LOCALES
-=======
+        voting_term_plural_multiloc: CL2_SUPPORTED_LOCALES,
         campaigns_settings: Phase::CAMPAIGNS
->>>>>>> 1b3d7e73
       }
     ]
     if AppConfiguration.instance.feature_activated? 'disable_disliking'
