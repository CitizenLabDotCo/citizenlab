# frozen_string_literal: true

class WebApi::V1::IdeasController < ApplicationController
  include BlockingProfanity

  SIMILARITIES_LIMIT = 5

  before_action :authorize_project_or_ideas, only: %i[index_xlsx]
  skip_before_action :authenticate_user # TODO: temp fix to pass tests
  skip_after_action :verify_authorized, only: %i[index_xlsx index_mini index_idea_markers filter_counts]
  skip_after_action :verify_authorized, only: %i[create], unless: -> { response.status == 400 }
  after_action :verify_policy_scoped, only: %i[index index_mini]
  rescue_from Pundit::NotAuthorizedError, with: :user_not_authorized

  def json_forms_schema
    input = Idea.find params[:id]
    enabled_fields = IdeaCustomFieldsService.new(input.custom_form).enabled_fields
    json_attributes = JsonFormsService.new.input_ui_and_json_multiloc_schemas enabled_fields, current_user, input.participation_method_on_creation, input.input_term
    render json: raw_json(json_attributes)
  end

  def index
    ideas = IdeasFinder.new(
      params,
      scope: policy_scope(Idea).submitted_or_published,
      current_user: current_user
    ).find_records

    ideas = paginate SortByParamsService.new.sort_ideas(ideas, params, current_user)

    # Only include after pagination - so we only get associations we need
    ideas = ideas.includes(
      :idea_images,
      :idea_trending_info,
      :topics,
      :phases,
      :idea_status,
      :creation_phase,
      :manual_votes_last_updated_by,
      {
        project: [:phases, { phases: { permissions: [:groups] } }, { custom_form: [:custom_fields] }],
        author: [:unread_notifications]
      }
    )
    ideas = ideas.includes(:idea_import) unless current_user&.normal_user? # defined through BulkImportIdeas engine

    render json: linked_json(ideas, WebApi::V1::IdeaSerializer, serialization_options_for(ideas))
  end

  def index_mini
    ideas = IdeasFinder.new(
      params,
      scope: policy_scope(Idea).submitted_or_published,
      current_user: current_user
    ).find_records
    ideas = paginate SortByParamsService.new.sort_ideas(ideas, params, current_user)
    ideas = ideas.includes(:idea_trending_info)

    render json: linked_json(ideas, WebApi::V1::IdeaMiniSerializer, params: jsonapi_serializer_params)
  end

  def index_idea_markers
    ideas = IdeasFinder.new(
      params,
      scope: policy_scope(Idea).submitted_or_published,
      current_user: current_user
    ).find_records
    ideas = paginate SortByParamsService.new.sort_ideas(ideas, params, current_user)
    ideas = ideas.includes(:author, :topics, :project, :idea_status, :idea_files)

    render json: linked_json(ideas, WebApi::V1::PostMarkerSerializer, params: jsonapi_serializer_params)
  end

  def index_xlsx
    ideas = IdeasFinder.new(
      params.merge(filter_can_moderate: true),
      scope: policy_scope(Idea).submitted_or_published,
      current_user: current_user
    ).find_records
    ideas = SortByParamsService.new.sort_ideas(ideas, params, current_user)
    ideas = ideas.includes(:author, :topics, :project, :idea_status, :idea_files)

    with_cosponsors = AppConfiguration.instance.feature_activated?('input_cosponsorship')
    ideas = ideas.includes(:cosponsors) if with_cosponsors

    I18n.with_locale(current_user&.locale) do
      xlsx = XlsxService.new.generate_ideas_xlsx(ideas, view_private_attributes: true, with_cosponsors:)
      send_data xlsx, type: 'application/vnd.openxmlformats-officedocument.spreadsheetml.sheet', filename: 'ideas.xlsx'
    end
  end

  def index_survey_submissions
    ideas = policy_scope(Idea)
      .where(author: current_user)
      .submitted_or_published
      .native_survey

    ideas = paginate ideas

    ideas
      .includes(:creation_phase)
      .includes(:project)

    render json: linked_json(
      ideas,
      WebApi::V1::IdeaMiniSerializer,
      params: jsonapi_serializer_params,
      include: %i[creation_phase project]
    )
  end

  def filter_counts
    ideas = IdeasFinder.new(
      params,
      scope: policy_scope(Idea),
      current_user: current_user
    ).find_records
    ideas = SortByParamsService.new.sort_ideas(ideas, params, current_user)
    ideas = ideas.includes(:idea_trending_info)

    result = IdeasCountService.counts(ideas)
    result['total'] = ideas.count
    render json: raw_json(result)
  end

  def show
    render_show Idea.find params[:id]
  end

  def show_xlsx
    idea = Idea.find params[:id]
    authorize idea

    I18n.with_locale(current_user&.locale) do
      xlsx = Export::Xlsx::InputsGenerator.new.generate_for_input(idea)
      send_data xlsx, type: 'application/vnd.openxmlformats-officedocument.spreadsheetml.sheet', filename: 'survey_response.xlsx'
    end
  end

  def by_slug
    render_show Idea.find_by!(slug: params[:slug])
  end

  # return a single draft idea for this user for this phase
  # returns an empty idea if none found
  # used only in native survey autosave
  def draft_by_phase
    phase = Phase.find(params[:phase_id])
    draft_idea =
      (current_user && Idea.find_by(creation_phase_id: params[:phase_id], author: current_user, publication_status: 'draft')) ||
      Idea.new(project: phase.project, author: current_user, publication_status: 'draft')
    render_show draft_idea, check_auth: false
  end

  #   Normal users always post in an active phase. They should never provide a phase id.
  #   Users who can moderate projects post in an active phase if no phase id is given.
  #   Users who can moderate projects post in the given phase if a phase id is given.
  #  TODO: Reject bots from this endpoint so that anonymous participation is not gamed
  def create
    send_error and return if !phase_for_input

    form = phase_for_input.pmethod.custom_form
    extract_custom_field_values_from_params!(form)
    params_for_create = idea_params form
    input = Idea.new params_for_create
<<<<<<< HEAD

    input.creation_phase = (phase if !phase.pmethod.transitive?)
    input.phase_ids = [phase.id] if phase_ids.empty?
=======
    input.creation_phase = (phase_for_input if !phase_for_input.pmethod.transitive?)
    input.phase_ids = [phase_for_input.id] if params.dig(:idea, :phase_ids).blank?
>>>>>>> 40092507

    # Non persisted attribute needed by policy & input for 'everyone' participation only
    input.request = request if phase.pmethod.supports_everyone_tracking?

    # NOTE: Needs refactor allow_anonymous_participation? so anonymous_participation can be allow or force
    if phase_for_input.pmethod.supports_survey_form? && phase_for_input.allow_anonymous_participation?
      input.anonymous = true
    end
    input.author ||= current_user
    phase_for_input.pmethod.assign_defaults(input)

    sidefx.before_create(input, current_user)

    authorize input
    if anonymous_not_allowed?(phase_for_input)
      render json: { errors: { base: [{ error: :anonymous_participation_not_allowed }] } }, status: :unprocessable_entity
      return
    end
    if idea_status_not_allowed?(input)
      render json: { errors: { idea_status_id: [{ error: 'Cannot manually assign inputs to an automatic status', value: input.idea_status_id }] } }, status: :unprocessable_entity
      return
    end
    verify_profanity input

    save_options = {}
    save_options[:context] = :publication if params.dig(:idea, :publication_status) == 'published'
    ActiveRecord::Base.transaction do
      if input.save(**save_options)
        update_file_upload_fields input, form, params_for_create
        sidefx.after_create(input, current_user)
        write_everyone_tracking_cookie input
        render json: WebApi::V1::IdeaSerializer.new(
          input.reload,
          params: jsonapi_serializer_params,
          include: %i[author topics phases user_reaction idea_images]
        ).serializable_hash, status: :created
      else
        render json: { errors: input.errors.details }, status: :unprocessable_entity
      end
    end
  end

  def update
    input = Idea.find params[:id]

    authorize input

    if invalid_blank_author_for_update? input, params
      render json: { errors: { author: [{ error: :blank }] } }, status: :unprocessable_entity
      return
    end

    extract_custom_field_values_from_params!(input.custom_form)
    params[:idea][:topic_ids] ||= [] if params[:idea].key?(:topic_ids)
    params[:idea][:cosponsor_ids] ||= [] if params[:idea].key?(:cosponsor_ids)
    params[:idea][:phase_ids] ||= [] if params[:idea].key?(:phase_ids)
    params_service.mark_custom_field_values_to_clear!(input.custom_field_values, params[:idea][:custom_field_values])

    update_params = idea_params(input.custom_form).to_h
    phase_ids = update_params.delete(:phase_ids) if update_params[:phase_ids]
    update_params[:custom_field_values] = params_service.updated_custom_field_values(input.custom_field_values, update_params[:custom_field_values])
    CustomFieldService.new.compact_custom_field_values! update_params[:custom_field_values]
    input.set_manual_votes(update_params[:manual_votes_amount], current_user) if update_params[:manual_votes_amount]

    update_errors = nil
    ActiveRecord::Base.transaction do # Assigning relationships cause database changes
      input.assign_attributes(update_params)
      sidefx.before_update(input, current_user)
      input.phase_ids = phase_ids if phase_ids

      authorize(input)

      update_errors = not_allowed_update_errors(input)
      raise ActiveRecord::Rollback if update_errors

      verify_profanity input
    end

    if update_errors
      render json: update_errors, status: :unprocessable_entity
      return
    end

    save_options = {}
    save_options[:context] = :publication if params.dig(:idea, :publication_status) == 'published'

    ActiveRecord::Base.transaction do
      if input.save(**save_options)
        sidefx.after_update(input, current_user)
        update_file_upload_fields input, input.custom_form, update_params
        render json: WebApi::V1::IdeaSerializer.new(
          input.reload,
          params: jsonapi_serializer_params,
          include: %i[author topics user_reaction idea_images cosponsors]
        ).serializable_hash, status: :ok
      else
        render json: { errors: input.errors.details }, status: :unprocessable_entity
      end
    end
  end

  def destroy
    input = Idea.find params[:id]
    authorize input
    input = input.destroy
    if input.destroyed?
      sidefx.after_destroy(input, current_user)
      head :ok
    else
      head :internal_server_error
    end
  end

  def similar_ideas
    require_feature! 'authoring_assistance'

    idea = Idea.new idea_params_for_similarities
    service = SimilarIdeasService.new(idea)

    title_threshold = phase_for_input.similarity_threshold_title
    body_threshold = phase_for_input.similarity_threshold_body
    cache_key = "similar_ideas/#{{ title_multiloc: idea.title_multiloc, body_multiloc: idea.body_multiloc, project_id: idea.project_id, title_threshold:, body_threshold: }}"

    json_result = Rails.cache.fetch(cache_key, expires_in: 10.minutes) do
      scope = policy_scope(Idea)
      scope = scope.where(project_id: idea.project_id) if idea.project_id
      results = service.similar_ideas(scope:, title_threshold:, body_threshold:, limit: SIMILARITIES_LIMIT)
      WebApi::V1::IdeaSerializer.new(results, serialization_options_for(results)).serializable_hash
    end

    render json: json_result
  end

  private

  def phase_for_input
    return @phase_for_input if defined? @phase_for_input

    project = Project.find(params.dig(:idea, :project_id))
    phase_ids = params.dig(:idea, :phase_ids) || []
    is_moderator = current_user && UserRoleService.new.can_moderate_project?(project, current_user)
    return false if phase_ids.any? && !(is_moderator && phase_ids.size == 1)

    @phase_for_input = if is_moderator && phase_ids.any?
      Phase.find(phase_ids.first)
    else
      TimelineService.new.current_phase_not_archived(project)
    end
    return false if !@phase_for_input

    @phase_for_input
  end

  def render_show(input, check_auth: true)
    authorize input if check_auth # we should usually check auth, except when we're returning an empty draft idea
    render json: WebApi::V1::IdeaSerializer.new(
      input,
      params: jsonapi_serializer_params,
      include: %i[author topics user_reaction idea_images]
    ).serializable_hash
  end

  def extract_custom_field_values_from_params!(custom_form)
    return if !custom_form

    custom_field_values = params_service.extract_custom_field_values_from_params!(
      params[:idea],
      submittable_custom_fields(custom_form)
    )
    params[:idea][:custom_field_values] = custom_field_values if custom_field_values.present?
  end

  def extract_params_for_file_upload_fields(custom_form, params)
    return {} if params['custom_field_values'].blank?

    file_upload_field_keys = IdeaCustomFieldsService.new(custom_form).all_fields.select(&:file_upload?).map(&:key)
    params['custom_field_values'].extract!(*file_upload_field_keys)
  end

  def update_file_upload_fields(input, custom_form, params)
    file_uploads_exist = false
    params_for_file_upload_fields = extract_params_for_file_upload_fields custom_form, params
    params_for_file_upload_fields.each do |key, params_for_files_field|
      if params_for_files_field['id']
        idea_file = FileUpload.find(params_for_files_field['id'])
        if idea_file
          input.custom_field_values[key] = { id: idea_file.id, name: idea_file.name }
          file_uploads_exist = true
        end
      elsif params_for_files_field['content']
        idea_file = FileUpload.create!(
          idea: input,
          file_by_content: {
            name: params_for_files_field['name'],
            content: params_for_files_field['content']
          }
        )
        input.custom_field_values[key] = { id: idea_file.id, name: idea_file.name }
        file_uploads_exist = true
      end
    end
    input.save! if file_uploads_exist
  end

  def sidefx
    @sidefx ||= SideFxIdeaService.new
  end

  def params_service
    @params_service ||= CustomFieldParamsService.new
  end

  def idea_params(custom_form)
    params.require(:idea).permit(idea_attributes(custom_form))
  end

  def idea_attributes(custom_form)
    submittable_field_keys = submittable_custom_fields(custom_form).map { |x| x.key.to_sym }
    attributes = idea_simple_attributes(submittable_field_keys)
    complex_attributes = idea_complex_attributes(custom_form, submittable_field_keys)
    attributes << complex_attributes if complex_attributes.any?
    user_can_moderate_project = current_user && UserRoleService.new.can_moderate_project?(custom_form.participation_context&.project, current_user)
    if user_can_moderate_project
      attributes.concat %i[author_id idea_status_id budget manual_votes_amount] + [phase_ids: []]
    end
    attributes
  end

  def idea_simple_attributes(submittable_field_keys)
    simple_attributes = %i[location_description proposed_budget] & submittable_field_keys
    simple_attributes.push(:publication_status, :project_id, :anonymous)
    if submittable_field_keys.include?(:idea_images_attributes)
      simple_attributes << [idea_images_attributes: [:image]]
    end
    if submittable_field_keys.include?(:idea_files_attributes)
      simple_attributes << [{ idea_files_attributes: [{ file_by_content: %i[content name] }, :name] }]
    end
    simple_attributes
  end

  def idea_complex_attributes(custom_form, submittable_field_keys)
    complex_attributes = {
      location_point_geojson: [:type, { coordinates: [] }]
    }

    allowed_custom_fields = submittable_custom_fields(custom_form).reject(&:built_in?)
    custom_field_values_params = params_service.custom_field_values_params(allowed_custom_fields)
    if custom_field_values_params.any?
      complex_attributes[:custom_field_values] = custom_field_values_params
    end

    if submittable_field_keys.include?(:title_multiloc)
      complex_attributes[:title_multiloc] = CL2_SUPPORTED_LOCALES
    end

    if submittable_field_keys.include?(:body_multiloc)
      complex_attributes[:body_multiloc] = CL2_SUPPORTED_LOCALES
    end

    if submittable_field_keys.include?(:topic_ids)
      complex_attributes[:topic_ids] = []
    end

    if submittable_field_keys.include?(:cosponsor_ids)
      complex_attributes[:cosponsor_ids] = []
    end

    complex_attributes
  end

  def idea_params_for_similarities
    params.require(:idea).permit([:project_id, { title_multiloc: CL2_SUPPORTED_LOCALES, body_multiloc: CL2_SUPPORTED_LOCALES }])
  end

  def submittable_custom_fields(custom_form)
    IdeaCustomFieldsService.new(custom_form).submittable_fields_with_other_options
  end

  def authorize_project_or_ideas
    if params[:project].present?
      authorize Project.find(params[:project]), :index_xlsx?
    else
      authorize :idea, :index_xlsx?
    end
  end

  def anonymous_not_allowed?(phase)
    params.dig('idea', 'anonymous') && !phase.allow_anonymous_participation
  end

  def idea_status_not_allowed?(input)
    return false if params.dig(:idea, :idea_status_id).blank?

    !input.idea_status.can_manually_transition_to?
  end

  def serialization_options_for(ideas)
    include = %i[author idea_images ideas_phases cosponsors manual_votes_last_updated_by]
    if current_user
      # I have no idea why but the trending query part
      # breaks if you don't fetch the ids in this way.
      reactions = Reaction.where(user: current_user, reactable_id: ideas.map(&:id), reactable_type: 'Idea')
      include << 'user_reaction'
      user_followers = current_user.follows
        .where(followable_type: 'Idea')
        .group_by do |follower|
          [follower.followable_id, follower.followable_type]
        end
      user_followers ||= {}
      {
        params: jsonapi_serializer_params(
          phase: params[:phase] && Phase.find(params[:phase]),
          vbii: reactions.index_by(&:reactable_id),
          user_followers: user_followers,
          user_requirements_service: Permissions::UserRequirementsService.new(check_groups_and_verification: false)
        ),
        include: include
      }
    else
      {
        params: jsonapi_serializer_params(
          phase: params[:phase] && Phase.find(params[:phase])
        ),
        include: include
      }
    end
  end

  def invalid_blank_author_for_update?(input, params)
    author_removal = params[:idea].key?(:author_id) && params[:idea][:author_id].nil?
    publishing = params[:idea][:publication_status] == 'published' && input.publication_status != 'published' && !input.author_id

    return false unless author_removal || publishing

    return false if input.idea_import && input.idea_import.approved_at.nil?

    !input.participation_method_on_creation.supports_inputs_without_author?
  end

  def not_allowed_update_errors(input)
    if anonymous_not_allowed?(TimelineService.new.current_phase_not_archived(input.project))
      return { errors: { base: [{ error: :anonymous_participation_not_allowed }] } }
    end
    if idea_status_not_allowed?(input)
      return { errors: { idea_status_id: [{ error: 'Cannot manually assign inputs to this status', value: input.idea_status_id }] } }
    end
    if !input.participation_method_on_creation.transitive? && input.project_id_changed?
      return { errors: { project_id: [{ error: 'Cannot change the project of non-transitive inputs', value: input.project_id }] } }
    end

    if !input.participation_method_on_creation.transitive? && input.ideas_phases.find_index(&:changed?)
      { errors: { phase_ids: [{ error: 'Cannot change the phases of non-transitive inputs', value: input.phase_ids }] } }
    end
  end

  def write_everyone_tracking_cookie(input)
    Permissions::EveryoneTrackingService.new(
      input.author,
      input.creation_phase,
      input.request
    ).write_everyone_tracking_cookie(cookies, input.author_hash)
  end
end

WebApi::V1::IdeasController.prepend(IdeaAssignment::Patches::WebApi::V1::IdeasController)
WebApi::V1::IdeasController.include(AggressiveCaching::Patches::WebApi::V1::IdeasController)<|MERGE_RESOLUTION|>--- conflicted
+++ resolved
@@ -163,14 +163,8 @@
     extract_custom_field_values_from_params!(form)
     params_for_create = idea_params form
     input = Idea.new params_for_create
-<<<<<<< HEAD
-
-    input.creation_phase = (phase if !phase.pmethod.transitive?)
-    input.phase_ids = [phase.id] if phase_ids.empty?
-=======
     input.creation_phase = (phase_for_input if !phase_for_input.pmethod.transitive?)
     input.phase_ids = [phase_for_input.id] if params.dig(:idea, :phase_ids).blank?
->>>>>>> 40092507
 
     # Non persisted attribute needed by policy & input for 'everyone' participation only
     input.request = request if phase.pmethod.supports_everyone_tracking?
