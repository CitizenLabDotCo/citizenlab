# frozen_string_literal: true

class WebApi::V1::ConfirmationsController < ApplicationController
  skip_before_action :authenticate_user, only: %i[confirm_code_unauthenticated]
  skip_after_action :verify_authorized

<<<<<<< HEAD
  # This endpoint allows unauthenticated users to confirm a code
  # This is used in the email account creation flow and when
  # logging in passwordless users
  def confirm_code_unauthenticated
    user = User.find_by(email: confirm_code_unauthenticated_params[:email])

    unless confirmation_codes_service.permit_request_code_unauthenticated(user)
      render json: { errors: { base: ['Confirmation not permitted'] } }, status: :unprocessable_entity
      return
    end

    result = ConfirmUser.call(user:, code: confirm_code_unauthenticated_params[:code])

    if result.success?
      SideFxUserService.new.after_update(user, user)

      payload = user.to_token_payload
      auth_token = AuthToken::AuthToken.new payload: payload

      render json: raw_json({ auth_token: })
    else
      render json: { errors: result.errors.details }, status: :unprocessable_entity
    end
  end

  # This endpoint is for users who are logged in, but don't yet have a confirmed email
  # this can happen if they signed up via SSO without an email, or if they signed up
  # with an email but never confirmed it (now not possible anymore, but previously it was)
  def confirm_code_authenticated
    unless confirmation_codes_service.permit_request_code_authenticated(current_user)
      render json: { errors: { base: ['Confirmation not permitted'] } }, status: :unprocessable_entity
      return
    end

    result = ConfirmUser.call(user: current_user, code: confirm_code_params[:code])

    if result.success?
      SideFxUserService.new.after_update(current_user, current_user)

      payload = current_user.to_token_payload
      auth_token = AuthToken::AuthToken.new payload: payload

      render json: raw_json({ auth_token: })
    else
      render json: { errors: result.errors.details }, status: :unprocessable_entity
    end
  end

  # This endpoint is used when a logged in user wants to change their email
  def confirm_code_email_change
    unless confirmation_codes_service.permit_request_code_email_change(
      current_user,
      current_user.new_email
    )
      render json: { errors: { base: ['Confirmation not permitted'] } }, status: :unprocessable_entity
      return
    end

    result = ConfirmUser.call(user: current_user, code: confirm_code_params[:code])
=======
  def create
    service = UserConfirmationService.new
    result = service.validate_and_confirm!(current_user, confirmation_params[:code])
>>>>>>> ea0bec7b

    if result.success?
      SideFxUserService.new.after_update(current_user, current_user)

      head :ok
    else
      render json: { errors: result.errors.details }, status: :unprocessable_entity
    end
  end

  private

  def confirm_code_unauthenticated_params
    params.require(:confirmation).permit(:email, :code)
  end

  def confirm_code_params
    params.require(:confirmation).permit(:code)
  end

  def confirmation_codes_service
    @confirmation_codes_service ||= ConfirmationCodesService.new
  end
end<|MERGE_RESOLUTION|>--- conflicted
+++ resolved
@@ -4,7 +4,6 @@
   skip_before_action :authenticate_user, only: %i[confirm_code_unauthenticated]
   skip_after_action :verify_authorized
 
-<<<<<<< HEAD
   # This endpoint allows unauthenticated users to confirm a code
   # This is used in the email account creation flow and when
   # logging in passwordless users
@@ -16,7 +15,10 @@
       return
     end
 
-    result = ConfirmUser.call(user:, code: confirm_code_unauthenticated_params[:code])
+    result = user_confirmation_service.validate_and_confirm!(
+      current_user, 
+      confirm_code_unauthenticated_params[:code]
+    )
 
     if result.success?
       SideFxUserService.new.after_update(user, user)
@@ -39,7 +41,10 @@
       return
     end
 
-    result = ConfirmUser.call(user: current_user, code: confirm_code_params[:code])
+    result = user_confirmation_service.validate_and_confirm!(
+      current_user, 
+      confirm_code_params[:code]
+    )
 
     if result.success?
       SideFxUserService.new.after_update(current_user, current_user)
@@ -63,12 +68,10 @@
       return
     end
 
-    result = ConfirmUser.call(user: current_user, code: confirm_code_params[:code])
-=======
-  def create
-    service = UserConfirmationService.new
-    result = service.validate_and_confirm!(current_user, confirmation_params[:code])
->>>>>>> ea0bec7b
+    result = user_confirmation_service.validate_and_confirm!(
+      current_user, 
+      confirm_code_params[:code]
+    )
 
     if result.success?
       SideFxUserService.new.after_update(current_user, current_user)
@@ -92,4 +95,8 @@
   def confirmation_codes_service
     @confirmation_codes_service ||= ConfirmationCodesService.new
   end
+
+  def user_confirmation_service
+    @user_confirmation_service ||= UserConfirmationService.new
+  end
 end