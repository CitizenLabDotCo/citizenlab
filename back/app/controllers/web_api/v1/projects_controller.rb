# frozen_string_literal: true

class WebApi::V1::ProjectsController < ApplicationController
  before_action :set_project, only: %i[show update reorder destroy index_xlsx votes_by_user_xlsx votes_by_input_xlsx delete_inputs]

  skip_before_action :authenticate_user
  skip_after_action :verify_policy_scoped, only: :index

  def index
    publications = policy_scope(AdminPublication)
    publications = AdminPublicationsFilteringService.new.filter(publications, params.merge(current_user: current_user))
      .where(publication_type: Project.name)

    # Not very satisfied with this ping-pong of SQL queries (knowing that the
    # AdminPublicationsFilteringService is also making a request on projects).
    # But could not find a way to eager-load the polymorphic type in the publication
    # scope.

    # `includes` tries to be smart & use joins here, but it makes the query complex and slow. So, we use `preload`.
    # Using `pluck(:publication_id)` instead of `select(:publication_id)` also helps if used with `includes`,
    # but it doesn't make any difference with `preload`. Still using it in case the query changes.
    @projects = Project.where(id: publications.pluck(:publication_id)).ordered
    @projects = paginate @projects
    @projects = @projects.preload(
      :project_images,
      :areas,
      :topics,
      :content_builder_layouts, # Defined in ContentBuilder engine
      phases: [:report, { permissions: [:groups] }],
      admin_publication: [:children]
    )

    user_followers = current_user&.follows
      &.where(followable_type: 'Project')
      &.group_by do |follower|
        [follower.followable_id, follower.followable_type]
      end
    user_followers ||= {}

    instance_options = {
      user_followers: user_followers,
      timeline_active: TimelineService.new.timeline_active_on_collection(@projects.to_a),
      visible_children_count_by_parent_id: {}, # projects don't have children
      user_requirements_service: Permissions::UserRequirementsService.new(check_groups_and_verification: false)
    }

    render json: linked_json(
      @projects,
      WebApi::V1::ProjectSerializer,
      params: jsonapi_serializer_params(instance_options),
      include: %i[admin_publication project_images current_phase]
    )
  end

<<<<<<< HEAD
  def index_projects_for_followed_item
    projects = policy_scope(Project)
    projects = projects.where(id: current_user.follows.where(followable_type: 'Project').select(:followable_id))
=======
  # For use with 'Open to participation' homepage widget.
  # Returns all published or archived projects that are visible to user
  # and in an active participatory phase (where user can do something).
  # Ordered by the end date of the current phase, soonest first (nulls last).
  def index_projects_with_active_participatory_phase
    projects = policy_scope(Project)
    projects_and_descriptors = ProjectsFinderService.new(projects, current_user, params).participation_possible
    projects = projects_and_descriptors[:projects]
>>>>>>> 541112d3

    @projects = paginate projects
    @projects = @projects.preload(
      :project_images,
      phases: [:report]
    )

<<<<<<< HEAD
    authorize @projects, :index_projects_for_followed_item?
=======
    authorize @projects, :index_projects_with_active_participatory_phase?
>>>>>>> 541112d3

    render json: linked_json(
      @projects,
      WebApi::V1::ProjectMiniSerializer,
<<<<<<< HEAD
      params: jsonapi_serializer_params({
        user_requirements_service: Permissions::UserRequirementsService.new(check_groups_and_verification: false)
      }),
=======
      params: jsonapi_serializer_params.merge(project_descriptor_pairs: projects_and_descriptors[:descriptor_pairs]),
>>>>>>> 541112d3
      include: %i[project_images current_phase]
    )
  end

  def show
    render json: WebApi::V1::ProjectSerializer.new(
      @project,
      params: jsonapi_serializer_params.merge(use_cache: params[:use_cache]),
      include: %i[admin_publication project_images current_phase avatars]
    ).serializable_hash
  end

  def by_slug
    @project = Project.find_by!(slug: params[:slug])
    authorize @project
    show
  end

  def create
    project_params = permitted_attributes(Project)
    @project = Project.new(project_params)
    sidefx.before_create(@project, current_user)

    if save_project
      sidefx.after_create(@project, current_user)
      render json: WebApi::V1::ProjectSerializer.new(
        @project,
        params: jsonapi_serializer_params,
        include: [:admin_publication]
      ).serializable_hash, status: :created
    else
      render json: { errors: @project.errors.details }, status: :unprocessable_entity
    end
  end

  def copy
    source_project = Project.find(params[:id])
    folder = source_project.folder

    @project = folder ? Project.new(folder: folder) : Project.new

    authorize @project

    start_time = Time.now
    @project = LocalProjectCopyService.new.copy(source_project)

    sidefx.after_copy(source_project, @project, current_user, start_time)

    render json: WebApi::V1::ProjectSerializer.new(
      @project,
      params: jsonapi_serializer_params,
      include: [:admin_publication]
    ).serializable_hash, status: :created
  end

  def update
    params[:project][:area_ids] ||= [] if params[:project].key?(:area_ids)
    params[:project][:topic_ids] ||= [] if params[:project].key?(:topic_ids)

    project_params = permitted_attributes(Project)

    @project.assign_attributes project_params
    remove_image_if_requested!(@project, project_params, :header_bg)

    sidefx.before_update(@project, current_user)

    if save_project
      sidefx.after_update(@project, current_user)
      render json: WebApi::V1::ProjectSerializer.new(
        @project,
        params: jsonapi_serializer_params,
        include: [:admin_publication]
      ).serializable_hash, status: :ok
    else
      render json: { errors: @project.errors.details }, status: :unprocessable_entity, include: ['project_images']
    end
  end

  def destroy
    sidefx.before_destroy(@project, current_user)
    if @project.destroy
      sidefx.after_destroy(@project, current_user)
      head :ok
    else
      head :internal_server_error
    end
  end

  def index_xlsx
    I18n.with_locale(current_user.locale) do
      xlsx = Export::Xlsx::InputsGenerator.new.generate_inputs_for_project @project.id, view_private_attributes: true
      send_data xlsx, type: 'application/vnd.openxmlformats-officedocument.spreadsheetml.sheet', filename: 'inputs.xlsx'
    end
  end

  def votes_by_user_xlsx
    if @project.phases.where(participation_method: 'voting').present?
      I18n.with_locale(current_user&.locale) do
        xlsx = Export::Xlsx::ProjectBasketsVotesGenerator.new.generate_project_baskets_votes_xlsx(@project)
        send_data xlsx, type: 'application/vnd.openxmlformats-officedocument.spreadsheetml.sheet',
          filename: 'votes_by_user.xlsx'
      end

      sidefx.after_votes_by_user_xlsx(@project, current_user)
    else
      raise 'Project has no voting phase.'
    end
  end

  def votes_by_input_xlsx
    if @project.phases.where(participation_method: 'voting').present?
      I18n.with_locale(current_user&.locale) do
        xlsx = Export::Xlsx::ProjectIdeasVotesGenerator.new.generate_project_ideas_votes_xlsx @project
        send_data xlsx, type: 'application/vnd.openxmlformats-officedocument.spreadsheetml.sheet',
          filename: 'votes_by_input.xlsx'
      end

      sidefx.after_votes_by_input_xlsx(@project, current_user)
    else
      raise 'Project has no voting phase.'
    end
  end

  private

  def sidefx
    @sidefx ||= SideFxProjectService.new
  end

  def save_project
    ActiveRecord::Base.transaction do
      set_folder
      authorize @project
      saved = @project.save
      check_publication_inconsistencies! if saved
      saved
    end
  end

  def set_folder
    return unless params.require(:project).key?(:folder_id)

    @project.folder_id = params.dig(:project, :folder_id)
  end

  def set_project
    @project = Project.find(params[:id])
    authorize @project
  end

  def check_publication_inconsistencies!
    # This code is meant to be temporary to find the cause of the disappearing admin publication bugs
    Project.all.each do |project|
      next if project.valid?

      errors = project&.errors&.details

      # Skip a known case where we expect project to be invalid at this point
      moved_folder = project.admin_publication&.parent_id_was == project.folder_id
      assignee_error_only = errors == { :default_assignee_id => [{ :error => :assignee_can_not_moderate_project }] }
      next if assignee_error_only && moved_folder

      # Validation errors will appear in the Sentry error 'Additional Data'
      ErrorReporter.report_msg("Project change would lead to inconsistencies! (id: #{project.id})", extra: errors || {})
    end
  end
end

WebApi::V1::ProjectsController.include(AggressiveCaching::Patches::WebApi::V1::ProjectsController)<|MERGE_RESOLUTION|>--- conflicted
+++ resolved
@@ -52,11 +52,28 @@
     )
   end
 
-<<<<<<< HEAD
   def index_projects_for_followed_item
     projects = policy_scope(Project)
     projects = projects.where(id: current_user.follows.where(followable_type: 'Project').select(:followable_id))
-=======
+
+    @projects = paginate projects
+    @projects = @projects.preload(
+      :project_images,
+      phases: [:report]
+    )
+
+    authorize @projects, :index_projects_for_followed_item?
+
+    render json: linked_json(
+      @projects,
+      WebApi::V1::ProjectMiniSerializer,
+      params: jsonapi_serializer_params({
+        user_requirements_service: Permissions::UserRequirementsService.new(check_groups_and_verification: false)
+      }),
+      include: %i[project_images current_phase]
+    )
+  end
+
   # For use with 'Open to participation' homepage widget.
   # Returns all published or archived projects that are visible to user
   # and in an active participatory phase (where user can do something).
@@ -65,7 +82,6 @@
     projects = policy_scope(Project)
     projects_and_descriptors = ProjectsFinderService.new(projects, current_user, params).participation_possible
     projects = projects_and_descriptors[:projects]
->>>>>>> 541112d3
 
     @projects = paginate projects
     @projects = @projects.preload(
@@ -73,22 +89,12 @@
       phases: [:report]
     )
 
-<<<<<<< HEAD
-    authorize @projects, :index_projects_for_followed_item?
-=======
     authorize @projects, :index_projects_with_active_participatory_phase?
->>>>>>> 541112d3
 
     render json: linked_json(
       @projects,
       WebApi::V1::ProjectMiniSerializer,
-<<<<<<< HEAD
-      params: jsonapi_serializer_params({
-        user_requirements_service: Permissions::UserRequirementsService.new(check_groups_and_verification: false)
-      }),
-=======
       params: jsonapi_serializer_params.merge(project_descriptor_pairs: projects_and_descriptors[:descriptor_pairs]),
->>>>>>> 541112d3
       include: %i[project_images current_phase]
     )
   end
