--- conflicted
+++ resolved
@@ -1,13 +1,8 @@
 # frozen_string_literal: true
 
 class WebApi::V1::ProjectsController < ApplicationController
-<<<<<<< HEAD
-  before_action :set_project, only: %i[show update reorder destroy index_xlsx votes_by_user_xlsx votes_by_input_xlsx delete_inputs destroy_participation_data]
-  before_action :empty_data_for_visitor, only: [:index_for_followed_item]
-=======
   before_action :set_project, only: %i[show update reorder destroy index_xlsx votes_by_user_xlsx votes_by_input_xlsx delete_inputs refresh_preview_token destroy_participation_data]
   before_action :empty_data_for_visitor, only: [:index_projects_for_followed_item]
->>>>>>> f4fa6b62
 
   skip_before_action :authenticate_user
   skip_after_action :verify_policy_scoped, only: :index
@@ -84,11 +79,7 @@
     projects = ProjectsFinderService.new(projects, current_user).followed_by_user
 
     @projects = paginate projects
-<<<<<<< HEAD
-    @projects = @projects.includes(:project_images, :phases)
-=======
     @projects = @projects.includes(:project_images, :admin_publication, phases: %i[custom_form report permissions])
->>>>>>> f4fa6b62
 
     authorize @projects, :index_for_followed_item?
 
