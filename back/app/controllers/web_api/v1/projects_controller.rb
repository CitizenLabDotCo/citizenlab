# frozen_string_literal: true

class WebApi::V1::ProjectsController < ApplicationController
  before_action :set_project, only: %i[show update reorder destroy survey_results submission_count index_xlsx delete_inputs]

  skip_before_action :authenticate_user
  skip_after_action :verify_policy_scoped, only: :index

  def index
    params['moderator'] = current_user if params[:filter_can_moderate]

    publications = policy_scope(AdminPublication)
    publications = AdminPublicationsFilteringService.new.filter(publications, params)
      .where(publication_type: Project.name)

    # Not very satisfied with this ping-pong of SQL queries (knowing that the
    # AdminPublicationsFilteringService is also making a request on projects).
    # But could not find a way to eager-load the polymorphic type in the publication
    # scope.

    @projects = Project.where(id: publications.select(:publication_id))
      .ordered
      .includes(:project_images, :phases, :areas, admin_publication: [:children])
    @projects = paginate @projects

    user_followers = current_user&.follows
      &.where(followable_type: 'Project')
      &.group_by do |follower|
        [follower.followable_id, follower.followable_type]
      end
    user_followers ||= {}

    instance_options = {
      user_followers: user_followers,
      timeline_active: TimelineService.new.timeline_active_on_collection(@projects),
      visible_children_count_by_parent_id: {} # projects don't have children
    }

    render json: linked_json(
      @projects,
      WebApi::V1::ProjectSerializer,
      params: jsonapi_serializer_params(instance_options),
      include: %i[admin_publication project_images current_phase]
    )
  end

  def show
    render json: WebApi::V1::ProjectSerializer.new(
      @project,
      params: jsonapi_serializer_params,
<<<<<<< HEAD
      include: %i[admin_publication project_images current_phase]
=======
      include: %i[admin_publication project_images current_phase permissions avatars]
>>>>>>> aac2fac1
    ).serializable_hash
  end

  def by_slug
    @project = Project.find_by!(slug: params[:slug])
    authorize @project
    show
  end

  def create
    project_params = permitted_attributes(Project)
    @project = Project.new(project_params)
    sidefx.before_create(@project, current_user)

    if save_project
      sidefx.after_create(@project, current_user)
      render json: WebApi::V1::ProjectSerializer.new(
        @project,
        params: jsonapi_serializer_params,
        include: [:admin_publication]
      ).serializable_hash, status: :created
    else
      render json: { errors: @project.errors.details }, status: :unprocessable_entity
    end
  end

  def copy
    source_project = Project.find(params[:id])
    folder = source_project.folder

    @project = folder ? Project.new(folder: folder) : Project.new

    authorize @project

    start_time = Time.now
    @project = LocalProjectCopyService.new.copy(source_project)

    sidefx.after_copy(source_project, @project, current_user, start_time)

    render json: WebApi::V1::ProjectSerializer.new(
      @project,
      params: jsonapi_serializer_params,
      include: [:admin_publication]
    ).serializable_hash, status: :created
  end

  def update
    params[:project][:area_ids] ||= [] if params[:project].key?(:area_ids)
    params[:project][:topic_ids] ||= [] if params[:project].key?(:topic_ids)

    project_params = permitted_attributes(Project)

    @project.assign_attributes project_params
    remove_image_if_requested!(@project, project_params, :header_bg)

    sidefx.before_update(@project, current_user)

    if save_project
      sidefx.after_update(@project, current_user)
      render json: WebApi::V1::ProjectSerializer.new(
        @project,
        params: jsonapi_serializer_params,
        include: [:admin_publication]
      ).serializable_hash, status: :ok
    else
      render json: { errors: @project.errors.details }, status: :unprocessable_entity, include: ['project_images']
    end
  end

  def destroy
    sidefx.before_destroy(@project, current_user)
    if @project.destroy
      sidefx.after_destroy(@project, current_user)
      head :ok
    else
      head :internal_server_error
    end
  end

  def index_xlsx
    I18n.with_locale(current_user.locale) do
      include_private_attributes = Pundit.policy!(current_user, User).view_private_attributes?
      xlsx = XlsxExport::GeneratorService.new.generate_inputs_for_project @project.id, include_private_attributes
      send_data xlsx, type: 'application/vnd.openxmlformats-officedocument.spreadsheetml.sheet', filename: 'inputs.xlsx'
    end
  end

  private

  def sidefx
    @sidefx ||= SideFxProjectService.new
  end

  def save_project
    ActiveRecord::Base.transaction do
      set_folder
      authorize @project
      @project.save
    end
  end

  def set_folder
    return unless params.require(:project).key?(:folder_id)

    @project.folder_id = params.dig(:project, :folder_id)
  end

  def set_project
    @project = Project.find(params[:id])
    authorize @project
  end
end<|MERGE_RESOLUTION|>--- conflicted
+++ resolved
@@ -48,11 +48,7 @@
     render json: WebApi::V1::ProjectSerializer.new(
       @project,
       params: jsonapi_serializer_params,
-<<<<<<< HEAD
-      include: %i[admin_publication project_images current_phase]
-=======
-      include: %i[admin_publication project_images current_phase permissions avatars]
->>>>>>> aac2fac1
+      include: %i[admin_publication project_images current_phase avatars]
     ).serializable_hash
   end
 
