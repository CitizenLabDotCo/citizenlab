# frozen_string_literal: true

class WebApi::V1::ProjectsController < ApplicationController
  before_action :set_project, only: %i[show update reorder destroy index_xlsx votes_by_user_xlsx votes_by_input_xlsx delete_inputs refresh_preview_token destroy_participation_data]

  skip_before_action :authenticate_user
  skip_after_action :verify_policy_scoped, only: :index

  def index
    publications = policy_scope(AdminPublication)
    publications = AdminPublicationsFilteringService.new.filter(publications, params.merge(current_user: current_user))
      .where(publication_type: Project.name)

    # Not very satisfied with this ping-pong of SQL queries (knowing that the
    # AdminPublicationsFilteringService is also making a request on projects).
    # But could not find a way to eager-load the polymorphic type in the publication
    # scope.

    # `includes` tries to be smart & use joins here, but it makes the query complex and slow. So, we use `preload`.
    # Using `pluck(:publication_id)` instead of `select(:publication_id)` also helps if used with `includes`,
    # but it doesn't make any difference with `preload`. Still using it in case the query changes.
    @projects = Project.where(id: publications.pluck(:publication_id)).ordered
    @projects = paginate @projects
    @projects = @projects.preload(
      :project_images,
      :areas,
      :topics,
      :content_builder_layouts, # Defined in ContentBuilder engine
      phases: [:report, { permissions: [:groups] }],
      admin_publication: [:children]
    )

    user_followers = current_user&.follows
      &.where(followable_type: 'Project')
      &.group_by do |follower|
        [follower.followable_id, follower.followable_type]
      end
    user_followers ||= {}

    instance_options = {
      user_followers: user_followers,
      timeline_active: TimelineService.new.timeline_active_on_collection(@projects.to_a),
      visible_children_count_by_parent_id: {}, # projects don't have children
      user_requirements_service: Permissions::UserRequirementsService.new(check_groups_and_verification: false)
    }

    render json: linked_json(
      @projects,
      WebApi::V1::ProjectSerializer,
      params: jsonapi_serializer_params(instance_options),
      include: %i[admin_publication project_images current_phase]
    )
  end

  # For use with 'Finished or archived' homepage widget. Uses ProjectMiniSerializer.
  # Returns projects that are either ( published AND (finished OR have a last phase that contains a report))
  # OR are archived, ordered by last phase end_at (nulls first), creation date second and ID third.
  # => [Project]
  def index_finished_or_archived
    projects = policy_scope(Project)
    projects = ProjectsFinderService.new(projects, current_user, params).finished_or_archived

    @projects = paginate projects
    @projects = @projects.includes(:project_images, phases: [:report, { permissions: [:groups] }])

    authorize @projects, :index_finished_or_archived?

    base_render_mini_index
  end

  # For use with 'For you' homepage widget. Uses ProjectMiniSerializer.
  # Returns all published projects that are visible to user
  # AND (are followed by user OR relate to an idea, area, topic or folder followed by user),
  # ordered by the follow created_at (most recent first).
  def index_for_followed_item
    projects = policy_scope(Project)
    projects = projects.not_draft
    projects = ProjectsFinderService.new(projects, current_user).followed_by_user

    @projects = paginate projects
    @projects = @projects.includes(:project_images, phases: [:report, { permissions: [:groups] }])

    authorize @projects, :index_for_followed_item?

    base_render_mini_index
  end

  # For use with 'Open to participation' homepage widget. Uses ProjectMiniSerializer.
  # Returns all published projects that are visible to user
  # AND in an active participatory phase (where user can do something).
  # Ordered by the end date of the current phase, soonest first (nulls last).
  def index_with_active_participatory_phase
    projects = policy_scope(Project)
    projects_and_descriptors = ProjectsFinderService.new(projects, current_user, params).participation_possible
    projects = projects_and_descriptors[:projects]

    @projects = paginate projects
    @projects = @projects.includes(:project_images, phases: [:report, { permissions: [:groups] }])

    authorize @projects, :index_with_active_participatory_phase?

    render json: linked_json(
      @projects,
      WebApi::V1::ProjectMiniSerializer,
      params: jsonapi_serializer_params.merge(project_descriptor_pairs: projects_and_descriptors[:descriptor_pairs]),
      include: %i[project_images current_phase]
    )
  end

  # For use with 'Areas or topics' homepage widget. Uses ProjectMiniSerializer.
  # If :areas param: Returns all non-draft projects that are visible to user, for the selected areas.
  # Else: Returns all non-draft projects that are visible to user, for the areas user follows or for all-areas.
  # Ordered by created_at, newest first.
  def index_for_areas
    projects = policy_scope(Project)
    projects = ProjectsFinderService.new(projects, current_user, params).projects_for_areas

    @projects = paginate projects
    @projects = @projects.includes(:project_images, phases: [:report, { permissions: [:groups] }])

    authorize @projects, :index_for_areas?

    base_render_mini_index
  end

  # For use with 'Areas or topics' homepage widget. Uses ProjectMiniSerializer.
  # Returns all non-draft projects that are visible to user, for the selected topics.
  # Ordered by created_at, newest first.
  def index_for_topics
    projects = policy_scope(Project)
    projects = projects
      .not_draft
      .with_some_topics(params[:topics])
      .order(created_at: :desc)

    @projects = paginate projects
    @projects = @projects.includes(:project_images, phases: [:report, { permissions: [:groups] }])

    authorize @projects, :index_for_topics?

    base_render_mini_index
  end

  def show
    render json: WebApi::V1::ProjectSerializer.new(
      @project,
      params: jsonapi_serializer_params.merge(use_cache: params[:use_cache]),
      include: %i[admin_publication project_images current_phase avatars]
    ).serializable_hash
  end

  def by_slug
    @project = Project.find_by!(slug: params[:slug])
    authorize @project
    show
  end

  def create
    project = Project.new(permitted_attributes(Project))
    sidefx.before_create(project, current_user)

    created = Project.transaction do
      save_project(project).tap do |saved|
        sidefx.after_create(project, current_user) if saved
      end
    end

    if created
      render json: WebApi::V1::ProjectSerializer.new(
        project,
        params: jsonapi_serializer_params,
        include: [:admin_publication]
      ).serializable_hash, status: :created
    else
      render json: { errors: project.errors.details }, status: :unprocessable_entity
    end
  end

  def copy
    source_project = Project.find(params[:id])
    dest_folder = source_project.folder if UserRoleService.new.can_moderate?(source_project.folder, current_user)

    # The authorization of this action is more complex than usual. It works in two steps:
    # - Check if the user can copy the source project.
    # - Check if the user can create the project that results from the copy.
    # In between these two steps, there is a third authorization check that is an optimization that allows us to
    # return early in some cases.
    authorize(source_project)

    # Optimization: We perform the authorization on a dummy project that resembles the result of the copy. This
    # approach allows us to return early in some cases without performing the actual copy, which can be expensive.
    # The dummy project must be `save`d before the authorization check to ensure the admin publication is created.
    # A final authorization check is performed afterward on the actual copied project.
    Project.transaction do
      source_project.dup.tap do |p|
        p.assign_attributes(
          slug: nil,
          default_assignee_id: nil,
          admin_publication_attributes: {
            publication_status: 'draft',
            parent_id: dest_folder&.admin_publication&.id
          }
        )

        p.save!
        authorize(p, :create?)
      end

      raise ActiveRecord::Rollback
    end

    start_time = Time.now
    project = Project.transaction do
      copy = LocalProjectCopyService.new.copy(source_project, dest_folder: dest_folder)
      authorize(copy, :create?)
    end

    sidefx.after_copy(source_project, project, current_user, start_time)

    render json: WebApi::V1::ProjectSerializer.new(
      project,
      params: jsonapi_serializer_params,
      include: [:admin_publication]
    ).serializable_hash, status: :created
  end

  def update
    params[:project][:area_ids] ||= [] if params[:project].key?(:area_ids)
    params[:project][:topic_ids] ||= [] if params[:project].key?(:topic_ids)

    project_params = permitted_attributes(@project)

    @project.assign_attributes project_params
    remove_image_if_requested!(@project, project_params, :header_bg)

    sidefx.before_update(@project, current_user)

    if save_project(@project)
      sidefx.after_update(@project, current_user)
      render json: WebApi::V1::ProjectSerializer.new(
        @project,
        params: jsonapi_serializer_params,
        include: [:admin_publication]
      ).serializable_hash, status: :ok
    else
      render json: { errors: @project.errors.details }, status: :unprocessable_entity, include: ['project_images']
    end
  end

  def destroy
    sidefx.before_destroy(@project, current_user)
    if @project.destroy
      sidefx.after_destroy(@project, current_user)
      head :ok
    else
      head :internal_server_error
    end
  end

  def refresh_preview_token
    @project.refresh_preview_token

    sidefx.before_update(@project, current_user)
    @project.save!
    sidefx.after_update(@project, current_user)

    render json: WebApi::V1::ProjectSerializer.new(
      @project,
      params: jsonapi_serializer_params,
      include: [:admin_publication]
    ).serializable_hash, status: :ok
  end

  def index_xlsx
    I18n.with_locale(current_user.locale) do
      xlsx = Export::Xlsx::InputsGenerator.new.generate_inputs_for_project @project.id
      send_data xlsx, type: 'application/vnd.openxmlformats-officedocument.spreadsheetml.sheet', filename: 'inputs.xlsx'
    end
  end

  def votes_by_user_xlsx
    if @project.phases.where(participation_method: 'voting').present?
      I18n.with_locale(current_user&.locale) do
        xlsx = Export::Xlsx::ProjectBasketsVotesGenerator.new.generate_project_baskets_votes_xlsx(@project)
        send_data xlsx, type: 'application/vnd.openxmlformats-officedocument.spreadsheetml.sheet',
          filename: 'votes_by_user.xlsx'
      end

      sidefx.after_votes_by_user_xlsx(@project, current_user)
    else
      raise 'Project has no voting phase.'
    end
  end

  def votes_by_input_xlsx
    if @project.phases.where(participation_method: 'voting').present?
      I18n.with_locale(current_user&.locale) do
        xlsx = Export::Xlsx::ProjectIdeasVotesGenerator.new.generate_project_ideas_votes_xlsx @project
        send_data xlsx, type: 'application/vnd.openxmlformats-officedocument.spreadsheetml.sheet',
          filename: 'votes_by_input.xlsx'
      end

      sidefx.after_votes_by_input_xlsx(@project, current_user)
    else
      raise 'Project has no voting phase.'
    end
  end

  def destroy_participation_data
    ParticipantsService.new.destroy_participation_data(@project)
    sidefx.after_destroy_participation_data(@project, current_user)

    render json: WebApi::V1::ProjectSerializer.new(
      @project,
      params: jsonapi_serializer_params,
      include: [:admin_publication]
    ).serializable_hash, status: :ok
  end

  def community_monitor
    settings = AppConfiguration.instance.settings
    settings.dig('community_monitor', 'enabled') || raise(ActiveRecord::RecordNotFound)

    # Find the community monitor project from config or create it
    project_id = settings.dig('community_monitor', 'project_id')
    project = project_id.present? ? Project.find(project_id) : create_community_monitor_project(settings)

    authorize project
    render json: WebApi::V1::ProjectSerializer.new(
      project,
      params: jsonapi_serializer_params,
      include: %i[current_phase]
    ).serializable_hash
  end

  private

  def sidefx
    @sidefx ||= SideFxProjectService.new
  end

  def save_project(project)
    # Update folder_id only if it is provided in the request (even if it's nil)
    if params[:project].key?(:folder_id)
      project.folder_id = params.dig(:project, :folder_id)
    end

    ActiveRecord::Base.transaction do
      project.save.tap do |saved|
        if saved
          # The project must be saved before performing the authorization because it requires
          # the admin publication to be created.
          authorize(project)
          check_publication_inconsistencies!
        else
          skip_authorization
        end
      end
    end
  end

  def set_project
    @project = Project.find(params[:id])
    authorize @project
  end

  def check_publication_inconsistencies!
    # This code is meant to be temporary to find the cause of the disappearing admin publication bugs
    Project.all.each do |project|
      next if project.valid?

      errors = project&.errors&.details

      # Skip a known case where we expect project to be invalid at this point
      moved_folder = project.admin_publication&.parent_id_was == project.folder_id
      assignee_error_only = errors == { :default_assignee_id => [{ :error => :assignee_can_not_moderate_project }] }
      next if assignee_error_only && moved_folder

      # Validation errors will appear in the Sentry error 'Additional Data'
      ErrorReporter.report_msg("Project change would lead to inconsistencies! (id: #{project.id})", extra: errors || {})
    end
  end

  def base_render_mini_index
    render json: linked_json(
      @projects,
      WebApi::V1::ProjectMiniSerializer,
      params: jsonapi_serializer_params({
        user_requirements_service: Permissions::UserRequirementsService.new(check_groups_and_verification: false)
      }),
      include: %i[project_images current_phase]
    )
  end

  def create_community_monitor_project(settings)
    raise ActiveRecord::RecordNotFound unless current_user&.admin? # Only allow project to be created if an admin hits this endpoint

    # Check first if the project exists but has not been added to settings (eg when creating platform from template)
    project = Project.find_by(internal_role: 'community_monitor', hidden: true)

    unless project
      ActiveRecord::Base.transaction do
        # Create the hidden project and phase
        multiloc_service = MultilocService.new
        project = Project.create!(
          hidden: true,
          title_multiloc: multiloc_service.i18n_to_multiloc('phases.community_monitor_title'),
          internal_role: 'community_monitor'
        )

        sidefx.after_create(project, current_user) if project

<<<<<<< HEAD
        Phase.create!(
          title_multiloc: multiloc_service.i18n_to_multiloc('phases.community_monitor_title'),
          project: project,
          participation_method: 'community_monitor_survey',
=======
        phase = Phase.create!(
          title_multiloc: multiloc_service.i18n_to_multiloc('phases.community_monitor_title'),
          project: project,
          participation_method: 'community_monitor_survey',
          submission_enabled: false,
>>>>>>> 6c79614a
          commenting_enabled: false,
          reacting_enabled: false,
          start_at: Time.now,
          campaigns_settings: { project_phase_started: true },
          native_survey_title_multiloc: multiloc_service.i18n_to_multiloc('phases.community_monitor_title'),
          native_survey_button_multiloc: multiloc_service.i18n_to_multiloc('phases.native_survey_button')
        )
<<<<<<< HEAD
=======

        # Create an everyone permission by default
        Permission.create!(action: 'posting_idea', permission_scope: phase, permitted_by: 'everyone')

        # Persist the form
        phase.pmethod.create_default_form!
>>>>>>> 6c79614a
      end
    end

    # Set the ID in the settings
    settings['community_monitor']['project_id'] = project.id
    AppConfiguration.instance.update!(settings: settings)

    project
  end
end

WebApi::V1::ProjectsController.include(AggressiveCaching::Patches::WebApi::V1::ProjectsController)<|MERGE_RESOLUTION|>--- conflicted
+++ resolved
@@ -410,18 +410,11 @@
 
         sidefx.after_create(project, current_user) if project
 
-<<<<<<< HEAD
-        Phase.create!(
-          title_multiloc: multiloc_service.i18n_to_multiloc('phases.community_monitor_title'),
-          project: project,
-          participation_method: 'community_monitor_survey',
-=======
         phase = Phase.create!(
           title_multiloc: multiloc_service.i18n_to_multiloc('phases.community_monitor_title'),
           project: project,
           participation_method: 'community_monitor_survey',
           submission_enabled: false,
->>>>>>> 6c79614a
           commenting_enabled: false,
           reacting_enabled: false,
           start_at: Time.now,
@@ -429,15 +422,12 @@
           native_survey_title_multiloc: multiloc_service.i18n_to_multiloc('phases.community_monitor_title'),
           native_survey_button_multiloc: multiloc_service.i18n_to_multiloc('phases.native_survey_button')
         )
-<<<<<<< HEAD
-=======
 
         # Create an everyone permission by default
         Permission.create!(action: 'posting_idea', permission_scope: phase, permitted_by: 'everyone')
 
         # Persist the form
         phase.pmethod.create_default_form!
->>>>>>> 6c79614a
       end
     end
 
