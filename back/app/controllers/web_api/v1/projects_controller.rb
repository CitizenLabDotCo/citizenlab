# frozen_string_literal: true

<<<<<<< HEAD
class WebApi::V1::ProjectsController < ::ApplicationController
  before_action :set_project, only: %i[show update reorder destroy survey_results submission_count index_xlsx]
=======
class WebApi::V1::ProjectsController < ApplicationController
  before_action :set_project, only: %i[show update reorder destroy survey_results submission_count delete_inputs]
>>>>>>> 0210c0b4
  skip_before_action :authenticate_user
  skip_after_action :verify_policy_scoped, only: :index

  define_callbacks :save_project

  def index
    params['moderator'] = current_user if params[:filter_can_moderate]

    publications = policy_scope(AdminPublication)
    publications = AdminPublicationsFilteringService.new.filter(publications, params)
      .where(publication_type: Project.name)

    # Not very satisfied with this ping-pong of SQL queries (knowing that the
    # AdminPublicationsFilteringService is also making a request on projects).
    # But could not find a way to eager-load the polymorphic type in the publication
    # scope.

    @projects = Project.where(id: publications.select(:publication_id))
      .ordered
      .includes(:project_images, :phases, :areas, admin_publication: [:children])
    @projects = paginate @projects

    user_baskets = current_user&.baskets
      &.where(participation_context_type: 'Project')
      &.group_by do |basket|
        [basket.participation_context_id, basket.participation_context_type]
      end
    user_baskets ||= {}

    instance_options = {
      user_baskets: user_baskets,
      allocated_budgets: ParticipationContextService.new.allocated_budgets(@projects),
      timeline_active: TimelineService.new.timeline_active_on_collection(@projects),
      visible_children_count_by_parent_id: {} # projects don't have children
    }

    render json: linked_json(
      @projects,
      WebApi::V1::ProjectSerializer,
      params: fastjson_params(instance_options),
      include: %i[admin_publication project_images current_phase]
    )
  end

  def show
    render json: WebApi::V1::ProjectSerializer.new(
      @project,
      params: fastjson_params,
      include: %i[admin_publication project_images current_phase]
    ).serialized_json
  end

  def by_slug
    @project = Project.find_by!(slug: params[:slug])
    authorize @project
    show
  end

  def create
    project_params = permitted_attributes(Project)
    @project = Project.new(project_params)
    sidefx.before_create(@project, current_user)

    if save_project
      sidefx.after_create(@project, current_user)
      render json: WebApi::V1::ProjectSerializer.new(
        @project,
        params: fastjson_params,
        include: [:admin_publication]
      ).serialized_json, status: :created
    else
      render json: { errors: @project.errors.details }, status: :unprocessable_entity
    end
  end

  def update
    params[:project][:area_ids] ||= [] if params[:project].key?(:area_ids)
    params[:project][:topic_ids] ||= [] if params[:project].key?(:topic_ids)

    project_params = permitted_attributes(Project)

    @project.assign_attributes project_params
    remove_image_if_requested!(@project, project_params, :header_bg)

    sidefx.before_update(@project, current_user)

    if save_project
      sidefx.after_update(@project, current_user)
      render json: WebApi::V1::ProjectSerializer.new(
        @project,
        params: fastjson_params,
        include: [:admin_publication]
      ).serialized_json, status: :ok
    else
      render json: { errors: @project.errors.details }, status: :unprocessable_entity, include: ['project_images']
    end
  end

  def destroy
    sidefx.before_destroy(@project, current_user)
    if @project.destroy
      sidefx.after_destroy(@project, current_user)
      head :ok
    else
      head :internal_server_error
    end
  end

  def survey_results
    results = SurveyResultsGeneratorService.new(@project).generate_results
    render json: results
  end

  def submission_count
    count = SurveyResultsGeneratorService.new(@project).generate_submission_count
    render json: count
  end

<<<<<<< HEAD
  def index_xlsx
    I18n.with_locale(current_user.locale) do
      include_private_attributes = Pundit.policy!(current_user, User).view_private_attributes?
      xlsx = XlsxExport::GeneratorService.new.generate_for_project(@project.id, include_private_attributes)
      send_data xlsx, type: 'application/vnd.openxmlformats-officedocument.spreadsheetml.sheet', filename: 'inputs.xlsx'
    end
=======
  def delete_inputs
    sidefx.before_delete_inputs @project, current_user
    ActiveRecord::Base.transaction do
      @project.ideas.each(&:destroy!)
    end
    sidefx.after_delete_inputs @project, current_user
    head :ok
>>>>>>> 0210c0b4
  end

  private

  def sidefx
    @sidefx ||= SideFxProjectService.new
  end

  def save_project
    ActiveRecord::Base.transaction do
      run_callbacks(:save_project) do
        # authorize is placed within the block so we can prepare
        # the @project to be authorized from a callback.
        authorize @project
        @project.save
      end
    end
  end

  def set_project
    @project = Project.find(params[:id])
    authorize @project
  end
end

WebApi::V1::ProjectsController.include_if_ee('ProjectFolders::WebApi::V1::Patches::ProjectsController')<|MERGE_RESOLUTION|>--- conflicted
+++ resolved
@@ -1,12 +1,9 @@
 # frozen_string_literal: true
 
-<<<<<<< HEAD
-class WebApi::V1::ProjectsController < ::ApplicationController
-  before_action :set_project, only: %i[show update reorder destroy survey_results submission_count index_xlsx]
-=======
+
 class WebApi::V1::ProjectsController < ApplicationController
-  before_action :set_project, only: %i[show update reorder destroy survey_results submission_count delete_inputs]
->>>>>>> 0210c0b4
+  before_action :set_project, only: %i[show update reorder destroy survey_results submission_count index_xlsx delete_inputs]
+
   skip_before_action :authenticate_user
   skip_after_action :verify_policy_scoped, only: :index
 
@@ -125,14 +122,14 @@
     render json: count
   end
 
-<<<<<<< HEAD
   def index_xlsx
     I18n.with_locale(current_user.locale) do
       include_private_attributes = Pundit.policy!(current_user, User).view_private_attributes?
       xlsx = XlsxExport::GeneratorService.new.generate_for_project(@project.id, include_private_attributes)
       send_data xlsx, type: 'application/vnd.openxmlformats-officedocument.spreadsheetml.sheet', filename: 'inputs.xlsx'
     end
-=======
+  end
+
   def delete_inputs
     sidefx.before_delete_inputs @project, current_user
     ActiveRecord::Base.transaction do
@@ -140,7 +137,6 @@
     end
     sidefx.after_delete_inputs @project, current_user
     head :ok
->>>>>>> 0210c0b4
   end
 
   private
