--- conflicted
+++ resolved
@@ -33,7 +33,6 @@
     end
   end
 
-<<<<<<< HEAD
   def list_areas_of_projects
     authorize :admin_publication, :list_areas_of_projects
     
@@ -50,7 +49,8 @@
     areas = Area.where(id: areas_ids)
 
     render json: { areas: areas }
-=======
+  end
+
   def status_counts
     authorize :admin_publication, :status_counts
     
@@ -61,7 +61,6 @@
     counts = publications.group(:publication_status).count
 
     render json: { status_counts: counts }
->>>>>>> fa4d2508
   end
 
   def show
