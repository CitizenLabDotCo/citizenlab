--- conflicted
+++ resolved
@@ -215,19 +215,15 @@
         reactable_id: initiatives.pluck(:id),
         reactable_type: 'Initiative'
       ).index_by(&:reactable_id)
-<<<<<<< HEAD
-      { params: default_params.merge(vbii: reactions), include: %i[author cosponsors user_reaction initiative_images assignee] }
-=======
       user_followers = current_user.follows
         .where(followable_type: 'Initiative')
         .group_by do |follower|
           [follower.followable_id, follower.followable_type]
         end
       user_followers ||= {}
-      { params: default_params.merge(vbii: reactions, user_followers: user_followers), include: %i[author user_reaction initiative_images assignee] }
->>>>>>> e4a86da7
-    else
-      { params: default_params, include: %i[author initiative_images] }
+      { params: default_params.merge(vbii: reactions, user_followers: user_followers), include: %i[author cosponsors user_reaction initiative_images assignee] }
+    else
+      { params: default_params, include: %i[author cosponsors initiative_images] }
     end
   end
 
