# frozen_string_literal: true

class WebApi::V1::InitiativesController < ApplicationController
  include BlockingProfanity

  before_action :set_initiative, only: %i[show update destroy allowed_transitions]
  skip_before_action :authenticate_user
  skip_after_action :verify_authorized, only: %i[index_xlsx index_initiative_markers filter_counts]

  rescue_from Pundit::NotAuthorizedError, with: :user_not_authorized

  def index
    initiatives = InitiativesFinder.new(
      params,
      current_user: current_user,
      scope: policy_scope(Initiative),
      includes: %i[author assignee topics areas]
    ).find_records
    render json: linked_json(initiatives, WebApi::V1::InitiativeSerializer, serialization_options_for(initiatives))
  end

  def index_initiative_markers
    initiatives = InitiativesFinder.new(
      params,
      current_user: current_user,
      scope: policy_scope(Initiative)
    ).find_records
    render json: linked_json(initiatives, WebApi::V1::PostMarkerSerializer, params: jsonapi_serializer_params)
  end

  def index_xlsx
    authorize :initiative, :index_xlsx?
    initiatives = InitiativesFinder.new(
      params,
      current_user: current_user,
      scope: policy_scope(Initiative).where(publication_status: 'published'),
      includes: %i[author initiative_status topics areas],
      paginate: false
    ).find_records

    I18n.with_locale(current_user&.locale) do
      xlsx = XlsxService.new.generate_initiatives_xlsx initiatives,
        view_private_attributes: Pundit.policy!(current_user,
          User).view_private_attributes?
      send_data xlsx, type: 'application/vnd.openxmlformats-officedocument.spreadsheetml.sheet',
        filename: 'initiatives.xlsx'
    end
  end

  def filter_counts
    initiatives = policy_scope(Initiative)
    search_last_names = !UserDisplayNameService.new(AppConfiguration.instance, current_user).restricted?
    initiatives = PostsFilteringService.new.apply_common_initiative_index_filters(
      initiatives, params,
      search_last_names
    )
    counts = {
      'initiative_status_id' => {},
      'area_id' => {},
      'topic_id' => {}
    }
    attributes = %w[initiative_status_id area_id topic_id]
    initiatives
      .joins('FULL OUTER JOIN initiatives_topics ON initiatives_topics.initiative_id = initiatives.id')
      .joins('FULL OUTER JOIN areas_initiatives ON areas_initiatives.initiative_id = initiatives.id')
      .joins('FULL OUTER JOIN initiative_initiative_statuses ON initiative_initiative_statuses.initiative_id = initiatives.id')
      .select('initiative_initiative_statuses.initiative_status_id, areas_initiatives.area_id, initiatives_topics.topic_id, COUNT(DISTINCT(initiatives.id)) as count')
      .reorder(nil) # Avoids SQL error on GROUP BY when a search string was used
      .group('GROUPING SETS (initiative_initiative_statuses.initiative_status_id, areas_initiatives.area_id, initiatives_topics.topic_id)')
      .each do |record|
        attributes.each do |attribute|
          id = record.send attribute
          counts[attribute][id] = record.count if id
        end
      end
    counts['total'] = initiatives.count
    render json: raw_json(counts)
  end

  def show
    render json: WebApi::V1::InitiativeSerializer.new(
      @initiative,
      params: jsonapi_serializer_params,
      include: %i[author topics areas user_vote initiative_images]
    ).serializable_hash
  end

  def by_slug
    @initiative = Initiative.find_by!(slug: params[:slug])
    authorize @initiative
    show
  end

  def create
    service = SideFxInitiativeService.new

    @initiative = Initiative.new(permitted_attributes(Initiative))
    @initiative.author ||= current_user

    service.before_create(@initiative, current_user)

    authorize @initiative
    verify_profanity @initiative

    save_options = {}
    save_options[:context] = :publication if params.dig(:initiative, :publication_status) == 'published'
    ActiveRecord::Base.transaction do
      if @initiative.save save_options
        service.after_create(@initiative, current_user)
        render json: WebApi::V1::InitiativeSerializer.new(
          @initiative.reload,
          params: jsonapi_serializer_params,
          include: %i[author topics areas user_vote initiative_images]
        ).serializable_hash, status: :created
      else
        render json: { errors: @initiative.errors.details }, status: :unprocessable_entity
      end
    end
  end

  def update
    service = SideFxInitiativeService.new

    initiative_params = permitted_attributes(@initiative)
    @initiative.assign_attributes(initiative_params)
    remove_image_if_requested!(@initiative, initiative_params, :header_bg)

    authorize @initiative
    verify_profanity @initiative

    service.before_update(@initiative, current_user)

    save_options = {}
    save_options[:context] = :publication if params.dig(:initiative, :publication_status) == 'published'
    saved = nil
    ActiveRecord::Base.transaction do
      saved = @initiative.save save_options
      if saved
<<<<<<< HEAD
        # authorize @initiative unless @initiative.anonymous? # Cannot auth the user if updated to anonymous
=======
>>>>>>> 7e7d913c
        service.after_update(@initiative, current_user)
      end
    end

    # Keeping `render` outside of the transaction is better anyway.
    # Additionally, if we wouldn't do it here, we're running into an issue
    # where carrierwave is not storing the actual header_bg file on the
    # filesystem. The root cause it not exactly clear.
    if saved
      render json: WebApi::V1::InitiativeSerializer.new(
        @initiative.reload,
        params: jsonapi_serializer_params,
        include: %i[author topics areas user_vote initiative_images]
      ).serializable_hash, status: :ok
    else
      render json: { errors: @initiative.errors.details }, status: :unprocessable_entity
    end
  end

  def destroy
    service = SideFxInitiativeService.new

    service.before_destroy(@initiative, current_user)
    initiative = @initiative.destroy
    if initiative.destroyed?
      service.after_destroy(initiative, current_user)
      head :ok
    else
      head :internal_server_error
    end
  end

  def allowed_transitions
    authorize @initiative
    render json: raw_json(InitiativeStatusService.new.allowed_transitions(@initiative))
  end

  private

  def set_initiative
    @initiative = Initiative.find params[:id]
    authorize @initiative
  end

  def serialization_options_for(initiatives)
    default_params = jsonapi_serializer_params(pcs: ParticipationContextService.new)

    if current_user
      votes = current_user.votes.where(
        votable_id: initiatives.pluck(:id),
        votable_type: 'Initiative'
      ).index_by(&:votable_id)
      { params: default_params.merge(vbii: votes), include: %i[author user_vote initiative_images assignee] }
    else
      { params: default_params, include: %i[author initiative_images] }
    end
  end

  def display_names_restricted?
    UserDisplayNameService.new(Tenant.current, current_user).restricted?
  end
end<|MERGE_RESOLUTION|>--- conflicted
+++ resolved
@@ -136,10 +136,6 @@
     ActiveRecord::Base.transaction do
       saved = @initiative.save save_options
       if saved
-<<<<<<< HEAD
-        # authorize @initiative unless @initiative.anonymous? # Cannot auth the user if updated to anonymous
-=======
->>>>>>> 7e7d913c
         service.after_update(@initiative, current_user)
       end
     end
