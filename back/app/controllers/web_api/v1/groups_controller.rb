--- conflicted
+++ resolved
@@ -6,14 +6,7 @@
     @groups = policy_scope(Group)
     @groups = @groups.where(membership_type: params[:membership_type]) if params[:membership_type]
     @groups = @groups.order_new
-<<<<<<< HEAD
-
-    @groups = @groups
-      .page(params.dig(:page, :number))
-      .per(params.dig(:page, :size))
-=======
     @groups = @groups.page(params.dig(:page, :number)).per(params.dig(:page, :size))
->>>>>>> 5158b6f4
   	render json: linked_json(@groups, WebApi::V1::GroupSerializer, params: fastjson_params)
   end
 
@@ -78,14 +71,6 @@
   end
 
   def group_params
-<<<<<<< HEAD
     permitted_attributes(@group)
-=======
-    params.require(:group).permit(
-      :membership_type,
-      title_multiloc: CL2_SUPPORTED_LOCALES,
-      rules: [:ruleType, :customFieldId, :predicate, :value, value: []]
-    )
->>>>>>> 5158b6f4
   end
 end