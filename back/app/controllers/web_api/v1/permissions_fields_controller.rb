# frozen_string_literal: true

class WebApi::V1::PermissionsFieldsController < ApplicationController
  skip_after_action :verify_policy_scoped
  before_action :set_permissions_field, only: %i[show update destroy reorder]

  def index
    authorize PermissionsField.new(permission: permission)
<<<<<<< HEAD
    permissions_fields = permission.permissions_fields.order(:ordering)
    permissions_fields = paginate permissions_fields
    permissions_fields = permissions_fields.includes(:custom_field)
=======
>>>>>>> 0fc46c23

    permissions_fields_service = Permissions::PermissionsFieldsService.new
    if permissions_fields_service.custom_permitted_by_enabled?
      # NEW version for verified actions
      permissions_fields = permissions_fields_service.fields_for_permission(permission)
      render json: WebApi::V1::PermissionsFieldSerializer.new(permissions_fields, params: jsonapi_serializer_params).serializable_hash
    else
      # Legacy version
      permissions_fields = permission.permissions_fields.where(field_type: 'custom_field').order('custom_fields.ordering')
      permissions_fields = paginate permissions_fields
      permissions_fields = permissions_fields.includes(:custom_field)

      render json: linked_json(
        permissions_fields,
        WebApi::V1::PermissionsFieldSerializer,
        params: jsonapi_serializer_params,
        include: %i[custom_field]
      )
    end
  end

  def show
    render json: WebApi::V1::PermissionsFieldSerializer.new(
      @permissions_field,
      params: jsonapi_serializer_params,
      include: %i[custom_field]
    ).serializable_hash
  end

  def create
    permissions_field = PermissionsField.new({ permission: permission }.merge(permission_params_for_create))
    authorize permissions_field
    sidefx.before_create permissions_field, current_user
    if permissions_field.save
      sidefx.after_create permissions_field, current_user
      render json: WebApi::V1::PermissionsFieldSerializer.new(
        permissions_field,
        params: jsonapi_serializer_params
      ).serializable_hash, status: :created
    else
      render json: { errors: permissions_field.errors.details }, status: :unprocessable_entity
    end
  end

  def update
    @permissions_field.assign_attributes permission_params_for_update
    authorize @permissions_field
    sidefx.before_update @permissions_field, current_user
    if @permissions_field.save
      sidefx.before_update @permissions_field, current_user
      render json: WebApi::V1::PermissionsFieldSerializer.new(
        @permissions_field,
        params: jsonapi_serializer_params
      ).serializable_hash, status: :ok
    else
      render json: { errors: @permissions_field.errors.details }, status: :unprocessable_entity
    end
  end

  def reorder
<<<<<<< HEAD
    # TODO: JS - add block on reorder for built-in fields
    # can_be_reordered? is a method we can use in the PermissionsField model
    authorize @permissions_field
    if @permissions_field.insert_at(permission_params_for_update[:ordering])
=======
    authorize @permissions_field
    @permissions_field.errors.add(:permissions_field, 'only field types of custom_field can be reordered') unless @permissions_field.can_be_reordered?

    if @permissions_field.can_be_reordered? && @permissions_field.insert_at(permission_params_for_update[:ordering])
>>>>>>> 0fc46c23
      render json: WebApi::V1::PermissionsFieldSerializer.new(
        @permissions_field,
        params: jsonapi_serializer_params
      ).serializable_hash, status: :ok
    else
      render json: { errors: @permissions_field.errors.details }, status: :unprocessable_entity
    end
  end

  def destroy
    sidefx.before_destroy @permissions_field, current_user
    permissions_field = @permissions_field.destroy
    if permissions_field.destroyed?
      sidefx.after_destroy permissions_field, current_user
      head :ok
    else
      head :internal_server_error
    end
  end

  private

  def set_permissions_field
    @permissions_field = authorize PermissionsField.find(params[:id])
  end

  def permission
    @permission ||= Permission.find_by!(action: permission_action, permission_scope: permission_scope)
  end

  def sidefx
    @sidefx ||= Permissions::SideFxPermissionsFieldService.new
  end

  def permission_scope
    Permissions::PermissionsUpdateService.new.permission_scope_from_permissions_params(params)
  end

  def permission_action
    params[:permission_permission_action]
  end

  def permission_params_for_create
    params.require(:permissions_field).permit(:required, :custom_field_id, :field_type, :verified, :enabled)
  end

  def permission_params_for_update
    params.require(:permissions_field).permit(:required, :verified, :enabled, :ordering)
  end
end<|MERGE_RESOLUTION|>--- conflicted
+++ resolved
@@ -6,12 +6,6 @@
 
   def index
     authorize PermissionsField.new(permission: permission)
-<<<<<<< HEAD
-    permissions_fields = permission.permissions_fields.order(:ordering)
-    permissions_fields = paginate permissions_fields
-    permissions_fields = permissions_fields.includes(:custom_field)
-=======
->>>>>>> 0fc46c23
 
     permissions_fields_service = Permissions::PermissionsFieldsService.new
     if permissions_fields_service.custom_permitted_by_enabled?
@@ -72,17 +66,10 @@
   end
 
   def reorder
-<<<<<<< HEAD
-    # TODO: JS - add block on reorder for built-in fields
-    # can_be_reordered? is a method we can use in the PermissionsField model
-    authorize @permissions_field
-    if @permissions_field.insert_at(permission_params_for_update[:ordering])
-=======
     authorize @permissions_field
     @permissions_field.errors.add(:permissions_field, 'only field types of custom_field can be reordered') unless @permissions_field.can_be_reordered?
 
     if @permissions_field.can_be_reordered? && @permissions_field.insert_at(permission_params_for_update[:ordering])
->>>>>>> 0fc46c23
       render json: WebApi::V1::PermissionsFieldSerializer.new(
         @permissions_field,
         params: jsonapi_serializer_params
