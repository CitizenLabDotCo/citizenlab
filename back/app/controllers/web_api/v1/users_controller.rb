--- conflicted
+++ resolved
@@ -161,31 +161,6 @@
     end
   end
 
-<<<<<<< HEAD
-=======
-  def complete_registration
-    # NOTE: Authorize fails if registration is already flagged as complete
-    @user = current_user
-    authorize @user
-
-    user_params = permitted_attributes @user
-    user_params[:custom_field_values] = @user.custom_field_values.merge(user_params[:custom_field_values] || {})
-
-    @user.assign_attributes(user_params)
-    @user.complete_registration
-
-    if @user.save
-      SideFxUserService.new.after_update(@user, current_user)
-      render json: WebApi::V1::UserSerializer.new(
-        @user,
-        params: fastjson_params
-      ).serialized_json, status: :ok
-    else
-      render json: { errors: @user.errors.details }, status: :unprocessable_entity
-    end
-  end
-
->>>>>>> d325b4d0
   def destroy
     DeleteUserJob.perform_now(@user.id, current_user)
     head :ok
