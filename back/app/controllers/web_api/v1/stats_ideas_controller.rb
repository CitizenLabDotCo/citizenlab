# frozen_string_literal: true

class WebApi::V1::StatsIdeasController < WebApi::V1::StatsController
  @@multiloc_service = MultilocService.new

  before_action :render_no_data, only: %i[
    ideas_by_time
    ideas_by_time_cumulative
  ]

  before_action :render_no_data_as_xlsx, only: %i[
    ideas_by_time_as_xlsx
    ideas_by_time_cumulative_as_xlsx
  ]

  def ideas_count
    ideas = StatIdeaPolicy::Scope.new(current_user, Idea.published).resolve
                                 .where(published_at: @start_at..@end_at)
    @result = IdeasFinder.new(params, scope: ideas, current_user: current_user).find_records

    render json: { count: @result.count }
  end

  def ideas_by_topic_serie
    ideas = StatIdeaPolicy::Scope.new(current_user, Idea.published).resolve
    ideas = IdeasFinder.new(params, scope: ideas, current_user: current_user).find_records

    ideas
      .where(published_at: @start_at..@end_at)
      .joins(:ideas_topics)
      .group('ideas_topics.topic_id')
      .order('ideas_topics.topic_id')
      .count
  end

  def ideas_by_topic
    serie = ideas_by_topic_serie
    topics = Topic.pluck(:id, :title_multiloc).map do |id, title_multiloc|
      [id, { title_multiloc: title_multiloc }]
    end
    render json: { series: { ideas: serie }, topics: topics.to_h }
  end

  def ideas_by_topic_as_xlsx
    serie = ideas_by_topic_serie

    topics = Topic.where(id: serie.keys).select(:id, :title_multiloc)

    res = []
    serie.each do |topic_id, count|
      res.push({
        'topic' => @@multiloc_service.t(topics.find(topic_id).title_multiloc),
        'topic_id' => topic_id,
        'ideas' => count
      })
    end

    xlsx = XlsxService.new.generate_res_stats_xlsx res, 'ideas', 'topic'

    send_data xlsx, type: 'application/vnd.openxmlformats-officedocument.spreadsheetml.sheet', filename: 'ideas_by_topic.xlsx'
  end

  def ideas_by_project_serie
    ideas = StatIdeaPolicy::Scope.new(current_user, Idea.published).resolve
    ideas = IdeasFinder.new(params, scope: ideas, current_user: current_user).find_records

    ideas
      .where(published_at: @start_at..@end_at)
      .group(:project_id)
      .order(:project_id)
      .count
  end

  def ideas_by_project
    serie = ideas_by_project_serie
    projects = Project.where(id: serie.keys).select(:id, :title_multiloc)
    render json: { series: { ideas: serie }, projects: projects.to_h { |t| [t.id, t.attributes.except('id')] } }
  end

  def ideas_by_project_as_xlsx
    serie = ideas_by_project_serie
    projects = Project.where(id: serie.keys).select(:id, :title_multiloc)

    res = serie.map do |project_id, count|
      {
        'project' => @@multiloc_service.t(projects.find(project_id).title_multiloc),
        'project_id' => project_id,
        'ideas' => count
      }
    end

    xlsx = XlsxService.new.generate_res_stats_xlsx res, 'ideas', 'project'

    send_data xlsx, type: 'application/vnd.openxmlformats-officedocument.spreadsheetml.sheet', filename: 'ideas_by_project.xlsx'
  end

<<<<<<< HEAD
  def ideas_by_area_serie
    ideas = StatIdeaPolicy::Scope.new(current_user, Idea.published).resolve
    ideas = IdeasFinder.new(params, scope: ideas, current_user: current_user).find_records

    ideas
      .where(published_at: @start_at..@end_at)
      .joins(:areas_ideas)
      .group('areas_ideas.area_id')
      .order('areas_ideas.area_id')
      .count
  end

  def ideas_by_area
    serie = ideas_by_area_serie
    areas = Area.where(id: serie.keys).select(:id, :title_multiloc)
    render json: { series: { ideas: serie }, areas: areas.to_h { |a| [a.id, a.attributes.except('id')] } }
  end

  def ideas_by_area_as_xlsx
    res = []
    ideas_by_area_serie.each do |area_id, count|
      res.push({
        'area' => @@multiloc_service.t(Area.find(area_id).title_multiloc),
        'area_id' => area_id,
        'ideas' => count
      })
    end

    xlsx = XlsxService.new.generate_res_stats_xlsx res, 'ideas', 'area'

    send_data xlsx, type: 'application/vnd.openxmlformats-officedocument.spreadsheetml.sheet', filename: 'ideas_by_area.xlsx'
  end

=======
>>>>>>> 6efc38a9
  def ideas_by_status_serie
    ideas = StatIdeaPolicy::Scope.new(current_user, Idea.published).resolve
    ideas = IdeasFinder.new(params, scope: ideas, current_user: current_user).find_records

    ideas
      .where(published_at: @start_at..@end_at)
      .group(:idea_status_id)
      .order(:idea_status_id)
      .count
  end

  def ideas_by_status
    serie = ideas_by_status_serie
    idea_statuses = IdeaStatus.all.select(:id, :title_multiloc, :color, :ordering).order(:ordering)
    render json: { series: { ideas: serie }, idea_status: idea_statuses.to_h { |a| [a.id, a.attributes.except('id')] } }
  end

  def ideas_by_status_as_xlsx
    res = []
    ideas_by_status_serie.each do |status_id, count|
      res.push({
        'status' => @@multiloc_service.t(IdeaStatus.find(status_id).title_multiloc),
        'status_id' => status_id,
        'ideas' => count
      })
    end

    xlsx = XlsxService.new.generate_res_stats_xlsx res, 'ideas', 'status'

    send_data xlsx, type: 'application/vnd.openxmlformats-officedocument.spreadsheetml.sheet', filename: 'ideas_by_status.xlsx'
  end

  def ideas_by_time
    render json: { series: { ideas: ideas_by_time_serie } }
  end

  def ideas_by_time_as_xlsx
    name = 'ideas_by_time'
    xlsx = XlsxService.new.generate_time_stats_xlsx ideas_by_time_serie, name
    send_data xlsx, type: 'application/vnd.openxmlformats-officedocument.spreadsheetml.sheet', filename: "#{name}.xlsx"
  end

  def ideas_by_time_cumulative
    render json: { series: { ideas: ideas_by_time_cumulative_serie } }
  end

  def ideas_by_time_cumulative_as_xlsx
    name = 'ideas_by_time_cumulative'
    xlsx = XlsxService.new.generate_time_stats_xlsx ideas_by_time_cumulative_serie, name
    send_data xlsx, type: 'application/vnd.openxmlformats-officedocument.spreadsheetml.sheet', filename: "#{name}.xlsx"
  end

  private

  def ideas_by_time_cumulative_serie
    ideas = StatIdeaPolicy::Scope.new(current_user, Idea.published).resolve
    ideas = IdeasFinder.new(params, scope: ideas, current_user: current_user).find_records

    @@stats_service.group_by_time_cumulative(
      ideas,
      'published_at',
      @start_at,
      @end_at,
      params[:interval]
    )
  end

  def ideas_by_time_serie
    ideas = StatIdeaPolicy::Scope.new(current_user, Idea.published).resolve
    ideas = IdeasFinder.new(params, scope: ideas, current_user: current_user).find_records

    @@stats_service.group_by_time(
      ideas,
      'published_at',
      @start_at,
      @end_at,
      params[:interval]
    )
  end

  def render_no_data
    if @no_data
      render json: { series: { ideas: {} } }
    end
  end

  def render_no_data_as_xlsx
    if @no_data
      render json: { errors: 'no data for this period' }, status: :unprocessable_entity
    end
  end

  def do_authorize
    authorize :stat_idea
  end
end<|MERGE_RESOLUTION|>--- conflicted
+++ resolved
@@ -94,42 +94,6 @@
     send_data xlsx, type: 'application/vnd.openxmlformats-officedocument.spreadsheetml.sheet', filename: 'ideas_by_project.xlsx'
   end
 
-<<<<<<< HEAD
-  def ideas_by_area_serie
-    ideas = StatIdeaPolicy::Scope.new(current_user, Idea.published).resolve
-    ideas = IdeasFinder.new(params, scope: ideas, current_user: current_user).find_records
-
-    ideas
-      .where(published_at: @start_at..@end_at)
-      .joins(:areas_ideas)
-      .group('areas_ideas.area_id')
-      .order('areas_ideas.area_id')
-      .count
-  end
-
-  def ideas_by_area
-    serie = ideas_by_area_serie
-    areas = Area.where(id: serie.keys).select(:id, :title_multiloc)
-    render json: { series: { ideas: serie }, areas: areas.to_h { |a| [a.id, a.attributes.except('id')] } }
-  end
-
-  def ideas_by_area_as_xlsx
-    res = []
-    ideas_by_area_serie.each do |area_id, count|
-      res.push({
-        'area' => @@multiloc_service.t(Area.find(area_id).title_multiloc),
-        'area_id' => area_id,
-        'ideas' => count
-      })
-    end
-
-    xlsx = XlsxService.new.generate_res_stats_xlsx res, 'ideas', 'area'
-
-    send_data xlsx, type: 'application/vnd.openxmlformats-officedocument.spreadsheetml.sheet', filename: 'ideas_by_area.xlsx'
-  end
-
-=======
->>>>>>> 6efc38a9
   def ideas_by_status_serie
     ideas = StatIdeaPolicy::Scope.new(current_user, Idea.published).resolve
     ideas = IdeasFinder.new(params, scope: ideas, current_user: current_user).find_records
