# frozen_string_literal: true

class OmniauthCallbackController < ApplicationController
  include ActionController::Cookies
  skip_before_action :authenticate_user
  skip_after_action :verify_authorized

  def create
    if auth_method
      auth_callback
    else
      raise "#{auth['provider']} not supported"
    end
  end

  def failure
    signin_failure_redirect
  end

  def logout_data
    provider = params[:provider]
    user_id = params[:user_id]
    user = User.find_by(id: user_id)
    url = user ? authentication_service.logout_url(provider, user) : Frontend::UrlService.new.home_url
    render json: { url: url }
  end

  private

  def auth_callback
    user_attrs = auth_method.profile_to_user_attrs(auth)
    @identity = Identity.find_or_build_with_omniauth(auth, auth_method)
    @user = @identity.user || find_existing_user(user_attrs)
    @user = authentication_service.prevent_user_account_hijacking @user

<<<<<<< HEAD
    # TODO: JS - Not finding the user even though it is there - @identity has no user

    # https://github.com/CitizenLabDotCo/citizenlab/pull/3055#discussion_r1019061643
    if @user && !auth_method.can_merge?(@user, user_attrs, params[:sso_verification])
      # `sso_flow: 'signin'` - even if user signs up, we propose to sign in due to the content of the error message
      #
      # `sso_pathname: '/'` - when sso_pathname is `/en/sign-in`, it's not redirected to /en/sign-in and the error message is not shown
      # On the FE, this hack can be tested accessing this URL
      # http://localhost:3000/authentication-error?sso_response=true&sso_flow=signin&sso_pathname=%2F&error_code=franceconnect_merging_failed
      # Note, that the modal is not shown with this URL
      # http://localhost:3000/authentication-error?sso_response=true&sso_flow=signin&sso_pathname=%2Fen%2Fsign-in&error_code=franceconnect_merging_failed

      # TODO: JS - The new paths do not work
      # http://localhost:3000/?authentication-error=truesso_response=true&sso_flow=signin&error_code=franceconnect_merging_failed

      # Probably, it would be possible to fix both issues on the FE, but it seems to be much more complicated.
      signin_failure_redirect(error_code: auth_method.merging_error_code, sso_flow: 'signin', sso_pathname: '/')
=======
    # For FranceConnect only: https://github.com/CitizenLabDotCo/citizenlab/pull/3055#discussion_r1019061643
    if @user && !authver_method.can_merge?(@user, user_attrs, params[:sso_verification])
      # `sso_flow: 'signin'` - even if user signs up, we propose to sign in due to the content of the error message
      signin_failure_redirect(error_code: authver_method.merging_error_code, sso_flow: 'signin')
>>>>>>> e2017c11
      return
    end

    if @user
      @identity.update(user: @user) unless @identity.user

      if @user.invite_pending?
        @invite = @user.invitee_invite
        if !@invite || @invite.accepted_at
          signin_failure_redirect
          return
        end
        UserService.assign_params_in_accept_invite(@user, user_attrs)
        ActiveRecord::Base.transaction do
          SideFxInviteService.new.before_accept @invite
          @user.save!
          @invite.save!
          SideFxInviteService.new.after_accept @invite
          sign_in(sign_up: true)
        rescue ActiveRecord::RecordInvalid => e
          ErrorReporter.report(e)
          signin_failure_redirect
        end

      else # !@user.invite_pending?
        begin
          update_user!
        rescue ActiveRecord::RecordInvalid => e
          ErrorReporter.report(e)
          signin_failure_redirect
          return
        end
        sign_in(sign_up: false)
      end

    else # New user
      confirm = auth_method.email_confirmed?(auth)
      user_locale = get_user_locale(user_attrs)

      @user = UserService.build_in_sso(user_attrs, confirm, user_locale)

      @user.identities << @identity
      begin
        @user.save!
        SideFxUserService.new.after_create(@user, nil)
        sign_in(sign_up: true, user_created: true)
      rescue ActiveRecord::RecordInvalid => e
        Rails.logger.info "Social signup failed: #{e.message}"
        signin_failure_redirect
      end
    end
  end

  def find_existing_user(user_attrs)
    user = User.find_by_cimail(user_attrs.fetch(:email)) if user_attrs.key?(:email) # some providers don't return email
    user
  end

  def sign_in(sign_up: true, user_created: false)
    set_auth_cookie(provider: auth['provider'])
    if sign_up
      signup_success_redirect
    else
      signin_success_redirect
    end
  end

  # NOTE: sso_flow params corrected as sometimes an sso user may start from signin but actually signup and vice versa
  def signin_success_redirect
    params = filter_omniauth_params
    params['sso_flow'] = 'signin' if params['sso_flow']
    redirect_to(
      add_uri_params(
        Frontend::UrlService.new.sso_return_url(pathname: sso_redirect_path, locale: Locale.new(@user.locale)),
        params
      )
    )
  end

  def signup_success_redirect
    params = filter_omniauth_params
    params['sso_flow'] = 'signup' if params['sso_flow']
    redirect_to(
      add_uri_params(
        Frontend::UrlService.new.sso_return_url(pathname: sso_redirect_path, locale: Locale.new(@user.locale)),
        params
      )
    )
  end

  def signin_failure_redirect(params = {})
    params['authentication_error'] = true
    redirect_to(
      add_uri_params(
        Frontend::UrlService.new.sso_return_url(pathname: sso_redirect_path),
        filter_omniauth_params.merge(params)
      )
    )
  end

  def sso_redirect_path
    omniauth_params&.dig('sso_pathname') || '/'
  end

  # Reject any parameters we don't need to be passed to the frontend in the URL
  def filter_omniauth_params
    omniauth_params&.except('token', 'pathname', 'sso_pathname') || {}
  end

  def add_uri_params(uri, params = {})
    uri = URI.parse(uri)
    new_query_ar = URI.decode_www_form(String(uri.query))
    params&.each do |key, value|
      new_query_ar << [key, value]
    end
    uri.query = URI.encode_www_form(new_query_ar)
    uri.to_s
  end

  def auth_token(entity, provider)
    payload = if entity.respond_to? :to_token_payload
      entity.to_token_payload
    else
      { sub: entity.id }
    end

    AuthToken::AuthToken.new payload: payload.merge({
      provider: provider,
      logout_supported: authentication_service.supports_logout?(provider)
    })
  end

  def set_auth_cookie(provider: nil)
    cookies[:cl2_jwt] = {
      value: auth_token(@user, provider).token,
      expires: 1.month.from_now
    }
  end

  # Updates the user with attributes from the auth response if `updateable_user_attrs` is set
  # Overwrites current attributes by default unless `overwrite_attrs?` is set to false on the authver method
  # @param [User] user
  def update_user!
    attrs = auth_method.updateable_user_attrs
    sso_user_attrs = auth_method.profile_to_user_attrs(auth)
    user_params = sso_user_attrs.slice(*attrs).compact
    user_params.delete(:remote_avatar_url) if @user.avatar.present? # don't overwrite avatar if already present

    sso_email_is_used = sso_user_attrs[:email].present? && (sso_user_attrs[:email] == (user_params[:email] || @user.email))
    confirm_user = auth_method.email_confirmed?(auth) && sso_email_is_used

    UserService.update_in_sso!(@user, user_params, confirm_user)
  end

  # Return locale if a locale can be parsed from pathname which matches an app locale
  # and is not the default locale.
  # If that fails, return the locale returned by the SSO provider.
  # If that also fails, just return the default locale.
  def get_user_locale(user_attrs)
    locales = AppConfiguration.instance.settings.dig('core', 'locales')
    sso_pathname = omniauth_params['sso_pathname']
    locale_in_pathname = sso_pathname ? sso_pathname.split('/', 2)[1].split('/')[0] : nil

    if locale_in_pathname.present? && locales.include?(locale_in_pathname) && locale_in_pathname != locales.first
      return locale_in_pathname
    end

    if user_attrs[:locale].present? && locales.include?(user_attrs[:locale])
      return user_attrs[:locale]
    end

    locales.first
  end

  def authentication_service
    @authentication_service ||= AuthenticationService.new
  end

  def auth
    @auth ||= request.env['omniauth.auth']
  end

  def auth_method
    @auth_method ||= authentication_service.method_by_provider(auth['provider'])
  end

  def omniauth_params
    @omniauth_params || request.env['omniauth.params']
  end
end

OmniauthCallbackController.prepend(Verification::Patches::OmniauthCallbackController)<|MERGE_RESOLUTION|>--- conflicted
+++ resolved
@@ -33,30 +33,12 @@
     @user = @identity.user || find_existing_user(user_attrs)
     @user = authentication_service.prevent_user_account_hijacking @user
 
-<<<<<<< HEAD
     # TODO: JS - Not finding the user even though it is there - @identity has no user
 
-    # https://github.com/CitizenLabDotCo/citizenlab/pull/3055#discussion_r1019061643
+    # For FranceConnect only: https://github.com/CitizenLabDotCo/citizenlab/pull/3055#discussion_r1019061643
     if @user && !auth_method.can_merge?(@user, user_attrs, params[:sso_verification])
       # `sso_flow: 'signin'` - even if user signs up, we propose to sign in due to the content of the error message
-      #
-      # `sso_pathname: '/'` - when sso_pathname is `/en/sign-in`, it's not redirected to /en/sign-in and the error message is not shown
-      # On the FE, this hack can be tested accessing this URL
-      # http://localhost:3000/authentication-error?sso_response=true&sso_flow=signin&sso_pathname=%2F&error_code=franceconnect_merging_failed
-      # Note, that the modal is not shown with this URL
-      # http://localhost:3000/authentication-error?sso_response=true&sso_flow=signin&sso_pathname=%2Fen%2Fsign-in&error_code=franceconnect_merging_failed
-
-      # TODO: JS - The new paths do not work
-      # http://localhost:3000/?authentication-error=truesso_response=true&sso_flow=signin&error_code=franceconnect_merging_failed
-
-      # Probably, it would be possible to fix both issues on the FE, but it seems to be much more complicated.
-      signin_failure_redirect(error_code: auth_method.merging_error_code, sso_flow: 'signin', sso_pathname: '/')
-=======
-    # For FranceConnect only: https://github.com/CitizenLabDotCo/citizenlab/pull/3055#discussion_r1019061643
-    if @user && !authver_method.can_merge?(@user, user_attrs, params[:sso_verification])
-      # `sso_flow: 'signin'` - even if user signs up, we propose to sign in due to the content of the error message
-      signin_failure_redirect(error_code: authver_method.merging_error_code, sso_flow: 'signin')
->>>>>>> e2017c11
+      signin_failure_redirect(error_code: auth_method.merging_error_code, sso_flow: 'signin')
       return
     end
 
