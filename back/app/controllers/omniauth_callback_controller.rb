# frozen_string_literal: true

class OmniauthCallbackController < ApplicationController
  include ActionController::Cookies
  skip_before_action :authenticate_user
  skip_after_action :verify_authorized

  def create
    auth_provider = request.env.dig('omniauth.auth', 'provider')
    auth_method = authentication_service.method_by_provider(auth_provider)
    verification_method = get_verification_method(auth_provider)

    return if (auth_method || verification_method).redirect_callback_to_get_cookies(self)

    if auth_method && verification_method
      auth_or_verification_callback(verify: verification_method, authver_method: auth_method)
    elsif auth_method
      auth_callback(verify: verification_method, authver_method: auth_method)
    elsif verification_method
      verification_callback(verification_method)
    else
      raise "#{auth_provider} not supported"
    end
  end

  def failure
    failure_redirect
  end

  def logout_data
    provider = params[:provider]
    user_id = params[:user_id]
<<<<<<< HEAD
    user = User.find_by(id: user_id)
    url = user ? AuthenticationService.new.logout_url(provider, user) : Frontend::UrlService.new.home_url
    render json: { url: url }
=======
    user = User.find(user_id)
    auth_service = authentication_service

    url = auth_service.logout_url(provider, user)

    redirect_to url, allow_other_host: true
  rescue ActiveRecord::RecordNotFound
    redirect_to Frontend::UrlService.new.home_url
>>>>>>> b77284de
  end

  private

  # Only methods that support both verification and authentication use it.
  def auth_or_verification_callback(verify:, authver_method:)
    # If token is present, the user is already logged in, which means they try to verify not authenticate.
    if request.env['omniauth.params']['token'].present? && authver_method.verification_prioritized?
      # We need it only for providers that support both auth and ver except FC.
      # For FC, we never verify, only authenticate (even when user clicks "verify").
      verification_callback(verify)
      # Apart from verification, we also create an identity to be able to authenticate with this provider.
      auth = request.env['omniauth.auth']
      @identity = Identity.find_or_build_with_omniauth(auth, authver_method)
      @identity.update(user: @user) unless @identity.user
    else
      auth_callback(verify: verify, authver_method: authver_method)
    end
  end

  def auth_callback(verify:, authver_method:)
    auth = request.env['omniauth.auth']
    omniauth_params = request.env['omniauth.params']
    provider = auth['provider']
    user_attrs = authver_method.profile_to_user_attrs(auth)

    @identity = Identity.find_or_build_with_omniauth(auth, authver_method)

    @user = @identity.user
    @user = User.find_by_cimail(user_attrs.fetch(:email)) if @user.nil? && user_attrs.key?(:email) # some providers (ClaveUnica) don't return email

    @user = authentication_service.prevent_user_account_hijacking @user

    # https://github.com/CitizenLabDotCo/citizenlab/pull/3055#discussion_r1019061643
    if @user && !authver_method.can_merge?(@user, user_attrs, params[:sso_verification])
      # `sso_flow: 'signin'` - even if user signs up, we propose to sign in due to the content of the error message
      #
      # `sso_pathname: '/'` - when sso_pathname is `/en/sign-in`, it's not redirected to /en/sign-in and the error message is not shown
      # On the FE, this hack can be tested accessing this URL
      # http://localhost:3000/authentication-error?sso_response=true&sso_flow=signin&sso_pathname=%2F&error_code=franceconnect_merging_failed
      # Note, that the modal is not shown with this URL
      # http://localhost:3000/authentication-error?sso_response=true&sso_flow=signin&sso_pathname=%2Fen%2Fsign-in&error_code=franceconnect_merging_failed
      #
      # Probaby, it would be possible to fix both issues on the FE, but it seems to be much more complicated.
      failure_redirect(error_code: authver_method.merging_error_code, sso_flow: 'signin', sso_pathname: '/')
      return
    end

    if @user
      @identity.update(user: @user) unless @identity.user

      if @user.invite_pending?
        @invite = @user.invitee_invite
        if !@invite || @invite.accepted_at
          failure
          return
        end
        @user.assign_attributes(user_attrs.merge(invite_status: 'accepted'))
        ActiveRecord::Base.transaction do
          SideFxInviteService.new.before_accept @invite
          @user.save!
          @invite.save!
          SideFxInviteService.new.after_accept @invite
          signup_success_redirect
        rescue ActiveRecord::RecordInvalid => e
          ErrorReporter.report(e)
          failure
        end

      else # !@user.invite_pending?
        begin
          update_user!(auth, @user, authver_method)
        rescue ActiveRecord::RecordInvalid => e
          ErrorReporter.report(e)
          failure
          return
        end
        signin_success_redirect
      end

      set_auth_cookie(provider: provider)
      handle_verification(auth, @user) if verify

    else # New user
      @user = User.new(user_attrs)
      @user.locale = selected_locale(omniauth_params) if selected_locale(omniauth_params)

      @user.identities << @identity
      begin
        @user.save!
        SideFxUserService.new.after_create(@user, nil)
        set_auth_cookie(provider: provider)
        handle_verification(auth, @user) if verify
        signup_success_redirect
      rescue ActiveRecord::RecordInvalid => e
        Rails.logger.info "Social signup failed: #{e.message}"
        failure
      end
    end
  end

  def failure_redirect(params = {})
    redirect_params = (request.env['omniauth.params'] || {}).with_indifferent_access.merge(params)
    redirect_to(add_uri_params(Frontend::UrlService.new.signin_failure_url, redirect_params))
  end

  # NOTE: sso_flow params corrected as sometimes an sso user may start from signin but actually signup and vice versa
  def signin_success_redirect
    request.env['omniauth.params']['sso_flow'] = 'signin' if request.env['omniauth.params']['sso_flow']
    redirect_to(add_uri_params(Frontend::UrlService.new.signin_success_url(locale: @user.locale), request.env['omniauth.params']))
  end

  def signup_success_redirect
    request.env['omniauth.params']['sso_flow'] = 'signup' if request.env['omniauth.params']['sso_flow']
    redirect_to(add_uri_params(Frontend::UrlService.new.signup_success_url(locale: @user.locale), request.env['omniauth.params']))
  end

  def add_uri_params(uri, params = {})
    uri = URI.parse(uri)
    new_query_ar = URI.decode_www_form(String(uri.query))
    params&.each do |key, value|
      new_query_ar << [key, value]
    end
    uri.query = URI.encode_www_form(new_query_ar)
    uri.to_s
  end

  def auth_token(entity, provider)
    payload = if entity.respond_to? :to_token_payload
      entity.to_token_payload
    else
      { sub: entity.id }
    end

    AuthToken::AuthToken.new payload: payload.merge({
      provider: provider,
      logout_supported: authentication_service.supports_logout?(provider)
    })
  end

  def set_auth_cookie(provider: nil)
    cookies[:cl2_jwt] = {
      value: auth_token(@user, provider).token,
      expires: 1.month.from_now
    }
  end

  # Updates the user with attributes from the auth response if `updateable_user_attrs` is set
  # Overwrites current attributes by default unless `overwrite_attrs?` is set to false on the authver method
  # @param [OmniauthMethods::Base] authver_method
  # @param [User] user
  def update_user!(auth, user, authver_method)
    return if authver_method.updateable_user_attrs.empty?

    attrs = authver_method.updateable_user_attrs
    update_hash = authver_method.profile_to_user_attrs(auth).slice(*attrs).compact
    update_hash.delete(:remote_avatar_url) if user.avatar.present? # don't overwrite avatar if already present
    user.confirm! # confirm user email if not already confirmed

    if authver_method.overwrite_user_attrs?
      user.update_merging_custom_fields!(update_hash)
    else
      update_hash.each_pair do |attr, value|
        user.assign_attributes(attr => value) unless user.attribute_present?(attr)
      end
      user.save!
    end
  end

  # Return locale if a locale can be parsed from pathname which matches an app locale
  # and is not the default locale, otherwise return nil.
  def selected_locale(omniauth_params)
    return unless omniauth_params['sso_pathname']

    locales = AppConfiguration.instance.settings.dig('core', 'locales')
    selected_locale = omniauth_params['sso_pathname'].split('/', 2)[1].split('/')[0]
    return selected_locale if selected_locale != locales.first && locales.include?(selected_locale)
  end

  def get_verification_method(_provider)
    nil
  end

  def handle_verification(_auth, _user)
    # overridden
  end

  def verification_callback(_verification_method)
    # overridden
  end

  def authentication_service
    @authentication_service ||= AuthenticationService.new
  end
end

OmniauthCallbackController.prepend(Verification::Patches::OmniauthCallbackController)<|MERGE_RESOLUTION|>--- conflicted
+++ resolved
@@ -30,20 +30,9 @@
   def logout_data
     provider = params[:provider]
     user_id = params[:user_id]
-<<<<<<< HEAD
     user = User.find_by(id: user_id)
-    url = user ? AuthenticationService.new.logout_url(provider, user) : Frontend::UrlService.new.home_url
+    url = user ? authentication_service.logout_url(provider, user) : Frontend::UrlService.new.home_url
     render json: { url: url }
-=======
-    user = User.find(user_id)
-    auth_service = authentication_service
-
-    url = auth_service.logout_url(provider, user)
-
-    redirect_to url, allow_other_host: true
-  rescue ActiveRecord::RecordNotFound
-    redirect_to Frontend::UrlService.new.home_url
->>>>>>> b77284de
   end
 
   private
