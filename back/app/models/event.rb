# frozen_string_literal: true

# == Schema Information
#
# Table name: events
#
#  id                     :uuid             not null, primary key
#  project_id             :uuid
#  title_multiloc         :jsonb
#  description_multiloc   :jsonb
#  location_multiloc      :jsonb
<<<<<<< HEAD
#  online_link            :string
=======
>>>>>>> 0b987d87
#  start_at               :datetime
#  end_at                 :datetime
#  created_at             :datetime         not null
#  updated_at             :datetime         not null
#  location_point         :geography        point, 4326
#  address_1              :string
#  attendees_count        :integer          default(0), not null
#  address_2_multiloc     :jsonb            not null
#  using_url              :string
#  attend_button_multiloc :jsonb            not null
<<<<<<< HEAD
=======
#  online_link            :string
>>>>>>> 0b987d87
#
# Indexes
#
#  index_events_on_location_point  (location_point) USING gist
#  index_events_on_project_id      (project_id)
#
# Foreign Keys
#
#  fk_rails_...  (project_id => projects.id)
#
class Event < ApplicationRecord
  include GeoJsonHelpers

  belongs_to :project
  has_many :attendances, class_name: 'Events::Attendance', dependent: :destroy
  has_many :attendees, through: :attendances
  has_many :event_files, -> { order(:ordering) }, dependent: :destroy
  has_many :text_images, as: :imageable, dependent: :destroy
  has_many :event_images, -> { order(:ordering) }, dependent: :destroy, inverse_of: :event
  accepts_nested_attributes_for :text_images, :event_images

  validates :project, presence: true
  validates :title_multiloc, presence: true, multiloc: { presence: true }
  validates :description_multiloc, multiloc: { presence: false, html: true }
  validates :location_multiloc, multiloc: { presence: false }
  validates :online_link, url: true, allow_blank: true
  validates :address_2_multiloc, multiloc: { presence: false }
  validates :attend_button_multiloc, multiloc: { presence: false }
  validates :using_url, url: true, allow_blank: true
  validate :validate_start_at_before_end_at

  before_validation :sanitize_description_multiloc
  before_validation :strip_title

  scope :with_project_publication_statuses, (proc do |publication_statuses|
    joins(project: [:admin_publication])
      .where(projects: { admin_publications: { publication_status: publication_statuses } })
  end)

  private

  def sanitize_description_multiloc
    service = SanitizationService.new
    self.description_multiloc = service.sanitize_multiloc(
      description_multiloc,
      %i[title alignment list decoration link image video]
    )
    self.description_multiloc = service.linkify_multiloc description_multiloc
    self.description_multiloc = service.remove_multiloc_empty_trailing_tags description_multiloc
  end

  def validate_start_at_before_end_at
    return unless start_at.present? && end_at.present? && start_at > end_at

    errors.add(:start_at, :after_end_at, message: 'is after end_at')
  end

  def strip_title
    title_multiloc.each do |key, value|
      title_multiloc[key] = value.strip
    end
  end
end<|MERGE_RESOLUTION|>--- conflicted
+++ resolved
@@ -9,10 +9,6 @@
 #  title_multiloc         :jsonb
 #  description_multiloc   :jsonb
 #  location_multiloc      :jsonb
-<<<<<<< HEAD
-#  online_link            :string
-=======
->>>>>>> 0b987d87
 #  start_at               :datetime
 #  end_at                 :datetime
 #  created_at             :datetime         not null
@@ -23,10 +19,7 @@
 #  address_2_multiloc     :jsonb            not null
 #  using_url              :string
 #  attend_button_multiloc :jsonb            not null
-<<<<<<< HEAD
-=======
 #  online_link            :string
->>>>>>> 0b987d87
 #
 # Indexes
 #
