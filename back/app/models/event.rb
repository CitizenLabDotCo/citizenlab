--- conflicted
+++ resolved
@@ -4,12 +4,12 @@
 #
 # Table name: events
 #
-<<<<<<< HEAD
 #  id                     :uuid             not null, primary key
 #  project_id             :uuid
 #  title_multiloc         :jsonb
 #  description_multiloc   :jsonb
 #  location_multiloc      :jsonb
+#  online_link            :string
 #  start_at               :datetime
 #  end_at                 :datetime
 #  created_at             :datetime         not null
@@ -20,22 +20,6 @@
 #  address_2_multiloc     :jsonb            not null
 #  using_url              :string
 #  attend_button_multiloc :jsonb            not null
-=======
-#  id                   :uuid             not null, primary key
-#  project_id           :uuid
-#  title_multiloc       :jsonb
-#  description_multiloc :jsonb
-#  location_multiloc    :jsonb
-#  online_link          :string
-#  start_at             :datetime
-#  end_at               :datetime
-#  created_at           :datetime         not null
-#  updated_at           :datetime         not null
-#  location_point       :geography        point, 4326
-#  address_1            :string
-#  attendees_count      :integer          default(0), not null
-#  address_2_multiloc   :jsonb            not null
->>>>>>> efb80c18
 #
 # Indexes
 #
