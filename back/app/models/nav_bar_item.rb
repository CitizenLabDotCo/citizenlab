# frozen_string_literal: true

# == Schema Information
#
# Table name: nav_bar_items
#
#  id             :uuid             not null, primary key
#  code           :string           not null
#  ordering       :integer
#  title_multiloc :jsonb
#  static_page_id :uuid
#  created_at     :datetime         not null
#  updated_at     :datetime         not null
#
# Indexes
#
#  index_nav_bar_items_on_code            (code)
#  index_nav_bar_items_on_ordering        (ordering)
#  index_nav_bar_items_on_static_page_id  (static_page_id)
#
# Foreign Keys
#
#  fk_rails_...  (static_page_id => static_pages.id)
#
class NavBarItem < ApplicationRecord
  # The codes must be listed in the correct default ordering
  CODES = %w[home projects proposals events all_input custom].freeze

  acts_as_list column: :ordering, top_of_list: 0, add_new_at: :bottom

  belongs_to :static_page, optional: true

  validates :title_multiloc, multiloc: { presence: false }
  validates :code, inclusion: { in: CODES }
  validates :code, uniqueness: true, if: ->(item) { !item.custom? }
  validates :static_page, presence: true, if: :custom?

  before_validation :set_code, on: :create

<<<<<<< HEAD
  scope :standard, lambda {
=======
  scope :only_default, lambda {
>>>>>>> aa3cb57a
    result = left_joins(:static_page)
    result.where(code: 'home').or(result.where(static_page: { code: %w[about faq] }))
  }

  def custom?
    code == 'custom'
  end

  def title_multiloc_with_fallback
    fallback_title_multiloc.merge(title_multiloc || {})
  end

  private

  def set_code
    self.code ||= 'custom'
  end

  def fallback_title_multiloc
    key_code = custom? ? static_page.code : code
    key = "nav_bar_items.#{key_code}.title"
    if I18n.exists? key
      MultilocService.new.i18n_to_multiloc key
    elsif custom?
      static_page.title_multiloc
    end
  end
end<|MERGE_RESOLUTION|>--- conflicted
+++ resolved
@@ -37,11 +37,7 @@
 
   before_validation :set_code, on: :create
 
-<<<<<<< HEAD
-  scope :standard, lambda {
-=======
   scope :only_default, lambda {
->>>>>>> aa3cb57a
     result = left_joins(:static_page)
     result.where(code: 'home').or(result.where(static_page: { code: %w[about faq] }))
   }
