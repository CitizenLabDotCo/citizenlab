--- conflicted
+++ resolved
@@ -232,69 +232,10 @@
   end
 
   def accept(visitor)
-<<<<<<< HEAD
-    case input_type
-    when 'checkbox'
-      visitor.visit_checkbox self
-    when 'date'
-      visitor.visit_date self
-    when 'files'
-      visitor.visit_files self
-    when 'file_upload'
-      visitor.visit_file_upload self
-    when 'html'
-      visitor.visit_html self
-    when 'html_multiloc'
-      visitor.visit_html_multiloc self
-    when 'image_files'
-      visitor.visit_image_files self
-    when 'linear_scale'
-      visitor.visit_linear_scale self
-    when 'rating'
-      visitor.visit_rating self
-    when 'multiline_text'
-      visitor.visit_multiline_text self
-    when 'multiline_text_multiloc'
-      visitor.visit_multiline_text_multiloc self
-    when 'multiselect'
-      visitor.visit_multiselect self
-    when 'multiselect_image'
-      visitor.visit_multiselect_image self
-    when 'number'
-      visitor.visit_number self
-    when 'page'
-      visitor.visit_page self
-    when 'point'
-      visitor.visit_point self
-    when 'line'
-      visitor.visit_line self
-    when 'polygon'
-      visitor.visit_polygon self
-    when 'section'
-      visitor.visit_section self
-    when 'select'
-      visitor.visit_select self
-    when 'select_image'
-      visitor.visit_select_image self
-    when 'shapefile_upload'
-      visitor.visit_shapefile_upload self
-    when 'text'
-      visitor.visit_text self
-    when 'text_multiloc'
-      visitor.visit_text_multiloc self
-    when 'topic_ids'
-      visitor.visit_topic_ids self
-    when 'cosponsor_ids'
-      visitor.visit_cosponsor_ids self
-    else
-      raise "Unsupported input type: #{input_type}"
-    end
-=======
     visitor_method = :"visit_#{input_type}"
     raise "Unsupported input type: #{input_type}" if !visitor.respond_to? visitor_method
 
     visitor.send visitor_method, self
->>>>>>> 12649a1e
   end
 
   # Special behaviour for ideation section 1
