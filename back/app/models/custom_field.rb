# frozen_string_literal: true

# == Schema Information
#
# Table name: custom_fields
#
#  id                     :uuid             not null, primary key
#  resource_type          :string
#  key                    :string
#  input_type             :string
#  title_multiloc         :jsonb
#  description_multiloc   :jsonb
#  required               :boolean          default(FALSE)
#  ordering               :integer
#  created_at             :datetime         not null
#  updated_at             :datetime         not null
#  enabled                :boolean          default(TRUE), not null
#  code                   :string
#  resource_id            :uuid
#  hidden                 :boolean          default(FALSE), not null
#  maximum                :integer
#  minimum_label_multiloc :jsonb            not null
#  maximum_label_multiloc :jsonb            not null
#  logic                  :jsonb            not null
#  answer_visible_to      :string
#
# Indexes
#
#  index_custom_fields_on_resource_type_and_resource_id  (resource_type,resource_id)
#

# support table :
# Jsonforms (under dynamic_idea_form and jsonforms_custom_fields) supports all INPUT_TYPES
# The older react json form version works only with text number multiline_text select multiselect checkbox date
# The other types will fail for user custom fields and render a shallow schema for idea custom fields with only the required, hidden, title and description.
class CustomField < ApplicationRecord
  acts_as_list column: :ordering, top_of_list: 0, scope: [:resource_id]

  has_many :options, -> { order(:ordering) }, dependent: :destroy, class_name: 'CustomFieldOption', inverse_of: :custom_field
  has_many :text_images, as: :imageable, dependent: :destroy
  accepts_nested_attributes_for :text_images
  belongs_to :resource, polymorphic: true, optional: true

  FIELDABLE_TYPES = %w[User CustomForm].freeze
  INPUT_TYPES = %w[text number multiline_text html text_multiloc multiline_text_multiloc html_multiloc select multiselect checkbox date files image_files point linear_scale file_upload page section topic_ids].freeze
  CODES = %w[gender birthyear domicile education title_multiloc body_multiloc topic_ids location_description proposed_budget idea_images_attributes idea_files_attributes author_id budget ideation_section1 ideation_section2 ideation_section3].freeze
<<<<<<< HEAD
=======
  VISIBLE_TO_PUBLIC = 'public'
  VISIBLE_TO_ADMINS = 'admins'
>>>>>>> 5b749da7

  validates :resource_type, presence: true, inclusion: { in: FIELDABLE_TYPES }
  validates(
    :key,
    presence: true,
    uniqueness: { scope: %i[resource_type resource_id] }, format: { with: /\A[a-zA-Z0-9_]+\z/, message: 'only letters, numbers and underscore' },
    unless: :page_or_section?
  )
  validates :input_type, presence: true, inclusion: INPUT_TYPES
  validates :title_multiloc, presence: true, multiloc: { presence: true }, unless: :page_or_section?
  validates :description_multiloc, multiloc: { presence: false, html: true }
  validates :required, inclusion: { in: [true, false] }
  validates :enabled, inclusion: { in: [true, false] }
  validates :hidden, inclusion: { in: [true, false] }
  validates :code, inclusion: { in: CODES }, uniqueness: { scope: %i[resource_type resource_id] }, allow_nil: true
  validates :answer_visible_to, presence: true, inclusion: { in: [VISIBLE_TO_PUBLIC, VISIBLE_TO_ADMINS] }

  before_validation :set_default_enabled
  before_validation :set_default_answer_visible_to
  before_validation :generate_key, on: :create
  before_validation :sanitize_description_multiloc
  after_create(if: :domicile?) { Area.recreate_custom_field_options }

  scope :with_resource_type, ->(resource_type) { where(resource_type: resource_type) }
  scope :enabled, -> { where(enabled: true) }
  scope :disabled, -> { where(enabled: false) }
  scope :not_hidden, -> { where(hidden: false) }
  scope :hidden, -> { where(hidden: true) }
  scope :support_multiple_values, -> { where(input_type: 'multiselect') }
  scope :support_single_value, -> { where.not(input_type: 'multiselect') }

  def logic?
    logic.present? && logic != { 'rules' => [] }
  end

  def support_options?
    %w[select multiselect].include?(input_type)
  end

  def built_in?
    !!code
  end

  def hidden?
    hidden
  end

  def enabled?
    enabled
  end

  def required?
    required
  end

  def domicile?
    key == 'domicile' && code == 'domicile'
  end

  def file_upload?
    input_type == 'file_upload'
  end

  def page?
    input_type == 'page'
  end

  def section?
    input_type == 'section'
  end

  def page_or_section?
    page? || section?
  end

<<<<<<< HEAD
=======
  def custom_form_type?
    resource_type == 'CustomForm'
  end

>>>>>>> 5b749da7
  def multiloc?
    %w[
      text_multiloc
      multiline_text_multiloc
      html_multiloc
    ].include?(input_type)
  end

  def accept(visitor)
    case input_type
    when 'text'
      visitor.visit_text self
    when 'number'
      visitor.visit_number self
    when 'multiline_text'
      visitor.visit_multiline_text self
    when 'html'
      visitor.visit_html self
    when 'text_multiloc'
      visitor.visit_text_multiloc self
    when 'multiline_text_multiloc'
      visitor.visit_multiline_text_multiloc self
    when 'html_multiloc'
      visitor.visit_html_multiloc self
    when 'select'
      visitor.visit_select self
    when 'multiselect'
      visitor.visit_multiselect self
    when 'checkbox'
      visitor.visit_checkbox self
    when 'date'
      visitor.visit_date self
    when 'files'
      visitor.visit_files self
    when 'image_files'
      visitor.visit_image_files self
    when 'point'
      visitor.visit_point self
    when 'linear_scale'
      visitor.visit_linear_scale self
    when 'page'
      visitor.visit_page self
    when 'section'
      visitor.visit_section self
    when 'file_upload'
      visitor.visit_file_upload self
    when 'topic_ids'
      visitor.visit_topic_ids self
    else
      raise "Unsupported input type: #{input_type}"
    end
  end

  # Special behaviour for ideation section 1
  def title_multiloc
    if code == 'ideation_section1'
<<<<<<< HEAD
      input_term = resource.participation_context.input_term
      key = "custom_forms.categories.main_content.#{input_term}.title"
      I18n.available_locales.index_with do |locale|
        I18n.t(key, default: '', locale: locale)
      end
=======
      input_term = resource.participation_context.input_term || ParticipationContext::DEFAULT_INPUT_TERM
      key = "custom_forms.categories.main_content.#{input_term}.title"
      MultilocService.new.i18n_to_multiloc key
>>>>>>> 5b749da7
    else
      super
    end
  end
<<<<<<< HEAD
  
  def project_id
    resource.project_id if resource_type == 'CustomForm'
  end
=======
>>>>>>> 5b749da7

  private

  def set_default_enabled
    self.enabled = true if enabled.nil?
  end

  def set_default_answer_visible_to
    return unless answer_visible_to.nil?

    self.answer_visible_to = if custom_form_type? && (built_in? || page_or_section?)
      VISIBLE_TO_PUBLIC
    else
      VISIBLE_TO_ADMINS
    end
  end

  def generate_key
    return if key
    return if page_or_section?

    title = title_multiloc.values.first
    return unless title

    self.key = CustomFieldService.new.generate_key(self, title) do |key_proposal|
      self.class.find_by(key: key_proposal, resource_type: resource_type)
    end
  end

  def sanitize_description_multiloc
    service = SanitizationService.new
    self.description_multiloc = service.sanitize_multiloc(
      description_multiloc,
      %i[title alignment list decoration link image video]
    )
    self.description_multiloc = service.remove_multiloc_empty_trailing_tags description_multiloc
    self.description_multiloc = service.linkify_multiloc description_multiloc
  end
end

CustomField.include_if_ee('SmartGroups::Extensions::CustomField')
CustomField.include_if_ee('UserCustomFields::Patches::CustomField')<|MERGE_RESOLUTION|>--- conflicted
+++ resolved
@@ -44,11 +44,8 @@
   FIELDABLE_TYPES = %w[User CustomForm].freeze
   INPUT_TYPES = %w[text number multiline_text html text_multiloc multiline_text_multiloc html_multiloc select multiselect checkbox date files image_files point linear_scale file_upload page section topic_ids].freeze
   CODES = %w[gender birthyear domicile education title_multiloc body_multiloc topic_ids location_description proposed_budget idea_images_attributes idea_files_attributes author_id budget ideation_section1 ideation_section2 ideation_section3].freeze
-<<<<<<< HEAD
-=======
   VISIBLE_TO_PUBLIC = 'public'
   VISIBLE_TO_ADMINS = 'admins'
->>>>>>> 5b749da7
 
   validates :resource_type, presence: true, inclusion: { in: FIELDABLE_TYPES }
   validates(
@@ -124,13 +121,10 @@
     page? || section?
   end
 
-<<<<<<< HEAD
-=======
   def custom_form_type?
     resource_type == 'CustomForm'
   end
 
->>>>>>> 5b749da7
   def multiloc?
     %w[
       text_multiloc
@@ -187,28 +181,17 @@
   # Special behaviour for ideation section 1
   def title_multiloc
     if code == 'ideation_section1'
-<<<<<<< HEAD
-      input_term = resource.participation_context.input_term
-      key = "custom_forms.categories.main_content.#{input_term}.title"
-      I18n.available_locales.index_with do |locale|
-        I18n.t(key, default: '', locale: locale)
-      end
-=======
       input_term = resource.participation_context.input_term || ParticipationContext::DEFAULT_INPUT_TERM
       key = "custom_forms.categories.main_content.#{input_term}.title"
       MultilocService.new.i18n_to_multiloc key
->>>>>>> 5b749da7
     else
       super
     end
   end
-<<<<<<< HEAD
   
   def project_id
     resource.project_id if resource_type == 'CustomForm'
   end
-=======
->>>>>>> 5b749da7
 
   private
 
