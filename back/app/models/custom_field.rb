# frozen_string_literal: true

# == Schema Information
#
# Table name: custom_fields
#
#  id                     :uuid             not null, primary key
#  resource_type          :string
#  key                    :string
#  input_type             :string
#  title_multiloc         :jsonb
#  description_multiloc   :jsonb
#  required               :boolean          default(FALSE)
#  ordering               :integer
#  created_at             :datetime         not null
#  updated_at             :datetime         not null
#  enabled                :boolean          default(TRUE), not null
#  code                   :string
#  resource_id            :uuid
#  hidden                 :boolean          default(FALSE), not null
#  maximum                :integer
#  minimum_label_multiloc :jsonb            not null
#  maximum_label_multiloc :jsonb            not null
#  logic                  :jsonb            not null
#  answer_visible_to      :string
#  select_count_enabled   :boolean          default(FALSE), not null
#  maximum_select_count   :integer
#  minimum_select_count   :integer
#  random_option_ordering :boolean          default(FALSE), not null
#
# Indexes
#
#  index_custom_fields_on_resource_type_and_resource_id  (resource_type,resource_id)
#

# support table :
# Jsonforms (under dynamic_idea_form and jsonforms_custom_fields) supports all INPUT_TYPES
# The older react json form version works only with text number multiline_text select multiselect checkbox date
# The other types will fail for user custom fields and render a shallow schema for idea custom fields with only the required, hidden, title and description.
class CustomField < ApplicationRecord
  acts_as_list column: :ordering, top_of_list: 0, scope: [:resource_id]

  has_many :options, -> { order(:ordering) }, dependent: :destroy, class_name: 'CustomFieldOption', inverse_of: :custom_field
  has_many :text_images, as: :imageable, dependent: :destroy
  accepts_nested_attributes_for :text_images

  belongs_to :resource, polymorphic: true, optional: true
  has_many :permissions_custom_fields, dependent: :destroy
  has_many :permissions, through: :permissions_custom_fields

  FIELDABLE_TYPES = %w[User CustomForm].freeze
<<<<<<< HEAD
  INPUT_TYPES = %w[
    checkbox date file_upload files html html_multiloc image_files linear_scale multiline_text
    multiline_text_multiloc multiselect number page point select text text_multiloc topic_ids section
  ].freeze
  CODES = %w[
    author_id birthyear body_multiloc budget domicile education gender idea_files_attributes idea_images_attributes
    ideation_section1 ideation_section2 ideation_section3 location_description proposed_budget title_multiloc topic_ids
  ].freeze
=======
  INPUT_TYPES = %w[text number multiline_text html text_multiloc multiline_text_multiloc html_multiloc select multiselect select_image multiselect_image checkbox date files image_files point linear_scale file_upload page section topic_ids].freeze
  CODES = %w[gender birthyear domicile education title_multiloc body_multiloc topic_ids location_description proposed_budget idea_images_attributes idea_files_attributes author_id budget ideation_section1 ideation_section2 ideation_section3].freeze
>>>>>>> 4d80e812
  VISIBLE_TO_PUBLIC = 'public'
  VISIBLE_TO_ADMINS = 'admins'

  validates :resource_type, presence: true, inclusion: { in: FIELDABLE_TYPES }
  validates(
    :key,
    presence: true,
    uniqueness: { scope: %i[resource_type resource_id] }, format: { with: /\A[a-zA-Z0-9_]+\z/, message: 'only letters, numbers and underscore' },
    unless: :page_or_section?
  )
  validates :input_type, presence: true, inclusion: INPUT_TYPES
  validates :title_multiloc, presence: true, multiloc: { presence: true }, unless: :page_or_section?
  validates :description_multiloc, multiloc: { presence: false, html: true }
  validates :required, inclusion: { in: [true, false] }
  validates :enabled, inclusion: { in: [true, false] }
  validates :hidden, inclusion: { in: [true, false] }
  validates :select_count_enabled, inclusion: { in: [true, false] }
  validates :code, inclusion: { in: CODES }, uniqueness: { scope: %i[resource_type resource_id] }, allow_nil: true
  validates :answer_visible_to, presence: true, inclusion: { in: [VISIBLE_TO_PUBLIC, VISIBLE_TO_ADMINS] }
  validates :maximum_select_count, comparison: { greater_than_or_equal_to: 0 }, if: :multiselect?, allow_nil: true
  validates :minimum_select_count, comparison: { greater_than_or_equal_to: 0 }, if: :multiselect?, allow_nil: true

  before_validation :set_default_enabled
  before_validation :set_default_answer_visible_to
  before_validation :generate_key, on: :create
  before_validation :sanitize_description_multiloc
  after_create(if: :domicile?) { Area.recreate_custom_field_options }

  scope :with_resource_type, ->(resource_type) { where(resource_type: resource_type) }
  scope :registration, -> { where(resource_type: 'User') }
  scope :enabled, -> { where(enabled: true) }
  scope :disabled, -> { where(enabled: false) }
  scope :required, -> { where(required: true) }
  scope :not_hidden, -> { where(hidden: false) }
  scope :hidden, -> { where(hidden: true) }
  scope :support_multiple_values, -> { where(input_type: 'multiselect') }
  scope :support_single_value, -> { where.not(input_type: 'multiselect') }

  def logic?
    logic.present? && logic != { 'rules' => [] }
  end

  def support_options?
    %w[select multiselect select_image multiselect_image].include?(input_type)
  end

  def support_free_text_value?
    %w[text multiline_text text_multiloc multiline_text_multiloc html_multiloc].include?(input_type)
  end

  def support_option_images?
    %w[select_image multiselect_image].include?(input_type)
  end

  def built_in?
    !!code
  end

  def hidden?
    hidden
  end

  def enabled?
    enabled
  end

  def required?
    required
  end

  def domicile?
    key == 'domicile' && code == 'domicile'
  end

  def file_upload?
    input_type == 'file_upload'
  end

  def page?
    input_type == 'page'
  end

  def section?
    input_type == 'section'
  end

  def multiselect?
    %w[multiselect multiselect_image].include?(input_type)
  end

  def linear_scale?
    input_type == 'linear_scale'
  end

  def page_or_section?
    page? || section?
  end

  def custom_form_type?
    resource_type == 'CustomForm'
  end

  def multiloc?
    %w[
      text_multiloc
      multiline_text_multiloc
      html_multiloc
    ].include?(input_type)
  end

  def accept(visitor)
    case input_type
<<<<<<< HEAD
=======
    when 'text'
      visitor.visit_text self
    when 'number'
      visitor.visit_number self
    when 'multiline_text'
      visitor.visit_multiline_text self
    when 'html'
      visitor.visit_html self
    when 'text_multiloc'
      visitor.visit_text_multiloc self
    when 'multiline_text_multiloc'
      visitor.visit_multiline_text_multiloc self
    when 'html_multiloc'
      visitor.visit_html_multiloc self
    when 'select'
      visitor.visit_select self
    when 'multiselect'
      visitor.visit_multiselect self
    when 'select_image'
      visitor.visit_select_image self
    when 'multiselect_image'
      visitor.visit_multiselect_image self
>>>>>>> 4d80e812
    when 'checkbox'
      visitor.visit_checkbox self
    when 'date'
      visitor.visit_date self
    when 'files'
      visitor.visit_files self
    when 'file_upload'
      visitor.visit_file_upload self
    when 'html'
      visitor.visit_html self
    when 'html_multiloc'
      visitor.visit_html_multiloc self
    when 'image_files'
      visitor.visit_image_files self
    when 'linear_scale'
      visitor.visit_linear_scale self
    when 'multiline_text'
      visitor.visit_multiline_text self
    when 'multiline_text_multiloc'
      visitor.visit_multiline_text_multiloc self
    when 'multiselect'
      visitor.visit_multiselect self
    when 'number'
      visitor.visit_number self
    when 'page'
      visitor.visit_page self
    when 'point'
      visitor.visit_point self
    when 'section'
      visitor.visit_section self
    when 'select'
      visitor.visit_select self
    when 'text'
      visitor.visit_text self
    when 'text_multiloc'
      visitor.visit_text_multiloc self
    when 'topic_ids'
      visitor.visit_topic_ids self
    else
      raise "Unsupported input type: #{input_type}"
    end
  end

  # Special behaviour for ideation section 1
  def title_multiloc
    if code == 'ideation_section1'
      project = resource.participation_context
      phase = TimelineService.new.current_or_last_can_contain_ideas_phase project
      input_term = phase&.input_term || Phase::DEFAULT_INPUT_TERM

      key = "custom_forms.categories.main_content.#{input_term}.title"
      MultilocService.new.i18n_to_multiloc key
    else
      super
    end
  end

  def project_id
    resource.project_id if resource_type == 'CustomForm'
  end

  def other_option_text_field
    return if options.none?(&:other)

    other_field_key = "#{key}_other"
    CustomField.new(
      key: other_field_key,
      input_type: 'text',
      title_multiloc: MultilocService.new.i18n_to_multiloc(
        'custom_fields.ideas.other.title',
        locales: CL2_SUPPORTED_LOCALES
      ),
      required: true,
      enabled: true
    )
  end

  def ordered_options
    return [] unless options.any?

    if random_option_ordering
      options.shuffle.sort_by { |o| o.other ? 1 : 0 }
    else
      options.order(:ordering)
    end
  end

  private

  def set_default_enabled
    self.enabled = true if enabled.nil?
  end

  def set_default_answer_visible_to
    return unless answer_visible_to.nil?

    self.answer_visible_to = if custom_form_type? && (built_in? || page_or_section?)
      VISIBLE_TO_PUBLIC
    else
      VISIBLE_TO_ADMINS
    end
  end

  def generate_key
    return if key
    return if page_or_section?

    title = title_multiloc.values.first
    return unless title

    self.key = CustomFieldService.new.generate_key(title, false) do |key_proposal|
      self.class.find_by(key: key_proposal, resource_type: resource_type)
    end
  end

  def sanitize_description_multiloc
    service = SanitizationService.new
    self.description_multiloc = service.sanitize_multiloc(
      description_multiloc,
      %i[title alignment list decoration link image video]
    )
    self.description_multiloc = service.remove_multiloc_empty_trailing_tags description_multiloc
    self.description_multiloc = service.linkify_multiloc description_multiloc
  end
end

CustomField.include(SmartGroups::Extensions::CustomField)
CustomField.include(UserCustomFields::Patches::CustomField)
CustomField.include(Analysis::Patches::CustomField)
CustomField.include(CustomMaps::Extensions::CustomField)<|MERGE_RESOLUTION|>--- conflicted
+++ resolved
@@ -49,19 +49,14 @@
   has_many :permissions, through: :permissions_custom_fields
 
   FIELDABLE_TYPES = %w[User CustomForm].freeze
-<<<<<<< HEAD
   INPUT_TYPES = %w[
-    checkbox date file_upload files html html_multiloc image_files linear_scale multiline_text
-    multiline_text_multiloc multiselect number page point select text text_multiloc topic_ids section
+    checkbox date file_upload files html html_multiloc image_files linear_scale multiline_text multiline_text_multiloc
+    multiselect multiselect_image number page point select select_image text text_multiloc topic_ids section
   ].freeze
   CODES = %w[
     author_id birthyear body_multiloc budget domicile education gender idea_files_attributes idea_images_attributes
     ideation_section1 ideation_section2 ideation_section3 location_description proposed_budget title_multiloc topic_ids
   ].freeze
-=======
-  INPUT_TYPES = %w[text number multiline_text html text_multiloc multiline_text_multiloc html_multiloc select multiselect select_image multiselect_image checkbox date files image_files point linear_scale file_upload page section topic_ids].freeze
-  CODES = %w[gender birthyear domicile education title_multiloc body_multiloc topic_ids location_description proposed_budget idea_images_attributes idea_files_attributes author_id budget ideation_section1 ideation_section2 ideation_section3].freeze
->>>>>>> 4d80e812
   VISIBLE_TO_PUBLIC = 'public'
   VISIBLE_TO_ADMINS = 'admins'
 
@@ -174,31 +169,6 @@
 
   def accept(visitor)
     case input_type
-<<<<<<< HEAD
-=======
-    when 'text'
-      visitor.visit_text self
-    when 'number'
-      visitor.visit_number self
-    when 'multiline_text'
-      visitor.visit_multiline_text self
-    when 'html'
-      visitor.visit_html self
-    when 'text_multiloc'
-      visitor.visit_text_multiloc self
-    when 'multiline_text_multiloc'
-      visitor.visit_multiline_text_multiloc self
-    when 'html_multiloc'
-      visitor.visit_html_multiloc self
-    when 'select'
-      visitor.visit_select self
-    when 'multiselect'
-      visitor.visit_multiselect self
-    when 'select_image'
-      visitor.visit_select_image self
-    when 'multiselect_image'
-      visitor.visit_multiselect_image self
->>>>>>> 4d80e812
     when 'checkbox'
       visitor.visit_checkbox self
     when 'date'
@@ -221,6 +191,8 @@
       visitor.visit_multiline_text_multiloc self
     when 'multiselect'
       visitor.visit_multiselect self
+    when 'multiselect_image'
+      visitor.visit_multiselect_image self
     when 'number'
       visitor.visit_number self
     when 'page'
@@ -231,6 +203,8 @@
       visitor.visit_section self
     when 'select'
       visitor.visit_select self
+    when 'select_image'
+      visitor.visit_select_image self
     when 'text'
       visitor.visit_text self
     when 'text_multiloc'
