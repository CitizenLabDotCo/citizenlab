--- conflicted
+++ resolved
@@ -251,17 +251,10 @@
     input_type == 'rating'
   end
 
-<<<<<<< HEAD
-  def page_or_section?
-    page? || section?
-  end
-
   def checkbox?
     input_type == 'checkbox'
   end
 
-=======
->>>>>>> 09479eaa
   def dropdown_layout_type?
     %w[multiselect select].include?(input_type)
   end
