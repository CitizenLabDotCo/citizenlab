# frozen_string_literal: true

# == Schema Information
#
# Table name: custom_fields
#
#  id                             :uuid             not null, primary key
#  resource_type                  :string
#  key                            :string
#  input_type                     :string
#  title_multiloc                 :jsonb
#  description_multiloc           :jsonb
#  required                       :boolean          default(FALSE)
#  ordering                       :integer
#  created_at                     :datetime         not null
#  updated_at                     :datetime         not null
#  enabled                        :boolean          default(TRUE), not null
#  code                           :string
#  resource_id                    :uuid
#  hidden                         :boolean          default(FALSE), not null
#  maximum                        :integer
#  logic                          :jsonb            not null
#  answer_visible_to              :string
#  select_count_enabled           :boolean          default(FALSE), not null
#  maximum_select_count           :integer
#  minimum_select_count           :integer
#  random_option_ordering         :boolean          default(FALSE), not null
#  page_layout                    :string
#  linear_scale_label_1_multiloc  :jsonb            not null
#  linear_scale_label_2_multiloc  :jsonb            not null
#  linear_scale_label_3_multiloc  :jsonb            not null
#  linear_scale_label_4_multiloc  :jsonb            not null
#  linear_scale_label_5_multiloc  :jsonb            not null
#  linear_scale_label_6_multiloc  :jsonb            not null
#  linear_scale_label_7_multiloc  :jsonb            not null
#  dropdown_layout                :boolean          default(FALSE), not null
#  linear_scale_label_8_multiloc  :jsonb            not null
#  linear_scale_label_9_multiloc  :jsonb            not null
#  linear_scale_label_10_multiloc :jsonb            not null
#  linear_scale_label_11_multiloc :jsonb            not null
#  ask_follow_up                  :boolean          default(FALSE), not null
#  question_category              :string
#
# Indexes
#
#  index_custom_fields_on_resource_type_and_resource_id  (resource_type,resource_id)
#

# support table :
# Jsonforms (under dynamic_idea_form and jsonforms_custom_fields) supports all INPUT_TYPES
# The older react json form version works only with text number multiline_text select multiselect checkbox date
# The other types will fail for user custom fields and render a shallow schema for idea custom fields with only the required, hidden, title and description.
class CustomField < ApplicationRecord
  acts_as_list column: :ordering, top_of_list: 0, scope: [:resource_id]

  has_many :options, -> { order(:ordering) }, dependent: :destroy, class_name: 'CustomFieldOption', inverse_of: :custom_field
  has_many :matrix_statements, -> { order(:ordering) }, dependent: :destroy, class_name: 'CustomFieldMatrixStatement', inverse_of: :custom_field
  has_many :text_images, as: :imageable, dependent: :destroy
  accepts_nested_attributes_for :text_images

  belongs_to :resource, polymorphic: true, optional: true
  belongs_to :custom_form, foreign_key: :resource_id, optional: true, inverse_of: :custom_fields

  has_many :permissions_custom_fields, dependent: :destroy
  has_many :permissions, through: :permissions_custom_fields

  FIELDABLE_TYPES = %w[User CustomForm].freeze
  INPUT_TYPES = %w[
    checkbox date file_upload files html html_multiloc image_files linear_scale rating multiline_text multiline_text_multiloc
    multiselect multiselect_image number page point line polygon select select_image shapefile_upload text text_multiloc
    topic_ids section cosponsor_ids ranking matrix_linear_scale sentiment_linear_scale
  ].freeze
  CODES = %w[
    author_id birthyear body_multiloc budget domicile gender idea_files_attributes idea_images_attributes
    ideation_section1 ideation_section2 ideation_section3 location_description proposed_budget title_multiloc topic_ids cosponsor_ids
  ].freeze
  VISIBLE_TO_PUBLIC = 'public'
  VISIBLE_TO_ADMINS = 'admins'
  PAGE_LAYOUTS = %w[default map].freeze
  QUESTION_CATEGORIES = %w[quality_of_life service_delivery governance_and_trust other].freeze

  validates :resource_type, presence: true, inclusion: { in: FIELDABLE_TYPES }
  validates(
    :key,
    presence: true,
    uniqueness: { scope: %i[resource_type resource_id] }, format: { with: /\A[a-zA-Z0-9_]+\z/, message: 'only letters, numbers and underscore' },
    if: :accepts_input?
  )
  validates :input_type, presence: true, inclusion: INPUT_TYPES
  validates :title_multiloc, presence: true, multiloc: { presence: true }, unless: :page_or_section?
  validates :description_multiloc, multiloc: { presence: false, html: true }
  validates :required, inclusion: { in: [true, false] }
  validates :enabled, inclusion: { in: [true, false] }
  validates :hidden, inclusion: { in: [true, false] }
  validates :select_count_enabled, inclusion: { in: [true, false] }
  validates :code, inclusion: { in: CODES }, uniqueness: { scope: %i[resource_type resource_id] }, allow_nil: true
  validates :answer_visible_to, presence: true, inclusion: { in: [VISIBLE_TO_PUBLIC, VISIBLE_TO_ADMINS] }
  validates :maximum_select_count, comparison: { greater_than_or_equal_to: 0 }, if: :multiselect?, allow_nil: true
  validates :minimum_select_count, comparison: { greater_than_or_equal_to: 0 }, if: :multiselect?, allow_nil: true
  validates :page_layout, presence: true, inclusion: { in: PAGE_LAYOUTS }, if: :page?
  validates :page_layout, absence: true, unless: :page?
  validates :question_category, absence: true, unless: :supports_category?
  validates :question_category, inclusion: { in: QUESTION_CATEGORIES }, allow_nil: true, if: :supports_category?

  before_validation :set_default_enabled
  before_validation :set_default_answer_visible_to
  before_validation :generate_key, on: :create
  before_validation :sanitize_description_multiloc
  after_create(if: :domicile?) { Area.recreate_custom_field_options }

  scope :registration, -> { where(resource_type: 'User') }
  scope :enabled, -> { where(enabled: true) }
  scope :disabled, -> { where(enabled: false) }
  scope :required, -> { where(required: true) }
  scope :not_hidden, -> { where(hidden: false) }
  scope :hidden, -> { where(hidden: true) }

  def logic?
    logic.present? && logic != { 'rules' => [] }
  end

  def support_options?
    %w[select multiselect select_image multiselect_image ranking].include?(input_type)
  end

  def includes_other_option?
    options.any?(&:other)
  end

  def ask_follow_up?
    ask_follow_up
  end

  def support_free_text_value?
    %w[text multiline_text text_multiloc multiline_text_multiloc html_multiloc].include?(input_type) || (support_options? && includes_other_option?)
  end

  def support_option_images?
    %w[select_image multiselect_image].include?(input_type)
  end

  def supports_xlsx_export?
    return false if code == 'idea_images_attributes' # Is this still applicable?

    %w[page section].exclude?(input_type)
  end

  def supports_geojson?
    return false if code == 'idea_images_attributes' # Is this still applicable?

    %w[page section].exclude?(input_type)
  end

  def supports_linear_scale?
    %w[linear_scale matrix_linear_scale sentiment_linear_scale rating].include?(input_type)
  end

  def supports_matrix_statements?
    input_type == 'matrix_linear_scale'
  end

  def supports_linear_scale_labels?
    %w[linear_scale matrix_linear_scale sentiment_linear_scale].include?(input_type)
  end

  def supports_average?
    %w[linear_scale sentiment_linear_scale rating number].include?(input_type)
  end

  def supports_single_selection?
    %w[select linear_scale sentiment_linear_scale rating].include?(input_type)
  end

  def supports_multiple_selection?
    %w[multiselect multiselect_image].include?(input_type)
  end

  def supports_selection?
    supports_single_selection? || supports_multiple_selection?
  end

  def average_rankings(scope)
    # This basically starts from all combinations of scope ID, option key (value)
    # and position (ordinality) and then calculates the average position for each
    # option. "#>> '{}'" is used to unescape the double quotes in the JSONB value.
    return {} if input_type != 'ranking'

    scope
      .where.not("custom_field_values ->> '#{key}' IS NULL")
      .joins("CROSS JOIN jsonb_array_elements(custom_field_values->'#{key}') WITH ORDINALITY AS elem(value, ordinality)")
      .group("elem.value #>> '{}'")
      .average('elem.ordinality')
  end

  def rankings_counts(scope)
    # This basically starts from all combinations of scope ID, option key (value)
    # and position (ordinality) and then calculates the count for each option and
    # position. "#>> '{}'" is used to unescape the double quotes in the JSONB
    # value.
    return {} if input_type != 'ranking'

    query_result = scope
      .where.not("custom_field_values ->> '#{key}' IS NULL")
      .joins("CROSS JOIN jsonb_array_elements(custom_field_values->'#{key}') WITH ORDINALITY AS elem(value, ordinality)")
      .group("elem.value #>> '{}'", 'elem.ordinality')
      .count

    # Transform pair to ordinality hash into a hash of hashes
    options.pluck(:key).index_with do |option_key|
      (1..options.size).index_with do |ranking|
        query_result[[option_key, ranking]] || 0
      end
    end
  end

  def built_in?
    !!code
  end

  def hidden?
    hidden
  end

  def enabled?
    enabled
  end

  def required?
    required
  end

  def domicile?
    key == 'domicile' && code == 'domicile'
  end

  def file_upload?
    input_type == 'file_upload' || input_type == 'shapefile_upload'
  end

  def page?
    input_type == 'page'
  end

  def section?
    input_type == 'section'
  end

  def multiselect?
    %w[multiselect multiselect_image].include?(input_type)
  end

  def linear_scale?
    input_type == 'linear_scale'
  end

  def sentiment_linear_scale?
    input_type == 'sentiment_linear_scale'
  end

  def rating?
    input_type == 'rating'
  end

  def page_or_section?
    page? || section?
  end

  def dropdown_layout_type?
    %w[multiselect select].include?(input_type)
  end

  def accepts_input?
    !page_or_section?
  end

  def custom_form_type?
    resource_type == 'CustomForm'
  end

  def multiloc?
    %w[
      text_multiloc
      multiline_text_multiloc
      html_multiloc
    ].include?(input_type)
  end

  def accept(visitor)
    visitor_method = :"visit_#{input_type}"
    raise "Unsupported input type: #{input_type}" if !visitor.respond_to? visitor_method

    visitor.send visitor_method, self
  end

  # Special behaviour for ideation section 1
  def title_multiloc
    if code == 'ideation_section1'
      key = "custom_forms.categories.main_content.#{input_term}.title"
      MultilocService.new.i18n_to_multiloc key
    else
      super
    end
  end

  def project_id
    resource.project_id if resource_type == 'CustomForm'
  end

  def other_option_text_field
    return unless includes_other_option?

    other_field_key = "#{key}_other"
    title_multiloc = MultilocService.new.i18n_to_multiloc(
      'custom_fields.ideas.other_input_field.title',
      locales: CL2_SUPPORTED_LOCALES
    )

    # Replace {other_option} in the title string with the title of the other option
    other_option = options.detect { |o| o[:other] == true }
    replace_string = '{other_option}'
    replaced_title_multiloc = {}
    title_multiloc.each do |locale, title|
      replaced_title_multiloc[locale] = if other_option.title_multiloc[locale.to_s]
        title.gsub(/#{replace_string}/, other_option.title_multiloc[locale.to_s]) if other_option.title_multiloc[locale.to_s]
      else
        title
      end
    end

    CustomField.new(
      key: other_field_key,
      input_type: 'text',
      title_multiloc: replaced_title_multiloc,
      required: true,
      enabled: true
    )
  end

  def follow_up_text_field
    return unless ask_follow_up?

    follow_up_field_key = "#{key}_follow_up"
    title_multiloc = MultilocService.new.i18n_to_multiloc(
      'custom_fields.ideas.ask_follow_up_field.title',
      locales: CL2_SUPPORTED_LOCALES
    )

    CustomField.new(
      key: follow_up_field_key,
      input_type: 'multiline_text',
      title_multiloc: title_multiloc,
      required: false,
      enabled: true
    )
  end

  def additional_text_question_key
    other_option_text_field&.key || follow_up_text_field&.key
  end

  def ordered_options
    @ordered_options ||= if random_option_ordering
      options.shuffle.sort_by { |o| o.other ? 1 : 0 }
    else
      options.order(:ordering)
    end
  end

  def ordered_transformed_options
    @ordered_transformed_options ||= domicile? ? domicile_options : ordered_options
  end

  def linear_scale_print_description(locale)
    return nil unless linear_scale?

    multiloc_service = MultilocService.new

    min_text = multiloc_service.t(linear_scale_label_1_multiloc, locale)
    min_label = "1#{min_text.present? ? " (#{min_text})" : ''}"

    max_text = multiloc_service.t(nth_linear_scale_multiloc(maximum), locale)
    max_label = maximum.to_s + (max_text.present? ? " (#{max_text})" : '')

    I18n.with_locale(locale) do
      I18n.t(
        'form_builder.pdf_export.linear_scale_print_description',
        min_label: min_label,
        max_label: max_label
      )
    end
  end

  def nth_linear_scale_multiloc(n)
    send(:"linear_scale_label_#{n}_multiloc")
  end

  def input_term
    phase = if resource.participation_context.instance_of?(Project)
      TimelineService.new.current_or_backup_transitive_phase(resource.participation_context)
    else
      resource.participation_context
    end
    phase&.input_term || Phase::FALLBACK_INPUT_TERM
  end

  def supports_category?
    participation_context = resource&.participation_context
    return false unless participation_context

    participation_context.pmethod.supports_custom_field_categories?
  end

  def question_category
    return 'other' if super.nil? && supports_category?

    super
  end

<<<<<<< HEAD
  def self.question_category_multilocs
    QUESTION_CATEGORIES.map do |category|
      { category => I18n.t("custom_fields.question_categories.#{category}") }
    end
=======
  def question_category_multiloc
    return nil unless supports_category?

    MultilocService.new.i18n_to_multiloc("custom_fields.question_categories.#{question_category}")
>>>>>>> 51e46b92
  end

  private

  def set_default_enabled
    self.enabled = true if enabled.nil?
  end

  def set_default_answer_visible_to
    return unless answer_visible_to.nil?

    self.answer_visible_to = if custom_form_type? && (built_in? || page_or_section?)
      VISIBLE_TO_PUBLIC
    else
      VISIBLE_TO_ADMINS
    end
  end

  def generate_key
    return if key
    return if !accepts_input?

    title = title_multiloc.values.first
    return unless title

    self.key = CustomFieldService.new.generate_key(title) do |key_proposal|
      self.class.find_by(key: key_proposal, resource_type: resource_type)
    end
  end

  def sanitize_description_multiloc
    service = SanitizationService.new
    self.description_multiloc = service.sanitize_multiloc(
      description_multiloc,
      %i[title alignment list decoration link image video]
    )
    self.description_multiloc = service.remove_multiloc_empty_trailing_tags description_multiloc
    self.description_multiloc = service.linkify_multiloc description_multiloc
  end

  # Return domicile options with IDs and descriptions taken from areas
  def domicile_options
    return options.order(:ordering) unless domicile?

    areas = Area.where(custom_field_option_id: options.pluck(:id))
    area_id_map = areas.map { |a| { a.custom_field_option_id => { id: a.id, title: a.title_multiloc } } }.reduce({}, :merge)

    options.order(:ordering).map do |option|
      option.key = area_id_map.dig(option.id, :id) || 'outside'
      option.title_multiloc = area_id_map.dig(option.id, :title) || MultilocService.new.i18n_to_multiloc('custom_field_options.domicile.outside')
      option
    end
  end
end

CustomField.include(SmartGroups::Extensions::CustomField)
CustomField.include(UserCustomFields::Patches::CustomField)
CustomField.include(Analysis::Patches::CustomField)
CustomField.include(CustomMaps::Extensions::CustomField)<|MERGE_RESOLUTION|>--- conflicted
+++ resolved
@@ -416,17 +416,10 @@
     super
   end
 
-<<<<<<< HEAD
-  def self.question_category_multilocs
-    QUESTION_CATEGORIES.map do |category|
-      { category => I18n.t("custom_fields.question_categories.#{category}") }
-    end
-=======
   def question_category_multiloc
     return nil unless supports_category?
 
     MultilocService.new.i18n_to_multiloc("custom_fields.question_categories.#{question_category}")
->>>>>>> 51e46b92
   end
 
   private
