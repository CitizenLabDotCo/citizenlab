--- conflicted
+++ resolved
@@ -4,7 +4,6 @@
 #
 # Table name: custom_fields
 #
-<<<<<<< HEAD
 #  id                     :uuid             not null, primary key
 #  resource_type          :string
 #  key                    :string
@@ -30,31 +29,6 @@
 #  random_option_ordering :boolean          default(FALSE), not null
 #  page_layout            :string
 #  dropdown_layout        :boolean          default(FALSE), not null
-=======
-#  id                            :uuid             not null, primary key
-#  resource_type                 :string
-#  key                           :string
-#  input_type                    :string
-#  title_multiloc                :jsonb
-#  description_multiloc          :jsonb
-#  required                      :boolean          default(FALSE)
-#  ordering                      :integer
-#  created_at                    :datetime         not null
-#  updated_at                    :datetime         not null
-#  enabled                       :boolean          default(TRUE), not null
-#  code                          :string
-#  resource_id                   :uuid
-#  hidden                        :boolean          default(FALSE), not null
-#  maximum                       :integer
-#  minimum_label_multiloc        :jsonb            not null
-#  maximum_label_multiloc        :jsonb            not null
-#  logic                         :jsonb            not null
-#  answer_visible_to             :string
-#  select_count_enabled          :boolean          default(FALSE), not null
-#  maximum_select_count          :integer
-#  minimum_select_count          :integer
-#  random_option_ordering        :boolean          default(FALSE), not null
-#  page_layout                   :string
 #  linear_scale_label_1_multiloc :jsonb            not null
 #  linear_scale_label_2_multiloc :jsonb            not null
 #  linear_scale_label_3_multiloc :jsonb            not null
@@ -62,7 +36,6 @@
 #  linear_scale_label_5_multiloc :jsonb            not null
 #  linear_scale_label_6_multiloc :jsonb            not null
 #  linear_scale_label_7_multiloc :jsonb            not null
->>>>>>> a323aab2
 #
 # Indexes
 #
