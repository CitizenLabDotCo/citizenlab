# frozen_string_literal: true

# == Schema Information
#
# Table name: custom_fields
#
#  id                     :uuid             not null, primary key
#  resource_type          :string
#  key                    :string
#  input_type             :string
#  title_multiloc         :jsonb
#  description_multiloc   :jsonb
#  required               :boolean          default(FALSE)
#  ordering               :integer
#  created_at             :datetime         not null
#  updated_at             :datetime         not null
#  enabled                :boolean          default(TRUE), not null
#  code                   :string
#  resource_id            :uuid
#  hidden                 :boolean          default(FALSE), not null
#  maximum                :integer
#  minimum_label_multiloc :jsonb            not null
#  maximum_label_multiloc :jsonb            not null
#  logic                  :jsonb            not null
#
# Indexes
#
#  index_custom_fields_on_resource_type_and_resource_id  (resource_type,resource_id)
#

# support table :
# Jsonforms (under dynamic_idea_form and jsonforms_custom_fields) supports all INPUT_TYPES
# The older react json form version works only with text number multiline_text select multiselect checkbox date
# The other types will fail for user custom fields and render a shallow schema for idea custom fields with only the required, hidden, title and description.
class CustomField < ApplicationRecord
  acts_as_list column: :ordering, top_of_list: 0, scope: [:resource_id]

  has_many :options, -> { order(:ordering) }, dependent: :destroy, class_name: 'CustomFieldOption', inverse_of: :custom_field
  has_many :text_images, as: :imageable, dependent: :destroy
  accepts_nested_attributes_for :text_images
  belongs_to :resource, polymorphic: true, optional: true

  FIELDABLE_TYPES = %w[User CustomForm].freeze
<<<<<<< HEAD
  INPUT_TYPES = %w[text number multiline_text html text_multiloc multiline_text_multiloc html_multiloc select multiselect checkbox date files image_files point linear_scale file_upload page section].freeze
  CODES = %w[gender birthyear domicile education title_multiloc body_multiloc topic_ids location_description proposed_budget idea_images_attributes idea_files_attributes author_id budget ideation_section1 ideation_section2 ideation_section3].freeze
=======
  INPUT_TYPES = %w[text number multiline_text html text_multiloc multiline_text_multiloc html_multiloc select multiselect checkbox date files image_files point linear_scale file_upload page section topic_ids].freeze
  CODES = %w[gender birthyear domicile education title_multiloc body_multiloc topic_ids location_description proposed_budget idea_images_attributes idea_files_attributes author_id budget ideation_section_1 ideation_section_2 ideation_section_3].freeze
>>>>>>> bf1d8ad9

  validates :resource_type, presence: true, inclusion: { in: FIELDABLE_TYPES }
  validates(
    :key,
    presence: true,
    uniqueness: { scope: %i[resource_type resource_id] }, format: { with: /\A[a-zA-Z0-9_]+\z/, message: 'only letters, numbers and underscore' },
    unless: :page_or_section?
  )
  validates :input_type, presence: true, inclusion: INPUT_TYPES
  validates :title_multiloc, presence: true, multiloc: { presence: true }, unless: :page_or_section?
  validates :description_multiloc, multiloc: { presence: false, html: true }
  validates :required, inclusion: { in: [true, false] }
  validates :enabled, inclusion: { in: [true, false] }
  validates :hidden, inclusion: { in: [true, false] }
  validates :code, inclusion: { in: CODES }, uniqueness: { scope: %i[resource_type resource_id] }, allow_nil: true

<<<<<<< HEAD
=======
  # validates_with ConstraintValidator # TODO

>>>>>>> bf1d8ad9
  before_validation :set_default_enabled
  before_validation :generate_key, on: :create
  before_validation :sanitize_description_multiloc
  after_create(if: :domicile?) { Area.recreate_custom_field_options }

  scope :with_resource_type, ->(resource_type) { where(resource_type: resource_type) }
  scope :enabled, -> { where(enabled: true) }
  scope :disabled, -> { where(enabled: false) }
  scope :not_hidden, -> { where(hidden: false) }
  scope :hidden, -> { where(hidden: true) }
  scope :support_multiple_values, -> { where(input_type: 'multiselect') }
  scope :support_single_value, -> { where.not(input_type: 'multiselect') }

  def logic?
    logic.present? && logic != { 'rules' => [] }
  end

  def support_options?
    %w[select multiselect].include?(input_type)
  end

  def built_in?
    !!code
  end

  def hidden?
    hidden
  end

  def enabled?
    enabled
  end

  def required?
    required
  end

  def domicile?
    key == 'domicile' && code == 'domicile'
  end

  def file_upload?
    input_type == 'file_upload'
  end

  def page?
    input_type == 'page'
  end

  def section?
    input_type == 'section'
  end

  def page_or_section?
    page? || section?
  end

  def multiloc?
    %w[
      text_multiloc
      multiline_text_multiloc
      html_multiloc
    ].include?(input_type)
  end

  def accept(visitor)
    case input_type
    when 'text'
      visitor.visit_text self
    when 'number'
      visitor.visit_number self
    when 'multiline_text'
      visitor.visit_multiline_text self
    when 'html'
      visitor.visit_html self
    when 'text_multiloc'
      visitor.visit_text_multiloc self
    when 'multiline_text_multiloc'
      visitor.visit_multiline_text_multiloc self
    when 'html_multiloc'
      visitor.visit_html_multiloc self
    when 'select'
      visitor.visit_select self
    when 'multiselect'
      visitor.visit_multiselect self
    when 'checkbox'
      visitor.visit_checkbox self
    when 'date'
      visitor.visit_date self
    when 'files'
      visitor.visit_files self
    when 'image_files'
      visitor.visit_image_files self
    when 'point'
      visitor.visit_point self
    when 'linear_scale'
      visitor.visit_linear_scale self
    when 'page'
      visitor.visit_page self
    when 'section'
      visitor.visit_section self
    when 'file_upload'
      visitor.visit_file_upload self
    when 'topic_ids'
      visitor.visit_topic_ids self
    else
      raise "Unsupported input type: #{input_type}"
    end
  end

  # Special behaviour for ideation section 1
  def title_multiloc
    if code == 'ideation_section1'
      input_term = resource.participation_context.input_term
      key = "custom_forms.categories.main_content.#{input_term}.title"
      I18n.available_locales.index_with do |locale|
        I18n.t(key, default: '', locale: locale)
      end
    else
      super
    end
  end

  private

  def set_default_enabled
    self.enabled = true if enabled.nil?
  end

  def generate_key
    return if key
    return if page_or_section?

    title = title_multiloc.values.first
    return unless title

    self.key = CustomFieldService.new.generate_key(self, title) do |key_proposal|
      self.class.find_by(key: key_proposal, resource_type: resource_type)
    end
  end

  def sanitize_description_multiloc
    service = SanitizationService.new
    self.description_multiloc = service.sanitize_multiloc(
      description_multiloc,
      %i[title alignment list decoration link image video]
    )
    self.description_multiloc = service.remove_multiloc_empty_trailing_tags description_multiloc
    self.description_multiloc = service.linkify_multiloc description_multiloc
  end
end

CustomField.include_if_ee('SmartGroups::Extensions::CustomField')
CustomField.include_if_ee('UserCustomFields::Patches::CustomField')<|MERGE_RESOLUTION|>--- conflicted
+++ resolved
@@ -41,13 +41,8 @@
   belongs_to :resource, polymorphic: true, optional: true
 
   FIELDABLE_TYPES = %w[User CustomForm].freeze
-<<<<<<< HEAD
-  INPUT_TYPES = %w[text number multiline_text html text_multiloc multiline_text_multiloc html_multiloc select multiselect checkbox date files image_files point linear_scale file_upload page section].freeze
+  INPUT_TYPES = %w[text number multiline_text html text_multiloc multiline_text_multiloc html_multiloc select multiselect checkbox date files image_files point linear_scale file_upload page section topic_ids].freeze
   CODES = %w[gender birthyear domicile education title_multiloc body_multiloc topic_ids location_description proposed_budget idea_images_attributes idea_files_attributes author_id budget ideation_section1 ideation_section2 ideation_section3].freeze
-=======
-  INPUT_TYPES = %w[text number multiline_text html text_multiloc multiline_text_multiloc html_multiloc select multiselect checkbox date files image_files point linear_scale file_upload page section topic_ids].freeze
-  CODES = %w[gender birthyear domicile education title_multiloc body_multiloc topic_ids location_description proposed_budget idea_images_attributes idea_files_attributes author_id budget ideation_section_1 ideation_section_2 ideation_section_3].freeze
->>>>>>> bf1d8ad9
 
   validates :resource_type, presence: true, inclusion: { in: FIELDABLE_TYPES }
   validates(
@@ -64,11 +59,6 @@
   validates :hidden, inclusion: { in: [true, false] }
   validates :code, inclusion: { in: CODES }, uniqueness: { scope: %i[resource_type resource_id] }, allow_nil: true
 
-<<<<<<< HEAD
-=======
-  # validates_with ConstraintValidator # TODO
-
->>>>>>> bf1d8ad9
   before_validation :set_default_enabled
   before_validation :generate_key, on: :create
   before_validation :sanitize_description_multiloc
