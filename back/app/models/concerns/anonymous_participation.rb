# frozen_string_literal: true

require 'active_support/concern'

module AnonymousParticipation
  extend ActiveSupport::Concern
  included do
    class << self
      def create_author_hash(author_id, project_id, anonymous)
        salt = anonymous ? "#{project_id}84c168c4-a240-4f0a-8468-9e2cf714d4e1" : '335b6eb2-9e7c-405c-9221-9b8919b64b8b'
        Digest::MD5.hexdigest(author_id + salt)
      end
    end

    before_validation :set_anonymous_values

    def anonymous?
      anonymous
    end

    private

    # Ensure author is always nil if anonymous is set and anonymous is false if author is present
    def set_anonymous_values
      set_author_hash if author_id_changed? || anonymous_changed?
      if anonymous_changed?(to: true)
        self.author = nil
      elsif author_id.present?
        self.anonymous = false
      end
    end

    def set_author_hash
      return if author_id.blank?

<<<<<<< HEAD
      salt = anonymous? ? "#{project_string}84c168c4-a240-4f0a-8468-9e2cf714d4e1" : '335b6eb2-9e7c-405c-9221-9b8919b64b8b'
      digest = Digest::MD5.hexdigest(author_id + salt)
      # Alter length of hash & add underscore to give more variety in avatars
      hash_size = digest.length
      digest += digest[0, (digest.first.ord % hash_size)]
      digest.insert(hash_size - (digest.first.ord % hash_size), '_')
      self.author_hash = digest
=======
      self.author_hash = self.class.create_author_hash author_id, project_string, anonymous?
>>>>>>> 75bde0fb
    end

    def project_string
      try(:project_id)
    end
  end
end<|MERGE_RESOLUTION|>--- conflicted
+++ resolved
@@ -33,17 +33,7 @@
     def set_author_hash
       return if author_id.blank?
 
-<<<<<<< HEAD
-      salt = anonymous? ? "#{project_string}84c168c4-a240-4f0a-8468-9e2cf714d4e1" : '335b6eb2-9e7c-405c-9221-9b8919b64b8b'
-      digest = Digest::MD5.hexdigest(author_id + salt)
-      # Alter length of hash & add underscore to give more variety in avatars
-      hash_size = digest.length
-      digest += digest[0, (digest.first.ord % hash_size)]
-      digest.insert(hash_size - (digest.first.ord % hash_size), '_')
-      self.author_hash = digest
-=======
       self.author_hash = self.class.create_author_hash author_id, project_string, anonymous?
->>>>>>> 75bde0fb
     end
 
     def project_string
