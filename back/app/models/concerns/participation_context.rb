--- conflicted
+++ resolved
@@ -78,12 +78,8 @@
       with_options if: :voting? do
         validates :voting_method, presence: true, inclusion: { in: VOTING_METHODS }
         validate :validate_voting
-<<<<<<< HEAD
-=======
-        # validates :ideas_order, exclusion: { in: IDEAS_ORDERS_VOTING_EXCLUDE }, allow_nil: true
         validates :voting_term_singular_multiloc, multiloc: { presence: false }
         validates :voting_term_plural_multiloc, multiloc: { presence: false }
->>>>>>> d2d3c424
       end
       validates :voting_min_total,
         numericality: { greater_than_or_equal_to: 0, less_than_or_equal_to: :voting_max_total,
