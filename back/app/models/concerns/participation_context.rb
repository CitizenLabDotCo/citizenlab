--- conflicted
+++ resolved
@@ -19,13 +19,8 @@
   VOTING_METHODS        = %w[budgeting].freeze
   PRESENTATION_MODES    = %w[card map].freeze
   POSTING_METHODS       = %w[unlimited limited].freeze
-<<<<<<< HEAD
   REACTING_METHODS      = %w[unlimited limited].freeze
   IDEAS_ORDERS          = %w[trending random popular -new new].freeze
-=======
-  REACTING_METHODS = %w[unlimited limited].freeze
-  IDEAS_ORDERS = %w[trending random popular -new new].freeze
->>>>>>> cafc7078
   IDEAS_ORDERS_BUDGETING_EXCLUDE = %w[trending popular].freeze
   INPUT_TERMS           = %w[idea question contribution project issue option].freeze
   DEFAULT_INPUT_TERM    = 'idea'
@@ -52,17 +47,10 @@
         validates :posting_enabled, inclusion: { in: [true, false] }
         validates :posting_method, presence: true, inclusion: { in: POSTING_METHODS }
         validates :commenting_enabled, inclusion: { in: [true, false] }
-<<<<<<< HEAD
-        validates :voting_enabled, inclusion: { in: [true, false] }
-        validates :upvoting_method, presence: true, inclusion: { in: REACTING_METHODS }
-        validates :downvoting_enabled, inclusion: { in: [true, false] }
-        validates :downvoting_method, presence: true, inclusion: { in: REACTING_METHODS }
-=======
         validates :reacting_enabled, inclusion: { in: [true, false] }
         validates :reacting_like_method, presence: true, inclusion: { in: REACTING_METHODS }
         validates :reacting_dislike_enabled, inclusion: { in: [true, false] }
         validates :reacting_dislike_method, presence: true, inclusion: { in: REACTING_METHODS }
->>>>>>> cafc7078
         validates :ideas_order, inclusion: { in: IDEAS_ORDERS }, allow_nil: true
         validates :input_term, inclusion: { in: INPUT_TERMS }
 
