--- conflicted
+++ resolved
@@ -52,11 +52,7 @@
 
     scope :draft, -> { where(publication_status: 'draft') }
     scope :published, -> { where publication_status: 'published' }
-<<<<<<< HEAD
-    scope :submitted, -> { where publication_status: SUBMISSION_STATUSES }
-=======
-    scope :submitted_or_published, -> { where publication_status: %w[submitted published] }
->>>>>>> 53901593
+    scope :submitted_or_published, -> { where publication_status: SUBMISSION_STATUSES }
 
     scope :order_new, ->(direction = :desc) { order(published_at: direction) }
     scope :order_random, lambda { |user|
@@ -71,13 +67,8 @@
       publication_status == 'draft'
     end
 
-<<<<<<< HEAD
-    def submitted?
+    def submitted_or_published?
       SUBMISSION_STATUSES.include? publication_status
-=======
-    def submitted_or_published?
-      %w[submitted published].include? publication_status
->>>>>>> 53901593
     end
 
     def published?
