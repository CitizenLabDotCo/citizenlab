# frozen_string_literal: true

# == Schema Information
#
# Table name: initiative_statuses
#
#  id                   :uuid             not null, primary key
#  title_multiloc       :jsonb
#  description_multiloc :jsonb
#  ordering             :integer
#  code                 :string
#  color                :string
#  created_at           :datetime         not null
#  updated_at           :datetime         not null
#
class InitiativeStatus < ApplicationRecord
<<<<<<< HEAD
  CODES = %w[review_pending rejected_on_review proposed expired threshold_reached answered ineligible custom].freeze
=======
  CODES = %w[review_pending rejected_on_review proposed expired threshold_reached answered ineligible custom]
  NOT_PUBLICLY_VISIBLE_CODES = %w[review_pending rejected_on_review].freeze

>>>>>>> 4108ade1
  REVIEW_CODES = %w[review_pending rejected_on_review].freeze
  NOT_REVIEW_CODES = (CODES - REVIEW_CODES).freeze

  has_many :initiative_status_changes, dependent: :nullify
  has_many :initiative_initiative_statuses

  has_many :initiatives, through: :initiative_initiative_statuses

  before_validation :strip_title
  before_destroy :remove_notifications # Must occur before has_many :notifications (see https://github.com/rails/rails/issues/5205)
  has_many :notifications, foreign_key: :post_status_id, dependent: :nullify

  validates :title_multiloc, presence: true, multiloc: { presence: true }
  validates :code, inclusion: { in: CODES }
  validates :code, uniqueness: true, unless: :custom?
  validates :description_multiloc, presence: true, multiloc: { presence: true }

  def custom?
    code == 'custom'
  end

  private

  def strip_title
    title_multiloc.each do |key, value|
      title_multiloc[key] = value.strip
    end
  end

  def remove_notifications
    notifications.each do |notification|
      unless notification.update post_status: nil
        notification.destroy!
      end
    end
  end
end<|MERGE_RESOLUTION|>--- conflicted
+++ resolved
@@ -14,13 +14,8 @@
 #  updated_at           :datetime         not null
 #
 class InitiativeStatus < ApplicationRecord
-<<<<<<< HEAD
   CODES = %w[review_pending rejected_on_review proposed expired threshold_reached answered ineligible custom].freeze
-=======
-  CODES = %w[review_pending rejected_on_review proposed expired threshold_reached answered ineligible custom]
-  NOT_PUBLICLY_VISIBLE_CODES = %w[review_pending rejected_on_review].freeze
 
->>>>>>> 4108ade1
   REVIEW_CODES = %w[review_pending rejected_on_review].freeze
   NOT_REVIEW_CODES = (CODES - REVIEW_CODES).freeze
 
