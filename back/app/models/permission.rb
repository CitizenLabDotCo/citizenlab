# frozen_string_literal: true

# == Schema Information
#
# Table name: permissions
#
#  id                    :uuid             not null, primary key
#  action                :string           not null
#  permitted_by          :string           not null
#  permission_scope_id   :uuid
#  permission_scope_type :string
#  created_at            :datetime         not null
#  updated_at            :datetime         not null
#  global_custom_fields  :boolean          default(FALSE), not null
#
# Indexes
#
#  index_permissions_on_action               (action)
#  index_permissions_on_permission_scope_id  (permission_scope_id)
#
class Permission < ApplicationRecord
  PERMITTED_BIES = %w[everyone everyone_confirmed_email users groups admins_moderators].freeze
  ACTIONS = {
    # NOTE: Order of actions in each array is used when using :order_by_action
    nil => %w[visiting following posting_initiative commenting_initiative reacting_initiative],
<<<<<<< HEAD
    'information' => %w[attending_event],
    'ideation' => %w[posting_idea commenting_idea reacting_idea attending_event],
    'native_survey' => %w[posting_idea attending_event],
    'survey' => %w[taking_survey attending_event],
    'poll' => %w[taking_poll attending_event],
    'voting' => %w[voting commenting_idea attending_event],
    'volunteering' => %w[attending_event],
    'document_annotation' => %w[annotating_document attending_event]
=======
    'information' => [],
    'ideation' => %w[posting_idea commenting_idea reacting_idea],
    'proposals' => %w[posting_idea commenting_idea reacting_idea],
    'native_survey' => %w[posting_idea],
    'survey' => %w[taking_survey],
    'poll' => %w[taking_poll],
    'voting' => %w[voting commenting_idea],
    'volunteering' => [],
    'document_annotation' => %w[annotating_document]
>>>>>>> d70fa54d
  }
  SCOPE_TYPES = [nil, 'Phase'].freeze

  scope :filter_enabled_actions, ->(permission_scope) { where(action: enabled_actions(permission_scope)) }
  scope :order_by_action, lambda { |permission_scope|
    order(Arel.sql(order_by_action_sql(permission_scope)))
  }

  belongs_to :permission_scope, polymorphic: true, optional: true
  has_many :groups_permissions, dependent: :destroy
  has_many :groups, through: :groups_permissions
  has_many :permissions_custom_fields, -> { includes(:custom_field).order('custom_fields.ordering') }, inverse_of: :permission, dependent: :destroy
  has_many :custom_fields, -> { order(:ordering) }, through: :permissions_custom_fields

  validates :action, presence: true, inclusion: { in: ->(permission) { available_actions(permission.permission_scope) } }
  validates :permitted_by, presence: true, inclusion: { in: PERMITTED_BIES }
  validates :action, uniqueness: { scope: %i[permission_scope_id permission_scope_type] }
  validates :permission_scope_type, inclusion: { in: SCOPE_TYPES }

  before_validation :set_permitted_by_and_global_custom_fields, on: :create
  before_validation :update_global_custom_fields, on: :update

  def self.available_actions(permission_scope)
    return [] if permission_scope && !permission_scope.respond_to?(:participation_method)

    ACTIONS[permission_scope&.participation_method]
  end

  # Remove any actions that are not enabled on the project
  def self.enabled_actions(permission_scope)
    return available_actions(permission_scope) if permission_scope&.pmethod&.return_disabled_actions?

    available_actions(permission_scope).filter_map do |action|
      next if
        (action == 'posting_idea' && !permission_scope&.posting_enabled?) ||
        (action == 'reacting_idea' && !permission_scope&.reacting_enabled?) ||
        (action == 'commenting_idea' && !permission_scope&.commenting_enabled?)

      action
    end
  end

  def self.order_by_action_sql(permission_scope)
    sql = 'CASE action '
    actions = enabled_actions(permission_scope)
    actions.each_with_index { |action, order| sql += "WHEN '#{action}' THEN #{order} " }
    sql += "ELSE #{actions.size} END"
    sql
  end

  private

  def set_permitted_by_and_global_custom_fields
    self.permitted_by ||= if action == 'following'
      'everyone_confirmed_email'
    else
      'users'
    end
    self.global_custom_fields ||= (permitted_by == 'users')
  end

  def update_global_custom_fields
    self.global_custom_fields = false if permitted_by == 'everyone_confirmed_email'
  end
end<|MERGE_RESOLUTION|>--- conflicted
+++ resolved
@@ -23,26 +23,15 @@
   ACTIONS = {
     # NOTE: Order of actions in each array is used when using :order_by_action
     nil => %w[visiting following posting_initiative commenting_initiative reacting_initiative],
-<<<<<<< HEAD
     'information' => %w[attending_event],
     'ideation' => %w[posting_idea commenting_idea reacting_idea attending_event],
+    'proposals' => %w[posting_idea commenting_idea reacting_idea attending_event],
     'native_survey' => %w[posting_idea attending_event],
     'survey' => %w[taking_survey attending_event],
     'poll' => %w[taking_poll attending_event],
     'voting' => %w[voting commenting_idea attending_event],
     'volunteering' => %w[attending_event],
     'document_annotation' => %w[annotating_document attending_event]
-=======
-    'information' => [],
-    'ideation' => %w[posting_idea commenting_idea reacting_idea],
-    'proposals' => %w[posting_idea commenting_idea reacting_idea],
-    'native_survey' => %w[posting_idea],
-    'survey' => %w[taking_survey],
-    'poll' => %w[taking_poll],
-    'voting' => %w[voting commenting_idea],
-    'volunteering' => [],
-    'document_annotation' => %w[annotating_document]
->>>>>>> d70fa54d
   }
   SCOPE_TYPES = [nil, 'Phase'].freeze
 
