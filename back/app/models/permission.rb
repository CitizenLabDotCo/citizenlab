--- conflicted
+++ resolved
@@ -28,14 +28,9 @@
     'native_survey' => %w[posting_idea],
     'survey' => %w[taking_survey],
     'poll' => %w[taking_poll],
-<<<<<<< HEAD
     'voting' => %w[commenting_idea budgeting],
-    'volunteering' => []
-=======
-    'budgeting' => %w[commenting_idea budgeting],
     'volunteering' => [],
     'document_annotation' => %w[annotating_document]
->>>>>>> 9c9a15eb
   }
   SCOPE_TYPES = [nil, 'Project', 'Phase'].freeze
 
