# frozen_string_literal: true

# == Schema Information
#
# Table name: static_pages
#
<<<<<<< HEAD
#  id                           :uuid             not null, primary key
#  title_multiloc               :jsonb
#  top_info_section_multiloc    :jsonb            not null
#  slug                         :string
#  created_at                   :datetime         not null
#  updated_at                   :datetime         not null
#  code                         :string           not null
#  banner_enabled               :boolean          default(FALSE), not null
#  banner_layout                :string           default("full_width_banner_layout"), not null
#  banner_overlay_color         :string
#  banner_overlay_opacity       :integer
#  banner_cta_button_multiloc   :jsonb            not null
#  banner_cta_button_type       :string           default("no_button"), not null
#  banner_cta_button_url        :string
#  banner_header_multiloc       :jsonb            not null
#  banner_subheader_multiloc    :jsonb            not null
#  top_info_section_enabled     :boolean          default(FALSE), not null
#  files_section_enabled        :boolean          default(FALSE), not null
#  projects_enabled             :boolean          default(FALSE), not null
#  projects_filter_type         :string
#  events_widget_enabled        :boolean          default(FALSE), not null
#  bottom_info_section_enabled  :boolean          default(FALSE), not null
#  bottom_info_section_multiloc :jsonb            not null
#  header_bg                    :string
=======
#  id                        :uuid             not null, primary key
#  title_multiloc            :jsonb
#  body_multiloc             :jsonb
#  slug                      :string
#  created_at                :datetime         not null
#  updated_at                :datetime         not null
#  code                      :string           not null
#  top_info_section_multiloc :jsonb
>>>>>>> 7f1c6577
#
# Indexes
#
#  index_static_pages_on_code  (code)
#  index_static_pages_on_slug  (slug) UNIQUE
#
class StaticPage < ApplicationRecord
  CODES = %w[about terms-and-conditions privacy-policy faq proposals custom].freeze

  has_many :pins, as: :page, inverse_of: :page, dependent: :destroy
  has_many :pinned_admin_publications, through: :pins, source: :admin_publication
  has_one :nav_bar_item, dependent: :destroy
  has_many :static_page_files, -> { order(:ordering) }, dependent: :destroy
  has_many :text_images, as: :imageable, dependent: :destroy
  accepts_nested_attributes_for :nav_bar_item
  accepts_nested_attributes_for :text_images

  before_validation :set_code, on: :create
  before_validation :generate_slug, on: :create

  before_validation :strip_title
  before_validation :sanitize_top_info_section_multiloc
  before_validation :sanitize_bottom_info_section_multiloc

  before_destroy :confirm_is_custom, prepend: true

  validates :title_multiloc, presence: true, multiloc: { presence: true }
  validates :slug, presence: true, uniqueness: true
  validates :code, inclusion: { in: CODES }
  validates :code, uniqueness: true, unless: :custom?

  validates :banner_enabled, inclusion: [true, false]
  validates :banner_layout, inclusion: %w[full_width_banner_layout two_column_layout two_row_layout]
  validates :banner_overlay_color, css_color: true
  validates :banner_overlay_opacity, numericality: { only_integer: true,
                                                     in: [0..100],
                                                     allow_nil: true }
  validates :banner_header_multiloc, multiloc: true
  validates :banner_subheader_multiloc, multiloc: true
  validates :banner_cta_button_type, inclusion: %w[customized_button no_button]
  with_options if: -> { banner_cta_button_type == 'customized_button' } do
    validates :banner_cta_button_multiloc, presence: true, multiloc: { presence: true }
    validates :banner_cta_button_url, presence: true, url: true
  end

  validates :top_info_section_enabled, inclusion: [true, false]
  validates :top_info_section_multiloc, multiloc: { presence: false, html: true }

  validates :projects_enabled, inclusion: [true, false]
  with_options if: -> { projects_enabled == true } do
    validates :projects_filter_type, presence: true, inclusion: %w[area topics]
  end

  validates :events_widget_enabled, inclusion: [true, false]

  validates :bottom_info_section_enabled, inclusion: [true, false]
  validates :bottom_info_section_multiloc, multiloc: { presence: false, html: true }

  mount_base64_uploader :header_bg, HeaderBgUploader

  def body_multiloc=(value)
    self.top_info_section_multiloc = value
    super
  end

  def custom?
    code == 'custom'
  end

  private

  def confirm_is_custom
    return if custom?

    errors.add(:base, 'Cannot destroy static_page that does not have code: \'custom\'')
    throw :abort
  end

  def set_code
    self.code ||= 'custom'
  end

  def generate_slug
    self.slug ||= SlugService.new.generate_slug self, title_multiloc.values.first
  end

  def strip_title
    title_multiloc.each do |key, value|
      title_multiloc[key] = value.strip
    end
  end

  def sanitize_top_info_section_multiloc
    sanitize_info_section_multiloc(:top_info_section_multiloc)
  end

  def sanitize_bottom_info_section_multiloc
    sanitize_info_section_multiloc(:bottom_info_section_multiloc)
  end

  # Sanitizes an info section multiloc.
  # - Removes invalid HTML
  # - Removes empty trailing tags
  # - Automatically links URLs
  def sanitize_info_section_multiloc(attribute)
    return if self[attribute].nil?

    @service ||= SanitizationService.new

    self[attribute] = @service.sanitize_multiloc(self[attribute], %i[title alignment list decoration link image video])
    self[attribute] = @service.remove_multiloc_empty_trailing_tags(self[attribute])
    self[attribute] = @service.linkify_multiloc(self[attribute])
  end
end<|MERGE_RESOLUTION|>--- conflicted
+++ resolved
@@ -4,14 +4,14 @@
 #
 # Table name: static_pages
 #
-<<<<<<< HEAD
-#  id                           :uuid             not null, primary key
-#  title_multiloc               :jsonb
-#  top_info_section_multiloc    :jsonb            not null
-#  slug                         :string
-#  created_at                   :datetime         not null
-#  updated_at                   :datetime         not null
-#  code                         :string           not null
+#  id                        :uuid             not null, primary key
+#  title_multiloc            :jsonb
+#  body_multiloc             :jsonb
+#  slug                      :string
+#  created_at                :datetime         not null
+#  updated_at                :datetime         not null
+#  code                      :string           not null
+#  top_info_section_multiloc :jsonb
 #  banner_enabled               :boolean          default(FALSE), not null
 #  banner_layout                :string           default("full_width_banner_layout"), not null
 #  banner_overlay_color         :string
@@ -29,16 +29,6 @@
 #  bottom_info_section_enabled  :boolean          default(FALSE), not null
 #  bottom_info_section_multiloc :jsonb            not null
 #  header_bg                    :string
-=======
-#  id                        :uuid             not null, primary key
-#  title_multiloc            :jsonb
-#  body_multiloc             :jsonb
-#  slug                      :string
-#  created_at                :datetime         not null
-#  updated_at                :datetime         not null
-#  code                      :string           not null
-#  top_info_section_multiloc :jsonb
->>>>>>> 7f1c6577
 #
 # Indexes
 #
