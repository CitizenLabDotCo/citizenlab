--- conflicted
+++ resolved
@@ -32,15 +32,9 @@
 #  reacting_dislike_enabled      :boolean          default(TRUE), not null
 #  ideas_order                   :string
 #  input_term                    :string           default("idea")
-<<<<<<< HEAD
 #  voting_min_total              :integer          default(0)
-#  downvoting_method             :string           default("unlimited"), not null
-#  downvoting_limited_max        :integer          default(10)
-=======
-#  min_budget                    :integer          default(0)
 #  reacting_dislike_method       :string           default("unlimited"), not null
 #  reacting_dislike_limited_max  :integer          default(10)
->>>>>>> cafc7078
 #  include_all_areas             :boolean          default(FALSE), not null
 #  posting_method                :string           default("unlimited"), not null
 #  posting_limited_max           :integer          default(1)
