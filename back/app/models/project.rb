--- conflicted
+++ resolved
@@ -38,11 +38,8 @@
 #  include_all_areas             :boolean          default(FALSE), not null
 #  posting_method                :string           default("unlimited"), not null
 #  posting_limited_max           :integer          default(1)
-<<<<<<< HEAD
 #  document_annotation_embed_url :string
-=======
 #  allow_anonymous_participation :boolean          default(FALSE), not null
->>>>>>> aee3d368
 #
 # Indexes
 #
