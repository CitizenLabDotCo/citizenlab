--- conflicted
+++ resolved
@@ -4,43 +4,6 @@
 #
 # Table name: projects
 #
-<<<<<<< HEAD
-#  id                           :uuid             not null, primary key
-#  title_multiloc               :jsonb
-#  description_multiloc         :jsonb
-#  slug                         :string
-#  created_at                   :datetime         not null
-#  updated_at                   :datetime         not null
-#  header_bg                    :string
-#  ideas_count                  :integer          default(0), not null
-#  visible_to                   :string           default("public"), not null
-#  description_preview_multiloc :jsonb
-#  presentation_mode            :string           default("card")
-#  participation_method         :string           default("ideation")
-#  posting_enabled              :boolean          default(TRUE)
-#  commenting_enabled           :boolean          default(TRUE)
-#  voting_enabled               :boolean          default(TRUE), not null
-#  upvoting_method              :string           default("unlimited"), not null
-#  upvoting_limited_max         :integer          default(10)
-#  process_type                 :string           default("timeline"), not null
-#  internal_role                :string
-#  survey_embed_url             :string
-#  survey_service               :string
-#  max_budget                   :integer
-#  comments_count               :integer          default(0), not null
-#  default_assignee_id          :uuid
-#  poll_anonymous               :boolean          default(FALSE), not null
-#  downvoting_enabled           :boolean          default(TRUE), not null
-#  ideas_order                  :string
-#  input_term                   :string           default("idea")
-#  min_budget                   :integer          default(0)
-#  downvoting_method            :string           default("unlimited"), not null
-#  downvoting_limited_max       :integer          default(10)
-#  include_all_areas            :boolean          default(FALSE), not null
-#  posting_method               :string           default("unlimited"), not null
-#  posting_limited_max          :integer          default(1)
-#  qr_code                      :string
-=======
 #  id                            :uuid             not null, primary key
 #  title_multiloc                :jsonb
 #  description_multiloc          :jsonb
@@ -77,7 +40,7 @@
 #  posting_limited_max           :integer          default(1)
 #  document_annotation_embed_url :string
 #  allow_anonymous_participation :boolean          default(FALSE), not null
->>>>>>> bba54439
+#  qr_code                      :string
 #
 # Indexes
 #
