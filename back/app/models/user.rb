--- conflicted
+++ resolved
@@ -38,10 +38,7 @@
 #  index_users_on_registration_completed_at  (registration_completed_at)
 #  index_users_on_slug                       (slug) UNIQUE
 #  users_unique_lower_email_idx              (lower((email)::text)) UNIQUE
-<<<<<<< HEAD
 #
-=======
->>>>>>> 58a97707
 class User < ApplicationRecord
   include EmailCampaigns::UserDecorator
   include Onboarding::UserDecorator
@@ -419,13 +416,6 @@
     !memberships.select { |m| m.group_id == group_id }.empty?
   end
 
-<<<<<<< HEAD
-  def active?
-    registration_completed_at.present? && !invite_pending? && !blocked? && !confirmation_required?
-  end
-
-=======
->>>>>>> 58a97707
   def blocked?
     block_end_at.present? && block_end_at > Time.zone.now
   end
@@ -435,7 +425,7 @@
   end
 
   def active?
-    registered? && !blocked?
+    registered? && !blocked? && !confirmation_required?
   end
 
   def groups
