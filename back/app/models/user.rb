# frozen_string_literal: true

# == Schema Information
#
# Table name: users
#
#  id                                  :uuid             not null, primary key
#  email                               :string
#  password_digest                     :string
#  slug                                :string
#  roles                               :jsonb
#  reset_password_token                :string
#  created_at                          :datetime         not null
#  updated_at                          :datetime         not null
#  avatar                              :string
#  first_name                          :string
#  last_name                           :string
#  locale                              :string
#  bio_multiloc                        :jsonb
#  invite_status                       :string
#  custom_field_values                 :jsonb
#  registration_completed_at           :datetime
#  verified                            :boolean          default(FALSE), not null
#  email_confirmed_at                  :datetime
#  email_confirmation_code             :string
#  email_confirmation_retry_count      :integer          default(0), not null
#  email_confirmation_code_reset_count :integer          default(0), not null
#  email_confirmation_code_sent_at     :datetime
#  confirmation_required               :boolean          default(TRUE), not null
#  block_start_at                      :datetime
#  block_reason                        :string
#  block_end_at                        :datetime
#  new_email                           :string
#  followings_count                    :integer          default(0), not null
#  onboarding                          :jsonb            not null
#  unique_code                         :string
#  last_active_at                      :datetime
#
# Indexes
#
#  index_users_on_email                      (email)
#  index_users_on_registration_completed_at  (registration_completed_at)
#  index_users_on_slug                       (slug) UNIQUE
#  index_users_on_unique_code                (unique_code) UNIQUE
#  users_unique_lower_email_idx              (lower((email)::text)) UNIQUE
#
class User < ApplicationRecord
  include EmailCampaigns::UserDecorator
  include Onboarding::UserDecorator
  include Polls::UserDecorator
  include Volunteering::UserDecorator
  include PgSearch::Model

  GENDERS = %w[male female unspecified].freeze
  INVITE_STATUSES = %w[pending accepted].freeze
  ROLES = %w[admin project_moderator project_folder_moderator].freeze
  CITIZENLAB_MEMBER_REGEX_CONTENT = 'citizenlab.(eu|be|ch|de|nl|co|uk|us|cl|dk|pl)$'
  EMAIL_REGEX = /\A([^@\s]+)@((?:[-a-z0-9]+\.)+[a-z]{2,})\z/i
  EMAIL_DOMAIN_BLACKLIST = Rails.root.join('config', 'domain_blacklist.txt').readlines.map(&:strip).freeze

  slug from: proc { |user| UserSlugService.new.generate_slug(user, user.full_name) }, if: proc { |user| !user.invite_pending? }

  class << self
    # Asynchronously deletes all users in a specified scope with associated side effects.
    # By default, this method deletes all users on the platform.
    def destroy_all_async(scope = User)
      scope.pluck(:id).each.with_index do |id, idx|
        # Spread out the deletion of users to avoid throttling.
        DeleteUserJob.set(wait: (idx / 5.0).seconds).perform_later(id)
      end
    end

    def roles_json_schema
      _roles_json_schema.deep_dup.tap do |schema|
        # Remove the schemas for roles that are not enabled.
        schema['items']['oneOf'] = schema.dig('items', 'oneOf').select do |role_schema|
          role_name = role_schema.dig('properties', 'type', 'enum', 0)
          ROLES.include?(role_name)
        end
      end
    end

    # Returns (and memoize) the schema of all declared roles without restrictions.
    def _roles_json_schema
      @_roles_json_schema ||= JSON.parse(Rails.root.join('config/schemas/user_roles.json_schema').read)
    end

    def onboarding_json_schema
      {
        'type' => 'object',
        'propertyNames' => {
          'type' => 'string',
          'enum' => ['topics_and_areas']
        },
        'properties' => {
          'topics_and_areas' => {
            'type' => 'string',
            'enum' => ['satisfied']
          }
        }
      }
    end

    # Returns the user record from the database which matches the specified
    # email address (case-insensitive) or `nil`.
    # @param email [String] The email of the user
    # @return [User, nil] The user record or `nil` if none could be found.
    def find_by_cimail(email)
      where('lower(email) = lower(?)', email).first
    end

    # This method is used by knock to get the user.
    # Default is by email, but we want to compare
    # case insensitively and forbid login for
    # invitees.
    def from_token_request(request)
      email = request.params['auth']['email']

      # Hack to embed phone numbers in email
      email_or_embedded_phone = PhoneService.new.emailize_email_or_phone(email)

      not_invited.find_by_cimail(email_or_embedded_phone)
    end

    def oldest_admin
      active.admin.order(:created_at).reject(&:super_admin?).first
    end
  end

  has_secure_password validations: false
  mount_base64_uploader :avatar, AvatarUploader

  pg_search_scope :search_by_all,
    against: %i[first_name last_name email],
    using: { tsearch: { prefix: true } }

  pg_search_scope :by_full_name,
    against: %i[first_name last_name],
    using: { tsearch: { prefix: true } }

  pg_search_scope :by_first_name,
    against: [:first_name],
    using: { tsearch: { prefix: true } }

  scope :by_username, lambda { |username|
    AppConfiguration.instance.feature_activated?('abbreviated_user_names') ? by_first_name(username) : by_full_name(username)
  }

  scope :from_follows, (proc do |follows|
    where(id: joins(:follows).where(follows: follows))
  end)

  has_many :ideas, -> { order(:project_id) }, foreign_key: :author_id, dependent: :nullify
  has_many :initiatives, foreign_key: :author_id, dependent: :nullify
  has_many :assigned_initiatives, class_name: 'Initiative', foreign_key: :assignee_id, dependent: :nullify
  has_many :comments, foreign_key: :author_id, dependent: :nullify
  has_many :internal_comments, foreign_key: :author_id, dependent: :nullify
  has_many :official_feedbacks, dependent: :nullify
  has_many :reactions, dependent: :nullify
  has_many :event_attendances, -> { order(:event_id) }, class_name: 'Events::Attendance', foreign_key: :attendee_id, dependent: :destroy
  has_many :attended_events, through: :event_attendances, source: :event
  has_many :follows, -> { order(:followable_id) }, class_name: 'Follower', dependent: :destroy
  has_many :cosponsors_initiatives, dependent: :destroy

  after_initialize do
    next unless has_attribute?('roles')

    @highest_role_after_initialize = highest_role
  end

  attr_reader :highest_role_after_initialize

  before_validation :sanitize_bio_multiloc, if: :bio_multiloc
  before_validation :assign_email_or_phone, if: :email_changed?
  with_options if: -> { user_confirmation_enabled? } do
    before_validation :set_confirmation_required
    before_validation :confirm, if: ->(user) { user.invite_status_change&.last == 'accepted' }
  end
  before_validation :complete_registration

  has_many :identities, dependent: :destroy
  has_many :spam_reports, dependent: :nullify
  has_many :activities, dependent: :nullify
  has_many :inviter_invites, class_name: 'Invite', foreign_key: :inviter_id, dependent: :nullify
  has_one :invitee_invite, class_name: 'Invite', foreign_key: :invitee_id, dependent: :destroy
  has_many :memberships, dependent: :destroy
  has_many :manual_groups, class_name: 'Group', source: 'group', through: :memberships
  has_many :campaign_email_commands, class_name: 'EmailCampaigns::CampaignEmailCommand', foreign_key: :recipient_id, dependent: :destroy
  has_many :baskets, -> { order(:phase_id) }
  before_destroy :destroy_baskets
  has_many :initiative_status_changes, dependent: :nullify

  store_accessor :custom_field_values, :gender, :birthyear, :domicile, :education
  store_accessor :onboarding, :topics_and_areas

  validates :email, presence: true, unless: :allows_empty_email?
  validates :locale, presence: true, unless: :invite_pending?
  validates :email, uniqueness: true, allow_nil: true
  validates :email, format: { with: EMAIL_REGEX }, allow_nil: true
  validates :new_email, format: { with: EMAIL_REGEX }, allow_nil: true
  validates :locale, inclusion: { in: proc { AppConfiguration.instance.settings('core', 'locales') } }
  validates :bio_multiloc, multiloc: { presence: false, html: true }
  validates :gender, inclusion: { in: GENDERS }, allow_nil: true
  validates :birthyear, numericality: { only_integer: true, greater_than_or_equal_to: 1900, less_than: Time.zone.now.year }, allow_nil: true
  validates :domicile, inclusion: { in: proc { ['outside'] + Area.select(:id).map(&:id) } }, allow_nil: true
  # Follows ISCED2011 scale
  validates :education, numericality: { only_integer: true, greater_than_or_equal_to: 0, less_than_or_equal_to: 8 }, allow_nil: true

  validates :invite_status, inclusion: { in: INVITE_STATUSES }, allow_nil: true

  # NOTE: All validation except for required
  validates :custom_field_values, json: {
<<<<<<< HEAD
    schema: -> { CustomFieldService.new.fields_to_json_schema_ignore_required(CustomField.with_resource_type('User')) }
  }, on: :form_submission, if: :custom_field_values_changed?
=======
    schema: -> { CustomFieldService.new.fields_to_json_schema_ignore_required(CustomField.registration) }
  }, on: :form_submission
>>>>>>> 80c4147b

  validates :password, length: { maximum: 72 }, allow_nil: true
  # Custom validation is required to deal with the
  # dynamic nature of the minimum password length.
  validate :validate_minimum_password_length
  validate :validate_password_not_common

  validates :roles, json: { schema: -> { User.roles_json_schema } }
  validates :onboarding, json: { schema: -> { User.onboarding_json_schema } }

  validate :validate_not_duplicate_email
  validate :validate_not_duplicate_new_email
  validate :validate_can_update_email, on: :form_submission
  validate :validate_email_domains_blacklist

  with_options if: -> { user_confirmation_enabled? } do
    validates :email_confirmation_code, format: { with: USER_CONFIRMATION_CODE_PATTERN }, allow_nil: true
    validates :email_confirmation_retry_count, numericality: { less_than_or_equal_to: ENV.fetch('EMAIL_CONFIRMATION_MAX_RETRIES', 5) }
    validates :email_confirmation_code_reset_count, numericality: { less_than_or_equal_to: ENV.fetch('EMAIL_CONFIRMATION_MAX_RETRIES', 5) }
  end

  before_destroy :remove_initiated_notifications # Must occur before has_many :notifications (see https://github.com/rails/rails/issues/5205)
  has_many :notifications, foreign_key: :recipient_id, dependent: :destroy
  has_many :unread_notifications, -> { where read_at: nil }, class_name: 'Notification', foreign_key: :recipient_id
  has_many :initiator_notifications, class_name: 'Notification', foreign_key: :initiating_user_id, dependent: :nullify

  scope :admin, -> { where("roles @> '[{\"type\":\"admin\"}]'") }
  scope :not_admin, -> { where.not("roles @> '[{\"type\":\"admin\"}]'") }
  scope :normal_user, -> { where("roles = '[]'::jsonb") }
  scope :not_normal_user, -> { where.not("roles = '[]'::jsonb") }
  scope :project_moderator, lambda { |project_id = nil|
    if project_id
      where('roles @> ?', JSON.generate([{ type: 'project_moderator', project_id: project_id }]))
    else
      where("roles @> '[{\"type\":\"project_moderator\"}]'")
    end
  }
  scope :not_project_moderator, lambda { |project_id = nil|
    return where.not(id: project_moderator) if project_id.nil?

    project = Project.find(project_id)
    if project.folder
      where.not(id: project_moderator(project_id)).and(where(id: not_project_folder_moderator(project.folder.id)))
    else
      where.not(id: project_moderator(project_id))
    end
  }
  scope :project_folder_moderator, lambda { |*project_folder_ids|
    return where("roles @> '[{\"type\":\"project_folder_moderator\"}]'") if project_folder_ids.empty?

    query = project_folder_ids.map do |id|
      { type: 'project_folder_moderator', project_folder_id: id }
    end

    where('roles @> ?', JSON.generate(query))
  }

  scope :not_project_folder_moderator, lambda { |*project_folder_ids|
    where.not(id: project_folder_moderator(*project_folder_ids))
  }

  scope :not_invited, -> { where.not(invite_status: 'pending').or(where(invite_status: nil)) }
  scope :registered, -> { where.not(registration_completed_at: nil) }
  scope :blocked, -> { where('? < block_end_at', Time.zone.now) }
  scope :not_blocked, -> { where(block_end_at: nil).or(where('? > block_end_at', Time.zone.now)) }
  scope :active, -> { registered.not_blocked }

  scope :order_role, lambda { |direction = :asc|
    joins('LEFT OUTER JOIN (SELECT jsonb_array_elements(roles) as ro, id FROM users) as r ON users.id = r.id')
      .order(Arel.sql("(roles @> '[{\"type\":\"admin\"}]')::integer #{direction}"))
      .reverse_order
      .group('users.id')
  }

  IN_GROUP_PROC = ->(group) { joins(:memberships).where(memberships: { group_id: group.id }) }
  scope :in_group, IN_GROUP_PROC

  scope :in_any_group, lambda { |groups|
    user_ids = groups.flat_map { |group| in_group(group).ids }.uniq
    where(id: user_ids)
  }

  # https://www.postgresql.org/docs/12/functions-matching.html#FUNCTIONS-POSIX-REGEXP
  scope :citizenlab_member, -> { where('email ~* ?', CITIZENLAB_MEMBER_REGEX_CONTENT) }
  scope :not_citizenlab_member, -> { where.not('email ~* ?', CITIZENLAB_MEMBER_REGEX_CONTENT) }
  scope :billed_admins, -> { admin.not_citizenlab_member }
  scope :billed_moderators, lambda {
    # use any conditions before `or` very carefully (inspect the generated SQL)
    project_moderator.or(User.project_folder_moderator).where.not(id: admin).not_citizenlab_member
  }

  scope :super_admins, -> { citizenlab_member.admin }
  scope :not_super_admins, -> { where.not(id: super_admins) }

  def update_merging_custom_fields!(attributes)
    attributes = attributes.deep_stringify_keys
    update!(
      **attributes,
      custom_field_values: custom_field_values.merge(attributes['custom_field_values'] || {})
    )
  end

  def assign_email_or_phone
    # Hack to embed phone numbers in email
    email_or_embedded_phone = PhoneService.new.emailize_email_or_phone(email)

    self.email = email_or_embedded_phone
  end

  def registered_with_phone?
    PhoneService.new.encoded_phone_or_email?(email) == :phone
  end

  def registered_with_email?
    PhoneService.new.encoded_phone_or_email?(email) == :email
  end

  def to_token_payload
    token_lifetime = AppConfiguration.instance.settings('core', 'authentication_token_lifetime_in_days').days
    {
      sub: id,
      roles: compacted_roles,
      exp: token_lifetime.from_now.to_i
    }
  end

  # Returns roles excluding the `project_moderator` roles that are redundant with
  # `project_folder_moderator` roles (i.e. the user is a project moderator for a
  # project that is in a folder that they moderate).
  def compacted_roles
    redundant_project_ids = AdminPublication
      .joins(:parent)
      .where(parent: { publication_id: moderated_project_folder_ids })
      .pluck(:publication_id)

    roles.reject do |role|
      role['type'] == 'project_moderator' && role['project_id'].in?(redundant_project_ids)
    end
  end

  def avatar_blank?
    avatar.file.nil?
  end

  def invite_pending?
    invite_status == 'pending'
  end

  def invite_not_pending?
    invite_status != 'pending'
  end

  def full_name
    return [first_name, last_name].compact.join(' ') unless no_name?

    [anon_first_name, anon_last_name].compact.join(' ')
  end

  def no_name?
    !self[:last_name] && !self[:first_name] && !invite_pending?
  end

  # Anonymous names to use if no first name and last name
  def anon_first_name
    I18n.t 'user.anon_first_name'
  end

  def anon_last_name
    # Generate a numeric last name based on email in the format of '123456'
    name_key = email || unique_code
    (name_key.sum**2).to_s[0, 6]
  end

  def highest_role
    if super_admin?
      :super_admin
    elsif admin?
      :admin
    elsif project_folder_moderator?
      :project_folder_moderator
    elsif project_moderator?
      :project_moderator
    else
      :user
    end
  end

  def super_admin?
    admin? && !!(email =~ Regexp.new(CITIZENLAB_MEMBER_REGEX_CONTENT, 'i'))
  end

  def admin?
    roles.any? { |r| r['type'] == 'admin' }
  end

  def project_folder_moderator?(project_folder_id = nil)
    project_folder_id ? moderated_project_folder_ids.include?(project_folder_id) : moderated_project_folder_ids.present?
  end

  def project_moderator?(project_id = nil)
    project_id ? moderatable_project_ids.include?(project_id) : moderatable_project_ids.present?
  end

  def project_or_folder_moderator?
    project_moderator? || project_folder_moderator?
  end

  def normal_user?
    !admin? && moderatable_project_ids.blank? && moderated_project_folder_ids.blank?
  end

  def moderatable_project_ids
    # Does not include folders
    roles.select { |role| role['type'] == 'project_moderator' }.pluck('project_id').compact
  end

  def moderated_project_folder_ids
    roles.select { |role| role['type'] == 'project_folder_moderator' }.pluck('project_folder_id').compact
  end

  def add_role(type, options = {})
    roles << { 'type' => type.to_s }.merge(options.stringify_keys)
    roles.uniq!
    self
  end

  def delete_role(type, options = {})
    roles.delete({ 'type' => type.to_s }.merge(options.stringify_keys))
    self
  end

  def authenticate(unencrypted_password)
    if no_password?
      # Allow authentication without password - but only if confirmation is required on the user
      unencrypted_password.empty? && confirmation_required? ? self : false
    else
      BCrypt::Password.new(password_digest).is_password?(unencrypted_password) && self
    end
  end

  # User has no password
  def no_password?
    !password_digest && !invite_pending?
  end

  def sso?
    identity_ids.present?
  end

  def member_of?(group_id)
    !memberships.select { |m| m.group_id == group_id }.empty?
  end

  def blocked?
    block_end_at.present? && block_end_at > Time.zone.now
  end

  def registered?
    registration_completed_at.present?
  end

  def active?
    registered? && !blocked? && !confirmation_required?
  end

  def blank_and_can_be_deleted?
    # atm it can be true only for users registered with ClaveUnica and MitID who haven't entered email
    sso? && email.blank? && new_email.blank? && password_digest.blank? && identity_ids.count == 1
  end

  def groups
    manual_groups
  end

  def group_ids
    manual_group_ids
  end

  def in_any_groups?(groups)
    manual_groups.merge(groups).exists?
  end

  # true if the user has not yet confirmed their email address and the platform requires it
  def confirmation_required?
    user_confirmation_enabled? && confirmation_required
  end

  def confirm
    self.email_confirmed_at = Time.zone.now
    self.confirmation_required = false
  end

  def confirm!
    return if !confirmation_required? && !new_email

    confirm_new_email if new_email.present?
    confirm
    save!
  end

  def reset_confirmation_and_counts
    if !confirmation_required?
      # Only reset code and retry/reset counts if account has already been confirmed
      # To keep limits in place for retries when not confirmed
      self.email_confirmation_code = nil
      self.email_confirmation_retry_count = 0
      self.email_confirmation_code_reset_count = 0
    end
    self.confirmation_required = true
    self.email_confirmation_code_sent_at = nil
  end

  def should_send_confirmation_email?
    confirmation_required? && email_confirmation_code_sent_at.nil? && (PhoneService.new.encoded_phone_or_email?(email) == :email)
  end

  def email_confirmation_code_expiration_at
    email_confirmation_code_sent_at + 1.day
  end

  def reset_confirmation_code
    self.email_confirmation_code = Rails.env.development? ? '1234' : rand.to_s[2..5]
  end

  def increment_confirmation_code_reset_count
    self.email_confirmation_code_reset_count += 1
  end

  def increment_confirmation_retry_count!
    self.email_confirmation_retry_count += 1
    save!
  end

  private

  def set_confirmation_required
    return unless new_record? && email_changed?

    confirmation_not_required =
      registered_with_phone? || sso? || invite_status.present? ||
      active? || highest_role != :user

    self.confirmation_required = !confirmation_not_required
    self.email_confirmed_at = nil
    self.email_confirmation_code_sent_at = nil
  end

  def confirm_new_email
    return unless new_email

    self.email = new_email
    self.new_email = nil
  end

  def validate_not_duplicate_new_email
    return unless new_email

    if User.find_by_cimail(new_email)
      errors.add(:email, :taken, value: new_email)
    elsif errors[:new_email].present?
      ErrorsService.new.remove errors, :new_email, :invalid, value: new_email
      errors.add(:email, :invalid, value: new_email)
    end
  end

  def validate_not_duplicate_email
    return unless email && (duplicate_user = User.find_by_cimail(email)).present? && duplicate_user.id != id

    if duplicate_user.invite_pending?
      ErrorsService.new.remove errors, :email, :taken, value: email
      errors.add(:email, :taken_by_invite, value: email, inviter_email: duplicate_user.invitee_invite&.inviter&.email)
    elsif duplicate_user.email != email
      # We're only checking this case, as the other case is covered
      # by the uniqueness constraint which can "cleverly" distinguish
      # true duplicates from the record itself.
      errors.add(:email, :taken, value: email)
    end
  end

  def validate_can_update_email
    return unless persisted? &&
                  (new_email_changed? || email_changed?) &&
                  email_was.present? && # see #allows_empty_email?
                  user_confirmation_enabled?

    if no_password? && confirmation_required # only for light registration
      # Avoid security hole where passwordless user can change when they are authenticated without confirmation
      errors.add :email, :change_not_permitted, value: email, message: 'change not permitted - user not active'
    elsif active? && email_changed? && !email_changed?(to: new_email_was)
      # When new_email is used, email can only be updated from the value in that column
      errors.add :email, :change_not_permitted, value: email, message: 'change not permitted - email not matching new email'
    end
  end

  def allows_empty_email?
    invite_pending? ||
      unique_code.present? || # user created in input importer
      (email_was.blank? && sso? && identities.none?(&:email_always_present?))
  end

  def user_confirmation_enabled?
    AppConfiguration.instance.feature_activated?('user_confirmation')
  end

  # NOTE: registration_completed_at_changed? added to allow tests to change this date manually
  def complete_registration
    return if confirmation_required? || invite_pending? || registration_completed_at_changed?

    self.registration_completed_at ||= Time.now
  end

  def sanitize_bio_multiloc
    service = SanitizationService.new
    self.bio_multiloc = service.sanitize_multiloc(
      bio_multiloc,
      %i[title alignment list decoration link video]
    )
    self.bio_multiloc = service.remove_multiloc_empty_trailing_tags(bio_multiloc)
    self.bio_multiloc = service.linkify_multiloc(bio_multiloc)
  end

  def validate_email_domains_blacklist
    validate_email_domain_blacklist email
    validate_email_domain_blacklist new_email
  end

  def validate_email_domain_blacklist(email_field)
    return if email_field.blank?

    domain = email_field.split('@')&.last
    return unless domain

    errors.add(:email, :domain_blacklisted, value: domain) if EMAIL_DOMAIN_BLACKLIST.include?(domain.strip.downcase)
  end

  def validate_minimum_password_length
    return unless password && password.size < password_min_length

    errors.add(
      :password,
      :too_short,
      message: 'The chosen password is shorter than the minimum required character length',
      count: password_min_length
    )
  end

  def password_min_length
    AppConfiguration.instance.settings('password_login', 'minimum_length') || 0
  end

  def validate_password_not_common
    return unless password && CommonPassword.check(password)

    errors.add(
      :password,
      :too_common,
      message: 'The chosen password matched with our common password blacklist'
    )
  end

  def remove_initiated_notifications
    initiator_notifications.each do |notification|
      unless notification.update initiating_user: nil
        notification.destroy!
      end
    end
  end

  def confirmation_required
    self[:confirmation_required]
  end

  def confirmation_required=(val)
    write_attribute :confirmation_required, val
  end

  def destroy_baskets
    baskets.each(&:destroy_or_keep!)
  end
end

User.include(IdeaAssignment::Extensions::User)
User.include(ReportBuilder::Patches::User)
User.include(Verification::Patches::User)

User.prepend(MultiTenancy::Patches::User)
User.prepend(SmartGroups::Patches::User)<|MERGE_RESOLUTION|>--- conflicted
+++ resolved
@@ -210,13 +210,8 @@
 
   # NOTE: All validation except for required
   validates :custom_field_values, json: {
-<<<<<<< HEAD
-    schema: -> { CustomFieldService.new.fields_to_json_schema_ignore_required(CustomField.with_resource_type('User')) }
+    schema: -> { CustomFieldService.new.fields_to_json_schema_ignore_required(CustomField.registration) }
   }, on: :form_submission, if: :custom_field_values_changed?
-=======
-    schema: -> { CustomFieldService.new.fields_to_json_schema_ignore_required(CustomField.registration) }
-  }, on: :form_submission
->>>>>>> 80c4147b
 
   validates :password, length: { maximum: 72 }, allow_nil: true
   # Custom validation is required to deal with the
