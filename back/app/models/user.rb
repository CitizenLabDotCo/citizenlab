--- conflicted
+++ resolved
@@ -103,11 +103,8 @@
   before_validation :set_cl1_migrated, on: :create
   before_validation :generate_slug
   before_validation :sanitize_bio_multiloc, if: :bio_multiloc
-<<<<<<< HEAD
+  before_validation :assign_email_or_phone, if: :email_changed?
   after_update :clean_initiative_assignments, if: :saved_change_to_roles?
-=======
-  before_validation :assign_email_or_phone, if: :email_changed?
->>>>>>> 4542327d
 
   scope :order_role, lambda { |direction = :asc|
     joins('LEFT OUTER JOIN (SELECT jsonb_array_elements(roles) as ro, id FROM users) as r ON users.id = r.id')
