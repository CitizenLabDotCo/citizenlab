--- conflicted
+++ resolved
@@ -183,14 +183,9 @@
 
   validates :roles, json: { schema: -> { User.roles_json_schema }, message: ->(errors) { errors } }
 
-<<<<<<< HEAD
   validate :validate_not_duplicate_email
   validate :validate_not_duplicate_new_email
-  validate :validate_can_update_email, on: :update
-=======
   validate :validate_can_update_email
-
->>>>>>> a1ea2dfc
   validate :validate_email_domains_blacklist
 
   with_options if: -> { user_confirmation_enabled? } do
