# frozen_string_literal: true

# == Schema Information
#
# Table name: users
#
#  id                                  :uuid             not null, primary key
#  email                               :string
#  password_digest                     :string
#  slug                                :string
#  roles                               :jsonb
#  reset_password_token                :string
#  created_at                          :datetime         not null
#  updated_at                          :datetime         not null
#  avatar                              :string
#  first_name                          :string
#  last_name                           :string
#  locale                              :string
#  bio_multiloc                        :jsonb
#  cl1_migrated                        :boolean          default(FALSE)
#  invite_status                       :string
#  custom_field_values                 :jsonb
#  registration_completed_at           :datetime
#  verified                            :boolean          default(FALSE), not null
#  email_confirmed_at                  :datetime
#  email_confirmation_code             :string
#  email_confirmation_retry_count      :integer          default(0), not null
#  email_confirmation_code_reset_count :integer          default(0), not null
#  email_confirmation_code_sent_at     :datetime
#  confirmation_required               :boolean          default(TRUE), not null
#  block_start_at                      :datetime
#  block_reason                        :string
#
# Indexes
#
#  index_users_on_email                      (email)
#  index_users_on_registration_completed_at  (registration_completed_at)
#  index_users_on_slug                       (slug) UNIQUE
#  users_unique_lower_email_idx              (lower((email)::text)) UNIQUE
#
# rubocop:disable Metrics/ClassLength
class User < ApplicationRecord
  include EmailCampaigns::UserDecorator
  include Onboarding::UserDecorator
  include Polls::UserDecorator
  include Volunteering::UserDecorator
  include PgSearch::Model

  GENDERS = %w[male female unspecified].freeze
  INVITE_STATUSES = %w[pending accepted].freeze
  ROLES = %w[admin project_moderator project_folder_moderator].freeze
  CITIZENLAB_MEMBER_REGEX_CONTENT = 'citizenlab.(eu|be|ch|de|nl|co|uk|us|cl|dk|pl)$'

  class << self
    # Deletes all users asynchronously (with side effects).
    def destroy_all_async
      User.pluck(:id).each { |id| DeleteUserJob.perform_later(id) }
    end

    def roles_json_schema
      _roles_json_schema.deep_dup.tap do |schema|
        # Remove the schemas for roles that are not enabled.
        schema['items']['oneOf'] = schema.dig('items', 'oneOf').select do |role_schema|
          role_name = role_schema.dig('properties', 'type', 'enum', 0)
          ROLES.include?(role_name)
        end
      end
    end

    # Returns (and memoize) the schema of all declared roles without restrictions.
    def _roles_json_schema
      @_roles_json_schema ||= JSON.parse(File.read(Rails.root.join('config/schemas/user_roles.json_schema')))
    end

    # Returns the user record from the database which matches the specified
    # email address (case-insensitive) or `nil`.
    # @param email [String] The email of the user
    # @return [User, nil] The user record or `nil` if none could be found.
    def find_by_cimail(email)
      where('lower(email) = lower(?)', email).first
    end

    # Returns the user record from the database which matches the specified
    # email address (case-insensitive) or raises `ActiveRecord::RecordNotFound`.
    # @param email [String] The email of the user
    # @return [User] The user record
    def find_by_cimail!(email)
      find_by_cimail(email) || raise(ActiveRecord::RecordNotFound)
    end

    # This method is used by knock to get the user.
    # Default is by email, but we want to compare
    # case insensitively and forbid login for
    # invitees.
    def from_token_request(request)
      email = request.params['auth']['email']

      # Hack to embed phone numbers in email
      email_or_embedded_phone = PhoneService.new.emailize_email_or_phone(email)

      not_invited.find_by_cimail(email_or_embedded_phone)
    end
  end

  has_secure_password validations: false
  mount_base64_uploader :avatar, AvatarUploader

  pg_search_scope :search_by_all,
    against: %i[first_name last_name email],
    using: { tsearch: { prefix: true } }

  pg_search_scope :by_full_name,
    against: %i[first_name last_name],
    using: { tsearch: { prefix: true } }

  pg_search_scope :by_first_name,
    against: [:first_name],
    using: { tsearch: { prefix: true } }

  scope :by_username, lambda { |username|
    AppConfiguration.instance.feature_activated?('abbreviated_user_names') ? by_first_name(username) : by_full_name(username)
  }

  has_many :ideas, foreign_key: :author_id, dependent: :nullify
  has_many :initiatives, foreign_key: :author_id, dependent: :nullify
  has_many :assigned_initiatives, class_name: 'Initiative', foreign_key: :assignee_id, dependent: :nullify
  has_many :comments, foreign_key: :author_id, dependent: :nullify
  has_many :official_feedbacks, dependent: :nullify
  has_many :votes, dependent: :nullify

  before_validation :set_cl1_migrated, on: :create
  before_validation :generate_slug
  before_validation :sanitize_bio_multiloc, if: :bio_multiloc
  before_validation :assign_email_or_phone, if: :email_changed?
  before_destroy :remove_initiated_notifications # Must occur before has_many :notifications (see https://github.com/rails/rails/issues/5205)
  has_many :notifications, foreign_key: :recipient_id, dependent: :destroy
  has_many :unread_notifications, -> { where read_at: nil }, class_name: 'Notification', foreign_key: :recipient_id

  has_many :initiator_notifications, class_name: 'Notification', foreign_key: :initiating_user_id, dependent: :nullify
  has_many :identities, dependent: :destroy
  has_many :spam_reports, dependent: :nullify
  has_many :activities, dependent: :nullify
  has_many :inviter_invites, class_name: 'Invite', foreign_key: :inviter_id, dependent: :nullify
  has_one :invitee_invite, class_name: 'Invite', foreign_key: :invitee_id, dependent: :destroy
  has_many :memberships, dependent: :destroy
  has_many :manual_groups, class_name: 'Group', source: 'group', through: :memberships
  has_many :campaign_email_commands, class_name: 'EmailCampaigns::CampaignEmailCommand', foreign_key: :recipient_id, dependent: :destroy
  has_many :baskets, dependent: :destroy
  has_many :initiative_status_changes, dependent: :nullify

  store_accessor :custom_field_values, :gender, :birthyear, :domicile, :education

  validates :email, :locale, presence: true, unless: :invite_pending?

  validates :email, uniqueness: true, allow_nil: true
  validates :slug, uniqueness: true, presence: true, unless: :invite_pending?
  validates :email, format: { with: /\A([^@\s]+)@((?:[-a-z0-9]+\.)+[a-z]{2,})\z/i }, allow_nil: true
  validates :locale, inclusion: { in: proc { AppConfiguration.instance.settings('core', 'locales') } }
  validates :bio_multiloc, multiloc: { presence: false, html: true }
  validates :gender, inclusion: { in: GENDERS }, allow_nil: true
  validates :birthyear, numericality: { only_integer: true, greater_than_or_equal_to: 1900, less_than: Time.zone.now.year }, allow_nil: true
  validates :domicile, inclusion: { in: proc { ['outside'] + Area.select(:id).map(&:id) } }, allow_nil: true
  # Follows ISCED2011 scale
  validates :education, numericality: { only_integer: true, greater_than_or_equal_to: 0, less_than_or_equal_to: 8 }, allow_nil: true

  validates :invite_status, inclusion: { in: INVITE_STATUSES }, allow_nil: true

  # NOTE: All validation except for required
  validates :custom_field_values, json: {
    schema: -> { CustomFieldService.new.fields_to_json_schema_ignore_required(CustomField.with_resource_type('User')) },
    message: ->(errors) { errors }
  }, if: %i[custom_field_values_changed? active?]

  validates :password, length: { maximum: 72 }, allow_nil: true
  # Custom validation is required to deal with the
  # dynamic nature of the minimum password length.
  validate :validate_minimum_password_length
  validate :validate_password_not_common

  validate do |record|
    if record.email && (duplicate_user = User.find_by_cimail(record.email)).present? && duplicate_user.id != id
      if duplicate_user.invite_pending?
        ErrorsService.new.remove record.errors, :email, :taken, value: record.email
        record.errors.add(:email, :taken_by_invite, value: record.email, inviter_email: duplicate_user.invitee_invite&.inviter&.email)
      elsif duplicate_user.email != record.email
        # We're only checking this case, as the other case is covered
        # by the uniqueness constraint which can "cleverly" distinguish
        # true duplicates from the record itself.
        record.errors.add(:email, :taken, value: record.email)
      end
    end
  end

  EMAIL_DOMAIN_BLACKLIST = File.readlines(Rails.root.join('config', 'domain_blacklist.txt')).map(&:strip)
  validate :validate_email_domain_blacklist

  validates :roles, json: { schema: -> { User.roles_json_schema }, message: ->(errors) { errors } }

  with_options if: -> { AppConfiguration.instance.feature_activated?('user_confirmation') } do
    validates :email_confirmation_code, format: { with: USER_CONFIRMATION_CODE_PATTERN }, allow_nil: true
    validates :email_confirmation_retry_count, numericality: { less_than_or_equal_to: ENV.fetch('EMAIL_CONFIRMATION_MAX_RETRIES', 5) }
    validates :email_confirmation_code_reset_count, numericality: { less_than_or_equal_to: ENV.fetch('EMAIL_CONFIRMATION_MAX_RETRIES', 5) }

    with_options if: :email_changed?, on: :create do
      before_validation :reset_confirmation_code
      before_validation :reset_confirmed_at
      before_validation :reset_confirmation_required
    end

    before_validation :confirm, if: ->(user) { user.invite_status_change&.last == 'accepted' }
  end

  scope :admin, -> { where("roles @> '[{\"type\":\"admin\"}]'") }
  scope :not_admin, -> { where.not("roles @> '[{\"type\":\"admin\"}]'") }
  scope :normal_user, -> { where("roles = '[]'::jsonb") }
  scope :not_normal_user, -> { where.not("roles = '[]'::jsonb") }
  scope :project_moderator, lambda { |project_id = nil|
    if project_id
      where('roles @> ?', JSON.generate([{ type: 'project_moderator', project_id: project_id }]))
    else
      where("roles @> '[{\"type\":\"project_moderator\"}]'")
    end
  }
  scope :not_project_moderator, -> { where.not(id: project_moderator) }
  scope :project_folder_moderator, lambda { |*project_folder_ids|
    return where("roles @> '[{\"type\":\"project_folder_moderator\"}]'") if project_folder_ids.empty?

    query = project_folder_ids.map do |id|
      { type: 'project_folder_moderator', project_folder_id: id }
    end

    where('roles @> ?', JSON.generate(query))
  }

  scope :not_project_folder_moderator, lambda { |*project_folder_ids|
    where.not(id: project_folder_moderator(*project_folder_ids))
  }
  scope :not_invited, -> { where.not(invite_status: 'pending').or(where(invite_status: nil)) }
  scope :active, -> { where("registration_completed_at IS NOT NULL AND invite_status is distinct from 'pending'") }

  scope :blocked, lambda {
    where.not(block_start_at: nil)
      .and(where(block_start_at: (
        AppConfiguration.instance.settings('user_blocking', 'duration').days.ago..Time.zone.now)))
  }

  scope :order_role, lambda { |direction = :asc|
    joins('LEFT OUTER JOIN (SELECT jsonb_array_elements(roles) as ro, id FROM users) as r ON users.id = r.id')
      .order(Arel.sql("(roles @> '[{\"type\":\"admin\"}]')::integer #{direction}"))
      .reverse_order
      .group('users.id')
  }

  IN_GROUP_PROC = ->(group) { joins(:memberships).where(memberships: { group_id: group.id }) }
  scope :in_group, IN_GROUP_PROC

  scope :in_any_group, lambda { |groups|
    user_ids = groups.flat_map { |group| in_group(group).ids }.uniq
    where(id: user_ids)
  }

  # https://www.postgresql.org/docs/12/functions-matching.html#FUNCTIONS-POSIX-REGEXP
  scope :not_citizenlab_member, -> { where.not('email ~* ?', CITIZENLAB_MEMBER_REGEX_CONTENT) }
  scope :billed_admins, -> { admin.not_citizenlab_member }
  scope :billed_moderators, lambda {
    # use any conditions before `or` very carefully (inspect the generated SQL)
    project_moderator.or(User.project_folder_moderator).where.not(id: admin).not_citizenlab_member
  }

  def self.oldest_admin
    active.admin.order(:created_at).reject(&:super_admin?).first
  end

  def assign_email_or_phone
    # Hack to embed phone numbers in email
    email_or_embedded_phone = PhoneService.new.emailize_email_or_phone(email)

    self.email = email_or_embedded_phone
  end

  def registered_with_phone?
    PhoneService.new.encoded_phone_or_email?(email) == :phone
  end

  def registered_with_email?
    PhoneService.new.encoded_phone_or_email?(email) == :email
  end

  def to_token_payload
    token_lifetime = AppConfiguration.instance.settings('core', 'authentication_token_lifetime_in_days').days
    {
      sub: id,
      roles: roles,
      exp: token_lifetime.from_now.to_i
    }
  end

  def avatar_blank?
    avatar.file.nil?
  end

  def invited?
    invite_status.present?
  end

  def invite_pending?
    invite_status == 'pending'
  end

  def invite_not_pending?
    invite_status != 'pending'
  end

  def full_name
    return [first_name, last_name].compact.join(' ') unless no_name?

    [anon_first_name, anon_last_name].compact.join(' ')
  end

  def no_name?
    !self[:last_name] && !self[:first_name] && !invite_pending?
  end

  # Anonymous names to use if no first name and last name
  def anon_first_name
    I18n.t 'user.anon_first_name'
  end

  def anon_last_name
    # Generate a last name based on email in the format of '123456'
    email.hash.abs.to_s[0, 6]
  end

  def highest_role
    if super_admin?
      :super_admin
    elsif admin?
      :admin
    elsif project_folder_moderator?
      :project_folder_moderator
    elsif project_moderator?
      :project_moderator
    else
      :user
    end
  end

  def super_admin?
    admin? && !!(email =~ Regexp.new(CITIZENLAB_MEMBER_REGEX_CONTENT, 'i'))
  end

  def admin?
    roles.any? { |r| r['type'] == 'admin' }
  end

  def project_folder_moderator?(project_folder_id = nil)
    project_folder_id ? moderated_project_folder_ids.include?(project_folder_id) : moderated_project_folder_ids.present?
  end

  def project_moderator?(project_id = nil)
    project_id ? moderatable_project_ids.include?(project_id) : moderatable_project_ids.present?
  end

  def normal_user?
    !admin? && moderatable_project_ids.blank? && moderated_project_folder_ids.blank?
  end

  def moderatable_project_ids
    # Does not include folders
    roles.select { |role| role['type'] == 'project_moderator' }.pluck('project_id').compact
  end

  def moderated_project_folder_ids
    roles.select { |role| role['type'] == 'project_folder_moderator' }.pluck('project_folder_id').compact
  end

  def add_role(type, options = {})
    roles << { 'type' => type.to_s }.merge(options.stringify_keys)
    roles.uniq!
    self
  end

  def delete_role(type, options = {})
    roles.delete({ 'type' => type.to_s }.merge(options.stringify_keys))
    self
  end

  def authenticate(unencrypted_password)
    if no_password?
      # Allow authentication without password - but only if confirmation is required on the user
      unencrypted_password.empty? && confirmation_required? ? self : false
    elsif cl1_authenticate(unencrypted_password)
      self.password_digest = BCrypt::Password.create(unencrypted_password)
      self
    else
      original_authenticate(unencrypted_password) && self
    end
  end

  def no_password?
    !password_digest && !invite_pending?
  end

  def member_of?(group_id)
    !memberships.select { |m| m.group_id == group_id }.empty?
  end

  def active?
    registration_completed_at.present? && !invite_pending? && !blocked?
  end

  def blocked?
    block_start_at.present? && block_start_at.between?(block_duration.days.ago, Time.zone.now)
  end

  def block_end_at
    return nil unless blocked?

    block_start_at + block_duration.days
  end

  def groups
    manual_groups
  end

  def group_ids
    manual_group_ids
  end

  def in_any_groups?(groups)
    manual_groups.merge(groups).exists?
  end

  #
  # <Used to check upon update or create, if a user should have to confirm their account>
  #
  # @return [<Boolean>] <True if the user requires confirmation>
  #
  def should_require_confirmation?
    !(registered_with_phone? || highest_role != :user || identities.any? || invited? || active?)
  end

  #
  # <The reader for the private `#confirmation_required` attribute.>
  #
  # @return [<Boolean>] <True if the user has not yet confirmed their account after creation or an update to it's details.>
  #
  def confirmation_required?
    AppConfiguration.instance.feature_activated?('user_confirmation') && confirmation_required
  end

  #
  # <Returns true if the user has performed confirmation of it's account.>
  #
  # @return [<Boolean>] <True has confirmed it's account.>
  #
  def confirmed?
    email_confirmed_at.present?
  end

  def reset_confirmation_required
    self.confirmation_required = should_require_confirmation?
  end

<<<<<<< HEAD
  def reset_confirmation_with_no_password
    if !confirmation_required?
=======
  def reset_confirmation_and_counts
    if confirmation_required == false
>>>>>>> cdc79b6a
      # Only reset code and retry/reset counts if account has already been confirmed
      # To keep limits in place for retries when not confirmed
      self.email_confirmation_code = nil
      self.email_confirmation_retry_count = 0
      self.email_confirmation_code_reset_count = 0
    end
    self.confirmation_required = true
    self.email_confirmation_code_sent_at = nil
  end

  def confirm
    self.email_confirmed_at    = Time.zone.now
    self.confirmation_required = false
    complete_registration if no_password? # temp change for flexible_registration_i1
  end

  def confirm!
    return false unless registered_with_email?

    confirm
    save!
  end

  def email_confirmation_code_expiration_at
    email_confirmation_code_sent_at + 1.day
  end

  def reset_confirmation_code!
    reset_confirmation_code
    increment_confirmation_code_reset_count
    save!
  end

  def increment_confirmation_retry_count!
    increment_confirmation_retry_count
    save!
  end

  def increment_confirmation_code_reset_count!
    increment_confirmation_code_reset_count
    save!
  end

  def reset_confirmation_code
    self.email_confirmation_code = use_fake_code? ? '1234' : rand.to_s[2..5]
  end

  def increment_confirmation_code_reset_count
    self.email_confirmation_code_reset_count += 1
  end

  def increment_confirmation_retry_count
    self.email_confirmation_retry_count += 1
  end

  def reset_email!(email)
    update!(
      email: email,
      email_confirmation_code_reset_count: 0
    )
  end

  def reset_confirmed_at
    self.email_confirmed_at = nil
  end

  def complete_registration
    self.registration_completed_at = Time.now if registration_completed_at.nil?
  end

  private

  def generate_slug
    return if slug.present?

    self.slug = UserSlugService.new.generate_slug(self, full_name) unless invite_pending?
  end

  def sanitize_bio_multiloc
    service = SanitizationService.new
    self.bio_multiloc = service.sanitize_multiloc(
      bio_multiloc,
      %i[title alignment list decoration link video]
    )
    self.bio_multiloc = service.remove_multiloc_empty_trailing_tags(bio_multiloc)
    self.bio_multiloc = service.linkify_multiloc(bio_multiloc)
  end

  def set_cl1_migrated
    self.cl1_migrated ||= false
  end

  def original_authenticate(unencrypted_password)
    BCrypt::Password.new(password_digest).is_password?(unencrypted_password)
  end

  def cl1_authenticate(unencrypted_password)
    original_authenticate(::Digest::SHA256.hexdigest(unencrypted_password))
  end

  def validate_email_domain_blacklist
    return if email.blank?

    domain = email.split('@')&.last
    return unless domain && EMAIL_DOMAIN_BLACKLIST.include?(domain.strip.downcase)

    errors.add(:email, :domain_blacklisted, value: domain)
  end

  def validate_minimum_password_length
    return unless password && password.size < password_min_length

    errors.add(
      :password,
      :too_short,
      message: 'The chosen password is shorter than the minimum required character length',
      count: password_min_length
    )
  end

  def password_min_length
    AppConfiguration.instance.settings('password_login', 'minimum_length') || 0
  end

  def validate_password_not_common
    return unless password && CommonPassword.check(password)

    errors.add(
      :password,
      :too_common,
      message: 'The chosen password matched with our common password blacklist'
    )
  end

  def remove_initiated_notifications
    initiator_notifications.each do |notification|
      unless notification.update initiating_user: nil
        notification.destroy!
      end
    end
  end

  def confirmation_required
    self[:confirmation_required]
  end

  def confirmation_required=(val)
    write_attribute :confirmation_required, val
  end

  def use_fake_code?
    Rails.env.development?
  end

  def block_duration
    AppConfiguration.instance.settings('user_blocking', 'duration')
  end
end
# rubocop:enable Metrics/ClassLength

User.include(IdeaAssignment::Extensions::User)
User.include(Verification::Patches::User)

User.prepend(MultiTenancy::Patches::User)
User.prepend(MultiTenancy::Patches::UserConfirmation::User)
User.prepend(SmartGroups::Patches::User)<|MERGE_RESOLUTION|>--- conflicted
+++ resolved
@@ -462,13 +462,8 @@
     self.confirmation_required = should_require_confirmation?
   end
 
-<<<<<<< HEAD
-  def reset_confirmation_with_no_password
+  def reset_confirmation_and_counts
     if !confirmation_required?
-=======
-  def reset_confirmation_and_counts
-    if confirmation_required == false
->>>>>>> cdc79b6a
       # Only reset code and retry/reset counts if account has already been confirmed
       # To keep limits in place for retries when not confirmed
       self.email_confirmation_code = nil
