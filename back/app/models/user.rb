# frozen_string_literal: true

# == Schema Information
#
# Table name: users
#
#  id                                  :uuid             not null, primary key
#  email                               :string
#  password_digest                     :string
#  slug                                :string
#  roles                               :jsonb
#  reset_password_token                :string
#  created_at                          :datetime         not null
#  updated_at                          :datetime         not null
#  avatar                              :string
#  first_name                          :string
#  last_name                           :string
#  locale                              :string
#  bio_multiloc                        :jsonb
#  cl1_migrated                        :boolean          default(FALSE)
#  invite_status                       :string
#  custom_field_values                 :jsonb
#  registration_completed_at           :datetime
#  verified                            :boolean          default(FALSE), not null
#  email_confirmed_at                  :datetime
#  email_confirmation_code             :string
#  email_confirmation_retry_count      :integer          default(0), not null
#  email_confirmation_code_reset_count :integer          default(0), not null
#  email_confirmation_code_sent_at     :datetime
#  confirmation_required               :boolean          default(TRUE), not null
#  block_start_at                      :datetime
#  block_reason                        :string
#  block_end_at                        :datetime
#  new_email                           :string
#  unique_code                         :string
#
# Indexes
#
#  index_users_on_email                      (email)
#  index_users_on_registration_completed_at  (registration_completed_at)
#  index_users_on_slug                       (slug) UNIQUE
#  index_users_on_unique_code                (unique_code) UNIQUE
#  users_unique_lower_email_idx              (lower((email)::text)) UNIQUE
#
class User < ApplicationRecord
  include EmailCampaigns::UserDecorator
  include Onboarding::UserDecorator
  include Polls::UserDecorator
  include Volunteering::UserDecorator
  include PgSearch::Model

  GENDERS = %w[male female unspecified].freeze
  INVITE_STATUSES = %w[pending accepted].freeze
  ROLES = %w[admin project_moderator project_folder_moderator].freeze
  CITIZENLAB_MEMBER_REGEX_CONTENT = 'citizenlab.(eu|be|ch|de|nl|co|uk|us|cl|dk|pl)$'
  EMAIL_REGEX = /\A([^@\s]+)@((?:[-a-z0-9]+\.)+[a-z]{2,})\z/i.freeze
  EMAIL_DOMAIN_BLACKLIST = Rails.root.join('config', 'domain_blacklist.txt').readlines.map(&:strip).freeze

  class << self
    # Deletes all users asynchronously (with side effects).
    def destroy_all_async
      User.pluck(:id).each { |id| DeleteUserJob.perform_later(id) }
    end

    def roles_json_schema
      _roles_json_schema.deep_dup.tap do |schema|
        # Remove the schemas for roles that are not enabled.
        schema['items']['oneOf'] = schema.dig('items', 'oneOf').select do |role_schema|
          role_name = role_schema.dig('properties', 'type', 'enum', 0)
          ROLES.include?(role_name)
        end
      end
    end

    # Returns (and memoize) the schema of all declared roles without restrictions.
    def _roles_json_schema
      @_roles_json_schema ||= JSON.parse(Rails.root.join('config/schemas/user_roles.json_schema').read)
    end

    # Returns the user record from the database which matches the specified
    # email address (case-insensitive) or `nil`.
    # @param email [String] The email of the user
    # @return [User, nil] The user record or `nil` if none could be found.
    def find_by_cimail(email)
      where('lower(email) = lower(?)', email).first
    end

    # Returns the user record from the database which matches the specified
    # email address (case-insensitive) or raises `ActiveRecord::RecordNotFound`.
    # @param email [String] The email of the user
    # @return [User] The user record
    def find_by_cimail!(email)
      find_by_cimail(email) || raise(ActiveRecord::RecordNotFound)
    end

    # This method is used by knock to get the user.
    # Default is by email, but we want to compare
    # case insensitively and forbid login for
    # invitees.
    def from_token_request(request)
      email = request.params['auth']['email']

      # Hack to embed phone numbers in email
      email_or_embedded_phone = PhoneService.new.emailize_email_or_phone(email)

      not_invited.find_by_cimail(email_or_embedded_phone)
    end

    def oldest_admin
      active.admin.order(:created_at).reject(&:super_admin?).first
    end
  end

  has_secure_password validations: false
  mount_base64_uploader :avatar, AvatarUploader

  pg_search_scope :search_by_all,
    against: %i[first_name last_name email],
    using: { tsearch: { prefix: true } }

  pg_search_scope :by_full_name,
    against: %i[first_name last_name],
    using: { tsearch: { prefix: true } }

  pg_search_scope :by_first_name,
    against: [:first_name],
    using: { tsearch: { prefix: true } }

  scope :by_username, lambda { |username|
    AppConfiguration.instance.feature_activated?('abbreviated_user_names') ? by_first_name(username) : by_full_name(username)
  }

  has_many :ideas, foreign_key: :author_id, dependent: :nullify
  has_many :initiatives, foreign_key: :author_id, dependent: :nullify
  has_many :assigned_initiatives, class_name: 'Initiative', foreign_key: :assignee_id, dependent: :nullify
  has_many :comments, foreign_key: :author_id, dependent: :nullify
  has_many :official_feedbacks, dependent: :nullify
  has_many :votes, dependent: :nullify

  after_initialize do
    next unless has_attribute?('roles')

    @highest_role_after_initialize = highest_role
  end

  attr_reader :highest_role_after_initialize

  before_validation :set_cl1_migrated, on: :create
  before_validation :generate_slug
  before_validation :sanitize_bio_multiloc, if: :bio_multiloc
  before_validation :assign_email_or_phone, if: :email_changed?
  with_options if: -> { user_confirmation_enabled? } do
    before_validation :set_confirmation_required, if: :email_changed?, on: :create
    before_validation :confirm, if: ->(user) { user.invite_status_change&.last == 'accepted' }
  end
  before_validation :complete_registration

  has_many :identities, dependent: :destroy
  has_many :spam_reports, dependent: :nullify
  has_many :activities, dependent: :nullify
  has_many :inviter_invites, class_name: 'Invite', foreign_key: :inviter_id, dependent: :nullify
  has_one :invitee_invite, class_name: 'Invite', foreign_key: :invitee_id, dependent: :destroy
  has_many :memberships, dependent: :destroy
  has_many :manual_groups, class_name: 'Group', source: 'group', through: :memberships
  has_many :campaign_email_commands, class_name: 'EmailCampaigns::CampaignEmailCommand', foreign_key: :recipient_id, dependent: :destroy
  has_many :baskets, dependent: :destroy
  has_many :initiative_status_changes, dependent: :nullify

  store_accessor :custom_field_values, :gender, :birthyear, :domicile, :education

<<<<<<< HEAD
  # TODO: Move email validation into one row
  validates :email, :locale, presence: true, if: :requires_email?
=======
  validates :email, presence: true, unless: -> { invite_pending? || (sso? && identities.none?(&:email_always_present?)) }
  validates :locale, presence: true, unless: :invite_pending?
>>>>>>> bba54439
  validates :email, uniqueness: true, allow_nil: true
  validates :slug, uniqueness: true, presence: true, unless: :invite_pending?
  validates :email, format: { with: EMAIL_REGEX }, allow_nil: true
  validates :new_email, format: { with: EMAIL_REGEX }, allow_nil: true
  validates :locale, inclusion: { in: proc { AppConfiguration.instance.settings('core', 'locales') } }
  validates :bio_multiloc, multiloc: { presence: false, html: true }
  validates :gender, inclusion: { in: GENDERS }, allow_nil: true
  validates :birthyear, numericality: { only_integer: true, greater_than_or_equal_to: 1900, less_than: Time.zone.now.year }, allow_nil: true
  validates :domicile, inclusion: { in: proc { ['outside'] + Area.select(:id).map(&:id) } }, allow_nil: true
  # Follows ISCED2011 scale
  validates :education, numericality: { only_integer: true, greater_than_or_equal_to: 0, less_than_or_equal_to: 8 }, allow_nil: true

  validates :invite_status, inclusion: { in: INVITE_STATUSES }, allow_nil: true

  # NOTE: All validation except for required
  validates :custom_field_values, json: {
    schema: -> { CustomFieldService.new.fields_to_json_schema_ignore_required(CustomField.with_resource_type('User')) }
  }, on: :form_submission

  validates :password, length: { maximum: 72 }, allow_nil: true
  # Custom validation is required to deal with the
  # dynamic nature of the minimum password length.
  validate :validate_minimum_password_length
  validate :validate_password_not_common

  validates :roles, json: { schema: -> { User.roles_json_schema } }

  validate :validate_not_duplicate_email
  validate :validate_not_duplicate_new_email
  validate :validate_can_update_email
  validate :validate_email_domains_blacklist

  with_options if: -> { user_confirmation_enabled? } do
    validates :email_confirmation_code, format: { with: USER_CONFIRMATION_CODE_PATTERN }, allow_nil: true
    validates :email_confirmation_retry_count, numericality: { less_than_or_equal_to: ENV.fetch('EMAIL_CONFIRMATION_MAX_RETRIES', 5) }
    validates :email_confirmation_code_reset_count, numericality: { less_than_or_equal_to: ENV.fetch('EMAIL_CONFIRMATION_MAX_RETRIES', 5) }
  end

  before_destroy :remove_initiated_notifications # Must occur before has_many :notifications (see https://github.com/rails/rails/issues/5205)
  has_many :notifications, foreign_key: :recipient_id, dependent: :destroy
  has_many :unread_notifications, -> { where read_at: nil }, class_name: 'Notification', foreign_key: :recipient_id
  has_many :initiator_notifications, class_name: 'Notification', foreign_key: :initiating_user_id, dependent: :nullify

  scope :admin, -> { where("roles @> '[{\"type\":\"admin\"}]'") }
  scope :not_admin, -> { where.not("roles @> '[{\"type\":\"admin\"}]'") }
  scope :normal_user, -> { where("roles = '[]'::jsonb") }
  scope :not_normal_user, -> { where.not("roles = '[]'::jsonb") }
  scope :project_moderator, lambda { |project_id = nil|
    if project_id
      where('roles @> ?', JSON.generate([{ type: 'project_moderator', project_id: project_id }]))
    else
      where("roles @> '[{\"type\":\"project_moderator\"}]'")
    end
  }
  scope :not_project_moderator, lambda { |project_id = nil|
    return where.not(id: project_moderator) if project_id.nil?

    project = Project.find(project_id)
    if project.folder
      where.not(id: project_moderator(project_id)).and(where(id: not_project_folder_moderator(project.folder.id)))
    else
      where.not(id: project_moderator(project_id))
    end
  }
  scope :project_folder_moderator, lambda { |*project_folder_ids|
    return where("roles @> '[{\"type\":\"project_folder_moderator\"}]'") if project_folder_ids.empty?

    query = project_folder_ids.map do |id|
      { type: 'project_folder_moderator', project_folder_id: id }
    end

    where('roles @> ?', JSON.generate(query))
  }

  scope :not_project_folder_moderator, lambda { |*project_folder_ids|
    where.not(id: project_folder_moderator(*project_folder_ids))
  }

  scope :not_invited, -> { where.not(invite_status: 'pending').or(where(invite_status: nil)) }
  scope :registered, -> { where.not(registration_completed_at: nil) }
  scope :blocked, -> { where('? < block_end_at', Time.zone.now) }
  scope :not_blocked, -> { where(block_end_at: nil).or(where('? > block_end_at', Time.zone.now)) }
  scope :active, -> { registered.not_blocked }

  scope :order_role, lambda { |direction = :asc|
    joins('LEFT OUTER JOIN (SELECT jsonb_array_elements(roles) as ro, id FROM users) as r ON users.id = r.id')
      .order(Arel.sql("(roles @> '[{\"type\":\"admin\"}]')::integer #{direction}"))
      .reverse_order
      .group('users.id')
  }

  IN_GROUP_PROC = ->(group) { joins(:memberships).where(memberships: { group_id: group.id }) }
  scope :in_group, IN_GROUP_PROC

  scope :in_any_group, lambda { |groups|
    user_ids = groups.flat_map { |group| in_group(group).ids }.uniq
    where(id: user_ids)
  }

  # https://www.postgresql.org/docs/12/functions-matching.html#FUNCTIONS-POSIX-REGEXP
  scope :not_citizenlab_member, -> { where.not('email ~* ?', CITIZENLAB_MEMBER_REGEX_CONTENT) }
  scope :billed_admins, -> { admin.not_citizenlab_member }
  scope :billed_moderators, lambda {
    # use any conditions before `or` very carefully (inspect the generated SQL)
    project_moderator.or(User.project_folder_moderator).where.not(id: admin).not_citizenlab_member
  }

  def requires_email?
    !invite_pending? && unique_code.blank?
  end

  def assign_email_or_phone
    # Hack to embed phone numbers in email
    email_or_embedded_phone = PhoneService.new.emailize_email_or_phone(email)

    self.email = email_or_embedded_phone
  end

  def registered_with_phone?
    PhoneService.new.encoded_phone_or_email?(email) == :phone
  end

  def registered_with_email?
    PhoneService.new.encoded_phone_or_email?(email) == :email
  end

  def to_token_payload
    token_lifetime = AppConfiguration.instance.settings('core', 'authentication_token_lifetime_in_days').days
    {
      sub: id,
      roles: roles,
      exp: token_lifetime.from_now.to_i
    }
  end

  def avatar_blank?
    avatar.file.nil?
  end

  def invited?
    invite_status.present?
  end

  def invite_pending?
    invite_status == 'pending'
  end

  def invite_not_pending?
    invite_status != 'pending'
  end

  def full_name
    return [first_name, last_name].compact.join(' ') unless no_name?

    [anon_first_name, anon_last_name].compact.join(' ')
  end

  def no_name?
    !self[:last_name] && !self[:first_name] && !invite_pending?
  end

  # Anonymous names to use if no first name and last name
  def anon_first_name
    I18n.t 'user.anon_first_name'
  end

  def anon_last_name
    # Generate a last name based on email in the format of '123456'
    email.hash.abs.to_s[0, 6]
  end

  def highest_role
    if super_admin?
      :super_admin
    elsif admin?
      :admin
    elsif project_folder_moderator?
      :project_folder_moderator
    elsif project_moderator?
      :project_moderator
    else
      :user
    end
  end

  def super_admin?
    admin? && !!(email =~ Regexp.new(CITIZENLAB_MEMBER_REGEX_CONTENT, 'i'))
  end

  def admin?
    roles.any? { |r| r['type'] == 'admin' }
  end

  def project_folder_moderator?(project_folder_id = nil)
    project_folder_id ? moderated_project_folder_ids.include?(project_folder_id) : moderated_project_folder_ids.present?
  end

  def project_moderator?(project_id = nil)
    project_id ? moderatable_project_ids.include?(project_id) : moderatable_project_ids.present?
  end

  def normal_user?
    !admin? && moderatable_project_ids.blank? && moderated_project_folder_ids.blank?
  end

  def moderatable_project_ids
    # Does not include folders
    roles.select { |role| role['type'] == 'project_moderator' }.pluck('project_id').compact
  end

  def moderated_project_folder_ids
    roles.select { |role| role['type'] == 'project_folder_moderator' }.pluck('project_folder_id').compact
  end

  def add_role(type, options = {})
    roles << { 'type' => type.to_s }.merge(options.stringify_keys)
    roles.uniq!
    self
  end

  def delete_role(type, options = {})
    roles.delete({ 'type' => type.to_s }.merge(options.stringify_keys))
    self
  end

  def authenticate(unencrypted_password)
    if no_password?
      # Allow authentication without password - but only if confirmation is required on the user
      unencrypted_password.empty? && confirmation_required? ? self : false
    elsif cl1_authenticate(unencrypted_password)
      self.password_digest = BCrypt::Password.create(unencrypted_password)
      self
    else
      original_authenticate(unencrypted_password) && self
    end
  end

  # User has no password
  def no_password?
    !password_digest && !invite_pending?
  end

  def sso?
    identity_ids.present?
  end

  def member_of?(group_id)
    !memberships.select { |m| m.group_id == group_id }.empty?
  end

  def blocked?
    block_end_at.present? && block_end_at > Time.zone.now
  end

  def registered?
    registration_completed_at.present?
  end

  def active?
    registered? && !blocked? && !confirmation_required?
  end

  def groups
    manual_groups
  end

  def group_ids
    manual_group_ids
  end

  def in_any_groups?(groups)
    manual_groups.merge(groups).exists?
  end

  def should_require_confirmation?
    !(registered_with_phone? || highest_role != :user || sso? || invited? || active?)
  end

  # true if the user has not yet confirmed their email address and the platform requires it
  def confirmation_required?
    user_confirmation_enabled? && confirmation_required
  end

  def confirm
    self.email_confirmed_at = Time.zone.now
    self.confirmation_required = false
  end

  def confirm!
    return unless registered_with_email? && (confirmation_required? || new_email.present?)

    confirm_new_email if new_email.present?
    confirm
    save!
  end

  def set_confirmation_required
    self.confirmation_required = should_require_confirmation?
    self.email_confirmed_at = nil
    self.email_confirmation_code_sent_at = nil
  end

  def reset_confirmation_and_counts
    if !confirmation_required?
      # Only reset code and retry/reset counts if account has already been confirmed
      # To keep limits in place for retries when not confirmed
      self.email_confirmation_code = nil
      self.email_confirmation_retry_count = 0
      self.email_confirmation_code_reset_count = 0
    end
    self.confirmation_required = true
    self.email_confirmation_code_sent_at = nil
  end

  def should_send_confirmation_email?
    confirmation_required? && email_confirmation_code_sent_at.nil?
  end

  def email_confirmation_code_expiration_at
    email_confirmation_code_sent_at + 1.day
  end

  def reset_confirmation_code
    self.email_confirmation_code = use_fake_code? ? '1234' : rand.to_s[2..5]
  end

  def increment_confirmation_code_reset_count!
    self.email_confirmation_code_reset_count += 1
    save!
  end

  def increment_confirmation_retry_count!
    self.email_confirmation_retry_count += 1
    save!
  end

  def reset_email!(new_email)
    if user_confirmation_enabled? && active?
      update!(new_email: new_email, email_confirmation_code_reset_count: 0)
    else
      update!(email: new_email, email_confirmation_code_reset_count: 0)
    end
  end

  def confirm_new_email
    return unless new_email

    self.email = new_email
    self.new_email = nil
  end

  private

  def validate_not_duplicate_new_email
    return unless new_email

    if User.find_by_cimail(new_email)
      errors.add(:email, :taken, value: new_email)
    elsif errors[:new_email].present?
      ErrorsService.new.remove errors, :new_email, :invalid, value: new_email
      errors.add(:email, :invalid, value: new_email)
    end
  end

  def validate_not_duplicate_email
    return unless email && (duplicate_user = User.find_by_cimail(email)).present? && duplicate_user.id != id

    if duplicate_user.invite_pending?
      ErrorsService.new.remove errors, :email, :taken, value: email
      errors.add(:email, :taken_by_invite, value: email, inviter_email: duplicate_user.invitee_invite&.inviter&.email)
    elsif duplicate_user.email != email
      # We're only checking this case, as the other case is covered
      # by the uniqueness constraint which can "cleverly" distinguish
      # true duplicates from the record itself.
      errors.add(:email, :taken, value: email)
    end
  end

  def validate_can_update_email
    return unless persisted? && (new_email_changed? || email_changed?)

    # no_password? - here it's only for light registration
    # confirmation_required? - it's always false for SSO providers that return email (all except ClaveUnica)
    # !sso? - exclude ClaveUnica registrations (no email)
    if no_password? && confirmation_required? && !sso?
      # Avoid security hole where passwordless user can change when they are authenticated without confirmation
      errors.add :email, :change_not_permitted, value: email, message: 'change not permitted - user not active'
    elsif user_confirmation_enabled? && active? && email_changed? && !email_changed?(to: new_email_was) && email_was.present?
      # When new_email is used, email can only be updated from the value in that column
      errors.add :email, :change_not_permitted, value: email, message: 'change not permitted - email not matching new email'
    end
  end

  def user_confirmation_enabled?
    AppConfiguration.instance.feature_activated?('user_confirmation')
  end

  # NOTE: registration_completed_at_changed? added to allow tests to change this date manually
  def complete_registration
    return if confirmation_required? || invite_pending? || registration_completed_at_changed?

    self.registration_completed_at ||= Time.now
  end

  def generate_slug
    return if slug.present?

    self.slug = UserSlugService.new.generate_slug(self, full_name) unless invite_pending?
  end

  def sanitize_bio_multiloc
    service = SanitizationService.new
    self.bio_multiloc = service.sanitize_multiloc(
      bio_multiloc,
      %i[title alignment list decoration link video]
    )
    self.bio_multiloc = service.remove_multiloc_empty_trailing_tags(bio_multiloc)
    self.bio_multiloc = service.linkify_multiloc(bio_multiloc)
  end

  def set_cl1_migrated
    self.cl1_migrated ||= false
  end

  def original_authenticate(unencrypted_password)
    BCrypt::Password.new(password_digest).is_password?(unencrypted_password)
  end

  def cl1_authenticate(unencrypted_password)
    original_authenticate(::Digest::SHA256.hexdigest(unencrypted_password))
  end

  def validate_email_domains_blacklist
    validate_email_domain_blacklist email
    validate_email_domain_blacklist new_email
  end

  def validate_email_domain_blacklist(email_field)
    return if email_field.blank?

    domain = email_field.split('@')&.last
    return unless domain

    errors.add(:email, :domain_blacklisted, value: domain) if EMAIL_DOMAIN_BLACKLIST.include?(domain.strip.downcase)
  end

  def validate_minimum_password_length
    return unless password && password.size < password_min_length

    errors.add(
      :password,
      :too_short,
      message: 'The chosen password is shorter than the minimum required character length',
      count: password_min_length
    )
  end

  def password_min_length
    AppConfiguration.instance.settings('password_login', 'minimum_length') || 0
  end

  def validate_password_not_common
    return unless password && CommonPassword.check(password)

    errors.add(
      :password,
      :too_common,
      message: 'The chosen password matched with our common password blacklist'
    )
  end

  def remove_initiated_notifications
    initiator_notifications.each do |notification|
      unless notification.update initiating_user: nil
        notification.destroy!
      end
    end
  end

  def confirmation_required
    self[:confirmation_required]
  end

  def confirmation_required=(val)
    write_attribute :confirmation_required, val
  end

  def use_fake_code?
    Rails.env.development?
  end
end

User.include(IdeaAssignment::Extensions::User)
User.include(Verification::Patches::User)

User.prepend(MultiTenancy::Patches::User)
User.prepend(MultiTenancy::Patches::UserConfirmation::User)
User.prepend(SmartGroups::Patches::User)<|MERGE_RESOLUTION|>--- conflicted
+++ resolved
@@ -168,13 +168,9 @@
 
   store_accessor :custom_field_values, :gender, :birthyear, :domicile, :education
 
-<<<<<<< HEAD
   # TODO: Move email validation into one row
-  validates :email, :locale, presence: true, if: :requires_email?
-=======
-  validates :email, presence: true, unless: -> { invite_pending? || (sso? && identities.none?(&:email_always_present?)) }
+  validates :email, presence: true, if: :requires_email?
   validates :locale, presence: true, unless: :invite_pending?
->>>>>>> bba54439
   validates :email, uniqueness: true, allow_nil: true
   validates :slug, uniqueness: true, presence: true, unless: :invite_pending?
   validates :email, format: { with: EMAIL_REGEX }, allow_nil: true
