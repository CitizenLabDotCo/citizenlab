# frozen_string_literal: true

# == Schema Information
#
# Table name: users
#
#  id                                  :uuid             not null, primary key
#  email                               :string
#  password_digest                     :string
#  slug                                :string
#  roles                               :jsonb
#  reset_password_token                :string
#  created_at                          :datetime         not null
#  updated_at                          :datetime         not null
#  avatar                              :string
#  first_name                          :string
#  last_name                           :string
#  locale                              :string
#  bio_multiloc                        :jsonb
#  cl1_migrated                        :boolean          default(FALSE)
#  invite_status                       :string
#  custom_field_values                 :jsonb
#  registration_completed_at           :datetime
#  verified                            :boolean          default(FALSE), not null
#  email_confirmed_at                  :datetime
#  email_confirmation_code             :string
#  email_confirmation_retry_count      :integer          default(0), not null
#  email_confirmation_code_reset_count :integer          default(0), not null
#  email_confirmation_code_sent_at     :datetime
#  confirmation_required               :boolean          default(TRUE), not null
#  block_start_at                      :datetime
#  block_reason                        :string
#  block_end_at                        :datetime
#  new_email                           :string
<<<<<<< HEAD
#  unique_code                         :string
=======
#  followings_count                    :integer          default(0), not null
>>>>>>> f0324d21
#
# Indexes
#
#  index_users_on_email                      (email)
#  index_users_on_registration_completed_at  (registration_completed_at)
#  index_users_on_slug                       (slug) UNIQUE
#  index_users_on_unique_code                (unique_code) UNIQUE
#  users_unique_lower_email_idx              (lower((email)::text)) UNIQUE
#
class User < ApplicationRecord
  include EmailCampaigns::UserDecorator
  include Onboarding::UserDecorator
  include Polls::UserDecorator
  include Volunteering::UserDecorator
  include PgSearch::Model

  GENDERS = %w[male female unspecified].freeze
  INVITE_STATUSES = %w[pending accepted].freeze
  ROLES = %w[admin project_moderator project_folder_moderator].freeze
  CITIZENLAB_MEMBER_REGEX_CONTENT = 'citizenlab.(eu|be|ch|de|nl|co|uk|us|cl|dk|pl)$'
  EMAIL_REGEX = /\A([^@\s]+)@((?:[-a-z0-9]+\.)+[a-z]{2,})\z/i.freeze
  EMAIL_DOMAIN_BLACKLIST = Rails.root.join('config', 'domain_blacklist.txt').readlines.map(&:strip).freeze

  class << self
    # Deletes all users asynchronously (with side effects).
    def destroy_all_async
      User.pluck(:id).each { |id| DeleteUserJob.perform_later(id) }
    end

    def roles_json_schema
      _roles_json_schema.deep_dup.tap do |schema|
        # Remove the schemas for roles that are not enabled.
        schema['items']['oneOf'] = schema.dig('items', 'oneOf').select do |role_schema|
          role_name = role_schema.dig('properties', 'type', 'enum', 0)
          ROLES.include?(role_name)
        end
      end
    end

    # Returns (and memoize) the schema of all declared roles without restrictions.
    def _roles_json_schema
      @_roles_json_schema ||= JSON.parse(Rails.root.join('config/schemas/user_roles.json_schema').read)
    end

    # Returns the user record from the database which matches the specified
    # email address (case-insensitive) or `nil`.
    # @param email [String] The email of the user
    # @return [User, nil] The user record or `nil` if none could be found.
    def find_by_cimail(email)
      where('lower(email) = lower(?)', email).first
    end

    # Returns the user record from the database which matches the specified
    # email address (case-insensitive) or raises `ActiveRecord::RecordNotFound`.
    # @param email [String] The email of the user
    # @return [User] The user record
    def find_by_cimail!(email)
      find_by_cimail(email) || raise(ActiveRecord::RecordNotFound)
    end

    # This method is used by knock to get the user.
    # Default is by email, but we want to compare
    # case insensitively and forbid login for
    # invitees.
    def from_token_request(request)
      email = request.params['auth']['email']

      # Hack to embed phone numbers in email
      email_or_embedded_phone = PhoneService.new.emailize_email_or_phone(email)

      not_invited.find_by_cimail(email_or_embedded_phone)
    end

    def oldest_admin
      active.admin.order(:created_at).reject(&:super_admin?).first
    end
  end

  has_secure_password validations: false
  mount_base64_uploader :avatar, AvatarUploader

  pg_search_scope :search_by_all,
    against: %i[first_name last_name email],
    using: { tsearch: { prefix: true } }

  pg_search_scope :by_full_name,
    against: %i[first_name last_name],
    using: { tsearch: { prefix: true } }

  pg_search_scope :by_first_name,
    against: [:first_name],
    using: { tsearch: { prefix: true } }

  scope :by_username, lambda { |username|
    AppConfiguration.instance.feature_activated?('abbreviated_user_names') ? by_first_name(username) : by_full_name(username)
  }

  scope :from_follows, (proc do |follows|
    where(id: joins(:follows).where(follows: follows))
  end)

  has_many :ideas, foreign_key: :author_id, dependent: :nullify
  has_many :initiatives, foreign_key: :author_id, dependent: :nullify
  has_many :assigned_initiatives, class_name: 'Initiative', foreign_key: :assignee_id, dependent: :nullify
  has_many :comments, foreign_key: :author_id, dependent: :nullify
  has_many :internal_comments, foreign_key: :author_id, dependent: :nullify
  has_many :official_feedbacks, dependent: :nullify
  has_many :reactions, dependent: :nullify
  has_many :event_attendances, class_name: 'Events::Attendance', foreign_key: :attendee_id, dependent: :destroy
  has_many :follows, class_name: 'Follower', dependent: :destroy
  has_many :cosponsors_initiatives, dependent: :destroy

  after_initialize do
    next unless has_attribute?('roles')

    @highest_role_after_initialize = highest_role
  end

  attr_reader :highest_role_after_initialize

  before_validation :set_cl1_migrated, on: :create
  before_validation :generate_slug
  before_validation :sanitize_bio_multiloc, if: :bio_multiloc
  before_validation :assign_email_or_phone, if: :email_changed?
  with_options if: -> { user_confirmation_enabled? } do
    before_validation :set_confirmation_required, if: :email_changed?, on: :create
    before_validation :confirm, if: ->(user) { user.invite_status_change&.last == 'accepted' }
  end
  before_validation :complete_registration

  has_many :identities, dependent: :destroy
  has_many :spam_reports, dependent: :nullify
  has_many :activities, dependent: :nullify
  has_many :inviter_invites, class_name: 'Invite', foreign_key: :inviter_id, dependent: :nullify
  has_one :invitee_invite, class_name: 'Invite', foreign_key: :invitee_id, dependent: :destroy
  has_many :memberships, dependent: :destroy
  has_many :manual_groups, class_name: 'Group', source: 'group', through: :memberships
  has_many :campaign_email_commands, class_name: 'EmailCampaigns::CampaignEmailCommand', foreign_key: :recipient_id, dependent: :destroy
  has_many :baskets
  before_destroy :destroy_baskets
  has_many :initiative_status_changes, dependent: :nullify

  store_accessor :custom_field_values, :gender, :birthyear, :domicile, :education

  validates :email, presence: true, if: :requires_email?
  validates :locale, presence: true, unless: :invite_pending?
  validates :email, uniqueness: true, allow_nil: true
  validates :slug, uniqueness: true, presence: true, unless: :invite_pending?
  validates :email, format: { with: EMAIL_REGEX }, allow_nil: true
  validates :new_email, format: { with: EMAIL_REGEX }, allow_nil: true
  validates :locale, inclusion: { in: proc { AppConfiguration.instance.settings('core', 'locales') } }
  validates :bio_multiloc, multiloc: { presence: false, html: true }
  validates :gender, inclusion: { in: GENDERS }, allow_nil: true
  validates :birthyear, numericality: { only_integer: true, greater_than_or_equal_to: 1900, less_than: Time.zone.now.year }, allow_nil: true
  validates :domicile, inclusion: { in: proc { ['outside'] + Area.select(:id).map(&:id) } }, allow_nil: true
  # Follows ISCED2011 scale
  validates :education, numericality: { only_integer: true, greater_than_or_equal_to: 0, less_than_or_equal_to: 8 }, allow_nil: true

  validates :invite_status, inclusion: { in: INVITE_STATUSES }, allow_nil: true

  # NOTE: All validation except for required
  validates :custom_field_values, json: {
    schema: -> { CustomFieldService.new.fields_to_json_schema_ignore_required(CustomField.with_resource_type('User')) }
  }, on: :form_submission

  validates :password, length: { maximum: 72 }, allow_nil: true
  # Custom validation is required to deal with the
  # dynamic nature of the minimum password length.
  validate :validate_minimum_password_length
  validate :validate_password_not_common

  validates :roles, json: { schema: -> { User.roles_json_schema } }

  validate :validate_not_duplicate_email
  validate :validate_not_duplicate_new_email
  validate :validate_can_update_email
  validate :validate_email_domains_blacklist

  with_options if: -> { user_confirmation_enabled? } do
    validates :email_confirmation_code, format: { with: USER_CONFIRMATION_CODE_PATTERN }, allow_nil: true
    validates :email_confirmation_retry_count, numericality: { less_than_or_equal_to: ENV.fetch('EMAIL_CONFIRMATION_MAX_RETRIES', 5) }
    validates :email_confirmation_code_reset_count, numericality: { less_than_or_equal_to: ENV.fetch('EMAIL_CONFIRMATION_MAX_RETRIES', 5) }
  end

  before_destroy :remove_initiated_notifications # Must occur before has_many :notifications (see https://github.com/rails/rails/issues/5205)
  has_many :notifications, foreign_key: :recipient_id, dependent: :destroy
  has_many :unread_notifications, -> { where read_at: nil }, class_name: 'Notification', foreign_key: :recipient_id
  has_many :initiator_notifications, class_name: 'Notification', foreign_key: :initiating_user_id, dependent: :nullify

  scope :admin, -> { where("roles @> '[{\"type\":\"admin\"}]'") }
  scope :not_admin, -> { where.not("roles @> '[{\"type\":\"admin\"}]'") }
  scope :normal_user, -> { where("roles = '[]'::jsonb") }
  scope :not_normal_user, -> { where.not("roles = '[]'::jsonb") }
  scope :project_moderator, lambda { |project_id = nil|
    if project_id
      where('roles @> ?', JSON.generate([{ type: 'project_moderator', project_id: project_id }]))
    else
      where("roles @> '[{\"type\":\"project_moderator\"}]'")
    end
  }
  scope :not_project_moderator, lambda { |project_id = nil|
    return where.not(id: project_moderator) if project_id.nil?

    project = Project.find(project_id)
    if project.folder
      where.not(id: project_moderator(project_id)).and(where(id: not_project_folder_moderator(project.folder.id)))
    else
      where.not(id: project_moderator(project_id))
    end
  }
  scope :project_folder_moderator, lambda { |*project_folder_ids|
    return where("roles @> '[{\"type\":\"project_folder_moderator\"}]'") if project_folder_ids.empty?

    query = project_folder_ids.map do |id|
      { type: 'project_folder_moderator', project_folder_id: id }
    end

    where('roles @> ?', JSON.generate(query))
  }

  scope :not_project_folder_moderator, lambda { |*project_folder_ids|
    where.not(id: project_folder_moderator(*project_folder_ids))
  }

  scope :not_invited, -> { where.not(invite_status: 'pending').or(where(invite_status: nil)) }
  scope :registered, -> { where.not(registration_completed_at: nil) }
  scope :blocked, -> { where('? < block_end_at', Time.zone.now) }
  scope :not_blocked, -> { where(block_end_at: nil).or(where('? > block_end_at', Time.zone.now)) }
  scope :active, -> { registered.not_blocked }

  scope :order_role, lambda { |direction = :asc|
    joins('LEFT OUTER JOIN (SELECT jsonb_array_elements(roles) as ro, id FROM users) as r ON users.id = r.id')
      .order(Arel.sql("(roles @> '[{\"type\":\"admin\"}]')::integer #{direction}"))
      .reverse_order
      .group('users.id')
  }

  IN_GROUP_PROC = ->(group) { joins(:memberships).where(memberships: { group_id: group.id }) }
  scope :in_group, IN_GROUP_PROC

  scope :in_any_group, lambda { |groups|
    user_ids = groups.flat_map { |group| in_group(group).ids }.uniq
    where(id: user_ids)
  }

  # https://www.postgresql.org/docs/12/functions-matching.html#FUNCTIONS-POSIX-REGEXP
  scope :not_citizenlab_member, -> { where.not('email ~* ?', CITIZENLAB_MEMBER_REGEX_CONTENT) }
  scope :billed_admins, -> { admin.not_citizenlab_member }
  scope :billed_moderators, lambda {
    # use any conditions before `or` very carefully (inspect the generated SQL)
    project_moderator.or(User.project_folder_moderator).where.not(id: admin).not_citizenlab_member
  }

  def update_merging_custom_fields!(attributes)
    attributes = attributes.deep_stringify_keys
    update!(
      **attributes,
      custom_field_values: custom_field_values.merge(attributes['custom_field_values'] || {})
    )
  end

  def assign_email_or_phone
    # Hack to embed phone numbers in email
    email_or_embedded_phone = PhoneService.new.emailize_email_or_phone(email)

    self.email = email_or_embedded_phone
  end

  def registered_with_phone?
    PhoneService.new.encoded_phone_or_email?(email) == :phone
  end

  def registered_with_email?
    PhoneService.new.encoded_phone_or_email?(email) == :email
  end

  def to_token_payload
    token_lifetime = AppConfiguration.instance.settings('core', 'authentication_token_lifetime_in_days').days
    {
      sub: id,
      roles: roles,
      exp: token_lifetime.from_now.to_i
    }
  end

  def avatar_blank?
    avatar.file.nil?
  end

  def invited?
    invite_status.present?
  end

  def invite_pending?
    invite_status == 'pending'
  end

  def invite_not_pending?
    invite_status != 'pending'
  end

  def full_name
    return [first_name, last_name].compact.join(' ') unless no_name?

    [anon_first_name, anon_last_name].compact.join(' ')
  end

  def no_name?
    !self[:last_name] && !self[:first_name] && !invite_pending?
  end

  # Anonymous names to use if no first name and last name
  def anon_first_name
    I18n.t 'user.anon_first_name'
  end

  def anon_last_name
    # Generate a numeric last name based on email in the format of '123456'
    name_key = email || unique_code
    (name_key.sum**2).to_s[0, 6]
  end

  def highest_role
    if super_admin?
      :super_admin
    elsif admin?
      :admin
    elsif project_folder_moderator?
      :project_folder_moderator
    elsif project_moderator?
      :project_moderator
    else
      :user
    end
  end

  def super_admin?
    admin? && !!(email =~ Regexp.new(CITIZENLAB_MEMBER_REGEX_CONTENT, 'i'))
  end

  def admin?
    roles.any? { |r| r['type'] == 'admin' }
  end

  def project_folder_moderator?(project_folder_id = nil)
    project_folder_id ? moderated_project_folder_ids.include?(project_folder_id) : moderated_project_folder_ids.present?
  end

  def project_moderator?(project_id = nil)
    project_id ? moderatable_project_ids.include?(project_id) : moderatable_project_ids.present?
  end

  def normal_user?
    !admin? && moderatable_project_ids.blank? && moderated_project_folder_ids.blank?
  end

  def moderatable_project_ids
    # Does not include folders
    roles.select { |role| role['type'] == 'project_moderator' }.pluck('project_id').compact
  end

  def moderated_project_folder_ids
    roles.select { |role| role['type'] == 'project_folder_moderator' }.pluck('project_folder_id').compact
  end

  def add_role(type, options = {})
    roles << { 'type' => type.to_s }.merge(options.stringify_keys)
    roles.uniq!
    self
  end

  def delete_role(type, options = {})
    roles.delete({ 'type' => type.to_s }.merge(options.stringify_keys))
    self
  end

  def authenticate(unencrypted_password)
    if no_password?
      # Allow authentication without password - but only if confirmation is required on the user
      unencrypted_password.empty? && confirmation_required? ? self : false
    elsif cl1_authenticate(unencrypted_password)
      self.password_digest = BCrypt::Password.create(unencrypted_password)
      self
    else
      original_authenticate(unencrypted_password) && self
    end
  end

  # User has no password
  def no_password?
    !password_digest && !invite_pending?
  end

  def sso?
    identity_ids.present?
  end

  def member_of?(group_id)
    !memberships.select { |m| m.group_id == group_id }.empty?
  end

  def blocked?
    block_end_at.present? && block_end_at > Time.zone.now
  end

  def registered?
    registration_completed_at.present?
  end

  def active?
    registered? && !blocked? && !confirmation_required?
  end

  def blank_and_can_be_deleted?
    # atm it can be true only for users registered with ClaveUnica who haven't entered email
    sso? && email.blank? && new_email.blank? && password_digest.blank? && identity_ids.count == 1
  end

  def groups
    manual_groups
  end

  def group_ids
    manual_group_ids
  end

  def in_any_groups?(groups)
    manual_groups.merge(groups).exists?
  end

  def should_require_confirmation?
    !(registered_with_phone? || highest_role != :user || sso? || invited? || active?)
  end

  # true if the user has not yet confirmed their email address and the platform requires it
  def confirmation_required?
    user_confirmation_enabled? && confirmation_required
  end

  def confirm
    self.email_confirmed_at = Time.zone.now
    self.confirmation_required = false
  end

  def confirm!
    return unless registered_with_email? && (confirmation_required? || new_email.present?)

    confirm_new_email if new_email.present?
    confirm
    save!
  end

  def set_confirmation_required
    self.confirmation_required = should_require_confirmation?
    self.email_confirmed_at = nil
    self.email_confirmation_code_sent_at = nil
  end

  def reset_confirmation_and_counts
    if !confirmation_required?
      # Only reset code and retry/reset counts if account has already been confirmed
      # To keep limits in place for retries when not confirmed
      self.email_confirmation_code = nil
      self.email_confirmation_retry_count = 0
      self.email_confirmation_code_reset_count = 0
    end
    self.confirmation_required = true
    self.email_confirmation_code_sent_at = nil
  end

  def should_send_confirmation_email?
    confirmation_required? && email_confirmation_code_sent_at.nil?
  end

  def email_confirmation_code_expiration_at
    email_confirmation_code_sent_at + 1.day
  end

  def reset_confirmation_code
    self.email_confirmation_code = use_fake_code? ? '1234' : rand.to_s[2..5]
  end

  def increment_confirmation_code_reset_count!
    self.email_confirmation_code_reset_count += 1
    save!
  end

  def increment_confirmation_retry_count!
    self.email_confirmation_retry_count += 1
    save!
  end

  def reset_email!(new_email)
    if user_confirmation_enabled? && active?
      update!(new_email: new_email, email_confirmation_code_reset_count: 0)
    else
      update!(email: new_email, email_confirmation_code_reset_count: 0)
    end
  end

  def confirm_new_email
    return unless new_email

    self.email = new_email
    self.new_email = nil
  end

  private

  def validate_not_duplicate_new_email
    return unless new_email

    if User.find_by_cimail(new_email)
      errors.add(:email, :taken, value: new_email)
    elsif errors[:new_email].present?
      ErrorsService.new.remove errors, :new_email, :invalid, value: new_email
      errors.add(:email, :invalid, value: new_email)
    end
  end

  def validate_not_duplicate_email
    return unless email && (duplicate_user = User.find_by_cimail(email)).present? && duplicate_user.id != id

    if duplicate_user.invite_pending?
      ErrorsService.new.remove errors, :email, :taken, value: email
      errors.add(:email, :taken_by_invite, value: email, inviter_email: duplicate_user.invitee_invite&.inviter&.email)
    elsif duplicate_user.email != email
      # We're only checking this case, as the other case is covered
      # by the uniqueness constraint which can "cleverly" distinguish
      # true duplicates from the record itself.
      errors.add(:email, :taken, value: email)
    end
  end

  def validate_can_update_email
    return unless persisted? && (new_email_changed? || email_changed?)

    # no_password? - here it's only for light registration
    # confirmation_required? - it's always false for SSO providers that return email (all except ClaveUnica)
    # !sso? - exclude ClaveUnica registrations (no email)
    if no_password? && confirmation_required? && !sso?
      # Avoid security hole where passwordless user can change when they are authenticated without confirmation
      errors.add :email, :change_not_permitted, value: email, message: 'change not permitted - user not active'
    elsif user_confirmation_enabled? && active? && email_changed? && !email_changed?(to: new_email_was) && email_was.present?
      # When new_email is used, email can only be updated from the value in that column
      errors.add :email, :change_not_permitted, value: email, message: 'change not permitted - email not matching new email'
    end
  end

  def user_confirmation_enabled?
    AppConfiguration.instance.feature_activated?('user_confirmation')
  end

  # NOTE: registration_completed_at_changed? added to allow tests to change this date manually
  def complete_registration
    return if confirmation_required? || invite_pending? || registration_completed_at_changed?

    self.registration_completed_at ||= Time.now
  end

  def generate_slug
    return if slug.present?

    self.slug = UserSlugService.new.generate_slug(self, full_name) unless invite_pending?
  end

  def sanitize_bio_multiloc
    service = SanitizationService.new
    self.bio_multiloc = service.sanitize_multiloc(
      bio_multiloc,
      %i[title alignment list decoration link video]
    )
    self.bio_multiloc = service.remove_multiloc_empty_trailing_tags(bio_multiloc)
    self.bio_multiloc = service.linkify_multiloc(bio_multiloc)
  end

  def set_cl1_migrated
    self.cl1_migrated ||= false
  end

  def original_authenticate(unencrypted_password)
    BCrypt::Password.new(password_digest).is_password?(unencrypted_password)
  end

  def cl1_authenticate(unencrypted_password)
    original_authenticate(::Digest::SHA256.hexdigest(unencrypted_password))
  end

  def validate_email_domains_blacklist
    validate_email_domain_blacklist email
    validate_email_domain_blacklist new_email
  end

  def validate_email_domain_blacklist(email_field)
    return if email_field.blank?

    domain = email_field.split('@')&.last
    return unless domain

    errors.add(:email, :domain_blacklisted, value: domain) if EMAIL_DOMAIN_BLACKLIST.include?(domain.strip.downcase)
  end

  def validate_minimum_password_length
    return unless password && password.size < password_min_length

    errors.add(
      :password,
      :too_short,
      message: 'The chosen password is shorter than the minimum required character length',
      count: password_min_length
    )
  end

  def password_min_length
    AppConfiguration.instance.settings('password_login', 'minimum_length') || 0
  end

  def validate_password_not_common
    return unless password && CommonPassword.check(password)

    errors.add(
      :password,
      :too_common,
      message: 'The chosen password matched with our common password blacklist'
    )
  end

  def remove_initiated_notifications
    initiator_notifications.each do |notification|
      unless notification.update initiating_user: nil
        notification.destroy!
      end
    end
  end

  def confirmation_required
    self[:confirmation_required]
  end

  def confirmation_required=(val)
    write_attribute :confirmation_required, val
  end

  def use_fake_code?
    Rails.env.development?
  end

  def destroy_baskets
    baskets.each(&:destroy_or_keep!)
  end

  def requires_email?
    !invite_pending? && unique_code.blank? && !(sso? && identities.none?(&:email_always_present?))
  end
end

User.include(IdeaAssignment::Extensions::User)
User.include(Verification::Patches::User)

User.prepend(MultiTenancy::Patches::User)
User.prepend(MultiTenancy::Patches::UserConfirmation::User)
User.prepend(SmartGroups::Patches::User)<|MERGE_RESOLUTION|>--- conflicted
+++ resolved
@@ -32,11 +32,8 @@
 #  block_reason                        :string
 #  block_end_at                        :datetime
 #  new_email                           :string
-<<<<<<< HEAD
+#  followings_count                    :integer          default(0), not null
 #  unique_code                         :string
-=======
-#  followings_count                    :integer          default(0), not null
->>>>>>> f0324d21
 #
 # Indexes
 #
