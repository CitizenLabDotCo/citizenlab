# frozen_string_literal: true

# == Schema Information
#
# Table name: users
#
#  id                                  :uuid             not null, primary key
#  email                               :string
#  password_digest                     :string
#  slug                                :string
#  roles                               :jsonb
#  reset_password_token                :string
#  created_at                          :datetime         not null
#  updated_at                          :datetime         not null
#  avatar                              :string
#  first_name                          :string
#  last_name                           :string
#  locale                              :string
#  bio_multiloc                        :jsonb
#  cl1_migrated                        :boolean          default(FALSE)
#  invite_status                       :string
#  custom_field_values                 :jsonb
#  registration_completed_at           :datetime
#  verified                            :boolean          default(FALSE), not null
#  email_confirmed_at                  :datetime
#  email_confirmation_code             :string
#  email_confirmation_retry_count      :integer          default(0), not null
#  email_confirmation_code_reset_count :integer          default(0), not null
#  email_confirmation_code_sent_at     :datetime
#  confirmation_required               :boolean          default(TRUE), not null
#
# Indexes
#
#  index_users_on_email                      (email)
#  index_users_on_registration_completed_at  (registration_completed_at)
#  index_users_on_slug                       (slug) UNIQUE
#  users_unique_lower_email_idx              (lower((email)::text)) UNIQUE
#
class User < ApplicationRecord
  include EmailCampaigns::UserDecorator
  include Onboarding::UserDecorator
  include Polls::UserDecorator
  include Volunteering::UserDecorator
  include PgSearch::Model

  GENDERS = %w[male female unspecified].freeze
  INVITE_STATUSES = %w[pending accepted].freeze
  ROLES = %w[admin project_moderator project_folder_moderator].freeze

  class << self
    # Deletes all users asynchronously (with side effects).
    def destroy_all_async
      User.pluck(:id).each { |id| DeleteUserJob.perform_later(id) }
    end

    def roles_json_schema
      _roles_json_schema.deep_dup.tap do |schema|
        # Remove the schemas for roles that are not enabled.
        schema['items']['oneOf'] = schema.dig('items', 'oneOf').select do |role_schema|
          role_name = role_schema.dig('properties', 'type', 'enum', 0)
          ROLES.include?(role_name)
        end
      end
    end

    # Returns (and memoize) the schema of all declared roles without restrictions.
    def _roles_json_schema
      @_roles_json_schema ||= JSON.parse(File.read(Rails.root.join('config/schemas/user_roles.json_schema')))
    end

<<<<<<< HEAD
    def enabled_roles
      %w[admin project_moderator]
    end

=======
>>>>>>> 24958636
    # Returns the user record from the database which matches the specified
    # email address (case-insensitive) or `nil`.
    # @param email [String] The email of the user
    # @return [User, nil] The user record or `nil` if none could be found.
    def find_by_cimail(email)
      where('lower(email) = lower(?)', email).first
    end

    # Returns the user record from the database which matches the specified
    # email address (case-insensitive) or raises `ActiveRecord::RecordNotFound`.
    # @param email [String] The email of the user
    # @return [User] The user record
    def find_by_cimail!(email)
      find_by_cimail(email) || raise(ActiveRecord::RecordNotFound)
    end

    # This method is used by knock to get the user.
    # Default is by email, but we want to compare
    # case insensitively and forbid login for
    # invitees.
    def from_token_request(request)
      email = request.params['auth']['email']

      # Hack to embed phone numbers in email
      email_or_embedded_phone = PhoneService.new.emailize_email_or_phone(email)

      not_invited.find_by_cimail(email_or_embedded_phone)
    end
  end

  has_secure_password validations: false
  mount_base64_uploader :avatar, AvatarUploader

  pg_search_scope :search_by_all,
    against: %i[first_name last_name email],
    using: { tsearch: { prefix: true } }

  pg_search_scope :by_full_name,
    against: %i[first_name last_name],
    using: { tsearch: { prefix: true } }

  pg_search_scope :by_first_name,
    against: [:first_name],
    using: { tsearch: { prefix: true } }

  scope :by_username, lambda { |username|
    AppConfiguration.instance.feature_activated?('abbreviated_user_names') ? by_first_name(username) : by_full_name(username)
  }

  has_many :ideas, foreign_key: :author_id, dependent: :nullify
  has_many :initiatives, foreign_key: :author_id, dependent: :nullify
  has_many :assigned_initiatives, class_name: 'Initiative', foreign_key: :assignee_id, dependent: :nullify
  has_many :comments, foreign_key: :author_id, dependent: :nullify
  has_many :official_feedbacks, dependent: :nullify
  has_many :votes, dependent: :nullify

  before_validation :set_cl1_migrated, on: :create
  before_validation :generate_slug
  before_validation :sanitize_bio_multiloc, if: :bio_multiloc
  before_validation :assign_email_or_phone, if: :email_changed?
  before_destroy :remove_initiated_notifications # Must occur before has_many :notifications (see https://github.com/rails/rails/issues/5205)
  has_many :notifications, foreign_key: :recipient_id, dependent: :destroy
  has_many :unread_notifications, -> { where read_at: nil }, class_name: 'Notification', foreign_key: :recipient_id

  has_many :initiator_notifications, class_name: 'Notification', foreign_key: :initiating_user_id, dependent: :nullify
  has_many :identities, dependent: :destroy
  has_many :spam_reports, dependent: :nullify
  has_many :activities, dependent: :nullify
  has_many :inviter_invites, class_name: 'Invite', foreign_key: :inviter_id, dependent: :nullify
  has_one :invitee_invite, class_name: 'Invite', foreign_key: :invitee_id, dependent: :destroy
  has_many :memberships, dependent: :destroy
  has_many :manual_groups, class_name: 'Group', source: 'group', through: :memberships
  has_many :campaign_email_commands, class_name: 'EmailCampaigns::CampaignEmailCommand', foreign_key: :recipient_id, dependent: :destroy
  has_many :baskets, dependent: :destroy
  has_many :initiative_status_changes, dependent: :nullify

  store_accessor :custom_field_values, :gender, :birthyear, :domicile, :education

  validates :email, :first_name, :slug, :locale, presence: true, unless: :invite_pending?

  validates :email, uniqueness: true, allow_nil: true
  validates :slug, uniqueness: true, presence: true, unless: :invite_pending?
  validates :email, format: { with: /\A([^@\s]+)@((?:[-a-z0-9]+\.)+[a-z]{2,})\z/i }, allow_nil: true
  validates :locale, inclusion: { in: proc { AppConfiguration.instance.settings('core', 'locales') } }
  validates :bio_multiloc, multiloc: { presence: false, html: true }
  validates :gender, inclusion: { in: GENDERS }, allow_nil: true
  validates :birthyear, numericality: { only_integer: true, greater_than_or_equal_to: 1900, less_than: Time.zone.now.year }, allow_nil: true
  validates :domicile, inclusion: { in: proc { ['outside'] + Area.select(:id).map(&:id) } }, allow_nil: true
  # Follows ISCED2011 scale
  validates :education, numericality: { only_integer: true, greater_than_or_equal_to: 0, less_than_or_equal_to: 8 }, allow_nil: true

  validates :invite_status, inclusion: { in: INVITE_STATUSES }, allow_nil: true

  validates :custom_field_values, json: {
    schema: -> { CustomFieldService.new.fields_to_json_schema(CustomField.with_resource_type('User')) },
    message: ->(errors) { errors }
  }, if: %i[custom_field_values_changed? active?]

  validates :password, length: { maximum: 72 }, allow_nil: true
  # Custom validation is required to deal with the
  # dynamic nature of the minimum password length.
  validate :validate_minimum_password_length
  validate :validate_password_not_common

  validate do |record|
    record.errors.add(:last_name, :blank) unless record.last_name.present? || record.cl1_migrated || record.invite_pending?
    record.errors.add(:password, :blank) unless record.password_digest.present? || record.identities.any? || record.invite_pending?
    if record.email && (duplicate_user = User.find_by_cimail(record.email)).present? && duplicate_user.id != id
      if duplicate_user.invite_pending?
        ErrorsService.new.remove record.errors, :email, :taken, value: record.email
        record.errors.add(:email, :taken_by_invite, value: record.email, inviter_email: duplicate_user.invitee_invite&.inviter&.email)
      elsif duplicate_user.email != record.email
        # We're only checking this case, as the other case is covered
        # by the uniqueness constraint which can "cleverly" distinguish
        # true duplicates from the record itself.
        record.errors.add(:email, :taken, value: record.email)
      end
    end
  end

  EMAIL_DOMAIN_BLACKLIST = File.readlines(Rails.root.join('config', 'domain_blacklist.txt')).map(&:strip)
  validate :validate_email_domain_blacklist

  validates :roles, json: { schema: -> { User.roles_json_schema }, message: ->(errors) { errors } }

  scope :admin, -> { where("roles @> '[{\"type\":\"admin\"}]'") }
  scope :not_admin, -> { where.not("roles @> '[{\"type\":\"admin\"}]'") }
  scope :normal_user, -> { where("roles = '[]'::jsonb") }
  scope :not_normal_user, -> { where.not("roles = '[]'::jsonb") }
  scope :project_moderator, lambda { |project_id = nil|
    if project_id
      where('roles @> ?', JSON.generate([{ type: 'project_moderator', project_id: project_id }]))
    else
      where("roles @> '[{\"type\":\"project_moderator\"}]'")
    end
  }
  scope :not_project_moderator, -> { where.not(id: project_moderator) }
<<<<<<< HEAD
=======
  scope :project_folder_moderator, lambda { |*project_folder_ids|
    return where("roles @> '[{\"type\":\"project_folder_moderator\"}]'") if project_folder_ids.empty?

    query = project_folder_ids.map do |id|
      { type: 'project_folder_moderator', project_folder_id: id }
    end

    where('roles @> ?', JSON.generate(query))
  }

  scope :not_project_folder_moderator, lambda { |*project_folder_ids|
    where.not(id: project_folder_moderator(*project_folder_ids))
  }
>>>>>>> 24958636
  scope :not_invited, -> { where.not(invite_status: 'pending').or(where(invite_status: nil)) }
  scope :active, -> { where("registration_completed_at IS NOT NULL AND invite_status is distinct from 'pending'") }

  scope :order_role, lambda { |direction = :asc|
    joins('LEFT OUTER JOIN (SELECT jsonb_array_elements(roles) as ro, id FROM users) as r ON users.id = r.id')
      .order(Arel.sql("(roles @> '[{\"type\":\"admin\"}]')::integer #{direction}"))
      .reverse_order
      .group('users.id')
  }

  IN_GROUP_PROC = ->(group) { joins(:memberships).where(memberships: { group_id: group.id }) }
  scope :in_group, IN_GROUP_PROC

  scope :in_any_group, lambda { |groups|
    user_ids = groups.flat_map { |group| in_group(group).ids }.uniq
    where(id: user_ids)
  }

  def self.oldest_admin
    active.admin.order(:created_at).reject(&:super_admin?).first
  end

  def assign_email_or_phone
    # Hack to embed phone numbers in email
    email_or_embedded_phone = PhoneService.new.emailize_email_or_phone(email)

    self.email = email_or_embedded_phone
  end

  def registered_with_phone?
    PhoneService.new.encoded_phone_or_email?(email) == :phone
  end

  def registered_with_email?
    PhoneService.new.encoded_phone_or_email?(email) == :email
  end

  def to_token_payload
    token_lifetime = AppConfiguration.instance.settings('core', 'authentication_token_lifetime_in_days').days
    {
      sub: id,
      roles: roles,
      exp: token_lifetime.from_now.to_i
    }
  end

  def avatar_blank?
    avatar.file.nil?
  end

  def invited?
    invite_status.present?
  end

  def invite_pending?
    invite_status == 'pending'
  end

  def invite_not_pending?
    invite_status != 'pending'
  end

  def full_name
    [first_name, last_name].compact.join(' ')
  end

  def highest_role
    if super_admin?
      :super_admin
    elsif admin?
      :admin
    elsif project_folder_moderator?
      :project_folder_moderator
    elsif project_moderator?
      :project_moderator
    else
      :user
    end
  end

  def super_admin?
    admin? && !!(email =~ /citizen-?lab\.(eu|be|fr|ch|de|nl|co|uk|us|cl|dk|pl)$/i)
  end

  def admin?
    roles.any? { |r| r['type'] == 'admin' }
  end

  def project_folder_moderator?(project_folder_id = nil)
    project_folder_id ? moderated_project_folder_ids.include?(project_folder_id) : moderated_project_folder_ids.present?
  end

  def project_moderator?(project_id = nil)
    project_id ? moderatable_project_ids.include?(project_id) : moderatable_project_ids.present?
  end

  def normal_user?
<<<<<<< HEAD
    !admin? && moderatable_project_ids.blank?
=======
    !admin? && moderatable_project_ids.blank? && moderated_project_folder_ids.blank?
>>>>>>> 24958636
  end

  def moderatable_project_ids
    # Does not include folders
    roles.select { |role| role['type'] == 'project_moderator' }.pluck('project_id').compact
<<<<<<< HEAD
=======
  end

  def moderated_project_folder_ids
    roles.select { |role| role['type'] == 'project_folder_moderator' }.pluck('project_folder_id').compact
>>>>>>> 24958636
  end

  def add_role(type, options = {})
    roles << { 'type' => type.to_s }.merge(options.stringify_keys)
    roles.uniq!
    self
  end

  def delete_role(type, options = {})
    roles.delete({ 'type' => type.to_s }.merge(options.stringify_keys))
    self
  end

  def authenticate(unencrypted_password)
    if !password_digest
      false
    elsif cl1_authenticate(unencrypted_password)
      self.password_digest = BCrypt::Password.create(unencrypted_password)
      self
    else
      original_authenticate(unencrypted_password) && self
    end
  end

  def member_of?(group_id)
    !memberships.select { |m| m.group_id == group_id }.empty?
  end

  def active?
    registration_completed_at.present? && !invite_pending?
  end

  def groups
    manual_groups
  end

  def group_ids
    manual_group_ids
  end

  def in_any_groups?(groups)
    manual_groups.merge(groups).exists?
  end

  private

  def generate_slug
    return if slug.present?

    self.slug = UserSlugService.new.generate_slug(self, full_name) if first_name.present?
  end

  def sanitize_bio_multiloc
    service = SanitizationService.new
    self.bio_multiloc = service.sanitize_multiloc(
      bio_multiloc,
      %i[title alignment list decoration link video]
    )
    self.bio_multiloc = service.remove_multiloc_empty_trailing_tags(bio_multiloc)
    self.bio_multiloc = service.linkify_multiloc(bio_multiloc)
  end

  def set_cl1_migrated
    self.cl1_migrated ||= false
  end

  def original_authenticate(unencrypted_password)
    BCrypt::Password.new(password_digest).is_password?(unencrypted_password)
  end

  def cl1_authenticate(unencrypted_password)
    original_authenticate(::Digest::SHA256.hexdigest(unencrypted_password))
  end

  def validate_email_domain_blacklist
    return if email.blank?

    domain = email.split('@')&.last
    return unless domain && EMAIL_DOMAIN_BLACKLIST.include?(domain.strip.downcase)

    errors.add(:email, :domain_blacklisted, value: domain)
  end

  def validate_minimum_password_length
    return unless password && password.size < password_min_length

    errors.add(
      :password,
      :too_short,
      message: 'The chosen password is shorter than the minimum required character length',
      count: password_min_length
    )
  end

  def password_min_length
    AppConfiguration.instance.settings('password_login', 'minimum_length') || 0
  end

  def validate_password_not_common
    return unless password && CommonPassword.check(password)

    errors.add(
      :password,
      :too_common,
      message: 'The chosen password matched with our common password blacklist'
    )
  end

  def remove_initiated_notifications
    initiator_notifications.each do |notification|
      unless notification.update initiating_user: nil
        notification.destroy!
      end
    end
  end
end

User.include_if_ee('IdeaAssignment::Extensions::User')
User.include_if_ee('Verification::Patches::User')

User.include(UserConfirmation::Extensions::User)
User.prepend_if_ee('MultiTenancy::Patches::User')
User.prepend_if_ee('MultiTenancy::Patches::UserConfirmation::User')
<<<<<<< HEAD
User.prepend_if_ee('ProjectFolders::Patches::User')
=======
>>>>>>> 24958636
User.prepend_if_ee('SmartGroups::Patches::User')<|MERGE_RESOLUTION|>--- conflicted
+++ resolved
@@ -68,13 +68,6 @@
       @_roles_json_schema ||= JSON.parse(File.read(Rails.root.join('config/schemas/user_roles.json_schema')))
     end
 
-<<<<<<< HEAD
-    def enabled_roles
-      %w[admin project_moderator]
-    end
-
-=======
->>>>>>> 24958636
     # Returns the user record from the database which matches the specified
     # email address (case-insensitive) or `nil`.
     # @param email [String] The email of the user
@@ -212,8 +205,6 @@
     end
   }
   scope :not_project_moderator, -> { where.not(id: project_moderator) }
-<<<<<<< HEAD
-=======
   scope :project_folder_moderator, lambda { |*project_folder_ids|
     return where("roles @> '[{\"type\":\"project_folder_moderator\"}]'") if project_folder_ids.empty?
 
@@ -227,7 +218,6 @@
   scope :not_project_folder_moderator, lambda { |*project_folder_ids|
     where.not(id: project_folder_moderator(*project_folder_ids))
   }
->>>>>>> 24958636
   scope :not_invited, -> { where.not(invite_status: 'pending').or(where(invite_status: nil)) }
   scope :active, -> { where("registration_completed_at IS NOT NULL AND invite_status is distinct from 'pending'") }
 
@@ -325,23 +315,16 @@
   end
 
   def normal_user?
-<<<<<<< HEAD
-    !admin? && moderatable_project_ids.blank?
-=======
     !admin? && moderatable_project_ids.blank? && moderated_project_folder_ids.blank?
->>>>>>> 24958636
   end
 
   def moderatable_project_ids
     # Does not include folders
     roles.select { |role| role['type'] == 'project_moderator' }.pluck('project_id').compact
-<<<<<<< HEAD
-=======
   end
 
   def moderated_project_folder_ids
     roles.select { |role| role['type'] == 'project_folder_moderator' }.pluck('project_folder_id').compact
->>>>>>> 24958636
   end
 
   def add_role(type, options = {})
@@ -465,8 +448,4 @@
 User.include(UserConfirmation::Extensions::User)
 User.prepend_if_ee('MultiTenancy::Patches::User')
 User.prepend_if_ee('MultiTenancy::Patches::UserConfirmation::User')
-<<<<<<< HEAD
-User.prepend_if_ee('ProjectFolders::Patches::User')
-=======
->>>>>>> 24958636
 User.prepend_if_ee('SmartGroups::Patches::User')