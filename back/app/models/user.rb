# frozen_string_literal: true

# == Schema Information
#
# Table name: users
#
#  id                                  :uuid             not null, primary key
#  email                               :string
#  password_digest                     :string
#  slug                                :string
#  roles                               :jsonb
#  reset_password_token                :string
#  created_at                          :datetime         not null
#  updated_at                          :datetime         not null
#  avatar                              :string
#  first_name                          :string
#  last_name                           :string
#  locale                              :string
#  bio_multiloc                        :jsonb
#  cl1_migrated                        :boolean          default(FALSE)
#  invite_status                       :string
#  custom_field_values                 :jsonb
#  registration_completed_at           :datetime
#  verified                            :boolean          default(FALSE), not null
#  email_confirmed_at                  :datetime
#  email_confirmation_code             :string
#  email_confirmation_retry_count      :integer          default(0), not null
#  email_confirmation_code_reset_count :integer          default(0), not null
#  email_confirmation_code_sent_at     :datetime
#  confirmation_required               :boolean          default(TRUE), not null
#  block_start_at                      :datetime
#  block_reason                        :string
#
# Indexes
#
#  index_users_on_email                      (email)
#  index_users_on_registration_completed_at  (registration_completed_at)
#  index_users_on_slug                       (slug) UNIQUE
#  users_unique_lower_email_idx              (lower((email)::text)) UNIQUE
#
class User < ApplicationRecord
  include EmailCampaigns::UserDecorator
  include Onboarding::UserDecorator
  include Polls::UserDecorator
  include Volunteering::UserDecorator
  include PgSearch::Model

  GENDERS = %w[male female unspecified].freeze
  INVITE_STATUSES = %w[pending accepted].freeze
  ROLES = %w[admin project_moderator project_folder_moderator].freeze

  class << self
    # Deletes all users asynchronously (with side effects).
    def destroy_all_async
      User.pluck(:id).each { |id| DeleteUserJob.perform_later(id) }
    end

    def roles_json_schema
      _roles_json_schema.deep_dup.tap do |schema|
        # Remove the schemas for roles that are not enabled.
        schema['items']['oneOf'] = schema.dig('items', 'oneOf').select do |role_schema|
          role_name = role_schema.dig('properties', 'type', 'enum', 0)
          ROLES.include?(role_name)
        end
      end
    end

    # Returns (and memoize) the schema of all declared roles without restrictions.
    def _roles_json_schema
      @_roles_json_schema ||= JSON.parse(File.read(Rails.root.join('config/schemas/user_roles.json_schema')))
    end

    # Returns the user record from the database which matches the specified
    # email address (case-insensitive) or `nil`.
    # @param email [String] The email of the user
    # @return [User, nil] The user record or `nil` if none could be found.
    def find_by_cimail(email)
      where('lower(email) = lower(?)', email).first
    end

    # Returns the user record from the database which matches the specified
    # email address (case-insensitive) or raises `ActiveRecord::RecordNotFound`.
    # @param email [String] The email of the user
    # @return [User] The user record
    def find_by_cimail!(email)
      find_by_cimail(email) || raise(ActiveRecord::RecordNotFound)
    end

    # This method is used by knock to get the user.
    # Default is by email, but we want to compare
    # case insensitively and forbid login for
    # invitees.
    def from_token_request(request)
      email = request.params['auth']['email']

      # Hack to embed phone numbers in email
      email_or_embedded_phone = PhoneService.new.emailize_email_or_phone(email)

      not_invited.find_by_cimail(email_or_embedded_phone)
    end
  end

  has_secure_password validations: false
  mount_base64_uploader :avatar, AvatarUploader

  pg_search_scope :search_by_all,
    against: %i[first_name last_name email],
    using: { tsearch: { prefix: true } }

  pg_search_scope :by_full_name,
    against: %i[first_name last_name],
    using: { tsearch: { prefix: true } }

  pg_search_scope :by_first_name,
    against: [:first_name],
    using: { tsearch: { prefix: true } }

  scope :by_username, lambda { |username|
    AppConfiguration.instance.feature_activated?('abbreviated_user_names') ? by_first_name(username) : by_full_name(username)
  }

  has_many :ideas, foreign_key: :author_id, dependent: :nullify
  has_many :initiatives, foreign_key: :author_id, dependent: :nullify
  has_many :assigned_initiatives, class_name: 'Initiative', foreign_key: :assignee_id, dependent: :nullify
  has_many :comments, foreign_key: :author_id, dependent: :nullify
  has_many :official_feedbacks, dependent: :nullify
  has_many :votes, dependent: :nullify

  before_validation :set_cl1_migrated, on: :create
  before_validation :generate_slug
  before_validation :sanitize_bio_multiloc, if: :bio_multiloc
  before_validation :assign_email_or_phone, if: :email_changed?
  before_destroy :remove_initiated_notifications # Must occur before has_many :notifications (see https://github.com/rails/rails/issues/5205)
  has_many :notifications, foreign_key: :recipient_id, dependent: :destroy
  has_many :unread_notifications, -> { where read_at: nil }, class_name: 'Notification', foreign_key: :recipient_id

  has_many :initiator_notifications, class_name: 'Notification', foreign_key: :initiating_user_id, dependent: :nullify
  has_many :identities, dependent: :destroy
  has_many :spam_reports, dependent: :nullify
  has_many :activities, dependent: :nullify
  has_many :inviter_invites, class_name: 'Invite', foreign_key: :inviter_id, dependent: :nullify
  has_one :invitee_invite, class_name: 'Invite', foreign_key: :invitee_id, dependent: :destroy
  has_many :memberships, dependent: :destroy
  has_many :manual_groups, class_name: 'Group', source: 'group', through: :memberships
  has_many :campaign_email_commands, class_name: 'EmailCampaigns::CampaignEmailCommand', foreign_key: :recipient_id, dependent: :destroy
  has_many :baskets, dependent: :destroy
  has_many :initiative_status_changes, dependent: :nullify

  store_accessor :custom_field_values, :gender, :birthyear, :domicile, :education

  validates :email, :locale, presence: true, unless: :invite_pending?

  validates :email, uniqueness: true, allow_nil: true
  validates :slug, uniqueness: true, presence: true, unless: :invite_pending?
  validates :email, format: { with: /\A([^@\s]+)@((?:[-a-z0-9]+\.)+[a-z]{2,})\z/i }, allow_nil: true
  validates :locale, inclusion: { in: proc { AppConfiguration.instance.settings('core', 'locales') } }
  validates :bio_multiloc, multiloc: { presence: false, html: true }
  validates :gender, inclusion: { in: GENDERS }, allow_nil: true
  validates :birthyear, numericality: { only_integer: true, greater_than_or_equal_to: 1900, less_than: Time.zone.now.year }, allow_nil: true
  validates :domicile, inclusion: { in: proc { ['outside'] + Area.select(:id).map(&:id) } }, allow_nil: true
  # Follows ISCED2011 scale
  validates :education, numericality: { only_integer: true, greater_than_or_equal_to: 0, less_than_or_equal_to: 8 }, allow_nil: true

  validates :invite_status, inclusion: { in: INVITE_STATUSES }, allow_nil: true

  # TODO: Allow light users without required fields
  # validates :custom_field_values, json: {
  #   schema: -> { CustomFieldService.new.fields_to_json_schema(CustomField.with_resource_type('User')) },
  #   message: ->(errors) { errors }
  # }, if: %i[custom_field_values_changed? active?]

  validates :password, length: { maximum: 72 }, allow_nil: true
  # Custom validation is required to deal with the
  # dynamic nature of the minimum password length.
  validate :validate_minimum_password_length
  validate :validate_password_not_common

  validate do |record|
    if record.email && (duplicate_user = User.find_by_cimail(record.email)).present? && duplicate_user.id != id
      if duplicate_user.invite_pending?
        ErrorsService.new.remove record.errors, :email, :taken, value: record.email
        record.errors.add(:email, :taken_by_invite, value: record.email, inviter_email: duplicate_user.invitee_invite&.inviter&.email)
      elsif duplicate_user.email != record.email
        # We're only checking this case, as the other case is covered
        # by the uniqueness constraint which can "cleverly" distinguish
        # true duplicates from the record itself.
        record.errors.add(:email, :taken, value: record.email)
      end
    end
  end

  EMAIL_DOMAIN_BLACKLIST = File.readlines(Rails.root.join('config', 'domain_blacklist.txt')).map(&:strip)
  validate :validate_email_domain_blacklist

  validates :roles, json: { schema: -> { User.roles_json_schema }, message: ->(errors) { errors } }

  with_options if: -> { AppConfiguration.instance.feature_activated?('user_confirmation') } do
    validates :email_confirmation_code, format: { with: USER_CONFIRMATION_CODE_PATTERN }, allow_nil: true
    validates :email_confirmation_retry_count, numericality: { less_than_or_equal_to: ENV.fetch('EMAIL_CONFIRMATION_MAX_RETRIES', 5) }
    validates :email_confirmation_code_reset_count, numericality: { less_than_or_equal_to: ENV.fetch('EMAIL_CONFIRMATION_MAX_RETRIES', 5) }

    with_options if: :email_changed?, on: :create do
      before_validation :reset_confirmation_code
      before_validation :reset_confirmed_at
      before_validation :reset_confirmation_required
    end

    before_validation :confirm, if: ->(user) { user.invite_status_change&.last == 'accepted' }
  end

  scope :admin, -> { where("roles @> '[{\"type\":\"admin\"}]'") }
  scope :not_admin, -> { where.not("roles @> '[{\"type\":\"admin\"}]'") }
  scope :normal_user, -> { where("roles = '[]'::jsonb") }
  scope :not_normal_user, -> { where.not("roles = '[]'::jsonb") }
  scope :project_moderator, lambda { |project_id = nil|
    if project_id
      where('roles @> ?', JSON.generate([{ type: 'project_moderator', project_id: project_id }]))
    else
      where("roles @> '[{\"type\":\"project_moderator\"}]'")
    end
  }
  scope :not_project_moderator, -> { where.not(id: project_moderator) }
  scope :project_folder_moderator, lambda { |*project_folder_ids|
    return where("roles @> '[{\"type\":\"project_folder_moderator\"}]'") if project_folder_ids.empty?

    query = project_folder_ids.map do |id|
      { type: 'project_folder_moderator', project_folder_id: id }
    end

    where('roles @> ?', JSON.generate(query))
  }

  scope :not_project_folder_moderator, lambda { |*project_folder_ids|
    where.not(id: project_folder_moderator(*project_folder_ids))
  }
  scope :not_invited, -> { where.not(invite_status: 'pending').or(where(invite_status: nil)) }
  scope :active, -> { where("registration_completed_at IS NOT NULL AND invite_status is distinct from 'pending'") }

  scope :blocked, lambda {
    where.not(block_start_at: nil)
      .and(where(block_start_at: (
        AppConfiguration.instance.settings('user_blocking', 'duration').days.ago..Time.zone.now)))
  }

  scope :order_role, lambda { |direction = :asc|
    joins('LEFT OUTER JOIN (SELECT jsonb_array_elements(roles) as ro, id FROM users) as r ON users.id = r.id')
      .order(Arel.sql("(roles @> '[{\"type\":\"admin\"}]')::integer #{direction}"))
      .reverse_order
      .group('users.id')
  }

  IN_GROUP_PROC = ->(group) { joins(:memberships).where(memberships: { group_id: group.id }) }
  scope :in_group, IN_GROUP_PROC

  scope :in_any_group, lambda { |groups|
    user_ids = groups.flat_map { |group| in_group(group).ids }.uniq
    where(id: user_ids)
  }

  def self.oldest_admin
    active.admin.order(:created_at).reject(&:super_admin?).first
  end

  def assign_email_or_phone
    # Hack to embed phone numbers in email
    email_or_embedded_phone = PhoneService.new.emailize_email_or_phone(email)

    self.email = email_or_embedded_phone
  end

  def registered_with_phone?
    PhoneService.new.encoded_phone_or_email?(email) == :phone
  end

  def registered_with_email?
    PhoneService.new.encoded_phone_or_email?(email) == :email
  end

  def to_token_payload
    token_lifetime = AppConfiguration.instance.settings('core', 'authentication_token_lifetime_in_days').days
    {
      sub: id,
      roles: roles,
      exp: token_lifetime.from_now.to_i
    }
  end

  def avatar_blank?
    avatar.file.nil?
  end

  def invited?
    invite_status.present?
  end

  def invite_pending?
    invite_status == 'pending'
  end

  def invite_not_pending?
    invite_status != 'pending'
  end

  def full_name
    return [first_name, last_name].compact.join(' ') unless no_name?

    [anon_first_name, anon_last_name].compact.join(' ')
  end

  def no_name?
    !self[:last_name] && !self[:first_name] && !invite_pending?
  end

  # Anonymous names to use if no first name and last name
  def anon_first_name
    'User'
  end

  def anon_last_name
    # Generate a last name based on email in the format of '123456'
    email.hash.abs.to_s[0, 6]
  end

  def highest_role
    if super_admin?
      :super_admin
    elsif admin?
      :admin
    elsif project_folder_moderator?
      :project_folder_moderator
    elsif project_moderator?
      :project_moderator
    else
      :user
    end
  end

  def super_admin?
    admin? && !!(email =~ /citizen-?lab\.(eu|be|fr|ch|de|nl|co|uk|us|cl|dk|pl)$/i)
  end

  def admin?
    roles.any? { |r| r['type'] == 'admin' }
  end

  def project_folder_moderator?(project_folder_id = nil)
    project_folder_id ? moderated_project_folder_ids.include?(project_folder_id) : moderated_project_folder_ids.present?
  end

  def project_moderator?(project_id = nil)
    project_id ? moderatable_project_ids.include?(project_id) : moderatable_project_ids.present?
  end

  def normal_user?
    !admin? && moderatable_project_ids.blank? && moderated_project_folder_ids.blank?
  end

  def moderatable_project_ids
    # Does not include folders
    roles.select { |role| role['type'] == 'project_moderator' }.pluck('project_id').compact
  end

  def moderated_project_folder_ids
    roles.select { |role| role['type'] == 'project_folder_moderator' }.pluck('project_folder_id').compact
  end

  def add_role(type, options = {})
    roles << { 'type' => type.to_s }.merge(options.stringify_keys)
    roles.uniq!
    self
  end

  def delete_role(type, options = {})
    roles.delete({ 'type' => type.to_s }.merge(options.stringify_keys))
    self
  end

  def authenticate(unencrypted_password)
    if no_password?
      # Allow authentication without password - but only if confirmation is required on the user
<<<<<<< HEAD
      unencrypted_password.empty? && AppConfiguration.instance.feature_activated?('user_confirmation') && confirmation_required ? self : false
=======
      unencrypted_password.empty? && confirmation_required? ? self : false
>>>>>>> 25670851
    elsif cl1_authenticate(unencrypted_password)
      self.password_digest = BCrypt::Password.create(unencrypted_password)
      self
    else
      original_authenticate(unencrypted_password) && self
    end
  end

  def no_password?
<<<<<<< HEAD
    !password_digest && !invite_pending?
=======
    !password_digest && !invite_pending? && identity_ids.empty?
>>>>>>> 25670851
  end

  def member_of?(group_id)
    !memberships.select { |m| m.group_id == group_id }.empty?
  end

  def active?
    registration_completed_at.present? && !invite_pending?
  end

  def blocked?
    if block_start_at.present?
      duration = AppConfiguration.instance.settings('user_blocking', 'duration')

      return true if block_start_at.between?(duration.days.ago, Time.zone.now)
    end

    false
  end

  def groups
    manual_groups
  end

  def group_ids
    manual_group_ids
  end

  def in_any_groups?(groups)
    manual_groups.merge(groups).exists?
  end

  #
  # <Used to check upon update or create, if a user should have to confirm their account>
  #
  # @return [<Boolean>] <True if the user requires confirmation>
  #
  def should_require_confirmation?
    !(registered_with_phone? || highest_role != :user || identities.any? || invited? || active?)
  end

  #
  # <The reader for the private `#confirmation_required` attribute.>
  #
  # @return [<Boolean>] <True if the user has not yet confirmed their account after creation or an update to it's details.>
  #
  def confirmation_required?
    AppConfiguration.instance.feature_activated?('user_confirmation') && confirmation_required
  end

  #
  # <Returns true if the user has performed confirmation of it's account.>
  #
  # @return [<Boolean>] <True has confirmed it's account.>
  #
  def confirmed?
    email_confirmed_at.present?
  end

  def reset_confirmation_required
    self.confirmation_required = should_require_confirmation?
  end

  def reset_confirmation_with_no_password
    if confirmation_required == false
<<<<<<< HEAD
      # Only reset code and retry count if account has already been confirmed
      # To keep limits in place for non-legit requests
      self.email_confirmation_code = nil
      self.email_confirmation_retry_count = 0
=======
      # Only reset code and retry/reset counts if account has already been confirmed
      # To keep limits in place for non-legit requests
      self.email_confirmation_code = nil
      self.email_confirmation_retry_count = 0
      self.email_confirmation_code_reset_count = 0
>>>>>>> 25670851
    end
    self.confirmation_required = true
  end

  def confirm
    self.email_confirmed_at    = Time.zone.now
    self.confirmation_required = false
    complete_registration if no_password? # temp change for flexible_registration_i1
  end

  def confirm!
    return false unless registered_with_email?

    confirm
    save!
  end

  def email_confirmation_code_expiration_at
    email_confirmation_code_sent_at + 1.day
  end

  def reset_confirmation_code!
    reset_confirmation_code
    increment_confirmation_code_reset_count
    save!
  end

  def increment_confirmation_retry_count!
    increment_confirmation_retry_count
    save!
  end

  def increment_confirmation_code_reset_count!
    increment_confirmation_code_reset_count
    save!
  end

  def reset_confirmation_code
    self.email_confirmation_code = use_fake_code? ? '1234' : rand.to_s[2..5]
  end

  def increment_confirmation_code_reset_count
    self.email_confirmation_code_reset_count += 1
  end

  def increment_confirmation_retry_count
    self.email_confirmation_retry_count += 1
  end

  def reset_email!(email)
    update!(
      email: email,
      email_confirmation_code_reset_count: 0
    )
  end

  def reset_confirmed_at
    self.email_confirmed_at = nil
  end

  def complete_registration
    self.registration_completed_at = Time.now if registration_completed_at.nil?
  end

  private

  def generate_slug
    return if slug.present?

    self.slug = UserSlugService.new.generate_slug(self, full_name) unless invite_pending?
  end

  def sanitize_bio_multiloc
    service = SanitizationService.new
    self.bio_multiloc = service.sanitize_multiloc(
      bio_multiloc,
      %i[title alignment list decoration link video]
    )
    self.bio_multiloc = service.remove_multiloc_empty_trailing_tags(bio_multiloc)
    self.bio_multiloc = service.linkify_multiloc(bio_multiloc)
  end

  def set_cl1_migrated
    self.cl1_migrated ||= false
  end

  def original_authenticate(unencrypted_password)
    BCrypt::Password.new(password_digest).is_password?(unencrypted_password)
  end

  def cl1_authenticate(unencrypted_password)
    original_authenticate(::Digest::SHA256.hexdigest(unencrypted_password))
  end

  def validate_email_domain_blacklist
    return if email.blank?

    domain = email.split('@')&.last
    return unless domain && EMAIL_DOMAIN_BLACKLIST.include?(domain.strip.downcase)

    errors.add(:email, :domain_blacklisted, value: domain)
  end

  def validate_minimum_password_length
    return unless password && password.size < password_min_length

    errors.add(
      :password,
      :too_short,
      message: 'The chosen password is shorter than the minimum required character length',
      count: password_min_length
    )
  end

  def password_min_length
    AppConfiguration.instance.settings('password_login', 'minimum_length') || 0
  end

  def validate_password_not_common
    return unless password && CommonPassword.check(password)

    errors.add(
      :password,
      :too_common,
      message: 'The chosen password matched with our common password blacklist'
    )
  end

  def remove_initiated_notifications
    initiator_notifications.each do |notification|
      unless notification.update initiating_user: nil
        notification.destroy!
      end
    end
  end

  def confirmation_required
    self[:confirmation_required]
  end

  def confirmation_required=(val)
    write_attribute :confirmation_required, val
  end

  def use_fake_code?
    Rails.env.development?
  end
end

User.include_if_ee('IdeaAssignment::Extensions::User')
User.include_if_ee('Verification::Patches::User')

User.prepend_if_ee('MultiTenancy::Patches::User')
User.prepend_if_ee('MultiTenancy::Patches::UserConfirmation::User')
User.prepend_if_ee('SmartGroups::Patches::User')<|MERGE_RESOLUTION|>--- conflicted
+++ resolved
@@ -378,11 +378,7 @@
   def authenticate(unencrypted_password)
     if no_password?
       # Allow authentication without password - but only if confirmation is required on the user
-<<<<<<< HEAD
-      unencrypted_password.empty? && AppConfiguration.instance.feature_activated?('user_confirmation') && confirmation_required ? self : false
-=======
       unencrypted_password.empty? && confirmation_required? ? self : false
->>>>>>> 25670851
     elsif cl1_authenticate(unencrypted_password)
       self.password_digest = BCrypt::Password.create(unencrypted_password)
       self
@@ -392,11 +388,7 @@
   end
 
   def no_password?
-<<<<<<< HEAD
-    !password_digest && !invite_pending?
-=======
     !password_digest && !invite_pending? && identity_ids.empty?
->>>>>>> 25670851
   end
 
   def member_of?(group_id)
@@ -462,18 +454,11 @@
 
   def reset_confirmation_with_no_password
     if confirmation_required == false
-<<<<<<< HEAD
-      # Only reset code and retry count if account has already been confirmed
-      # To keep limits in place for non-legit requests
-      self.email_confirmation_code = nil
-      self.email_confirmation_retry_count = 0
-=======
       # Only reset code and retry/reset counts if account has already been confirmed
       # To keep limits in place for non-legit requests
       self.email_confirmation_code = nil
       self.email_confirmation_retry_count = 0
       self.email_confirmation_code_reset_count = 0
->>>>>>> 25670851
     end
     self.confirmation_required = true
   end
