--- conflicted
+++ resolved
@@ -148,18 +148,8 @@
     where.not(invite_status: 'pending').or(where(invite_status: nil))
   }
 
-<<<<<<< HEAD
-  scope :in_group, lambda { |group|
-    if group.rules?
-      SmartGroupsService.new.filter(all, group.rules)
-    elsif group.manual?
-      joins(:memberships).where(memberships: { group_id: group.id })
-    end
-  }
-=======
   IN_GROUP_PROC = ->(group) { joins(:memberships).where(memberships: { group_id: group.id }) }
   scope :in_group, IN_GROUP_PROC
->>>>>>> e502436b
 
   scope :in_any_group, lambda { |groups|
     user_ids = groups.flat_map { |group| in_group(group).ids }.uniq
