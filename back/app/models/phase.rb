# frozen_string_literal: true

# == Schema Information
#
# Table name: phases
#
#  id                               :uuid             not null, primary key
#  project_id                       :uuid
#  title_multiloc                   :jsonb
#  description_multiloc             :jsonb
#  start_at                         :date
#  end_at                           :date
#  created_at                       :datetime         not null
#  updated_at                       :datetime         not null
#  participation_method             :string           default("ideation"), not null
#  submission_enabled               :boolean          default(TRUE)
#  commenting_enabled               :boolean          default(TRUE)
#  reacting_enabled                 :boolean          default(TRUE), not null
#  reacting_like_method             :string           default("unlimited"), not null
#  reacting_like_limited_max        :integer          default(10)
#  survey_embed_url                 :string
#  survey_service                   :string
#  presentation_mode                :string           default("card")
#  voting_max_total                 :integer
#  poll_anonymous                   :boolean          default(FALSE), not null
#  reacting_dislike_enabled         :boolean          default(FALSE), not null
#  ideas_count                      :integer          default(0), not null
#  ideas_order                      :string
#  input_term                       :string           default("idea")
#  voting_min_total                 :integer          default(0)
#  reacting_dislike_method          :string           default("unlimited"), not null
#  reacting_dislike_limited_max     :integer          default(10)
#  allow_anonymous_participation    :boolean          default(FALSE), not null
#  document_annotation_embed_url    :string
#  voting_method                    :string
#  voting_max_votes_per_idea        :integer
#  voting_term_singular_multiloc    :jsonb
#  voting_term_plural_multiloc      :jsonb
#  baskets_count                    :integer          default(0), not null
#  votes_count                      :integer          default(0), not null
#  campaigns_settings               :jsonb
#  native_survey_title_multiloc     :jsonb
#  native_survey_button_multiloc    :jsonb
#  expire_days_limit                :integer
#  reacting_threshold               :integer
#  prescreening_enabled             :boolean          default(FALSE), not null
#  autoshare_results_enabled        :boolean          default(TRUE)
#  manual_votes_count               :integer          default(0), not null
#  manual_voters_amount             :integer
#  manual_voters_last_updated_by_id :uuid
#  manual_voters_last_updated_at    :datetime
#  vote_term                        :string           default("vote")
#
# Indexes
#
#  index_phases_on_manual_voters_last_updated_by_id  (manual_voters_last_updated_by_id)
#  index_phases_on_project_id                        (project_id)
#
# Foreign Keys
#
#  fk_rails_...  (manual_voters_last_updated_by_id => users.id)
#  fk_rails_...  (project_id => projects.id)
#
class Phase < ApplicationRecord
  include Polls::PollPhase
  include Surveys::SurveyPhase
  include Volunteering::VolunteeringPhase
  include DocumentAnnotation::DocumentAnnotationPhase

  PARTICIPATION_METHODS = ParticipationMethod::Base.all_methods.map(&:method_str).freeze
  VOTING_METHODS        = %w[budgeting multiple_voting single_voting].freeze
  PRESENTATION_MODES    = %w[card map].freeze
  REACTING_METHODS      = %w[unlimited limited].freeze
  INPUT_TERMS           = %w[idea question contribution project issue option proposal initiative petition].freeze
  FALLBACK_INPUT_TERM = 'idea'
<<<<<<< HEAD
=======
  VOTE_TERMS = %w[vote point token credit]
  CAMPAIGNS = [:project_phase_started].freeze
>>>>>>> 287e38ba

  attribute :reacting_dislike_enabled, :boolean, default: -> { disliking_enabled_default }

  belongs_to :project

  has_one :custom_form, as: :participation_context, dependent: :destroy # native_survey only

  has_many :baskets, dependent: :destroy
  has_many :permissions, as: :permission_scope, dependent: :destroy
  has_many :ideas_phases, dependent: :destroy
  has_many :ideas, through: :ideas_phases
  has_many :reactions, through: :ideas
  has_many :text_images, as: :imageable, dependent: :destroy
  accepts_nested_attributes_for :text_images
  has_many :phase_files, -> { order(:ordering) }, dependent: :destroy
  has_many :jobs_trackers, -> { where(context_type: 'Phase') }, class_name: 'Jobs::Tracker', as: :context, dependent: :destroy
  belongs_to :manual_voters_last_updated_by, class_name: 'User', optional: true

  before_validation :sanitize_description_multiloc
  before_validation :strip_title
  before_validation :set_participation_method_defaults, on: :create
  before_validation :set_presentation_mode, on: :create
  before_save :reload_participation_method, if: :will_save_change_to_participation_method?

  before_destroy :remove_notifications # Must occur before has_many :notifications (see https://github.com/rails/rails/issues/5205)
  has_many :notifications, dependent: :nullify

  validates :project, presence: true
  validates :title_multiloc, presence: true, multiloc: { presence: true }
  validates :description_multiloc, multiloc: { presence: false, html: true }
  validates :start_at, presence: true
  validates :prescreening_enabled, inclusion: { in: [true, false] }
  validate :validate_end_at
  validate :validate_previous_blank_end_at
  validate :validate_start_at_before_end_at
  validate :validate_no_other_overlapping_phases
  validates :manual_voters_amount, numericality: { only_integer: true, greater_than_or_equal_to: 0, allow_nil: true }
  # This is a counter cache column, but it was too complex to implement it with counter_culture. It's
  # therefore updated manually by calling update_manual_votes_count! through the idea sidefx service.
  validates :manual_votes_count, numericality: { only_integer: true, greater_than_or_equal_to: 0, allow_nil: true }

  validates :survey_popup_frequency, numericality: { only_integer: true, greater_than_or_equal_to: 0, less_than_or_equal_to: 100 }, allow_nil: true

  validates :participation_method, inclusion: { in: PARTICIPATION_METHODS }

  with_options if: ->(phase) { phase.pmethod.supports_public_visibility? } do
    validates :presentation_mode, inclusion: { in: PRESENTATION_MODES }
    validates :presentation_mode, presence: true
    validates :similarity_enabled, inclusion: { in: [true, false] }
    validates :similarity_threshold_title, :similarity_threshold_body, presence: true, numericality: { greater_than_or_equal_to: 0, less_than_or_equal_to: 1 }
  end

  validates :submission_enabled, inclusion: { in: [true, false] }, if: lambda { |phase|
    phase.pmethod.supports_submission?
  }

  with_options if: ->(phase) { phase.pmethod.supports_commenting? } do
    validates :commenting_enabled, inclusion: { in: [true, false] }
  end

  with_options if: ->(phase) { phase.pmethod.supports_reacting? } do
    validates :reacting_enabled, inclusion: { in: [true, false] }
    validates :reacting_like_method, presence: true, inclusion: { in: REACTING_METHODS }
    validates :reacting_dislike_enabled, inclusion: { in: [true, false] }
    validates :reacting_dislike_method, presence: true, inclusion: { in: REACTING_METHODS }
  end

  with_options if: ->(phase) { phase.pmethod.supports_reacting? && phase.reacting_like_limited? } do
    validates :reacting_like_limited_max, presence: true, numericality: { only_integer: true, greater_than: 0 }
  end

  with_options if: ->(phase) { phase.pmethod.supports_reacting? && phase.reacting_dislike_limited? } do
    validates :reacting_dislike_limited_max, presence: true, numericality: { only_integer: true, greater_than: 0 }
  end

  with_options if: ->(phase) { phase.pmethod.supports_input_term? } do
    validates :input_term, inclusion: { in: INPUT_TERMS }
  end

  with_options if: ->(phase) { phase.pmethod.supports_vote_term? } do
    validates :vote_term, inclusion: { in: VOTE_TERMS }
  end

  with_options if: ->(phase) { phase.pmethod.supports_automated_statuses? } do
    validates :expire_days_limit, presence: true, numericality: { only_integer: true, greater_than: 0 }
    validates :reacting_threshold, presence: true, numericality: { only_integer: true, greater_than: 1 }
  end

  validates :ideas_order, inclusion: { in: ->(phase) { phase.pmethod.allowed_ideas_orders } }, allow_nil: true
  validates :allow_anonymous_participation, inclusion: { in: [true, false] }

  # voting?
  with_options if: :voting? do
    validates :voting_method, presence: true, inclusion: { in: VOTING_METHODS }
    validates :voting_term_singular_multiloc, multiloc: { presence: false }
    validates :voting_term_plural_multiloc, multiloc: { presence: false }
    validates :autoshare_results_enabled, inclusion: { in: [true, false] }
  end
  validates :voting_min_total,
    numericality: { greater_than_or_equal_to: 0, less_than_or_equal_to: :voting_max_total,
                    if: %i[voting? voting_max_total],
                    allow_nil: true }
  validates :voting_max_total,
    numericality: { greater_than_or_equal_to: :voting_min_total,
                    if: %i[voting? voting_min_total],
                    allow_nil: true }
  validates :voting_max_votes_per_idea,
    numericality: { greater_than_or_equal_to: 1, less_than_or_equal_to: :voting_max_total,
                    if: %i[voting? voting_max_total],
                    allow_nil: true }

  scope :starting_on, lambda { |date|
    where(start_at: date)
  }

  # any type of native_survey phase
  with_options if: ->(phase) { phase.pmethod.supports_survey_form? } do
    validates :native_survey_title_multiloc, presence: true, multiloc: { presence: true }
    validates :native_survey_button_multiloc, presence: true, multiloc: { presence: true }
  end

  validate :validate_phase_participation_method

  scope :published, lambda {
    joined = includes(project: { admin_publication: :parent })
    joined.where(
      projects: {
        admin_publications: {
          publication_status: 'published',
          parents_admin_publications: { publication_status: 'published' }
        }
      }
    ).or(
      joined.where(
        projects: {
          admin_publications: {
            publication_status: 'published',
            parent_id: nil
          }
        }
      )
    )
  }

  def ends_before?(date)
    return false if end_at.blank?

    end_at.iso8601 < date.to_date.iso8601
  end

  def permission_scope
    self
  end

  def previous_phase_end_at_updated?
    @previous_phase_end_at_updated || false
  end

  def custom_form_persisted?
    custom_form.present?
  end

  def reacting_like_limited?
    reacting_like_method == 'limited'
  end

  def reacting_dislike_limited?
    reacting_dislike_method == 'limited'
  end

  def voting_term_singular_multiloc_with_fallback
    MultilocService.new.i18n_to_multiloc('voting_method.default_voting_term_singular').merge(
      voting_term_singular_multiloc || {}
    )
  end

  def voting_term_plural_multiloc_with_fallback
    MultilocService.new.i18n_to_multiloc('voting_method.default_voting_term_plural').merge(
      voting_term_plural_multiloc || {}
    )
  end

  def started?
    start_at <= Time.zone.now
  end

  # Used for validations (which are hard to delegate through the participation method)
  def voting?
    participation_method == 'voting'
  end

  # @return [ParticipationMethod::Base]
  def pmethod
    reload_participation_method if !@pmethod
    @pmethod
  end

  def set_manual_voters(amount, user)
    return if amount == manual_voters_amount

    self.manual_voters_amount = amount
    self.manual_voters_last_updated_by = user if user
    self.manual_voters_last_updated_at = Time.now
  end

  def update_manual_votes_count!
    reload
    update!(manual_votes_count: ideas.filter_map(&:manual_votes_amount).sum)
  end

  # If 'disable_disliking' is NOT enabled, then disliking will always be set to enabled on creation and cannot be changed
  # Otherwise disliking is disabled on creation but can be changed in phase settings
  def self.disliking_enabled_default
    !AppConfiguration.instance.feature_activated?('disable_disliking')
  end

  private

  def sanitize_description_multiloc
    service = SanitizationService.new
    self.description_multiloc = service.sanitize_multiloc(
      description_multiloc,
      %i[title alignment list decoration link image video]
    )
    self.description_multiloc = service.remove_multiloc_empty_trailing_tags(description_multiloc)
    self.description_multiloc = service.linkify_multiloc(description_multiloc)
  end

  def validate_end_at
    return if end_at.present? || TimelineService.new.last_phase?(self)

    errors.add(:end_at, message: 'cannot be blank unless it is the last phase')
  end

  # If a previous phase has a blank end_at, update it and validate that the end date is 2 days after
  def validate_previous_blank_end_at
    previous_phase = TimelineService.new.previous_phase(self)
    if previous_phase && previous_phase.end_at.blank?
      if start_at < (previous_phase.start_at + 2.days)
        errors.add(:start_at, message: 'must be 2 days after the start of the last phase')
      else
        previous_phase.update!(end_at: (start_at - 1.day))
        @previous_phase_end_at_updated = true
      end
    end
  end

  def validate_start_at_before_end_at
    return unless start_at.present? && end_at.present? && start_at > end_at

    errors.add(:start_at, :after_end_at, message: 'is after end_at')
  end

  def validate_no_other_overlapping_phases
    ts = TimelineService.new
    ts.other_project_phases(self).each do |other_phase|
      next unless ts.overlaps?(self, other_phase)

      errors.add(:base, :has_other_overlapping_phases,
        message: 'has other phases which overlap in start and end date')
    end
  end

  def strip_title
    return unless title_multiloc&.any?

    title_multiloc.each do |key, value|
      title_multiloc[key] = value.strip
    end
  end

  def remove_notifications
    notifications.each do |notification|
      unless notification.update phase: nil
        notification.destroy!
      end
    end
  end

  def set_participation_method_defaults
    pmethod.assign_defaults_for_phase
  end

  def reload_participation_method
    @pmethod = case participation_method
    when 'information'
      ParticipationMethod::Information.new(self)
    when 'ideation'
      ParticipationMethod::Ideation.new(self)
    when 'proposals'
      ParticipationMethod::Proposals.new(self)
    when 'native_survey'
      ParticipationMethod::NativeSurvey.new(self)
    when 'community_monitor_survey'
      ParticipationMethod::CommunityMonitorSurvey.new(self)
    when 'document_annotation'
      ParticipationMethod::DocumentAnnotation.new(self)
    when 'survey'
      ParticipationMethod::Survey.new(self)
    when 'voting'
      ParticipationMethod::Voting.new(self)
    when 'poll'
      ParticipationMethod::Poll.new(self)
    when 'volunteering'
      ParticipationMethod::Volunteering.new(self)
    when 'common_ground'
      ParticipationMethod::CommonGround.new(self)
    else
      ParticipationMethod::None.new
    end
  end

  def set_presentation_mode
    self.presentation_mode ||= 'card'
  end

  # Delegate any rules specific to a method to the participation method itself
  def validate_phase_participation_method
    pmethod.validate_phase
  end
end

Phase.include(Analysis::Patches::Phase)
Phase.include(ReportBuilder::Patches::Phase)<|MERGE_RESOLUTION|>--- conflicted
+++ resolved
@@ -72,12 +72,8 @@
   PRESENTATION_MODES    = %w[card map].freeze
   REACTING_METHODS      = %w[unlimited limited].freeze
   INPUT_TERMS           = %w[idea question contribution project issue option proposal initiative petition].freeze
-  FALLBACK_INPUT_TERM = 'idea'
-<<<<<<< HEAD
-=======
-  VOTE_TERMS = %w[vote point token credit]
-  CAMPAIGNS = [:project_phase_started].freeze
->>>>>>> 287e38ba
+  FALLBACK_INPUT_TERM   = 'idea'
+  VOTE_TERMS            = %w[vote point token credit]
 
   attribute :reacting_dislike_enabled, :boolean, default: -> { disliking_enabled_default }
 
