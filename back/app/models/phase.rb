# frozen_string_literal: true

# == Schema Information
#
# Table name: phases
#
#  id                            :uuid             not null, primary key
#  project_id                    :uuid
#  title_multiloc                :jsonb
#  description_multiloc          :jsonb
#  start_at                      :date
#  end_at                        :date
#  created_at                    :datetime         not null
#  updated_at                    :datetime         not null
#  participation_method          :string           default("ideation"), not null
#  posting_enabled               :boolean          default(TRUE)
#  commenting_enabled            :boolean          default(TRUE)
#  reacting_enabled              :boolean          default(TRUE), not null
#  reacting_like_method          :string           default("unlimited"), not null
#  reacting_like_limited_max     :integer          default(10)
#  survey_embed_url              :string
#  survey_service                :string
#  presentation_mode             :string           default("card")
#  voting_max_total              :integer
#  poll_anonymous                :boolean          default(FALSE), not null
#  reacting_dislike_enabled      :boolean          default(TRUE), not null
#  ideas_count                   :integer          default(0), not null
#  ideas_order                   :string
#  input_term                    :string           default("idea")
<<<<<<< HEAD
#  voting_min_total              :integer          default(0)
#  downvoting_method             :string           default("unlimited"), not null
#  downvoting_limited_max        :integer          default(10)
=======
#  min_budget                    :integer          default(0)
#  reacting_dislike_method       :string           default("unlimited"), not null
#  reacting_dislike_limited_max  :integer          default(10)
>>>>>>> cafc7078
#  posting_method                :string           default("unlimited"), not null
#  posting_limited_max           :integer          default(1)
#  document_annotation_embed_url :string
#  allow_anonymous_participation :boolean          default(FALSE), not null
#  voting_method                 :string
#  voting_max_votes_per_idea     :integer
#  voting_term                   :jsonb
#
# Indexes
#
#  index_phases_on_project_id  (project_id)
#
# Foreign Keys
#
#  fk_rails_...  (project_id => projects.id)
#
class Phase < ApplicationRecord
  include ParticipationContext

  belongs_to :project

  has_many :ideas_phases, dependent: :destroy
  has_many :ideas, through: :ideas_phases
  has_many :reactions, through: :ideas
  has_many :text_images, as: :imageable, dependent: :destroy
  accepts_nested_attributes_for :text_images
  has_many :phase_files, -> { order(:ordering) }, dependent: :destroy

  before_validation :sanitize_description_multiloc
  before_validation :strip_title
  before_destroy :remove_notifications # Must occur before has_many :notifications (see https://github.com/rails/rails/issues/5205)
  has_many :notifications, dependent: :nullify

  validates :project, presence: true
  validates :title_multiloc, presence: true, multiloc: { presence: true }
  validates :description_multiloc, multiloc: { presence: false, html: true }
  validates :start_at, :end_at, presence: true
  validate :validate_start_at_before_end_at
  validate :validate_belongs_to_timeline_project
  validate :validate_no_other_overlapping_phases

  scope :starting_on, lambda { |date|
    where(start_at: date)
  }

  scope :published, lambda {
    joined = includes(project: { admin_publication: :parent })
    joined.where(
      projects: {
        admin_publications: {
          publication_status: 'published',
          parents_admin_publications: { publication_status: 'published' }
        }
      }
    ).or(
      joined.where(
        projects: {
          admin_publications: {
            publication_status: 'published',
            parent_id: nil
          }
        }
      )
    )
  }

  def ends_before?(date)
    end_at.iso8601 < date.to_date.iso8601
  end

  def permission_scope
    self
  end

  private

  def sanitize_description_multiloc
    service = SanitizationService.new
    self.description_multiloc = service.sanitize_multiloc(
      description_multiloc,
      %i[title alignment list decoration link image video]
    )
    self.description_multiloc = service.remove_multiloc_empty_trailing_tags(description_multiloc)
    self.description_multiloc = service.linkify_multiloc(description_multiloc)
  end

  def validate_start_at_before_end_at
    return unless start_at.present? && end_at.present? && start_at > end_at

    errors.add(:start_at, :after_end_at, message: 'is after end_at')
  end

  def validate_belongs_to_timeline_project
    return unless project.present? && project.process_type != 'timeline'

    errors.add(:project, :is_not_timeline_project, message: 'is not a timeline project')
  end

  def validate_no_other_overlapping_phases
    ts = TimelineService.new
    ts.other_project_phases(self).each do |other_phase|
      next unless start_at.present? && end_at.present? && ts.overlaps?(self, other_phase)

      errors.add(:base, :has_other_overlapping_phases,
        message: 'has other phases which overlap in start and end date')
    end
  end

  def strip_title
    title_multiloc.each do |key, value|
      title_multiloc[key] = value.strip
    end
  end

  def remove_notifications
    notifications.each do |notification|
      unless notification.update phase: nil
        notification.destroy!
      end
    end
  end
end<|MERGE_RESOLUTION|>--- conflicted
+++ resolved
@@ -27,15 +27,9 @@
 #  ideas_count                   :integer          default(0), not null
 #  ideas_order                   :string
 #  input_term                    :string           default("idea")
-<<<<<<< HEAD
 #  voting_min_total              :integer          default(0)
-#  downvoting_method             :string           default("unlimited"), not null
-#  downvoting_limited_max        :integer          default(10)
-=======
-#  min_budget                    :integer          default(0)
 #  reacting_dislike_method       :string           default("unlimited"), not null
 #  reacting_dislike_limited_max  :integer          default(10)
->>>>>>> cafc7078
 #  posting_method                :string           default("unlimited"), not null
 #  posting_limited_max           :integer          default(1)
 #  document_annotation_embed_url :string
