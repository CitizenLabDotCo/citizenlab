--- conflicted
+++ resolved
@@ -35,15 +35,12 @@
 #  document_annotation_embed_url :string
 #  allow_anonymous_participation :boolean          default(FALSE), not null
 #  campaigns_settings            :jsonb
-<<<<<<< HEAD
 #  voting_method                 :string
 #  voting_max_votes_per_idea     :integer
 #  voting_term_singular_multiloc :jsonb
 #  voting_term_plural_multiloc   :jsonb
 #  baskets_count                 :integer          default(0), not null
 #  votes_count                   :integer          default(0), not null
-=======
->>>>>>> 1b3d7e73
 #
 # Indexes
 #
@@ -81,11 +78,7 @@
   validate :validate_start_at_before_end_at
   validate :validate_belongs_to_timeline_project
   validate :validate_no_other_overlapping_phases
-<<<<<<< HEAD
-=======
-  validate :validate_no_other_budgeting_phases
   validate :validate_campaigns_settings_keys_and_values
->>>>>>> 1b3d7e73
 
   scope :starting_on, lambda { |date|
     where(start_at: date)
