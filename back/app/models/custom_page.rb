--- conflicted
+++ resolved
@@ -85,13 +85,7 @@
 
   mount_base64_uploader :header_bg, HeaderBgUploader
 
-<<<<<<< HEAD
   before_validation :generate_slug, on: :create
-=======
-  def custom?
-    code == 'custom'
-  end
->>>>>>> ebaa0951
 
   private
 
