--- conflicted
+++ resolved
@@ -83,20 +83,12 @@
 
   mount_base64_uploader :header_bg, HeaderBgUploader
 
-<<<<<<< HEAD
-  before_validation :generate_slug, on: :create
-
-  def custom?
-    code == 'custom'
-=======
   private
 
   def strip_title
     title_multiloc.each do |key, value|
       title_multiloc[key] = value.strip
     end
->>>>>>> 4d5b8e32
-  end
 
   def generate_slug
     self.slug ||= SlugService.new.generate_slug self, title_multiloc.values.first
