--- conflicted
+++ resolved
@@ -159,16 +159,14 @@
       .where('ideas.id NOT IN (SELECT DISTINCT(post_id) FROM official_feedbacks)')
   }
 
-<<<<<<< HEAD
   scope :native_survey, -> { where.not creation_phase_id: nil }
   scope :ideation, -> { where creation_phase_id: nil }
 
-=======
   scope :draft_surveys, lambda {
     where(publication_status: 'draft')
       .where.not(creation_phase_id: nil)
   }
->>>>>>> 7c739646
+
   def just_published?
     publication_status_previous_change == %w[draft published] || publication_status_previous_change == [nil, 'published']
   end
