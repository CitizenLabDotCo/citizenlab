--- conflicted
+++ resolved
@@ -257,7 +257,6 @@
     end
   end
 
-<<<<<<< HEAD
   # The FE sends geographic values as wkt strings, since GeoJSON often includes nested arrays
   # which are not supported by Rails strong params.
   # This method converts the wkt strings for geographic values (e.g. for point, line, polygon, etc.) to GeoJSON.
@@ -275,7 +274,7 @@
     custom_field_values.slice(*geo_cf_keys).each do |key, value|
       custom_field_values[key] = wkt_string_to_geojson(value) if value.is_a?(String)
     end
-=======
+
   def transitive_input_term
     current_phase_input_term || last_past_phase_input_term || first_future_phase_input_term || Phase::DEFAULT_INPUT_TERM
   end
@@ -299,7 +298,6 @@
       phase.pmethod.supports_input_term?
     end
     future_phases_with_input_term.first&.input_term
->>>>>>> 2c382af8
   end
 end
 
