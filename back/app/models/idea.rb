# frozen_string_literal: true

# == Schema Information
#
# Table name: ideas
#
#  id                              :uuid             not null, primary key
#  title_multiloc                  :jsonb
#  body_multiloc                   :jsonb
#  publication_status              :string
#  published_at                    :datetime
#  project_id                      :uuid
#  author_id                       :uuid
#  created_at                      :datetime         not null
#  updated_at                      :datetime         not null
#  likes_count                     :integer          default(0), not null
#  dislikes_count                  :integer          default(0), not null
#  location_point                  :geography        point, 4326
#  location_description            :string
#  comments_count                  :integer          default(0), not null
#  idea_status_id                  :uuid
#  slug                            :string
#  budget                          :integer
#  baskets_count                   :integer          default(0), not null
#  official_feedbacks_count        :integer          default(0), not null
#  assignee_id                     :uuid
#  assigned_at                     :datetime
#  proposed_budget                 :integer
#  custom_field_values             :jsonb            not null
#  creation_phase_id               :uuid
#  author_hash                     :string
#  anonymous                       :boolean          default(FALSE), not null
#  internal_comments_count         :integer          default(0), not null
#  votes_count                     :integer          default(0), not null
#  followers_count                 :integer          default(0), not null
#  submitted_at                    :datetime
#  manual_votes_amount             :integer
#  manual_votes_last_updated_by_id :uuid
#  manual_votes_last_updated_at    :datetime
#
# Indexes
#
#  index_ideas_on_author_hash                      (author_hash)
#  index_ideas_on_author_id                        (author_id)
#  index_ideas_on_idea_status_id                   (idea_status_id)
#  index_ideas_on_location_point                   (location_point) USING gist
#  index_ideas_on_manual_votes_last_updated_by_id  (manual_votes_last_updated_by_id)
#  index_ideas_on_project_id                       (project_id)
#  index_ideas_on_slug                             (slug) UNIQUE
#  index_ideas_search                              (((to_tsvector('simple'::regconfig, COALESCE((title_multiloc)::text, ''::text)) || to_tsvector('simple'::regconfig, COALESCE((body_multiloc)::text, ''::text))))) USING gin
#
# Foreign Keys
#
#  fk_rails_...  (assignee_id => users.id)
#  fk_rails_...  (author_id => users.id)
#  fk_rails_...  (creation_phase_id => phases.id)
#  fk_rails_...  (idea_status_id => idea_statuses.id)
#  fk_rails_...  (manual_votes_last_updated_by_id => users.id)
#  fk_rails_...  (project_id => projects.id)
#
class Idea < ApplicationRecord
  include PgSearch::Model
  include GeoJsonHelpers
  include AnonymousParticipation
  extend OrderAsSpecified

  PUBLICATION_STATUSES = %w[draft submitted published].freeze
  SUBMISSION_STATUSES = %w[submitted published].freeze

<<<<<<< HEAD
  slug from: proc { |idea| idea&.participation_method_on_creation&.generate_slug(idea) }
=======
  attr_accessor :request # Non persisted attribute to store request to be used by EveryoneTrackingService

  slug from: proc { |idea| idea.participation_method_on_creation.generate_slug(idea) }
>>>>>>> 60ab9673

  belongs_to :author, class_name: 'User', optional: true
  belongs_to :project, touch: true
  belongs_to :creation_phase, class_name: 'Phase', optional: true
  belongs_to :idea_status, optional: true

  counter_culture :idea_status, touch: true
  counter_culture(
    :project,
    column_name: proc { |idea| idea.publication_status == 'published' ? 'ideas_count' : nil },
    column_names: {
      ['ideas.publication_status = ?', 'published'] => 'ideas_count'
    },
    touch: true
  )

  counter_culture(
    :project,
    column_name: 'comments_count',
    delta_magnitude: proc { |idea| idea.comments_count }
  )

  # Must appear before before_destroy
  before_save :convert_wkt_geo_custom_field_values_to_geojson
  after_update :fix_comments_count_on_projects

  belongs_to :assignee, class_name: 'User', optional: true
  belongs_to :manual_votes_last_updated_by, class_name: 'User', optional: true

  has_many :activities, as: :item

  has_many :comments, dependent: :destroy
  has_many :internal_comments, dependent: :destroy

  has_many :reactions, as: :reactable, dependent: :destroy
  has_many :likes, -> { where(mode: 'up') }, as: :reactable, class_name: 'Reaction', inverse_of: :reactable
  has_many :dislikes, -> { where(mode: 'down') }, as: :reactable, class_name: 'Reaction', inverse_of: :reactable
  has_one :user_reaction, ->(user_id) { where(user_id: user_id) }, as: :reactable, class_name: 'Reaction', inverse_of: :reactable

  has_many :spam_reports, as: :spam_reportable, class_name: 'SpamReport', dependent: :destroy

  before_destroy :remove_notifications # Must occur before has_many :notifications (see https://github.com/rails/rails/issues/5205)
  has_many :notifications, dependent: :nullify

  has_many :ideas_topics, dependent: :destroy
  has_many :topics, -> { order(:ordering) }, through: :ideas_topics
  has_many :ideas_phases, dependent: :destroy
  has_many :phases, through: :ideas_phases, after_add: :update_phase_counts, after_remove: :update_phase_counts
  has_many :baskets_ideas, dependent: :destroy
  has_many :baskets, through: :baskets_ideas
  has_many :text_images, as: :imageable, dependent: :destroy
  has_many :followers, as: :followable, dependent: :destroy
  has_many :official_feedbacks, dependent: :destroy

  has_many :cosponsorships, dependent: :destroy
  has_many :cosponsors, through: :cosponsorships, source: :user

  has_many :idea_images, -> { order(:ordering) }, dependent: :destroy, inverse_of: :idea
  has_many :idea_files, -> { order(:ordering) }, dependent: :destroy, inverse_of: :idea
  has_one :idea_trending_info
  has_many :embeddings_similarities, as: :embeddable, dependent: :destroy
  has_many :authoring_assistance_responses, dependent: :destroy

  accepts_nested_attributes_for :text_images, :idea_images, :idea_files

  with_options unless: :draft? do |post|
    post.before_validation :strip_title
    post.after_validation :set_submitted_at, if: ->(record) { record.submitted_or_published? && record.publication_status_changed? }
    post.after_validation :set_published_at, if: ->(record) { record.published? && record.publication_status_changed? }
    post.after_validation :set_assigned_at, if: ->(record) { record.assignee_id && record.assignee_id_changed? }
  end

  validates :publication_status, presence: true, inclusion: { in: PUBLICATION_STATUSES }

  with_options if: :supports_built_in_fields? do
    validates :title_multiloc, presence: true, multiloc: { presence: true }
    validates :body_multiloc, presence: true, multiloc: { presence: true, html: true }
  end
  validates :proposed_budget, numericality: { greater_than_or_equal_to: 0, if: :proposed_budget }

  validate :validate_creation_phase
  validate :not_published_in_non_public_status
  validates :manual_votes_amount, numericality: { only_integer: true, greater_than_or_equal_to: 0, allow_nil: true }

  # validates :custom_field_values, json: {
  #   schema: :schema_for_validation,
  # }

  with_options unless: :draft? do
    validates :idea_status, presence: true
    validates :project, presence: true
    before_validation :assign_defaults
    before_validation :sanitize_body_multiloc, if: :body_multiloc
    before_validation :sanitize_title_multiloc, if: :title_multiloc
  end

  pg_search_scope :search_by_all,
    against: %i[title_multiloc body_multiloc custom_field_values slug],
    using: { tsearch: { prefix: true } }

  pg_search_scope :restricted_search,
    against: %i[title_multiloc body_multiloc slug],
    using: { tsearch: { prefix: true } }

  pg_search_scope :search_any_word,
    against: %i[title_multiloc body_multiloc],
    using: { tsearch: { any_word: true } }

  # Note from: https://github.com/Casecommons/pg_search
  # > Searching through associations
  # > It is possible to search columns on associated models. Note that if you do this,
  # > it will be impossible to speed up searches with database indexes. However, it
  # > is supported as a quick way to try out cross-model searching.

  scope :with_some_topics, (proc do |topics|
    ideas = joins(:ideas_topics).where(ideas_topics: { topic: topics })
    where(id: ideas)
  end)

  scope :in_phase, (proc do |phase_id|
    joins(:ideas_phases)
      .where(ideas_phases: { phase_id: phase_id })
  end)

  scope :with_project_publication_status, (proc do |publication_status|
    joins(project: [:admin_publication])
      .where(projects: { admin_publications: { publication_status: publication_status } })
  end)

  scope :order_new, ->(direction = :desc) { order(published_at: direction) }
  scope :order_random, lambda { |user|
    hash_part_for_today_and_user = Time.zone.today.to_s + user&.id.to_s
    order(Arel.sql("md5(concat(#{table_name}.id, '#{hash_part_for_today_and_user}'))"))
  }
  scope :order_author_name, lambda { |direction = :desc|
    includes(:author).order('users.first_name' => direction, 'users.last_name' => direction)
  }

  scope :order_popular, ->(direction = :desc) { order(Arel.sql("(likes_count - dislikes_count) #{direction}, ideas.id")) }
  # based on https://medium.com/hacking-and-gonzo/how-hacker-news-ranking-algorithm-works-1d9b0cf2c08d

  scope :order_status, lambda { |direction = :desc|
    joins(:idea_status)
      .order("idea_statuses.ordering #{direction}, ideas.id")
  }

  scope :activity_after, lambda { |time_ago|
    ideas = left_joins(:comments, :reactions)
      .where('ideas.updated_at >= ? OR comments.updated_at >= ? OR reactions.created_at >= ?', time_ago, time_ago, time_ago)
    where(id: ideas)
  }

  scope :feedback_needed, lambda {
    scope = joins(:idea_status)
    scope.where(idea_statuses: { code: 'proposed' })
      .where('ideas.id NOT IN (SELECT DISTINCT(idea_id) FROM official_feedbacks)')
      .or(scope.where(idea_statuses: { code: 'threshold_reached' }))
  }

  scope :publicly_visible, lambda {
    where_pmethod(&:supports_public_visibility?)
  }
  scope :transitive, -> { where creation_phase: nil }

  scope :native_survey, -> { where(creation_phase: Phase.where(participation_method: 'native_survey')) } # TODO: Delete
  scope :draft_surveys, lambda { # TODO: Delete
    native_survey.where(publication_status: 'draft')
  }

  # Equivalent to pmethod.supports_survey_form?
  scope :supports_survey, -> { where(creation_phase: Phase.where(participation_method: %w[native_survey community_monitor_survey])) }

  # Filters out all the ideas for which the ParticipationMethod responds truety
  # to the given block. The block receives the ParticipationMethod object as an
  # argument
  def self.where_pmethod(&)
    all_pmethods = ParticipationMethod::Base.all_methods.map { |m| m.new(nil) }
    truety_pmethods = all_pmethods.select(&)
    truety_method_strs = truety_pmethods.map { |pmethod| pmethod.class.method_str }
    result = where(creation_phase: Phase.where(participation_method: truety_method_strs))
    if truety_pmethods.find(&:transitive?)
      result.or(where(creation_phase: nil))
    else
      result
    end
  end

  scope :with_status_code, lambda { |code|
    joins(:idea_status).where(idea_statuses: { code: code })
  }

  # Is the performance of this code okay? We currently have no other data source for status changes
  scope :with_status_transitioned_after, lambda { |time|
    idea_ids = Activity.where(item_type: 'Idea', action: 'changed_status', created_at: time..).pluck(:item_id)
    where(id: idea_ids)
  }

  scope :with_bounding_box, (proc do |coordinates|
    x1, y1, x2, y2 = JSON.parse(coordinates)
    where('ST_Intersects(ST_MakeEnvelope(?, ?, ?, ?), location_point)', x1, y1, x2, y2)
  end)

  scope :draft, -> { where(publication_status: 'draft') }
  scope :published, -> { where publication_status: 'published' }
  scope :submitted_or_published, -> { where publication_status: SUBMISSION_STATUSES }

  scope :published_after, lambda { |date_time| # eg 2.days.ago
    where(publication_status: 'published', published_at: date_time..)
  }

  def just_submitted?
    # It would be better to foresee separate endpoints for submission,
    # rather than relying on Rails dirty to detect publication.
    from, to = publication_status_previous_change
    SUBMISSION_STATUSES.exclude?(from) && SUBMISSION_STATUSES.include?(to)
  end

  def just_published?
    # It would be better to foresee separate endpoints for publication,
    # rather than relying on Rails dirty to detect publication.
    from, to = publication_status_previous_change
    from != 'published' && to == 'published'
  end

  def will_be_submitted?
    from, to = publication_status_change
    from != 'submitted' && to == 'submitted'
  end

  def will_be_published?
    # It would be better to foresee separate endpoints for publication,
    # rather than relying on Rails dirty to detect publication.
    from, to = publication_status_change
    from != 'published' && to == 'published'
  end

  def consultation_context
    creation_phase || project
  end

  def creation_phase_with_fallback
    # This method could be used for migrating existing data when
    # we would want to set the creation_phase for all existing
    # ideation inputs.
    creation_phase || phases.first || project.phases.where(participation_method: 'ideation').first || project.phases.first
  end

  def custom_form
    consultation_context.custom_form || CustomForm.new(participation_context: consultation_context)
  end

  def input_term
    if participation_method_on_creation.transitive?
      transitive_input_term
    else
      creation_phase.input_term
    end
  end

  def participation_method_on_creation
    consultation_context.pmethod
  end

  def assign_defaults
    participation_method_on_creation.assign_defaults self
  end

  def total_votes(phase)
    Factory.instance.voting_method_for(phase).votes_for_idea(self) + (manual_votes_amount || 0)
  end

  def set_manual_votes(amount, user)
    return if amount == manual_votes_amount

    self.manual_votes_amount = amount
    self.manual_votes_last_updated_by = user if user
    self.manual_votes_last_updated_at = Time.now
  end

  def draft?
    publication_status == 'draft'
  end

  def submitted_or_published?
    SUBMISSION_STATUSES.include? publication_status
  end

  def published?
    publication_status == 'published'
  end

  def score
    likes_count - dislikes_count
  end

  def author_name
    @author_name ||= author&.full_name
  end

  private

  def schema_for_validation
    fields = participation_method_on_creation.custom_form.custom_fields
    multiloc_schema = JsonSchemaGeneratorService.new.generate_for fields
    multiloc_schema.values.first
  end

  def supports_built_in_fields?
    !draft? && participation_method_on_creation.supports_built_in_fields?
  end

  def sanitize_body_multiloc
    service = SanitizationService.new
    self.body_multiloc = service.sanitize_multiloc(
      body_multiloc,
      %i[title alignment list decoration link image video]
    )
    self.body_multiloc = service.remove_multiloc_empty_trailing_tags(body_multiloc)
    self.body_multiloc = service.linkify_multiloc(body_multiloc)
  end

  def sanitize_title_multiloc
    return unless title_multiloc&.any?

    self.title_multiloc = SanitizationService.new.sanitize_multiloc(
      title_multiloc,
      []
    )
  end

  def fix_comments_count_on_projects
    return unless project_id_previously_changed?

    Comment.counter_culture_fix_counts only: [%i[idea project]]
  end

  def update_phase_counts(_)
    IdeasPhase.counter_culture_fix_counts only: %i[phase]
    phases.select { |p| p.participation_method == 'voting' }.each do |phase|
      # NOTE: this does not get called when removing a phase - but phase counts are not actually used
      Basket.update_counts(phase)
    end
  end

  def validate_creation_phase
    return unless creation_phase

    if creation_phase.project_id != project_id
      errors.add(
        :creation_phase,
        :invalid_project,
        message: 'The creation phase must be a phase of the input\'s project'
      )
      return
    end

    if participation_method_on_creation.transitive?
      errors.add(
        :creation_phase,
        :invalid_participation_method,
        message: 'The creation phase cannot be set for transitive participation methods'
      )
    end
  end

  def not_published_in_non_public_status
    return if !published?
    return if !idea_status || idea_status.public_post?

    errors.add(
      :publication_status,
      :invalid_status,
      message: 'Inputs can only be published in public statuses'
    )
  end

  # The FE sends geographic values as wkt strings, since GeoJSON often includes nested arrays
  # which are not supported by Rails strong params.
  # This method converts the wkt strings for geographic values (e.g. for point, line, polygon, etc.) to GeoJSON.
  #
  # RGeo gem & wkt strings:
  # https://github.com/rgeo/rgeo/blob/52d42407769d9fb5267e328ed4023db013f2b7d5/Spatial_Programming_With_RGeo.md?plain=1#L521-L528
  def convert_wkt_geo_custom_field_values_to_geojson
    return if custom_field_values.blank?

    geo_cf_keys = custom_form
      &.custom_fields.to_a
      .select { |field| field.input_type.in? CustomField::GEOGRAPHIC_INPUT_TYPES }
      .map(&:key)

    custom_field_values.slice(*geo_cf_keys).each do |key, value|
      custom_field_values[key] = wkt_string_to_geojson(value) if value.is_a?(String)
    end
  end

  def transitive_input_term
    current_phase_input_term || last_past_phase_input_term || first_future_phase_input_term || Phase::FALLBACK_INPUT_TERM
  end

  def current_phase_input_term
    current_phase = TimelineService.new.current_phase project
    current_phase.input_term if current_phase&.pmethod&.supports_input_term?
  end

  def last_past_phase_input_term
    past_phases = TimelineService.new.past_phases(project).select { |phase| phase_ids.include? phase.id }
    past_phases_with_input_term = past_phases.select do |phase|
      phase.pmethod.supports_input_term?
    end
    past_phases_with_input_term.last&.input_term
  end

  def first_future_phase_input_term
    future_phases = TimelineService.new.future_phases(project).select { |phase| phase_ids.include? phase.id }
    future_phases_with_input_term = future_phases.select do |phase|
      phase.pmethod.supports_input_term?
    end
    future_phases_with_input_term.first&.input_term
  end

  def strip_title
    return unless title_multiloc&.any?

    title_multiloc.each do |key, value|
      title_multiloc[key] = value.strip
    end
  end

  def set_submitted_at
    self.submitted_at ||= Time.zone.now
  end

  def set_published_at
    self.published_at ||= Time.zone.now
  end

  def set_assigned_at
    self.assigned_at ||= Time.zone.now
  end

  def remove_notifications
    notifications.each do |notification|
      unless notification.update idea: nil
        notification.destroy!
      end
    end
  end
end

Idea.include(SmartGroups::Concerns::ValueReferenceable)
Idea.include(FlagInappropriateContent::Concerns::Flaggable)
Idea.include(Moderation::Concerns::Moderatable)
Idea.include(MachineTranslations::Concerns::Translatable)
Idea.include(IdeaAssignment::Extensions::Idea)
Idea.include(IdeaCustomFields::Extensions::Idea)
Idea.include(Analysis::Patches::Idea)
Idea.include(BulkImportIdeas::Patches::Idea)<|MERGE_RESOLUTION|>--- conflicted
+++ resolved
@@ -67,13 +67,9 @@
   PUBLICATION_STATUSES = %w[draft submitted published].freeze
   SUBMISSION_STATUSES = %w[submitted published].freeze
 
-<<<<<<< HEAD
+  attr_accessor :request # Non persisted attribute to store request to be used by EveryoneTrackingService
+
   slug from: proc { |idea| idea&.participation_method_on_creation&.generate_slug(idea) }
-=======
-  attr_accessor :request # Non persisted attribute to store request to be used by EveryoneTrackingService
-
-  slug from: proc { |idea| idea.participation_method_on_creation.generate_slug(idea) }
->>>>>>> 60ab9673
 
   belongs_to :author, class_name: 'User', optional: true
   belongs_to :project, touch: true
