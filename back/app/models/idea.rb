# frozen_string_literal: true

# == Schema Information
#
# Table name: ideas
#
#  id                              :uuid             not null, primary key
#  title_multiloc                  :jsonb
#  body_multiloc                   :jsonb
#  publication_status              :string
#  published_at                    :datetime
#  project_id                      :uuid
#  author_id                       :uuid
#  created_at                      :datetime         not null
#  updated_at                      :datetime         not null
#  likes_count                     :integer          default(0), not null
#  dislikes_count                  :integer          default(0), not null
#  location_point                  :geography        point, 4326
#  location_description            :string
#  comments_count                  :integer          default(0), not null
#  idea_status_id                  :uuid
#  slug                            :string
#  budget                          :integer
#  baskets_count                   :integer          default(0), not null
#  official_feedbacks_count        :integer          default(0), not null
#  assignee_id                     :uuid
#  assigned_at                     :datetime
#  proposed_budget                 :integer
#  custom_field_values             :jsonb            not null
#  creation_phase_id               :uuid
#  author_hash                     :string
#  anonymous                       :boolean          default(FALSE), not null
#  internal_comments_count         :integer          default(0), not null
#  votes_count                     :integer          default(0), not null
#  followers_count                 :integer          default(0), not null
#  submitted_at                    :datetime
#  manual_votes_amount             :integer
#  manual_votes_last_updated_by_id :uuid
#  manual_votes_last_updated_at    :datetime
#  neutral_reactions_count         :integer          default(0), not null
#
# Indexes
#
#  index_ideas_on_author_hash                      (author_hash)
#  index_ideas_on_author_id                        (author_id)
#  index_ideas_on_body_multiloc                    (body_multiloc) USING gin
#  index_ideas_on_idea_status_id                   (idea_status_id)
#  index_ideas_on_location_point                   (location_point) USING gist
#  index_ideas_on_manual_votes_last_updated_by_id  (manual_votes_last_updated_by_id)
#  index_ideas_on_project_id                       (project_id)
#  index_ideas_on_slug                             (slug) UNIQUE
#  index_ideas_on_title_multiloc                   (title_multiloc) USING gin
#  index_ideas_search                              (((to_tsvector('simple'::regconfig, COALESCE((title_multiloc)::text, ''::text)) || to_tsvector('simple'::regconfig, COALESCE((body_multiloc)::text, ''::text))))) USING gin
#
# Foreign Keys
#
#  fk_rails_...  (assignee_id => users.id)
#  fk_rails_...  (author_id => users.id)
#  fk_rails_...  (creation_phase_id => phases.id)
#  fk_rails_...  (idea_status_id => idea_statuses.id)
#  fk_rails_...  (manual_votes_last_updated_by_id => users.id)
#  fk_rails_...  (project_id => projects.id)
#
class Idea < ApplicationRecord
  include PgSearch::Model
  include GeoJsonHelpers
  include AnonymousParticipation
  extend OrderAsSpecified

  PUBLICATION_STATUSES = %w[draft submitted published].freeze
  SUBMISSION_STATUSES = %w[submitted published].freeze

  attr_accessor :request # Non persisted attribute to store request to be used by EveryoneTrackingService

  slug from: proc { |idea| idea&.participation_method_on_creation&.generate_slug(idea) }

  belongs_to :author, class_name: 'User', optional: true
  belongs_to :project, touch: true
  belongs_to :creation_phase, class_name: 'Phase', optional: true
  belongs_to :idea_status, optional: true

  counter_culture :idea_status, touch: true
  counter_culture(
    :project,
    column_name: proc { |idea| idea.publication_status == 'published' ? 'ideas_count' : nil },
    column_names: {
      ['ideas.publication_status = ?', 'published'] => 'ideas_count'
    },
    touch: true
  )

  counter_culture(
    :project,
    column_name: 'comments_count',
    delta_magnitude: proc { |idea| idea.comments_count }
  )

  # Must appear before before_destroy
  before_save :convert_wkt_geo_custom_field_values_to_geojson
  after_update :fix_comments_count_on_projects

  belongs_to :assignee, class_name: 'User', optional: true
  belongs_to :manual_votes_last_updated_by, class_name: 'User', optional: true

  has_many :activities, as: :item

  has_many :comments, dependent: :destroy
  has_many :internal_comments, dependent: :destroy

  has_many :reactions, as: :reactable, dependent: :destroy
  has_many :likes, -> { where(mode: 'up') }, as: :reactable, class_name: 'Reaction', inverse_of: :reactable
  has_many :dislikes, -> { where(mode: 'down') }, as: :reactable, class_name: 'Reaction', inverse_of: :reactable
  has_one :user_reaction, ->(user_id) { where(user_id: user_id) }, as: :reactable, class_name: 'Reaction', inverse_of: :reactable

  has_many :spam_reports, as: :spam_reportable, class_name: 'SpamReport', dependent: :destroy

  before_destroy :remove_notifications # Must occur before has_many :notifications (see https://github.com/rails/rails/issues/5205)
  has_many :notifications, dependent: :nullify

  has_many :ideas_topics, dependent: :destroy
  has_many :topics, -> { order(:ordering) }, through: :ideas_topics
  has_many :ideas_phases, dependent: :destroy
  has_many :phases, through: :ideas_phases, after_add: :update_phase_counts, after_remove: :update_phase_counts
  has_many :baskets_ideas, dependent: :destroy
  has_many :baskets, through: :baskets_ideas
  has_many :text_images, as: :imageable, dependent: :destroy
  has_many :followers, as: :followable, dependent: :destroy
  has_many :official_feedbacks, dependent: :destroy

  has_many :cosponsorships, dependent: :destroy
  has_many :cosponsors, through: :cosponsorships, source: :user

  has_many :idea_images, -> { order(:ordering) }, dependent: :destroy, inverse_of: :idea
  has_many :idea_files, -> { order(:ordering) }, dependent: :destroy, inverse_of: :idea
  has_one :idea_trending_info
  has_many :embeddings_similarities, as: :embeddable, dependent: :destroy
  has_many :authoring_assistance_responses, dependent: :destroy

<<<<<<< HEAD
  has_many :related_idea_associations, class_name: 'RelatedIdea', dependent: :destroy
  has_many :related_ideas, through: :related_idea_associations
=======
  has_many :idea_relations, dependent: :destroy
  has_many :related_ideas, through: :idea_relations
>>>>>>> 24f8922b

  accepts_nested_attributes_for :text_images, :idea_images, :idea_files

  with_options unless: :draft? do |post|
    post.before_validation :strip_title
    post.after_validation :set_submitted_at, if: ->(record) { record.submitted_or_published? && record.publication_status_changed? }
    post.after_validation :set_published_at, if: ->(record) { record.published? && record.publication_status_changed? }
    post.after_validation :set_assigned_at, if: ->(record) { record.assignee_id && record.assignee_id_changed? }
  end

  validates :publication_status, presence: true, inclusion: { in: PUBLICATION_STATUSES }

  validates :title_multiloc, presence: true, multiloc: { presence: true }, if: :title_multiloc_required?
  validates :body_multiloc, presence: true, multiloc: { presence: true, html: true }, if: :body_multiloc_required?
  validates :proposed_budget, numericality: { greater_than_or_equal_to: 0, if: :proposed_budget }

  validate :validate_creation_phase
  validate :not_published_in_non_public_status
  validates :manual_votes_amount, numericality: { only_integer: true, greater_than_or_equal_to: 0, allow_nil: true }

  with_options unless: :draft? do
    validates :idea_status, presence: true
    validates :project, presence: true
    before_validation :assign_defaults
    before_validation :sanitize_body_multiloc, if: :body_multiloc
  end

  pg_search_scope :search_by_all,
    against: %i[title_multiloc body_multiloc custom_field_values slug],
    using: { tsearch: { prefix: true } }

  pg_search_scope :restricted_search,
    against: %i[title_multiloc body_multiloc slug],
    using: { tsearch: { prefix: true } }

  pg_search_scope :search_any_word,
    against: %i[title_multiloc body_multiloc],
    using: { tsearch: { any_word: true } }

  # Note from: https://github.com/Casecommons/pg_search
  # > Searching through associations
  # > It is possible to search columns on associated models. Note that if you do this,
  # > it will be impossible to speed up searches with database indexes. However, it
  # > is supported as a quick way to try out cross-model searching.

  scope :with_some_topics, (proc do |topics|
    ideas = joins(:ideas_topics).where(ideas_topics: { topic: topics })
    where(id: ideas)
  end)

  scope :in_phase, (proc do |phase_id|
    joins(:ideas_phases)
      .where(ideas_phases: { phase_id: phase_id })
  end)

  scope :with_project_publication_status, (proc do |publication_status|
    joins(project: [:admin_publication])
      .where(projects: { admin_publications: { publication_status: publication_status } })
  end)

  scope :order_new, ->(direction = :desc) { order(published_at: direction) }
  scope :order_random, lambda { |user|
    hash_part_for_today_and_user = Time.zone.today.to_s + user&.id.to_s
    order(Arel.sql("md5(concat(#{table_name}.id, '#{hash_part_for_today_and_user}'))"))
  }
  scope :order_author_name, lambda { |direction = :desc|
    includes(:author).order('users.first_name' => direction, 'users.last_name' => direction)
  }

  scope :order_popular, ->(direction = :desc) { order(Arel.sql("(likes_count - dislikes_count) #{direction}, ideas.id")) }
  # based on https://medium.com/hacking-and-gonzo/how-hacker-news-ranking-algorithm-works-1d9b0cf2c08d

  scope :order_status, lambda { |direction = :desc|
    joins(:idea_status)
      .order("idea_statuses.ordering #{direction}, ideas.id")
  }

  scope :activity_after, lambda { |time_ago|
    ideas = left_joins(:comments, :reactions)
      .where('ideas.updated_at >= ? OR comments.updated_at >= ? OR reactions.created_at >= ?', time_ago, time_ago, time_ago)
    where(id: ideas)
  }

  scope :feedback_needed, lambda {
    scope = joins(:idea_status)
    scope.where(idea_statuses: { code: 'proposed' })
      .where('ideas.id NOT IN (SELECT DISTINCT(idea_id) FROM official_feedbacks)')
      .or(scope.where(idea_statuses: { code: 'threshold_reached' }))
  }

  scope :publicly_visible, lambda {
    where_pmethod(&:supports_public_visibility?)
  }

  # Filter out empty content when switching participation methods (e.g. from survey to ideation)
  scope :with_content, lambda {
    where("ideas.title_multiloc <> '{}'::jsonb OR ideas.body_multiloc <> '{}'::jsonb")
  }

  scope :transitive, lambda { |transitive = true|
    transitive ? where(creation_phase: nil) : where.not(creation_phase: nil)
  }

  scope :native_survey, -> { where(creation_phase: Phase.where(participation_method: 'native_survey')) } # TODO: Delete
  scope :draft_surveys, lambda { # TODO: Delete
    native_survey.where(publication_status: 'draft')
  }

  # Equivalent to pmethod.supports_survey_form?
  scope :supports_survey, -> { where(creation_phase: Phase.where(participation_method: %w[native_survey community_monitor_survey])) }

  # Filters out all the ideas for which the ParticipationMethod responds truety
  # to the given block. The block receives the ParticipationMethod object as an
  # argument
  def self.where_pmethod(&)
    all_pmethods = ParticipationMethod::Base.all_methods.map { |m| m.new(nil) }
    truety_pmethods = all_pmethods.select(&)
    truety_method_strs = truety_pmethods.map { |pmethod| pmethod.class.method_str }
    result = where(creation_phase: Phase.where(participation_method: truety_method_strs))
    if truety_pmethods.find(&:transitive?)
      result.or(where(creation_phase: nil))
    else
      result
    end
  end

  scope :with_status_code, lambda { |code|
    joins(:idea_status).where(idea_statuses: { code: code })
  }

  # Is the performance of this code okay? We currently have no other data source for status changes
  scope :with_status_transitioned_after, lambda { |time|
    idea_ids = Activity.where(item_type: 'Idea', action: 'changed_status', created_at: time..).pluck(:item_id)
    where(id: idea_ids)
  }

  scope :with_bounding_box, (proc do |coordinates|
    x1, y1, x2, y2 = JSON.parse(coordinates)
    where('ST_Intersects(ST_MakeEnvelope(?, ?, ?, ?), location_point)', x1, y1, x2, y2)
  end)

  scope :draft, -> { where(publication_status: 'draft') }
  scope :published, -> { where publication_status: 'published' }
  scope :submitted_or_published, -> { where publication_status: SUBMISSION_STATUSES }

  scope :published_after, lambda { |date_time| # eg 2.days.ago
    where(publication_status: 'published', published_at: date_time..)
  }

  def just_submitted?
    # It would be better to foresee separate endpoints for submission,
    # rather than relying on Rails dirty to detect publication.
    from, to = publication_status_previous_change
    SUBMISSION_STATUSES.exclude?(from) && SUBMISSION_STATUSES.include?(to)
  end

  def just_published?
    # It would be better to foresee separate endpoints for publication,
    # rather than relying on Rails dirty to detect publication.
    from, to = publication_status_previous_change
    from != 'published' && to == 'published'
  end

  def will_be_submitted?
    from, to = publication_status_change
    from != 'submitted' && to == 'submitted'
  end

  def will_be_published?
    # It would be better to foresee separate endpoints for publication,
    # rather than relying on Rails dirty to detect publication.
    from, to = publication_status_change
    from != 'published' && to == 'published'
  end

  def consultation_context
    creation_phase || project
  end

  def creation_phase_with_fallback
    # This method could be used for migrating existing data when
    # we would want to set the creation_phase for all existing
    # ideation inputs.
    creation_phase || phases.first || project.phases.where(participation_method: 'ideation').first || project.phases.first
  end

  def custom_form
    consultation_context.custom_form || CustomForm.new(participation_context: consultation_context)
  end

  def input_term
    if participation_method_on_creation.transitive?
      transitive_input_term
    else
      creation_phase.input_term
    end
  end

  def participation_method_on_creation
    consultation_context.pmethod
  end

  def assign_defaults
    participation_method_on_creation.assign_defaults self
  end

  def total_votes(phase)
    Factory.instance.voting_method_for(phase).votes_for_idea(self) + (manual_votes_amount || 0)
  end

  def set_manual_votes(amount, user)
    return if amount == manual_votes_amount

    self.manual_votes_amount = amount
    self.manual_votes_last_updated_by = user if user
    self.manual_votes_last_updated_at = Time.now
  end

  def draft?
    publication_status == 'draft'
  end

  def submitted_or_published?
    SUBMISSION_STATUSES.include? publication_status
  end

  def published?
    publication_status == 'published'
  end

  def score
    likes_count - dislikes_count
  end

  def author_name
    @author_name ||= author&.full_name
  end

  private

  def title_multiloc_required?
    !draft? && participation_method_on_creation.built_in_title_required?
  end

  def body_multiloc_required?
    !draft? && participation_method_on_creation.built_in_body_required?
  end

  def sanitize_body_multiloc
    service = SanitizationService.new
    self.body_multiloc = service.sanitize_multiloc(
      body_multiloc,
      %i[title alignment list decoration link image video]
    )
    self.body_multiloc = service.remove_multiloc_empty_trailing_tags(body_multiloc)
    self.body_multiloc = service.linkify_multiloc(body_multiloc)
  end

  def fix_comments_count_on_projects
    return unless project_id_previously_changed?

    Comment.counter_culture_fix_counts only: [%i[idea project]]
  end

  def update_phase_counts(_)
    IdeasPhase.counter_culture_fix_counts only: %i[phase]
    phases.select { |p| p.participation_method == 'voting' }.each do |phase|
      # NOTE: this does not get called when removing a phase - but phase counts are not actually used
      Basket.update_counts(phase)
    end
  end

  def validate_creation_phase
    return unless creation_phase

    if creation_phase.project_id != project_id
      errors.add(
        :creation_phase,
        :invalid_project,
        message: 'The creation phase must be a phase of the input\'s project'
      )
      return
    end

    if participation_method_on_creation.transitive?
      errors.add(
        :creation_phase,
        :invalid_participation_method,
        message: 'The creation phase cannot be set for transitive participation methods'
      )
    end
  end

  def not_published_in_non_public_status
    return if !published?
    return if !idea_status || idea_status.public_post?

    errors.add(
      :publication_status,
      :invalid_status,
      message: 'Inputs can only be published in public statuses'
    )
  end

  # The FE sends geographic values as wkt strings, since GeoJSON often includes nested arrays
  # which are not supported by Rails strong params.
  # This method converts the wkt strings for geographic values (e.g. for point, line, polygon, etc.) to GeoJSON.
  #
  # RGeo gem & wkt strings:
  # https://github.com/rgeo/rgeo/blob/52d42407769d9fb5267e328ed4023db013f2b7d5/Spatial_Programming_With_RGeo.md?plain=1#L521-L528
  def convert_wkt_geo_custom_field_values_to_geojson
    return if custom_field_values.blank?

    geo_cf_keys = custom_form
      &.custom_fields.to_a
      .select { |field| field.input_type.in? CustomField::GEOGRAPHIC_INPUT_TYPES }
      .map(&:key)

    custom_field_values.slice(*geo_cf_keys).each do |key, value|
      custom_field_values[key] = wkt_string_to_geojson(value) if value.is_a?(String)
    end
  end

  def transitive_input_term
    current_phase_input_term || last_past_phase_input_term || first_future_phase_input_term || Phase::FALLBACK_INPUT_TERM
  end

  def current_phase_input_term
    current_phase = TimelineService.new.current_phase project
    current_phase.input_term if current_phase&.pmethod&.supports_input_term?
  end

  def last_past_phase_input_term
    past_phases = TimelineService.new.past_phases(project).select { |phase| phase_ids.include? phase.id }
    past_phases_with_input_term = past_phases.select do |phase|
      phase.pmethod.supports_input_term?
    end
    past_phases_with_input_term.last&.input_term
  end

  def first_future_phase_input_term
    future_phases = TimelineService.new.future_phases(project).select { |phase| phase_ids.include? phase.id }
    future_phases_with_input_term = future_phases.select do |phase|
      phase.pmethod.supports_input_term?
    end
    future_phases_with_input_term.first&.input_term
  end

  def strip_title
    return unless title_multiloc&.any?

    title_multiloc.each do |key, value|
      title_multiloc[key] = value.strip
    end
  end

  def set_submitted_at
    self.submitted_at ||= Time.zone.now
  end

  def set_published_at
    self.published_at ||= Time.zone.now
  end

  def set_assigned_at
    self.assigned_at ||= Time.zone.now
  end

  def remove_notifications
    notifications.each do |notification|
      unless notification.update idea: nil
        notification.destroy!
      end
    end
  end
end

Idea.include(SmartGroups::Concerns::ValueReferenceable)
Idea.include(FlagInappropriateContent::Concerns::Flaggable)
Idea.include(Moderation::Concerns::Moderatable)
Idea.include(MachineTranslations::Concerns::Translatable)
Idea.include(IdeaAssignment::Extensions::Idea)
Idea.include(Analysis::Patches::Idea)
Idea.include(BulkImportIdeas::Patches::Idea)<|MERGE_RESOLUTION|>--- conflicted
+++ resolved
@@ -136,13 +136,8 @@
   has_many :embeddings_similarities, as: :embeddable, dependent: :destroy
   has_many :authoring_assistance_responses, dependent: :destroy
 
-<<<<<<< HEAD
-  has_many :related_idea_associations, class_name: 'RelatedIdea', dependent: :destroy
-  has_many :related_ideas, through: :related_idea_associations
-=======
   has_many :idea_relations, dependent: :destroy
   has_many :related_ideas, through: :idea_relations
->>>>>>> 24f8922b
 
   accepts_nested_attributes_for :text_images, :idea_images, :idea_files
 
