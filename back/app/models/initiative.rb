--- conflicted
+++ resolved
@@ -63,12 +63,7 @@
   with_options unless: :draft? do |post|
     post.validates :title_multiloc, presence: true, multiloc: { presence: true }
     post.validates :body_multiloc, presence: true, multiloc: { presence: true, html: true }
-<<<<<<< HEAD
-    post.validates :author, presence: true, on: :publication, unless: :anonymous?
-    post.validates :author, presence: true, if: :author_id_changed?, unless: :anonymous?
-=======
     post.validates :author, presence: true, if: :author_required_on_change?
->>>>>>> 7e7d913c
     post.validates :slug, uniqueness: true, presence: true
 
     post.before_validation :strip_title
