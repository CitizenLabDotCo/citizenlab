# frozen_string_literal: true

# == Schema Information
#
# Table name: initiatives
#
#  id                       :uuid             not null, primary key
#  title_multiloc           :jsonb
#  body_multiloc            :jsonb
#  publication_status       :string
#  published_at             :datetime
#  author_id                :uuid
#  likes_count              :integer          default(0), not null
#  dislikes_count           :integer          default(0), not null
#  location_point           :geography        point, 4326
#  location_description     :string
#  slug                     :string
#  comments_count           :integer          default(0), not null
#  created_at               :datetime         not null
#  updated_at               :datetime         not null
#  header_bg                :string
#  assignee_id              :uuid
#  official_feedbacks_count :integer          default(0), not null
#  assigned_at              :datetime
#  author_hash              :string
#  anonymous                :boolean          default(FALSE), not null
#  internal_comments_count  :integer          default(0), not null
#  editing_locked           :boolean          default(FALSE), not null
#
# Indexes
#
#  index_initiatives_on_author_id       (author_id)
#  index_initiatives_on_location_point  (location_point) USING gist
#  index_initiatives_on_slug            (slug) UNIQUE
#  index_initiatives_search             (((to_tsvector('simple'::regconfig, COALESCE((title_multiloc)::text, ''::text)) || to_tsvector('simple'::regconfig, COALESCE((body_multiloc)::text, ''::text))))) USING gin
#
# Foreign Keys
#
#  fk_rails_...  (assignee_id => users.id)
#  fk_rails_...  (author_id => users.id)
#
class Initiative < ApplicationRecord
  include Post
  include AnonymousParticipation

  mount_base64_uploader :header_bg, InitiativeHeaderBgUploader

  has_many :initiative_images, -> { order(:ordering) }, dependent: :destroy
  has_many :initiative_files, -> { order(:ordering) }, dependent: :destroy

  has_many :initiatives_topics, dependent: :destroy
  has_many :topics, -> { order(:ordering) }, through: :initiatives_topics
  has_many :areas_initiatives, dependent: :destroy
  has_many :areas, through: :areas_initiatives
  has_many :initiative_status_changes, dependent: :destroy
  has_one :initiative_initiative_status
  has_one :initiative_status, through: :initiative_initiative_status
  has_many :text_images, as: :imageable, dependent: :destroy
  accepts_nested_attributes_for :text_images

  belongs_to :assignee, class_name: 'User', optional: true

  validates :author, presence: true, on: :publication, unless: :anonymous?

  with_options unless: :draft? do |post|
    post.validates :title_multiloc, presence: true, multiloc: { presence: true }
    post.validates :body_multiloc, presence: true, multiloc: { presence: true, html: true }
    post.validates :author, presence: true, if: :author_required_on_change?
    post.validates :slug, uniqueness: true, presence: true

    post.before_validation :strip_title
    post.before_validation :generate_slug
    post.after_validation :set_published_at, if: ->(record) { record.published? && record.publication_status_changed? }
    post.after_validation :set_assigned_at, if: ->(record) { record.assignee_id && record.assignee_id_changed? }
  end

  with_options unless: :draft? do
    # Problem is that this validation happens too soon, as the first idea status change is created after create.
    # initiative.validates :initiative_status, presence: true
    validates :initiative_status_changes, presence: true, if: proc { |initiative| !initiative.draft? && !Current.loading_tenant_template }
    validate :assignee_can_moderate_initiatives

    before_validation :initialize_initiative_status_changes
    before_validation :sanitize_body_multiloc, if: :body_multiloc
  end

  scope :with_some_topics, (proc do |topic_ids|
    with_dups = joins(:initiatives_topics)
      .where(initiatives_topics: { topic_id: topic_ids })
    where(id: with_dups)
  end)

  scope :with_some_areas, (proc do |area_ids|
    with_dups = joins(:areas_initiatives)
      .where(areas_initiatives: { area_id: area_ids })
    where(id: with_dups)
  end)

  scope :with_status_code, proc { |code| joins(:initiative_status).where(initiative_status: { code: code }) }

  scope :order_status, lambda { |direction = :asc|
    joins('LEFT OUTER JOIN initiative_initiative_statuses ON initiatives.id = initiative_initiative_statuses.initiative_id')
      .joins('LEFT OUTER JOIN initiative_statuses ON initiative_statuses.id = initiative_initiative_statuses.initiative_status_id')
      .order("initiative_statuses.ordering #{direction}, initiatives.published_at #{direction}, initiatives.id")
  }

  scope :feedback_needed, -> { with_status_code('threshold_reached') }
  scope :no_feedback_needed, -> { with_status_code(InitiativeStatus::CODES - ['threshold_reached']) }
  scope :proposed, -> { with_status_code('proposed') }

  def reactions_needed(configuration = AppConfiguration.instance)
    [configuration.settings('initiatives', 'reacting_threshold') - likes_count, 0].max
  end

  def expires_at(configuration = AppConfiguration.instance)
    return nil unless published?

    published_at + configuration.settings('initiatives', 'days_limit').days
  end

  def threshold_reached_at
    initiative_status_changes
      .where(initiative_status: InitiativeStatus.where(code: 'threshold_reached'))
      .order(:created_at).pluck(:created_at).last
  end

  def self.review_required?
    app_config = AppConfiguration.instance
    require_review = app_config.settings('initiatives', 'require_review')
<<<<<<< HEAD

    app_config.feature_activated?('initiative_review') && require_review
  end

  def review_status?
    InitiativeStatus::REVIEW_CODES.include? initiative_status&.code
=======

    app_config.feature_activated?('initiative_review') && require_review
>>>>>>> 4108ade1
  end

  private

  def generate_slug
    return if slug

    title = MultilocService.new.t title_multiloc, author
    self.slug ||= SlugService.new.generate_slug self, title
  end

  def sanitize_body_multiloc
    service = SanitizationService.new
    self.body_multiloc = service.sanitize_multiloc(
      body_multiloc,
      %i[title alignment list decoration link image video]
    )
    self.body_multiloc = service.remove_multiloc_empty_trailing_tags(body_multiloc)
    self.body_multiloc = service.linkify_multiloc(body_multiloc)
  end

  def assignee_can_moderate_initiatives
    return unless assignee && !UserRoleService.new.can_moderate_initiatives?(assignee)

    errors.add(
      :assignee_id,
      :assignee_can_not_moderate_initiatives,
      message: 'The assignee can not moderate citizen initiatives'
    )
  end

  def initialize_initiative_status_changes
    initial_status_code = self.class.review_required? ? 'review_pending' : 'proposed'
    initial_status = InitiativeStatus.find_by(code: initial_status_code)
    return unless initial_status && initiative_status_changes.empty? && !draft?

    initiative_status_changes.build(initiative_status: initial_status)
  end

  def author_required_on_change?
    author_id_changed? && !anonymous?
  end
end

Initiative.include(FlagInappropriateContent::Concerns::Flaggable)
Initiative.include(Moderation::Concerns::Moderatable)
Initiative.include(MachineTranslations::Concerns::Translatable)<|MERGE_RESOLUTION|>--- conflicted
+++ resolved
@@ -127,17 +127,12 @@
   def self.review_required?
     app_config = AppConfiguration.instance
     require_review = app_config.settings('initiatives', 'require_review')
-<<<<<<< HEAD
 
     app_config.feature_activated?('initiative_review') && require_review
   end
 
   def review_status?
     InitiativeStatus::REVIEW_CODES.include? initiative_status&.code
-=======
-
-    app_config.feature_activated?('initiative_review') && require_review
->>>>>>> 4108ade1
   end
 
   private
