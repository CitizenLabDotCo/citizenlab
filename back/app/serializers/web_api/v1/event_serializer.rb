# frozen_string_literal: true

class WebApi::V1::EventSerializer < WebApi::V1::BaseSerializer
  attributes(
    :title_multiloc,
    :location_multiloc,
<<<<<<< HEAD
    :attendees_count,
=======
    :location_description,
    :location_point_geojson,
>>>>>>> 573a1f30
    :start_at,
    :end_at,
    :created_at,
    :updated_at
  )

  attribute :description_multiloc do |object|
    TextImageService.new.render_data_images object, :description_multiloc
  end

  belongs_to :project

  belongs_to(
    :user_attendance,
    record_type: WebApi::V1::Events::AttendanceSerializer.record_type,
    serializer: WebApi::V1::Events::AttendanceSerializer
  ) do |event, params|
    # +:current_user_attendances+ param is used with collections to avoid N+1 queries
    if (attendances = params[:current_user_attendances])
      attendances[event.id]
    elsif signed_in?(event, params)
      event.attendances.find_by(attendee: params[:current_user])
    end
  end
end<|MERGE_RESOLUTION|>--- conflicted
+++ resolved
@@ -4,12 +4,9 @@
   attributes(
     :title_multiloc,
     :location_multiloc,
-<<<<<<< HEAD
-    :attendees_count,
-=======
     :location_description,
     :location_point_geojson,
->>>>>>> 573a1f30
+    :attendees_count,
     :start_at,
     :end_at,
     :created_at,
