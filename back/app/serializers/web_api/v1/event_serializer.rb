# frozen_string_literal: true

class WebApi::V1::EventSerializer < WebApi::V1::BaseSerializer
  attributes(
    :title_multiloc,
    :location_multiloc,
<<<<<<< HEAD
    :online_link,
    :location_description,
=======
    :address_1,
    :address_2_multiloc,
>>>>>>> 20074573
    :location_point_geojson,
    :attendees_count,
    :start_at,
    :end_at,
    :created_at,
    :updated_at
  )

  attribute :description_multiloc do |object|
    TextImageService.new.render_data_images object, :description_multiloc
  end

  belongs_to :project

  belongs_to(
    :user_attendance,
    record_type: WebApi::V1::Events::AttendanceSerializer.record_type,
    serializer: WebApi::V1::Events::AttendanceSerializer
  ) do |event, params|
    # +:current_user_attendances+ param is used with collections to avoid N+1 queries
    if (attendances = params[:current_user_attendances])
      attendances[event.id]
    elsif signed_in?(event, params)
      event.attendances.find_by(attendee: params[:current_user])
    end
  end
end<|MERGE_RESOLUTION|>--- conflicted
+++ resolved
@@ -4,13 +4,9 @@
   attributes(
     :title_multiloc,
     :location_multiloc,
-<<<<<<< HEAD
     :online_link,
-    :location_description,
-=======
     :address_1,
     :address_2_multiloc,
->>>>>>> 20074573
     :location_point_geojson,
     :attendees_count,
     :start_at,
