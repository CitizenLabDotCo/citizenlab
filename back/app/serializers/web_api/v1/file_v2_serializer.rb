# frozen_string_literal: true

class WebApi::V1::FileV2Serializer < WebApi::V1::BaseSerializer
  set_type :file

<<<<<<< HEAD
  attributes :name, :size, :mime_type, :category, :description_multiloc, :created_at, :updated_at
=======
  attributes :content, :name, :size, :mime_type, :category, :created_at, :updated_at
>>>>>>> 47e2f77a

  belongs_to :uploader, serializer: WebApi::V1::UserSerializer
  has_many :projects, serializer: WebApi::V1::ProjectSerializer
end<|MERGE_RESOLUTION|>--- conflicted
+++ resolved
@@ -3,11 +3,7 @@
 class WebApi::V1::FileV2Serializer < WebApi::V1::BaseSerializer
   set_type :file
 
-<<<<<<< HEAD
-  attributes :name, :size, :mime_type, :category, :description_multiloc, :created_at, :updated_at
-=======
-  attributes :content, :name, :size, :mime_type, :category, :created_at, :updated_at
->>>>>>> 47e2f77a
+  attributes :content, :name, :size, :mime_type, :category, :description_multiloc, :created_at, :updated_at
 
   belongs_to :uploader, serializer: WebApi::V1::UserSerializer
   has_many :projects, serializer: WebApi::V1::ProjectSerializer
