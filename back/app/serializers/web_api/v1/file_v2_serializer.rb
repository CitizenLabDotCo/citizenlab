# frozen_string_literal: true

class WebApi::V1::FileV2Serializer < WebApi::V1::BaseSerializer
  set_type :file

<<<<<<< HEAD
  attributes :content, :name, :size, :mime_type, :category, :created_at, :updated_at
=======
  attributes(
    :name,
    :content,
    :description_multiloc,
    :category,
    :mime_type,
    :size,
    :ai_processing_allowed,
    :created_at,
    :updated_at
  )
>>>>>>> 9b704d33

  belongs_to :uploader, serializer: WebApi::V1::UserSerializer
  has_many :projects, serializer: WebApi::V1::ProjectSerializer
end<|MERGE_RESOLUTION|>--- conflicted
+++ resolved
@@ -3,9 +3,6 @@
 class WebApi::V1::FileV2Serializer < WebApi::V1::BaseSerializer
   set_type :file
 
-<<<<<<< HEAD
-  attributes :content, :name, :size, :mime_type, :category, :created_at, :updated_at
-=======
   attributes(
     :name,
     :content,
@@ -17,7 +14,6 @@
     :created_at,
     :updated_at
   )
->>>>>>> 9b704d33
 
   belongs_to :uploader, serializer: WebApi::V1::UserSerializer
   has_many :projects, serializer: WebApi::V1::ProjectSerializer
