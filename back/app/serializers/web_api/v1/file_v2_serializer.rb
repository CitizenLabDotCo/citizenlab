--- conflicted
+++ resolved
@@ -3,11 +3,7 @@
 class WebApi::V1::FileV2Serializer < WebApi::V1::BaseSerializer
   set_type :file
 
-<<<<<<< HEAD
-  attributes :content, :name, :size, :mime_type, :created_at, :updated_at
-=======
-  attributes :name, :size, :mime_type, :category, :created_at, :updated_at
->>>>>>> 7c26eb31
+  attributes :content, :name, :size, :mime_type, :category, :created_at, :updated_at
 
   belongs_to :uploader, serializer: WebApi::V1::UserSerializer
   has_many :projects, serializer: WebApi::V1::ProjectSerializer
