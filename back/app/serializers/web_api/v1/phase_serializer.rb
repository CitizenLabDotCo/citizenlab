# frozen_string_literal: true

class WebApi::V1::PhaseSerializer < WebApi::V1::BaseSerializer
  include Polls::WebApi::V1::PollPhaseSerializer
  include Surveys::WebApi::V1::SurveyPhaseSerializer
  include DocumentAnnotation::WebApi::V1::DocumentAnnotationPhaseSerializer

  attributes :title_multiloc, :start_at, :end_at, :created_at, :updated_at, :ideas_count, :campaigns_settings,
    :participation_method, :posting_enabled, :posting_method, :posting_limited_max, :commenting_enabled,
    :reacting_enabled, :reacting_like_method, :reacting_like_limited_max,
    :reacting_dislike_enabled, :reacting_dislike_method, :reacting_dislike_limited_max,
    :allow_anonymous_participation, :presentation_mode, :ideas_order, :input_term

  %i[
<<<<<<< HEAD
      voting_method voting_max_total voting_min_total voting_max_votes_per_idea baskets_count
      native_survey_title_multiloc native_survey_button_multiloc
    ].each do |attribute_name|
=======
    voting_method voting_max_total voting_min_total
    voting_max_votes_per_idea baskets_count
    native_survey_title_multiloc native_survey_button_multiloc
  ].each do |attribute_name|
>>>>>>> 2867ca6a
    attribute attribute_name, if: proc { |phase|
      Factory.instance.participation_method_for(phase).supports_serializing?(attribute_name)
    }
  end

  attribute :votes_count, if: proc { |phase, params|
    Factory.instance.participation_method_for(phase).supports_serializing?(:votes_count) \
    && (
      (current_user(params) && UserRoleService.new.can_moderate?(phase, current_user(params))) \
      || TimelineService.new.phase_is_complete?(phase)
    )
  }

  attribute :voting_term_singular_multiloc, if: proc { |phase|
    Factory.instance.participation_method_for(phase).supports_serializing?(:voting_term_singular_multiloc)
  } do |phase|
    phase.voting_term_singular_multiloc_with_fallback
  end

  attribute :voting_term_plural_multiloc, if: proc { |phase|
    Factory.instance.participation_method_for(phase).supports_serializing?(:voting_term_plural_multiloc)
  } do |phase|
    phase.voting_term_plural_multiloc_with_fallback
  end

  attribute :description_multiloc do |object|
    TextImageService.new.render_data_images_multiloc object.description_multiloc, field: :description_multiloc, imageable: object
  end

  attribute :previous_phase_end_at_updated do |object|
    object.previous_phase_end_at_updated?
  end

  attribute :report_public do |phase|
    phase.report&.public?
  end

  attribute :custom_form_persisted do |object|
    object.custom_form_persisted?
  end

  belongs_to :project

  has_one :user_basket, if: proc { |object, params|
    signed_in? object, params
  } do |object, params|
    user_basket object, params
  end

  has_one :report, serializer: ReportBuilder::WebApi::V1::ReportSerializer

  has_many :permissions

  def self.user_basket(object, params)
    preloaded_user_basket = params.dig(:user_baskets, object.id)&.first
    preloaded_user_basket || current_user(params)&.baskets&.select do |basket|
      basket.phase_id == object.id
    end&.first
  end
end<|MERGE_RESOLUTION|>--- conflicted
+++ resolved
@@ -12,16 +12,10 @@
     :allow_anonymous_participation, :presentation_mode, :ideas_order, :input_term
 
   %i[
-<<<<<<< HEAD
-      voting_method voting_max_total voting_min_total voting_max_votes_per_idea baskets_count
-      native_survey_title_multiloc native_survey_button_multiloc
-    ].each do |attribute_name|
-=======
     voting_method voting_max_total voting_min_total
     voting_max_votes_per_idea baskets_count
     native_survey_title_multiloc native_survey_button_multiloc
   ].each do |attribute_name|
->>>>>>> 2867ca6a
     attribute attribute_name, if: proc { |phase|
       Factory.instance.participation_method_for(phase).supports_serializing?(attribute_name)
     }
