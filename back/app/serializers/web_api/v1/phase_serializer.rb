--- conflicted
+++ resolved
@@ -19,11 +19,9 @@
     user_basket object, params
   end
 
-<<<<<<< HEAD
+  has_one :report, serializer: ReportBuilder::WebApi::V1::ReportSerializer
+
   has_many :permissions
-=======
-  has_one :report, serializer: ReportBuilder::WebApi::V1::ReportSerializer
->>>>>>> cd5cd1b4
 
   def self.user_basket(object, params)
     preloaded_user_basket = params.dig(:user_baskets, object.id)&.first
