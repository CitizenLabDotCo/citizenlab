# frozen_string_literal: true

class WebApi::V1::PermissionsFieldSerializer < WebApi::V1::BaseSerializer
<<<<<<< HEAD
  attributes :field_type, :required, :enabled, :config, :locked, :ordering, :created_at, :updated_at
=======
  attributes :field_type, :required, :enabled, :config, :locked, :ordering, :created_at, :updated_at, :title_multiloc
>>>>>>> 0fc46c23

  has_one :permission
  has_one :custom_field
end<|MERGE_RESOLUTION|>--- conflicted
+++ resolved
@@ -1,11 +1,7 @@
 # frozen_string_literal: true
 
 class WebApi::V1::PermissionsFieldSerializer < WebApi::V1::BaseSerializer
-<<<<<<< HEAD
-  attributes :field_type, :required, :enabled, :config, :locked, :ordering, :created_at, :updated_at
-=======
   attributes :field_type, :required, :enabled, :config, :locked, :ordering, :created_at, :updated_at, :title_multiloc
->>>>>>> 0fc46c23
 
   has_one :permission
   has_one :custom_field
