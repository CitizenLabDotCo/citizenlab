--- conflicted
+++ resolved
@@ -230,7 +230,6 @@
       24_hours: "24 hours."
       copy_paste_the_link_below: "Copy and paste the code below into the registration form on the platform."
       the_link_is_valid_for: "This link is valid for 24 hours. If the link has expired, you may <a href=\"%{link}\">request a new code</a>."
-<<<<<<< HEAD
       did_you_receive_this_email_in_error: "Did you receive this email in error? <a href=\"%{link}\">Let us know</a>."
   user_blocked_mailer:
     send_user_blocked_email:
@@ -239,7 +238,4 @@
       paragraph_1_without_reason: "Your account on the participation platform of %{organizationName} has been temporarily disabled for a violation of the community guidelines."
       paragraph_1_with_reason: "Your account on the participation platform of %{organizationName} has been temporarily disabled for the following reason:"
       for_more_information: "For more information on this, you can consult the %{termsAndConditionsPage}"
-      you_can_sign_in_again_from: "You can sign in again from %{date}."
-=======
-      did_you_receive_this_email_in_error: "Did you receive this email in error? <a href=\"%{link}\">Let us know</a>."
->>>>>>> 4e251b80
+      you_can_sign_in_again_from: "You can sign in again from %{date}"