en:
  locales:
    en: English
    ar-MA: Arabic (Morocco)
    ar-SA: Arabic (Saudi Arabia)
    ca-ES: Catalan
    cy-GB: Welsh
    da-DK: Danish
    de-DE: German
    el-GR: Greek
    en-CA: English (Canada)
    en-GB: English (UK)
    en-IE: English (Ireland)
    es-CL: Spanish (Chile)
    es-ES: Spanish (Spain)
    fi-FI: Finnish
    fr-BE: French (Belgium)
    fr-FR: French
    hr-HR: Croatian
    hu-HU: Hungarian
    it-IT: Italian
    kl-GL: Greenlandic
    lb-LU: Luxembourgish
    lv-LV: Latvian
    mi: Maori
    nb-NO: Norwegian (Bokmål)
    nl-BE: Dutch (Belgium)
    nl-NL: Dutch
    pl-PL: Polish
    pt-BR: Portuguese (Brazil)
    ro-RO: Romanian
    sr-Latn: Serbian (Latin)
    sr-SP: Serbian (Cyrillic)
    sv-SE: Swedish
    tr-TR: Turkish
  symbols:
    outside: somewhere else
  idea_statuses:
    prescreening: screening
    prescreening_description: This input is currently under review by the project manager and is not yet visible to the public.
    proposed: proposed
    proposed_description: This input has been submitted and is now open for public support. Gather votes to help move it to the next stage.
    viewed: viewed
    viewed_description: This input has been seen by the project manager.
    under_consideration: under consideration
    under_consideration_description: This input has been taken into consideration by the project manager.
    accepted: accepted
    accepted_description: This input has been accepted and will be implemented by the project manager.
    implemented: implemented
    implemented_description: This input has been implemented by the project manager.
    rejected: rejected
    rejected_description: This input has been rejected.
    expired: expired
    expired_description: This input is no longer active and has been closed due to time constraints or inactivity.
    threshold_reached: threshold reached
    threshold_reached_description: This input has met the required support threshold and will now be considered for further action.
    answered: answered
    answered_description: The project manager has published an official feedback on this input.
    ineligible: ineligible
    ineligible_description: This input has been reviewed and, unfortunately, has been rejected. An official update has been provided with more details.
  topics:
    nature: Nature and biodiversity
    nature_description: Nature and biodiversity
    waste: Cleanliness and waste
    waste_description: Cleanliness and waste
    sustainability: Sustainable development
    sustainability_description: Sustainable development
    mobility: Mobility
    mobility_description: Mobility
    technology: Energy and technology
    technology_description: Energy and technology
    economy: Work, economy and tourism
    economy_description: Work, economy and tourism
    housing: Housing
    housing_description: Housing
    public_space: Public spaces and buildings
    public_space_description: Public spaces and buildings
    safety: Safety
    safety_description: Safety
    education: Education and youth
    education_description: Education and youth
    culture: Culture, sports and events
    culture_description: Culture, sports and events
    health: Health and welfare
    health_description: Health and welfare
    inclusion: Social inclusion
    inclusion_description: Social inclusion
    community: Community development
    community_description: Community development
    services: Public services
    services_description: Public services
    other: Other
    other_description: Other
    quality_of_life: Quality of life
    service_delivery: Service delivery
    governance_and_trust: Governance and trust
  static_pages:
    terms_and_conditions_title: Terms & conditions
    terms_and_conditions_body: >
      <p>These terms & conditions outline the rules and guidelines of contributing to the platform and are meant to help ensure a constructive dialogue.</p> <p>Your ideas to further improve the platform are welcome and can be sent to support@govocal.com.</p> <h2>Who can participate?</h2> <p>Anyone is able to view public projects via the platform. If you’d like to contribute content (e.g., submit input or react), you will need to register and create an account. You can register using your e-mail address; for some platforms, it may also be possible to sign in using an existing Facebook or Google account. If you use either of these services, your name, email address and profile photo will be shared with and added to your platform account.</p> <p>Please note that the creation of your account does not give you ownership. Platform administrators can refuse, suspend or delete accounts for reasons such as not adhering to the terms and conditions outlined on this page.</p> <p>The general conditions for your account are the following: </p> <ul> <li> <strong>You may create one account</strong> <p>An individual may not create and maintain multiple accounts. The account details you provide must be accurate and this account cannot be transferred to someone else without permission from a platform administrator. </p> </li> <li> <strong>Your account cannot be used for commercial promotion</strong> <p>An account may not be used for the sole purpose of advertising, marketing a product or service, etc.</p> </li> <li> <strong>You are responsible for keeping your account information secure and confidential</strong> <p>You are the only person who should use your account and have access to your account’s password and login details. To improve your account security, we advise using a password with a combination of numbers, lowercase letters and uppercase letters. We are not responsible for any loss or damage incurred to your account and cannot be held responsible for its theft (e.g., via phishing). Note that we will never ask you for your log-in details such as your password. </p>  <h2>Your activity on the platform</h2> <p>To ensure safe and productive participation, there are some restrictions on the type of content that may be published on this platform. Any content you post on the platform must be free of:</p> <ul> <li> <strong>Private data</strong> <p>Confidential data and personal information about others, such as telephone numbers and addresses may not be posted without their express authorization and consent.  </p> <li><strong>Spam / malware / phishing / viruses / worms / Trojans</strong> <p>Malicious content or links that are meant violate others’ privacy or to damage or disrupt others’ browsers or computers.</p> </li> <li> <strong>Threats, insults and other inappropriate content </strong> <p>Personal attacks and insults, threatening behavior or language, discriminatory comments, profanity and other offensive language.</p> </li> <li><strong>Advertising and commercial activity</strong> <p>Content posted with the sole purpose of advertising a commercial service or product.</p> </li> <li> <strong>Copyrighted material</strong> <p>Content that infringes upon intellectual property rights (e.g., copyrighted images).</p> </li> <li> <strong>Illegal activities</strong> <p>Content that in any way promotes illegal activities.</li></p> </ul> <p>Submissions and other content that includes any of the above may be edited, deleted or otherwise prevented from being posted, and the account may be temporarily blocked or permanently deleted. New or additional accounts created to avoid temporary or permanent suspension may also be monitored and deleted.</p> <h2>Applicable laws</h2> <p>The use of an account may not infringe upon applicable laws. This includes any violation of privacy legislation, intellectual property rights, the criminal code, etc.</p> <p>We cannot be held liable in any way for content posted on the platform that does not adhere to the above rules and laws. Violations can be reported to support@govocal.com and may result in the relevant messages being deleted and/or the underlying account being suspended or permanently revoked.</p> <p>It is possible that content posted on the platform can contain harmful files or links. By downloading files or accessing hyperlinks via the platform, you assume the risk and responsibility for any damage that may incur.</p> <h2>Property rights</h2> <p>This platform is protected by intellectual property rights related to its content, source code, databases, etc. Any original content that you post on the platform may be visible to the public and falls under the Creative Commons Attribution-ShareAlike 4.0 International (CC BY-SA 4.0) Public License, which allows your content to be shared or adapted with attribution. You may not otherwise reproduce, distribute, modify or transmit the platform and any of its contents that do not fall under the public domain without permission.</p>
    privacy_policy_title: Privacy Policy
    privacy_policy_body: >
      <p>Responsible for the processing of the Data:</p> <p>Go Vocal NV - Pachecolaan 34 - 1000 Brussels - Belgium</p> <p>Contact e-mail address: support@govocal.com</p> <p>Organization: //insert client contacts</p> <h2>1. PRIVACY POLICY</h2> <p>This ‘Privacy Policy’ applies to the ‘Personal Data’ collected by Go Vocal on behalf of the organization through this website.</p> <h2>2. WHAT ARE PERSONAL DATA?</h2> <p>In this Privacy Policy, Personal Data refers to information that makes it possible to identify you. An identifiable person is someone who can be identified, either directly or indirectly, in particular by referring to an identification number or to one or more factors that are linked to physical, physiological, mental, economic, cultural or social identity. A typical example of personal information is your name and email address.</p> <h2>3. WHAT PERSONAL DATA DO WE COLLECT?</h2> <p>We might collect your Personal Data from the following three sources:</p> <h3>3.1 Personal Data that you provide during the registration process on the Platform, some of which are optional.</h3> <p>The personal data that we might collect from you are:</p> <ul> <li>First and last name</li> <li>E-mail address</li> <li>Year of birth</li> <li>Gender</li> <li>Area of residence</li> <li>Preferred language</li> </ul> <p>This list can be extended on request of the organization. If you choose to sign-in via a 3rd party authentication provider as Google Accounts, Facebook or FranceConnect, we will get this data from them. If you choose to verify your identity with a 3rd party identity provider as COW, FranceConnect or CSAM, we will get this information from them.</p> <h3>3.2 Personal data that you provide when taking participative action on our platform.</h3> <p>Every action you take on the platform (voting, posting an idea, writing a comment, answering a poll,…) is registered and stored. This data is also linked to your registration data (3.1), implying that the organization can link your platform profile to this participation data.</p> <h3>3.3 Personal Data that we collect when you visit our platform.</h3> <p>We (and third party processors acting on our behalf) collect information about usage of our platform for assessing the good functioning and security of the platform. To this end, we collect technical information that can identify you, such as your IP address and browser details. By using our services you agree to this data being collected.</p> <p>We also gather usage data to improve our services, you can opt-out of this collection at all time from the consent manager.</p> <h2>4. HOW DO WE USE PERSONAL DATA?</h2> <p>We might use your personal data for the following purposes:</p> <ul> <li>First and foremost, to communicate your input to the organization with relevant context, and to draw aggregated reports of all the data collected on this platform to assist their decision-making.</li> <li>To create and maintain your user profile on this website.</li> <li>To manage the identification and authentication of users.</li> <li>To provide information about your community and/or alert you when activities on the platform may interest you. You can opt-out of user emails from your user profile at any time.</li> <li>To improve our services and monitor their functionalities.</li> </ul> <p>The personal data is only stored and processed for the period required for the purpose of the processing. After that, the data will be deleted or anonymized.</p> <h2>5. WITH WHOM DO WE SHARE YOUR PERSONAL DATA?</h2> <p>We share your personal data with the organization on behalf of which we gather this data. We share your data to the sub-processors working on our behalf. We will never sell or rent your personal data to other service providers, nor will we share your Personal Data with any service providers who are not compliant with the GDPR.</p> <h2>6. WHERE DO WE TRANSFER YOUR PERSONAL DATA TO?</h2> <p>We only transfer your Personal Data to service providers established outside the European Economic Area if they comply to art 44 GDPR.</p> <h2>7. WHAT RIGHTS DO YOU HAVE?</h2> <p>You have the right to view your personal data at any time, as well as the right to be informed of the use that Go Vocal makes of your personal data.</p> <h3>7.1 Right to rectification, erasure and restriction of processing</h3> <p>You are free to decide whether or not to provide your personal data to Go Vocal. In addition, you always have the right to request Go Vocal to correct, supplement or remove your personal data. You acknowledge that a refusal to provide or a request for the erasure of personal data means that certain services can no longer be delivered. You may also request that the processing of your personal data is limited. If you choose to remove your account from the platform, the personal data that was collected about you will be removed from our servers. Some personal information about you might remain in the logging data we keep for security and legal reasons for up to 30 days.</p> <h3>7.2 Right to object</h3> <p>You have the right to object to the processing of your personal data for serious and legitimate reasons. In addition, you always have the right to object to the use of your personal data for direct marketing purposes; in such cases, you do not have to state reasons.</p> <h3>7.3 Right to data portability</h3> <p>You have the right to obtain the personal data you have provided to Go Vocal in a structured, typical and machine-readable form and/or have such transferred to different controllers.</p> <h3>7.4 Right to withdraw consent</h3> <p>Insofar as the processing is based on your prior consent, you have the right to withdraw this approval.</p> <h3>7.5 Exercising your rights</h3> <p>You can exercise your rights by contacting Go Vocal to this end, either by email to support@govocal.com, by post to Pachecolaan 34, 1000 Brussels, Belgium or by using the “Contact us” form on our Website, provided you enclose a copy of the front of your identity card.</p> <h3>7.6 Automated decision-making and profiling</h3> <p>The processing of your personal data does not include profiling and shall also not be subjected by Go Vocal to automated decision-making.</p> <h3>7.7 Right to lodge a complaint</h3> <p>You have the right to lodge a complaint to the Privacy authority of your country, or the Belgian Privacy Authority under which authority Go Vocal falls: Drukpersstraat 35, 1000 Brussels, Belgium, Tel +32 (0)2 274 48 00, Fax +32 (0)2 274 48 35, e-mail: contact@adp-gba.be. This does not affect relief before a civil court.</p> <h2>8. ADDITIONAL INFORMATION ON DATA COLLECTION AND PROCESSING</h2> <h3>Legal procedures</h3> <p>Go Vocal and the Organization we process this data for might use the Personal Data of the User for legal purposes, for the court or legal proceedings preceding phases in the event of unlawful use of this Application or the related services. The User is aware that Go Vocal and the Organization we work with might be obliged to disclose the personal data at the request of competent government institutions for the processing of the Data. The legal basis for this processing is the acceptance of the terms and conditions (contractual basis) and given consent.</p> <h3>Security Measures</h3> <p>Go Vocal has developed security measures which have been adjusted at the technological and organisational level to prevent the destruction, loss, falsification, changing, prohibited access or the erroneous disclosure to third parties of personal data as well as any other prohibited processing of this data. Under no circumstances can Go Vocal be held liable for any direct or indirect loss resulting from the incorrect or unlawful use of your personal data by a third party. You must at all times comply with the security instructions, including by preventing all prohibited access to your login details and password. You are solely responsible for the use made from the website on your computer, IP-address and your identification details, as well as for the confidentiality of such.</p> <h3>Changes to this privacy policy</h3> <p>Go Vocal reserves the right to change this privacy policy at any time by notifying Users on this page. We encourage you to check this page for possible changes. The date of the last change is indicated at the bottom of the page. If a User objects to any change in the policy, the User must not continue to use this Application. Unless otherwise indicated, the valid Privacy Policy applicable at that time applies to all Personal Data that we have collected.</p> <p><em>Most recent update: 17/12/2019</em></p>
    infopage_title: Information Page
    infopage_body: "<p>This <strong>all-in-one participation platform</strong> is an initiative of your municipality or organisation and can be used for different public consultation processes: collecting ideas, voting, discussing, surveys, polls, participatory budgeting, online mapping, scenario planning, support for advisory boards and committees, ...</p>\n<p>On the home page, you'll see which <strong>processes are active </strong>and in which <strong>phase </strong>they currently are.</p>\n<p><img data-cl2-text-image-text-reference=\"e2c7bc7a-017d-4887-a3cb-b94185617a59\" alt=\"Horizontal separation rule\" data-align=\"center\" style=\"display: block; margin: auto;\"></p>\n<h2>How do I sign in on the platform?</h2>\n<p>Signing in is done easily by giving your first and last name and your e-mail address. You could also use your Google or Facebook account. Only your first and last name will be visible to others.</p>\n<h2>Can I use the platform myself, e.g. to organise a public consultation?</h2>\n<p>Absolutely. Ask the responsible within your municipality or organisation to give you the needed permission rights to become a project moderator. Once granted these permissions, you can set up your own project and timeline and share the information you want (video, documents, images, ...). This will also allow you to invite others to the platform, enabling them to post ideas within your project, vote or comment.</p>\n<h2>Can I participate as an association/organisation/committee? </h2>\n<p>Yes, that's possible. Given that only your first and last name are visible to others on the platform, you can simply use your organisation's name while setting up your profile.</p>\n<h2>Why would I use this platform and not create a website myself?</h2>\n<p>A team of dedicated developers and specialists in online participation (<a href=\"https://www.govocal.com/en\" target=\"_blank\">Go Vocal</a>, commissioned by your municipality or organisation) is improving and updating this platform on a daily basis. Even the smallest bug gets tackled immediately and if you have creative proposals, they can help you pointing out which features of the platform can be used for this or which ones are in the pipeline.</p>\n<p><img data-cl2-text-image-text-reference=\"392d0e47-e5f9-41ab-9ceb-affac617b8b1\" alt=\"Horizontal separation rule\" data-align=\"center\" style=\"display: block; margin: auto;\"></p>\n<p><strong><em>Need more information?</em></strong><em> Do you want to use the platform? Questions or feedback? Contact the responsible within your municipality or organisation. Or contact Go Vocal through support@govocal.com.</em></p><strong>"
    faq_title: FAQ
    faq_body: "<h2 class=\"ql-align-justify\">What is this platform for?</h2><p class=\"ql-align-justify\">This platform is designed as a central hub to share information and get input and feedback. Participation projects that are currently active are shown on the homepage - each participation project may have a different mode of engagement, whether it’s adding an idea, commenting on a proposal, voting on and prioritising projects, or taking a survey. </p><h2 class=\"ql-align-justify\">How do I participate? </h2><p class=\"ql-align-justify\">You can always browse public projects, but you’ll need to sign up in order to take an action. This helps to maintain a community feel and ensure the legitimacy of the input. </p><h2 class=\"ql-align-justify\">What information can people see about me?</h2><p class=\"ql-align-justify\">Your name, photo and bio, if you’ve added one, are visible. You can always change these in your Settings.</p><h2 class=\"ql-align-justify\">Why can’t I post my input or submit a comment?</h2><p class=\"ql-align-justify\">Posting, commenting and voting may be enabled only during certain times or phases of a project. In some instances, a project may only be open to contributions from a certain stakeholder group.</p><p class=\"ql-align-justify\">If posting is currently enabled for a project, you’ll see a button that prompts you to submit a post. Alternatively, you can browse other active projects for additional engagement opportunities.</p><h2 class=\"ql-align-justify\">How do I edit or delete my input?</h2><p class=\"ql-align-justify\">If you’ve posted your input but want to make edits or delete it, you can find this option by clicking on the three small dots on the top right of the post. </p><h2 class=\"ql-align-justify\">What are the community guidelines and moderation policies?</h2><p class=\"ql-align-justify\">Our community guidelines are here to help ensure that the platform is a safe space for everyone to participate. Please ensure your posts are free of:</p><ul>\n  <li class=\"ql-align-justify\">Personal attacks, insults, abusive or discriminatory comments</li>\n  <li class=\"ql-align-justify\">Offensive language including profanity</li>\n  <li class=\"ql-align-justify\">Marketing or advertising material</li>\n  <li class=\"ql-align-justify\">Personal information about other individuals</li>\n  <li class=\"ql-align-justify\">Copyrighted material such as images</li>\n  </ul><p class=\"ql-align-justify\">Any posts or comments that do not adhere to these guidelines may be edited or deleted, or in extreme instances, prevented from being posted. Please review our Terms &amp; Conditions for more information. </p><h2 class=\"ql-align-justify\">How do I report an offensive post?</h2><p class=\"ql-align-justify\">Click on the three small dots on the top right corner of the post to report it. Please indicate the reason you are reporting the content - this will send a notification for the post to be reviewed.</p><h2 class=\"ql-align-justify\">Why am I having difficulty signing up or logging in?</h2><p class=\"ql-align-justify\">If you’re unable to sign up, it may be because you’ve already registered with the same email address or previously received an invitation to join the platform. If you see a message that your email address is taken by a pending invite, please check your email and follow the link in the invitation to register your account. If you can’t find the invite, try looking in your spam box or request a new invitation. </p><h2 class=\"ql-align-justify\">How do I reset my password?</h2><p class=\"ql-align-justify\">You can always request to reset your password from the log in page. If you reset your password, a link will be sent to your email address - follow the instructions to change your password. For security reasons, the link is valid for one hour. If the link has expired, you can simply click on ‘Forgot password?’ in the log in page again to generate a new reset link.</p><p class=\"ql-align-justify\">If you didn’t receive the email, check to make sure that it’s not in your spam and that you’re sending the link to the same email address that you signed up with.</p><h2 class=\"ql-align-justify\">What will you do with my data?</h2><p class=\"ql-align-justify\">Review our privacy policy for more information on data collection and usage. In short, we will never use your data for advertising, marketing or other types of spam.</p><h2 class=\"ql-align-justify\">What emails will I receive?</h2><p class=\"ql-align-justify\">You may receive emails related to your account and your activity on the platform, for instance, when someone responds to one of your posts. You can control which emails you receive in your Settings. There is a section called “Notifications” where you can turn email notifications on and off.</p><h2 class=\"ql-align-justify\">How do I delete my account?</h2><p class=\"ql-align-justify\">In your Settings there is the option to delete your account. Input that you’ve posted will remain published, but your name will be removed from the post and replaced with ‘unknown author.’ If you’d like to delete all of your input, please do so before deleting your account. </p>"
  nav_bar_items:
    home:
      title: Home
    projects:
      title: All projects
    all_input:
      title: All input
    proposals:
      title: Proposals
    events:
      title: Events
    about:
      title: About
    faq:
      title: FAQ
  projects:
    open_idea_project_title: An idea? Bring it to your council!
    open_idea_project_description_preview: Maybe you have an idea that doesn't fit with one of the existing projects? Than post it here, gather support and get it on the political agenda!
    open_idea_project_description: >
      <p>Here, you can start your own idea if it doesn't fit within one of the existing projects.</p><p><strong>The objective?</strong> To get your idea on the political agenda.</p><p><strong>How?</strong> By gathering support, namely at least 100 votes in 3 months. You can do that by first making your idea 'attractive'. Write it in a clear and engaging way, add images, give strong arguments based on facts, add attachments with further details or background information, ... After you've done that, start sharing your idea on social media or through email. Invite people to join the discussion on your idea, or simply convince them to support it by voting in favour.</p><p><strong>About what?</strong> Your idea can be about a lot of things, as long as it is related to your city and its policy. It can be a problem you experience, a solution you envision or even a combination of both. It can be wild and on the long term, or very tangible and a quick win.</p><p><strong>And then? </strong>Did you reach 100 votes in 3 months? Congratulations! The city will now take your idea in consideration. If your idea is considered to be feasible and does not harm specific groups or individuals, you will get the chance to present your proposal during the council meeting. During that same meeting, the council members will give you direct feedback on what they will or won't do with your idea and why. If you don't gather 100 votes in 3 months, your proposal won't be considered.</p><p>We're curious to learn about your ideas!</p>
  phases:
    open_idea_phase_title: Current phase
    native_survey_title: Survey
    native_survey_button: Take the survey
    community_monitor_title: Community monitor
  events:
    council_meeting_title: Council Meeting
    council_meeting_description: >
      <p>During this council meeting, those citizen initiatives that gained 100 votes in less than 3 months, will be presented.</p><p>The council will then share their view on each idea.</p>
  custom_fields:
    users:
      gender:
        title: Gender
      birthyear:
        title: Year of birth
      domicile:
        title: Place of residence
    ideas:
      title:
        title: Title
        description:
      body:
        title: Description
        description:
      author_id:
        title: Author
      topic_ids:
        title: Tags
        description:
      consponsor_ids:
        title: Co-sponsors
        description: Invite co-sponsors through the field below. The invited co-sponsor(s) will receive an email.
      location:
        title: Location
        description:
      proposed_budget:
        title: Proposed Budget
        description:
      budget:
        title: Budget
      images:
        title: Images
        description:
      attachments:
        title: Attachments
        description:
      page1:
        description:
      page2:
        title: Images and attachments
        description:
      page3:
        title: Details
        description:
      other_input_field:
        title: Type your answer
      ask_follow_up_field:
        title: Tell us why
    community_monitor:
<<<<<<< HEAD
      place_to_live:
        title: City as a place to live
      sense_of_safety:
        title: Overall sense of safety
      access_to_parks:
        title: Access to parks, green spaces, and recreational opportunities
      affordable_housing:
        title: Availability of affordable housing
      employment_opportunities:
        title: Employment and economic advancement opportunities
      quality_of_services:
        title: Overall quality of services provided by the city
      overall_value:
        title: Overall value you receive for your city taxes and fees
      cleanliness_and_maintenance:
        title: Overall cleanliness and maintenance of streets and public spaces
      trust_in_government:
        title: Trust in local government
      responsiveness_of_officials:
        title: Responsiveness of elected officials to community concerns
      transparency_of_money_spent:
        title: Transparency about how municipal tax money is spent
    question_categories:
      quality_of_life: Quality of life
      service_delivery: Service delivery
      governance_and_trust: Governance and trust
      other: Other
=======
      questions:
        place_to_live:
          title: City as a place to live
        sense_of_safety:
          title: Overall sense of safety
        access_to_parks:
          title: Access to parks, green spaces, and recreational opportunities
        affordable_housing:
          title: Availability of affordable housing
        employment_opportunities:
          title: Employment and economic advancement opportunities
        quality_of_services:
          title: Overall quality of services provided by the city
        overall_value:
          title: Overall value you receive for your city taxes and fees
        cleanliness_and_maintenance:
          title: Overall cleanliness and maintenance of streets and public spaces
        trust_in_government:
          title: Trust in local government
        responsiveness_of_officials:
          title: Responsiveness of elected officials to community concerns
        transparency_of_money_spent:
          title: Transparency about how municipal tax money is spent
      question_categories:
        quality_of_life: Quality of life
        service_delivery: Service delivery
        governance_and_trust: Governance and trust
        other: Other
      labels:
        label_1: Very poor
        label_2: Poor
        label_3: Fair
        label_4: Good
        label_5: Excellent
      form_end:
        button_text: Back to home
>>>>>>> 6c79614a
  custom_forms:
    categories:
      main_content:
        idea:
          title: What is your idea?
        question:
          title: What is your question?
        contribution:
          title: What is your contribution?
        project:
          title: What is your project?
        issue:
          title: What is your comment?
        option:
          title: What is your option?
        proposal:
          title: What is your proposal?
        initiative:
          title: What is your initiative?
        petition:
          title: What is your petition?
  custom_field_options:
    gender:
      male: Male
      female: Female
      unspecified: Other
    domicile:
      outside: Somewhere else
  reset_password_mailer:
    send_reset_password:
      preheader: 'Reset your password for %{organizationName}'
      cta_reset_password: 'Reset your password'
      message_you_reset_your_password: 'You requested a password reset for the participation platform of %{organizationName}. Click the button below to choose a new, safe password. The link expires in 1 hour.'
      subject: '%{organizationName}: Reset your password'
      title_reset_your_password: 'Choose a new password'
  xlsx_export:
    anonymous: 'Anonymous'
    column_headers:
      assignee_fullname: 'Assignee'
      assignee_email: 'Assignee email'
      attachments: 'Attachments'
      author_email: 'Author email'
      author_fullname: 'Author name'
      author_id: 'Author ID'
      budget: 'Budget'
      comments_count: 'Comments'
      cost: 'Cost'
      created_at: 'Submitted at'
      description: 'Description'
      dislikes_count: 'Dislikes'
      email: 'Email'
      first_name: 'First name(s)'
      image_url: 'Image URL'
      input_id: 'ID'
      manual_votes: 'Offline votes'
      input_url: 'URL'
      last_name: 'Last name'
      latitude: 'Latitude'
      likes_count: 'Likes'
      location: 'Location'
      longitude: 'Longitude'
      participants: 'Participants'
      picks: 'Picks'
      project: 'Project'
      published_at: 'Published at'
      registration_completed_at: 'Registration completed at'
      status: 'Status'
      submitted_at: 'Submitted at'
      tags: 'Tags'
      title: 'Title'
      user_data: 'User data'
      votes_count: 'Votes'
  form_builder:
    default_select_field:
      title: 'Your question'
      option1: 'Option 1'
      option2: 'Option 2'
    form_end_page:
      title_text_3: 'Thank you for sharing your input!'
      description_text_3: "Your input has been successfully submitted."
    pdf_export:
      personal_data: 'Personal data'
      personal_data_explanation_public: "We will submit your input to %{organizationName}'s online participation platform. If you want your name to be displayed as author of this input and receive updates relevant to your input by email, please fill out the following fields on this page and we will create an account for you. Your email will not be public and will only be used by %{organizationName}. If you want to remain anonymous, or do not agree for us to use your personal data in this way, you can leave them empty."
      personal_data_explanation_private: "We will submit your input to %{organizationName}'s online participation platform. If you want to receive updates relevant to your input by email, please fill out the following fields on this page and we will create an account for you. Your data will not be public and will only be used by %{organizationName}. If you do not agree for us to use your personal data in this way, you can leave them empty."
      first_name: 'First name(s)'
      last_name: 'Last name'
      email_address: 'Email address'
      by_checking_this_box: "By checking this box I consent to my data being used to create an account on %{organizationName}'s participation platform."
      optional: 'optional'
      permission: 'Permission'
      choose_as_many: 'Choose as many as you like'
      choose_exactly:
        one: 'Choose exactly %{count} option'
        other: 'Choose exactly %{count} options'
      choose_between: 'Choose between %{min} and %{max} options'
      choose_at_least: 'Choose at least %{count} options'
      choose_at_most: 'Choose at most %{count} options'
      this_answer: 'This answer will only be shared with moderators, and not to the public.'
      page: 'Page'
      date_published: 'Date Published (dd-mm-yyyy)'
      instructions: 'Instructions'
      write_as_clearly: 'Write as <b>clearly</b> as you can— these forms might be scanned'
      write_in_language: 'Write your answers in the same language as this form'
      linear_scale_print_description: 'Please write a number between %{min_label} and %{max_label} only'
  project_copy:
    title_suffix: 'Copy'
  confirmations_mailer:
    send_confirmation_code:
      subject: "Confirm your email address for %{organizationName}'s participation platform"
      preheader: 'Confirm your email address for %{organizationName}'
      header: "Your Confirmation Code"
      header_message: "Hi %{firstName}!"
      confirm_email_address: "Confirm your email address"
      thanks_for_signing_up1: "Thank you for your participation. Please enter this confirmation code in the window on %{organizationName}'s participation platform:"
      best_regards: "Best regards,"
      ignore_email: "If you didn't request a code, you can safely ignore this email."
      expire_code: "This code will be expired in "
      24_hours: "24 hours."
      copy_paste_the_link_below: "Copy and paste the code below into the registration form on the platform."
      the_link_is_valid_for: "This link is valid for 24 hours. If the link has expired, you may <a href=\"%{link}\">request a new code</a>."
      did_you_receive_this_email_in_error: "Did you receive this email in error? <a href=\"%{link}\">Let us know</a>."
  user_blocked_mailer:
    send_user_blocked_email:
      subject: 'Your account has been temporarily disabled'
      preheader: 'Your account on the participation platform of %{organizationName} has been temporarily disabled'
      title_user_blocked: 'Your account has been temporarily disabled'
      paragraph_1_without_reason: "Your account on the participation platform of %{organizationName} has been temporarily disabled for a violation of the community guidelines."
      paragraph_1_with_reason: "Your account on the participation platform of %{organizationName} has been temporarily disabled for the following reason:"
      for_more_information: "For more information on this, you can consult the %{termsAndConditionsPage}"
      you_can_sign_in_again_from: "You can sign in again from %{date}"
  user:
    anon_first_name: "User"
    anon_scheme:
      animals: 'alligator,crocodile,alpaca,ant,antelope,ape,armadillo,baboon,badger,bat,bear,beaver,bee,beetle,buffalo,butterfly,camel,water buffalo,caribou,cat,cattle,cheetah,chimpanzee,chinchilla,cicada,clam,cockroach,cod,coyote,crab,cricket,crow,raven,deer,dinosaur,dog,dolphin,porpoise,duck,eagle,eel,elephant,elk,ferret,fish,fly,fox,frog,toad,gerbil,giraffe,gnat,gnu,wildebeest,goat,goldfish,goose,gorilla,grasshopper,guinea pig,hamster,hare,hedgehog,herring,hippopotamus,hornet,horse,hound,hyena,impala,jackal,jellyfish,kangaroo,wallaby,koala,leopard,lion,lizard,llama,locust,louse,macaw,mallard,mammoth,manatee,marten,mink,minnow,mole,moose,mosquito,mouse,rat,mule,muskrat,otter,ox,oyster,panda,pig,platypus,porcupine,prairie dog,pug,rabbit,raccoon,reindeer,rhinoceros,salmon,sardine,scorpion,seal,sea lion,serval,shark,sheep,skunk,snail,snake,spider,squirrel,swan,termite,tiger,trout,turtle,tortoise,walrus,wasp,whale,wolf,wombat,woodchuck,worm,yak,yellowjacket,zebra'
  time:
    am: am
    formats:
      hour_of_day: "%l %p"
    pm: pm
  voting_method:
    default_voting_term_singular: "vote"
    default_voting_term_plural: "votes"
  ics_calendar_event:
    event_details: "Event details"<|MERGE_RESOLUTION|>--- conflicted
+++ resolved
@@ -184,35 +184,6 @@
       ask_follow_up_field:
         title: Tell us why
     community_monitor:
-<<<<<<< HEAD
-      place_to_live:
-        title: City as a place to live
-      sense_of_safety:
-        title: Overall sense of safety
-      access_to_parks:
-        title: Access to parks, green spaces, and recreational opportunities
-      affordable_housing:
-        title: Availability of affordable housing
-      employment_opportunities:
-        title: Employment and economic advancement opportunities
-      quality_of_services:
-        title: Overall quality of services provided by the city
-      overall_value:
-        title: Overall value you receive for your city taxes and fees
-      cleanliness_and_maintenance:
-        title: Overall cleanliness and maintenance of streets and public spaces
-      trust_in_government:
-        title: Trust in local government
-      responsiveness_of_officials:
-        title: Responsiveness of elected officials to community concerns
-      transparency_of_money_spent:
-        title: Transparency about how municipal tax money is spent
-    question_categories:
-      quality_of_life: Quality of life
-      service_delivery: Service delivery
-      governance_and_trust: Governance and trust
-      other: Other
-=======
       questions:
         place_to_live:
           title: City as a place to live
@@ -249,7 +220,6 @@
         label_5: Excellent
       form_end:
         button_text: Back to home
->>>>>>> 6c79614a
   custom_forms:
     categories:
       main_content:
