da:
  symbols:
    outside: et andet sted
  idea_statuses:
    proposed: foreslået
    proposed_description: Denne idé er blevet foreslået til byen
    viewed: set
    viewed_description: Denne idé er blevet set af en person fra byen
    under_consideration: I gang
    under_consideration_description: Denne idé er blevet taget i betragtning af byen
    accepted: accepteret
    accepted_description: Denne ide er blevet accepteret og vil blive implementeret af byen
    implemented: implementeret
    implemented_description: Denne ide er blevet implementeret af byen
    rejected: afvist
    rejected_description: Denne ide er blevet afvist
  initiative_statuses:
    proposed: aktive
    proposed_description: aktive
    expired: udløbet
    expired_description: udløbet
    threshold_reached: fået nok stemmer
    threshold_reached_description: fået nok stemmer
    answered: under politisk behandling
    answered_description: under politisk behandling
    ineligible: opfylder ikke kriterierne
    ineligible_description: opfylder ikke kriterierne
  topics:
    nature: Natur og biodiversitet
    nature_description: Natur og biodiversitet
    waste: Renlighed og affald
    waste_description: Renlighed og affald
    sustainability: Bæredygtig udvikling
    sustainability_description: Bæredygtig udvikling
    mobility: Mobilitet
    mobility_description: Mobilitet
    technology: Energi og teknologi
    technology_description: Energi og teknologi
    economy: Arbejde, økonomi og turisme
    economy_description: Arbejde, økonomi og turisme
    housing: Boliger
    housing_description: Boliger
    public_space: Offentlige rum og bygninger
    public_space_description: Offentlige rum og bygninger
    safety: Sikkerhed
    safety_description: Sikkerhed
    education: Uddannelse og ungdom
    education_description: Uddannelse og ungdom
    culture: Kultur, idræt og arrangementer
    culture_description: Kultur, idræt og arrangementer
    health: Helse og velfærd
    health_description: Helse og velfærd
    inclusion: Social inklusion
    inclusion_description: Social inklusion
    community: Udvikling af lokale fællesskaber
    community_description: Udvikling af lokale fællesskaber
    services: Offentlige tjenester
    services_description: Offentlige tjenester
    other: Andet
    other_description: Andet
  static_pages:
    terms_and_conditions_title: Vilkår og Betingelser
    terms_and_conditions_body: >
      <p> Denne engagementsplatform online sigter mod at give så mange mennesker som muligt muligheden for at reflektere over fremtiden for den by eller institution, der sammen med CitizenLab, har oprettet denne platform. Disse bidrag er underlagt en række regler for at holde debatten åben og konstruktiv. Nedenfor kan du finde de generelle betingelser for vores platform, da vi er overbeviste om, at klare regler giver den bedste garanti for et konstruktivt online fællesskab.</p> <p> Da CitizenLab værdsætter feedback fra platformens brugerne, byder vi dine idéer mere end velkomne, så vi kan forbedre platformen yderligere. Du kan videresende dine forslag til support@citizenlab.co.</p> <h2>Hvem kan registrere sig på denne platform?</h2> <p>Alle, der ønsker, kan følge debatten online. Alle er i stand til at læse de indsendte idéer og reaktioner. Hvis du selv vil deltage i debatten (dele dine idéer, svare på andres idéer eller støtte eksisterende bidrag), skal du oprette en konto. Kun registrerede deltagere kan indsende et aktivt bidrag til denne idéplatforme online. </p> <p> Du kan registrere dig via din e-mailadresse eller oprette en konto ved blot at linke den til din Facebook- eller Google-profil.</p> <p> Oprettelsen af en brugerkonto giver ikke denne bruger ejerskab over kontoen. CitizenLab forbeholder sig retten til at nægte, suspendere eller slette konti, hvis brugeren f.eks. ikke overholder gældende regler eller tidligere har fået en brugerkonto nægtet eller slettet./p> <p> Hver konto skal overholde følgende regler: </p> <ul> <li> <strong> Hver konto er strengt personlig </strong> <p> Hver konto skal være unik og knyttet til en fysisk person. Hver bruger har ret til at oprette én konto. Hvis det bestemmes, at en person har flere konti, forbeholder CitizenLab sig retten til at slette alle disse konti. Enhver bruger skal være mindst 12 år gammel. </p> </li> <li> <strong> En konto kan ikke overføres til en anden person </strong> <p> Da hver konto er strengt knyttet til én bestemt person, kan denne konto ikke overføres til en anden person uden tilladelse fra CitizenLab. Dette forbud om overførsel skal forstås i bredeste forstand. CitizenLab forbeholder sig retten til at nægte eller slette denne konto i tilfælde af overtrædelser. </p> </li> <li> <strong> En konto kan ikke bruges til kommercielle formål. </strong> <p> CitizenLab-platformen er beregnet til at øge deltagelse, engagement og inddragelse. En konto kan derfor kun bruges i denne forstand. Al brug af konti til det ene formål at udnytte den til kommercielle fordele er forbudt. </p> </li> <li> <strong> Kontooplysningerne skal altid forblive fortrolige </strong> <p> Det er ikke tilladt for en anden person end den faktiske person, der oprettede kontoen, at anvende denne konto. Den person, der opretter kontoen, skal sikre, at han/hun opbevarer adgangskoden og loginoplysningerne. Vi anbefaler dig at bruge en "stærk" adgangskode (en adgangskode med en kombination af små og store bogstaver samt tal). CitizenLab kan under ingen omstændigheder holdes ansvarlig for tab eller skade på kontoen, hvis ovenstående betingelser ikke er opfyldt af brugeren. CitizenLab kan heller ikke holdes ansvarlig for tyveri af din konto ved f.eks. phishing. CitizenLab vil aldrig bede sine brugere om personlige data såsom loginoplysninger eller adgangskode via e-mail. Hvis der anmodes om personlige oplysninger, vil brugeren altid blive omdirigeret til CitizenLab-platformen. </p> </li> </ul> <h2> Begrænsninger til indhold og brug af platformen </h2> <p> For at sikre, at CitizenLab-platformen fungerer korrekt, og at du kan kommunikere og oprette forbindelse til andre, er der begrænsninger for den type indhold, der kan offentliggøres på platformen: </p> <ul> <li> <strong> Krænkende adfærd: </strong> <p> Vi tror på ytringsfriheden. For at sikre, at platformen kan bruges på en konstruktiv måde af brugerne, med respekt for forskellige meninger og uden at folk skal være bange for at udtrykke deres meninger eller overbevisning, tillader vi ikke stødende eller krækende opførsel. Chikane, trusler og brug af frygt mod andre brugere vil derfor ikke tolereres.</p> <p> Konti og relaterede konti, som nedenstående handlinger udføres med, kan midlertidigt blokeres og/eller slettes permanent. </p> <p> <ul> <li> Voldelige trusler (direkte eller indirekte): Du må ikke true eller promovere vold, herunder fremme af terrorisme. </li> <li>Chikane: Du må måske ikke tilskynde til eller være involveret i bevidst fornærmelse eller chikane af andre. Her er nogle af de faktorer, som vi tager højde for, når vi foretager en vurdering om misbrug og stødende adfærd: Hvorvidt hovedformålet med den rapporterede konto er chikanerende eller sender stødende meddelelser til andre; hvorvidt den rapporterede adfærd er ensrettet eller indeholder trusler; hvorvidt den rapporterede konto opfordrer andre til at true en anden konto; og hvorvidt den rapporterede konto sender truende meddelelser til en konto fra flere konti.</li> <li>Hadetale: Du må ikke fremme vold mod andre mennesker eller direkte angribe eller true dem på grundlag af race, etnisk baggrund, nationalitet, seksuel orientering, køn, kønsidentitet, filosofisk tilknytning, alder, handicap eller sygdom. Vi tillader heller ikke konti, hvis hovedformål er at incitere andre til at gøre skade på andre på baggrund af disse kategorier.</li> <li> Misbrug af flere konti: Det er ikke tilladt at oprette flere konti til overlappende brug for at undgå midlertidig eller permanent suspension af en individuel konto. </li> <li> Private oplysninger: Du må ikke offentliggøre eller sende andres fortrolige data og private oplysninger uden deres udtrykkelige tilladelse og samtykke. Disse data inkluderer f.eks. kreditkortnumre, adresseoplysninger, telefonnumre eller oplysninger, der udgør dele af en persons privatliv.</li> <li> Personefterligning: Du må muligvis ikke få adgang til platformen, hvis en anden bedrager, forvirrer eller truer på en måde, der rent faktisk dæk eller truer andre. </li> </ul> </p> </li> <li> <strong> Spam </strong> <p> Vi bestræber os altid på at beskytte brugerne af platformen CitizenLab mod teknisk misbrug og spam. Konti, hvor nedenstående handlinger udføres, kan blokeres midlertidigt eller slettes permanent. </p> <ul> <li> Malware / phishing / vira / orme / trojanske heste: Du må ikke sende skadeligt indhold eller links til sådant indhold med det formål at beskadige eller forstyrre andres browsere eller computere eller at krænke andres privatliv. </li> <li> Spam: Du kan ikke bruge CitizenLab-platformen til at sende spam til andre mennesker. </li> </ul> </li> </ul> <h2> Overtrædelse af gældende love </h2> <p> Brug af kontoen må på ingen måde overtræde gældende love. Dette inkluderer overtrædelser af lovgivning om privatlivets fred, intellektuel ejendomsret, straffeloven, m.m....</p> <p> Kontoen må på ingen måde bruges til at promovere ulovlige aktiviteter. </p> <h2> I tilfælde af overtrædelse af ovennævnte regler </h2> <p> Hvis Citizenlab registrerer overtrædelser af de førnævnte regler, forbeholder den sig retten til at slette de relevante meddelelser og endda suspendere eller permanent slette brugerprofiler. </p> <p> CitizenLab kan ikke holdes ansvarlig på nogen måde for meddelelser, der overtræder ovenstående regler, og som er sendt af brugere eller tredjepart. Webadministratoren vil nøje overvåge, at disse regler ikke overtrædes, men strengt overholdes. Hvis en bruger bemærker en overtrædelse, kan man altid rapportere dette til følgende e-mailadresse: support@citizenlab.co.</p> <p>Det er muligt, at filer kan downloades via platformen, uanset om de skyldes en bruger, eller at brugerne bevidst placerer skadelige hyperlinks. Enhver brugers download eller klik på et hyperlink, der er placeret af en bruger, gøres på egen risiko og eget ansvar. Enhver skade, der opstår, er fuldstændigt og udelukkende denne brugers ansvar. </p> <h2> Intellektuelle ejendomsrettigheder </h2> <p> CitizenLab respekterer andres immaterielle rettigheder og forventer, at brugere af denne platform også respekterer disse rettigheder. CitizenLab forbeholder sig retten til at fjerne indhold, der krænker intellektuel ejendomsret. En brugers gentagne overtrædelser af intellektuel ejendomsret af enhver art vil give anledning til, at CitizenLabs suspenderer eller sletter kontoen. </p> <p> Krænkelser af intellektuel ejendomsret kan rapporteres via følgende e-mailadresse: support@citizenlab.co</p> <h2> Ejendomsrettigheder CitizenLab </h2> <p> CitizenLab’s platform er beskyttet af intellektuelle ejendomsrettigheder, der vedrører indhold, kildekode, database m.m. Brug af denne platform betyder på ingen måde en overførsel af disse intellektuelle rettigheder til brugere af platformen. Enhver bruger skal være opmærksom på disse rettigheder og skal handle i overensstemmelse hermed. </p> <p> Det er således forbudt at gengive, distribuere, ændre eller overføre platformen og dens indhold uden tilladelse. </p>
    privacy_policy_title: Anonymitetspolitik
    privacy_policy_body: >
      <p>Ansvarlig for behandlingen af dine oplysninger:</p> <p>CitizenLab NV - Anspachlaan 65 - 1000 Brussels - Belgium</p> <p>Kontakt via e-mailadresse: support@citizenlab.co</p> <h2>1. PRIVATLIVSPOLITIK</h2> <p>Denne 'privatlivspolitik' gælder for 'personlige data' indsamlet af CitizenLab på vegne af dataejeren via dette websted.</p> <h2>2. HVAD ER PERSONLIGE OPLYSNINGER?</h2> <p>I denne privatlivspolitik henviser personlige oplysninger til data, der gør det muligt at identificere dig. En identificerbar person er en person, der kan identificeres, enten direkte eller indirekte, især ved at henvise til et identifikationsnummer eller til en eller flere faktorer, der er knyttet til fysisk, fysiologisk, mental, økonomisk, kulturel eller social identitet. Et typisk eksempel på personlige oplysninger er dit navn og din e-mailadresse.</p> <h2>3. HVAD PERSONOPLYSNINGER INDSAMLER VI?</h2> <p>Vi indsamler muligvis dine personlige oplysninger fra følgende tre kilder:</p> <h3>3.1 Personlige oplysninger, som du leverer under registreringsprocessen på platformen, hvoraf nogle er valgfri.</h3> <p>De personlige oplysninger, som vi muligvis indsamler fra dig, er:</p> <ul> <li>For- og efternavn</li> <li>E-mailadresse</li> <li>Fødselsår</li> <li>Køn</li> <li>Bopælsområde</li> <li>Foretrukne sprog</li> </ul> <p>Denne liste kan udvides på anmodning fra dataejeren. Hvis du vælger at logge på via en bekræftelsesprocedure fra tredjepart som Google eller Facebook får vi udleveret disse data fra dem.</p> <h3>3.2 Personlige data, som du leverer, når du foretager en handling på vores platform</h3> <p>Hver handling, du foretager på platformen (afstemning, opslag af en idé, kommentarer, besvarelse af en meningsmåling, osv.) registreres og gemmes. Disse data er også knyttet til dine registreringsdata (3.1), hvilket betyder, at dataejeren kan linke din platformprofil til disse deltagelsesdata.</p> <h3>3.3 Personlige data, som vi indsamler, når du besøger vores platfor</h3> <p>Vi (og tredjeparter, der handler på vores vegne) indsamler information om brugen af vores platform for at sikre en velfungerede og sikker platform. Med henblik herpå indsamler vi tekniske oplysninger, der kan identificere dig, såsom din IP-adresse og browserdetaljer. Ved at bruge vores tjenester accepterer du, at disse data indsamles. Vi samler også brugsdata for at forbedre vores tjenester. Du kan fravælge denne samling til enhver tid.</p> <h2>4. HVORDAN BRUGER VI PERSONLIGE OPLYSNINGER?</h2> <p>Vi bruger muligvis dine personlige oplysninger til følgende formål:</p> <ul> <li>Først og fremmest at kommunikere dit input til dataejeren med relevant kontekst og udarbejde samlede rapporter om alle de oplysninger indsamlet på denne platform for at hjælpe deres beslutningstagning.</li><li>For at oprette og vedligeholde din brugerprofil på dette websted.</li> <li>For at administrere identifikation og godkendelse af brugere.</li> <li>For at give oplysninger om dit lokalområde og/eller give dig besked, når aktiviteter på platformen kan være af interessere for dig. Du kan til enhver tid fravælge denne type e-mails fra din brugerprofil.</li> </ul> <p>De personlige oplysninger gemmes og behandles kun i den periode, der kræves for formålet med behandlingen. Derefter bliver oplysningerne slettet eller anonymiseret.</p> <h2>5. HVEM DELER VI DINE PERSONLIGE OPLYSNINGER MED?</h2> <p>Vi deler dine personlige oplysninger med dataejeren, som vi indsamler disse data for. Vi vil aldrig sælge eller udleje dine personlige oplysninger til andre tjenesteudbydere, og vi vil heller ikke dele dine personlige oplysninger med tjenesteudbydere, der ikke overholder GDPR. Nogle af vores underudbydere eller -tjenester har delvis adgang til disse data, men de kan ikke bruge dem til andre formål end dem, vi har tildelt dem til at opnå. </p> <h2>6. HVOR OVERFØRER VI DINE PERSONLIGE OPLYSNINGER TIL?</h2> <p>Vi overfører kun dine personlige oplysninger til tjenesteudbydere, der er etableret uden for Det Europæiske Økonomiske Samarbejdsområde, hvis de overholder artikel 44 GDPR.</p> <h2>7. HVAD ER DINE RETTIGHEDER?</h2> <p>Du har til enhver tid ret til at se dine personlige oplysninger såvel som retten til at blive informeret om Citizenlab’s brug af dine personlige data..</p> <h3>7.1Ret til rettelse, sletning og begrænsning af behandlingen</h3> <p>Du kan frit beslutte, om du vil overlevere dine personlige oplysninger til Citizenlab eller ej. Derudover har du altid ret til at anmode Citizenlab om at rette, supplere eller slette dine personlige oplysninger. Du anerkender, at hvis du enten nægter at give eller vælger at slette personlige oplysninger, kan det betyder, at visse tjenester ikke længere kan leveres. Du kan også anmode om, at behandlingen af dine personlige oplysninger er begrænset. Hvis du vælger at fjerne din konto fra platformen, fjernes de personlige oplysninger, der blev indsamlet om dig, fra vores servere. Nogle personlige oplysninger om dig forbliver muligvis i som registrerede oplysninger (logfiler), vi opbevarer af sikkerhedsmæssige og juridiske årsager i op til 30 dage.</p> <h3>7.2 Ret til indsigelse</h3> <p>Du har ret til at gøre indsigelse mod behandlingen af dine personlige oplysninger af alvorlige og legitime grunde. Derudover har du altid ret til at gøre indsigelse mod brugen af dine personlige oplysninger til direkte markedsføringsformål, og i sådanne tilfælde behøver du ikke angive årsager.</p> <h3>7.3 Ret til dataportabilitet</h3> <p>Du har ret til at indhente de personlige oplysninger, du har givet Citizenlab i en struktureret, typisk og maskinlæsbar format. Du kan også bede om at få dine personlige oplysninger overført til andre dataansvarlig.</p> <h3>7.4 Ret til at trække samtykke tilbage</h3> <p>I det omfang behandlingen er baseret på dit forudgående samtykke, har du ret til at trække denne godkendelse tilbage.</p> <h3>7.5 Udøvelse af dine rettigheder</h3> <p>Du kan udøve dine rettigheder ved at kontakte Citizenlab med dette formål, enten via e-mail til support@citizenlab.co, med post til Anspachlaan 65, 1000 Brussels, Belgien eller ved at bruge formularen Kontakt os på vores websted, forudsat at du vedlægger en kopi af dit identitetskort.</p> <h3>7.6 Profilering og automatiseret beslutningstagning</h3> <p>Behandlingen af dine personlige oplysninger inkluderer ikke profilering og udsættes ikke af Citizenlab til automatisk beslutningstagning.</p> <h3>7.7 Ret til at indgive en klage</h3> <p>Du har ret til at indgive en klage til den belgiske kommission for privatliv: Drukpersstraat 35, 1000 Brussels, Belgium, Tel +32 (0)2 274 48 00, Fax +32 (0)2 274 48 35, e-mail: contact@adp-gba.be. Dette påvirker ikke fritagelse for en civil domstol.</p> <h2>8. YDERLIGERE OPLYSNINGER OM DATAINDSAMLING OG -BEHANDLING</h2> <h3>Juridiske procedure</h3> <p>CitizenLab og dataejer kan muligvis anvende brugerens personlige oplysninger til juridiske formål, ved en domstol eller under forskellige faser af retssager i tilfælde af ulovlig brug af denne applikation eller de relaterede tjenester. Brugeren er opmærksom på, at den dataansvarlige og databehandlere muligvis er forpligtet til at videregive personoplysningerne på anmodning fra kompetente regeringsinstitutioner til behandling af dataene.</p> <h3>Sikkerhedsforanstaltninger</h3> <p>Citizenlab har udviklet sikkerhedsforanstaltninger, der er tilpasset på det teknologiske og organisatoriske niveau, for at forhindre ødelæggelse, tab, forfalskning, ændring, forbudt adgang eller fejlagtig videregivelse til tredjepart af personlige oplysninger såvel som enhver anden forbudt behandling af disse oplysninger. Citizenlab kan under ingen omstændigheder holdes ansvarlig for direkte eller indirekte tab som følge af forkert eller ulovlig brug af dine personlige oplysninger af en tredjepart. Du skal til enhver tid overholde sikkerhedsinstruktionerne ved bl.a. at forhindre al forbudt adgang til dine loginoplysninger og adgangskode. Du er alene ansvarlig for brugen fra webstedet på din computer, IP-adresse og dine identifikationsoplysninger samt for fortroligheden heraf.</p> <h3>Ændringer af denne privatlivspolitik</h3> <p>CitizenLab forbeholder sig retten til når som helst at ændre denne privatlivspolitik ved at underrette brugere på denne side. Vi opfordrer dig til at tjekke denne side for mulige ændringer og opdateringer. Datoen for den sidste ændring vises nederst på siden. Hvis en bruger gør indsigelse mod ændringer i politikken, bør brugeren ikke fortsætte med at bruge denne applikation. Medmindre andet er angivet, gælder den gyldige privatlivspolitik, der var gældende på det tidspunkt, for alle personlige data, som den dataansvarlige har gemt til behandling af data om brugere.</p> <p><em>Seneste opdatering: 17/12/2019</em></p>
    infopage_title: Informationsside
    infopage_body: "Oplev mere information relateret til platformen."
    faq_title: FAQ
    faq_body: "<h2 class=\"ql-align-justify\">Hvad er denne platform til?</h2><p class=\"ql-align-justify\">Denne platform er udformet som et centralt knudepunkt for udveksling af oplysninger og for at få input og feedback. Borgerinddragelsesprojekter, der i øjeblikket er aktive, vises på hjemmesiden - hvert enkelt projekt kan have forskellige former for inddragelse, hvad enten det drejer sig om at tilføje en idé, kommentere et forslag, stemme om og prioritere ideer eller deltage i en undersøgelse.</p><h2 class=\"ql-align-justify\">Hvordan kan jeg deltage? </h2><p class=\"ql-align-justify\">Du kan altid gennemse offentlige projekter, men du skal registrere dig på platformen for at kunne foretage en handling. Dette er med til at bevare fællesskabsfølelsen og sikre legitimitet af ideer og kommentarer, f.eks. så én person ikke stemmer flere gange. </p><h2 class=\"ql-align-justify\">Hvilke oplysninger kan folk se om mig?</h2><p class=\"ql-align-justify\">Dit navn, foto og de data som du selv har tilføjet en sådan, er synlige. Du kan altid ændre disse i dine indstillinger.</p><h2 class=\"ql-align-justify\">Hvorfor kan jeg ikke sende mit input eller indsende en kommentar?</h2><p class=\"ql-align-justify\">Idéer, kommentarer og afstemninger er aktiveret på bestemte tidspunkter eller i bestemte faser af et projekt. I nogle tilfælde kan et projekt kun være åbent for bidrag fra en bestemt interessentgruppe.</p><p class=\"ql-align-justify\">Hvis idéer/input er aktiveret for et projekt, vises en knap, der opfordrer dig til at indsende en idé. Alternativt kan du gennemse andre aktive projekter for at finde yderligere muligheder for engagement.</p><h2 class=\"ql-align-justify\">Hvordan redigerer eller sletter jeg mit bidrag?</h2><p class=\"ql-align-justify\">Hvis du har indsendt din idé eller input, men ønsker at redigere eller slette det, kan du finde denne mulighed ved at klikke på de tre små prikker øverst til højre i indlægget. </p><h2 class=\"ql-align-justify\">Hvad er retningslinjerne for platformen?</h2><p class=\"ql-align-justify\">Vores retningslinjer for platformen er til for at hjælpe med at sikre, at platformen er et sikkert sted, hvor alle kan deltage. Du bedes sikre, at dine indlæg er fri for:</p><ul>\n    <li class=\"ql-align-justify\">Personlige angreb, fornærmelser, krænkende eller diskriminerende kommentarer</li>\n    <li class=\"ql-align-justify\">Anstødeligt sprog, herunder blasfemi</li>\n    <li class=\"ql-align-justify\">Markedsførings- eller reklamemateriale</li>\n    <li class=\"ql-align-justify\">Personlige oplysninger om andre personer</li>\n    <li class=\"ql-align-justify\">Ophavsretligt beskyttet materiale som f.eks. billeder</li>\n    </ul><p class=\"ql-align-justify\">Alle indlæg eller kommentarer, der ikke overholder disse retningslinjer, kan blive redigeret eller slettet eller i særlige tilfælde forhindres i at blive offentliggjort. Læs venligst vores vilkår og betingelser for at få flere oplysninger. </p><h2 class=\"ql-align-justify\">Hvordan rapporterer jeg et stødende indlæg?</h2><p class=\"ql-align-justify\">Klik på de tre små prikker øverst til højre på indlægget for at rapportere det. Angiv venligst grunden til, at du anmelder indholdet - dette vil sende en meddelelse om, at indlægget skal gennemgås.</p><h2 class=\"ql-align-justify\">Hvorfor har jeg problemer med at tilmelde mig eller logge ind?</h2><p class=\"ql-align-justify\">Hvis du ikke kan tilmelde dig, kan det skyldes, at du allerede har registreret dig med den samme e-mailadresse eller tidligere har modtaget en invitation til at tilmelde dig platformen. Hvis du får vist en meddelelse om, at din e-mailadresse er optaget af en igangværende invitation, skal du tjekke din e-mail og følge linket i invitationen for at registrere din konto. Hvis du ikke kan finde invitationen, kan du prøve at kigge i din spam-boks eller anmode om en ny invitation. </p><h2 class=\"ql-align-justify\">Hvordan nulstiller jeg min adgangskode?</h2><p class=\"ql-align-justify\">Du kan altid anmode om at få nulstillet din adgangskode fra log ind-siden. Hvis du nulstiller din adgangskode, sendes der et link til din e-mailadresse - følg instruktionerne for at ændre din adgangskode. Af sikkerhedsmæssige årsager er linket gyldigt i en time. Hvis linket er udløbet, kan du blot klikke på \"Glemt adgangskode?\" på log ind-siden igen for at generere et nyt nulstillingslink.</p><p class=\"ql-align-justify\">Hvis du ikke har modtaget e-mailen, skal du kontrollere, at den ikke er i din spam folder, og at du sender linket til den samme e-mailadresse, som du har tilmeldt dig med.</p><h2 class=\"ql-align-justify\">Hvad vil I gøre med mine data?</h2><p class=\"ql-align-justify\">Læs vores privatlivspolitik for at få flere oplysninger om indsamling og brug af data. Kort sagt vil vi aldrig bruge dine data til reklamer, markedsføring eller andre former for spam.</p><h2 class=\"ql-align-justify\">Hvilke e-mails vil jeg modtage?</h2><p class=\"ql-align-justify\">Du kan modtage e-mails i forbindelse med din konto og din aktivitet på platformen, f.eks. når nogen reagerer på et af dine indlæg. Du kan styre, hvilke e-mails du modtager, i dine indstillinger. Der er et afsnit kaldet \"Notifikationer\", hvor du kan slå e-mail-meddelelser til og fra.</p><h2 class=\"ql-align-justify\">Hvordan sletter jeg min konto?</h2><p class=\"ql-align-justify\">I dine indstillinger er der mulighed for at slette din konto. Input, som du har postet, vil fortsat blive offentliggjort, men dit navn vil blive fjernet fra indlægget og erstattet af \"ukendt forfatter\". Hvis du gerne vil slette alle dine indlæg, skal du gøre det, inden du sletter din konto.</p>"
    initiatives_title: Borgerforslag
    initiatives_body: >
      <img style="margin-bottom: 30px" data-cl2-text-image-text-reference="493c1992-608d-4666-90f0-20d38071353d" height="374.3745928338762" width="819" alt=""> <h2>Hvad er borgerforslag?</h2> <p>Som borger i $|orgName| kan du sætte dit forslag på dagsordenen via denne platform. Forslag er typisk konkrete ideer, der er knyttet til lokalpolitik og udspringer af et behov, et ønske eller en drøm. Det kan være dit helt eget forslag eller måsk et samarbejde mellem flere borgere. Måske vil du gerne ændre eller forbedre en eksisterende situation eller starte et nyt projekt.</p> <p>Involveringen af $|orgName| i gennemførelsen af dit forslag skal være både nødvendig og mulig. Det bedste vil være, hvis du også er tilgængelig for yderligere spørgsmål eller samarbejde, men det er ikke et krav. "At reducere hastighedsgrænsen på motorvejen til 80 km/t er derfor ikke et stærkt forslag, mens "At omdanne hovedgaden til et fodgængerområde" er det. Så kom endelig med dine forslag! Hvis (tenant) har brug for mere information, sender vi dig en opdatering eller en besked.</p> <h2>Hvorfor aflevere et borgerforslag på denne platform?</h2> <p>Dette er den officielle borgerinddragelsesplatform for $|orgName|, som tilbyder følgende fordele:</p> <ul> <li>$|orgName| ejer denne platform og overvåger aktivt, hvad der sker på den. Når du sender et forslag, modtager den ansvarlige medarbejder automatisk en besked. Du behøver ikke kontakte nogen for at sikre, at dit forslag er modtaget.</li> <li>Denne platform er udviklet specifikt til offentlige borgerinddragelses aktiviteter, som f.eks borgerforslag. Hvert element, fra brugeroplevelse til de enkelte step i en proces, er lavet netop til dette formål. Når du bruger traditionelle sociale medier, kan dit forslag forsvinde i mængden, og en almindelig e-mail forsvinder hurtigt i en fuld indbakke.</li> <li>Dine medborgere er også tilstede på denne platform. De kan støtte og forbedre dit forslag. Jo mere kreativt dit forslag er, og jo mere støtte det opnår, jo større er chancen for, at det i sidste ende blive realiseret!</li> </ul> <h2>Hvordan kommer du igang?</h2> <p>Først skal du tjekke, om dit forslag opfylder disse kriterier:</p> <p>$|initiativesEligibilityCriteria|</p> <h2>Hvad kan du forvente, når dit forslag når $|initiativesVotingThreshold| stemmer inden for $|initiativesDaysLimit| dage?</h2> <p>$|initiativesThresholdReachedMessage|</p> <h2>Hvad sker der med de forslag, der ikke får xxx stemmer inden for tidsrammen?</h2> <p>Det sker, men ingen grund til bekymring. Dit forslag bliver på platformen. Status for dit forslag ændres automatisk til 'Udløbet'. Derfor vil afstemning ikke længere være mulig. Hvis du ønsker det, kan du til enhver tid vælge at slette dit eget forslag.</p>
  nav_bar_items:
    home:
      title: Hjem
    projects:
      title: Alle projekter
    all_input:
      title: Alle input
    proposals:
      title: Borgerforslag
    events:
      title: Begivenheder
    about:
      title: Om
    faq:
      title: OFTE STILLEDE SPØRGSMÅL
  projects:
    open_idea_project_title: En idé? Tag det med til dit råd!
    open_idea_project_description_preview: Måske har du en idé, der ikke passer til ét af de eksisterende projekter? Så post det her, saml støtte og få det på den politiske dagsorden!
    open_idea_project_description: >
      <p>Here, you can start your own idea if it doesn't fit within one of the existing projects.</p><p><strong>The objective?</strong> To get your idea on the political agenda.</p><p><strong>How?</strong> By gathering support, namely at least 100 votes in 3 months. You can do that by first making your idea 'attractive'. Write it in a clear and engaging way, add images, give strong arguments based on facts, add attachments with further details or background information, ... After you've done that, start sharing your idea on social media or through email. Invite people to join the discussion on your idea, or simply convince them to support it by voting in favour.</p><p><strong>About what?</strong> Your idea can be about a lot of things, as long as it is related to your city and its policy. It can be a problem you experience, a solution you envision or even a combination of both. It can be wild and on the long term, or very tangible and a quick win.</p><p><strong>And then? </strong>Did you reach 100 votes in 3 months? Congratulations! The city will now take your idea in consideration. If your idea is considered to be feasible and does not harm specific groups or individuals, you will get the chance to present your proposal during the council meeting. During that same meeting, the council members will give you direct feedback on what they will or won't do with your idea and why. If you don't gather 100 votes in 3 months, your proposal won't be considered.</p><p>We're curious to learn about your ideas!</p>
  events:
    council_meeting_title: Rådsmøde
    council_meeting_description: >
      <p>Under dette rådsmøde vil de borgerforslag, der har samlet 100 stemmer på mindre end 3 måneder, blive præsenteret.</p><p> Rådet vil så belyse deres perspektiv på hver idé.</p>
  custom_fields:
    users:
      gender:
        title: Køn
      birthyear:
        title: Fødselsår
      domicile:
        title: Lokalområde
      education:
        title: Uddannelse
    ideas:
      title:
        title: Titel
        description:
      body:
        title: Beskrivelse
        description:
      author_id:
        title: Forfatter
      topic_ids:
        title: Emner
        description:
      location:
        title: Beliggenhed
        description:
      proposed_budget:
        title: Estimeret Budget
        description:
      budget:
        title: Budget
      images:
        title: Billeder
        description:
      attachments:
        title: Vedhæftede filer
        description:
      section1:
        description:
      section2:
        title: Billeder og vedhæftede filer
        description:
      section3:
        title: Detaljer
        description:
  custom_forms:
    categories:
      main_content:
        idea:
          title: Hvad er din idé?
        question:
          title: Hvad er dit spørgsmål?
        contribution:
          title: Hvad er dit bidrag?
        project:
          title: Hvad er dit projekt?
        issue:
          title: Hvad er dit problem?
        option:
          title: Hvad er din mulighed?
      details:
        title: Detaljer
      attachements:
        title: Billeder og vedhæftede filer
      extra:
        title: Yderligere oplysninger
  custom_field_options:
    gender:
      male: Mand
      female: Kvinde
      unspecified: Andet
    domicile:
      outside: Et andet sted
    education:
      ISCED2: Grundskole
      ISCED3: Ungdomsuddannelse
      ISCED4: Videregående uddannelse
      ISCED5: Kort videregående uddannelse
      ISCED6: Bachelorgrad eller tilsvarende
      ISCED7: Kandidatgrad eller tilsvarende
      ISCED8: Ph.d. eller tilsvarende
  initiatives:
    default_threshold_reached_message: >
      <p> Tagerne er inviteret til at præsentere deres borgerforslag på næste rådsmøde. Vi bringer en officiel opdatering. </p>
    default_eligibility_criteria: >
      <ul> <li>Det skal falde inden for kommunens politikområder og kompetencer</li> <li>Det tjener den offentlige interesse snarere end din individuelle interesse</li> <li>Det diskriminerer ikke andre borgere i forhold til køn, race, alder eller baggrund</li> <li>Det skader ikke andre</li></ul>
  reset_password_mailer:
    send_reset_password:
      cta_reset_password: 'Nulstil din adgangskode'
      message_you_reset_your_password: 'Du anmodede om en nulstilling af din adgangskode på %{organizationName}''s borgerinddragelsesplatform. Klik på nedenstående knap, for at vælge en ny og sikker adgangskode. Linket udløber om 1 time.'
      subject: '%{organizationName}: Nulstil din adgangskode'
      title_reset_your_password: 'Vælg en ny adgangskode'
  xlsx_export:
    column_headers:
      input_id: 'ID'
      latitude: 'Breddegrad'
      longitude: 'Længdegrad'
      author_fullname: 'Forfatterens navn'
      author_email: 'Forfatter e-mail'
      author_id: 'Forfatter ID'
      budget: 'Budget'
      created_at: 'Indsendt på'
      published_at: 'Udgivet på'
      comments_count: 'Kommentarer'
      upvotes_count: 'Stem op'
      downvotes_count: 'Stem ned'
      baskets_count: 'Kurve'
      input_url: 'URL'
      project: '{tenantName, select, DeloitteDK {Verdensmål} other {Projekt}}'
      status: 'Status'
      assignee_fullname: 'Modtager'
      assignee_email: 'E-mail til modtageren'
  form_builder:
    default_select_field:
      title: 'Dit spørgsmål'
      option1: 'Mulighed 1'
      option2: 'Mulighed 2'
    survey_end_page:
      title: 'Undersøgelse slut'
      description: "Indsend dine svar ved at vælge \"Indsend undersøgelse\" nedenfor."
  project_copy:
    title_suffix: 'Kopi'
  confirmations_mailer:
    send_confirmation_code:
      subject: "Bekræft din e-mail-adresse til %{organizationName}'s borgerinddragelsesplatform"
      header: "Din bekræftelseskode"
      header_message: "Hej %{firstName}!"
      confirm_email_address: "Bekræft din e-mailadresse"
      thanks_for_signing_up: "Tak for din registrering på %{organizationName}'s borgerinddragelsesplatform."
      best_regards: "Med venlig hilsen,"
      ignore_email: "Hvis du ikke har anmodet om en kode, kan du roligt ignorere denne e-mail."
      expire_code: "Denne kode udløber om "
      24_hours: "24 timer."
      copy_paste_the_link_below: "Kopier koden nedenfor og indsæt den i dit registreringsskema."
      the_link_is_valid_for: "Linket er gyldigt i 24 timer. Hvis linket er udløbet, kan du <a href=\"%{link}\">bede om en ny kode</a>."
<<<<<<< HEAD
      did_you_receive_this_email_in_error: "Modtog du denne email ved en fejl? <a href=\"%{link}\">Giv os besked</a>."
=======
      did_you_receive_this_email_in_error: "Modtog du denne email ved en fejl? <a href=\"%{link}\">Giv os besked</a>."
  user_blocked_mailer:
    send_user_blocked_email:
      subject: 'Din konto er blevet midlertidigt deaktiveret'
      title_user_blocked: 'Din konto er blevet midlertidigt deaktiveret'
      paragraph_1_without_reason: "Din konto på borgerinddragelsesplatformen %{organizationName} er blevet midlertidigt deaktiveret på grund af overtrædelse af fællesskabsretningslinjerne."
      paragraph_1_with_reason: "Din konto på borgerinddragelsesplatformen %{organizationName} er blevet midlertidigt deaktiveret af følgende grund:"
      for_more_information: "Du kan finde flere oplysninger om dette på %{termsAndConditionsPage}"
      you_can_sign_in_again_from: "Du kan logge ind igen fra %{date}"
>>>>>>> 13b99625
<|MERGE_RESOLUTION|>--- conflicted
+++ resolved
@@ -230,9 +230,6 @@
       24_hours: "24 timer."
       copy_paste_the_link_below: "Kopier koden nedenfor og indsæt den i dit registreringsskema."
       the_link_is_valid_for: "Linket er gyldigt i 24 timer. Hvis linket er udløbet, kan du <a href=\"%{link}\">bede om en ny kode</a>."
-<<<<<<< HEAD
-      did_you_receive_this_email_in_error: "Modtog du denne email ved en fejl? <a href=\"%{link}\">Giv os besked</a>."
-=======
       did_you_receive_this_email_in_error: "Modtog du denne email ved en fejl? <a href=\"%{link}\">Giv os besked</a>."
   user_blocked_mailer:
     send_user_blocked_email:
@@ -241,5 +238,4 @@
       paragraph_1_without_reason: "Din konto på borgerinddragelsesplatformen %{organizationName} er blevet midlertidigt deaktiveret på grund af overtrædelse af fællesskabsretningslinjerne."
       paragraph_1_with_reason: "Din konto på borgerinddragelsesplatformen %{organizationName} er blevet midlertidigt deaktiveret af følgende grund:"
       for_more_information: "Du kan finde flere oplysninger om dette på %{termsAndConditionsPage}"
-      you_can_sign_in_again_from: "Du kan logge ind igen fra %{date}"
->>>>>>> 13b99625
+      you_can_sign_in_again_from: "Du kan logge ind igen fra %{date}"