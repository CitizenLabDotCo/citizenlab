--- conflicted
+++ resolved
@@ -96,11 +96,7 @@
         resources :comments, only: [:index], controller: 'user_comments'
       end
 
-<<<<<<< HEAD
-      get 'users/:attendee_id/events', to: 'events#index_by_attendee'
-=======
       get 'users/:attendee_id/events', to: 'events#index'
->>>>>>> 0a310f6c
       get 'users/:id', to: 'users#show', constraints: { id: /\b(?!custom_fields|me)\b\S+/ }
 
       scope path: 'user' do
