# frozen_string_literal: true

Rails.application.routes.draw do
  mount EmailCampaigns::Engine => '', as: 'email_campaigns'
  mount Frontend::Engine => '', as: 'frontend'
  mount Onboarding::Engine => '', as: 'onboarding'
  mount Polls::Engine => '', as: 'polls'
  mount Seo::Engine => '', as: 'seo'
  mount Surveys::Engine => '', as: 'surveys'
  mount Volunteering::Engine => '', as: 'volunteering'

  namespace :web_api, defaults: { format: :json } do
    namespace :v1 do
      concern :reactable do
        resources :reactions, except: [:update], shallow: true do
          post :up, on: :collection
          post :down, on: :collection
        end
      end
      concern :followable do
        resources :followers, only: [:create]
      end
      concern :post do
        resources :comments, shallow: true,
          concerns: %i[reactable spam_reportable],
          defaults: { reactable: 'Comment', spam_reportable: 'Comment' } do
          get :children, on: :member
          post :mark_as_deleted, on: :member
        end
        resources :internal_comments, except: [:destroy], shallow: true do
          get :children, on: :member
          patch :mark_as_deleted, on: :member
        end
        get 'comments/as_xlsx', on: :collection, to: 'comments#index_xlsx'
      end
      concern :spam_reportable do
        resources :spam_reports, shallow: true
      end
      concern :permissionable do
        # We named the param :permission_action, bc :action is already taken (controller action).
        resources :permissions, param: :permission_action do
          get 'requirements', on: :member
          get 'schema', on: :member
          get 'access_denied_explanation', on: :member
          patch 'reset', on: :member
          resources :permissions_custom_fields, shallow: true do
            patch 'reorder', on: :member
          end
        end
      end

      concerns :permissionable # for the global permission scope (with parent_param = nil)

      resources :activities, only: [:index]

      resources :ideas,
        concerns: %i[reactable spam_reportable post followable permissionable],
        defaults: { reactable: 'Idea', spam_reportable: 'Idea', post: 'Idea', followable: 'Idea', parent_param: :idea_id } do
        resources :images, defaults: { container_type: 'Idea' }
        resources :files, defaults: { container_type: 'Idea' }
        resources :cosponsorships, defaults: { container_type: 'Idea' } do
          patch 'accept', on: :member
        end

        get :as_xlsx, on: :collection, action: 'index_xlsx'
        get :mini, on: :collection, action: 'index_mini'
        get 'by_slug/:slug', on: :collection, to: 'ideas#by_slug'
        get :as_markers, on: :collection, action: 'index_idea_markers'
        get :filter_counts, on: :collection
        get :json_forms_schema, on: :member
        get 'draft/:phase_id', on: :collection, to: 'ideas#draft_by_phase'
<<<<<<< HEAD

        resources :official_feedback, shallow: true
=======
        get :similarities, on: :member
>>>>>>> 7f5eb6d7
      end

      resources :initiatives,
        concerns: %i[reactable post followable],
        defaults: { reactable: 'Initiative', post: 'Initiative', followable: 'Initiative' } do
        resources :images, defaults: { container_type: 'Initiative' }
        resources :files, defaults: { container_type: 'Initiative' }

        resources :initiative_status_changes, shallow: true, except: %i[update destroy]

        get :as_xlsx, on: :collection, action: 'index_xlsx'
        get 'by_slug/:slug', on: :collection, to: 'initiatives#by_slug'
        get :as_markers, on: :collection, action: 'index_initiative_markers'
        get :filter_counts, on: :collection
        get :allowed_transitions, on: :member
        patch :accept_cosponsorship_invite, on: :member
      end

      resources :background_jobs, only: %i[index]

      resources :idea_statuses do
        patch 'reorder', on: :member
      end
      resources :initiative_statuses, only: %i[index show]

      resources :location, only: [] do
        get :autocomplete, on: :collection
        get :geocode, on: :collection
        get :reverse_geocode, on: :collection
      end

      # auth
      post 'user_token' => 'user_token#create'

      resources :users, only: %i[index create update destroy] do
        get :me, on: :collection
        get :seats, on: :collection
        get :as_xlsx, on: :collection, action: 'index_xlsx'
        patch :block, :unblock, on: :member
        post 'reset_password_email' => 'reset_password#reset_password_email', on: :collection
        post 'reset_password' => 'reset_password#reset_password', on: :collection
        post 'update_password', on: :collection
        get 'by_slug/:slug', on: :collection, to: 'users#by_slug'
        get 'by_invite/:token', on: :collection, to: 'users#by_invite'
        get 'ideas_count', on: :member
        get 'initiatives_count', on: :member
        get 'comments_count', on: :member
        get 'blocked_count', on: :collection
        get 'check/:email', on: :collection, to: 'users#check', constraints: { email: /.*/ }

        resources :comments, only: [:index], controller: 'user_comments'
      end

      get 'users/:attendee_id/events', to: 'events#index'
      get 'users/:id', to: 'users#show', constraints: { id: /\b(?!custom_fields|me)\b\S+/ }

      scope path: 'user' do
        resource :confirmation, path: :confirm, only: %i[create]
        resource :resend_code, only: %i[create]
      end

      resources :topics do
        patch 'reorder', on: :member

        resources :followers, only: [:create], defaults: { followable: 'Topic' }
      end

      resources :areas do
        resources :followers, only: [:create], defaults: { followable: 'Area' }
      end

      resources :followers, except: %i[create update]

      resource :app_configuration, only: %i[show update]

      resources :static_pages do
        resources :files, defaults: { container_type: 'StaticPage' }, shallow: false
        get 'by_slug/:slug', on: :collection, to: 'static_pages#by_slug'
      end

      resources :nav_bar_items, only: %i[index create update destroy] do
        get 'removed_default_items', on: :collection
        patch 'reorder', on: :member
      end

      # Events and phases are split in two because we cannot have a non-shallow
      # resource (i.e. files) nested in a shallow resource. File resources have
      # to be shallow so we can determine their container class. See e.g.
      # https://github.com/rails/rails/pull/24405

      resources :events, only: %i[index show edit update destroy] do
        resources :files, defaults: { container_type: 'Event' }, shallow: false
        resources :images, defaults: { container_type: 'Event' }
        resources :attendances, module: 'events', only: %i[create index]
        get :attendees_xlsx, on: :member, action: 'attendees_xlsx'
      end
      resources :event_attendances, only: %i[destroy], controller: 'events/attendances'

      resources :phases, only: %i[show show_mini edit update destroy], concerns: :permissionable, defaults: { parent_param: :phase_id } do
        resources :files, defaults: { container_type: 'Phase' }, shallow: false
        get 'survey_results', on: :member
        get :as_xlsx, on: :member, action: 'index_xlsx'
        get :mini, on: :member, action: 'show_mini'
        get 'submission_count', on: :member
        delete 'inputs', on: :member, action: 'delete_inputs'
        resources :custom_fields, controller: 'phase_custom_fields', only: %i[] do
          get 'json_forms_schema', on: :collection
        end
      end

      resources :projects, concerns: %i[followable], defaults: { followable: 'Project', parent_param: :project_id } do
        resources :events, only: %i[new create]
        resources :projects_allowed_input_topics, only: [:index]
        resources :phases, only: %i[index new create]
        resources :images, defaults: { container_type: 'Project' }
        resources :files, defaults: { container_type: 'Project' }
        resources :groups_projects, shallow: true, except: [:update]
        resources :custom_fields, controller: 'project_custom_fields', only: %i[] do
          get 'json_forms_schema', on: :collection
        end
        resources :moderators, controller: 'project_moderators', except: [:update] do
          get :users_search, on: :collection
        end

        collection do
          get 'by_slug/:slug', to: 'projects#by_slug'
          get 'for_areas', action: 'index_for_areas'
          get 'for_topics', action: 'index_for_topics'
          get 'finished_or_archived', action: 'index_finished_or_archived'
          get 'for_followed_item', action: 'index_for_followed_item'
          get 'with_active_participatory_phase', action: 'index_with_active_participatory_phase'
        end

        resource :review, controller: 'project_reviews'

        member do
          post :copy
          post :refresh_preview_token

          get :as_xlsx, action: 'index_xlsx'
          get :votes_by_user_xlsx
          get :votes_by_input_xlsx

          delete :participation_data, action: 'destroy_participation_data'
        end
      end

      resources :projects_allowed_input_topics, only: %i[show create destroy] do
        patch 'reorder', on: :member
      end

      resources :admin_publications, only: %i[index show] do
        patch 'reorder', on: :member
        get 'select_and_order_by_ids', on: :collection, action: 'index_select_and_order_by_ids'
        get 'status_counts', on: :collection
      end

      resources :project_folders, controller: 'folders', concerns: [:followable], defaults: { followable: 'ProjectFolders::Folder' } do
        resources :moderators, controller: 'folder_moderators', except: %i[update]

        resources :images, controller: '/web_api/v1/images', defaults: { container_type: 'ProjectFolder' }
        resources :files, controller: '/web_api/v1/files', defaults: { container_type: 'ProjectFolder' }
        get 'by_slug/:slug', on: :collection, to: 'folders#by_slug'
      end

      resources :notifications, only: %i[index show] do
        post 'mark_read', on: :member
        post 'mark_all_read', on: :collection
      end

      resources :groups do
        resources :memberships, shallow: true, except: [:update] do
          get :users_search, on: :collection
          get 'by_user_id/:user_id', on: :collection, to: 'memberships#show_by_user_id'
          delete 'by_user_id/:user_id', on: :collection, to: 'memberships#destroy_by_user_id'
        end
        get 'by_slug/:slug', on: :collection, to: 'groups#by_slug'
      end

      resources :invites do
        post 'by_token/:token/accept', on: :collection, to: 'invites#accept'
        post :bulk_create, on: :collection
        post :bulk_create_xlsx, on: :collection
        post :count_new_seats_xlsx, on: :collection # it is POST because we need to send a file in body
        post :count_new_seats, on: :collection # it is POST to make it similar to other bulk_create_ and count_new_ actions
        get :example_xlsx, on: :collection
        get :as_xlsx, on: :collection, action: 'index_xlsx'
      end

      resources :custom_field_option_images, only: %i[show create update destroy], controller: :images, defaults: { container_type: 'CustomFieldOption' }

      resources :experiments, only: %i[index create]

      scope 'stats' do
        with_options controller: 'stats_users' do
          get 'users_count'
        end

        with_options controller: 'stats_ideas' do
          get 'ideas_count'

          get 'ideas_by_topic'
          get 'ideas_by_project'

          get 'ideas_by_topic_as_xlsx'
          get 'ideas_by_project_as_xlsx'
        end

        get 'initiatives_count', controller: 'stats_initiatives'

        with_options controller: 'stats_comments' do
          get 'comments_count'
          get 'comments_by_topic'
          get 'comments_by_project'

          get 'comments_by_topic_as_xlsx'
          get 'comments_by_project_as_xlsx'
        end

        with_options controller: 'stats_reactions' do
          get 'reactions_count'
          get 'reactions_by_topic'
          get 'reactions_by_project'

          get 'reactions_by_topic_as_xlsx'
          get 'reactions_by_project_as_xlsx'
        end
      end

      scope 'mentions', controller: 'mentions' do
        get 'users'
      end

      scope 'action_descriptors', controller: 'action_descriptors' do
        get 'initiatives'
      end

      resources :baskets, except: [:index] do
        resources :baskets_ideas, shallow: true
      end
      put 'baskets/ideas/:idea_id', to: 'baskets_ideas#upsert'

      resources :avatars, only: %i[index show]

      resources :ideas_phases, only: %i[show]
    end
  end

  get '/auth/:provider/callback', to: 'omniauth_callback#create'
  post '/auth/:provider/callback', to: 'omniauth_callback#create'
  get '/auth/failure', to: 'omniauth_callback#failure'
  post '/auth/failure', to: 'omniauth_callback#failure'
  get '/auth/:provider/logout_data', to: 'omniauth_callback#logout_data'
  get '/auth/:provider/spslo', to: 'omniauth_callback#spslo'
end<|MERGE_RESOLUTION|>--- conflicted
+++ resolved
@@ -69,12 +69,9 @@
         get :filter_counts, on: :collection
         get :json_forms_schema, on: :member
         get 'draft/:phase_id', on: :collection, to: 'ideas#draft_by_phase'
-<<<<<<< HEAD
 
         resources :official_feedback, shallow: true
-=======
         get :similarities, on: :member
->>>>>>> 7f5eb6d7
       end
 
       resources :initiatives,
