Rails.application.routes.draw do
  mount UserConfirmation::Engine => "", as: 'user_confirmation'
  mount EmailCampaigns::Engine => "", as: 'email_campaigns'
  mount Frontend::Engine => "", as: 'frontend'
  mount Onboarding::Engine => "", as: 'onboarding'
  mount Polls::Engine => "", as: 'polls'
  mount Seo::Engine => '', as: 'seo'
  mount Surveys::Engine => "", as: 'surveys'
  mount Volunteering::Engine => "", as: 'volunteering'

  # It must come before +resource :ideas+, otherwise /web_api/v1/ideas/geotagged
  # (unfortunate route naming) is captured by /web_api/v1/ideas/<idea-id>.
  # Already tried +Rails.applications.routes.prepend+. That does not work:
  # https://github.com/rails/rails/issues/11663
  mount GeographicDashboard::Engine => '', as: 'geographic_dashboard' if CitizenLab.ee?
  mount Tagging::Engine => '', as: 'tagging' if CitizenLab.ee?

  namespace :web_api, :defaults => {:format => :json} do
    namespace :v1 do

      concern :votable do
        resources :votes, except: [:update], shallow: true do
          post :up, on: :collection
          post :down, on: :collection
        end
      end
      concern :post do
        resources :activities, only: [:index]
        resources :comments, shallow: true,
          concerns: [:votable, :spam_reportable],
          defaults: { votable: 'Comment', spam_reportable: 'Comment' } do

          get :children, on: :member
          post :mark_as_deleted, on: :member
        end
        get 'comments/as_xlsx', on: :collection, to: 'comments#index_xlsx'
        resources :official_feedback, shallow: true
      end
      concern :spam_reportable do
        resources :spam_reports, shallow: true
      end

      resources :ideas,
        concerns: [:votable, :spam_reportable, :post],
        defaults: { votable: 'Idea', spam_reportable: 'Idea', post: 'Idea' } do

        resources :images, defaults: {container_type: 'Idea'}
        resources :files, defaults: {container_type: 'Idea'}

        get :as_xlsx, on: :collection, action: 'index_xlsx'
        get :mini, on: :collection, action: 'index_mini'
        get 'by_slug/:slug', on: :collection, to: 'ideas#by_slug'
        get :as_markers, on: :collection, action: 'index_idea_markers'
        get :filter_counts, on: :collection
      end

      resources :initiatives,
        concerns: [:votable, :spam_reportable, :post],
        defaults: { votable: 'Initiative', spam_reportable: 'Initiative', post: 'Initiative' } do

        resources :images, defaults: {container_type: 'Initiative'}
        resources :files, defaults: {container_type: 'Initiative'}

        resources :initiative_status_changes, shallow: true, except: [:update, :destroy]

        get :as_xlsx, on: :collection, action: 'index_xlsx'
        get 'by_slug/:slug', on: :collection, to: 'initiatives#by_slug'
        get :as_markers, on: :collection, action: 'index_initiative_markers'
        get :filter_counts, on: :collection
        get :allowed_transitions, on: :member
      end

      resources :idea_statuses, only: %i[index show]
      resources :initiative_statuses, only: %i[index show]

      # auth
      post 'user_token' => 'user_token#create'

      resources :users, only: %i[index create update destroy] do
        get :me, on: :collection
        post :complete_registration, on: :collection
        get :as_xlsx, on: :collection, action: 'index_xlsx'
        post "reset_password_email" => "reset_password#reset_password_email", on: :collection
        post "reset_password" => "reset_password#reset_password", on: :collection
        get 'by_slug/:slug', on: :collection, to: 'users#by_slug'
        get 'by_invite/:token', on: :collection, to: 'users#by_invite'
        get 'ideas_count', on: :member
        get 'initiatives_count', on: :member
        get 'comments_count', on: :member

        resources :comments, only: [:index], controller: 'user_comments'
      end
      get 'users/:id', to: 'users#show', constraints: { id: /\b(?!custom_fields|me)\b\S+/ }

      resources :topics, only: [:index, :show]

      resources :projects_topics, only: [:index, :show, :create, :reorder, :destroy] do
        patch 'reorder', on: :member
      end

      resources :areas do
        patch 'reorder', on: :member
      end

      resource :app_configuration, only: [:show, :update]

      resources :pages do
        resources :files, defaults: {container_type: 'Page'}, shallow: false
        get 'by_slug/:slug', on: :collection, to: 'pages#by_slug'
      end

      # Events and phases are split in two because we cannot have a non-shallow
      # resource (i.e. files) nested in a shallow resource. File resources have
      # to be shallow so we can determine their container class. See e.g.
      # https://github.com/rails/rails/pull/24405

      resources :events, only: %i[index show edit update destroy] do
        resources :files, defaults: { container_type: 'Event' }, shallow: false
      end

      resources :phases, only: %i[show edit update destroy] do
        resources :files, defaults: { container_type: 'Phase' }, shallow: false
      end

      resources :projects do
        resources :events, only: %i[new create]
        resources :projects_topics, only: [:index]
        resources :topics, only: %i[index reorder] do
          patch 'reorder', on: :member
        end
        resources :phases, only: %i[index new create]
        resources :images, defaults: { container_type: 'Project' }
        resources :files, defaults: { container_type: 'Project' }
        resources :groups_projects, shallow: true, except: [:update]

        resources :custom_fields, controller: 'idea_custom_fields', only: %i[] do
          get 'schema', on: :collection
        end

        get 'by_slug/:slug', on: :collection, to: 'projects#by_slug'
      end
<<<<<<< HEAD

      resources :admin_publications, only: %i[index show] do
        patch 'reorder', on: :member
        get 'list_areas_of_projects', on: :collection
=======
      
      resources :admin_publications, only: %i[index show] do
        patch 'reorder', on: :member
        get 'status_counts', on: :collection
>>>>>>> fa4d2508
      end

      resources :notifications, only: %i[index show] do
        post 'mark_read', on: :member
        post 'mark_all_read', on: :collection
      end

      resources :groups do
        resources :memberships, shallow: true, except: [:update] do
          get :users_search, on: :collection
          get 'by_user_id/:user_id', on: :collection, to: 'memberships#show_by_user_id'
          delete 'by_user_id/:user_id', on: :collection, to: 'memberships#destroy_by_user_id'
        end
        get 'by_slug/:slug', on: :collection, to: 'groups#by_slug'
      end

      resources :invites do
        post 'by_token/:token/accept', on: :collection, to: 'invites#accept'
        post :bulk_create, on: :collection
        post :bulk_create_xlsx, on: :collection
        get :example_xlsx, on: :collection
        get :as_xlsx, on: :collection, action: 'index_xlsx'
      end

      scope 'stats' do
        route_params = {controller: 'stats_users'}
        get 'users_count', **route_params

        get 'users_by_time', **route_params
        get 'users_by_time_cumulative', **route_params
        get 'active_users_by_time', **route_params
        get 'active_users_by_time_cumulative', **route_params
        get 'users_engagement_scores', **route_params

        get 'users_by_time_as_xlsx', **route_params
        get 'users_by_time_cumulative_as_xlsx', **route_params
        get 'active_users_by_time_as_xlsx', **route_params

        route_params = {controller: 'stats_ideas'}
        get 'ideas_count', **route_params

        get 'ideas_by_time', **route_params
        get 'ideas_by_time_cumulative', **route_params
        get 'ideas_by_topic', **route_params
        get 'ideas_by_project', **route_params
        get 'ideas_by_area', **route_params
        get 'ideas_by_status', **route_params
        get 'ideas_by_status_as_xlsx', **route_params

        get 'ideas_by_time_as_xlsx', **route_params
        get 'ideas_by_time_cumulative_as_xlsx', **route_params
        get 'ideas_by_topic_as_xlsx', **route_params
        get 'ideas_by_project_as_xlsx', **route_params
        get 'ideas_by_area_as_xlsx', **route_params

        route_params = { controller: 'stats_initiatives' }
        get 'initiatives_count', **route_params
        get 'initiatives_by_time', **route_params
        get 'initiatives_by_time_cumulative', **route_params
        get 'initiatives_by_topic', **route_params
        get 'initiatives_by_area', **route_params

        route_params = { controller: 'stats_comments' }
        get 'comments_count', **route_params
        get 'comments_by_time', **route_params
        get 'comments_by_time_cumulative', **route_params
        get 'comments_by_topic', **route_params
        get 'comments_by_project', **route_params

        get 'comments_by_time_as_xlsx', **route_params
        get 'comments_by_time_cumulative_as_xlsx', **route_params
        get 'comments_by_topic_as_xlsx', **route_params
        get 'comments_by_project_as_xlsx', **route_params

        route_params = { controller: 'stats_votes' }
        get 'votes_count', **route_params
        get 'votes_by_birthyear', **route_params
        get 'votes_by_education', **route_params
        get 'votes_by_domicile', **route_params
        get 'votes_by_gender', **route_params
        get 'votes_by_custom_field', **route_params
        get 'votes_by_time', **route_params
        get 'votes_by_time_cumulative', **route_params
        get 'votes_by_topic', **route_params
        get 'votes_by_project', **route_params

        get 'votes_by_birthyear_as_xlsx', **route_params
        get 'votes_by_education_as_xlsx', **route_params
        get 'votes_by_domicile_as_xlsx', **route_params
        get 'votes_by_gender_as_xlsx', **route_params
        get 'votes_by_custom_field_as_xlsx', **route_params
        get 'votes_by_time_as_xlsx', **route_params
        get 'votes_by_topic_as_xlsx', **route_params
        get 'votes_by_project_as_xlsx', **route_params
      end

      scope 'mentions', controller: 'mentions' do
        get 'users'
      end

      scope 'action_descriptors', controller: 'action_descriptors' do
        get 'initiatives'
      end

      resources :baskets, except: [:index]

      resources :avatars, only: [:index, :show]
    end
  end

  get '/auth/:provider/callback', to: 'omniauth_callback#create'
  post '/auth/:provider/callback', to: 'omniauth_callback#create'
  get '/auth/failure', to: 'omniauth_callback#failure'
  post '/auth/failure', to: 'omniauth_callback#failure'
  get '/auth/:provider/logout', to: 'omniauth_callback#logout'

  if Rails.env.development?
    require 'que/web'
    mount Que::Web => '/que'
  end
end<|MERGE_RESOLUTION|>--- conflicted
+++ resolved
@@ -139,17 +139,11 @@
 
         get 'by_slug/:slug', on: :collection, to: 'projects#by_slug'
       end
-<<<<<<< HEAD
 
       resources :admin_publications, only: %i[index show] do
         patch 'reorder', on: :member
         get 'list_areas_of_projects', on: :collection
-=======
-      
-      resources :admin_publications, only: %i[index show] do
-        patch 'reorder', on: :member
         get 'status_counts', on: :collection
->>>>>>> fa4d2508
       end
 
       resources :notifications, only: %i[index show] do
