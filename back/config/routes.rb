--- conflicted
+++ resolved
@@ -120,15 +120,12 @@
 
       resources :phases, only: %i[show edit update destroy] do
         resources :files, defaults: { container_type: 'Phase' }, shallow: false
-<<<<<<< HEAD
 
         resources :custom_fields, controller: 'phase_custom_fields', only: %i[] do
           get 'schema', on: :collection
           get 'json_forms_schema', on: :collection
         end
-=======
         get 'survey_results', on: :member
->>>>>>> 667b6ef6
       end
 
       resources :projects do
