# frozen_string_literal: true

Rails.application.routes.draw do
  mount EmailCampaigns::Engine => '', as: 'email_campaigns'
  mount Frontend::Engine => '', as: 'frontend'
  mount Onboarding::Engine => '', as: 'onboarding'
  mount Polls::Engine => '', as: 'polls'
  mount Seo::Engine => '', as: 'seo'
  mount Surveys::Engine => '', as: 'surveys'
  mount Volunteering::Engine => '', as: 'volunteering'

  namespace :web_api, defaults: { format: :json } do
    namespace :v1 do
      concern :reactable do
        resources :reactions, except: [:update], shallow: true do
          post :up, on: :collection
          post :down, on: :collection
        end
      end
      concern :followable do
        resources :followers, only: [:create]
      end
      concern :spam_reportable do
        resources :spam_reports, shallow: true
      end
      concern :permissionable do
        # We named the param :permission_action, bc :action is already taken (controller action).
        resources :permissions, param: :permission_action do
          get 'requirements', on: :member
          get 'schema', on: :member
          get 'access_denied_explanation', on: :member
          patch 'reset', on: :member
          resources :permissions_custom_fields, shallow: true do
            patch 'reorder', on: :member
          end
        end
      end

      concerns :permissionable # for the global permission scope (with parent_param = nil)

      resources :activities, only: [:index]

      resources :ideas,
        concerns: %i[reactable spam_reportable followable permissionable],
        defaults: { reactable: 'Idea', spam_reportable: 'Idea', followable: 'Idea', parent_param: :idea_id } do
        resources :images, defaults: { container_type: 'Idea' }
        resources :files, defaults: { container_type: 'Idea' }
        resources :cosponsorships, defaults: { container_type: 'Idea' } do
          patch 'accept', on: :member
        end

        get :as_xlsx, on: :collection, action: 'index_xlsx'
        get :mini, on: :collection, action: 'index_mini'
        get :survey_submissions, on: :collection, action: 'index_survey_submissions'
        get 'by_slug/:slug', on: :collection, to: 'ideas#by_slug'
        get :as_markers, on: :collection, action: 'index_idea_markers'
        get :filter_counts, on: :collection
        get :json_forms_schema, on: :member
        get 'draft/:phase_id', on: :collection, to: 'ideas#draft_by_phase'

        resources :official_feedback, shallow: true
        resources :comments, shallow: true,
          concerns: %i[reactable spam_reportable],
          defaults: { reactable: 'Comment', spam_reportable: 'Comment' } do
          get :children, on: :member
          post :mark_as_deleted, on: :member
        end
        resources :internal_comments, except: [:destroy], shallow: true do
          get :children, on: :member
          patch :mark_as_deleted, on: :member
        end
        get 'comments/as_xlsx', on: :collection, to: 'comments#index_xlsx'

        post :similar_ideas, on: :collection
        resources :authoring_assistance_responses, only: %i[create]
        get :as_xlsx, on: :member, action: 'show_xlsx'
      end

      resources :background_jobs, only: %i[index]
<<<<<<< HEAD
      resources :tracked_jobs, only: %i[index show]

=======
>>>>>>> 24f8922b
      resources :jobs, only: %i[index show]

      resources :idea_statuses do
        patch 'reorder', on: :member
      end

      resources :location, only: [] do
        get :autocomplete, on: :collection
        get :geocode, on: :collection
        get :reverse_geocode, on: :collection
      end

      # auth
      post 'user_token' => 'user_token#create'

      resources :users, only: %i[index create update destroy] do
        get :me, on: :collection
        get :seats, on: :collection
        get :as_xlsx, on: :collection, action: 'index_xlsx'
        patch :block, :unblock, on: :member
        post 'reset_password_email' => 'reset_password#reset_password_email', on: :collection
        post 'reset_password' => 'reset_password#reset_password', on: :collection
        post 'update_password', on: :collection
        get 'by_slug/:slug', on: :collection, to: 'users#by_slug'
        get 'by_invite/:token', on: :collection, to: 'users#by_invite'
        get 'ideas_count', on: :member
        get 'comments_count', on: :member
        get 'blocked_count', on: :collection
        get 'check/:email', on: :collection, to: 'users#check', constraints: { email: /.*/ }
        scope module: 'verification' do
          get 'me/locked_attributes', on: :collection, to: 'locked_attributes#index'
        end

        resources :comments, only: [:index], controller: 'user_comments'
      end

      get 'users/:attendee_id/events', to: 'events#index'
      get 'users/:id', to: 'users#show', constraints: { id: /\b(?!custom_fields|me)\b\S+/ }

      scope path: 'user' do
        resource :confirmation, path: :confirm, only: %i[create]
        resource :resend_code, only: %i[create]
      end

      resources :topics do
        patch 'reorder', on: :member

        resources :followers, only: [:create], defaults: { followable: 'Topic' }
      end

      resources :areas do
        resources :followers, only: [:create], defaults: { followable: 'Area' }
        collection do
          get 'with_visible_projects_counts', to: 'areas#with_visible_projects_counts'
        end
      end

      resources :followers, except: %i[create update]

      resource :app_configuration, only: %i[show update]

      resources :static_pages do
        resources :files, defaults: { container_type: 'StaticPage' }, shallow: false
        get 'by_slug/:slug', on: :collection, to: 'static_pages#by_slug'
      end

      resources :nav_bar_items, only: %i[index create update destroy] do
        get 'removed_default_items', on: :collection
        patch 'reorder', on: :member
      end

      # Events and phases are split in two because we cannot have a non-shallow
      # resource (i.e. files) nested in a shallow resource. File resources have
      # to be shallow so we can determine their container class. See e.g.
      # https://github.com/rails/rails/pull/24405

      resources :events, only: %i[index show edit update destroy] do
        resources :files, defaults: { container_type: 'Event' }, shallow: false
        resources :images, defaults: { container_type: 'Event' }
        resources :attendances, module: 'events', only: %i[create index]
        get :attendees_xlsx, on: :member, action: 'attendees_xlsx'
      end
      resources :event_attendances, only: %i[destroy], controller: 'events/attendances'

      resources :phases, only: %i[show show_mini edit update destroy], concerns: :permissionable, defaults: { parent_param: :phase_id } do
        member do
          get 'survey_results'
          get 'common_ground_results'
          get 'sentiment_by_quarter'
          get :as_xlsx, action: 'index_xlsx'
          get :mini, action: 'show_mini'
          get 'submission_count'
          get 'progress', action: 'show_progress'
          delete 'inputs', action: 'delete_inputs'
        end

        resources :inputs, only: [], controller: 'ideas' do
          post 'copy', on: :collection
        end

        resources :files, defaults: { container_type: 'Phase' }, shallow: false
        resources :custom_fields, controller: 'phase_custom_fields', only: %i[] do
          get 'json_forms_schema', on: :collection
        end
        get 'custom_form', on: :member, controller: 'custom_forms', action: 'show', defaults: { container_type: 'Phase' }
        patch 'custom_form', on: :member, controller: 'custom_forms', action: 'update', defaults: { container_type: 'Phase' }
      end

      resources :projects, concerns: %i[followable], defaults: { followable: 'Project', parent_param: :project_id } do
        resources :events, only: %i[new create]
        resources :projects_allowed_input_topics, only: [:index]
        resources :phases, only: %i[index new create]
        resources :images, defaults: { container_type: 'Project' }
        resources :files, defaults: { container_type: 'Project' }
        resources :groups_projects, shallow: true, except: [:update]
        resources :custom_fields, controller: 'project_custom_fields', only: %i[] do
          get 'json_forms_schema', on: :collection
        end
        resources :moderators, controller: 'project_moderators', except: [:update] do
          get :users_search, on: :collection
        end

        collection do
          get 'by_slug/:slug', to: 'projects#by_slug'
          get 'for_areas', action: 'index_for_areas'
          get 'for_topics', action: 'index_for_topics'
          get 'finished_or_archived', action: 'index_finished_or_archived'
          get 'for_followed_item', action: 'index_for_followed_item'
          get 'with_active_participatory_phase', action: 'index_with_active_participatory_phase'
          get 'community_monitor', action: 'community_monitor'
          get 'for_admin', action: 'index_for_admin'
        end

        resource :review, controller: 'project_reviews'

        member do
          post :copy
          post :refresh_preview_token

          get :as_xlsx, action: 'index_xlsx'
          get :votes_by_user_xlsx
          get :votes_by_input_xlsx

          delete :participation_data, action: 'destroy_participation_data'

          get 'custom_form', controller: 'custom_forms', action: 'show', defaults: { container_type: 'Project' }
          patch 'custom_form', controller: 'custom_forms', action: 'update', defaults: { container_type: 'Project' }
        end
      end

      resources :projects_allowed_input_topics, only: %i[show create destroy] do
        patch 'reorder', on: :member
      end

      resources :admin_publications, only: %i[index show] do
        patch 'reorder', on: :member
        get 'select_and_order_by_ids', on: :collection, action: 'index_select_and_order_by_ids'
        get 'status_counts', on: :collection
      end

      resources :project_folders, controller: 'folders', concerns: [:followable], defaults: { followable: 'ProjectFolders::Folder' } do
        resources :moderators, controller: 'folder_moderators', except: %i[update]

        resources :images, controller: '/web_api/v1/images', defaults: { container_type: 'ProjectFolder' }
        resources :files, controller: '/web_api/v1/files', defaults: { container_type: 'ProjectFolder' }
        get 'by_slug/:slug', on: :collection, to: 'folders#by_slug'
      end

      resources :notifications, only: %i[index show] do
        post 'mark_read', on: :member
        post 'mark_all_read', on: :collection
      end

      resources :groups do
        resources :memberships, shallow: true, except: [:update] do
          get :users_search, on: :collection
          get 'by_user_id/:user_id', on: :collection, to: 'memberships#show_by_user_id'
          delete 'by_user_id/:user_id', on: :collection, to: 'memberships#destroy_by_user_id'
        end
        get 'by_slug/:slug', on: :collection, to: 'groups#by_slug'
      end

      resources :invites do
        post 'by_token/:token/accept', on: :collection, to: 'invites#accept'
        post :bulk_create, on: :collection
        post :bulk_create_xlsx, on: :collection
        post :count_new_seats_xlsx, on: :collection # it is POST because we need to send a file in body
        post :count_new_seats, on: :collection # it is POST to make it similar to other bulk_create_ and count_new_ actions
        get :example_xlsx, on: :collection
        get :as_xlsx, on: :collection, action: 'index_xlsx'
      end

      resources :custom_field_option_images, only: %i[show create update destroy], controller: :images, defaults: { container_type: 'CustomFieldOption' }

      resources :experiments, only: %i[index create]

      scope 'stats' do
        with_options controller: 'stats_users' do
          get 'users_count'
        end

        with_options controller: 'stats_ideas' do
          get 'ideas_count'

          get 'ideas_by_topic'
          get 'ideas_by_project'

          get 'ideas_by_topic_as_xlsx'
          get 'ideas_by_project_as_xlsx'
        end

        with_options controller: 'stats_comments' do
          get 'comments_count'
          get 'comments_by_topic'
          get 'comments_by_project'

          get 'comments_by_topic_as_xlsx'
          get 'comments_by_project_as_xlsx'
        end

        with_options controller: 'stats_reactions' do
          get 'reactions_count'
          get 'reactions_by_topic'
          get 'reactions_by_project'

          get 'reactions_by_topic_as_xlsx'
          get 'reactions_by_project_as_xlsx'
        end
      end

      scope 'mentions', controller: 'mentions' do
        get 'users'
      end

      resources :baskets, except: [:index] do
        resources :baskets_ideas, shallow: true
      end
      put 'baskets/ideas/:idea_id', to: 'baskets_ideas#upsert'

      resources :avatars, only: %i[index show]

      resources :ideas_phases, only: %i[show]

      resources :verification_methods, module: 'verification', only: [:index] do
        get :first_enabled, on: :collection
        get :first_enabled_for_verified_actions, on: :collection
        Verification::VerificationService.new
          .all_methods
          .select { |vm| vm.verification_method_type == :manual_sync }
          .each do |vm|
          post "#{vm.name}/verification", to: 'verifications#create', on: :collection, :defaults => { method_name: vm.name }
        end
      end

      # Somewhat confusingly, custom_fields are accessed separately as a
      # resource as either user custom_fields (in separate engine) or input
      # custom_fields (nested under projects/phases). custom_field_bins and
      # custom_field_options behave exactly the same for both types of custom
      # fields, so we define them here and mount them under the otherwise empty
      # custom_fields route.
      resources :custom_fields, only: [] do
        resources :custom_field_bins, only: %i[index show], shallow: true
        resources :custom_field_options, controller: '/web_api/v1/custom_field_options', shallow: true do
          patch 'reorder', on: :member
        end
      end
    end
  end

  get '/auth/:provider/callback', to: 'omniauth_callback#create'
  post '/auth/:provider/callback', to: 'omniauth_callback#create'
  get '/auth/failure', to: 'omniauth_callback#failure'
  post '/auth/failure', to: 'omniauth_callback#failure'
  get '/auth/:provider/logout_data', to: 'omniauth_callback#logout_data'
  get '/auth/:provider/spslo', to: 'omniauth_callback#spslo'
end<|MERGE_RESOLUTION|>--- conflicted
+++ resolved
@@ -77,11 +77,6 @@
       end
 
       resources :background_jobs, only: %i[index]
-<<<<<<< HEAD
-      resources :tracked_jobs, only: %i[index show]
-
-=======
->>>>>>> 24f8922b
       resources :jobs, only: %i[index show]
 
       resources :idea_statuses do
