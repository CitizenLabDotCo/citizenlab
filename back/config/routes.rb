Rails.application.routes.draw do

  mount EmailCampaigns::Engine => "", as: 'email_campaigns'
  mount Frontend::Engine => "", as: 'frontend'
  mount Onboarding::Engine => "", as: 'onboarding'
  mount Polls::Engine => "", as: 'polls'
  mount Seo::Engine => '', as: 'seo'
  mount Surveys::Engine => "", as: 'surveys'
<<<<<<< HEAD
  mount Verification::Engine => "", as: 'verification'
=======
  mount Tagging::Engine => "", as: 'tagging'
>>>>>>> f5b7adbe
  mount Volunteering::Engine => "", as: 'volunteering'

  namespace :web_api, :defaults => {:format => :json} do
    namespace :v1 do

      concern :votable do
        resources :votes, except: [:update], shallow: true do
          post :up, on: :collection
          post :down, on: :collection
        end
      end
      concern :post do
        resources :activities, only: [:index]
        resources :comments, shallow: true,
          concerns: [:votable, :spam_reportable],
          defaults: { votable: 'Comment', spam_reportable: 'Comment' } do

          get :children, on: :member
          post :mark_as_deleted, on: :member
        end
        get 'comments/as_xlsx', on: :collection, to: 'comments#index_xlsx'
        resources :official_feedback, shallow: true
      end
      concern :spam_reportable do
        resources :spam_reports, shallow: true
      end

      resources :ideas,
        concerns: [:votable, :spam_reportable, :post],
        defaults: { votable: 'Idea', spam_reportable: 'Idea', post: 'Idea' } do

        resources :images, defaults: {container_type: 'Idea'}
        resources :files, defaults: {container_type: 'Idea'}

        get :as_xlsx, on: :collection, action: 'index_xlsx'
        get :as_xlsx_with_tags, on: :collection, action: 'index_with_tags_xlsx'
        get :mini, on: :collection, action: 'index_mini'
        get 'by_slug/:slug', on: :collection, to: 'ideas#by_slug'
        get :as_markers, on: :collection, action: 'index_idea_markers'
        get :filter_counts, on: :collection
      end

      resources :initiatives,
        concerns: [:votable, :spam_reportable, :post],
        defaults: { votable: 'Initiative', spam_reportable: 'Initiative', post: 'Initiative' } do

        resources :images, defaults: {container_type: 'Initiative'}
        resources :files, defaults: {container_type: 'Initiative'}

        resources :initiative_status_changes, shallow: true, except: [:update, :destroy]

        get :as_xlsx, on: :collection, action: 'index_xlsx'
        get 'by_slug/:slug', on: :collection, to: 'initiatives#by_slug'
        get :as_markers, on: :collection, action: 'index_initiative_markers'
        get :filter_counts, on: :collection
        get :allowed_transitions, on: :member
      end

      resources :idea_statuses, only: %i[index show]
      resources :initiative_statuses, only: %i[index show]

      # auth
      post 'user_token' => 'user_token#create'


      scope :users do
        resources :custom_fields, controller: 'user_custom_fields' do
          patch 'reorder', on: :member
          get 'schema', on: :collection
          resources :custom_field_options do
            patch 'reorder', on: :member
          end
        end
      end

      resources :users do
        resources :comments, only: [:index], controller: 'user_comments'
        get :me, on: :collection
        post :complete_registration, on: :collection
        get :as_xlsx, on: :collection, action: 'index_xlsx'
        post "reset_password_email" => "reset_password#reset_password_email", on: :collection
        post "reset_password" => "reset_password#reset_password", on: :collection
        get 'by_slug/:slug', on: :collection, to: 'users#by_slug'
        get 'by_invite/:token', on: :collection, to: 'users#by_invite'
        get 'ideas_count', on: :member
        get 'initiatives_count', on: :member
        get 'comments_count', on: :member
      end

      resources :topics, only: [:index, :show]

      resources :projects_topics, only: [:index, :show, :create, :reorder, :destroy] do
        patch 'reorder', on: :member
      end

      resources :areas do
        patch 'reorder', on: :member
      end

      resource :app_configuration, only: [:show, :update]

      resources :pages do
        resources :files, defaults: {container_type: 'Page'}, shallow: false
        get 'by_slug/:slug', on: :collection, to: 'pages#by_slug'
      end

      # Events and phases are split in two because we cannot have a non-shallow
      # resource (i.e. files) nested in a shallow resource. File resources have
      # to be shallow so we can determine their container class. See e.g.
      # https://github.com/rails/rails/pull/24405

      resources :events, only: %i[show edit update destroy] do
        resources :files, defaults: { container_type: 'Event' }, shallow: false
      end

      resources :phases, only: %i[show edit update destroy] do
        resources :files, defaults: { container_type: 'Phase' }, shallow: false
      end

      resources :projects do
        resources :events, only: %i[index new create]
        resources :projects_topics, only: [:index]
        resources :topics, only: %i[index reorder] do
          patch 'reorder', on: :member
        end
        resources :phases, only: %i[index new create]
        resources :images, defaults: { container_type: 'Project' }
        resources :files, defaults: { container_type: 'Project' }
        resources :groups_projects, shallow: true, except: [:update]
        resources :moderators, except: [:update] do
          get :users_search, on: :collection
        end
        resources :custom_fields, controller: 'idea_custom_fields', only: %i[index show] do
          get 'schema', on: :collection
          patch 'by_code/:code', action: 'upsert_by_code', on: :collection
        end
        get 'by_slug/:slug', on: :collection, to: 'projects#by_slug'
      end
      resources :admin_publications, only: %i[index show] do
        patch 'reorder', on: :member
      end

      resources :notifications, only: %i[index show] do
        post 'mark_read', on: :member
        post 'mark_all_read', on: :collection
      end

      resources :groups do
        resources :memberships, shallow: true, except: [:update] do
          get :users_search, on: :collection
          get 'by_user_id/:user_id', on: :collection, to: 'memberships#show_by_user_id'
          delete 'by_user_id/:user_id', on: :collection, to: 'memberships#destroy_by_user_id'
        end
        get 'by_slug/:slug', on: :collection, to: 'groups#by_slug'
      end

      resources :invites do
        post 'by_token/:token/accept', on: :collection, to: 'invites#accept'
        post :bulk_create, on: :collection
        post :bulk_create_xlsx, on: :collection
        get :example_xlsx, on: :collection
        get :as_xlsx, on: :collection, action: 'index_xlsx'
      end

      scope 'stats' do
        route_params = {controller: 'stats_users'}
        get 'users_count', **route_params

        get 'users_by_time', **route_params
        get 'users_by_time_cumulative', **route_params
        get 'active_users_by_time', **route_params
        get 'active_users_by_time_cumulative', **route_params
        get 'users_by_gender', **route_params
        get 'users_by_birthyear', **route_params
        get 'users_by_domicile', **route_params
        get 'users_by_education', **route_params
        get 'users_engagement_scores', **route_params
        get 'users_by_custom_field/:custom_field_id', action: :users_by_custom_field, **route_params

        get 'users_by_time_as_xlsx', **route_params
        get 'users_by_time_cumulative_as_xlsx', **route_params
        get 'active_users_by_time_as_xlsx', **route_params
        get 'users_by_gender_as_xlsx', **route_params
        get 'users_by_birthyear_as_xlsx', **route_params
        get 'users_by_domicile_as_xlsx', **route_params
        get 'users_by_education_as_xlsx', **route_params
        get 'users_by_custom_field_as_xlsx/:custom_field_id', action: :users_by_custom_field_as_xlsx, **route_params

        route_params = {controller: 'stats_ideas'}
        get 'ideas_count', **route_params

        get 'ideas_by_time', **route_params
        get 'ideas_by_time_cumulative', **route_params
        get 'ideas_by_topic', **route_params
        get 'ideas_by_project', **route_params
        get 'ideas_by_area', **route_params
        get 'ideas_by_status', **route_params
        get 'ideas_by_status_as_xlsx', **route_params

        get 'ideas_by_time_as_xlsx', **route_params
        get 'ideas_by_time_cumulative_as_xlsx', **route_params
        get 'ideas_by_topic_as_xlsx', **route_params
        get 'ideas_by_project_as_xlsx', **route_params
        get 'ideas_by_area_as_xlsx', **route_params

        route_params = { controller: 'stats_initiatives' }
        get 'initiatives_count', **route_params
        get 'initiatives_by_time', **route_params
        get 'initiatives_by_time_cumulative', **route_params
        get 'initiatives_by_topic', **route_params
        get 'initiatives_by_area', **route_params

        route_params = { controller: 'stats_comments' }
        get 'comments_count', **route_params
        get 'comments_by_time', **route_params
        get 'comments_by_time_cumulative', **route_params
        get 'comments_by_topic', **route_params
        get 'comments_by_project', **route_params

        get 'comments_by_time_as_xlsx', **route_params
        get 'comments_by_time_cumulative_as_xlsx', **route_params
        get 'comments_by_topic_as_xlsx', **route_params
        get 'comments_by_project_as_xlsx', **route_params

        route_params = { controller: 'stats_votes' }
        get 'votes_count', **route_params
        get 'votes_by_birthyear', **route_params
        get 'votes_by_education', **route_params
        get 'votes_by_domicile', **route_params
        get 'votes_by_gender', **route_params
        get 'votes_by_custom_field', **route_params
        get 'votes_by_time', **route_params
        get 'votes_by_time_cumulative', **route_params
        get 'votes_by_topic', **route_params
        get 'votes_by_project', **route_params

        get 'votes_by_birthyear_as_xlsx', **route_params
        get 'votes_by_education_as_xlsx', **route_params
        get 'votes_by_domicile_as_xlsx', **route_params
        get 'votes_by_gender_as_xlsx', **route_params
        get 'votes_by_custom_field_as_xlsx', **route_params
        get 'votes_by_time_as_xlsx', **route_params
        get 'votes_by_time_cumulative_as_xlsx', **route_params
        get 'votes_by_topic_as_xlsx', **route_params
        get 'votes_by_project_as_xlsx', **route_params
      end

      scope 'mentions', controller: 'mentions' do
        get 'users'
      end

      scope 'action_descriptors', controller: 'action_descriptors' do
        get 'initiatives'
      end

      resources :baskets, except: [:index]
      resources :clusterings

      resources :avatars, only: [:index, :show]
    end
  end

  get '/auth/:provider/callback', to: 'omniauth_callback#create'
  post '/auth/:provider/callback', to: 'omniauth_callback#create'
  get '/auth/failure', to: 'omniauth_callback#failure'
  post '/auth/failure', to: 'omniauth_callback#failure'
  get '/auth/:provider/logout', to: 'omniauth_callback#logout'

  if Rails.env.development?
    require 'que/web'
    mount Que::Web => '/que'
  end
end<|MERGE_RESOLUTION|>--- conflicted
+++ resolved
@@ -6,11 +6,6 @@
   mount Polls::Engine => "", as: 'polls'
   mount Seo::Engine => '', as: 'seo'
   mount Surveys::Engine => "", as: 'surveys'
-<<<<<<< HEAD
-  mount Verification::Engine => "", as: 'verification'
-=======
-  mount Tagging::Engine => "", as: 'tagging'
->>>>>>> f5b7adbe
   mount Volunteering::Engine => "", as: 'volunteering'
 
   namespace :web_api, :defaults => {:format => :json} do
