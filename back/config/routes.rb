# frozen_string_literal: true

Rails.application.routes.draw do
  mount EmailCampaigns::Engine => '', as: 'email_campaigns'
  mount Frontend::Engine => '', as: 'frontend'
  mount Onboarding::Engine => '', as: 'onboarding'
  mount Polls::Engine => '', as: 'polls'
  mount Seo::Engine => '', as: 'seo'
  mount Surveys::Engine => '', as: 'surveys'
  mount Volunteering::Engine => '', as: 'volunteering'

  namespace :web_api, defaults: { format: :json } do
    namespace :v1 do
      concern :reactable do
        resources :reactions, except: [:update], shallow: true do
          post :up, on: :collection
          post :down, on: :collection
        end
      end
      concern :followable do
        resources :followers, only: [:create]
      end
      concern :spam_reportable do
        resources :spam_reports, shallow: true
      end
      concern :permissionable do
        # We named the param :permission_action, bc :action is already taken (controller action).
        resources :permissions, param: :permission_action do
          get 'requirements', on: :member
<<<<<<< HEAD
=======
          get 'schema', on: :member
          get 'custom_fields', on: :member
>>>>>>> a48f3c0e
          get 'access_denied_explanation', on: :member
          patch 'reset', on: :member
          resources :permissions_custom_fields, shallow: true do
            patch 'reorder', on: :member
          end
        end
      end

      concern :file_attachable do |options|
        unless options.key?(:attachable_type)
          raise 'attachable_type option is required for concern :file_attachable'
        end

        resources :file_attachments,
          controller: 'files/file_attachments',
          only: %i[index create],
          defaults: { attachable_type: options[:attachable_type], concern: :file_attachable }
      end

      concerns :permissionable # for the global permission scope (with parent_param = nil)

      resources :activities, only: [:index]

      resources :ideas,
        concerns: %i[reactable spam_reportable followable permissionable],
        defaults: { reactable: 'Idea', spam_reportable: 'Idea', followable: 'Idea', parent_param: :idea_id } do
        concerns :file_attachable, attachable_type: 'Idea'

        resources :images, defaults: { container_type: 'Idea' }
        resources :files, defaults: { container_type: 'Idea' }
        resources :cosponsorships, defaults: { container_type: 'Idea' } do
          patch 'accept', on: :member
        end

        get :as_xlsx, on: :collection, action: 'index_xlsx'
        get :mini, on: :collection, action: 'index_mini'
        get :survey_submissions, on: :collection, action: 'index_survey_submissions'
        get 'by_slug/:slug', on: :collection, to: 'ideas#by_slug'
        get :as_markers, on: :collection, action: 'index_idea_markers'
        get :filter_counts, on: :collection
        get 'draft/:phase_id', on: :collection, to: 'ideas#draft_by_phase'

        resources :official_feedback, shallow: true
        resources :comments, shallow: true,
          concerns: %i[reactable spam_reportable],
          defaults: { reactable: 'Comment', spam_reportable: 'Comment' } do
          get :children, on: :member
          post :mark_as_deleted, on: :member
        end
        resources :internal_comments, except: [:destroy], shallow: true do
          get :children, on: :member
          patch :mark_as_deleted, on: :member
        end
        get 'comments/as_xlsx', on: :collection, to: 'comments#index_xlsx'

        post :similar_ideas, on: :collection
        resources :authoring_assistance_responses, only: %i[create]
        get :as_xlsx, on: :member, action: 'show_xlsx'
      end

      resources :background_jobs, only: %i[index]
      resources :jobs, only: %i[index show]

      resources :idea_statuses do
        patch 'reorder', on: :member
      end

      resources :location, only: [] do
        get :autocomplete, on: :collection
        get :geocode, on: :collection
        get :reverse_geocode, on: :collection
      end

      # auth
      post 'user_token' => 'user_token#create'

      resources :users, only: %i[index create update destroy] do
        get :me, on: :collection
        get :seats, on: :collection
        get :as_xlsx, on: :collection, action: 'index_xlsx'
        patch :block, :unblock, on: :member
        post 'reset_password_email' => 'reset_password#reset_password_email', on: :collection
        post 'reset_password' => 'reset_password#reset_password', on: :collection
        post 'update_password', on: :collection
        get 'by_slug/:slug', on: :collection, to: 'users#by_slug'
        get 'by_invite/:token', on: :collection, to: 'users#by_invite'
        get 'ideas_count', on: :member
        get 'comments_count', on: :member
        get 'blocked_count', on: :collection
        get 'check/:email', on: :collection, to: 'users#check', constraints: { email: /.*/ }
        scope module: 'verification' do
          get 'me/locked_attributes', on: :collection, to: 'locked_attributes#index'
        end

        resources :comments, only: [:index], controller: 'user_comments'
      end

      get 'users/:attendee_id/events', to: 'events#index'
      get 'users/:id', to: 'users#show', constraints: { id: /\b(?!custom_fields|me)\b\S+/ }

      scope path: 'user' do
        resource :confirmation, path: :confirm, only: %i[create]
        resource :resend_code, only: %i[create]
      end

      resources :topics do
        patch 'reorder', on: :member

        resources :followers, only: [:create], defaults: { followable: 'Topic' }
      end

      resources :areas do
        resources :followers, only: [:create], defaults: { followable: 'Area' }
        collection do
          get 'with_visible_projects_counts', to: 'areas#with_visible_projects_counts'
        end
      end

      resources :followers, except: %i[create update]

      resource :app_configuration, only: %i[show update]

      resources :static_pages do
        concerns :file_attachable, attachable_type: 'StaticPage'
        resources :files, defaults: { container_type: 'StaticPage' }, shallow: false
        get 'by_slug/:slug', on: :collection, to: 'static_pages#by_slug'
      end

      resources :nav_bar_items, only: %i[index create update destroy] do
        get 'removed_default_items', on: :collection
        patch 'reorder', on: :member
      end

      # Events and phases are split in two because we cannot have a non-shallow
      # resource (i.e. files) nested in a shallow resource. File resources have
      # to be shallow so we can determine their container class. See e.g.
      # https://github.com/rails/rails/pull/24405

      resources :events, only: %i[index show edit update destroy] do
        concerns :file_attachable, attachable_type: 'Event'

        resources :files, defaults: { container_type: 'Event' }, shallow: false
        resources :images, defaults: { container_type: 'Event' }
        resources :attendances, module: 'events', only: %i[create index]
        get :attendees_xlsx, on: :member, action: 'attendees_xlsx'
      end
      resources :event_attendances, only: %i[destroy], controller: 'events/attendances'

      resources :phases, only: %i[show show_mini edit update destroy], concerns: :permissionable, defaults: { parent_param: :phase_id } do
        concerns :file_attachable, attachable_type: 'Phase'

        member do
          get 'survey_results'
          get 'common_ground_results'
          get 'sentiment_by_quarter'
          get :as_xlsx, action: 'index_xlsx'
          get :mini, action: 'show_mini'
          get 'submission_count'
          get 'progress', action: 'show_progress'
          delete 'inputs', action: 'delete_inputs'
        end

        resources :inputs, only: [], controller: 'ideas' do
          post 'copy', on: :collection
        end

        resources :files, defaults: { container_type: 'Phase' }, shallow: false
        get 'custom_form', on: :member, controller: 'custom_forms', action: 'show', defaults: { container_type: 'Phase' }
        patch 'custom_form', on: :member, controller: 'custom_forms', action: 'update', defaults: { container_type: 'Phase' }
      end

      resources :projects, concerns: %i[followable], defaults: { followable: 'Project', parent_param: :project_id } do
        concerns :file_attachable, attachable_type: 'Project'

        resources :events, only: %i[new create]
        resources :projects_allowed_input_topics, only: [:index]
        resources :phases, only: %i[index new create]
        resources :images, defaults: { container_type: 'Project' }
        resources :files, defaults: { container_type: 'Project' }
        resources :groups_projects, shallow: true, except: [:update]
        resources :moderators, controller: 'project_moderators', except: [:update] do
          get :users_search, on: :collection
        end

        collection do
          get 'by_slug/:slug', to: 'projects#by_slug'
          get 'for_areas', action: 'index_for_areas'
          get 'for_topics', action: 'index_for_topics'
          get 'finished_or_archived', action: 'index_finished_or_archived'
          get 'for_followed_item', action: 'index_for_followed_item'
          get 'with_active_participatory_phase', action: 'index_with_active_participatory_phase'
          get 'community_monitor', action: 'community_monitor'
          get 'for_admin', action: 'index_for_admin'
          get 'participant_counts', action: 'participant_counts'
        end

        resource :review, controller: 'project_reviews'

        member do
          post :copy
          post :refresh_preview_token

          get :as_xlsx, action: 'index_xlsx'
          get :votes_by_user_xlsx
          get :votes_by_input_xlsx

          delete :participation_data, action: 'destroy_participation_data'

          get 'custom_form', controller: 'custom_forms', action: 'show', defaults: { container_type: 'Project' }
          patch 'custom_form', controller: 'custom_forms', action: 'update', defaults: { container_type: 'Project' }
        end
      end

      resources :projects_allowed_input_topics, only: %i[show create destroy] do
        patch 'reorder', on: :member
      end

      resources :admin_publications, only: %i[index show] do
        patch 'reorder', on: :member
        get 'select_and_order_by_ids', on: :collection, action: 'index_select_and_order_by_ids'
        get 'status_counts', on: :collection
      end

      resources :project_folders, controller: 'folders', concerns: [:followable], defaults: { followable: 'ProjectFolders::Folder' } do
        concerns :file_attachable, attachable_type: 'ProjectFolders::Folder'
        resources :moderators, controller: 'folder_moderators', except: %i[update]
        resources :images, controller: '/web_api/v1/images', defaults: { container_type: 'ProjectFolder' }
        resources :files, controller: '/web_api/v1/files', defaults: { container_type: 'ProjectFolder' }
        get 'by_slug/:slug', on: :collection, to: 'folders#by_slug'
        get 'for_admin', on: :collection, action: 'index_for_admin'
      end

      resources :notifications, only: %i[index show] do
        post 'mark_read', on: :member
        post 'mark_all_read', on: :collection
      end

      resources :groups do
        resources :memberships, shallow: true, except: [:update] do
          get :users_search, on: :collection
          get 'by_user_id/:user_id', on: :collection, to: 'memberships#show_by_user_id'
          delete 'by_user_id/:user_id', on: :collection, to: 'memberships#destroy_by_user_id'
        end
        get 'by_slug/:slug', on: :collection, to: 'groups#by_slug'
      end

      resources :invites do
        post 'by_token/:token/accept', on: :collection, to: 'invites#accept'
        get :example_xlsx, on: :collection
        get :as_xlsx, on: :collection, action: 'index_xlsx'
        post 'resend', on: :collection, to: 'invites#resend'
      end

      resources :invites_imports, controller: 'invites/invites_imports', only: %i[show count_new_seats count_new_seats_xlsx] do
        post :bulk_create, on: :collection
        post :bulk_create_xlsx, on: :collection
        post :count_new_seats, on: :collection # it is POST to make it similar to other bulk_create_ and count_new_ actions
        post :count_new_seats_xlsx, on: :collection # it is POST because we need to send a file in body
      end

      resources :custom_field_option_images, only: %i[show create update destroy], controller: :images, defaults: { container_type: 'CustomFieldOption' }

      resources :experiments, only: %i[index create]

      scope 'stats' do
        with_options controller: 'stats_users' do
          get 'users_count'
        end

        with_options controller: 'stats_ideas' do
          get 'ideas_count'

          get 'ideas_by_topic'
          get 'ideas_by_project'

          get 'ideas_by_topic_as_xlsx'
          get 'ideas_by_project_as_xlsx'
        end

        with_options controller: 'stats_comments' do
          get 'comments_count'
          get 'comments_by_topic'
          get 'comments_by_project'

          get 'comments_by_topic_as_xlsx'
          get 'comments_by_project_as_xlsx'
        end

        with_options controller: 'stats_reactions' do
          get 'reactions_count'
          get 'reactions_by_topic'
          get 'reactions_by_project'

          get 'reactions_by_topic_as_xlsx'
          get 'reactions_by_project_as_xlsx'
        end
      end

      scope 'mentions', controller: 'mentions' do
        get 'users'
      end

      resources :baskets, except: [:index] do
        resources :baskets_ideas, shallow: true
      end
      put 'baskets/ideas/:idea_id', to: 'baskets_ideas#upsert'

      resources :avatars, only: %i[index show]

      resources :ideas_phases, only: %i[show]

      resources :verification_methods, module: 'verification', only: [:index] do
        get :first_enabled, on: :collection
        get :first_enabled_for_verified_actions, on: :collection
        Verification::VerificationService.new
          .all_methods
          .select { |vm| vm.verification_method_type == :manual_sync }
          .each do |vm|
          post "#{vm.name}/verification", to: 'verifications#create', on: :collection, :defaults => { method_name: vm.name }
        end
      end

      # Somewhat confusingly, custom_fields are accessed separately as a
      # resource as either user custom_fields (in separate engine) or input
      # custom_fields (nested under projects/phases). custom_field_bins and
      # custom_field_options behave exactly the same for both types of custom
      # fields, so we define them here and mount them under the otherwise empty
      # custom_fields route.
      resources :custom_fields, only: [] do
        resources :custom_field_bins, only: %i[index show], shallow: true
        resources :custom_field_options, controller: '/web_api/v1/custom_field_options', shallow: true do
          patch 'reorder', on: :member
        end
      end

      resources :files, controller: 'files/files' do
        get 'preview', on: :member, to: 'files/previews#show'
        resources :attachments, controller: 'files/file_attachments', only: %i[index]
      end

      resources :file_attachments, controller: 'files/file_attachments'
    end
  end

  get '/auth/:provider/callback', to: 'omniauth_callback#create'
  post '/auth/:provider/callback', to: 'omniauth_callback#create'
  get '/auth/failure', to: 'omniauth_callback#failure'
  post '/auth/failure', to: 'omniauth_callback#failure'
  get '/auth/:provider/logout_data', to: 'omniauth_callback#logout_data'
  get '/auth/:provider/spslo', to: 'omniauth_callback#spslo'
end<|MERGE_RESOLUTION|>--- conflicted
+++ resolved
@@ -27,11 +27,7 @@
         # We named the param :permission_action, bc :action is already taken (controller action).
         resources :permissions, param: :permission_action do
           get 'requirements', on: :member
-<<<<<<< HEAD
-=======
-          get 'schema', on: :member
           get 'custom_fields', on: :member
->>>>>>> a48f3c0e
           get 'access_denied_explanation', on: :member
           patch 'reset', on: :member
           resources :permissions_custom_fields, shallow: true do
