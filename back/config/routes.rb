# frozen_string_literal: true

Rails.application.routes.draw do
  mount EmailCampaigns::Engine => '', as: 'email_campaigns'
  mount Frontend::Engine => '', as: 'frontend'
  mount Onboarding::Engine => '', as: 'onboarding'
  mount Polls::Engine => '', as: 'polls'
  mount Seo::Engine => '', as: 'seo'
  mount Surveys::Engine => '', as: 'surveys'
  mount Volunteering::Engine => '', as: 'volunteering'
  mount Webhooks::Engine => '', as: 'webhooks'

  namespace :web_api, defaults: { format: :json } do
    namespace :v1 do
      concern :reactable do
        resources :reactions, except: [:update], shallow: true do
          post :up, on: :collection
          post :down, on: :collection
        end
      end
      concern :followable do
        resources :followers, only: [:create]
      end
      concern :spam_reportable do
        resources :spam_reports, shallow: true
      end
      concern :permissionable do
        # We named the param :permission_action, bc :action is already taken (controller action).
        resources :permissions, param: :permission_action do
          get 'requirements', on: :member
          get 'custom_fields', on: :member
          get 'custom_field_options', on: :member
          get 'access_denied_explanation', on: :member
          patch 'reset', on: :member
          resources :permissions_custom_fields, shallow: true do
            patch 'reorder', on: :member
          end
        end
      end

      concern :file_attachable do |options|
        unless options.key?(:attachable_type)
          raise 'attachable_type option is required for concern :file_attachable'
        end

        resources :file_attachments,
          controller: 'files/file_attachments',
          only: %i[index create],
          defaults: { attachable_type: options[:attachable_type], concern: :file_attachable }
      end

      concerns :permissionable # for the global permission scope (with parent_param = nil)

      resources :activities, only: [:index]

      resources :ideas,
        concerns: %i[reactable spam_reportable followable permissionable],
        defaults: { reactable: 'Idea', spam_reportable: 'Idea', followable: 'Idea', parent_param: :idea_id } do
        concerns :file_attachable, attachable_type: 'Idea'

        resources :images, defaults: { container_type: 'Idea' }
        resources :files, defaults: { container_type: 'Idea' }
        resources :cosponsorships, defaults: { container_type: 'Idea' } do
          patch 'accept', on: :member
        end

        get :as_xlsx, on: :collection, action: 'index_xlsx'
        get :mini, on: :collection, action: 'index_mini'
        get :survey_submissions, on: :collection, action: 'index_survey_submissions'
        get 'by_slug/:slug', on: :collection, to: 'ideas#by_slug'
        get :as_markers, on: :collection, action: 'index_idea_markers'
        get :filter_counts, on: :collection
        get 'draft/:phase_id', on: :collection, to: 'ideas#draft_by_phase'

        resources :official_feedback, shallow: true
        resources :comments, shallow: true,
          concerns: %i[reactable spam_reportable],
          defaults: { reactable: 'Comment', spam_reportable: 'Comment' } do
          get :children, on: :member
          post :mark_as_deleted, on: :member
        end
        resources :internal_comments, except: [:destroy], shallow: true do
          get :children, on: :member
          patch :mark_as_deleted, on: :member
        end
        get 'comments/as_xlsx', on: :collection, to: 'comments#index_xlsx'

        post :similar_ideas, on: :collection
        resources :authoring_assistance_responses, only: %i[create]
        get :as_xlsx, on: :member, action: 'show_xlsx'
      end

      resources :background_jobs, only: %i[index]
      resources :jobs, only: %i[index show]

      resources :idea_statuses do
        patch 'reorder', on: :member
      end

      resources :location, only: [] do
        get :autocomplete, on: :collection
        get :geocode, on: :collection
        get :reverse_geocode, on: :collection
      end

      # auth
      post 'user_token' => 'user_token#create'

      resources :users, only: %i[index create update destroy] do
        get :me, on: :collection
        get :seats, on: :collection
        get :as_xlsx, on: :collection, action: 'index_xlsx'
        patch :block, :unblock, on: :member
        post 'reset_password_email' => 'reset_password#reset_password_email', on: :collection
        post 'reset_password' => 'reset_password#reset_password', on: :collection
        post 'update_password', on: :collection
        get 'by_slug/:slug', on: :collection, to: 'users#by_slug'
        get 'by_invite/:token', on: :collection, to: 'users#by_invite'
        get 'ideas_count', on: :member
        get 'comments_count', on: :member
        get 'blocked_count', on: :collection
        get 'check/:email', on: :collection, to: 'users#check', constraints: { email: /.*/ }
        scope module: 'verification' do
          get 'me/locked_attributes', on: :collection, to: 'locked_attributes#index'
        end

        resources :comments, only: [:index], controller: 'user_comments'
      end

      get 'users/:attendee_id/events', to: 'events#index'
      get 'users/:id', to: 'users#show', constraints: { id: /\b(?!custom_fields|me)\b\S+/ }

      scope path: 'user' do
        resource :confirmation, path: :confirm, only: %i[create]
        resource :resend_code, only: %i[create]
      end

      resources :topics do
        patch 'reorder', on: :member

        resources :followers, only: [:create], defaults: { followable: 'Topic' }
      end

      resources :areas do
        resources :followers, only: [:create], defaults: { followable: 'Area' }
        collection do
          get 'with_visible_projects_counts', to: 'areas#with_visible_projects_counts'
        end
      end

      resources :followers, except: %i[create update]

      resource :app_configuration, only: %i[show update]

      resources :static_pages do
        concerns :file_attachable, attachable_type: 'StaticPage'
        resources :files, defaults: { container_type: 'StaticPage' }, shallow: false
        get 'by_slug/:slug', on: :collection, to: 'static_pages#by_slug'
      end

      resources :nav_bar_items, only: %i[index create update destroy] do
        get 'removed_default_items', on: :collection
        patch 'reorder', on: :member
      end

      # Events and phases are split in two because we cannot have a non-shallow
      # resource (i.e. files) nested in a shallow resource. File resources have
      # to be shallow so we can determine their container class. See e.g.
      # https://github.com/rails/rails/pull/24405

      resources :events, only: %i[index show edit update destroy] do
        concerns :file_attachable, attachable_type: 'Event'

        resources :files, defaults: { container_type: 'Event' }, shallow: false
        resources :images, defaults: { container_type: 'Event' }
        resources :attendances, module: 'events', only: %i[create index]
        get :attendees_xlsx, on: :member, action: 'attendees_xlsx'
      end
      resources :event_attendances, only: %i[destroy], controller: 'events/attendances'

      resources :phases, only: %i[show show_mini edit update destroy], concerns: :permissionable, defaults: { parent_param: :phase_id } do
        concerns :file_attachable, attachable_type: 'Phase'

        member do
          get 'survey_results'
          get 'common_ground_results'
          get 'sentiment_by_quarter'
          get :as_xlsx, action: 'index_xlsx'
          get :mini, action: 'show_mini'
          get 'submission_count'
          get 'progress', action: 'show_progress'
          delete 'inputs', action: 'delete_inputs'
        end

        resources :inputs, only: [], controller: 'ideas' do
          post 'copy', on: :collection
        end

        resource :insights, only: [], controller: 'insights/phase_insights' do
          get '', action: 'show_insights'
          get :voting, action: 'voting_insights'
<<<<<<< HEAD
        end

        resources :files, defaults: { container_type: 'Phase' }, shallow: false
        resources :custom_fields, controller: 'phase_custom_fields', only: %i[] do
          get 'json_forms_schema', on: :collection
=======
>>>>>>> 9178e1fa
        end

        resources :files, defaults: { container_type: 'Phase' }, shallow: false
        get 'custom_form', on: :member, controller: 'custom_forms', action: 'show', defaults: { container_type: 'Phase' }
        patch 'custom_form', on: :member, controller: 'custom_forms', action: 'update', defaults: { container_type: 'Phase' }
      end

      resources :projects, concerns: %i[followable], defaults: { followable: 'Project', parent_param: :project_id } do
        concerns :file_attachable, attachable_type: 'Project'

        resources :events, only: %i[new create]
        resources :projects_allowed_input_topics, only: [:index]
        resources :phases, only: %i[index new create]
        resources :images, defaults: { container_type: 'Project' }
        resources :files, defaults: { container_type: 'Project' }
        resources :groups_projects, shallow: true, except: [:update]
        resources :moderators, controller: 'project_moderators', except: [:update] do
          get :users_search, on: :collection
        end

        collection do
          get 'by_slug/:slug', to: 'projects#by_slug'
          get 'for_areas', action: 'index_for_areas'
          get 'for_topics', action: 'index_for_topics'
          get 'finished_or_archived', action: 'index_finished_or_archived'
          get 'for_followed_item', action: 'index_for_followed_item'
          get 'with_active_participatory_phase', action: 'index_with_active_participatory_phase'
          get 'community_monitor', action: 'community_monitor'
          get 'for_admin', action: 'index_for_admin'
          get 'participant_counts', action: 'participant_counts'
        end

        resource :review, controller: 'project_reviews'

        member do
          post :copy
          post :refresh_preview_token

          get :as_xlsx, action: 'index_xlsx'
          get :votes_by_user_xlsx
          get :votes_by_input_xlsx

          delete :participation_data, action: 'destroy_participation_data'

          get 'custom_form', controller: 'custom_forms', action: 'show', defaults: { container_type: 'Project' }
          patch 'custom_form', controller: 'custom_forms', action: 'update', defaults: { container_type: 'Project' }
        end
      end

      resources :projects_allowed_input_topics, only: %i[show create destroy] do
        patch 'reorder', on: :member
      end

      resources :admin_publications, only: %i[index show] do
        patch 'reorder', on: :member
        get 'select_and_order_by_ids', on: :collection, action: 'index_select_and_order_by_ids'
        get 'status_counts', on: :collection
      end

      resources :project_folders, controller: 'folders', concerns: [:followable], defaults: { followable: 'ProjectFolders::Folder' } do
        concerns :file_attachable, attachable_type: 'ProjectFolders::Folder'
        resources :moderators, controller: 'folder_moderators', except: %i[update]
        resources :images, controller: '/web_api/v1/images', defaults: { container_type: 'ProjectFolder' }
        resources :files, controller: '/web_api/v1/files', defaults: { container_type: 'ProjectFolder' }
        get 'by_slug/:slug', on: :collection, to: 'folders#by_slug'
        get 'for_admin', on: :collection, action: 'index_for_admin'
      end

      resources :notifications, only: %i[index show] do
        post 'mark_read', on: :member
        post 'mark_all_read', on: :collection
      end

      resources :groups do
        resources :memberships, shallow: true, except: [:update] do
          get :users_search, on: :collection
          get 'by_user_id/:user_id', on: :collection, to: 'memberships#show_by_user_id'
          delete 'by_user_id/:user_id', on: :collection, to: 'memberships#destroy_by_user_id'
        end
        get 'by_slug/:slug', on: :collection, to: 'groups#by_slug'
      end

      resources :invites do
        post 'by_token/:token/accept', on: :collection, to: 'invites#accept'
        get :example_xlsx, on: :collection
        get :as_xlsx, on: :collection, action: 'index_xlsx'
        post 'resend', on: :collection, to: 'invites#resend'
      end

      resources :invites_imports, controller: 'invites/invites_imports', only: %i[show count_new_seats count_new_seats_xlsx] do
        post :bulk_create, on: :collection
        post :bulk_create_xlsx, on: :collection
        post :count_new_seats, on: :collection # it is POST to make it similar to other bulk_create_ and count_new_ actions
        post :count_new_seats_xlsx, on: :collection # it is POST because we need to send a file in body
      end

      resources :custom_field_option_images, only: %i[show create update destroy], controller: :images, defaults: { container_type: 'CustomFieldOption' }

      resources :experiments, only: %i[index create]

      scope 'stats' do
        with_options controller: 'stats_users' do
          get 'users_count'
        end

        with_options controller: 'stats_ideas' do
          get 'ideas_count'

          get 'ideas_by_topic'
          get 'ideas_by_project'

          get 'ideas_by_topic_as_xlsx'
          get 'ideas_by_project_as_xlsx'
        end

        with_options controller: 'stats_comments' do
          get 'comments_count'
          get 'comments_by_topic'
          get 'comments_by_project'

          get 'comments_by_topic_as_xlsx'
          get 'comments_by_project_as_xlsx'
        end

        with_options controller: 'stats_reactions' do
          get 'reactions_count'
          get 'reactions_by_topic'
          get 'reactions_by_project'

          get 'reactions_by_topic_as_xlsx'
          get 'reactions_by_project_as_xlsx'
        end
      end

      scope 'mentions', controller: 'mentions' do
        get 'users'
      end

      resources :baskets, except: [:index] do
        resources :baskets_ideas, shallow: true
      end
      put 'baskets/ideas/:idea_id', to: 'baskets_ideas#upsert'

      resources :avatars, only: %i[index show]

      resources :ideas_phases, only: %i[show]

      resources :verification_methods, module: 'verification', only: [:index] do
        get :first_enabled, on: :collection
        get :first_enabled_for_verified_actions, on: :collection
        Verification::VerificationService.new
          .all_methods
          .select { |vm| vm.verification_method_type == :manual_sync }
          .each do |vm|
          post "#{vm.name}/verification", to: 'verifications#create', on: :collection, defaults: { method_name: vm.name }
        end
      end

      # Somewhat confusingly, custom_fields are accessed separately as a
      # resource as either user custom_fields (in separate engine) or input
      # custom_fields (nested under projects/phases). custom_field_bins and
      # custom_field_options behave exactly the same for both types of custom
      # fields, so we define them here and mount them under the otherwise empty
      # custom_fields route.
      resources :custom_fields, only: [] do
        resources :custom_field_bins, only: %i[index show], shallow: true
        resources :custom_field_options, controller: '/web_api/v1/custom_field_options', shallow: true do
          patch 'reorder', on: :member
        end
      end

      resources :files, controller: 'files/files' do
        get 'preview', on: :member, to: 'files/previews#show'
        resources :attachments, controller: 'files/file_attachments', only: %i[index]
        get 'transcript', on: :member, to: 'files/transcripts#show'
      end

      resources :file_attachments, controller: 'files/file_attachments'
    end
  end

  get '/auth/:provider/callback', to: 'omniauth_callback#create'
  post '/auth/:provider/callback', to: 'omniauth_callback#create'
  get '/auth/failure', to: 'omniauth_callback#failure'
  post '/auth/failure', to: 'omniauth_callback#failure'
  get '/auth/:provider/logout_data', to: 'omniauth_callback#logout_data'
  get '/auth/:provider/spslo', to: 'omniauth_callback#spslo'
end<|MERGE_RESOLUTION|>--- conflicted
+++ resolved
@@ -199,14 +199,6 @@
         resource :insights, only: [], controller: 'insights/phase_insights' do
           get '', action: 'show_insights'
           get :voting, action: 'voting_insights'
-<<<<<<< HEAD
-        end
-
-        resources :files, defaults: { container_type: 'Phase' }, shallow: false
-        resources :custom_fields, controller: 'phase_custom_fields', only: %i[] do
-          get 'json_forms_schema', on: :collection
-=======
->>>>>>> 9178e1fa
         end
 
         resources :files, defaults: { container_type: 'Phase' }, shallow: false
