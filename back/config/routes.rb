Rails.application.routes.draw do

<<<<<<< HEAD
  mount AdminApi::Engine => "/admin_api", as: 'admin_api', defaults: {format: :json}
  mount CustomMaps::Engine => "", as: 'custom_maps'
  mount Clusterings::Engine => "", as: 'clusterings'
  mount CustomTopics::Engine => "", as: 'custom_topics'
  mount CustomIdeaStatuses::Engine => "", as: 'custom_idea_statuses'
=======
>>>>>>> 5158b6f4
  mount EmailCampaigns::Engine => "", as: 'email_campaigns'
  mount Frontend::Engine => "", as: 'frontend'
  mount Onboarding::Engine => "", as: 'onboarding'
  mount Polls::Engine => "", as: 'polls'
  mount Seo::Engine => '', as: 'seo'
  mount Surveys::Engine => "", as: 'surveys'
  mount Volunteering::Engine => "", as: 'volunteering'

  # It must come before +resource :ideas+, otherwise /web_api/v1/ideas/geotagged
  # (unfortunate route naming) is captured by /web_api/v1/ideas/<idea-id>.
  # Already tried +Rails.applications.routes.prepend+. That does not work:
  # https://github.com/rails/rails/issues/11663
  mount GeographicDashboard::Engine => '', as: 'geographic_dashboard' if CitizenLab.ee?

  namespace :web_api, :defaults => {:format => :json} do
    namespace :v1 do

      concern :votable do
        resources :votes, except: [:update], shallow: true do
          post :up, on: :collection
          post :down, on: :collection
        end
      end
      concern :post do
        resources :activities, only: [:index]
        resources :comments, shallow: true,
          concerns: [:votable, :spam_reportable],
          defaults: { votable: 'Comment', spam_reportable: 'Comment' } do

          get :children, on: :member
          post :mark_as_deleted, on: :member
        end
        get 'comments/as_xlsx', on: :collection, to: 'comments#index_xlsx'
        resources :official_feedback, shallow: true
      end
      concern :spam_reportable do
        resources :spam_reports, shallow: true
      end

      resources :ideas,
        concerns: [:votable, :spam_reportable, :post],
        defaults: { votable: 'Idea', spam_reportable: 'Idea', post: 'Idea' } do

        resources :images, defaults: {container_type: 'Idea'}
        resources :files, defaults: {container_type: 'Idea'}

        get :as_xlsx, on: :collection, action: 'index_xlsx'
        get :as_xlsx_with_tags, on: :collection, action: 'index_with_tags_xlsx'
        get :mini, on: :collection, action: 'index_mini'
        get 'by_slug/:slug', on: :collection, to: 'ideas#by_slug'
        get :as_markers, on: :collection, action: 'index_idea_markers'
        get :filter_counts, on: :collection
      end

      resources :initiatives,
        concerns: [:votable, :spam_reportable, :post],
        defaults: { votable: 'Initiative', spam_reportable: 'Initiative', post: 'Initiative' } do

        resources :images, defaults: {container_type: 'Initiative'}
        resources :files, defaults: {container_type: 'Initiative'}

        resources :initiative_status_changes, shallow: true, except: [:update, :destroy]

        get :as_xlsx, on: :collection, action: 'index_xlsx'
        get 'by_slug/:slug', on: :collection, to: 'initiatives#by_slug'
        get :as_markers, on: :collection, action: 'index_initiative_markers'
        get :filter_counts, on: :collection
        get :allowed_transitions, on: :member
      end

      resources :idea_statuses, only: %i[index show]
      resources :initiative_statuses, only: %i[index show]

      # auth
      post 'user_token' => 'user_token#create'


      scope :users do
        resources :custom_fields, controller: 'user_custom_fields' do
          patch 'reorder', on: :member
          get 'schema', on: :collection
          resources :custom_field_options do
            patch 'reorder', on: :member
          end
        end
      end

      resources :users do
        resources :comments, only: [:index], controller: 'user_comments'
        get :me, on: :collection
        post :complete_registration, on: :collection
        get :as_xlsx, on: :collection, action: 'index_xlsx'
        post "reset_password_email" => "reset_password#reset_password_email", on: :collection
        post "reset_password" => "reset_password#reset_password", on: :collection
        get 'by_slug/:slug', on: :collection, to: 'users#by_slug'
        get 'by_invite/:token', on: :collection, to: 'users#by_invite'
        get 'ideas_count', on: :member
        get 'initiatives_count', on: :member
        get 'comments_count', on: :member
      end

      resources :topics, only: [:index, :show]

      resources :projects_topics, only: [:index, :show, :create, :reorder, :destroy] do
        patch 'reorder', on: :member
      end

      resources :areas do
        patch 'reorder', on: :member
      end

      resource :app_configuration, only: [:show, :update]

      resources :pages do
        resources :files, defaults: {container_type: 'Page'}, shallow: false
        get 'by_slug/:slug', on: :collection, to: 'pages#by_slug'
      end

      # Events and phases are split in two because we cannot have a non-shallow
      # resource (i.e. files) nested in a shallow resource. File resources have
      # to be shallow so we can determine their container class. See e.g.
      # https://github.com/rails/rails/pull/24405

      resources :events, only: %i[show edit update destroy] do
        resources :files, defaults: { container_type: 'Event' }, shallow: false
      end

      resources :phases, only: %i[show edit update destroy] do
        resources :files, defaults: { container_type: 'Phase' }, shallow: false
      end

      resources :projects do
        resources :events, only: %i[index new create]
        resources :projects_topics, only: [:index]
        resources :topics, only: %i[index reorder] do
          patch 'reorder', on: :member
        end
        resources :phases, only: %i[index new create]
        resources :images, defaults: { container_type: 'Project' }
        resources :files, defaults: { container_type: 'Project' }
        resources :groups_projects, shallow: true, except: [:update]
        resources :moderators, except: [:update] do
          get :users_search, on: :collection
        end
        resources :custom_fields, controller: 'idea_custom_fields', only: %i[index show] do
          get 'schema', on: :collection
          patch 'by_code/:code', action: 'upsert_by_code', on: :collection
        end
        get 'by_slug/:slug', on: :collection, to: 'projects#by_slug'
      end
      resources :admin_publications, only: %i[index show] do
        patch 'reorder', on: :member
      end

      resources :notifications, only: %i[index show] do
        post 'mark_read', on: :member
        post 'mark_all_read', on: :collection
      end

      resources :groups do
        resources :memberships, shallow: true, except: [:update] do
          get :users_search, on: :collection
          get 'by_user_id/:user_id', on: :collection, to: 'memberships#show_by_user_id'
          delete 'by_user_id/:user_id', on: :collection, to: 'memberships#destroy_by_user_id'
        end
        get 'by_slug/:slug', on: :collection, to: 'groups#by_slug'
      end

      resources :invites do
        post 'by_token/:token/accept', on: :collection, to: 'invites#accept'
        post :bulk_create, on: :collection
        post :bulk_create_xlsx, on: :collection
        get :example_xlsx, on: :collection
        get :as_xlsx, on: :collection, action: 'index_xlsx'
      end

      scope 'stats' do
        route_params = {controller: 'stats_users'}
        get 'users_count', **route_params

        get 'users_by_time', **route_params
        get 'users_by_time_cumulative', **route_params
        get 'active_users_by_time', **route_params
        get 'active_users_by_time_cumulative', **route_params
        get 'users_by_gender', **route_params
        get 'users_by_birthyear', **route_params
        get 'users_by_domicile', **route_params
        get 'users_by_education', **route_params
        get 'users_engagement_scores', **route_params
        get 'users_by_custom_field/:custom_field_id', action: :users_by_custom_field, **route_params

        get 'users_by_time_as_xlsx', **route_params
        get 'users_by_time_cumulative_as_xlsx', **route_params
        get 'active_users_by_time_as_xlsx', **route_params
        get 'users_by_gender_as_xlsx', **route_params
        get 'users_by_birthyear_as_xlsx', **route_params
        get 'users_by_domicile_as_xlsx', **route_params
        get 'users_by_education_as_xlsx', **route_params
        get 'users_by_custom_field_as_xlsx/:custom_field_id', action: :users_by_custom_field_as_xlsx, **route_params

        route_params = {controller: 'stats_ideas'}
        get 'ideas_count', **route_params

        get 'ideas_by_time', **route_params
        get 'ideas_by_time_cumulative', **route_params
        get 'ideas_by_topic', **route_params
        get 'ideas_by_project', **route_params
        get 'ideas_by_area', **route_params
        get 'ideas_by_status', **route_params
        get 'ideas_by_status_as_xlsx', **route_params

        get 'ideas_by_time_as_xlsx', **route_params
        get 'ideas_by_time_cumulative_as_xlsx', **route_params
        get 'ideas_by_topic_as_xlsx', **route_params
        get 'ideas_by_project_as_xlsx', **route_params
        get 'ideas_by_area_as_xlsx', **route_params

        route_params = { controller: 'stats_initiatives' }
        get 'initiatives_count', **route_params
        get 'initiatives_by_time', **route_params
        get 'initiatives_by_time_cumulative', **route_params
        get 'initiatives_by_topic', **route_params
        get 'initiatives_by_area', **route_params

        route_params = { controller: 'stats_comments' }
        get 'comments_count', **route_params
        get 'comments_by_time', **route_params
        get 'comments_by_time_cumulative', **route_params
        get 'comments_by_topic', **route_params
        get 'comments_by_project', **route_params

        get 'comments_by_time_as_xlsx', **route_params
        get 'comments_by_time_cumulative_as_xlsx', **route_params
        get 'comments_by_topic_as_xlsx', **route_params
        get 'comments_by_project_as_xlsx', **route_params

        route_params = { controller: 'stats_votes' }
        get 'votes_count', **route_params
        get 'votes_by_birthyear', **route_params
        get 'votes_by_education', **route_params
        get 'votes_by_domicile', **route_params
        get 'votes_by_gender', **route_params
        get 'votes_by_custom_field', **route_params
        get 'votes_by_time', **route_params
        get 'votes_by_time_cumulative', **route_params
        get 'votes_by_topic', **route_params
        get 'votes_by_project', **route_params

        get 'votes_by_birthyear_as_xlsx', **route_params
        get 'votes_by_education_as_xlsx', **route_params
        get 'votes_by_domicile_as_xlsx', **route_params
        get 'votes_by_gender_as_xlsx', **route_params
        get 'votes_by_custom_field_as_xlsx', **route_params
        get 'votes_by_time_as_xlsx', **route_params
        get 'votes_by_time_cumulative_as_xlsx', **route_params
        get 'votes_by_topic_as_xlsx', **route_params
        get 'votes_by_project_as_xlsx', **route_params
      end

      scope 'mentions', controller: 'mentions' do
        get 'users'
      end

      scope 'action_descriptors', controller: 'action_descriptors' do
        get 'initiatives'
      end

      resources :baskets, except: [:index]

      resources :avatars, only: [:index, :show]
    end
  end



  get '/auth/:provider/callback', to: 'omniauth_callback#create'
  post '/auth/:provider/callback', to: 'omniauth_callback#create'
  get '/auth/failure', to: 'omniauth_callback#failure'
  post '/auth/failure', to: 'omniauth_callback#failure'
  get '/auth/:provider/logout', to: 'omniauth_callback#logout'

  if Rails.env.development?
    require 'que/web'
    mount Que::Web => '/que'
  end
end<|MERGE_RESOLUTION|>--- conflicted
+++ resolved
@@ -1,13 +1,10 @@
 Rails.application.routes.draw do
 
-<<<<<<< HEAD
   mount AdminApi::Engine => "/admin_api", as: 'admin_api', defaults: {format: :json}
   mount CustomMaps::Engine => "", as: 'custom_maps'
   mount Clusterings::Engine => "", as: 'clusterings'
   mount CustomTopics::Engine => "", as: 'custom_topics'
   mount CustomIdeaStatuses::Engine => "", as: 'custom_idea_statuses'
-=======
->>>>>>> 5158b6f4
   mount EmailCampaigns::Engine => "", as: 'email_campaigns'
   mount Frontend::Engine => "", as: 'frontend'
   mount Onboarding::Engine => "", as: 'onboarding'
