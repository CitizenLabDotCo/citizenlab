--- conflicted
+++ resolved
@@ -74,25 +74,6 @@
         get :similarities, on: :member
       end
 
-<<<<<<< HEAD
-      resources :initiatives,
-        concerns: %i[reactable post followable],
-        defaults: { reactable: 'Initiative', post: 'Initiative', followable: 'Initiative' } do
-        resources :images, defaults: { container_type: 'Initiative' }
-        resources :files, defaults: { container_type: 'Initiative' }
-
-        resources :initiative_status_changes, shallow: true, except: %i[update destroy]
-
-        get :as_xlsx, on: :collection, action: 'index_xlsx'
-        get 'by_slug/:slug', on: :collection, to: 'initiatives#by_slug'
-        get :as_markers, on: :collection, action: 'index_initiative_markers'
-        get :filter_counts, on: :collection
-        get :allowed_transitions, on: :member
-        patch :accept_cosponsorship_invite, on: :member
-      end
-
-=======
->>>>>>> a40997fb
       resources :background_jobs, only: %i[index]
 
       resources :idea_statuses do
