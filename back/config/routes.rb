# frozen_string_literal: true

Rails.application.routes.draw do
  mount UserConfirmation::Engine => '', as: 'user_confirmation'
  mount EmailCampaigns::Engine => '', as: 'email_campaigns'
  mount Frontend::Engine => '', as: 'frontend'
  mount Onboarding::Engine => '', as: 'onboarding'
  mount Polls::Engine => '', as: 'polls'
  mount Seo::Engine => '', as: 'seo'
  mount Surveys::Engine => '', as: 'surveys'
  mount Volunteering::Engine => '', as: 'volunteering'

  # It must come before +resource :ideas+, otherwise /web_api/v1/ideas/geotagged
  # (unfortunate route naming) is captured by /web_api/v1/ideas/<idea-id>.
  # Already tried +Rails.applications.routes.prepend+. That does not work:
  # https://github.com/rails/rails/issues/11663
  mount GeographicDashboard::Engine => '', as: 'geographic_dashboard' if CitizenLab.ee?

  namespace :web_api, defaults: { format: :json } do
    namespace :v1 do
      concern :votable do
        resources :votes, except: [:update], shallow: true do
          post :up, on: :collection
          post :down, on: :collection
        end
      end
      concern :post do
        resources :activities, only: [:index]
        resources :comments, shallow: true,
          concerns: %i[votable spam_reportable],
          defaults: { votable: 'Comment', spam_reportable: 'Comment' } do
          get :children, on: :member
          post :mark_as_deleted, on: :member
        end
        get 'comments/as_xlsx', on: :collection, to: 'comments#index_xlsx'
        resources :official_feedback, shallow: true
      end
      concern :spam_reportable do
        resources :spam_reports, shallow: true
      end

      resources :ideas,
        concerns: %i[votable spam_reportable post],
        defaults: { votable: 'Idea', spam_reportable: 'Idea', post: 'Idea' } do
        resources :images, defaults: { container_type: 'Idea' }
        resources :files, defaults: { container_type: 'Idea' }

        get :as_xlsx, on: :collection, action: 'index_xlsx'
        get :mini, on: :collection, action: 'index_mini'
        get 'by_slug/:slug', on: :collection, to: 'ideas#by_slug'
        get :as_markers, on: :collection, action: 'index_idea_markers'
        get :filter_counts, on: :collection
        get :schema, on: :member
        get :json_forms_schema, on: :member
      end

      resources :initiatives,
        concerns: %i[votable spam_reportable post],
        defaults: { votable: 'Initiative', spam_reportable: 'Initiative', post: 'Initiative' } do
        resources :images, defaults: { container_type: 'Initiative' }
        resources :files, defaults: { container_type: 'Initiative' }

        resources :initiative_status_changes, shallow: true, except: %i[update destroy]

        get :as_xlsx, on: :collection, action: 'index_xlsx'
        get 'by_slug/:slug', on: :collection, to: 'initiatives#by_slug'
        get :as_markers, on: :collection, action: 'index_initiative_markers'
        get :filter_counts, on: :collection
        get :allowed_transitions, on: :member
      end

      resources :idea_statuses, only: %i[index show]
      resources :initiative_statuses, only: %i[index show]

      # auth
      post 'user_token' => 'user_token#create'

      resources :users, only: %i[index create update destroy] do
        get :me, on: :collection
        post :complete_registration, on: :collection
        get :as_xlsx, on: :collection, action: 'index_xlsx'
        post 'reset_password_email' => 'reset_password#reset_password_email', on: :collection
        post 'reset_password' => 'reset_password#reset_password', on: :collection
        get 'by_slug/:slug', on: :collection, to: 'users#by_slug'
        get 'by_invite/:token', on: :collection, to: 'users#by_invite'
        get 'ideas_count', on: :member
        get 'initiatives_count', on: :member
        get 'comments_count', on: :member

        resources :comments, only: [:index], controller: 'user_comments'
      end
      get 'users/:id', to: 'users#show', constraints: { id: /\b(?!custom_fields|me)\b\S+/ }

      resources :topics, only: %i[index show]

      resources :areas do
        patch 'reorder', on: :member
      end

      resource :app_configuration, only: %i[show update]

      resources :static_pages do
        resources :files, defaults: { container_type: 'StaticPage' }, shallow: false
        get 'by_slug/:slug', on: :collection, to: 'static_pages#by_slug'
      end

      resources :nav_bar_items, only: :index do
        get 'removed_default_items', on: :collection
        %w[proposals events all_input].each do |code|
          post "toggle_#{code}", on: :collection, to: 'nav_bar_items#toggle_item', defaults: { code: code }
        end
      end

      # Events and phases are split in two because we cannot have a non-shallow
      # resource (i.e. files) nested in a shallow resource. File resources have
      # to be shallow so we can determine their container class. See e.g.
      # https://github.com/rails/rails/pull/24405

      resources :events, only: %i[index show edit update destroy] do
        resources :files, defaults: { container_type: 'Event' }, shallow: false
      end

      resources :phases, only: %i[show edit update destroy] do
        resources :files, defaults: { container_type: 'Phase' }, shallow: false
        get 'survey_results', on: :member
        get :as_xlsx, on: :member, action: 'index_xlsx'
        get 'submission_count', on: :member
        delete 'inputs', on: :member, action: 'delete_inputs'
        resources :custom_fields, controller: 'phase_custom_fields', only: %i[] do
          get 'schema', on: :collection
          get 'json_forms_schema', on: :collection
        end
      end

      resources :projects do
        resources :events, only: %i[new create]
        resources :projects_allowed_input_topics, only: [:index]
        resources :phases, only: %i[index new create]
        resources :images, defaults: { container_type: 'Project' }
        resources :files, defaults: { container_type: 'Project' }
        resources :groups_projects, shallow: true, except: [:update]

        resources :custom_fields, controller: 'project_custom_fields', only: %i[] do
          get 'schema', on: :collection
          get 'json_forms_schema', on: :collection
        end

        get 'by_slug/:slug', on: :collection, to: 'projects#by_slug'
        get 'survey_results', on: :member
        get 'submission_count', on: :member
<<<<<<< HEAD
        get :as_xlsx, on: :member, action: 'index_xlsx'
=======
        delete 'inputs', on: :member, action: 'delete_inputs'
>>>>>>> 0210c0b4
      end

      resources :projects_allowed_input_topics, only: %i[show create destroy] do
        patch 'reorder', on: :member
      end

      resources :admin_publications, only: %i[index show] do
        patch 'reorder', on: :member
        get 'status_counts', on: :collection
      end

      resources :notifications, only: %i[index show] do
        post 'mark_read', on: :member
        post 'mark_all_read', on: :collection
      end

      resources :groups do
        resources :memberships, shallow: true, except: [:update] do
          get :users_search, on: :collection
          get 'by_user_id/:user_id', on: :collection, to: 'memberships#show_by_user_id'
          delete 'by_user_id/:user_id', on: :collection, to: 'memberships#destroy_by_user_id'
        end
        get 'by_slug/:slug', on: :collection, to: 'groups#by_slug'
      end

      resources :invites do
        post 'by_token/:token/accept', on: :collection, to: 'invites#accept'
        post :bulk_create, on: :collection
        post :bulk_create_xlsx, on: :collection
        get :example_xlsx, on: :collection
        get :as_xlsx, on: :collection, action: 'index_xlsx'
      end

      resource :home_page, only: %i[show update]

      scope 'stats' do
        route_params = { controller: 'stats_users' }
        get 'users_count', **route_params

        get 'users_by_time', **route_params
        get 'users_by_time_cumulative', **route_params
        get 'active_users_by_time', **route_params
        get 'active_users_by_time_cumulative', **route_params
        get 'users_engagement_scores', **route_params

        get 'users_by_time_as_xlsx', **route_params
        get 'users_by_time_cumulative_as_xlsx', **route_params
        get 'active_users_by_time_as_xlsx', **route_params

        route_params = { controller: 'stats_ideas' }
        get 'ideas_count', **route_params

        get 'ideas_by_time', **route_params
        get 'ideas_by_time_cumulative', **route_params
        get 'ideas_by_topic', **route_params
        get 'ideas_by_project', **route_params
        get 'ideas_by_status', **route_params
        get 'ideas_by_status_as_xlsx', **route_params

        get 'ideas_by_time_as_xlsx', **route_params
        get 'ideas_by_time_cumulative_as_xlsx', **route_params
        get 'ideas_by_topic_as_xlsx', **route_params
        get 'ideas_by_project_as_xlsx', **route_params

        route_params = { controller: 'stats_initiatives' }
        get 'initiatives_count', **route_params
        get 'initiatives_by_time', **route_params
        get 'initiatives_by_time_cumulative', **route_params
        get 'initiatives_by_topic', **route_params
        get 'initiatives_by_area', **route_params

        route_params = { controller: 'stats_comments' }
        get 'comments_count', **route_params
        get 'comments_by_time', **route_params
        get 'comments_by_time_cumulative', **route_params
        get 'comments_by_topic', **route_params
        get 'comments_by_project', **route_params

        get 'comments_by_time_as_xlsx', **route_params
        get 'comments_by_time_cumulative_as_xlsx', **route_params
        get 'comments_by_topic_as_xlsx', **route_params
        get 'comments_by_project_as_xlsx', **route_params

        route_params = { controller: 'stats_votes' }
        get 'votes_count', **route_params
        get 'votes_by_birthyear', **route_params
        get 'votes_by_education', **route_params
        get 'votes_by_domicile', **route_params
        get 'votes_by_gender', **route_params
        get 'votes_by_custom_field', **route_params
        get 'votes_by_time', **route_params
        get 'votes_by_time_cumulative', **route_params
        get 'votes_by_topic', **route_params
        get 'votes_by_project', **route_params

        get 'votes_by_birthyear_as_xlsx', **route_params
        get 'votes_by_education_as_xlsx', **route_params
        get 'votes_by_domicile_as_xlsx', **route_params
        get 'votes_by_gender_as_xlsx', **route_params
        get 'votes_by_custom_field_as_xlsx', **route_params
        get 'votes_by_time_as_xlsx', **route_params
        get 'votes_by_topic_as_xlsx', **route_params
        get 'votes_by_project_as_xlsx', **route_params
      end

      scope 'mentions', controller: 'mentions' do
        get 'users'
      end

      scope 'action_descriptors', controller: 'action_descriptors' do
        get 'initiatives'
      end

      resources :baskets, except: [:index]

      resources :avatars, only: %i[index show]
    end
  end

  get '/auth/:provider/callback', to: 'omniauth_callback#create'
  post '/auth/:provider/callback', to: 'omniauth_callback#create'
  get '/auth/failure', to: 'omniauth_callback#failure'
  post '/auth/failure', to: 'omniauth_callback#failure'
  get '/auth/:provider/logout', to: 'omniauth_callback#logout'

  if Rails.env.development?
    require 'que/web'
    mount Que::Web => '/que'
  end
end<|MERGE_RESOLUTION|>--- conflicted
+++ resolved
@@ -148,11 +148,8 @@
         get 'by_slug/:slug', on: :collection, to: 'projects#by_slug'
         get 'survey_results', on: :member
         get 'submission_count', on: :member
-<<<<<<< HEAD
         get :as_xlsx, on: :member, action: 'index_xlsx'
-=======
         delete 'inputs', on: :member, action: 'delete_inputs'
->>>>>>> 0210c0b4
       end
 
       resources :projects_allowed_input_topics, only: %i[show create destroy] do
