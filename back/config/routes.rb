--- conflicted
+++ resolved
@@ -285,19 +285,14 @@
         post 'by_token/:token/accept', on: :collection, to: 'invites#accept'
         get :example_xlsx, on: :collection
         get :as_xlsx, on: :collection, action: 'index_xlsx'
+        post 'resend', on: :collection, to: 'invites#resend'
       end
 
       resources :invites_imports, controller: 'invites/invites_imports', only: %i[show count_new_seats count_new_seats_xlsx] do
         post :bulk_create, on: :collection
         post :bulk_create_xlsx, on: :collection
         post :count_new_seats, on: :collection # it is POST to make it similar to other bulk_create_ and count_new_ actions
-<<<<<<< HEAD
-        get :example_xlsx, on: :collection
-        get :as_xlsx, on: :collection, action: 'index_xlsx'
-        post 'resend', on: :collection, to: 'invites#resend'
-=======
         post :count_new_seats_xlsx, on: :collection # it is POST because we need to send a file in body
->>>>>>> 3dc0e6f8
       end
 
       resources :custom_field_option_images, only: %i[show create update destroy], controller: :images, defaults: { container_type: 'CustomFieldOption' }
