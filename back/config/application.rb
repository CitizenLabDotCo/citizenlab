# frozen_string_literal: true

require_relative 'boot'
require 'rails'
# Pick the frameworks you want:
require 'active_model/railtie'
require 'active_job/railtie'
require 'active_record/railtie'
require 'action_controller/railtie'
require 'action_mailer/railtie'
require 'action_view/railtie'
require 'action_cable/engine'
# require 'active_storage/engine'
# require 'sprockets/railtie'
# require 'rails/test_unit/railtie'

# Require the gems listed in Gemfile, including any gems
# you've limited to :test, :development, or :production.
Bundler.require(*Rails.groups)

module Cl2Back
  class Application < Rails::Application
    require_dependency Rails.root.join('lib/citizen_lab')
    # Initialize configuration defaults for originally generated Rails version.
    config.load_defaults 6.0
    # Settings in config/environments/* take precedence over those specified here.
    # Application configuration can go into files in config/initializers
    # -- all .rb files in that directory are automatically loaded after loading
    # the framework and any gems in your application.

    # Only loads a smaller set of middleware suitable for API only apps.
    # Middleware like session, flash, cookies can be added back manually.
    # Skip views, helpers and assets when generating a new resource.

    config.api_only = true

    config.generators do |g|
      g.orm :active_record, primary_key_type: :uuid
    end

    config.active_job.queue_adapter = ENV.fetch('ACTIVE_JOB_QUEUE_ADAPTER', 'que').to_sym
    config.action_mailer.deliver_later_queue_name = 'default'
<<<<<<< HEAD
=======
    config.i18n.fallbacks = { 'nb-NO': [:nb, :no] }
>>>>>>> e2ace51f

    ### After https://stackoverflow.com/a/44985745/3585671
    # Without lines below we get an uninitialized constant
    # error from files in the lib directory to other files
    # that need to be loaded.
    config.eager_load_paths << Rails.root.join('lib')

    config.action_dispatch.perform_deep_munge = false
    config.session_store :cookie_store, key: '_interslice_session'
    config.middleware.use ActionDispatch::Cookies # Required for all session management
    config.middleware.use ActionDispatch::Session::CookieStore, config.session_options

    case ENV.fetch('ACTION_MAILER_DELIVERY_METHOD')
    when 'mailgun'
      config.action_mailer.delivery_method = :mailgun
      config.action_mailer.mailgun_settings = {
        api_key: ENV.fetch("MAILGUN_API_KEY"),
        domain: ENV.fetch("MAILGUN_DOMAIN"),
        api_host: ENV.fetch("MAILGUN_API_HOST", "api.mailgun.net"),
      }
    when 'smtp'
      config.action_mailer.delivery_method = :smtp
      config.action_mailer.smtp_settings = {
        address: ENV.fetch('SMTP_ADDRESS'),
        port: ENV.fetch('SMTP_PORT', nil),
        domain:ENV.fetch('SMTP_DOMAIN', nil),
        user_name: ENV.fetch('SMTP_USER_NAME', nil),
        password: ENV.fetch('SMTP_PASSWORD', nil),
        authentication: ENV.fetch('SMTP_AUTHENTICATION', nil)&.to_sym,
        enable_starttls_auto: ENV.fetch('SMTP_ENABLE_STARTTLS_AUTO', nil),
        openssl_verify_mode: ENV.fetch('SMTP_OPENSSL_VERIFY_MODE', nil)
      }.compact
    end

  end
end<|MERGE_RESOLUTION|>--- conflicted
+++ resolved
@@ -40,10 +40,7 @@
 
     config.active_job.queue_adapter = ENV.fetch('ACTIVE_JOB_QUEUE_ADAPTER', 'que').to_sym
     config.action_mailer.deliver_later_queue_name = 'default'
-<<<<<<< HEAD
-=======
     config.i18n.fallbacks = { 'nb-NO': [:nb, :no] }
->>>>>>> e2ace51f
 
     ### After https://stackoverflow.com/a/44985745/3585671
     # Without lines below we get an uninitialized constant
