--- conflicted
+++ resolved
@@ -1286,17 +1286,22 @@
         }
       },
 
-<<<<<<< HEAD
       "power_bi": {
         "type": "object",
         "title": "Power BI",
         "description": "Allows downloading of pre-configured templates for PowerBI.",
-=======
+        "additionalProperties": false,
+        "required": ["allowed", "enabled"],
+        "properties": {
+          "allowed": { "type": "boolean", "default": false },
+          "enabled": { "type": "boolean", "default": false }
+        }
+      },
+
       "import_printed_forms": {
         "type": "object",
         "title": "Import printed forms",
         "description": "Enables the importing from handwritten idea and surveys on printed forms.",
->>>>>>> 230f41c2
         "additionalProperties": false,
         "required": ["allowed", "enabled"],
         "properties": {
