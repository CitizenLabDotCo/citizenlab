--- conflicted
+++ resolved
@@ -1453,7 +1453,6 @@
         }
       },
 
-<<<<<<< HEAD
       "data_repository_transcription": {
         "type": "object",
         "title": "Data repository transcription",
@@ -1466,10 +1465,7 @@
         }
       },
 
-      "project_planning": {
-=======
       "data_repository_ai_analysis": {
->>>>>>> e9cc7a7b
         "type": "object",
         "title": "Data repository: AI analysis",
         "description": "Enables the AI Analysis features for the Data Repository (360 Input).",
