{
  "description": "Schema for validating the settings on a tenant",
  "$schema": "<%= TenantSchema::ExtendedSchema::SCHEMA_URL %>",
  "type": "object",
  "required": ["core"],
  "additionalProperties": false,
  "properties":
    {
      "core": {
        "type": "object",
        "title": "Core system",
        "description": "The container for general settings. The core system should always be enabled.",
        "required-settings": [
          "organization_type",
          "timezone",
          "currency",
          "locales",
          "color_main",
          "color_secondary",
          "color_text",
          "lifecycle_stage",
          "authentication_token_lifetime_in_days"
        ],
        "additionalProperties": false,
        "required": ["allowed", "enabled", "lifecycle_stage"],
        "properties": {
          "allowed": { "type": "boolean", "default": true},
          "enabled": { "type": "boolean", "default": true},
          "organization_name": {
            "title": "Organisation Name",
            "description": "How the city or organisation is referred to throughout the platform.",
            "$ref": "#/definitions/multiloc_string"
          },
          "organization_site": {
            "title": "Organisation Website",
            "description": "The city or organisation's official website.",
            "type": "string",
            "pattern": "^$|^((http:\/\/.+)|(https:\/\/.+))"
          },
          "organization_type": {
            "title": "Organisation Type",
            "description": "Based on city's population: <40k small, 40-120k medium, >120k large. Otherwise, select 'generic'.",
            "type": "string",
            "enum": ["small_city", "medium_city", "large_city", "generic"],
            "default": "medium_city"
          },
          "lifecycle_stage": {
            "title": "Lifecycle Stage",
            "description": "The lifecycle stage of the customer.",
            "type": "string",
            "enum": ["trial", "expired_trial", "demo", "active", "churned", "not_applicable"]
          },
          "timezone": {
            "title": "Time Zone",
            "type": "string",
            "default": "Brussels",
            "enum": [<%= ActiveSupport::TimeZone.all.sort_by{|tz| TimezoneService.new.display_timezone(tz)}.map(&:name).map{|l| "\"#{l}\""}.join(",") %>],
            "enumNames": [<%= ActiveSupport::TimeZone.all.map{|tz| TimezoneService.new.display_timezone(tz)}.sort.map{|l| "\"#{l}\""}.join(",") %>]
          },
          "currency": {
            "title": "Currency",
            "description": "Currency used by the organisation, for projects like participatory budgeting that have budget fields.",
            "type": "string",
            "default": "EUR",
            "enum": [<%= CL2_SUPPORTED_CURRENCIES.map{|l| "\"#{l}\""}.join(",") %>]
          },
          "locales": {
            "title": "Platform Languages",
            "description": "Select all of the languages that will be in use on the platform.",
            "type": "array",
            "items": {
              "type": "string",
              "enum": [<%= CL2_SUPPORTED_LOCALES.map { |locale| "\"#{locale}\"" }.join(",") %>],
              "enumNames": [<%= CL2_SUPPORTED_LOCALES.map { |locale| locale.to_s == 'en' ? '"en-US"' : "\"#{locale}\"" }.join(",") %>]
            },
            "uniqueItems": true,
            "minItems": 1,
            "default": ["en"]
          },
          "weglot_api_key": {
            "title": "Weglot API key",
            "description": "Set the API key of Weglot to enable automatic page translations.",
            "type": "string"
          },
          "color_main": {
            "title": "Main Colour",
            "description": "Main colour of platform. Input as a 6-digit HEX color, including the # sign (e.g. #073F80).",
            "type": "string",
            "pattern": "^#([A-Fa-f0-9]{6}|[A-Fa-f0-9]{3})$",
            "default": "#163A7D"
          },
          "color_secondary": {
            "title": "Secondary Colour",
            "description": "Secondary colour of platform. Input as a 6-digit HEX color, including the # sign (e.g. #ff672f).",
            "type": "string",
            "pattern": "^#([A-Fa-f0-9]{6}|[A-Fa-f0-9]{3})$",
            "default": "#CF4040"
          },
          "color_text": {
            "title": "Text Colour",
            "description": "Colour of platform text. Input as a 6-digit HEX color, including the # sign (e.g. #7fbbca).",
            "type": "string",
            "pattern": "^#([A-Fa-f0-9]{6}|[A-Fa-f0-9]{3})$",
            "default": "#163A7D"
          },
          "meta_title": {
            "title": "Page Title",
            "description": "The title of the homepage displayed on the browser tab in search engine results and when shared on social media.",
            "$ref": "#/definitions/multiloc_string"
          },
          "meta_description": {
            "title": "Social Media Description",
            "description": "The description of the platform shown in search engine results and when shared on some social media platforms.",
            "$ref": "#/definitions/multiloc_string"
          },
          "custom_onboarding_message": {
            "title": "Header Banner Call-to-Action Text",
            "description": "Optional Call-to-Action text for signed in users, shown on a banner on the top of the homepage. Accompanied by a Call-to-Action (CTA) button. If this field is left blank, 'Header banner non-call to action' text is shown in the banner.",
            "$ref": "#/definitions/multiloc_string",
            "private": true
          },
          "custom_onboarding_button": {
            "title": "Header Banner CTA Button",
            "description": "Text for the CTA button in the header banner for signed-in users. Accompanies the 'Header banner call to action text' field.",
            "$ref": "#/definitions/multiloc_string",
            "private": true
          },
          "custom_onboarding_link": {
            "title": "Header Banner CTA Link",
            "description": "Web location that the CTA button links to. This should be a relative link on the platform starting with (e.g., platform.citizenlab.co/initiatives should be inputted here as /initiatives).",
            "type": "string",
            "pattern": "^$|^/.*$",
            "private": true
          },
          "currently_working_on_text": {
            "title": "Project Overview Header Title",
            "description": "Header title shown at the top of all of the projects on the homepage. If left blank, this field defaults to \"{orgName} is currently working on\".",
            "$ref": "#/definitions/multiloc_string"
          },
          "signup_helper_text": {
            "title": "Sign-up Helper Text (Step 1)",
            "description": "Optional short text, shown at the top of Step 1 of the sign up form (i.e., email and password). Supports HTML.",
            "$ref": "#/definitions/multiloc_string"
          },
          "custom_fields_signup_helper_text":  {
            "title": "Sign-up Helper Text (Step 2)",
            "description": "Optional short text, shown at the top of Step 2 of the sign up form (i.e., additional registration fields). Supports HTML.",
            "$ref": "#/definitions/multiloc_string"
          },
          "areas_term": {
            "title": "Geographic Units",
            "description": "What a geographic unit should be called on this platform (e.g., neighbourhoods, districts, etc.). Input the plural form here with all lowercase letters. If left blank, this field defaults to 'areas'.",
            "$ref": "#/definitions/multiloc_string"
          },
          "area_term": {
            "title": "Geographic Unit",
            "description": "What a geographic unit should be called on this platform (e.g., neighbourhood, district, etc.)? Input the singular form here with all lowercase letters. If left blank, this field defaults to 'area'.",
            "$ref": "#/definitions/multiloc_string"
          },
          "topics_term": {
            "title": "Tag Units",
            "description": "What a tag unit should be called on this platform (e.g., departments, themes, etc.). Input the plural form here with all lowercase letters. If left blank, this field defaults to 'tags'.",
            "$ref": "#/definitions/multiloc_string"
          },
          "topic_term": {
            "title": "Tag Unit",
            "description": "What a tag unit should be called on this platform (e.g., department, theme, etc.). Input the singular form here with all lowercase letters. If left blank, this field defaults to 'tag'.",
            "$ref": "#/definitions/multiloc_string"
          },
          "reply_to_email": {
            "title": "Reply-to email",
            "description": "The email used in the reply-to field when users receive emails from automated campaigns.",
            "type": "string",
            "format": "email",
            "default": "support@citizenlab.co"
          },
          "authentication_token_lifetime_in_days": {
            "title": "Authentication token lifetime in days",
            "description": "How many days before an authentication token (a user session) is expired.",
            "type": "integer",
            "minimum": 1,
            "maximum": 30,
            "default": 30
          }
        }
      },

      "dynamic_idea_form": {
        "type": "object",
        "title": "Dynamic idea form",
        "description": "Changes the idea form from the hard-coded version to the generated version.",
        "additionalProperties": false,
        "required": ["allowed", "enabled"],
        "properties": {
          "allowed": { "type": "boolean", "default": true},
          "enabled": { "type": "boolean", "default": true}
        }
      },
      "jsonforms_custom_fields": {
        "type": "object",
        "title": "Rework of user custom fields (experimental)",
        "description":  "Replaces react-json-forms with jsonforms for user custom fields form. Don't turn this on unless you know what you're doing.",
        "additionalProperties": false,
        "required": ["allowed", "enabled"],
        "properties": {
          "allowed": { "type": "boolean", "default": false},
          "enabled": { "type": "boolean", "default": false}
        }
      },

      "customizable_homepage_banner": {
        "type": "object",
        "title": "Customizable homepage banner",
        "description": "Customizable homepage banner.",
        "additionalProperties": false,
        "required": ["allowed", "enabled"],
        "properties": {
          "allowed": { "type": "boolean", "default": false },
          "enabled": { "type": "boolean", "default": false }
        }
      },

<<<<<<< HEAD
      "advanced_custom_pages": {
        "type": "object",
        "title": "Advanced Custom Pages",
        "description":	"Advanced Custom Pages features.",
        "additionalProperties": false,
        "required": ["allowed", "enabled"],
        "properties": {
          "allowed": { "type": "boolean", "default": false },
          "enabled": { "type": "boolean", "default": false }
=======
      "project_management": {
        "type": "object",
        "title": "Project Managers",
        "description": "Enable the project manager role (users who have some administrative rights at a project level).",
        "additionalProperties": false,
        "required": ["allowed", "enabled"],
        "properties": {
          "allowed": { "type": "boolean", "default": true },
          "enabled": { "type": "boolean", "default": true }
        }
      },
      "project_folders": {
        "type": "object",
        "title": "Project Folders",
        "description": "Allow project folders.",
        "additionalProperties": false,
        "required": ["allowed", "enabled"],
        "properties": {
          "allowed": { "type": "boolean", "default": true },
          "enabled": { "type": "boolean", "default": true }
>>>>>>> 4d411bee
        }
      },

      "password_login": {
        "type": "object",
        "title": "Password Login",
        "description": "Allow users to register with an email and password.",
        "additionalProperties": false,
        "required": ["allowed", "enabled"],
        "required-settings": ["minimum_length", "phone", "enable_signup"],
        "properties": {
          "allowed": { "type": "boolean", "default": true},
          "enabled": { "type": "boolean", "default": true},
          "enable_signup": {
            "type": "boolean",
            "title": "Enable sign-up",
            "description": "If unchecked, only login via password is allowed for existing users; sign-up via password is disabled for new users.",
            "default": true
          },
          "minimum_length": {
            "type": "number",
            "title": "Minimum password length",
            "description": "The minimum number of characters required for a user password. The default value is 8 (min. 5, max. 72). Longer passwords are generally more secure. Changes to the min. password length will only apply to users that create a new account or update their existing password (existing accounts remain the same).",
            "minimum": 5,
            "maximum": 72,
            "default": 8
          },
          "phone": {
            "title": "Phone",
            "description": "Allow users to register with a phone number. This option is not advised, please check with development team before enabling this field.",
            "type": "boolean",
            "default": false
          },
          "phone_email_pattern": {
            "title": "Phone Number Format",
            "description": "Specify how phone numbers should be stored in the database (needs to be in email format - e.g., 'phone+__PHONE__@test.com' stores the phone number as 'phone+32478637483@test.com'.",
            "type": "string",
            "format": "email",
            "default": "phone+__PHONE__@test.com",
            "pattern": "^.*__PHONE__.*@.*$",
            "private": true
          }
        }
      },

      "facebook_login": {
        "type": "object",
        "title": "Facebook Login",
        "description":	"Allow users to register and sign in through their Facebook account.",
        "additionalProperties": false,
        "required": ["allowed", "enabled"],
        "properties": {
          "allowed": { "type": "boolean", "default": false},
          "enabled": { "type": "boolean", "default": false},
          "app_id": {
            "title": "App ID",
            "type": "string"
          },
          "app_secret": {
            "title": "App Secret",
            "type": "string",
            "private": true
          }
        }
      },

      "google_login": {
        "type": "object",
        "title": "Google Login",
        "description":  "Allow users to register and sign in through their Google account.",
        "additionalProperties": false,
        "required": ["allowed", "enabled"],
        "properties": {
          "allowed": { "type": "boolean", "default": false},
          "enabled": { "type": "boolean", "default": false},
          "client_id": {
            "title": "Client ID",
            "type": "string"
          },
          "client_secret": {
            "title": "Client Secret",
            "type": "string",
            "private": true
          }
        }
      },

      "azure_ad_login": {
        "type": "object",
        "title": "Azure Login",
        "description":  "Allow users to register and sign in with Azure Active Directory.",
        "additionalProperties": false,
        "required": ["allowed", "enabled"],
        "properties": {
          "allowed": { "type": "boolean", "default": false},
          "enabled": { "type": "boolean", "default": false},
          "tenant": {
            "title": "Tenant",
            "type": "string",
            "private": true
          },
          "client_id": {
            "title": "Client ID",
            "description": "Sometimes also called 'application_id'",
            "type": "string",
            "private": true
          },
          "logo_url": {
            "title": "Logo",
            "type": "string",
            "pattern": "^https:\/\/.+",
            "description": "The full URL to the logo image that is shown on the authentication button. Logo should be approx. 25px in height."
          },
          "login_mechanism_name": {
            "title": "Login Mechanism Name",
            "type": "string",
            "description": "The Login Mechanism Name is used for user-facing copy. For instance, \"Sign up with {login_mechanism_name}.\"."
          }
        }
      },

      "integration_onze_stad_app": {
        "type": "object",
        "description":  "Allow posting ideas to Onze StadApp as news.",
        "additionalProperties": false,
        "required": ["allowed", "enabled"],
        "required-settings": ["app_id", "api_key"],
        "properties": {
          "allowed": { "type": "boolean", "default": false},
          "enabled": { "type": "boolean", "default": false},
          "app_id": {
            "title": "App ID",
            "type": "string",
            "private": true
          },
          "api_key": {
            "title": "API Key",
            "type": "string",
            "private": true
          }
        }
      },

      "maps": {
        "type": "object",
        "title": "CustomMaps",
        "description":  "Enable maps for all projects.",
        "additionalProperties": false,
        "required": ["allowed", "enabled"],
        "properties": {
          "allowed": { "type": "boolean", "default": true},
          "enabled": { "type": "boolean", "default": true},
          "tile_provider": {
            "title": "Tile provider",
            "description": "The OSM or basemap.at compatible tile provider URL pattern (https is required).",
            "type": "string",
            "pattern": "^https:\/\/.+",
            "default": "<%= ENV.fetch('DEFAULT_MAPS_TILE_PROVIDER', 'https://{s}.tile.openstreetmap.org/{z}/{x}/{y}.png')%>"
          },
          "map_center": {
            "title": "Map Center",
            "description": "The default center point of the platform maps (latitude/longitude). Use a dot as a decimal separator.",
            "type": "object",
            "additionalProperties": false,
            "properties": {
              "lat": {
                "title": "Latitude",
                "type": "string",
                "default": "50.8503"
              },
              "long": {
                "title": "Longitude",
                "type": "string",
                "default": "4.3517"
              }
            }
          },
          "zoom_level": {
            "type": "number",
            "title": "Map Zoom Level",
            "description": "The zoom level of the platform maps. The Zoom Level should be a number between 0 - 19. The default zoom level is 12 (town). See https://wiki.openstreetmap.org/wiki/Zoom_levels for more information about zoom levels.",
            "default": 12
          },
          "osm_relation_id": {
            "type": "integer",
            "title": "OSM Relation ID",
            "description": "The boundary of the municipality/organisation is specified by its Relation ID in OpenStreetMap (OSM). You can find the Relation ID at https://www.openstreetmap.org. Search for the place, click on the correct result and you'll find the Relation ID if the result is a relation (e.g. \"Relation: Knokke-Heist (4569)\"). If there is no relation defined for the place (e.g. Scheveningen), search for the next largest administrative territory (e.g. The Hague)."
          }
        }
      },

      "intercom": {
        "type": "object",
        "title": "Intercom Integration",
        "description":  "Integrates Intercom messenger and data collection",
        "additionalProperties": false,
        "required": ["allowed", "enabled"],
        "properties": {
          "allowed": { "type": "boolean", "default": true},
          "enabled": { "type": "boolean", "default": true}
        }
      },

      "segment": {
        "type": "object",
        "title": "Segment Integration",
        "description":  "Integrates segment data collection",
        "additionalProperties": false,
        "required": ["allowed", "enabled"],
        "properties": {
          "allowed": { "type": "boolean", "default": false},
          "enabled": { "type": "boolean", "default": false},
          "destinations": {
            "type": "string",
            "description": "As more tools can be activated through Segment, here you can specify them using comma separated text, shown in the cookie consent"
          }
        }
      },

      "satismeter": {
        "type": "object",
        "title": "Satismeter Integration",
        "description":  "Integrates Satismeter polls and data collection to the front-end",
        "additionalProperties": false,
        "required": ["allowed", "enabled"],
        "required-settings": ["write_key"],
        "properties": {
          "allowed": { "type": "boolean", "default": true},
          "enabled": { "type": "boolean", "default": true},
          "write_key": {
            "type": "string",
            "description": "The write key the front-end send its data to.",
            "default": "<%= ENV.fetch('DEFAULT_SATISMETER_WRITE_KEY', '')%>"
          }
        }
      },

      "google_analytics": {
        "type": "object",
        "title": "Google Analytics Integration",
        "description":  "Integrates Google Analytics data collection to the front-end",
        "additionalProperties": false,
        "required": ["allowed", "enabled"],
        "required-settings": ["tracking_id"],
        "properties": {
          "allowed": { "type": "boolean", "default": true},
          "enabled": { "type": "boolean", "default": true},
          "tracking_id": {
            "type": "string",
            "description": "The tracking ID the front-end send it's data to. Format UA-XXXXXXXXX-XX",
            "pattern": "^(UA|YT|MO)\-[0-9]+\-[0-9]+$",
            "default": "<%= ENV.fetch('DEFAULT_GA_TRACKING_ID', '')%>"
          }
        }
      },

      "participatory_budgeting": {
        "type": "object",
        "title": "Participatory Budgeting",
        "description":  "Allow participatory budgeting.",
        "additionalProperties": false,
        "required": ["allowed", "enabled"],
        "properties": {
          "allowed": { "type": "boolean", "default": true},
          "enabled": { "type": "boolean", "default": true}
        }
      },

      "polls": {
        "type": "object",
        "title": "Polls",
        "description": "Allow polls.",
        "additionalProperties": false,
        "required": ["allowed", "enabled"],
        "properties": {
          "allowed": { "type": "boolean", "default": true},
          "enabled": { "type": "boolean", "default": true}
        }
      },

      "initiatives": {
        "type": "object",
        "title": "Proposals",
        "description":  "Allow proposals. Disabling this feature removes the corresponding item from the navbar",
        "additionalProperties": false,
        "required-settings": ["voting_threshold", "days_limit", "threshold_reached_message", "eligibility_criteria"],
        "required": ["allowed", "enabled"],
        "properties": {
          "allowed": { "type": "boolean", "default": true },
          "enabled": { "type": "boolean", "default": true },
          "voting_threshold": {
            "title": "Voting Threshold",
            "description": "Default value for how many votes a proposal needs to move to the next stage. This value can be changed in the admin panel on the platform.",
            "type": "integer",
            "minimum": 2,
            "default": 300
          },
          "days_limit": {
            "title": "Time Limit (in days)",
            "description": "Default value for how many days a proposal has to meet the voting threshold and move to the next stage. This value can be changed in the admin panel on the platform.",
            "type": "integer",
            "minimum": 1,
            "default": 90
          },
          "threshold_reached_message": {
            "title": "Proposal Success Message",
            "description": "Default text that users receive when their proposal reaches the voting threshold. Supports HTML paragraphs and breaks. This text can be changed in the admin panel on the platform.",
            "$ref": "#/definitions/multiloc_string",
            "default": <%= MultilocService.new.i18n_to_multiloc(
            'initiatives.default_threshold_reached_message',
            locales: CL2_SUPPORTED_LOCALES).to_json
            %>
          },
          "eligibility_criteria": {
            "title": "Proposal Criteria",
            "description": "Default text specifying criteria that proposals should meet. Supports HTML paragraphs and breaks. This text can be changed in the admin panel on the platform.",
            "$ref": "#/definitions/multiloc_string",
            "default": <%= MultilocService.new.i18n_to_multiloc(
            'initiatives.default_eligibility_criteria',
            locales: CL2_SUPPORTED_LOCALES).to_json
            %>
          }
        }
      },

      "surveys": {
        "type": "object",
        "title": "Surveys",
        "description":  "Allow Typeform surveys to be embedded.",
        "additionalProperties": false,
        "required": ["allowed", "enabled"],
        "properties": {
          "allowed": { "type": "boolean", "default": true},
          "enabled": { "type": "boolean", "default": true}
        }
      },

      "typeform_surveys": {
        "type": "object",
        "title": "Typeform Surveys",
        "description":  "Allow Typeform surveys to be embedded.",
        "additionalProperties": false,
        "required": ["allowed", "enabled"],
        "properties": {
          "allowed": { "type": "boolean", "default": true},
          "enabled": { "type": "boolean", "default": true},
          "user_token": {
            "title": "User Token",
            "description": "The user token is generated from the tenant's typeform profile. Survey results are only downloadable for this token.",
            "type": "string",
            "private": true,
            "default": "<%= ENV.fetch('DEFAULT_TYPEFORM_USER_TOKEN', '') %>"
          }
        }
      },

      "google_forms_surveys": {
        "type": "object",
        "title": "Google Forms Surveys",
        "description":  "Allow Google Form surveys to be embedded.",
        "additionalProperties": false,
        "required": ["allowed", "enabled"],
        "properties": {
          "allowed": { "type": "boolean", "default": true},
          "enabled": { "type": "boolean", "default": true}
        }
      },

      "enalyzer_surveys": {
        "type": "object",
        "title": "Enalyzer Forms Surveys",
        "description":  "Allow Enalyzer surveys to be embedded.",
        "additionalProperties": false,
        "required": ["allowed", "enabled"],
        "properties": {
          "allowed": { "type": "boolean", "default": false},
          "enabled": { "type": "boolean", "default": false}
        }
      },

      "survey_xact_surveys": {
        "type": "object",
        "title": "Survey Xact Forms Surveys",
        "description":  "Allow Survey Xact surveys to be embedded.",
        "additionalProperties": false,
        "required": ["allowed", "enabled"],
        "properties": {
          "allowed": { "type": "boolean", "default": false},
          "enabled": { "type": "boolean", "default": false}
        }
      },

      "surveymonkey_surveys": {
        "type": "object",
        "title": "Surveymonkey Surveys",
        "description":  "Allow the embedding of Surveymonkey surveys. Deprecated, since not supported on mobile.",
        "additionalProperties": false,
        "required": ["allowed", "enabled"],
        "properties": {
          "allowed": { "type": "boolean", "default": false},
          "enabled": { "type": "boolean", "default": false}
        }
      },

      "snap_survey_surveys": {
        "type": "object",
        "title": "Snap Survey Surveys",
        "description":  "Allow the embedding of Snap Survey surveys.",
        "additionalProperties": false,
        "required": ["allowed", "enabled"],
        "properties": {
          "allowed": { "type": "boolean", "default": false},
          "enabled": { "type": "boolean", "default": false}
        }
      },

      "qualtrics_surveys": {
        "type": "object",
        "title": "Qualtrics Surveys",
        "description":  "Allow Qualtrics surveys to be embedded.",
        "additionalProperties": false,
        "required": ["allowed", "enabled"],
        "properties": {
          "allowed": { "type": "boolean", "default": false},
          "enabled": { "type": "boolean", "default": false}
        }
      },

      "microsoft_forms_surveys": {
        "type": "object",
        "title": "Microsoft Forms Surveys",
        "description":  "Allow Microsoft Forms surveys to be embedded.",
        "additionalProperties": false,
        "required": ["allowed", "enabled"],
        "properties": {
          "allowed": { "type": "boolean", "default": false},
          "enabled": { "type": "boolean", "default": false}
        }
      },

      "smart_survey_surveys": {
        "type": "object",
        "title": "SmartSurvey Surveys",
        "description":  "Allow SmartSurvey surveys to be embedded.",
        "additionalProperties": false,
        "required": ["allowed", "enabled"],
        "properties": {
          "allowed": { "type": "boolean", "default": false},
          "enabled": { "type": "boolean", "default": false}
        }
      },

      "volunteering": {
        "type": "object",
        "title": "Volunteering",
        "description": "Allow volunteering.",
        "additionalProperties": false,
        "required": ["allowed", "enabled"],
        "properties": {
          "allowed": { "type": "boolean", "default": true},
          "enabled": { "type": "boolean", "default": true}
        }
      },

      "workshops": {
        "title": "Workshops",
        "type": "object",
        "description":	"Allow workshops.",
        "additionalProperties": false,
        "required": ["allowed", "enabled"],
        "properties": {
          "allowed": { "type": "boolean", "default": true},
          "enabled": { "type": "boolean", "default": true}
        }
      },

      "project_reports": {
        "type": "object",
        "title": "Project Reports",
        "description": "Browse and download the results of a project.",
        "additionalProperties": false,
        "required": ["allowed", "enabled"],
        "properties": {
          "allowed": { "type": "boolean", "default": false},
          "enabled": { "type": "boolean", "default": false}
        }
      },

      "blocking_profanity": {
        "type": "object",
        "title": "Block Profanity",
        "description": "Prevent input with profanity in it from being posted (can be turned on/off from the platform)",
        "additionalProperties": false,
        "required": ["allowed", "enabled"],
        "properties": {
          "allowed": { "type": "boolean", "default": true},
          "enabled": { "type": "boolean", "default": false}
        }
      },

      "clustering": {
        "type": "object",
        "title": "Clustering",
        "description":  "Allows admins to analyze ideas by creating clustered visualizations.",
        "additionalProperties": false,
        "required": ["allowed", "enabled"],
        "properties": {
          "allowed": { "type": "boolean", "default": false},
          "enabled": { "type": "boolean", "default": false}
        }
      },

      "similar_ideas": {
        "type": "object",
        "title": "Similar Ideas",
        "description":  "Show links to similar ideas when viewing an idea. Still in beta.",
        "additionalProperties": false,
        "required": ["allowed", "enabled"],
        "properties": {
          "allowed": { "type": "boolean", "default": true},
          "enabled": { "type": "boolean", "default": true}
        }
      },

      "admin_project_templates": {
        "type": "object",
        "title": "Project Templates",
        "description":  "Enable the template library for admin to create new projects.",
        "additionalProperties": false,
        "required": ["allowed", "enabled"],
        "properties": {
          "allowed": { "type": "boolean", "default": true},
          "enabled": { "type": "boolean", "default": true}
        }
      },

      "custom_accessibility_statement_link": {
        "type": "object",
        "title": "Custom A11y Statement Link",
        "description":  "Allows the Front-End to direct the user to a different accessibility statement link than our own.",
        "additionalProperties": false,
        "required": ["allowed", "enabled"],
        "required-settings": ["url"],
        "properties": {
          "allowed": { "type": "boolean", "default": false},
          "enabled": { "type": "boolean", "default": false},
          "url": {
            "title": "URL",
            "description": "The link to the page to which users should be redirected when clicking on the accessibility statement link within the footer.",
            "type": "string",
            "format": "uri"
          }
        }
      },

      "disable_downvoting": {
        "type": "object",
        "title": "Downvoting Toggle",
        "description": "Display toggle in Project settings or Project’s timeline phase settings, that permits the disabling and re-enabling of downvoting. By default, downvoting is enabled.",
        "additionalProperties": false,
        "required": ["allowed", "enabled"],
        "properties": {
          "allowed": { "type": "boolean", "default": false},
          "enabled": { "type": "boolean", "default": false}
        }
      },

      "ideaflow_social_sharing": {
        "type": "object",
        "title": "Share Proposals on Social Media",
        "description":  "After posting a proposal, users receive a pop-up to share their proposal on social media.",
        "additionalProperties": false,
        "required": ["allowed", "enabled"],
        "properties": {
          "allowed": { "type": "boolean", "default": true},
          "enabled": { "type": "boolean", "default": true}
        }
      },

      "initiativeflow_social_sharing": {
        "type": "object",
        "title": "Share Initiative on Social Media",
        "description": "After posting an initiative, users receive a pop-up to share their proposal on social media.",
        "additionalProperties": false,
        "required": ["allowed", "enabled"],
        "properties": {
          "allowed": { "type": "boolean", "default": true},
          "enabled": { "type": "boolean", "default": true}
        }
      },

      "widgets": {
        "type": "object",
        "title": "Widgets",
        "description":  "Admins can generate platform widgets to embed on external websites.",
        "additionalProperties": false,
        "required": ["allowed", "enabled"],
        "properties": {
          "allowed": { "type": "boolean", "default": true},
          "enabled": { "type": "boolean", "default": true}
        }
      },

      "manual_emailing": {
        "type": "object",
        "title": "Manual Emails",
        "description":  "Admin and project managers can email users through the platform.",
        "additionalProperties": false,
        "required": ["allowed", "enabled"],
        "properties": {
          "allowed": { "type": "boolean", "default": true},
          "enabled": { "type": "boolean", "default": true}
        }
      },

      "automated_emailing_control": {
        "type": "object",
        "title": "Automated Emails",
        "description":  "Admin can set and control automated e-mail campaigns and notifications.",
        "additionalProperties": false,
        "required": ["allowed", "enabled"],
        "properties": {
          "allowed": { "type": "boolean", "default": true},
          "enabled": { "type": "boolean", "default": true}
        }
      },

      "pages": {
        "type": "object",
        "title": "Custom Pages",
        "description":	"Allow custom pages to be made and added to the platform's navigation.",
        "additionalProperties": false,
        "required": ["allowed", "enabled"],
        "properties": {
          "allowed": { "type": "boolean", "default": true},
          "enabled": { "type": "boolean", "default": true}
        }
      },

      "events_widget": {
        "type": "object",
        "title": "Events Landing Page Widget",
        "description":	"Display a widget of the next upcoming events in your landing page.",
        "additionalProperties": false,
        "required": ["allowed", "enabled"],
        "properties": {
          "allowed": { "type": "boolean", "default": false},
          "enabled": { "type": "boolean", "default": true},
          "widget_title": {"$ref": "#/definitions/multiloc_string"}
        }
      },

      "redirects": {
        "type": "object",
        "title": "URL redirection rules",
        "description":  "Define redirection rules on certain targets",
        "additionalProperties": false,
        "required": ["allowed", "enabled"],
        "properties": {
          "allowed": { "type": "boolean", "default": true},
          "enabled": { "type": "boolean", "default": true},
          "rules": {
            "type": "array",
            "default": [],
            "items": {
              "type": "object",
              "required": ["path", "target"],
              "additionalProperties": false,
              "properties": {
                "path": {"type": "string", "description": "The URL path that should trigger the redirect. This is the part after the locale. For e.g. https://my-platform.com/en-GB/projects/my-project, the path would be projects/my-project."},
                "target": {"type": "string", "description": "The URL where the path should redirected to, e.g. https://google.com"}
              }
            }
          }
        }
      },

      "abbreviated_user_names": {
        "type": "object",
        "title": "Abbreviated User Name",
        "description": "NOTE: Once you have selected this option, you cannot change it back. User names are shown on the platform as first name + first initial (Jane D. instead of Jane Doe).",
        "additionalProperties": false,
        "required": ["allowed", "enabled"],
        "properties": {
          "allowed": { "type": "boolean", "default": true},
          "enabled": { "type": "boolean", "default": false}
        }
      },

      "idea_custom_copy": {
        "type": "object",
        "title": "Idea Custom Copy",
        "description": "Allows the changing of the word `idea` as the default term of input.",
        "additionalProperties": false,
        "required": ["allowed", "enabled"],
        "properties": {
          "allowed": { "type": "boolean", "default": false},
          "enabled": { "type": "boolean", "default": false}
        }
      },

      "idea_author_change": {
        "type": "object",
        "title": "Idea Author Change",
        "description": "Allows city admins to create ideas and assign users as their authors.",
        "additionalProperties": false,
        "required": ["allowed", "enabled"],
        "properties": {
          "allowed": { "type": "boolean", "default": false},
          "enabled": { "type": "boolean", "default": false}
        }
      },

      "private_projects": {
        "type": "object",
        "title": "Private projects",
        "description":  "Make projects visible to certain groups only (Access Rights tab in the Admin panel).",
        "additionalProperties": false,
        "required": ["allowed", "enabled"],
        "properties": {
          "allowed": { "type": "boolean", "default": true},
          "enabled": { "type": "boolean", "default": true}
        }
      },

      "disable_user_bios": {
        "type": "object",
        "title": "Disable User Biographies",
        "description":  "When this is enabled, the user biographies get disabled on the platform.",
        "additionalProperties": false,
        "required": ["allowed", "enabled"],
        "properties": {
          "allowed": { "type": "boolean", "default": false},
          "enabled": { "type": "boolean", "default": false}
        }
      },

      "fragments": {
        "type": "object",
        "title": "Fragments",
        "description":  "Internal system to allow specific pieces of UI to be overridden with custom HTML.",
        "additionalProperties": false,
        "required": ["allowed", "enabled"],
        "required-settings": ["enabled_fragments"],
        "properties": {
          "allowed": { "type": "boolean", "default": false},
          "enabled": { "type": "boolean", "default": false},
          "enabled_fragments": {
            "title": "Enabled Fragments",
            "type": "array",
            "default": [],
            "description": "List of fragment names that should be enabled (e.g., 'signed-out-header').",
            "items": {
              "type": "string"
            }
          }
        }
      },

      "representativeness": {
        "type": "object",
        "title": "Representativeness",
        "description": "Enables the representativeness dashboard.",
        "additionalProperties": false,
        "required": ["allowed", "enabled"],
        "properties": {
          "allowed": { "type": "boolean", "default": false },
          "enabled": { "type": "boolean", "default": false }
        }
      },

      "native_surveys": {
        "type": "object",
        "title": "Allow in-platform surveys",
        "description":  "",
        "additionalProperties": false,
        "required": ["allowed", "enabled"],
        "properties": {
          "allowed": { "type": "boolean", "default": true },
          "enabled": { "type": "boolean", "default": true }
        }
      },

      "visitors_dashboard": {
        "type": "object",
        "title": "Visitors dashboard",
        "description": "Enabled the visitors dashboard. Don't turn this on unless you know what you're doing.",
        "additionalProperties": false,
        "required": ["allowed", "enabled"],
        "properties": {
          "allowed": { "type": "boolean", "default": false },
          "enabled": { "type": "boolean", "default": false }
        }
      }
    },
  "dependencies": {
    "typeform_surveys": ["surveys"],
    "google_forms_surveys": ["surveys"],
    "enalyzer_surveys": ["surveys"],
    "survey_xact_surveys": ["surveys"],
    "surveymonkey_surveys": ["surveys"],
    "qualtrics_surveys": ["surveys"],
    "snap_survey_surveys": ["surveys"],
    "microsoft_forms_surveys": ["surveys"],
    "smart_survey_surveys": ["surveys"],

    "id_auth0": ["verification"],
    "id_bogus": ["verification"],
    "id_bosa_fas": ["verification"],
    "id_clave_unica": ["verification"],
    "id_cow": ["verification"],
    "id_franceconnect": ["verification"],
    "id_gent_rrn": ["verification"],
    "id_oostende_rrn": ["verification"],
    "id_id_card_lookup": ["verification"]
  },
  "definitions": {
    "multiloc_string": {
      "type": "object",
      "additionalProperties": false,
      "properties": {
        <%= CL2_SUPPORTED_LOCALES.map{|l| "\"#{l.to_s}\": {\"type\": \"string\"}"}.join(",") %>
      }
    }
  }
}<|MERGE_RESOLUTION|>--- conflicted
+++ resolved
@@ -220,7 +220,6 @@
         }
       },
 
-<<<<<<< HEAD
       "advanced_custom_pages": {
         "type": "object",
         "title": "Advanced Custom Pages",
@@ -230,7 +229,9 @@
         "properties": {
           "allowed": { "type": "boolean", "default": false },
           "enabled": { "type": "boolean", "default": false }
-=======
+        }
+      },
+
       "project_management": {
         "type": "object",
         "title": "Project Managers",
@@ -251,7 +252,6 @@
         "properties": {
           "allowed": { "type": "boolean", "default": true },
           "enabled": { "type": "boolean", "default": true }
->>>>>>> 4d411bee
         }
       },
 
