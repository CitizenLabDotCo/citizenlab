{
  "description": "Schema for validating the settings on a tenant",
  "$schema": "<%= TenantSchema::ExtendedSchema::SCHEMA_URL %>",
  "type": "object",
  "required": ["core"],
  "additionalProperties": false,
  "properties":
    {
      "core": {
        "type": "object",
        "title": "Core system",
        "description": "The container for general settings. The core system should always be enabled.",
        "required-settings": [
          "organization_type",
          "timezone",
          "currency",
          "locales",
          "color_main",
          "color_secondary",
          "color_text",
          "lifecycle_stage",
          "authentication_token_lifetime_in_days"
        ],
        "additionalProperties": false,
        "required": ["allowed", "enabled", "lifecycle_stage"],
        "properties": {
          "allowed": { "type": "boolean", "default": true},
          "enabled": { "type": "boolean", "default": true},
          "organization_name": {
            "title": "Organisation Name",
            "description": "How the city or organisation is referred to throughout the platform.",
            "$ref": "#/definitions/multiloc_string"
          },
          "organization_site": {
            "title": "Organisation Website",
            "description": "The city or organisation's official website.",
            "type": "string",
            "pattern": "^$|^((http:\/\/.+)|(https:\/\/.+))"
          },
          "organization_type": {
            "title": "Organisation Type",
            "description": "Based on city's population: <40k small, 40-120k medium, >120k large. Otherwise, select 'generic'.",
            "type": "string",
            "enum": ["small_city", "medium_city", "large_city", "generic"],
            "default": "medium_city"
          },
          "lifecycle_stage": {
            "title": "Lifecycle Stage",
            "description": "The lifecycle stage of the customer.",
            "type": "string",
            "enum": ["trial", "expired_trial", "demo", "active", "churned", "not_applicable"]
          },
          "timezone": {
            "title": "Time Zone",
            "type": "string",
            "default": "Europe/Brussels",
            "enum": [<%= TimezoneService::SUPPORTED_TIMEZONES.map{|l| "\"#{l}\""}.join(",") %>],
            "enumNames": [<%= TimezoneService::SUPPORTED_TIMEZONES.map{|tz| TimezoneService.new.display_timezone(tz)}.map{|l| "\"#{l}\""}.join(",") %>]
          },
          "currency": {
            "title": "Currency",
            "description": "Currency used by the organisation, for projects like participatory budgeting that have budget fields.",
            "type": "string",
            "default": "EUR",
            "enum": [<%= CL2_SUPPORTED_CURRENCIES.map{|l| "\"#{l}\""}.join(",") %>]
          },
          "locales": {
            "title": "Platform Languages",
            "description": "Select all of the languages that will be in use on the platform.",
            "type": "array",
            "items": {
              "type": "string",
              "enum": [<%= CL2_SUPPORTED_LOCALES.map { |locale| "\"#{locale}\"" }.join(",") %>],
              "enumNames": [<%= CL2_SUPPORTED_LOCALES.map { |locale| locale.to_s == 'en' ? '"en-US"' : "\"#{locale}\"" }.join(",") %>]
            },
            "uniqueItems": true,
            "minItems": 1,
            "default": ["en"]
          },
          "population": {
            "title": "Population",
            "description": "Number of inhabitants in the territory. Leave empty if not applicable.",
            "type": ["integer", "null"],
            "minimum": 0
          },
          "weglot_api_key": {
            "title": "Weglot API key",
            "description": "Set the API key of Weglot to enable automatic page translations.",
            "type": "string"
          },
          "color_main": {
            "title": "Main Colour",
            "description": "Main colour of platform. Input as a 6-digit HEX color, including the # sign (e.g. #073F80).",
            "type": "string",
            "pattern": "^#([A-Fa-f0-9]{6}|[A-Fa-f0-9]{3})$",
            "default": "#163A7D"
          },
          "color_secondary": {
            "title": "Secondary Colour",
            "description": "Secondary colour of platform. Input as a 6-digit HEX color, including the # sign (e.g. #ff672f).",
            "type": "string",
            "pattern": "^#([A-Fa-f0-9]{6}|[A-Fa-f0-9]{3})$",
            "default": "#CF4040"
          },
          "color_text": {
            "title": "Text Colour",
            "description": "Colour of platform text. Input as a 6-digit HEX color, including the # sign (e.g. #7fbbca).",
            "type": "string",
            "pattern": "^#([A-Fa-f0-9]{6}|[A-Fa-f0-9]{3})$",
            "default": "#163A7D"
          },
          "meta_title": {
            "title": "Page Title",
            "description": "The title of the homepage displayed on the browser tab in search engine results and when shared on social media.",
            "$ref": "#/definitions/multiloc_string"
          },
          "meta_description": {
            "title": "Social Media Description",
            "description": "The description of the platform shown in search engine results and when shared on some social media platforms.",
            "$ref": "#/definitions/multiloc_string"
          },
          "google_search_console_meta_attribute": {
            "title": "Google Search Console Meta Attribute",
            "description": "Set this token to verify the ownership of the platform in Google Search Console. The value you should set is the content of the \"content\"= HTML tag attribute in meta tag Google provides.",
            "type": ["string", "null"]
          },
          "custom_onboarding_message": {
            "title": "Header Banner Call-to-Action Text",
            "description": "Optional Call-to-Action text for signed in users, shown on a banner on the top of the homepage. Accompanied by a Call-to-Action (CTA) button. If this field is left blank, 'Header banner non-call to action' text is shown in the banner.",
            "$ref": "#/definitions/multiloc_string",
            "private": true
          },
          "custom_onboarding_button": {
            "title": "Header Banner CTA Button",
            "description": "Text for the CTA button in the header banner for signed-in users. Accompanies the 'Header banner call to action text' field.",
            "$ref": "#/definitions/multiloc_string",
            "private": true
          },
          "custom_onboarding_link": {
            "title": "Header Banner CTA Link",
            "description": "Web location that the CTA button links to. This should be a relative link on the platform starting with (e.g., platform.govocal.com/initiatives should be inputted here as /initiatives).",
            "type": "string",
            "pattern": "^$|^/.*$",
            "private": true
          },
          "signup_helper_text": {
            "title": "Sign-up Helper Text (Step 1)",
            "description": "Optional short text, shown at the top of Step 1 of the sign up form (i.e., email and password). Supports HTML.",
            "$ref": "#/definitions/multiloc_string"
          },
          "custom_fields_signup_helper_text":  {
            "title": "Sign-up Helper Text (Step 2)",
            "description": "Optional short text, shown at the top of Step 2 of the sign up form (i.e., additional registration fields). Supports HTML.",
            "$ref": "#/definitions/multiloc_string"
          },
          "onboarding":  {
            "title": "Onboarding (Step 3)",
            "description": "Onboarding step after login or signup, asking for topics you are interested in.",
            "type": "boolean",
            "default": false
          },
          "allow_sharing":  {
            "title": "Sharing content on socials",
            "description": "Allow users to share content via social media or email.",
            "type": "boolean",
            "default": true
          },
          "areas_term": {
            "title": "Geographic Units",
            "description": "What a geographic unit should be called on this platform (e.g., neighbourhoods, districts, etc.). Input the plural form here with all lowercase letters. If left blank, this field defaults to 'areas'.",
            "$ref": "#/definitions/multiloc_string"
          },
          "area_term": {
            "title": "Geographic Unit",
            "description": "What a geographic unit should be called on this platform (e.g., neighbourhood, district, etc.)? Input the singular form here with all lowercase letters. If left blank, this field defaults to 'area'.",
            "$ref": "#/definitions/multiloc_string"
          },
          "topics_term": {
            "title": "Tag Units",
            "description": "What a tag unit should be called on this platform (e.g., departments, themes, etc.). Input the plural form here with all lowercase letters. If left blank, this field defaults to 'tags'.",
            "$ref": "#/definitions/multiloc_string"
          },
          "topic_term": {
            "title": "Tag Unit",
            "description": "What a tag unit should be called on this platform (e.g., department, theme, etc.). Input the singular form here with all lowercase letters. If left blank, this field defaults to 'tag'.",
            "$ref": "#/definitions/multiloc_string"
          },
          "from_email": {
            "title": "From email",
            "description": "The email used in the from field when users receive emails. This should only be configured when the corresponding Second Line Support work has already happened and the customer has made the necessary DNS changes, or emails will not function at all.",
            "type": "string",
            "format": "email"
          },
          "reply_to_email": {
            "title": "Reply-to email",
            "description": "The email used in the reply-to field when users receive emails from automated campaigns.",
            "type": "string",
            "format": "email",
            "default": "support@citizenlab.co"
          },
          "authentication_token_lifetime_in_days": {
            "title": "Authentication token lifetime in days",
            "description": "How many days before an authentication token (a user session) is expired.",
            "type": "integer",
            "minimum": 1,
            "maximum": 30,
            "default": 30
          },
          "maximum_admins_number": {
            "title": "Maximum number of admin seats in the contract",
            "description": "Maximum allowed number of admin seats specified in the contract (leave blank for unlimited).",
            "type": ["integer", "null"]
          },
          "maximum_moderators_number": {
            "title": "Maximum number of managers in the contract",
            "description": "Maximum allowed number of project and folder managers specified in the contract (leave blank for unlimited).",
            "type": ["integer", "null"]
          },
          "additional_admins_number": {
            "title": "Additional number of admin seats",
            "description": "Number of admin seats bought additionally over the contract limit.",
            "type": ["integer", "null"]
          },
          "additional_moderators_number": {
            "title": "Additional number of manager seats",
            "description": "Number of project and folder manager seats bought additionally over the contract limit.",
            "type": ["integer", "null"]
          },
          "customer_portal_url": {
            "title": "Customer portal URL",
            "description": "Link to the customer portal in Planhat.",
            "type": "string",
            "format": "uri"
          },
          "anonymous_name_scheme":  {
            "title": "Scheme to use when displaying anonymous names",
            "description": "Default is User 123456.",
            "type": "string",
            "enum": ["user", "animal"],
            "default": "user"
          },
          "private_attributes_in_export":  {
            "title": "Allow private attributes (user name & email) in native survey exports & analysis?",
            "description": "When disabled exports and analyses on native survey phases will not return any private attributes.",
            "type": "boolean",
            "default": true
          }
        }
      },

      "user_blocking": {
        "type": "object",
        "title": "User blocking",
        "description": "Admin can block or unblock users.",
        "additionalProperties": false,
        "required": ["allowed", "enabled"],
        "required-settings": ["duration"],
        "properties": {
          "allowed": { "type": "boolean", "default": false },
          "enabled": { "type": "boolean", "default": false },
          "duration": {
            "title": "Duration of block (in days)",
            "description": "How many days a user will be blocked for. The user will remain blocked until this period expires, or an admin manually removes the block on the user. Changing this value changes the duration of subsequent blocks only.",
            "type": "integer",
            "minimum": 1,
            "default": 90
          }
        }
      },

      "user_avatars": {
        "type": "object",
        "title": "User avatars",
        "description": "Allow users to upload a profile picture.",
        "additionalProperties": false,
        "required": ["allowed", "enabled"],
        "properties": {
          "allowed": { "type": "boolean", "default": true },
          "enabled": { "type": "boolean", "default": true }
        }
      },

      "gravatar_avatars": {
        "type": "object",
        "title": "Automatically try to download an avatar from an external service called Gravatar when a user registers without an avatar",
        "description": "Allow users to upload a profile picture.",
        "additionalProperties": false,
        "required": ["allowed", "enabled"],
        "properties": {
          "allowed": { "type": "boolean", "default": true },
          "enabled": { "type": "boolean", "default": true }
        }
      },

      "internal_commenting": {
        "type": "object",
        "title": "Internal commenting",
        "description": "Admins and managers can comment internally on ideas and proposals.",
        "additionalProperties": false,
        "required": ["allowed", "enabled"],
        "properties": {
          "allowed": { "type": "boolean", "default": false },
          "enabled": { "type": "boolean", "default": false }
        }
      },

      "follow": {
        "type": "object",
        "title": "Follow",
        "description": "Allow users to passively follow and get notifications about some parts of the application",
        "additionalProperties": false,
        "required": ["allowed", "enabled"],
        "properties": {
          "allowed": { "type": "boolean", "default": true },
          "enabled": { "type": "boolean", "default": true }
        }
      },

      "jsonforms_custom_fields": {
        "type": "object",
        "title": "Rework of user custom fields (experimental)",
        "description":  "Replaces react-json-forms with jsonforms for user custom fields form. Don't turn this on unless you know what you're doing.",
        "additionalProperties": false,
        "required": ["allowed", "enabled"],
        "properties": {
          "allowed": { "type": "boolean", "default": false},
          "enabled": { "type": "boolean", "default": false}
        }
      },

      "advanced_custom_pages": {
        "type": "object",
        "title": "Advanced Custom Pages",
        "description":	"Advanced Custom Pages features.",
        "additionalProperties": false,
        "required": ["allowed", "enabled"],
        "properties": {
          "allowed": { "type": "boolean", "default": false },
          "enabled": { "type": "boolean", "default": false }
        }
      },

      "project_folders": {
        "type": "object",
        "title": "Project Folders",
        "description": "Allow project folders.",
        "additionalProperties": false,
        "required": ["allowed", "enabled"],
        "properties": {
          "allowed": { "type": "boolean", "default": true },
          "enabled": { "type": "boolean", "default": true }
        }
      },

      "project_preview_link" : {
        "type": "object",
        "title": "Project Preview Link",
        "description": "Allows sharing a preview of a draft project via a link, which can be found in the project's settings.",
        "additionalProperties": false,
        "required": ["allowed", "enabled"],
        "properties": {
          "allowed": { "type": "boolean", "default": false },
          "enabled": { "type": "boolean", "default": false }
        }
      },

      "password_login": {
        "type": "object",
        "title": "Password Login",
        "description": "Allow users to register with an email and password.",
        "additionalProperties": false,
        "required": ["allowed", "enabled"],
        "required-settings": ["minimum_length", "enable_signup"],
        "properties": {
          "allowed": { "type": "boolean", "default": true},
          "enabled": { "type": "boolean", "default": true},
          "enable_signup": {
            "type": "boolean",
            "title": "Enable sign-up",
            "description": "If unchecked, only login via password is allowed for existing users; sign-up via password is disabled for new users.",
            "default": true
          },
          "minimum_length": {
            "type": "number",
            "title": "Minimum password length",
            "description": "The minimum number of characters required for a user password. The default value is 8 (min. 5, max. 72). Longer passwords are generally more secure. Changes to the min. password length will only apply to users that create a new account or update their existing password (existing accounts remain the same).",
            "minimum": 5,
            "maximum": 72,
            "default": 8
          }
        }
      },

      "facebook_login": {
        "type": "object",
        "title": "Facebook Login",
        "description":	"Allow users to register and sign in through their Facebook account.",
        "additionalProperties": false,
        "required": ["allowed", "enabled"],
        "properties": {
          "allowed": { "type": "boolean", "default": false},
          "enabled": { "type": "boolean", "default": false},
          "app_id": {
            "title": "App ID",
            "type": "string"
          },
          "app_secret": {
            "title": "App Secret",
            "type": "string",
            "private": true
          }
        }
      },

      "google_login": {
        "type": "object",
        "title": "Google Login",
        "description":  "Allow users to register and sign in through their Google account.",
        "additionalProperties": false,
        "required": ["allowed", "enabled"],
        "properties": {
          "allowed": { "type": "boolean", "default": false},
          "enabled": { "type": "boolean", "default": false},
          "client_id": {
            "title": "Client ID",
            "type": "string"
          },
          "client_secret": {
            "title": "Client Secret",
            "type": "string",
            "private": true
          }
        }
      },

      "azure_ad_login": {
        "type": "object",
        "title": "Azure AD Login",
        "description":  "Allow users to register and sign in with Entra ID (fka Azure Active Directory).",
        "additionalProperties": false,
        "required": ["allowed", "enabled"],
        "properties": {
          "allowed": { "type": "boolean", "default": false},
          "enabled": { "type": "boolean", "default": false},
          "tenant": {
            "title": "Directory (tenant) ID",
            "type": "string",
            "private": true
          },
          "client_id": {
            "title": "Application (client) ID",
            "description": "Sometimes also called 'application_id'",
            "type": "string",
            "private": true
          },
          "logo_url": {
            "title": "Logo",
            "type": "string",
            "pattern": "^https:\/\/.+",
            "description": "The full URL to the logo image that is shown on the authentication button. Logo should be approx. 25px in height."
          },
          "login_mechanism_name": {
            "title": "Login Mechanism Name",
            "type": "string",
            "description": "The Login Mechanism Name is used for user-facing copy. For instance, \"Sign up with {login_mechanism_name}.\"."
          },
          "visibility": {
            "title": "Visibility",
            "type": "string",
            "enum": ["show", "link", "hide"],
            "default": "show",
            "description": "Should this login mechanism be shown with other options to everyone, be hidden but available at /sign-in/admin or linked from the login modal via an 'admin options' link?"
          }
        }
      },

      "azure_ad_b2c_login": {
        "type": "object",
        "title": "Azure AD B2C Login",
        "description":  "Allow users to register and sign in with Azure AD B2C.",
        "additionalProperties": false,
        "required": ["allowed", "enabled"],
        "properties": {
          "allowed": { "type": "boolean", "default": false},
          "enabled": { "type": "boolean", "default": false},
          "tenant_name": {
            "title": "Directory (tenant) Name",
            "description": "The name of the Azure AD B2C tenant. The first part of the domain name. E.g. in citizenlabdevdemo.onmicrosoft.com, it's citizenlabdevdemo",
            "type": "string",
            "private": true
          },
          "tenant_id": {
            "title": "Directory (tenant) ID",
            "type": "string",
            "private": true
          },
          "policy_name": {
            "title": "Policy (User Flow, User Journey) Name",
            "description": "The name of the policy (user flow, user journey) in the Azure AD B2C tenant. This is the policy that is used for sign-in and sign-up. tenant_name, tenant_id, and policy_name are used together to form such configuration URL https://{tenant_name}.b2clogin.com/tfp/{tenant_id}/{policy_name}/v2.0/.well-known/openid-configuration that returns JSON configuration.",
            "type": "string",
            "private": true
          },
          "client_id": {
            "title": "Application (client) ID",
            "description": "Sometimes also called 'application_id'",
            "type": "string",
            "private": true
          },
          "logo_url": {
            "title": "Logo",
            "type": "string",
            "pattern": "^https:\/\/.+",
            "description": "The full URL to the logo image that is shown on the authentication button. Logo should be approx. 25px in height."
          },
          "login_mechanism_name": {
            "title": "Login Mechanism Name",
            "type": "string",
            "description": "The Login Mechanism Name is used for user-facing copy. For instance, \"Sign up with {login_mechanism_name}.\"."
          }
        }
      },

      "integration_onze_stad_app": {
        "type": "object",
        "description":  "Allow posting ideas to Onze StadApp as news.",
        "additionalProperties": false,
        "required": ["allowed", "enabled"],
        "required-settings": ["app_id", "api_key"],
        "properties": {
          "allowed": { "type": "boolean", "default": false},
          "enabled": { "type": "boolean", "default": false},
          "app_id": {
            "title": "App ID",
            "type": "string",
            "private": true
          },
          "api_key": {
            "title": "API Key",
            "type": "string",
            "private": true
          }
        }
      },

      "maps": {
        "type": "object",
        "title": "Maps Default Settings",
        "description":  "Default settings for maps. Note that 'allowed' and 'enabled' settings are redundant and toggling them will not have any effect.",
        "additionalProperties": false,
        "required": ["allowed", "enabled"],
        "properties": {
          "allowed": { "type": "boolean", "default": true},
          "enabled": { "type": "boolean", "default": true},
          "tile_provider": {
            "title": "Tile provider",
            "description": "The OSM or basemap.at compatible tile provider URL pattern (https is required).",
            "type": "string",
            "pattern": "^https:\/\/.+",
            "default": "<%= ENV.fetch('DEFAULT_MAPS_TILE_PROVIDER', 'https://api.maptiler.com/maps/basic/{z}/{x}/{y}.png?key=R0U21P01bsRLx7I7ZRqp')%>"
          },
          "map_center": {
            "title": "Map Center",
            "description": "The default center point of the platform maps (latitude/longitude). Use a dot as a decimal separator.",
            "type": "object",
            "additionalProperties": false,
            "properties": {
              "lat": {
                "title": "Latitude",
                "type": "string",
                "default": "50.8503"
              },
              "long": {
                "title": "Longitude",
                "type": "string",
                "default": "4.3517"
              }
            }
          },
          "zoom_level": {
            "type": "number",
            "title": "Map Zoom Level",
            "description": "The zoom level of the platform maps. The Zoom Level should be a number between 0 - 19. The default zoom level is 12 (town). See https://wiki.openstreetmap.org/wiki/Zoom_levels for more information about zoom levels.",
            "default": 12
          },
          "osm_relation_id": {
            "type": "integer",
            "title": "OSM Relation ID",
            "description": "The boundary of the municipality/organisation is specified by its Relation ID in OpenStreetMap (OSM). You can find the Relation ID at https://www.openstreetmap.org. Search for the place, click on the correct result and you'll find the Relation ID if the result is a relation (e.g. \"Relation: Knokke-Heist (4569)\"). If there is no relation defined for the place (e.g. Scheveningen), search for the next largest administrative territory (e.g. The Hague)."
          }
        }
      },

      "esri_integration": {
        "type": "object",
        "title": "Esri Integration",
        "description":  "Esri integration for maps. Enables the use of Esri layers and Esri web maps with our maps. An add-on that can be purchased, and is not restricted to specific pricing plan(s).",
        "additionalProperties": false,
        "required": ["allowed", "enabled"],
        "properties": {
          "allowed": { "type": "boolean", "default": false},
          "enabled": { "type": "boolean", "default": false},
          "api_key": {
            "title": "API Key",
            "description": "Add customer’s Esri API key to allow importing map layers from their ArcGIS Online in the map tabs in projects. This setting is also available to admins in the Tools: Esri Maps item.",
            "type": "string"
          }
        }
      },

      "intercom": {
        "type": "object",
        "title": "Intercom Integration",
        "description":  "Integrates Intercom messenger and data collection",
        "additionalProperties": false,
        "required": ["allowed", "enabled"],
        "properties": {
          "allowed": { "type": "boolean", "default": true},
          "enabled": { "type": "boolean", "default": true}
        }
      },

      "segment": {
        "type": "object",
        "title": "Segment Integration",
        "description":  "Integrates segment data collection",
        "additionalProperties": false,
        "required": ["allowed", "enabled"],
        "properties": {
          "allowed": { "type": "boolean", "default": false},
          "enabled": { "type": "boolean", "default": false},
          "destinations": {
            "type": "string",
            "description": "As more tools can be activated through Segment, here you can specify them using comma separated text, shown in the cookie consent"
          }
        }
      },

      "planhat": {
        "type": "object",
        "title": "Planhat Integration",
        "description":  "Planhat integration for data collection (via Segment).",
        "additionalProperties": false,
        "required": ["allowed", "enabled"],
        "properties": {
          "allowed": { "type": "boolean", "default": false},
          "enabled": { "type": "boolean", "default": false}
        }
      },

      "satismeter": {
        "type": "object",
        "title": "Satismeter Integration",
        "description":  "Integrates Satismeter polls and data collection to the front-end",
        "additionalProperties": false,
        "required": ["allowed", "enabled"],
        "required-settings": ["write_key"],
        "properties": {
          "allowed": { "type": "boolean", "default": true},
          "enabled": { "type": "boolean", "default": true},
          "write_key": {
            "type": "string",
            "description": "The write key the front-end send its data to.",
            "default": "<%= ENV.fetch('DEFAULT_SATISMETER_WRITE_KEY', '')%>"
          }
        }
      },

      "google_analytics": {
        "type": "object",
        "title": "Google Analytics Integration",
        "description":  "Integrates Google Analytics data collection to the front-end",
        "additionalProperties": false,
        "required": ["allowed", "enabled"],
        "required-settings": ["tracking_id"],
        "properties": {
          "allowed": { "type": "boolean", "default": true},
          "enabled": { "type": "boolean", "default": true},
          "tracking_id": {
            "type": "string",
            "description": "The tracking ID the front-end send it's data to. Format UA-XXXXXXXXX-XX",
            "pattern": "^(UA|YT|MO)\-[0-9]+\-[0-9]+$",
            "default": "<%= ENV.fetch('DEFAULT_GA_TRACKING_ID', '')%>"
          }
        }
      },

      "polls": {
        "type": "object",
        "title": "Polls",
        "description": "Allow polls.",
        "additionalProperties": false,
        "required": ["allowed", "enabled"],
        "properties": {
          "allowed": { "type": "boolean", "default": true},
          "enabled": { "type": "boolean", "default": true}
        }
      },

      "prescreening": {
        "type": "object",
        "title": "Screening (proposals)",
        "description": "When active, screening can be activated for proposals phases, which requires admins/moderators to explicitly approve each input before it becomes visible to the public.",
        "additionalProperties": false,
        "required": ["allowed", "enabled"],
        "properties": {
          "allowed": { "type": "boolean", "default": true },
          "enabled": { "type": "boolean", "default": true }
        }
      },

      "prescreening_ideation": {
        "type": "object",
        "title": "Screening (ideation)",
        "description": "When active, screening can be activated for ideation phases, which requires admins/moderators to explicitly approve each input before it becomes visible to the public.",
        "additionalProperties": false,
        "required": ["allowed", "enabled"],
        "properties": {
          "allowed": { "type": "boolean", "default": false },
          "enabled": { "type": "boolean", "default": false }
        }
      },

      "surveys": {
        "type": "object",
        "title": "Surveys",
        "description":  "Allow external surveys to be embedded.",
        "additionalProperties": false,
        "required": ["allowed", "enabled"],
        "properties": {
          "allowed": { "type": "boolean", "default": true},
          "enabled": { "type": "boolean", "default": true}
        }
      },

      "typeform_surveys": {
        "type": "object",
        "title": "Typeform Surveys",
        "description":  "Allow Typeform surveys to be embedded.",
        "additionalProperties": false,
        "required": ["allowed", "enabled"],
        "properties": {
          "allowed": { "type": "boolean", "default": true},
          "enabled": { "type": "boolean", "default": true},
          "user_token": {
            "title": "User Token",
            "description": "The user token is generated from the tenant's typeform profile. Survey results are only downloadable for this token.",
            "type": "string",
            "private": true,
            "default": "<%= ENV.fetch('DEFAULT_TYPEFORM_USER_TOKEN', '') %>"
          }
        }
      },

      "google_forms_surveys": {
        "type": "object",
        "title": "Google Forms Surveys",
        "description":  "Allow Google Form surveys to be embedded.",
        "additionalProperties": false,
        "required": ["allowed", "enabled"],
        "properties": {
          "allowed": { "type": "boolean", "default": true},
          "enabled": { "type": "boolean", "default": true}
        }
      },

      "enalyzer_surveys": {
        "type": "object",
        "title": "Enalyzer Forms Surveys",
        "description":  "Allow Enalyzer surveys to be embedded.",
        "additionalProperties": false,
        "required": ["allowed", "enabled"],
        "properties": {
          "allowed": { "type": "boolean", "default": false},
          "enabled": { "type": "boolean", "default": false}
        }
      },

      "survey_xact_surveys": {
        "type": "object",
        "title": "Survey Xact Forms Surveys",
        "description":  "Allow Survey Xact surveys to be embedded.",
        "additionalProperties": false,
        "required": ["allowed", "enabled"],
        "properties": {
          "allowed": { "type": "boolean", "default": false},
          "enabled": { "type": "boolean", "default": false}
        }
      },

      "surveymonkey_surveys": {
        "type": "object",
        "title": "Surveymonkey Surveys",
        "description":  "Allow the embedding of Surveymonkey surveys. Deprecated, since not supported on mobile.",
        "additionalProperties": false,
        "required": ["allowed", "enabled"],
        "properties": {
          "allowed": { "type": "boolean", "default": false},
          "enabled": { "type": "boolean", "default": false}
        }
      },

      "snap_survey_surveys": {
        "type": "object",
        "title": "Snap Survey Surveys",
        "description":  "Allow the embedding of Snap Survey surveys.",
        "additionalProperties": false,
        "required": ["allowed", "enabled"],
        "properties": {
          "allowed": { "type": "boolean", "default": false},
          "enabled": { "type": "boolean", "default": false}
        }
      },

      "qualtrics_surveys": {
        "type": "object",
        "title": "Qualtrics Surveys",
        "description":  "Allow Qualtrics surveys to be embedded.",
        "additionalProperties": false,
        "required": ["allowed", "enabled"],
        "properties": {
          "allowed": { "type": "boolean", "default": false},
          "enabled": { "type": "boolean", "default": false}
        }
      },

      "microsoft_forms_surveys": {
        "type": "object",
        "title": "Microsoft Forms Surveys",
        "description":  "Allow Microsoft Forms surveys to be embedded.",
        "additionalProperties": false,
        "required": ["allowed", "enabled"],
        "properties": {
          "allowed": { "type": "boolean", "default": false},
          "enabled": { "type": "boolean", "default": false}
        }
      },

      "smart_survey_surveys": {
        "type": "object",
        "title": "SmartSurvey Surveys",
        "description":  "Allow SmartSurvey surveys to be embedded.",
        "additionalProperties": false,
        "required": ["allowed", "enabled"],
        "properties": {
          "allowed": { "type": "boolean", "default": false},
          "enabled": { "type": "boolean", "default": false}
        }
      },

      "konveio_document_annotation": {
        "type": "object",
        "title": "Konveio Document Annotation",
        "description":  "Allow Konveio document annotation to be embedded.",
        "additionalProperties": false,
        "required": ["allowed", "enabled"],
        "properties": {
          "allowed": { "type": "boolean", "default": false },
          "enabled": { "type": "boolean", "default": true }
        }
      },

      "workshops": {
        "title": "Workshops",
        "type": "object",
        "description":	"Allow workshops.",
        "additionalProperties": false,
        "required": ["allowed", "enabled"],
        "properties": {
          "allowed": { "type": "boolean", "default": true},
          "enabled": { "type": "boolean", "default": true}
        }
      },

      "blocking_profanity": {
        "type": "object",
        "title": "Block Profanity",
        "description": "Prevent input with profanity in it from being posted (can be turned on/off from the platform)",
        "additionalProperties": false,
        "required": ["allowed", "enabled"],
        "properties": {
          "allowed": { "type": "boolean", "default": true},
          "enabled": { "type": "boolean", "default": false},
          "extended_blocking": { "type": "boolean", "default": false}
        }
      },

      "custom_accessibility_statement_link": {
        "type": "object",
        "title": "Custom A11y Statement Link",
        "description":  "Allows the Front-End to direct the user to a different accessibility statement link than our own.",
        "additionalProperties": false,
        "required": ["allowed", "enabled"],
        "required-settings": ["url"],
        "properties": {
          "allowed": { "type": "boolean", "default": false},
          "enabled": { "type": "boolean", "default": false},
          "url": {
            "title": "URL",
            "description": "The link to the page to which users should be redirected when clicking on the accessibility statement link within the footer.",
            "type": "string",
            "format": "uri"
          }
        }
      },

      "disable_disliking": {
        "type": "object",
        "title": "Disliking Toggle",
        "description": "Display toggle in Project settings or Project’s timeline phase settings, that permits the disabling and re-enabling of dislike reactions. By default, disliking is enabled. (previously called disable_downvoting",
        "additionalProperties": false,
        "required": ["allowed", "enabled"],
        "properties": {
          "allowed": { "type": "boolean", "default": true},
          "enabled": { "type": "boolean", "default": true}
        }
      },

      "granular_permissions": {
        "type": "object",
        "title": "Granular Permissions",
        "description": "Admin can specify permissions for specific projects and project phases (e.g., who can post, react, etc.).",
        "additionalProperties": false,
        "required": ["allowed", "enabled"],
        "properties": {
          "allowed": { "type": "boolean", "default": true},
          "enabled": { "type": "boolean", "default": true}
        }
      },

      "widgets": {
        "type": "object",
        "title": "Widgets",
        "description":  "Admins can generate platform widgets to embed on external websites.",
        "additionalProperties": false,
        "required": ["allowed", "enabled"],
        "properties": {
          "allowed": { "type": "boolean", "default": true},
          "enabled": { "type": "boolean", "default": true}
        }
      },

      "pages": {
        "type": "object",
        "title": "Custom Pages",
        "description":	"Allow custom pages to be made and added to the platform's navigation.",
        "additionalProperties": false,
        "required": ["allowed", "enabled"],
        "properties": {
          "allowed": { "type": "boolean", "default": true},
          "enabled": { "type": "boolean", "default": true}
        }
      },

      "events_widget": {
        "type": "object",
        "title": "Events Landing Page Widget",
        "description":	"Display a widget of the next upcoming events in your landing page.",
        "additionalProperties": false,
        "required": ["allowed", "enabled"],
        "properties": {
          "allowed": { "type": "boolean", "default": false},
          "enabled": { "type": "boolean", "default": true},
          "widget_title": {"$ref": "#/definitions/multiloc_string"}
        }
      },

      "redirects": {
        "type": "object",
        "title": "URL redirection rules",
        "description":  "Define redirection rules on certain targets",
        "additionalProperties": false,
        "required": ["allowed", "enabled"],
        "properties": {
          "allowed": { "type": "boolean", "default": false },
          "enabled": { "type": "boolean", "default": false },
          "rules": {
            "type": "array",
            "default": [],
            "items": {
              "type": "object",
              "required": ["path", "target"],
              "additionalProperties": false,
              "properties": {
                "path": {"type": "string", "description": "The URL path that should trigger the redirect. This is the part after the locale. For e.g. https://my-platform.com/en-GB/projects/my-project, the path would be projects/my-project."},
                "target": {"type": "string", "description": "The URL where the path should redirected to, e.g. https://google.com"}
              }
            }
          }
        }
      },

      "abbreviated_user_names": {
        "type": "object",
        "title": "Abbreviated User Name",
        "description": "NOTE: Once you have selected this option, you cannot change it back. User names are shown on the platform as first name + first initial (Jane D. instead of Jane Doe).",
        "additionalProperties": false,
        "required": ["allowed", "enabled"],
        "properties": {
          "allowed": { "type": "boolean", "default": true},
          "enabled": { "type": "boolean", "default": false}
        }
      },

      "idea_author_change": {
        "type": "object",
        "title": "Idea Author Change",
        "description": "Allows city admins to create ideas and assign users as their authors.",
        "additionalProperties": false,
        "required": ["allowed", "enabled"],
        "properties": {
          "allowed": { "type": "boolean", "default": false},
          "enabled": { "type": "boolean", "default": false}
        }
      },

      "disable_user_bios": {
        "type": "object",
        "title": "Disable User Biographies",
        "description":  "When this is enabled, the user biographies get disabled on the platform.",
        "additionalProperties": false,
        "required": ["allowed", "enabled"],
        "properties": {
          "allowed": { "type": "boolean", "default": false},
          "enabled": { "type": "boolean", "default": false}
        }
      },

      "fragments": {
        "type": "object",
        "title": "Fragments",
        "description":  "Internal system to allow specific pieces of UI to be overridden with custom HTML.",
        "additionalProperties": false,
        "required": ["allowed", "enabled"],
        "required-settings": ["enabled_fragments"],
        "properties": {
          "allowed": { "type": "boolean", "default": false},
          "enabled": { "type": "boolean", "default": false},
          "enabled_fragments": {
            "title": "Enabled Fragments",
            "type": "array",
            "default": [],
            "description": "List of fragment names that should be enabled (e.g., 'signed-out-header').",
            "items": {
              "type": "string"
            }
          }
        }
      },

      "form_mapping": {
        "type": "object",
        "title": "Mapping features used in in-platform surveys",
        "description":  "Alpha version - do not enable for active platform(s) unless agreed with Product. Mapping questions (pin, route & area), Esri Shapefile upload, and map page.",
        "additionalProperties": false,
        "required": ["allowed", "enabled"],
        "properties": {
          "allowed": { "type": "boolean", "default": false },
          "enabled": { "type": "boolean", "default": false }
        }
      },

      "input_form_custom_fields": {
        "type": "object",
        "title": "Input form builder custom fields",
        "description": "Enables the ability to create custom fields within the ideation form builder.",
        "additionalProperties": false,
        "required": ["allowed", "enabled"],
        "properties": {
          "allowed": { "type": "boolean", "default": true },
          "enabled": { "type": "boolean", "default": false }
        }
      },

      "user_confirmation": {
        "type": "object",
        "title": "User email confirmation",
        "description": "Enables the ability for emails to be confirmed after registration.",
        "additionalProperties": false,
        "required": ["allowed", "enabled"],
        "properties": {
          "allowed": { "type": "boolean", "default": true },
          "enabled": { "type": "boolean", "default": true }
        }
      },

      "permissions_custom_fields": {
        "type": "object",
        "title": "Permission custom fields on project actions",
        "description": "Enables the option for admins to add custom questions to project action permissions.",
        "additionalProperties": false,
        "required": ["allowed", "enabled"],
        "properties": {
          "allowed": { "type": "boolean", "default": false },
          "enabled": { "type": "boolean", "default": false }
        }
      },

      "anonymous_participation": {
        "type": "object",
        "title": "Anonymous participation",
        "description": "Turning on this feature is recommended if boosting engagement is important and/or the client is running a complex project where they anticipate some residents being afraid of speaking up. Users may still choose to participate with their real name, but if enabled they will have the option to submit inputs, comments or proposals anonymously if they choose to do so. All users will still need to comply with the requirements for participation set by admins or project moderators for that project.",
        "additionalProperties": false,
        "required": ["allowed", "enabled"],
        "properties": {
          "allowed": { "type": "boolean", "default": false },
          "enabled": { "type": "boolean", "default": false }
        }
      },

      "custom_idea_statuses": {
        "type": "object",
        "title": "Custom Input Statuses",
        "description": "Allows admin to define custom input statuses.",
        "additionalProperties": false,
        "required": ["allowed", "enabled"],
        "properties": {
          "allowed": { "type": "boolean", "default": true },
          "enabled": { "type": "boolean", "default": true }
        }
      },

      "public_api_tokens": {
        "type": "object",
        "title": "Public API tokens",
        "description": "Enables the ability to create API tokens for the public API.",
        "additionalProperties": false,
        "required": ["allowed", "enabled"],
        "properties": {
          "allowed": { "type": "boolean", "default": true },
          "enabled": { "type": "boolean", "default": false }
        }
      },

      "power_bi": {
        "type": "object",
        "title": "Power BI",
        "description": "Allows downloading of pre-configured templates for PowerBI.",
        "additionalProperties": false,
        "required": ["allowed", "enabled"],
        "properties": {
          "allowed": { "type": "boolean", "default": false },
          "enabled": { "type": "boolean", "default": false }
        }
      },

      "import_printed_forms": {
        "type": "object",
        "title": "Form Sync (fka import printed forms)",
        "description": "Enables the importing of PDF files from handwritten ideas and surveys on printed forms.",
        "additionalProperties": false,
        "required": ["allowed", "enabled"],
        "properties": {
          "allowed": { "type": "boolean", "default": false },
          "enabled": { "type": "boolean", "default": false }
        }
      },

      "input_importer": {
        "type": "object",
        "title": "Input importer",
        "description": "Enables the importing of Excel (XLSX) files with ideas and surveys.",
        "additionalProperties": false,
        "required": ["allowed", "enabled"],
        "properties": {
          "allowed": { "type": "boolean", "default": true },
          "enabled": { "type": "boolean", "default": true }
        }
      },

      "posthog_user_tracking": {
        "type": "object",
        "title": "Posthog user tracking",
        "description": "This integration enables sending usage events to PostHog, a product analytics tools. It applies to all users. It requires active consent from the user.",
        "additionalProperties": false,
        "required": ["allowed", "enabled"],
        "properties": {
          "allowed": { "type": "boolean", "default": true },
          "enabled": { "type": "boolean", "default": false }
        }
      },

      "user_session_recording": {
        "type": "object",
        "title": "Posthog user session recording",
        "description": "Enables the recording of a small fraction of user sessions for analysis and product research purposes. Requires active consent from the user.",
        "additionalProperties": false,
        "required": ["allowed", "enabled"],
        "properties": {
          "allowed": { "type": "boolean", "default": true },
          "enabled": { "type": "boolean", "default": false }
        }
      },

      "analysis": {
        "type": "object",
        "title": "AI-powered analysis for surveys and ideation",
        "description": "Enables the use of AI-powered analysis for surveys and ideation.",
        "additionalProperties": false,
        "required": ["allowed", "enabled"],
        "properties": {
          "allowed": { "type": "boolean", "default": true },
          "enabled": { "type": "boolean", "default": true }
        }
      },

      "large_summaries": {
        "type": "object",
        "title": "AI-powered analysis for surveys and ideation (large summaries)",
        "description": "Enables the use of AI-powered analysis for surveys and ideation for a large number of inputs.",
        "additionalProperties": false,
        "required": ["allowed", "enabled"],
        "properties": {
          "allowed": { "type": "boolean", "default": false },
          "enabled": { "type": "boolean", "default": false }
        }
      },

      "ask_a_question": {
        "type": "object",
        "title": "AI-powered questions and answers feature for surveys and ideation",
        "description": "Enables the use of AI-powered questions and answers feature for surveys and ideation.",
        "additionalProperties": false,
        "required": ["allowed", "enabled"],
        "properties": {
          "allowed": { "type": "boolean", "default": false },
          "enabled": { "type": "boolean", "default": false }
        }
      },

      "advanced_autotagging": {
        "type": "object",
        "title": "AI-powered advanced autotagging for surveys and ideation",
        "description": "Enables the use of AI-powered advanced autotagging feature for surveys and ideation.",
        "additionalProperties": false,
        "required": ["allowed", "enabled"],
        "properties": {
          "allowed": { "type": "boolean", "default": false },
          "enabled": { "type": "boolean", "default": false }
        }
      },

      "multi_language_platform": {
        "type": "object",
        "title": "Multi-language platform",
        "description": "Enables the ability to add multiple languages on the platform.",
        "additionalProperties": false,
        "required": ["allowed", "enabled"],
        "properties": {
          "allowed": { "type": "boolean", "default": false },
          "enabled": { "type": "boolean", "default": false }
        }
      },

      "customisable_homepage_banner": {
        "type": "object",
        "title": "Customisable homepage banner",
        "description": "Enables customization of various settings for the homepage banner, including layout options, overlay colors, and more, beyond just the banner text.",
        "additionalProperties": false,
        "required": ["allowed", "enabled"],
        "properties": {
          "allowed": { "type": "boolean", "default": false },
          "enabled": { "type": "boolean", "default": false }
        }
      },

      "proposals_participation_method": {
        "type": "object",
        "title": "Proposals participation method",
        "description": "Enables the ability to choose proposals as a participation method for a project.",
        "additionalProperties": false,
        "required": ["allowed", "enabled"],
        "properties": {
          "allowed": { "type": "boolean", "default": true },
          "enabled": { "type": "boolean", "default": true }
        }
      },

      "input_cosponsorship": {
        "type": "object",
        "title": "Input co-sponsorship",
        "description": "Enables the ability to invite co-sponsors to your inputs.",
        "additionalProperties": false,
        "required": ["allowed", "enabled"],
        "properties": {
          "allowed": { "type": "boolean", "default": false },
          "enabled": { "type": "boolean", "default": false }
        }
      },

      "management_feed": {
        "type": "object",
        "title": "Management Feed",
        "description": "Experimental feature: A minimal list of selected actions performed by admins or managers in the last 30 days. Not all actions are included.",
        "additionalProperties": false,
        "required": ["allowed", "enabled"],
        "properties": {
          "allowed": { "type": "boolean", "default": false },
          "enabled": { "type": "boolean", "default": false }
        }
      },

      "project_review": {
        "type": "object",
        "title": "Project review",
        "description": "Enables the ability to review projects before they are published.",
        "additionalProperties": false,
        "required": ["allowed", "enabled"],
        "properties": {
          "allowed": { "type": "boolean", "default": false },
          "enabled": { "type": "boolean", "default": false }
        }
      },

      "similar_inputs": {
        "type": "object",
        "title": "Experimental feature: Similar inputs",
        "description":	"Show similar inputs (ideas) when viewing the page of an input, using AI (Cohere multilingual word embeddings). Inputs posted while the feature was disabled will not be included.",
        "additionalProperties": false,
        "required": ["allowed", "enabled"],
        "required-settings": ["admins_only"],
        "properties": {
          "allowed": { "type": "boolean", "default": false},
          "enabled": { "type": "boolean", "default": false},
          "admins_only": {
            "title": "Only admins can see similar inputs",
            "type": "boolean",
            "default": true
          }
        }
      },

      "platform_templates": {
        "type": "object",
        "title": "Platform templates",
        "description": "Allow non-superadmins to create reports using platform templates.",
        "additionalProperties": false,
        "required": ["allowed", "enabled"],
        "properties": {
          "allowed": { "type": "boolean", "default": false },
          "enabled": { "type": "boolean", "default": false }
        }
      },

<<<<<<< HEAD
      "user_fields_in_surveys": {
        "type": "object",
        "title": "User fields in surveys",
        "description": "Allow surveys to include user fields in a survey form.",
=======
      "project_library": {
        "type": "object",
        "title": "Project library - do not enable!",
        "description": "Temporary feature flag we are using to be able to hide our work in progress from the live platforms. Do not enable this feature!",
>>>>>>> 64f25808
        "additionalProperties": false,
        "required": ["allowed", "enabled"],
        "properties": {
          "allowed": { "type": "boolean", "default": false },
          "enabled": { "type": "boolean", "default": false }
        }
      },

      "verification": {
        "type": "object",
        "title": "Verification",
        "description": "Use a pre-defined list to verify user identities during registration.",
        "additionalProperties": false,
        "required": ["allowed", "enabled"],
        "properties": {
          "allowed": { "type": "boolean", "default": false },
          "enabled": { "type": "boolean", "default": false },
          "verification_methods": {
            "title": "Verification Methods",
            "private": true,
            "type": "array",
            "default": [],
            "items": {
              "anyOf": <%= ::Verification::VerificationService.new.all_methods_json_schema %>
            }
          }
        }
      }
    },
  "dependencies": {
    "planhat": ["segment"],

    "typeform_surveys": ["surveys"],
    "google_forms_surveys": ["surveys"],
    "enalyzer_surveys": ["surveys"],
    "survey_xact_surveys": ["surveys"],
    "surveymonkey_surveys": ["surveys"],
    "qualtrics_surveys": ["surveys"],
    "snap_survey_surveys": ["surveys"],
    "microsoft_forms_surveys": ["surveys"],
    "smart_survey_surveys": ["surveys"],

    "id_auth0": ["verification"],
    "id_bogus": ["verification"],
    "id_bosa_fas": ["verification"],
    "id_clave_unica": ["verification"],
    "id_cow": ["verification"],
    "id_franceconnect": ["verification"],
    "id_gent_rrn": ["verification"],
    "id_oostende_rrn": ["verification"],
    "id_id_card_lookup": ["verification"],
    "id_keycloak": ["verification"],

    "power_bi": ["public_api_tokens"],
    "large_summaries": ["analysis"],
    "ask_a_question": ["analysis"],
    "advanced_autotagging": ["analysis"],
    "import_printed_forms": ["input_importer"]
  },
  "definitions": {
    "multiloc_string": {
      "type": "object",
      "additionalProperties": false,
      "properties": {
        <%= CL2_SUPPORTED_LOCALES.map{|l| "\"#{l.to_s}\": {\"type\": \"string\"}"}.join(",") %>
      }
    }
  }
}<|MERGE_RESOLUTION|>--- conflicted
+++ resolved
@@ -1341,17 +1341,22 @@
         }
       },
 
-<<<<<<< HEAD
+      "project_library": {
+        "type": "object",
+        "title": "Project library - do not enable!",
+        "description": "Temporary feature flag we are using to be able to hide our work in progress from the live platforms. Do not enable this feature!",
+        "additionalProperties": false,
+        "required": ["allowed", "enabled"],
+        "properties": {
+          "allowed": { "type": "boolean", "default": false },
+          "enabled": { "type": "boolean", "default": false }
+        }
+      },
+
       "user_fields_in_surveys": {
         "type": "object",
         "title": "User fields in surveys",
         "description": "Allow surveys to include user fields in a survey form.",
-=======
-      "project_library": {
-        "type": "object",
-        "title": "Project library - do not enable!",
-        "description": "Temporary feature flag we are using to be able to hide our work in progress from the live platforms. Do not enable this feature!",
->>>>>>> 64f25808
         "additionalProperties": false,
         "required": ["allowed", "enabled"],
         "properties": {
