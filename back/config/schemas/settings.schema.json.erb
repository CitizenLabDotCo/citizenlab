{
  "description": "Schema for validating the settings on a tenant",
  "$schema": "<%= TenantSchema::ExtendedSchema::SCHEMA_URL %>",
  "type": "object",
  "required": ["core"],
  "additionalProperties": false,
  "properties":
    {
      "core": {
        "type": "object",
        "title": "Core system",
        "description": "The container for general settings. The core system should always be enabled.",
        "required-settings": [
          "organization_type",
          "timezone",
          "currency",
          "locales",
          "color_main",
          "color_secondary",
          "color_text",
          "lifecycle_stage",
          "country_code",
          "authentication_token_lifetime_in_days"
        ],
        "additionalProperties": false,
        "required": ["allowed", "enabled", "lifecycle_stage", "country_code"],
        "properties": {
          "allowed": { "type": "boolean", "default": true},
          "enabled": { "type": "boolean", "default": true},
          "organization_name": {
            "title": "Organisation Name",
            "description": "How the city or organisation is referred to throughout the platform.",
            "$ref": "#/definitions/multiloc_string"
          },
          "organization_site": {
            "title": "Organisation Website",
            "description": "The city or organisation's official website.",
            "type": "string",
            "pattern": "^$|^((http:\/\/.+)|(https:\/\/.+))"
          },
          "organization_type": {
            "title": "Organisation Type",
            "description": "Based on city's population: <40k small, 40-120k medium, >120k large. Otherwise, select 'generic'.",
            "type": "string",
            "enum": ["small_city", "medium_city", "large_city", "generic"],
            "default": "medium_city"
          },
          "lifecycle_stage": {
            "title": "Lifecycle Stage",
            "description": "The lifecycle stage of the customer.",
            "type": "string",
            "enum": ["trial", "expired_trial", "demo", "active", "churned", "not_applicable"]
          },
          <% country_codes_service = CountryCodesService.new %>
          "country_code": {
            "title": "Country",
            "description": "The country where the platform's citizens are located. Type first letters of the country name, in English, to search.",
            "type": ["string", "null"],
            "enum": <%= country_codes_service.codes_in_name_order.to_json %>,
            "enumNames": <%= country_codes_service.names_in_name_order.to_json %>
          },
          "timezone": {
            "title": "Time Zone",
            "type": "string",
            "default": "Europe/Brussels",
            "enum": [<%= TimezoneService::SUPPORTED_TIMEZONES.map{|l| "\"#{l}\""}.join(",") %>],
            "enumNames": [<%= TimezoneService::SUPPORTED_TIMEZONES.map{|tz| TimezoneService.new.display_timezone(tz)}.map{|l| "\"#{l}\""}.join(",") %>]
          },
          "currency": {
            "title": "Currency",
            "description": "Currency used by the organisation, for projects like participatory budgeting that have budget fields.",
            "type": "string",
            "default": "EUR",
            "enum": [<%= CL2_SUPPORTED_CURRENCIES.map{|l| "\"#{l}\""}.join(",") %>]
          },
          "locales": {
            "title": "Platform Languages",
            "description": "Select all of the languages that will be in use on the platform.",
            "type": "array",
            "items": {
              "type": "string",
              "enum": [<%= CL2_SUPPORTED_LOCALES.map { |locale| "\"#{locale}\"" }.join(",") %>],
              "enumNames": [<%= CL2_SUPPORTED_LOCALES.map { |locale| locale.to_s == 'en' ? '"en-US"' : "\"#{locale}\"" }.join(",") %>]
            },
            "uniqueItems": true,
            "minItems": 1,
            "default": ["en"]
          },
          "population": {
            "title": "Population",
            "description": "Number of inhabitants in the territory. Leave empty if not applicable.",
            "type": ["integer", "null"],
            "minimum": 0
          },
          "weglot_api_key": {
            "title": "Weglot API key",
            "description": "Set the API key of Weglot to enable automatic page translations.",
            "type": "string"
          },
          "color_main": {
            "title": "Main Colour",
            "description": "Main colour of platform. Input as a 6-digit HEX color, including the # sign (e.g. #073F80).",
            "type": "string",
            "pattern": "^#([A-Fa-f0-9]{6}|[A-Fa-f0-9]{3})$",
            "default": "#163A7D"
          },
          "color_secondary": {
            "title": "Secondary Colour",
            "description": "Secondary colour of platform. Input as a 6-digit HEX color, including the # sign (e.g. #ff672f).",
            "type": "string",
            "pattern": "^#([A-Fa-f0-9]{6}|[A-Fa-f0-9]{3})$",
            "default": "#CF4040"
          },
          "color_text": {
            "title": "Text Colour",
            "description": "Colour of platform text. Input as a 6-digit HEX color, including the # sign (e.g. #7fbbca).",
            "type": "string",
            "pattern": "^#([A-Fa-f0-9]{6}|[A-Fa-f0-9]{3})$",
            "default": "#163A7D"
          },
          "meta_title": {
            "title": "Page Title",
            "description": "The title of the homepage displayed on the browser tab in search engine results and when shared on social media.",
            "$ref": "#/definitions/multiloc_string"
          },
          "meta_description": {
            "title": "Social Media Description",
            "description": "The description of the platform shown in search engine results and when shared on some social media platforms.",
            "$ref": "#/definitions/multiloc_string"
          },
          "google_search_console_meta_attribute": {
            "title": "Google Search Console Meta Attribute",
            "description": "Set this token to verify the ownership of the platform in Google Search Console. The value you should set is the content of the \"content\"= HTML tag attribute in meta tag Google provides.",
            "type": ["string", "null"]
          },
          "custom_onboarding_message": {
            "title": "Header Banner Call-to-Action Text",
            "description": "Optional Call-to-Action text for signed in users, shown on a banner on the top of the homepage. Accompanied by a Call-to-Action (CTA) button. If this field is left blank, 'Header banner non-call to action' text is shown in the banner.",
            "$ref": "#/definitions/multiloc_string",
            "private": true
          },
          "custom_onboarding_button": {
            "title": "Header Banner CTA Button",
            "description": "Text for the CTA button in the header banner for signed-in users. Accompanies the 'Header banner call to action text' field.",
            "$ref": "#/definitions/multiloc_string",
            "private": true
          },
          "custom_onboarding_link": {
            "title": "Header Banner CTA Link",
            "description": "Web location that the CTA button links to. This should be a relative link on the platform starting with (e.g., platform.govocal.com/initiatives should be inputted here as /initiatives).",
            "type": "string",
            "pattern": "^$|^/.*$",
            "private": true
          },
          "signup_helper_text": {
            "title": "Sign-up Helper Text (Step 1)",
            "description": "Optional short text, shown at the top of Step 1 of the sign up form (i.e., email and password). Supports HTML.",
            "$ref": "#/definitions/multiloc_string"
          },
          "custom_fields_signup_helper_text":  {
            "title": "Sign-up Helper Text (Step 2)",
            "description": "Optional short text, shown at the top of Step 2 of the sign up form (i.e., additional registration fields). Supports HTML.",
            "$ref": "#/definitions/multiloc_string"
          },
          "onboarding":  {
            "title": "Onboarding (Step 3)",
            "description": "Onboarding step after login or signup, asking for topics you are interested in.",
            "type": "boolean",
            "default": false
          },
          "allow_sharing":  {
            "title": "Sharing content on socials",
            "description": "Allow users to share content via social media or email.",
            "type": "boolean",
            "default": true
          },
          "areas_term": {
            "title": "Geographic Units",
            "description": "What a geographic unit should be called on this platform (e.g., neighbourhoods, districts, etc.). Input the plural form here with all lowercase letters. If left blank, this field defaults to 'areas'.",
            "$ref": "#/definitions/multiloc_string"
          },
          "area_term": {
            "title": "Geographic Unit",
            "description": "What a geographic unit should be called on this platform (e.g., neighbourhood, district, etc.)? Input the singular form here with all lowercase letters. If left blank, this field defaults to 'area'.",
            "$ref": "#/definitions/multiloc_string"
          },
          "topics_term": {
            "title": "Tag Units",
            "description": "What a tag unit should be called on this platform (e.g., departments, themes, etc.). Input the plural form here with all lowercase letters. If left blank, this field defaults to 'tags'.",
            "$ref": "#/definitions/multiloc_string"
          },
          "topic_term": {
            "title": "Tag Unit",
            "description": "What a tag unit should be called on this platform (e.g., department, theme, etc.). Input the singular form here with all lowercase letters. If left blank, this field defaults to 'tag'.",
            "$ref": "#/definitions/multiloc_string"
          },
          "from_email": {
            "title": "From email",
            "description": "The email used in the from field when users receive emails. This should only be configured when the corresponding Second Line Support work has already happened and the customer has made the necessary DNS changes, or emails will not function at all.",
            "type": "string",
            "format": "email"
          },
          "reply_to_email": {
            "title": "Reply-to email",
            "description": "The email used in the reply-to field when users receive emails from automated campaigns.",
            "type": "string",
            "format": "email",
            "default": "support@citizenlab.co"
          },
          "authentication_token_lifetime_in_days": {
            "title": "Authentication token lifetime in days",
            "description": "How many days before an authentication token (a user session) is expired.",
            "type": "integer",
            "minimum": 1,
            "maximum": 30,
            "default": 30
          },
          "maximum_admins_number": {
            "title": "Maximum number of admin seats in the contract",
            "description": "Maximum allowed number of admin seats specified in the contract (leave blank for unlimited).",
            "type": ["integer", "null"]
          },
          "maximum_moderators_number": {
            "title": "Maximum number of managers in the contract",
            "description": "Maximum allowed number of project and folder managers specified in the contract (leave blank for unlimited).",
            "type": ["integer", "null"]
          },
          "additional_admins_number": {
            "title": "Additional number of admin seats",
            "description": "Number of admin seats bought additionally over the contract limit.",
            "type": ["integer", "null"]
          },
          "additional_moderators_number": {
            "title": "Additional number of manager seats",
            "description": "Number of project and folder manager seats bought additionally over the contract limit.",
            "type": ["integer", "null"]
          },
          "customer_portal_url": {
            "title": "Customer portal URL",
            "description": "Link to the customer portal in Planhat.",
            "type": "string",
            "format": "uri"
          },
          "anonymous_name_scheme":  {
            "title": "Scheme to use when displaying anonymous names",
            "description": "Default is User 123456.",
            "type": "string",
            "enum": ["user", "animal"],
            "default": "user"
          },
          "private_attributes_in_export":  {
            "title": "Allow private attributes (user name & email) in native survey exports & analysis?",
            "description": "When disabled exports and analyses on native survey phases will not return any private attributes.",
            "type": "boolean",
            "default": true
          }
        }
      },

      "user_blocking": {
        "type": "object",
        "title": "User blocking",
        "description": "Admin can block or unblock users.",
        "additionalProperties": false,
        "required": ["allowed", "enabled"],
        "required-settings": ["duration"],
        "properties": {
          "allowed": { "type": "boolean", "default": false },
          "enabled": { "type": "boolean", "default": false },
          "duration": {
            "title": "Duration of block (in days)",
            "description": "How many days a user will be blocked for. The user will remain blocked until this period expires, or an admin manually removes the block on the user. Changing this value changes the duration of subsequent blocks only.",
            "type": "integer",
            "minimum": 1,
            "default": 90
          }
        }
      },

      "user_avatars": {
        "type": "object",
        "title": "User avatars",
        "description": "Allow users to upload a profile picture.",
        "additionalProperties": false,
        "required": ["allowed", "enabled"],
        "properties": {
          "allowed": { "type": "boolean", "default": true },
          "enabled": { "type": "boolean", "default": true }
        }
      },

      "gravatar_avatars": {
        "type": "object",
        "title": "Automatically try to download an avatar from an external service called Gravatar when a user registers without an avatar",
        "description": "Allow users to upload a profile picture.",
        "additionalProperties": false,
        "required": ["allowed", "enabled"],
        "properties": {
          "allowed": { "type": "boolean", "default": true },
          "enabled": { "type": "boolean", "default": true }
        }
      },

      "internal_commenting": {
        "type": "object",
        "title": "Internal commenting",
        "description": "Admins and managers can comment internally on ideas and proposals.",
        "additionalProperties": false,
        "required": ["allowed", "enabled"],
        "properties": {
          "allowed": { "type": "boolean", "default": false },
          "enabled": { "type": "boolean", "default": false }
        }
      },

      "follow": {
        "type": "object",
        "title": "Follow",
        "description": "Allow users to passively follow and get notifications about some parts of the application",
        "additionalProperties": false,
        "required": ["allowed", "enabled"],
        "properties": {
          "allowed": { "type": "boolean", "default": true },
          "enabled": { "type": "boolean", "default": true }
        }
      },

      "jsonforms_custom_fields": {
        "type": "object",
        "title": "Rework of user custom fields (experimental)",
        "description":  "Replaces react-json-forms with jsonforms for user custom fields form. Don't turn this on unless you know what you're doing.",
        "additionalProperties": false,
        "required": ["allowed", "enabled"],
        "properties": {
          "allowed": { "type": "boolean", "default": false},
          "enabled": { "type": "boolean", "default": false}
        }
      },

      "advanced_custom_pages": {
        "type": "object",
        "title": "Advanced Custom Pages",
        "description":	"Advanced Custom Pages features.",
        "additionalProperties": false,
        "required": ["allowed", "enabled"],
        "properties": {
          "allowed": { "type": "boolean", "default": false },
          "enabled": { "type": "boolean", "default": false }
        }
      },

      "project_folders": {
        "type": "object",
        "title": "Project Folders",
        "description": "Allow project folders.",
        "additionalProperties": false,
        "required": ["allowed", "enabled"],
        "properties": {
          "allowed": { "type": "boolean", "default": true },
          "enabled": { "type": "boolean", "default": true }
        }
      },

      "project_preview_link" : {
        "type": "object",
        "title": "Project Preview Link",
        "description": "Allows sharing a preview of a draft project via a link, which can be found in the project's settings.",
        "additionalProperties": false,
        "required": ["allowed", "enabled"],
        "properties": {
          "allowed": { "type": "boolean", "default": false },
          "enabled": { "type": "boolean", "default": false }
        }
      },

      "password_login": {
        "type": "object",
        "title": "Password Login",
        "description": "Allow users to register with an email and password.",
        "additionalProperties": false,
        "required": ["allowed", "enabled"],
        "required-settings": ["minimum_length", "enable_signup"],
        "properties": {
          "allowed": { "type": "boolean", "default": true},
          "enabled": { "type": "boolean", "default": true},
          "enable_signup": {
            "type": "boolean",
            "title": "Enable sign-up",
            "description": "If unchecked, only login via password is allowed for existing users; sign-up via password is disabled for new users.",
            "default": true
          },
          "minimum_length": {
            "type": "number",
            "title": "Minimum password length",
            "description": "The minimum number of characters required for a user password. The default value is 8 (min. 5, max. 72). Longer passwords are generally more secure. Changes to the min. password length will only apply to users that create a new account or update their existing password (existing accounts remain the same).",
            "minimum": 5,
            "maximum": 72,
            "default": 8
          }
        }
      },

      "facebook_login": {
        "type": "object",
        "title": "Facebook Login",
        "description":	"Allow users to register and sign in through their Facebook account.",
        "additionalProperties": false,
        "required": ["allowed", "enabled"],
        "properties": {
          "allowed": { "type": "boolean", "default": false},
          "enabled": { "type": "boolean", "default": false},
          "app_id": {
            "title": "App ID",
            "type": "string"
          },
          "app_secret": {
            "title": "App Secret",
            "type": "string",
            "private": true
          }
        }
      },

      "google_login": {
        "type": "object",
        "title": "Google Login",
        "description":  "Allow users to register and sign in through their Google account.",
        "additionalProperties": false,
        "required": ["allowed", "enabled"],
        "properties": {
          "allowed": { "type": "boolean", "default": false},
          "enabled": { "type": "boolean", "default": false},
          "client_id": {
            "title": "Client ID",
            "type": "string"
          },
          "client_secret": {
            "title": "Client Secret",
            "type": "string",
            "private": true
          }
        }
      },

      "azure_ad_login": {
        "type": "object",
        "title": "Azure AD Login",
        "description":  "Allow users to register and sign in with Entra ID (fka Azure Active Directory).",
        "additionalProperties": false,
        "required": ["allowed", "enabled"],
        "properties": {
          "allowed": { "type": "boolean", "default": false},
          "enabled": { "type": "boolean", "default": false},
          "tenant": {
            "title": "Directory (tenant) ID",
            "type": "string",
            "private": true
          },
          "client_id": {
            "title": "Application (client) ID",
            "description": "Sometimes also called 'application_id'",
            "type": "string",
            "private": true
          },
          "logo_url": {
            "title": "Logo",
            "type": "string",
            "pattern": "^https:\/\/.+",
            "description": "The full URL to the logo image that is shown on the authentication button. Logo should be approx. 25px in height."
          },
          "login_mechanism_name": {
            "title": "Login Mechanism Name",
            "type": "string",
            "description": "The Login Mechanism Name is used for user-facing copy. For instance, \"Sign up with {login_mechanism_name}.\"."
          },
          "visibility": {
            "title": "Visibility",
            "type": "string",
            "enum": ["show", "link", "hide"],
            "default": "show",
            "description": "Should this login mechanism be shown with other options to everyone, be hidden but available at /sign-in/admin or linked from the login modal via an 'admin options' link?"
          }
        }
      },

      "azure_ad_b2c_login": {
        "type": "object",
        "title": "Azure AD B2C Login",
        "description":  "Allow users to register and sign in with Azure AD B2C.",
        "additionalProperties": false,
        "required": ["allowed", "enabled"],
        "properties": {
          "allowed": { "type": "boolean", "default": false},
          "enabled": { "type": "boolean", "default": false},
          "tenant_name": {
            "title": "Directory (tenant) Name",
            "description": "The name of the Azure AD B2C tenant. The first part of the domain name. E.g. in citizenlabdevdemo.onmicrosoft.com, it's citizenlabdevdemo",
            "type": "string",
            "private": true
          },
          "tenant_id": {
            "title": "Directory (tenant) ID",
            "type": "string",
            "private": true
          },
          "policy_name": {
            "title": "Policy (User Flow, User Journey) Name",
            "description": "The name of the policy (user flow, user journey) in the Azure AD B2C tenant. This is the policy that is used for sign-in and sign-up. tenant_name, tenant_id, and policy_name are used together to form such configuration URL https://{tenant_name}.b2clogin.com/tfp/{tenant_id}/{policy_name}/v2.0/.well-known/openid-configuration that returns JSON configuration.",
            "type": "string",
            "private": true
          },
          "client_id": {
            "title": "Application (client) ID",
            "description": "Sometimes also called 'application_id'",
            "type": "string",
            "private": true
          },
          "logo_url": {
            "title": "Logo",
            "type": "string",
            "pattern": "^https:\/\/.+",
            "description": "The full URL to the logo image that is shown on the authentication button. Logo should be approx. 25px in height."
          },
          "login_mechanism_name": {
            "title": "Login Mechanism Name",
            "type": "string",
            "description": "The Login Mechanism Name is used for user-facing copy. For instance, \"Sign up with {login_mechanism_name}.\"."
          }
        }
      },

      "integration_onze_stad_app": {
        "type": "object",
        "description":  "Allow posting ideas to Onze StadApp as news.",
        "additionalProperties": false,
        "required": ["allowed", "enabled"],
        "required-settings": ["app_id", "api_key"],
        "properties": {
          "allowed": { "type": "boolean", "default": false},
          "enabled": { "type": "boolean", "default": false},
          "app_id": {
            "title": "App ID",
            "type": "string",
            "private": true
          },
          "api_key": {
            "title": "API Key",
            "type": "string",
            "private": true
          }
        }
      },

      "maps": {
        "type": "object",
        "title": "Maps Default Settings",
        "description":  "Default settings for maps. Note that 'allowed' and 'enabled' settings are redundant and toggling them will not have any effect.",
        "additionalProperties": false,
        "required": ["allowed", "enabled"],
        "properties": {
          "allowed": { "type": "boolean", "default": true},
          "enabled": { "type": "boolean", "default": true},
          "tile_provider": {
            "title": "Tile provider",
            "description": "The OSM or basemap.at compatible tile provider URL pattern (https is required).",
            "type": "string",
            "pattern": "^https:\/\/.+",
            "default": "<%= ENV.fetch('DEFAULT_MAPS_TILE_PROVIDER', 'https://api.maptiler.com/maps/basic/{z}/{x}/{y}.png?key=R0U21P01bsRLx7I7ZRqp')%>"
          },
          "map_center": {
            "title": "Map Center",
            "description": "The default center point of the platform maps (latitude/longitude). Use a dot as a decimal separator. South and West values should be negative.",
            "type": "object",
            "additionalProperties": false,
            "properties": {
              "lat": {
                "title": "Latitude",
                "type": "string",
                "default": "50.8503"
              },
              "long": {
                "title": "Longitude",
                "type": "string",
                "default": "4.3517"
              }
            }
          },
          "zoom_level": {
            "type": "number",
            "title": "Map Zoom Level",
            "description": "The zoom level of the platform maps. The Zoom Level should be a number between 0 - 19. The default zoom level is 12 (town). See https://wiki.openstreetmap.org/wiki/Zoom_levels for more information about zoom levels.",
            "default": 12
          },
          "osm_relation_id": {
            "type": "integer",
            "title": "OSM Relation ID",
            "description": "The boundary of the municipality/organisation is specified by its Relation ID in OpenStreetMap (OSM). You can find the Relation ID at https://www.openstreetmap.org. Search for the place, click on the correct result and you'll find the Relation ID if the result is a relation (e.g. \"Relation: Knokke-Heist (4569)\"). If there is no relation defined for the place (e.g. Scheveningen), search for the next largest administrative territory (e.g. The Hague)."
          }
        }
      },

      "esri_integration": {
        "type": "object",
        "title": "Esri Integration",
        "description":  "Esri integration for maps. Enables the use of Esri layers and Esri web maps with our maps. An add-on that can be purchased, and is not restricted to specific pricing plan(s).",
        "additionalProperties": false,
        "required": ["allowed", "enabled"],
        "properties": {
          "allowed": { "type": "boolean", "default": false},
          "enabled": { "type": "boolean", "default": false},
          "api_key": {
            "title": "API Key",
            "description": "Add customer’s Esri API key to allow importing map layers from their ArcGIS Online in the map tabs in projects. This setting is also available to admins in the Tools: Esri Maps item.",
            "type": "string"
          }
        }
      },

      "intercom": {
        "type": "object",
        "title": "Intercom Integration",
        "description":  "Integrates Intercom messenger and data collection",
        "additionalProperties": false,
        "required": ["allowed", "enabled"],
        "properties": {
          "allowed": { "type": "boolean", "default": true},
          "enabled": { "type": "boolean", "default": true}
        }
      },

      "segment": {
        "type": "object",
        "title": "Segment Integration",
        "description":  "Integrates segment data collection",
        "additionalProperties": false,
        "required": ["allowed", "enabled"],
        "properties": {
          "allowed": { "type": "boolean", "default": false},
          "enabled": { "type": "boolean", "default": false},
          "destinations": {
            "type": "string",
            "description": "As more tools can be activated through Segment, here you can specify them using comma separated text, shown in the cookie consent"
          }
        }
      },

      "planhat": {
        "type": "object",
        "title": "Planhat Integration",
        "description":  "Planhat integration for data collection (via Segment).",
        "additionalProperties": false,
        "required": ["allowed", "enabled"],
        "properties": {
          "allowed": { "type": "boolean", "default": false},
          "enabled": { "type": "boolean", "default": false}
        }
      },

      "satismeter": {
        "type": "object",
        "title": "Satismeter Integration",
        "description":  "Integrates Satismeter polls and data collection to the front-end",
        "additionalProperties": false,
        "required": ["allowed", "enabled"],
        "required-settings": ["write_key"],
        "properties": {
          "allowed": { "type": "boolean", "default": true},
          "enabled": { "type": "boolean", "default": true},
          "write_key": {
            "type": "string",
            "description": "The write key the front-end send its data to.",
            "default": "<%= ENV.fetch('DEFAULT_SATISMETER_WRITE_KEY', '')%>"
          }
        }
      },

      "google_analytics": {
        "type": "object",
        "title": "Google Analytics Integration",
        "description":  "Integrates Google Analytics data collection to the front-end",
        "additionalProperties": false,
        "required": ["allowed", "enabled"],
        "required-settings": ["tracking_id"],
        "properties": {
          "allowed": { "type": "boolean", "default": true},
          "enabled": { "type": "boolean", "default": true},
          "tracking_id": {
            "type": "string",
            "description": "The tracking ID the front-end send it's data to. Format UA-XXXXXXXXX-XX",
            "pattern": "^(UA|YT|MO)\-[0-9]+\-[0-9]+$",
            "default": "<%= ENV.fetch('DEFAULT_GA_TRACKING_ID', '')%>"
          }
        }
      },

      "polls": {
        "type": "object",
        "title": "Polls",
        "description": "Allow polls.",
        "additionalProperties": false,
        "required": ["allowed", "enabled"],
        "properties": {
          "allowed": { "type": "boolean", "default": true},
          "enabled": { "type": "boolean", "default": true}
        }
      },

      "prescreening": {
        "type": "object",
        "title": "Screening (proposals)",
        "description": "When active, screening can be activated for proposals phases, which requires admins/moderators to explicitly approve each input before it becomes visible to the public.",
        "additionalProperties": false,
        "required": ["allowed", "enabled"],
        "properties": {
          "allowed": { "type": "boolean", "default": true },
          "enabled": { "type": "boolean", "default": true }
        }
      },

      "prescreening_ideation": {
        "type": "object",
        "title": "Screening (ideation)",
        "description": "When active, screening can be activated for ideation phases, which requires admins/moderators to explicitly approve each input before it becomes visible to the public.",
        "additionalProperties": false,
        "required": ["allowed", "enabled"],
        "properties": {
          "allowed": { "type": "boolean", "default": false },
          "enabled": { "type": "boolean", "default": false }
        }
      },

      "surveys": {
        "type": "object",
        "title": "Surveys",
        "description":  "Allow external surveys to be embedded.",
        "additionalProperties": false,
        "required": ["allowed", "enabled"],
        "properties": {
          "allowed": { "type": "boolean", "default": true},
          "enabled": { "type": "boolean", "default": true}
        }
      },

      "typeform_surveys": {
        "type": "object",
        "title": "Typeform Surveys",
        "description":  "Allow Typeform surveys to be embedded.",
        "additionalProperties": false,
        "required": ["allowed", "enabled"],
        "properties": {
          "allowed": { "type": "boolean", "default": true},
          "enabled": { "type": "boolean", "default": true},
          "user_token": {
            "title": "User Token",
            "description": "The user token is generated from the tenant's typeform profile. Survey results are only downloadable for this token.",
            "type": "string",
            "private": true,
            "default": "<%= ENV.fetch('DEFAULT_TYPEFORM_USER_TOKEN', '') %>"
          }
        }
      },

      "google_forms_surveys": {
        "type": "object",
        "title": "Google Forms Surveys",
        "description":  "Allow Google Form surveys to be embedded.",
        "additionalProperties": false,
        "required": ["allowed", "enabled"],
        "properties": {
          "allowed": { "type": "boolean", "default": true},
          "enabled": { "type": "boolean", "default": true}
        }
      },

      "enalyzer_surveys": {
        "type": "object",
        "title": "Enalyzer Forms Surveys",
        "description":  "Allow Enalyzer surveys to be embedded.",
        "additionalProperties": false,
        "required": ["allowed", "enabled"],
        "properties": {
          "allowed": { "type": "boolean", "default": false},
          "enabled": { "type": "boolean", "default": false}
        }
      },

      "survey_xact_surveys": {
        "type": "object",
        "title": "Survey Xact Forms Surveys",
        "description":  "Allow Survey Xact surveys to be embedded.",
        "additionalProperties": false,
        "required": ["allowed", "enabled"],
        "properties": {
          "allowed": { "type": "boolean", "default": false},
          "enabled": { "type": "boolean", "default": false}
        }
      },

      "surveymonkey_surveys": {
        "type": "object",
        "title": "Surveymonkey Surveys",
        "description":  "Allow the embedding of Surveymonkey surveys. Deprecated, since not supported on mobile.",
        "additionalProperties": false,
        "required": ["allowed", "enabled"],
        "properties": {
          "allowed": { "type": "boolean", "default": false},
          "enabled": { "type": "boolean", "default": false}
        }
      },

      "snap_survey_surveys": {
        "type": "object",
        "title": "Snap Survey Surveys",
        "description":  "Allow the embedding of Snap Survey surveys.",
        "additionalProperties": false,
        "required": ["allowed", "enabled"],
        "properties": {
          "allowed": { "type": "boolean", "default": false},
          "enabled": { "type": "boolean", "default": false}
        }
      },

      "qualtrics_surveys": {
        "type": "object",
        "title": "Qualtrics Surveys",
        "description":  "Allow Qualtrics surveys to be embedded.",
        "additionalProperties": false,
        "required": ["allowed", "enabled"],
        "properties": {
          "allowed": { "type": "boolean", "default": false},
          "enabled": { "type": "boolean", "default": false}
        }
      },

      "microsoft_forms_surveys": {
        "type": "object",
        "title": "Microsoft Forms Surveys",
        "description":  "Allow Microsoft Forms surveys to be embedded.",
        "additionalProperties": false,
        "required": ["allowed", "enabled"],
        "properties": {
          "allowed": { "type": "boolean", "default": false},
          "enabled": { "type": "boolean", "default": false}
        }
      },

      "smart_survey_surveys": {
        "type": "object",
        "title": "SmartSurvey Surveys",
        "description":  "Allow SmartSurvey surveys to be embedded.",
        "additionalProperties": false,
        "required": ["allowed", "enabled"],
        "properties": {
          "allowed": { "type": "boolean", "default": false},
          "enabled": { "type": "boolean", "default": false}
        }
      },

      "konveio_document_annotation": {
        "type": "object",
        "title": "Konveio Document Annotation",
        "description":  "Allow Konveio document annotation to be embedded.",
        "additionalProperties": false,
        "required": ["allowed", "enabled"],
        "properties": {
          "allowed": { "type": "boolean", "default": false },
          "enabled": { "type": "boolean", "default": true }
        }
      },

      "workshops": {
        "title": "Workshops",
        "type": "object",
        "description":	"Allow workshops.",
        "additionalProperties": false,
        "required": ["allowed", "enabled"],
        "properties": {
          "allowed": { "type": "boolean", "default": true},
          "enabled": { "type": "boolean", "default": true}
        }
      },

      "blocking_profanity": {
        "type": "object",
        "title": "Block Profanity",
        "description": "Prevent input with profanity in it from being posted (can be turned on/off from the platform)",
        "additionalProperties": false,
        "required": ["allowed", "enabled"],
        "properties": {
          "allowed": { "type": "boolean", "default": true},
          "enabled": { "type": "boolean", "default": false},
          "extended_blocking": { "type": "boolean", "default": false}
        }
      },

      "custom_accessibility_statement_link": {
        "type": "object",
        "title": "Custom A11y Statement Link",
        "description":  "Allows the Front-End to direct the user to a different accessibility statement link than our own.",
        "additionalProperties": false,
        "required": ["allowed", "enabled"],
        "required-settings": ["url"],
        "properties": {
          "allowed": { "type": "boolean", "default": false},
          "enabled": { "type": "boolean", "default": false},
          "url": {
            "title": "URL",
            "description": "The link to the page to which users should be redirected when clicking on the accessibility statement link within the footer.",
            "type": "string",
            "format": "uri"
          }
        }
      },

      "disable_disliking": {
        "type": "object",
        "title": "Disliking Toggle",
        "description": "Display toggle in Project settings or Project’s timeline phase settings, that permits the disabling and re-enabling of dislike reactions. By default, disliking is enabled. (previously called disable_downvoting",
        "additionalProperties": false,
        "required": ["allowed", "enabled"],
        "properties": {
          "allowed": { "type": "boolean", "default": true},
          "enabled": { "type": "boolean", "default": true}
        }
      },

      "granular_permissions": {
        "type": "object",
        "title": "Granular Permissions",
        "description": "Admin can specify permissions for specific projects and project phases (e.g., who can post, react, etc.).",
        "additionalProperties": false,
        "required": ["allowed", "enabled"],
        "properties": {
          "allowed": { "type": "boolean", "default": true},
          "enabled": { "type": "boolean", "default": true}
        }
      },

      "widgets": {
        "type": "object",
        "title": "Widgets",
        "description":  "Admins can generate platform widgets to embed on external websites.",
        "additionalProperties": false,
        "required": ["allowed", "enabled"],
        "properties": {
          "allowed": { "type": "boolean", "default": true},
          "enabled": { "type": "boolean", "default": true}
        }
      },

      "pages": {
        "type": "object",
        "title": "Custom Pages",
        "description":	"Allow custom pages to be made and added to the platform's navigation.",
        "additionalProperties": false,
        "required": ["allowed", "enabled"],
        "properties": {
          "allowed": { "type": "boolean", "default": true},
          "enabled": { "type": "boolean", "default": true}
        }
      },

      "events_widget": {
        "type": "object",
        "title": "Events Landing Page Widget",
        "description":	"Display a widget of the next upcoming events in your landing page.",
        "additionalProperties": false,
        "required": ["allowed", "enabled"],
        "properties": {
          "allowed": { "type": "boolean", "default": false},
          "enabled": { "type": "boolean", "default": true},
          "widget_title": {"$ref": "#/definitions/multiloc_string"}
        }
      },

      "redirects": {
        "type": "object",
        "title": "URL redirection rules",
        "description":  "Define redirection rules on certain targets",
        "additionalProperties": false,
        "required": ["allowed", "enabled"],
        "properties": {
          "allowed": { "type": "boolean", "default": false },
          "enabled": { "type": "boolean", "default": false },
          "rules": {
            "type": "array",
            "default": [],
            "items": {
              "type": "object",
              "required": ["path", "target"],
              "additionalProperties": false,
              "properties": {
                "path": {"type": "string", "description": "The URL path that should trigger the redirect. This is the part after the locale. For e.g. https://my-platform.com/en-GB/projects/my-project, the path would be projects/my-project."},
                "target": {"type": "string", "description": "The URL where the path should redirected to, e.g. https://google.com"}
              }
            }
          }
        }
      },

      "abbreviated_user_names": {
        "type": "object",
        "title": "Abbreviated User Name",
        "description": "NOTE: Once you have selected this option, you cannot change it back. User names are shown on the platform as first name + first initial (Jane D. instead of Jane Doe).",
        "additionalProperties": false,
        "required": ["allowed", "enabled"],
        "properties": {
          "allowed": { "type": "boolean", "default": true},
          "enabled": { "type": "boolean", "default": false}
        }
      },

      "idea_author_change": {
        "type": "object",
        "title": "Idea Author Change",
        "description": "Allows city admins to create ideas and assign users as their authors.",
        "additionalProperties": false,
        "required": ["allowed", "enabled"],
        "properties": {
          "allowed": { "type": "boolean", "default": false},
          "enabled": { "type": "boolean", "default": false}
        }
      },

      "disable_user_bios": {
        "type": "object",
        "title": "Disable User Biographies",
        "description":  "When this is enabled, the user biographies get disabled on the platform.",
        "additionalProperties": false,
        "required": ["allowed", "enabled"],
        "properties": {
          "allowed": { "type": "boolean", "default": false},
          "enabled": { "type": "boolean", "default": false}
        }
      },

      "fragments": {
        "type": "object",
        "title": "Fragments",
        "description":  "Internal system to allow specific pieces of UI to be overridden with custom HTML.",
        "additionalProperties": false,
        "required": ["allowed", "enabled"],
        "required-settings": ["enabled_fragments"],
        "properties": {
          "allowed": { "type": "boolean", "default": false},
          "enabled": { "type": "boolean", "default": false},
          "enabled_fragments": {
            "title": "Enabled Fragments",
            "type": "array",
            "default": [],
            "description": "List of fragment names that should be enabled (e.g., 'signed-out-header').",
            "items": {
              "type": "string"
            }
          }
        }
      },

      "form_mapping": {
        "type": "object",
        "title": "Mapping features used in in-platform surveys",
        "description":  "Alpha version - do not enable for active platform(s) unless agreed with Product. Mapping questions (pin, route & area), Esri Shapefile upload, and map page.",
        "additionalProperties": false,
        "required": ["allowed", "enabled"],
        "properties": {
          "allowed": { "type": "boolean", "default": false },
          "enabled": { "type": "boolean", "default": false }
        }
      },

      "input_form_custom_fields": {
        "type": "object",
        "title": "Input form builder custom fields",
        "description": "Enables the ability to create custom fields within the ideation form builder.",
        "additionalProperties": false,
        "required": ["allowed", "enabled"],
        "properties": {
          "allowed": { "type": "boolean", "default": true },
          "enabled": { "type": "boolean", "default": false }
        }
      },

      "user_confirmation": {
        "type": "object",
        "title": "User email confirmation",
        "description": "Enables the ability for emails to be confirmed after registration.",
        "additionalProperties": false,
        "required": ["allowed", "enabled"],
        "properties": {
          "allowed": { "type": "boolean", "default": true },
          "enabled": { "type": "boolean", "default": true }
        }
      },

      "permissions_custom_fields": {
        "type": "object",
        "title": "Permission custom fields on project actions",
        "description": "Enables the option for admins to add custom questions to project action permissions.",
        "additionalProperties": false,
        "required": ["allowed", "enabled"],
        "properties": {
          "allowed": { "type": "boolean", "default": false },
          "enabled": { "type": "boolean", "default": false }
        }
      },

      "anonymous_participation": {
        "type": "object",
        "title": "Anonymous participation",
        "description": "Turning on this feature is recommended if boosting engagement is important and/or the client is running a complex project where they anticipate some residents being afraid of speaking up. Users may still choose to participate with their real name, but if enabled they will have the option to submit inputs, comments or proposals anonymously if they choose to do so. All users will still need to comply with the requirements for participation set by admins or project moderators for that project.",
        "additionalProperties": false,
        "required": ["allowed", "enabled"],
        "properties": {
          "allowed": { "type": "boolean", "default": false },
          "enabled": { "type": "boolean", "default": false }
        }
      },

      "custom_idea_statuses": {
        "type": "object",
        "title": "Custom Input Statuses",
        "description": "Allows admin to define custom input statuses.",
        "additionalProperties": false,
        "required": ["allowed", "enabled"],
        "properties": {
          "allowed": { "type": "boolean", "default": true },
          "enabled": { "type": "boolean", "default": true }
        }
      },

      "public_api_tokens": {
        "type": "object",
        "title": "Public API tokens",
        "description": "Enables the ability to create API tokens for the public API.",
        "additionalProperties": false,
        "required": ["allowed", "enabled"],
        "properties": {
          "allowed": { "type": "boolean", "default": true },
          "enabled": { "type": "boolean", "default": false }
        }
      },

      "power_bi": {
        "type": "object",
        "title": "Power BI",
        "description": "Allows downloading of pre-configured templates for PowerBI.",
        "additionalProperties": false,
        "required": ["allowed", "enabled"],
        "properties": {
          "allowed": { "type": "boolean", "default": false },
          "enabled": { "type": "boolean", "default": false }
        }
      },

      "import_printed_forms": {
        "type": "object",
        "title": "Form Sync (fka import printed forms)",
        "description": "Enables the importing of PDF files from handwritten ideas and surveys on printed forms.",
        "additionalProperties": false,
        "required": ["allowed", "enabled"],
        "properties": {
          "allowed": { "type": "boolean", "default": false },
          "enabled": { "type": "boolean", "default": false }
        }
      },

      "input_importer": {
        "type": "object",
        "title": "Input importer",
        "description": "Enables the importing of Excel (XLSX) files with ideas and surveys.",
        "additionalProperties": false,
        "required": ["allowed", "enabled"],
        "properties": {
          "allowed": { "type": "boolean", "default": true },
          "enabled": { "type": "boolean", "default": true }
        }
      },

      "posthog_user_tracking": {
        "type": "object",
        "title": "Posthog user tracking",
        "description": "This integration enables sending usage events to PostHog, a product analytics tools. It applies to all users. It requires active consent from the user.",
        "additionalProperties": false,
        "required": ["allowed", "enabled"],
        "properties": {
          "allowed": { "type": "boolean", "default": true },
          "enabled": { "type": "boolean", "default": false }
        }
      },

      "user_session_recording": {
        "type": "object",
        "title": "Posthog user session recording",
        "description": "Enables the recording of a small fraction of user sessions for analysis and product research purposes. Requires active consent from the user.",
        "additionalProperties": false,
        "required": ["allowed", "enabled"],
        "properties": {
          "allowed": { "type": "boolean", "default": true },
          "enabled": { "type": "boolean", "default": false }
        }
      },

      "analysis": {
        "type": "object",
        "title": "AI-powered analysis for surveys and ideation",
        "description": "Enables the use of AI-powered analysis for surveys and ideation.",
        "additionalProperties": false,
        "required": ["allowed", "enabled"],
        "properties": {
          "allowed": { "type": "boolean", "default": true },
          "enabled": { "type": "boolean", "default": true }
        }
      },

      "large_summaries": {
        "type": "object",
        "title": "AI-powered analysis for surveys and ideation (large summaries)",
        "description": "Enables the use of AI-powered analysis for surveys and ideation for a large number of inputs.",
        "additionalProperties": false,
        "required": ["allowed", "enabled"],
        "properties": {
          "allowed": { "type": "boolean", "default": false },
          "enabled": { "type": "boolean", "default": false }
        }
      },

      "comments_summaries": {
        "type": "object",
        "title": "AI-powered analysis of comments in ideation",
        "description": "Enables the use of AI-powered analysis for comments in ideation. When active, the comments under an input can be summarized, and the comments are included in the main summarization feature.",
        "additionalProperties": false,
        "required": ["allowed", "enabled"],
        "properties": {
          "allowed": { "type": "boolean", "default": false },
          "enabled": { "type": "boolean", "default": false }
        }
      },

      "ask_a_question": {
        "type": "object",
        "title": "AI-powered questions and answers feature for surveys and ideation",
        "description": "Enables the use of AI-powered questions and answers feature for surveys and ideation.",
        "additionalProperties": false,
        "required": ["allowed", "enabled"],
        "properties": {
          "allowed": { "type": "boolean", "default": false },
          "enabled": { "type": "boolean", "default": false }
        }
      },

      "advanced_autotagging": {
        "type": "object",
        "title": "AI-powered advanced autotagging for surveys and ideation",
        "description": "Enables the use of AI-powered advanced autotagging feature for surveys and ideation.",
        "additionalProperties": false,
        "required": ["allowed", "enabled"],
        "properties": {
          "allowed": { "type": "boolean", "default": false },
          "enabled": { "type": "boolean", "default": false }
        }
      },

      "statistical_insights": {
        "type": "object",
        "title": "Statistical insights for surveys and ideation",
        "description": "Enables the use of statistical insights in an analysis for surveys and ideation",
        "additionalProperties": false,
        "required": ["allowed", "enabled"],
        "properties": {
          "allowed": { "type": "boolean", "default": false },
          "enabled": { "type": "boolean", "default": false }
        }
      },

      "multi_language_platform": {
        "type": "object",
        "title": "Multi-language platform",
        "description": "Enables the ability to add multiple languages on the platform.",
        "additionalProperties": false,
        "required": ["allowed", "enabled"],
        "properties": {
          "allowed": { "type": "boolean", "default": false },
          "enabled": { "type": "boolean", "default": false }
        }
      },

      "customisable_homepage_banner": {
        "type": "object",
        "title": "Customisable homepage banner",
        "description": "Enables customization of various settings for the homepage banner, including layout options, overlay colors, and more, beyond just the banner text.",
        "additionalProperties": false,
        "required": ["allowed", "enabled"],
        "properties": {
          "allowed": { "type": "boolean", "default": false },
          "enabled": { "type": "boolean", "default": false }
        }
      },

      "proposals_participation_method": {
        "type": "object",
        "title": "Proposals participation method",
        "description": "Enables the ability to choose proposals as a participation method for a project.",
        "additionalProperties": false,
        "required": ["allowed", "enabled"],
        "properties": {
          "allowed": { "type": "boolean", "default": true },
          "enabled": { "type": "boolean", "default": true }
        }
      },

      "input_cosponsorship": {
        "type": "object",
        "title": "Input co-sponsorship",
        "description": "Enables the ability to invite co-sponsors to your inputs.",
        "additionalProperties": false,
        "required": ["allowed", "enabled"],
        "properties": {
          "allowed": { "type": "boolean", "default": false },
          "enabled": { "type": "boolean", "default": false }
        }
      },

      "management_feed": {
        "type": "object",
        "title": "Management Feed",
        "description": "Experimental feature: A minimal list of selected actions performed by admins or managers in the last 30 days. Not all actions are included.",
        "additionalProperties": false,
        "required": ["allowed", "enabled"],
        "properties": {
          "allowed": { "type": "boolean", "default": false },
          "enabled": { "type": "boolean", "default": false }
        }
      },

      "project_review": {
        "type": "object",
        "title": "Project review",
        "description": "Enables the ability to review projects before they are published.",
        "additionalProperties": false,
        "required": ["allowed", "enabled"],
        "properties": {
          "allowed": { "type": "boolean", "default": false },
          "enabled": { "type": "boolean", "default": false }
        }
      },

      "similar_inputs": {
        "type": "object",
        "title": "Experimental feature: Similar inputs",
        "description":	"Show similar inputs (ideas) when viewing the page of an input, using AI (Cohere multilingual word embeddings). Inputs posted while the feature was disabled will not be included.",
        "additionalProperties": false,
        "required": ["allowed", "enabled"],
        "required-settings": ["admins_only"],
        "properties": {
          "allowed": { "type": "boolean", "default": false},
          "enabled": { "type": "boolean", "default": false},
          "admins_only": {
            "title": "Only admins can see similar inputs",
            "type": "boolean",
            "default": true
          }
        }
      },

      "authoring_assistance": {
        "type": "object",
        "title": "Experimental feature: Authoring assistance",
        "description":	"Show an informative box to admins on the idea pages with guidance on how the written text could be improved (duplicate detection, toxicity, free custom prompt...). Inputs posted while the feature was disabled will not be included as duplicates.",
        "additionalProperties": false,
        "required": ["allowed", "enabled"],
        "properties": {
          "allowed": { "type": "boolean", "default": false},
          "enabled": { "type": "boolean", "default": false}
        }
      },

      "platform_templates": {
        "type": "object",
        "title": "Platform templates",
        "description": "Allow non-superadmins to create reports using platform templates.",
        "additionalProperties": false,
        "required": ["allowed", "enabled"],
        "properties": {
          "allowed": { "type": "boolean", "default": false },
          "enabled": { "type": "boolean", "default": false }
        }
      },

      "project_library": {
        "type": "object",
        "title": "Project library - do not enable!",
        "description": "Temporary feature flag we are using to be able to hide our work in progress from the live platforms. Do not enable this feature!",
        "additionalProperties": false,
        "required": ["allowed", "enabled"],
        "properties": {
          "allowed": { "type": "boolean", "default": false },
          "enabled": { "type": "boolean", "default": false }
        }
      },

      "verification": {
        "type": "object",
        "title": "Verification",
        "description": "Use a pre-defined list to verify user identities during registration.",
        "additionalProperties": false,
        "required": ["allowed", "enabled"],
        "properties": {
          "allowed": { "type": "boolean", "default": false },
          "enabled": { "type": "boolean", "default": false },
          "verification_methods": {
            "title": "Verification Methods",
            "private": true,
            "type": "array",
            "default": [],
            "items": {
              "anyOf": <%= ::Verification::VerificationService.new.all_methods_json_schema %>
            }
          }
        }
      },

      "community_monitor": {
        "type": "object",
        "title": "Community Monitor",
        "description": "Long running public survey.",
        "additionalProperties": false,
        "required": [
          "allowed",
          "enabled"
        ],
        "properties": {
          "allowed": {
            "type": "boolean",
            "default": false
          },
          "enabled": {
            "type": "boolean",
            "default": false
          },
          "project_id": {
            "title": "The ID of the required hidden project",
            "description": "Do not edit unless you know what you're doing. This is usually set by the system",
            "type": "string"
          }
        }
      }
    },
  "dependencies": {
    "planhat": ["segment"],

    "typeform_surveys": ["surveys"],
    "google_forms_surveys": ["surveys"],
    "enalyzer_surveys": ["surveys"],
    "survey_xact_surveys": ["surveys"],
    "surveymonkey_surveys": ["surveys"],
    "qualtrics_surveys": ["surveys"],
    "snap_survey_surveys": ["surveys"],
    "microsoft_forms_surveys": ["surveys"],
    "smart_survey_surveys": ["surveys"],

    "id_auth0": ["verification"],
    "id_bogus": ["verification"],
    "id_bosa_fas": ["verification"],
    "id_clave_unica": ["verification"],
    "id_cow": ["verification"],
    "id_franceconnect": ["verification"],
    "id_gent_rrn": ["verification"],
    "id_oostende_rrn": ["verification"],
    "id_id_card_lookup": ["verification"],
    "id_keycloak": ["verification"],

    "power_bi": ["public_api_tokens"],
    "large_summaries": ["analysis"],
    "ask_a_question": ["analysis"],
    "advanced_autotagging": ["analysis"],
<<<<<<< HEAD
    "statistical_insights": ["analysis"],
=======
    "comments_summaries": ["analysis"],
>>>>>>> 09479eaa
    "import_printed_forms": ["input_importer"]
  },
  "definitions": {
    "multiloc_string": {
      "type": "object",
      "additionalProperties": false,
      "properties": {
        <%= CL2_SUPPORTED_LOCALES.map{|l| "\"#{l.to_s}\": {\"type\": \"string\"}"}.join(",") %>
      }
    }
  }
}<|MERGE_RESOLUTION|>--- conflicted
+++ resolved
@@ -1473,11 +1473,8 @@
     "large_summaries": ["analysis"],
     "ask_a_question": ["analysis"],
     "advanced_autotagging": ["analysis"],
-<<<<<<< HEAD
+    "comments_summaries": ["analysis"],
     "statistical_insights": ["analysis"],
-=======
-    "comments_summaries": ["analysis"],
->>>>>>> 09479eaa
     "import_printed_forms": ["input_importer"]
   },
   "definitions": {
