{
  "description": "Schema for validating the settings on a tenant",
  "$schema": "<%= TenantSchema::ExtendedSchema::SCHEMA_URL %>",
  "type": "object",
  "required": ["core"],
  "additionalProperties": false,
  "properties":
    {
      "core": {
        "type": "object",
        "title": "Core system",
        "description": "The container for general settings. The core system should always be enabled.",
        "required-settings": [
          "organization_type",
          "timezone",
          "currency",
          "locales",
          "color_main",
          "color_secondary",
          "color_text",
          "lifecycle_stage",
          "country_code",
          "authentication_token_lifetime_in_days",
          "min_user_age"
        ],
        "additionalProperties": false,
        "required": ["allowed", "enabled", "lifecycle_stage", "country_code"],
        "properties": {
          "allowed": { "type": "boolean", "default": true},
          "enabled": { "type": "boolean", "default": true},
          "organization_name": {
            "title": "Organisation Name",
            "description": "How the city or organisation is referred to throughout the platform.",
            "$ref": "#/definitions/multiloc_string"
          },
          "organization_site": {
            "title": "Organisation Website",
            "description": "The city or organisation's official website.",
            "type": "string",
            "pattern": "^$|^((http:\/\/.+)|(https:\/\/.+))"
          },
          "organization_type": {
            "title": "Organisation Type",
            "description": "Based on city's population: <40k small, 40-120k medium, >120k large. Otherwise, select 'generic'.",
            "type": "string",
            "enum": ["small_city", "medium_city", "large_city", "generic"],
            "default": "medium_city"
          },
          "lifecycle_stage": {
            "title": "Lifecycle Stage",
            "description": "The lifecycle stage of the customer.",
            "type": "string",
            "enum": ["trial", "expired_trial", "demo", "active", "churned", "not_applicable"]
          },
          <% country_codes_service = CountryCodesService.new %>
          "country_code": {
            "title": "Country",
            "description": "The country where the platform's citizens are located. Type first letters of the country name, in English, to search.",
            "type": ["string", "null"],
            "enum": <%= country_codes_service.codes_in_name_order.to_json %>,
            "enumNames": <%= country_codes_service.names_in_name_order.to_json %>
          },
          "timezone": {
            "title": "Time Zone",
            "type": "string",
            "default": "Europe/Brussels",
            "enum": [<%= TimezoneService::SUPPORTED_TIMEZONES.map{|l| "\"#{l}\""}.join(",") %>],
            "enumNames": [<%= TimezoneService::SUPPORTED_TIMEZONES.map{|tz| TimezoneService.new.display_timezone(tz)}.map{|l| "\"#{l}\""}.join(",") %>]
          },
          "currency": {
            "title": "Currency",
            "description": "Currency used by the organisation, for projects like participatory budgeting that have budget fields.",
            "type": "string",
            "default": "EUR",
            "enum": [<%= CL2_SUPPORTED_CURRENCIES.map{|l| "\"#{l}\""}.join(",") %>]
          },
          "locales": {
            "title": "Platform Languages",
            "description": "Select all of the languages that will be in use on the platform.",
            "type": "array",
            "items": {
              "type": "string",
              "enum": [<%= CL2_SUPPORTED_LOCALES.map { |locale| "\"#{locale}\"" }.join(",") %>],
              "enumNames": [<%= CL2_SUPPORTED_LOCALES.map { |locale| locale.to_s == 'en' ? '"en-US"' : "\"#{locale}\"" }.join(",") %>]
            },
            "uniqueItems": true,
            "minItems": 1,
            "default": ["en"]
          },
          "population": {
            "title": "Population",
            "description": "Number of inhabitants in the territory. Leave empty if not applicable.",
            "type": ["integer", "null"],
            "minimum": 0
          },
          "weglot_api_key": {
            "title": "Weglot API key",
            "description": "Set the API key of Weglot to enable automatic page translations.",
            "type": "string"
          },
          "color_main": {
            "title": "Main Colour",
            "description": "Main colour of platform. Input as a 6-digit HEX color, including the # sign (e.g. #073F80).",
            "type": "string",
            "pattern": "^#([A-Fa-f0-9]{6}|[A-Fa-f0-9]{3})$",
            "default": "#163A7D"
          },
          "color_secondary": {
            "title": "Secondary Colour",
            "description": "Secondary colour of platform. Input as a 6-digit HEX color, including the # sign (e.g. #ff672f).",
            "type": "string",
            "pattern": "^#([A-Fa-f0-9]{6}|[A-Fa-f0-9]{3})$",
            "default": "#CF4040"
          },
          "color_text": {
            "title": "Text Colour",
            "description": "Colour of platform text. Input as a 6-digit HEX color, including the # sign (e.g. #7fbbca).",
            "type": "string",
            "pattern": "^#([A-Fa-f0-9]{6}|[A-Fa-f0-9]{3})$",
            "default": "#163A7D"
          },
          "meta_title": {
            "title": "Page Title",
            "description": "The title of the homepage displayed on the browser tab in search engine results and when shared on social media.",
            "$ref": "#/definitions/multiloc_string"
          },
          "meta_description": {
            "title": "Social Media Description",
            "description": "The description of the platform shown in search engine results and when shared on some social media platforms.",
            "$ref": "#/definitions/multiloc_string"
          },
          "google_search_console_meta_attribute": {
            "title": "Google Search Console Meta Attribute",
            "description": "Set this token to verify the ownership of the platform in Google Search Console. The value you should set is the content of the \"content\"= HTML tag attribute in meta tag Google provides.",
            "type": ["string", "null"]
          },
          "custom_onboarding_message": {
            "title": "Header Banner Call-to-Action Text",
            "description": "Optional Call-to-Action text for signed in users, shown on a banner on the top of the homepage. Accompanied by a Call-to-Action (CTA) button. If this field is left blank, 'Header banner non-call to action' text is shown in the banner.",
            "$ref": "#/definitions/multiloc_string",
            "private": true
          },
          "custom_onboarding_button": {
            "title": "Header Banner CTA Button",
            "description": "Text for the CTA button in the header banner for signed-in users. Accompanies the 'Header banner call to action text' field.",
            "$ref": "#/definitions/multiloc_string",
            "private": true
          },
          "custom_onboarding_link": {
            "title": "Header Banner CTA Link",
            "description": "Web location that the CTA button links to. This should be a relative link on the platform starting with (e.g., platform.govocal.com/initiatives should be inputted here as /initiatives).",
            "type": "string",
            "pattern": "^$|^/.*$",
            "private": true
          },
          "login_helper_text": {
            "title": "Login Helper Text",
            "description": "Optional short text, shown at the top of the login screen. Supports HTML.",
            "$ref": "#/definitions/multiloc_string"
          },
          "signup_helper_text": {
            "title": "Sign-up Helper Text (Step 1)",
            "description": "Optional short text, shown at the top of Step 1 of the sign up form (i.e., email and password). Supports HTML.",
            "$ref": "#/definitions/multiloc_string"
          },
          "custom_fields_signup_helper_text":  {
            "title": "Sign-up Helper Text (Step 2)",
            "description": "Optional short text, shown at the top of Step 2 of the sign up form (i.e., additional registration fields). Supports HTML.",
            "$ref": "#/definitions/multiloc_string"
          },
          "onboarding":  {
            "title": "Onboarding (Step 3)",
            "description": "Onboarding step after login or signup, asking for topics you are interested in.",
            "type": "boolean",
            "default": false
          },
          "allow_sharing":  {
            "title": "Sharing content on socials",
            "description": "Allow users to share content via social media or email.",
            "type": "boolean",
            "default": true
          },
          "areas_term": {
            "title": "Geographic Units",
            "description": "What a geographic unit should be called on this platform (e.g., neighbourhoods, districts, etc.). Input the plural form here with all lowercase letters. If left blank, this field defaults to 'areas'.",
            "$ref": "#/definitions/multiloc_string"
          },
          "area_term": {
            "title": "Geographic Unit",
            "description": "What a geographic unit should be called on this platform (e.g., neighbourhood, district, etc.)? Input the singular form here with all lowercase letters. If left blank, this field defaults to 'area'.",
            "$ref": "#/definitions/multiloc_string"
          },
          "topics_term": {
            "title": "Tag Units",
            "description": "What a tag unit should be called on this platform (e.g., departments, themes, etc.). Input the plural form here with all lowercase letters. If left blank, this field defaults to 'tags'.",
            "$ref": "#/definitions/multiloc_string"
          },
          "topic_term": {
            "title": "Tag Unit",
            "description": "What a tag unit should be called on this platform (e.g., department, theme, etc.). Input the singular form here with all lowercase letters. If left blank, this field defaults to 'tag'.",
            "$ref": "#/definitions/multiloc_string"
          },
          "from_email": {
            "title": "From email",
            "description": "The email used in the from field when users receive emails. This should only be configured when the corresponding Second Line Support work has already happened and the customer has made the necessary DNS changes, or emails will not function at all.",
            "type": "string",
            "format": "email"
          },
          "reply_to_email": {
            "title": "Reply-to email",
            "description": "The email used in the reply-to field when users receive emails from automated campaigns.",
            "type": "string",
            "format": "email",
            "default": "support@citizenlab.co"
          },
          "authentication_token_lifetime_in_days": {
            "title": "Authentication token lifetime in days",
            "description": "How many days before an authentication token (a user session) is expired.",
            "type": "integer",
            "minimum": 1,
            "maximum": 30,
            "default": 30
          },
          "maximum_admins_number": {
            "title": "Maximum number of admin seats in the contract",
            "description": "Maximum allowed number of admin seats specified in the contract (leave blank for unlimited).",
            "type": ["integer", "null"]
          },
          "maximum_moderators_number": {
            "title": "Maximum number of managers in the contract",
            "description": "Maximum allowed number of project and folder managers specified in the contract (leave blank for unlimited).",
            "type": ["integer", "null"]
          },
          "additional_admins_number": {
            "title": "Additional number of admin seats",
            "description": "Number of admin seats bought additionally over the contract limit.",
            "type": ["integer", "null"]
          },
          "additional_moderators_number": {
            "title": "Additional number of manager seats",
            "description": "Number of project and folder manager seats bought additionally over the contract limit.",
            "type": ["integer", "null"]
          },
          "customer_portal_url": {
            "title": "Customer portal URL",
            "description": "Link to the customer portal in Planhat.",
            "type": "string",
            "format": "uri"
          },
          "anonymous_name_scheme":  {
            "title": "Scheme to use when displaying anonymous names",
            "description": "Default is User 123456.",
            "type": "string",
            "enum": ["user", "animal"],
            "default": "user"
          },
          "private_attributes_in_export":  {
            "title": "Allow private attributes (user name & email) in native survey exports & analysis?",
            "description": "When disabled exports and analyses on native survey phases will not return any private attributes.",
            "type": "boolean",
            "default": true
          },
          "min_user_age": {
            "title": "Minimum user age",
            "description": "Used to determine the available birthyears in the birthyear registration question",
            "type": "integer",
            "minimum": 0,
            "default": 12
          }
        }
      },

      "user_blocking": {
        "type": "object",
        "title": "User blocking",
        "description": "Admin can block or unblock users.",
        "additionalProperties": false,
        "required": ["allowed", "enabled"],
        "required-settings": ["duration"],
        "properties": {
          "allowed": { "type": "boolean", "default": false },
          "enabled": { "type": "boolean", "default": false },
          "duration": {
            "title": "Duration of block (in days)",
            "description": "How many days a user will be blocked for. The user will remain blocked until this period expires, or an admin manually removes the block on the user. Changing this value changes the duration of subsequent blocks only.",
            "type": "integer",
            "minimum": 1,
            "default": 90
          }
        }
      },

      "user_avatars": {
        "type": "object",
        "title": "User avatars",
        "description": "Allow users to upload a profile picture.",
        "additionalProperties": false,
        "required": ["allowed", "enabled"],
        "properties": {
          "allowed": { "type": "boolean", "default": true },
          "enabled": { "type": "boolean", "default": true }
        }
      },

      "gravatar_avatars": {
        "type": "object",
        "title": "Automatically try to download an avatar from an external service called Gravatar when a user registers without an avatar",
        "description": "Allow users to upload a profile picture.",
        "additionalProperties": false,
        "required": ["allowed", "enabled"],
        "properties": {
          "allowed": { "type": "boolean", "default": true },
          "enabled": { "type": "boolean", "default": true }
        }
      },

      "internal_commenting": {
        "type": "object",
        "title": "Internal commenting",
        "description": "Admins and managers can comment internally on ideas and proposals.",
        "additionalProperties": false,
        "required": ["allowed", "enabled"],
        "properties": {
          "allowed": { "type": "boolean", "default": false },
          "enabled": { "type": "boolean", "default": false }
        }
      },

      "follow": {
        "type": "object",
        "title": "Follow",
        "description": "Allow users to passively follow and get notifications about some parts of the application",
        "additionalProperties": false,
        "required": ["allowed", "enabled"],
        "properties": {
          "allowed": { "type": "boolean", "default": true },
          "enabled": { "type": "boolean", "default": true }
        }
      },

      "jsonforms_custom_fields": {
        "type": "object",
        "title": "Rework of user custom fields (experimental)",
        "description":  "Replaces react-json-forms with jsonforms for user custom fields form. Don't turn this on unless you know what you're doing.",
        "additionalProperties": false,
        "required": ["allowed", "enabled"],
        "properties": {
          "allowed": { "type": "boolean", "default": false},
          "enabled": { "type": "boolean", "default": false}
        }
      },

      "advanced_custom_pages": {
        "type": "object",
        "title": "Advanced Custom Pages",
        "description":	"Advanced Custom Pages features.",
        "additionalProperties": false,
        "required": ["allowed", "enabled"],
        "properties": {
          "allowed": { "type": "boolean", "default": false },
          "enabled": { "type": "boolean", "default": false }
        }
      },

      "project_folders": {
        "type": "object",
        "title": "Project Folders",
        "description": "Allow project folders.",
        "additionalProperties": false,
        "required": ["allowed", "enabled"],
        "properties": {
          "allowed": { "type": "boolean", "default": true },
          "enabled": { "type": "boolean", "default": true }
        }
      },

      "project_preview_link" : {
        "type": "object",
        "title": "Project Preview Link",
        "description": "Allows sharing a preview of a draft project via a link, which can be found in the project's settings.",
        "additionalProperties": false,
        "required": ["allowed", "enabled"],
        "properties": {
          "allowed": { "type": "boolean", "default": false },
          "enabled": { "type": "boolean", "default": false }
        }
      },

      "password_login": {
        "type": "object",
        "title": "Password Login",
        "description": "Allow users to register with an email and password.",
        "additionalProperties": false,
        "required": ["allowed", "enabled"],
        "required-settings": ["minimum_length", "enable_signup"],
        "properties": {
          "allowed": { "type": "boolean", "default": true},
          "enabled": { "type": "boolean", "default": true},
          "enable_signup": {
            "type": "boolean",
            "title": "Enable sign-up",
            "description": "If unchecked, only login via password is allowed for existing users; sign-up via password is disabled for new users.",
            "default": true
          },
          "minimum_length": {
            "type": "number",
            "title": "Minimum password length",
            "description": "The minimum number of characters required for a user password. The default value is 8 (min. 5, max. 72). Longer passwords are generally more secure. Changes to the min. password length will only apply to users that create a new account or update their existing password (existing accounts remain the same).",
            "minimum": 5,
            "maximum": 72,
            "default": 8
          }
        }
      },

      "facebook_login": {
        "type": "object",
        "title": "Facebook Login",
        "description":	"Allow users to register and sign in through their Facebook account.",
        "additionalProperties": false,
        "required": ["allowed", "enabled"],
        "properties": {
          "allowed": { "type": "boolean", "default": false},
          "enabled": { "type": "boolean", "default": false},
          "app_id": {
            "title": "App ID",
            "type": "string"
          },
          "app_secret": {
            "title": "App Secret",
            "type": "string",
            "private": true
          }
        }
      },

      "google_login": {
        "type": "object",
        "title": "Google Login",
        "description":  "Allow users to register and sign in through their Google account.",
        "additionalProperties": false,
        "required": ["allowed", "enabled"],
        "properties": {
          "allowed": { "type": "boolean", "default": false},
          "enabled": { "type": "boolean", "default": false},
          "client_id": {
            "title": "Client ID",
            "type": "string"
          },
          "client_secret": {
            "title": "Client Secret",
            "type": "string",
            "private": true
          }
        }
      },

      "azure_ad_login": {
        "type": "object",
        "title": "Azure AD Login",
        "description":  "Allow users to register and sign in with Entra ID (fka Azure Active Directory).",
        "additionalProperties": false,
        "required": ["allowed", "enabled"],
        "properties": {
          "allowed": { "type": "boolean", "default": false},
          "enabled": { "type": "boolean", "default": false},
          "tenant": {
            "title": "Directory (tenant) ID",
            "type": "string",
            "private": true
          },
          "client_id": {
            "title": "Application (client) ID",
            "description": "Sometimes also called 'application_id'",
            "type": "string",
            "private": true
          },
          "logo_url": {
            "title": "Logo",
            "type": "string",
            "pattern": "^https:\/\/.+",
            "description": "The full URL to the logo image that is shown on the authentication button. Logo should be approx. 25px in height."
          },
          "login_mechanism_name": {
            "title": "Login Mechanism Name",
            "type": "string",
            "description": "The Login Mechanism Name is used for user-facing copy. For instance, \"Sign up with {login_mechanism_name}.\"."
          },
          "visibility": {
            "title": "Visibility",
            "type": "string",
            "enum": ["show", "link", "hide"],
            "default": "show",
            "description": "Should this login mechanism be shown with other options to everyone, be hidden but available at /sign-in/admin or linked from the login modal via an 'admin options' link?"
          }
        }
      },

      "azure_ad_b2c_login": {
        "type": "object",
        "title": "Azure AD B2C Login",
        "description":  "Allow users to register and sign in with Azure AD B2C.",
        "additionalProperties": false,
        "required": ["allowed", "enabled"],
        "properties": {
          "allowed": { "type": "boolean", "default": false},
          "enabled": { "type": "boolean", "default": false},
          "tenant_name": {
            "title": "Directory (tenant) Name",
            "description": "The name of the Azure AD B2C tenant. The first part of the domain name. E.g. in citizenlabdevdemo.onmicrosoft.com, it's citizenlabdevdemo",
            "type": "string",
            "private": true
          },
          "tenant_id": {
            "title": "Directory (tenant) ID",
            "type": "string",
            "private": true
          },
          "policy_name": {
            "title": "Policy (User Flow, User Journey) Name",
            "description": "The name of the policy (user flow, user journey) in the Azure AD B2C tenant. This is the policy that is used for sign-in and sign-up. tenant_name, tenant_id, and policy_name are used together to form such configuration URL https://{tenant_name}.b2clogin.com/tfp/{tenant_id}/{policy_name}/v2.0/.well-known/openid-configuration that returns JSON configuration.",
            "type": "string",
            "private": true
          },
          "client_id": {
            "title": "Application (client) ID",
            "description": "Sometimes also called 'application_id'",
            "type": "string",
            "private": true
          },
          "logo_url": {
            "title": "Logo",
            "type": "string",
            "pattern": "^https:\/\/.+",
            "description": "The full URL to the logo image that is shown on the authentication button. Logo should be approx. 25px in height."
          },
          "login_mechanism_name": {
            "title": "Login Mechanism Name",
            "type": "string",
            "description": "The Login Mechanism Name is used for user-facing copy. For instance, \"Sign up with {login_mechanism_name}.\"."
          }
        }
      },

      "integration_onze_stad_app": {
        "type": "object",
        "description":  "Allow posting ideas to Onze StadApp as news.",
        "additionalProperties": false,
        "required": ["allowed", "enabled"],
        "required-settings": ["app_id", "api_key"],
        "properties": {
          "allowed": { "type": "boolean", "default": false},
          "enabled": { "type": "boolean", "default": false},
          "app_id": {
            "title": "App ID",
            "type": "string",
            "private": true
          },
          "api_key": {
            "title": "API Key",
            "type": "string",
            "private": true
          }
        }
      },

      "maps": {
        "type": "object",
        "title": "Maps Default Settings",
        "description":  "Default settings for maps. Note that 'allowed' and 'enabled' settings are redundant and toggling them will not have any effect.",
        "additionalProperties": false,
        "required": ["allowed", "enabled"],
        "properties": {
          "allowed": { "type": "boolean", "default": true},
          "enabled": { "type": "boolean", "default": true},
          "tile_provider": {
            "title": "Tile provider",
            "description": "The OSM or basemap.at compatible tile provider URL pattern (https is required).",
            "type": "string",
            "pattern": "^https:\/\/.+",
            "default": "<%= ENV.fetch('DEFAULT_MAPS_TILE_PROVIDER', 'https://api.maptiler.com/maps/basic/{z}/{x}/{y}.png?key=R0U21P01bsRLx7I7ZRqp')%>"
          },
          "map_center": {
            "title": "Map Center",
            "description": "The default center point of the platform maps (latitude/longitude). Use a dot as a decimal separator. South and West values should be negative.",
            "type": "object",
            "additionalProperties": false,
            "properties": {
              "lat": {
                "title": "Latitude",
                "type": "string",
                "default": "50.8503"
              },
              "long": {
                "title": "Longitude",
                "type": "string",
                "default": "4.3517"
              }
            }
          },
          "zoom_level": {
            "type": "number",
            "title": "Map Zoom Level",
            "description": "The zoom level of the platform maps. The Zoom Level should be a number between 0 - 19. The default zoom level is 12 (town). See https://wiki.openstreetmap.org/wiki/Zoom_levels for more information about zoom levels.",
            "default": 12
          },
          "osm_relation_id": {
            "type": "integer",
            "title": "OSM Relation ID",
            "description": "The boundary of the municipality/organisation is specified by its Relation ID in OpenStreetMap (OSM). You can find the Relation ID at https://www.openstreetmap.org. Search for the place, click on the correct result and you'll find the Relation ID if the result is a relation (e.g. \"Relation: Knokke-Heist (4569)\"). If there is no relation defined for the place (e.g. Scheveningen), search for the next largest administrative territory (e.g. The Hague)."
          }
        }
      },

      "esri_integration": {
        "type": "object",
        "title": "Esri Integration",
        "description":  "Esri integration for maps. Enables the use of Esri layers and Esri web maps with our maps. An add-on that can be purchased, and is not restricted to specific pricing plan(s).",
        "additionalProperties": false,
        "required": ["allowed", "enabled"],
        "properties": {
          "allowed": { "type": "boolean", "default": false},
          "enabled": { "type": "boolean", "default": false},
          "api_key": {
            "title": "API Key",
            "description": "Add customer’s Esri API key to allow importing map layers from their ArcGIS Online in the map tabs in projects. This setting is also available to admins in the Tools: Esri Maps item.",
            "type": "string"
          }
        }
      },

      "intercom": {
        "type": "object",
        "title": "Intercom Integration",
        "description":  "Integrates Intercom messenger and data collection",
        "additionalProperties": false,
        "required": ["allowed", "enabled"],
        "properties": {
          "allowed": { "type": "boolean", "default": true},
          "enabled": { "type": "boolean", "default": true}
        }
      },

      "segment": {
        "type": "object",
        "title": "Segment Integration",
        "description":  "Integrates segment data collection",
        "additionalProperties": false,
        "required": ["allowed", "enabled"],
        "properties": {
          "allowed": { "type": "boolean", "default": false},
          "enabled": { "type": "boolean", "default": false},
          "destinations": {
            "type": "string",
            "description": "As more tools can be activated through Segment, here you can specify them using comma separated text, shown in the cookie consent"
          }
        }
      },

      "planhat": {
        "type": "object",
        "title": "Planhat Integration",
        "description":  "Planhat integration for data collection (via Segment).",
        "additionalProperties": false,
        "required": ["allowed", "enabled"],
        "properties": {
          "allowed": { "type": "boolean", "default": false},
          "enabled": { "type": "boolean", "default": false}
        }
      },

      "satismeter": {
        "type": "object",
        "title": "Satismeter Integration",
        "description":  "Integrates Satismeter polls and data collection to the front-end",
        "additionalProperties": false,
        "required": ["allowed", "enabled"],
        "required-settings": ["write_key"],
        "properties": {
          "allowed": { "type": "boolean", "default": true},
          "enabled": { "type": "boolean", "default": true},
          "write_key": {
            "type": "string",
            "description": "The write key the front-end send its data to.",
            "default": "<%= ENV.fetch('DEFAULT_SATISMETER_WRITE_KEY', '')%>"
          }
        }
      },

      "google_analytics": {
        "type": "object",
        "title": "Google Analytics Integration",
        "description":  "Integrates Google Analytics data collection to the front-end",
        "additionalProperties": false,
        "required": ["allowed", "enabled"],
        "required-settings": ["tracking_id"],
        "properties": {
          "allowed": { "type": "boolean", "default": true},
          "enabled": { "type": "boolean", "default": true},
          "tracking_id": {
            "type": "string",
            "description": "The tracking ID the front-end send it's data to. Format UA-XXXXXXXXX-XX",
            "pattern": "^(UA|YT|MO)\-[0-9]+\-[0-9]+$",
            "default": "<%= ENV.fetch('DEFAULT_GA_TRACKING_ID', '')%>"
          }
        }
      },

      "polls": {
        "type": "object",
        "title": "Polls",
        "description": "Allow polls.",
        "additionalProperties": false,
        "required": ["allowed", "enabled"],
        "properties": {
          "allowed": { "type": "boolean", "default": true},
          "enabled": { "type": "boolean", "default": true}
        }
      },

      "prescreening": {
        "type": "object",
        "title": "Screening (proposals)",
        "description": "When active, screening can be activated for proposals phases, which requires admins/moderators to explicitly approve each input before it becomes visible to the public.",
        "additionalProperties": false,
        "required": ["allowed", "enabled"],
        "properties": {
          "allowed": { "type": "boolean", "default": true },
          "enabled": { "type": "boolean", "default": true }
        }
      },

      "prescreening_ideation": {
        "type": "object",
        "title": "Screening (ideation)",
        "description": "When active, screening can be activated for ideation phases, which requires admins/moderators to explicitly approve each input before it becomes visible to the public.",
        "additionalProperties": false,
        "required": ["allowed", "enabled"],
        "properties": {
          "allowed": { "type": "boolean", "default": false },
          "enabled": { "type": "boolean", "default": false }
        }
      },

      "surveys": {
        "type": "object",
        "title": "Surveys",
        "description":  "Allow external surveys to be embedded.",
        "additionalProperties": false,
        "required": ["allowed", "enabled"],
        "properties": {
          "allowed": { "type": "boolean", "default": true},
          "enabled": { "type": "boolean", "default": true}
        }
      },

      "typeform_surveys": {
        "type": "object",
        "title": "Typeform Surveys",
        "description":  "Allow Typeform surveys to be embedded.",
        "additionalProperties": false,
        "required": ["allowed", "enabled"],
        "properties": {
          "allowed": { "type": "boolean", "default": true},
          "enabled": { "type": "boolean", "default": true},
          "user_token": {
            "title": "User Token",
            "description": "The user token is generated from the tenant's typeform profile. Survey results are only downloadable for this token.",
            "type": "string",
            "private": true,
            "default": "<%= ENV.fetch('DEFAULT_TYPEFORM_USER_TOKEN', '') %>"
          }
        }
      },

      "google_forms_surveys": {
        "type": "object",
        "title": "Google Forms Surveys",
        "description":  "Allow Google Form surveys to be embedded.",
        "additionalProperties": false,
        "required": ["allowed", "enabled"],
        "properties": {
          "allowed": { "type": "boolean", "default": true},
          "enabled": { "type": "boolean", "default": true}
        }
      },

      "enalyzer_surveys": {
        "type": "object",
        "title": "Enalyzer Forms Surveys",
        "description":  "Allow Enalyzer surveys to be embedded.",
        "additionalProperties": false,
        "required": ["allowed", "enabled"],
        "properties": {
          "allowed": { "type": "boolean", "default": false},
          "enabled": { "type": "boolean", "default": false}
        }
      },

      "survey_xact_surveys": {
        "type": "object",
        "title": "Survey Xact Forms Surveys",
        "description":  "Allow Survey Xact surveys to be embedded.",
        "additionalProperties": false,
        "required": ["allowed", "enabled"],
        "properties": {
          "allowed": { "type": "boolean", "default": false},
          "enabled": { "type": "boolean", "default": false}
        }
      },

      "surveymonkey_surveys": {
        "type": "object",
        "title": "Surveymonkey Surveys",
        "description":  "Allow the embedding of Surveymonkey surveys. Deprecated, since not supported on mobile.",
        "additionalProperties": false,
        "required": ["allowed", "enabled"],
        "properties": {
          "allowed": { "type": "boolean", "default": false},
          "enabled": { "type": "boolean", "default": false}
        }
      },

      "snap_survey_surveys": {
        "type": "object",
        "title": "Snap Survey Surveys",
        "description":  "Allow the embedding of Snap Survey surveys.",
        "additionalProperties": false,
        "required": ["allowed", "enabled"],
        "properties": {
          "allowed": { "type": "boolean", "default": false},
          "enabled": { "type": "boolean", "default": false}
        }
      },

      "qualtrics_surveys": {
        "type": "object",
        "title": "Qualtrics Surveys",
        "description":  "Allow Qualtrics surveys to be embedded.",
        "additionalProperties": false,
        "required": ["allowed", "enabled"],
        "properties": {
          "allowed": { "type": "boolean", "default": false},
          "enabled": { "type": "boolean", "default": false}
        }
      },

      "microsoft_forms_surveys": {
        "type": "object",
        "title": "Microsoft Forms Surveys",
        "description":  "Allow Microsoft Forms surveys to be embedded.",
        "additionalProperties": false,
        "required": ["allowed", "enabled"],
        "properties": {
          "allowed": { "type": "boolean", "default": false},
          "enabled": { "type": "boolean", "default": false}
        }
      },

      "smart_survey_surveys": {
        "type": "object",
        "title": "SmartSurvey Surveys",
        "description":  "Allow SmartSurvey surveys to be embedded.",
        "additionalProperties": false,
        "required": ["allowed", "enabled"],
        "properties": {
          "allowed": { "type": "boolean", "default": false},
          "enabled": { "type": "boolean", "default": false}
        }
      },

      "konveio_document_annotation": {
        "type": "object",
        "title": "Konveio Document Annotation",
        "description":  "Allow Konveio document annotation to be embedded.",
        "additionalProperties": false,
        "required": ["allowed", "enabled"],
        "properties": {
          "allowed": { "type": "boolean", "default": false },
          "enabled": { "type": "boolean", "default": true }
        }
      },

      "workshops": {
        "title": "Workshops",
        "type": "object",
        "description":	"Allow workshops.",
        "additionalProperties": false,
        "required": ["allowed", "enabled"],
        "properties": {
          "allowed": { "type": "boolean", "default": true},
          "enabled": { "type": "boolean", "default": true}
        }
      },

      "blocking_profanity": {
        "type": "object",
        "title": "Block Profanity",
        "description": "Prevent input with profanity in it from being posted (can be turned on/off from the platform)",
        "additionalProperties": false,
        "required": ["allowed", "enabled"],
        "properties": {
          "allowed": { "type": "boolean", "default": true},
          "enabled": { "type": "boolean", "default": false},
          "extended_blocking": { "type": "boolean", "default": false}
        }
      },

      "custom_accessibility_statement_link": {
        "type": "object",
        "title": "Custom A11y Statement Link",
        "description":  "Allows the Front-End to direct the user to a different accessibility statement link than our own.",
        "additionalProperties": false,
        "required": ["allowed", "enabled"],
        "required-settings": ["url"],
        "properties": {
          "allowed": { "type": "boolean", "default": false},
          "enabled": { "type": "boolean", "default": false},
          "url": {
            "title": "URL",
            "description": "The link to the page to which users should be redirected when clicking on the accessibility statement link within the footer.",
            "type": "string",
            "format": "uri"
          }
        }
      },

      "disable_disliking": {
        "type": "object",
        "title": "Disliking Toggle",
        "description": "Display toggle in Project settings or Project’s timeline phase settings, that permits the disabling and re-enabling of dislike reactions. By default, disliking is enabled. (previously called disable_downvoting",
        "additionalProperties": false,
        "required": ["allowed", "enabled"],
        "properties": {
          "allowed": { "type": "boolean", "default": true},
          "enabled": { "type": "boolean", "default": true}
        }
      },

      "granular_permissions": {
        "type": "object",
        "title": "Granular Permissions",
        "description": "Admin can specify permissions for specific projects and project phases (e.g., who can post, react, etc.).",
        "additionalProperties": false,
        "required": ["allowed", "enabled"],
        "properties": {
          "allowed": { "type": "boolean", "default": true},
          "enabled": { "type": "boolean", "default": true}
        }
      },

      "widgets": {
        "type": "object",
        "title": "Widgets",
        "description":  "Admins can generate platform widgets to embed on external websites.",
        "additionalProperties": false,
        "required": ["allowed", "enabled"],
        "properties": {
          "allowed": { "type": "boolean", "default": true},
          "enabled": { "type": "boolean", "default": true}
        }
      },

      "pages": {
        "type": "object",
        "title": "Custom Pages",
        "description":	"Allow custom pages to be made and added to the platform's navigation.",
        "additionalProperties": false,
        "required": ["allowed", "enabled"],
        "properties": {
          "allowed": { "type": "boolean", "default": true},
          "enabled": { "type": "boolean", "default": true}
        }
      },

      "events_widget": {
        "type": "object",
        "title": "Events Landing Page Widget",
        "description":	"Display a widget of the next upcoming events in your landing page.",
        "additionalProperties": false,
        "required": ["allowed", "enabled"],
        "properties": {
          "allowed": { "type": "boolean", "default": false},
          "enabled": { "type": "boolean", "default": true},
          "widget_title": {"$ref": "#/definitions/multiloc_string"}
        }
      },

      "redirects": {
        "type": "object",
        "title": "URL redirection rules",
        "description":  "Define redirection rules on certain targets",
        "additionalProperties": false,
        "required": ["allowed", "enabled"],
        "properties": {
          "allowed": { "type": "boolean", "default": false },
          "enabled": { "type": "boolean", "default": false },
          "rules": {
            "type": "array",
            "default": [],
            "items": {
              "type": "object",
              "required": ["path", "target"],
              "additionalProperties": false,
              "properties": {
                "path": {"type": "string", "description": "The URL path that should trigger the redirect. This is the part after the locale. For e.g. https://my-platform.com/en-GB/projects/my-project, the path would be projects/my-project."},
                "target": {"type": "string", "description": "The URL where the path should redirected to, e.g. https://google.com"}
              }
            }
          }
        }
      },

      "abbreviated_user_names": {
        "type": "object",
        "title": "Abbreviated User Name",
        "description": "NOTE: Once you have selected this option, you cannot change it back. User names are shown on the platform as first name + first initial (Jane D. instead of Jane Doe).",
        "additionalProperties": false,
        "required": ["allowed", "enabled"],
        "properties": {
          "allowed": { "type": "boolean", "default": true},
          "enabled": { "type": "boolean", "default": false}
        }
      },

      "idea_author_change": {
        "type": "object",
        "title": "Idea Author Change",
        "description": "Allows city admins to create ideas and assign users as their authors.",
        "additionalProperties": false,
        "required": ["allowed", "enabled"],
        "properties": {
          "allowed": { "type": "boolean", "default": false},
          "enabled": { "type": "boolean", "default": false}
        }
      },

      "disable_user_bios": {
        "type": "object",
        "title": "Disable User Biographies",
        "description":  "When this is enabled, the user biographies get disabled on the platform.",
        "additionalProperties": false,
        "required": ["allowed", "enabled"],
        "properties": {
          "allowed": { "type": "boolean", "default": false},
          "enabled": { "type": "boolean", "default": false}
        }
      },

      "form_mapping": {
        "type": "object",
        "title": "Mapping features used in in-platform surveys",
        "description":  "Mapping questions (pin, route & area), Esri Shapefile upload, and map page.",
        "additionalProperties": false,
        "required": ["allowed", "enabled"],
        "properties": {
          "allowed": { "type": "boolean", "default": false },
          "enabled": { "type": "boolean", "default": false }
        }
      },

      "input_form_custom_fields": {
        "type": "object",
        "title": "Input form builder custom fields",
        "description": "Enables the ability to create custom fields within the ideation form builder.",
        "additionalProperties": false,
        "required": ["allowed", "enabled"],
        "properties": {
          "allowed": { "type": "boolean", "default": true },
          "enabled": { "type": "boolean", "default": false }
        }
      },

      "user_confirmation": {
        "type": "object",
        "title": "User email confirmation",
        "description": "Enables the ability for emails to be confirmed after registration.",
        "additionalProperties": false,
        "required": ["allowed", "enabled"],
        "properties": {
          "allowed": { "type": "boolean", "default": true },
          "enabled": { "type": "boolean", "default": true }
        }
      },

      "permissions_custom_fields": {
        "type": "object",
        "title": "Permission custom fields on project actions",
        "description": "Enables the option for admins to add custom questions to project action permissions.",
        "additionalProperties": false,
        "required": ["allowed", "enabled"],
        "properties": {
          "allowed": { "type": "boolean", "default": false },
          "enabled": { "type": "boolean", "default": false }
        }
      },

      "anonymous_participation": {
        "type": "object",
        "title": "Anonymous participation",
        "description": "Turning on this feature is recommended if boosting engagement is important and/or the client is running a complex project where they anticipate some residents being afraid of speaking up. Users may still choose to participate with their real name, but if enabled they will have the option to submit inputs, comments or proposals anonymously if they choose to do so. All users will still need to comply with the requirements for participation set by admins or project moderators for that project.",
        "additionalProperties": false,
        "required": ["allowed", "enabled"],
        "properties": {
          "allowed": { "type": "boolean", "default": false },
          "enabled": { "type": "boolean", "default": false }
        }
      },

      "custom_idea_statuses": {
        "type": "object",
        "title": "Custom Input Statuses",
        "description": "Allows admin to define custom input statuses.",
        "additionalProperties": false,
        "required": ["allowed", "enabled"],
        "properties": {
          "allowed": { "type": "boolean", "default": true },
          "enabled": { "type": "boolean", "default": true }
        }
      },

      "public_api_tokens": {
        "type": "object",
        "title": "Public API tokens",
        "description": "Enables the ability to create API tokens for the public API.",
        "additionalProperties": false,
        "required": ["allowed", "enabled"],
        "properties": {
          "allowed": { "type": "boolean", "default": true },
          "enabled": { "type": "boolean", "default": false }
        }
      },

      "power_bi": {
        "type": "object",
        "title": "Power BI",
        "description": "Allows downloading of pre-configured templates for PowerBI.",
        "additionalProperties": false,
        "required": ["allowed", "enabled"],
        "properties": {
          "allowed": { "type": "boolean", "default": false },
          "enabled": { "type": "boolean", "default": false }
        }
      },

      "import_printed_forms": {
        "type": "object",
        "title": "Form Sync (fka import printed forms)",
        "description": "Enables the importing of PDF files from handwritten ideas and surveys on printed forms.",
        "additionalProperties": false,
        "required": ["allowed", "enabled"],
        "properties": {
          "allowed": { "type": "boolean", "default": false },
          "enabled": { "type": "boolean", "default": false }
        }
      },

      "html_pdfs": {
        "type": "object",
        "title": "Use HTML PDF generator",
        "description": "Enables the new advanced PDF generation for export and import - disable only if old printed forms need to be imported/accessed.",
        "additionalProperties": false,
        "required": ["allowed", "enabled"],
        "properties": {
          "allowed": { "type": "boolean", "default": true },
          "enabled": { "type": "boolean", "default": true }
        }
      },

      "input_importer": {
        "type": "object",
        "title": "Input importer",
        "description": "Enables the importing of Excel (XLSX) files with ideas and surveys.",
        "additionalProperties": false,
        "required": ["allowed", "enabled"],
        "properties": {
          "allowed": { "type": "boolean", "default": true },
          "enabled": { "type": "boolean", "default": true }
        }
      },

      "posthog_user_tracking": {
        "type": "object",
        "title": "Posthog user tracking",
        "description": "This integration enables sending usage events to PostHog, a product analytics tools. It applies to all users. It requires active consent from the user.",
        "additionalProperties": false,
        "required": ["allowed", "enabled"],
        "properties": {
          "allowed": { "type": "boolean", "default": true },
          "enabled": { "type": "boolean", "default": false }
        }
      },

      "user_session_recording": {
        "type": "object",
        "title": "Posthog user session recording",
        "description": "Enables the recording of a small fraction of user sessions for analysis and product research purposes. Requires active consent from the user.",
        "additionalProperties": false,
        "required": ["allowed", "enabled"],
        "properties": {
          "allowed": { "type": "boolean", "default": true },
          "enabled": { "type": "boolean", "default": false }
        }
      },

      "analysis": {
        "type": "object",
        "title": "AI-powered analysis for surveys and ideation",
        "description": "Enables the use of AI-powered analysis for surveys and ideation.",
        "additionalProperties": false,
        "required": ["allowed", "enabled"],
        "properties": {
          "allowed": { "type": "boolean", "default": true },
          "enabled": { "type": "boolean", "default": true }
        }
      },

      "large_summaries": {
        "type": "object",
        "title": "AI-powered analysis for surveys and ideation (large summaries)",
        "description": "Enables the use of AI-powered analysis for surveys and ideation for a large number of inputs.",
        "additionalProperties": false,
        "required": ["allowed", "enabled"],
        "properties": {
          "allowed": { "type": "boolean", "default": false },
          "enabled": { "type": "boolean", "default": false }
        }
      },

      "ask_a_question": {
        "type": "object",
        "title": "AI-powered questions and answers feature for surveys and ideation",
        "description": "Enables the use of AI-powered questions and answers feature for surveys and ideation.",
        "additionalProperties": false,
        "required": ["allowed", "enabled"],
        "properties": {
          "allowed": { "type": "boolean", "default": false },
          "enabled": { "type": "boolean", "default": false }
        }
      },

      "advanced_autotagging": {
        "type": "object",
        "title": "AI-powered advanced autotagging for surveys and ideation",
        "description": "Enables the use of AI-powered advanced autotagging feature for surveys and ideation.",
        "additionalProperties": false,
        "required": ["allowed", "enabled"],
        "properties": {
          "allowed": { "type": "boolean", "default": false },
          "enabled": { "type": "boolean", "default": false }
        }
      },

      "auto_insights": {
        "type": "object",
        "title": "Statistical insights for surveys and ideation",
        "description": "Enables the use of statistical insights in an analysis for surveys and ideation",
        "additionalProperties": false,
        "required": ["allowed", "enabled"],
        "properties": {
          "allowed": { "type": "boolean", "default": false },
          "enabled": { "type": "boolean", "default": false }
        }
      },

      "multi_language_platform": {
        "type": "object",
        "title": "Multi-language platform",
        "description": "Enables the ability to add multiple languages on the platform.",
        "additionalProperties": false,
        "required": ["allowed", "enabled"],
        "properties": {
          "allowed": { "type": "boolean", "default": false },
          "enabled": { "type": "boolean", "default": false }
        }
      },

      "customisable_homepage_banner": {
        "type": "object",
        "title": "Customisable homepage banner",
        "description": "Enables customization of various settings for the homepage banner, including layout options, overlay colors, and more, beyond just the banner text.",
        "additionalProperties": false,
        "required": ["allowed", "enabled"],
        "properties": {
          "allowed": { "type": "boolean", "default": false },
          "enabled": { "type": "boolean", "default": false }
        }
      },

      "proposals_participation_method": {
        "type": "object",
        "title": "Proposals participation method",
        "description": "Enables the ability to choose proposals as a participation method for a project.",
        "additionalProperties": false,
        "required": ["allowed", "enabled"],
        "properties": {
          "allowed": { "type": "boolean", "default": true },
          "enabled": { "type": "boolean", "default": true }
        }
      },

      "input_cosponsorship": {
        "type": "object",
        "title": "Input co-sponsorship",
        "description": "Enables the ability to invite co-sponsors to your inputs.",
        "additionalProperties": false,
        "required": ["allowed", "enabled"],
        "properties": {
          "allowed": { "type": "boolean", "default": false },
          "enabled": { "type": "boolean", "default": false }
        }
      },

      "management_feed": {
        "type": "object",
        "title": "Management Feed",
        "description": "Experimental feature: A minimal list of selected actions performed by admins or managers in the last 30 days. Not all actions are included.",
        "additionalProperties": false,
        "required": ["allowed", "enabled"],
        "properties": {
          "allowed": { "type": "boolean", "default": false },
          "enabled": { "type": "boolean", "default": false }
        }
      },

      "project_review": {
        "type": "object",
        "title": "Project review",
        "description": "Enables the ability to review projects before they are published.",
        "additionalProperties": false,
        "required": ["allowed", "enabled"],
        "properties": {
          "allowed": { "type": "boolean", "default": false },
          "enabled": { "type": "boolean", "default": false }
        }
      },

      "authoring_assistance_prototype": {
        "type": "object",
        "title": "Experimental feature: Authoring assistance prototype",
        "description":	"Show an informative box to admins on the idea pages with guidance on how the written text could be improved (duplicate detection, toxicity, free custom prompt...). Inputs posted while the feature was disabled will not be included as duplicates.",
        "additionalProperties": false,
        "required": ["allowed", "enabled"],
        "properties": {
          "allowed": { "type": "boolean", "default": false},
          "enabled": { "type": "boolean", "default": false}
        }
      },

      "input_iq": {
        "type": "object",
        "title": "InputIQ",
        "description":	"Help the user with writing better ideas and proposals through AI assistance while typing in the input form. Inputs posted while the feature was disabled will not be listed as similar inputs.",
        "additionalProperties": false,
        "required": ["allowed", "enabled"],
        "properties": {
          "allowed": { "type": "boolean", "default": false},
          "enabled": { "type": "boolean", "default": false}
        }
      },

      "platform_templates": {
        "type": "object",
        "title": "Platform templates",
        "description": "Allow non-superadmins to create reports using platform templates.",
        "additionalProperties": false,
        "required": ["allowed", "enabled"],
        "properties": {
          "allowed": { "type": "boolean", "default": false },
          "enabled": { "type": "boolean", "default": false }
        }
      },

      "project_library": {
        "type": "object",
        "title": "Inspiration hub",
        "description": "Temporary feature flag we are using to be able to hide our work in progress from the live platforms. Do not enable this feature!",
        "additionalProperties": false,
        "required": ["allowed", "enabled"],
        "properties": {
          "allowed": { "type": "boolean", "default": false },
          "enabled": { "type": "boolean", "default": false }
        }
      },

      "user_fields_in_surveys": {
        "type": "object",
        "title": "User fields in surveys",
        "description": "Allow surveys to embed user fields directly in the survey form, instead of asking through registration.",
        "additionalProperties": false,
        "required": ["allowed", "enabled"],
        "properties": {
          "allowed": { "type": "boolean", "default": true },
          "enabled": { "type": "boolean", "default": true }
        }
      },

      "verification": {
        "type": "object",
        "title": "Verification",
        "description": "Use a pre-defined list to verify user identities during registration.",
        "additionalProperties": false,
        "required": ["allowed", "enabled"],
        "properties": {
          "allowed": { "type": "boolean", "default": false },
          "enabled": { "type": "boolean", "default": false },
          "verification_methods": {
            "title": "Verification Methods",
            "private": true,
            "type": "array",
            "default": [],
            "items": {
              "anyOf": <%= ::Verification::VerificationService.new.all_methods_json_schema %>
            }
          }
        }
      },

      "community_monitor": {
        "type": "object",
        "title": "Community Monitor",
        "description": "Long running public survey.",
        "additionalProperties": false,
        "required": [
          "allowed",
          "enabled"
        ],
        "properties": {
          "allowed": {
            "type": "boolean",
            "default": false
          },
          "enabled": {
            "type": "boolean",
            "default": false
          },
          "project_id": {
            "title": "The ID of the required hidden project",
            "description": "Do not edit unless you know what you're doing. This is usually set by the system",
            "type": "string"
          }
        }
      },

      "common_ground": {
        "type": "object",
        "title": "Common ground",
        "description": "Common Ground is a participation method that lets participants post and react to concise statements using a swipe style: agree, disagree, or unsure. Statements are then ranked by consensus and controversy.",
        "additionalProperties": false,
        "required": ["allowed", "enabled"],
        "properties": {
          "allowed": { "type": "boolean", "default": false },
          "enabled": { "type": "boolean", "default": false }
        }
      },

      "data_repository_ai_analysis": {
        "type": "object",
        "title": "Data repository: AI analysis",
        "description": "Enables the AI Analysis features for the Data Repository (360 Input).",
        "additionalProperties": false,
        "required": ["allowed", "enabled"],
        "properties": {
          "allowed": { "type": "boolean", "default": false },
          "enabled": { "type": "boolean", "default": false }
        }
      },

<<<<<<< HEAD
      "data_repository_transcription": {
        "type": "object",
        "title": "Data repository transcription",
        "description": "Experimental. Automatically transcribe audio and video files uploaded to the data repository. Uses AssemblyAI behind the scenes.",
        "additionalProperties": false,
        "required": ["allowed", "enabled"],
        "properties": {
          "allowed": { "type": "boolean", "default": false },
          "enabled": { "type": "boolean", "default": false }
        }
      },

      "data_repository_ai_analysis": {
=======
      "project_planning_calendar": {
>>>>>>> 911d9c99
        "type": "object",
        "title": "Project planning: calendar view",
        "description": "Feature flag for calendar view in new projects page",
        "additionalProperties": false,
        "required": ["allowed", "enabled"],
        "properties": {
          "allowed": { "type": "boolean", "default": false },
          "enabled": { "type": "boolean", "default": false }
        }
      },

      "customised_automated_emails": {
        "type": "object",
        "title": "Customised automated emails",
        "description": "Override text of the default emails and preview",
        "additionalProperties": false,
        "required": ["allowed", "enabled"],
        "properties": {
          "allowed": { "type": "boolean", "default": false },
          "enabled": { "type": "boolean", "default": false }
        }
      },

      "customised_automated_context_emails": {
        "type": "object",
        "title": "Customised automated context emails",
        "description": "Override text of the default emails and preview, for specific contexts (e.g. phases, events...)",
        "additionalProperties": false,
        "required": ["allowed", "enabled"],
        "properties": {
          "allowed": { "type": "boolean", "default": false },
          "enabled": { "type": "boolean", "default": false }
        }
      },

      "project_importer": {
        "type": "object",
        "title": "Project importer [Alpha]",
        "description": "Super admin only feature to import project, phases and content from XLSX.",
        "additionalProperties": false,
        "required": ["allowed", "enabled"],
        "properties": {
          "allowed": { "type": "boolean", "default": false },
          "enabled": { "type": "boolean", "default": false }
        }
      }
    },
  "dependencies": {
    "planhat": ["segment"],

    "typeform_surveys": ["surveys"],
    "google_forms_surveys": ["surveys"],
    "enalyzer_surveys": ["surveys"],
    "survey_xact_surveys": ["surveys"],
    "surveymonkey_surveys": ["surveys"],
    "qualtrics_surveys": ["surveys"],
    "snap_survey_surveys": ["surveys"],
    "microsoft_forms_surveys": ["surveys"],
    "smart_survey_surveys": ["surveys"],

    "id_auth0": ["verification"],
    "id_bogus": ["verification"],
    "id_bosa_fas": ["verification"],
    "id_clave_unica": ["verification"],
    "id_cow": ["verification"],
    "id_franceconnect": ["verification"],
    "id_gent_rrn": ["verification"],
    "id_oostende_rrn": ["verification"],
    "id_id_card_lookup": ["verification"],
    "id_keycloak": ["verification"],

    "power_bi": ["public_api_tokens"],
    "large_summaries": ["analysis"],
    "ask_a_question": ["analysis"],
    "advanced_autotagging": ["analysis"],
    "auto_insights": ["analysis"],
    "import_printed_forms": ["input_importer"]
  },
  "definitions": {
    "multiloc_string": {
      "type": "object",
      "additionalProperties": false,
      "properties": {
        <%= CL2_SUPPORTED_LOCALES.map{|l| "\"#{l.to_s}\": {\"type\": \"string\"}"}.join(",") %>
      }
    }
  }
}<|MERGE_RESOLUTION|>--- conflicted
+++ resolved
@@ -1454,6 +1454,18 @@
         }
       },
 
+      "data_repository_transcription": {
+        "type": "object",
+        "title": "Data repository transcription",
+        "description": "Experimental. Automatically transcribe audio and video files uploaded to the data repository. Uses AssemblyAI behind the scenes.",
+        "additionalProperties": false,
+        "required": ["allowed", "enabled"],
+        "properties": {
+          "allowed": { "type": "boolean", "default": false },
+          "enabled": { "type": "boolean", "default": false }
+        }
+      },
+
       "data_repository_ai_analysis": {
         "type": "object",
         "title": "Data repository: AI analysis",
@@ -1466,23 +1478,7 @@
         }
       },
 
-<<<<<<< HEAD
-      "data_repository_transcription": {
-        "type": "object",
-        "title": "Data repository transcription",
-        "description": "Experimental. Automatically transcribe audio and video files uploaded to the data repository. Uses AssemblyAI behind the scenes.",
-        "additionalProperties": false,
-        "required": ["allowed", "enabled"],
-        "properties": {
-          "allowed": { "type": "boolean", "default": false },
-          "enabled": { "type": "boolean", "default": false }
-        }
-      },
-
-      "data_repository_ai_analysis": {
-=======
       "project_planning_calendar": {
->>>>>>> 911d9c99
         "type": "object",
         "title": "Project planning: calendar view",
         "description": "Feature flag for calendar view in new projects page",
