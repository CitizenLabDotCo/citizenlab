{
  "description": "Schema for validating the settings on a tenant",
  "type": "object",
  "required": ["core"],
  "additionalProperties": false,
  "properties":
    {
      "core": {
        "type": "object",
        "title": "Core system",
        "description": "The container for general settings. The core system should always be enabled.",
        "required-settings": ["organization_type", "timezone", "currency", "locales", "color_main", "color_secondary","color_text", "lifecycle_stage"],
        "additionalProperties": false,
        "required": ["allowed", "enabled"],
        "properties": {
          "allowed": { "type": "boolean", "default": true},
          "enabled": { "type": "boolean", "default": true},
          "organization_name": {
            "title": "Organisation Name",
            "description": "How the city or organisation is referred to throughout the platform.",
            "$ref": "#/definitions/multiloc_string"
          },
          "organization_site": {
            "title": "Organisation Website",
            "description": "The city or organisation's official website.",
            "type": "string",
            "pattern": "^$|^((http:\/\/.+)|(https:\/\/.+))"
          },
          "organization_type": {
            "title": "Organisation Type",
            "description": "Based on city's population: <40k small, 40-120k medium, >120k large. Otherwise, select 'generic'.",
            "type": "string",
            "enum": ["small_city", "medium_city", "large_city", "generic"],
            "default": "medium_city"
          },
          "lifecycle_stage": {
            "title": "Lifecycle Stage",
            "description": "The lifecycle stage of the customer.",
            "type": "string",
            "enum": ["trial", "expired_trial", "demo", "active", "churned", "not_applicable"],
            "default": "demo"
          },
          "timezone": {
            "title": "Time Zone",
            "type": "string",
            "default": "Brussels",
            "enum": [<%= ActiveSupport::TimeZone.all.sort_by{|tz| TimezoneService.new.display_timezone(tz)}.map(&:name).map{|l| "\"#{l}\""}.join(",") %>],
            "enumNames": [<%= ActiveSupport::TimeZone.all.map{|tz| TimezoneService.new.display_timezone(tz)}.sort.map{|l| "\"#{l}\""}.join(",") %>]
          },
          "currency": {
            "title": "Currency",
            "description": "Currency used by the organisation, for projects like participatory budgeting that have budget fields.",
            "type": "string",
            "default": "EUR",
            "enum": [<%= CL2_SUPPORTED_CURRENCIES.map{|l| "\"#{l}\""}.join(",") %>]
          },
          "locales": {
            "title": "Platform Languages",
            "description": "Select all of the languages that will be in use on the platform.",
            "type": "array",
            "items": {
              "type": "string",
              "enum": [<%= CL2_SUPPORTED_LOCALES.map{|l| "\"#{l}\""}.join(",") %>]
            },
            "uniqueItems": true,
            "minItems": 1,
            "default": ["en"]
          },
          "color_main": {
            "title": "Main Colour",
            "description": "Main colour of platform. Input as a 6-digit HEX color, including the # sign (e.g. #073F80).",
            "type": "string",
            "pattern": "^#([A-Fa-f0-9]{6}|[A-Fa-f0-9]{3})$",
            "default": "#163A7D"
          },
          "color_secondary": {
            "title": "Secondary Colour",
            "description": "Secondary colour of platform. Input as a 6-digit HEX color, including the # sign (e.g. #ff672f).",
            "type": "string",
            "pattern": "^#([A-Fa-f0-9]{6}|[A-Fa-f0-9]{3})$",
            "default": "#CF4040"
          },
          "color_text": {
            "title": "Text Colour",
            "description": "Colour of platform text. Input as a 6-digit HEX color, including the # sign (e.g. #7fbbca).",
            "type": "string",
            "pattern": "^#([A-Fa-f0-9]{6}|[A-Fa-f0-9]{3})$",
            "default": "#163A7D"
          },
          "header_title": {
            "title": "Homepage Title",
            "description": "The header (title) shown on the main banner of the homepage (max 45 characters).",
            "type": "object",
            "allOf": [{"$ref": "#/definitions/multiloc_string"}],
            "additionalProperties": {"maxLength": 45}
          },
          "header_slogan": {
            "title": "Homepage Subtitle",
            "description": "The sub-title shown on the main banner of the homepage (max 90 characters).",
            "type": "object",
            "allOf": [{"$ref": "#/definitions/multiloc_string"}],
            "additionalProperties": {"maxLength": 90}
          },
          "meta_title": {
            "title": "Page Title",
            "description": "The title of the homepage displayed on the browser tab in search engine results and when shared on social media.",
            "$ref": "#/definitions/multiloc_string"
          },
          "meta_description": {
            "title": "Social Media Description",
            "description": "The description of the platform shown in search engine results and when shared on some social media platforms.",
            "$ref": "#/definitions/multiloc_string"
          },
          "custom_onboarding_message": {
            "title": "Header Banner Call-to-Action Text",
            "description": "Optional Call-to-Action text for signed in users, shown on a banner on the top of the homepage. Accompanied by a Call-to-Action (CTA) button. If this field is left blank, 'Header banner non-call to action' text is shown in the banner.",
            "$ref": "#/definitions/multiloc_string",
            "private": true
          },
          "custom_onboarding_button": {
            "title": "Header Banner CTA Button",
            "description": "Text for the CTA button in the header banner for signed-in users. Accompanies the 'Header banner call to action text' field.",
            "$ref": "#/definitions/multiloc_string",
            "private": true
          },
          "custom_onboarding_link": {
            "title": "Header Banner CTA Link",
            "description": "Web location that the CTA button links to. This should be a relative link on the platform starting with (e.g., platform.citizenlab.co/initiatives should be inputted here as /initiatives).",
            "type": "string",
            "pattern": "^$|^/.*$",
            "private": true
          },
          "custom_onboarding_fallback_message": {
            "title": "Header Banner Non-CTA Text",
            "description": "Optional text shown on a banner on the top of the homepage for signed in users. If this field and the 'Header Banner Call-to-Action Text' field are both left blank, the banner text defaults to \"{orgName} is listening to you. It's your turn to make your voice heard!\".",
            "$ref": "#/definitions/multiloc_string"
          },
          "currently_working_on_text": {
            "title": "Project Overview Header Title",
            "description": "Header title shown at the top of all of the projects on the homepage. If left blank, this field defaults to \"{orgName} is currently working on\".",
            "$ref": "#/definitions/multiloc_string"
          },
          "signup_helper_text": {
            "title": "Sign-up Helper Text (Step 1)",
            "description": "Optional short text, shown at the top of Step 1 of the sign up form (i.e., email and password). Supports HTML.",
            "$ref": "#/definitions/multiloc_string"
          },
          "custom_fields_signup_helper_text":  {
            "title": "Sign-up Helper Text (Step 2)",
            "description": "Optional short text, shown at the top of Step 2 of the sign up form (i.e., additional registration fields). Supports HTML.",
            "$ref": "#/definitions/multiloc_string"
          },
          "areas_term": {
            "title": "Geographic Units",
            "description": "What a geographic unit should be called on this platform (e.g., neighbourhoods, districts, etc.). Input the plural form here with all lowercase letters. If left blank, this field defaults to 'areas'.",
            "$ref": "#/definitions/multiloc_string"
          },
          "area_term": {
            "title": "Geographic Unit",
            "description": "What a geographic unit should be called on this platform (e.g., neighbourhood, district, etc.)? Input the singular form here with all lowercase letters. If left blank, this field defaults to 'area'.",
            "$ref": "#/definitions/multiloc_string"
          },
          "reply_to_email": {
            "title": "Reply-to email",
            "description": "The email used in the reply-to field when users receive emails from automated campaigns.",
            "type": "string",
            "format": "email",
            "default": "support@citizenlab.co"
          }
        }
      },

      "password_login": {
        "type": "object",
        "title": "Password Login",
        "description": "Allow users to register with an email and password.",
        "additionalProperties": false,
        "required": ["allowed", "enabled"],
        "required-settings": ["minimum_length", "phone"],
        "properties": {
          "allowed": { "type": "boolean", "default": true},
          "enabled": { "type": "boolean", "default": true},
          "minimum_length": {
            "type": "number",
            "title": "Minimum password length",
            "description": "The minimum number of characters required for a user password. The default value is 8 (min. 5, max. 72). Longer passwords are generally more secure. Changes to the min. password length will only apply to users that create a new account or update their existing password (existing accounts remain the same).",
            "minimum": 5,
            "maximum": 72,
            "default": 8
          },
          "phone": {
            "title": "Phone",
            "description": "Allow users to register with a phone number. This option is not advised, please check with development team before enabling this field.",
            "type": "boolean",
            "default": false
          },
          "phone_email_pattern": {
            "title": "Phone Number Format",
            "description": "Specify how phone numbers should be stored in the database (needs to be in email format - e.g., 'phone+__PHONE__@test.com' stores the phone number as 'phone+32478637483@test.com'.",
            "type": "string",
            "format": "email",
            "default": "phone+__PHONE__@test.com",
            "pattern": "^.*__PHONE__.*@.*$",
            "private": true
          }
        }
      },

      "facebook_login": {
        "type": "object",
        "title": "Facebook Login",
        "description":	"Allow users to register and sign in through their Facebook account.",
        "additionalProperties": false,
        "required": ["allowed", "enabled"],
        "required-settings": ["app_id"],
        "properties": {
          "allowed": { "type": "boolean", "default": false},
          "enabled": { "type": "boolean", "default": false},
          "app_id": {
            "title": "App ID",
            "type": "string"
          },
          "app_secret": {
            "title": "App Secret",
            "type": "string",
            "private": true
          }
        }
      },

      "google_login": {
        "type": "object",
        "title": "Google Login",
        "description":  "Allow users to register and sign in through their Google account.",
        "additionalProperties": false,
        "required": ["allowed", "enabled"],
        "required-settings": ["client_id", "client_secret"],
        "properties": {
          "allowed": { "type": "boolean", "default": false},
          "enabled": { "type": "boolean", "default": false},
          "client_id": {
            "title": "Client ID",
            "type": "string"
          },
          "client_secret": {
            "title": "Client Secret",
            "type": "string",
            "private": true
          }
        }
      },

      "azure_ad_login": {
        "type": "object",
        "title": "Azure Login",
        "description":  "Allow users to register and sign in with Azure Active Directory.",
        "additionalProperties": false,
        "required": ["allowed", "enabled"],
        "required-settings": ["tenant", "client_id", "logo_url", "login_mechanism_name"],
        "properties": {
          "allowed": { "type": "boolean", "default": false},
          "enabled": { "type": "boolean", "default": false},
          "tenant": {
            "title": "Tenant",
            "type": "string",
            "private": true
          },
          "client_id": {
            "title": "Client ID",
            "description": "Sometimes also called 'application_id'",
            "type": "string",
            "private": true
          },
          "logo_url": {
            "title": "Logo",
            "type": "string",
            "pattern": "^https:\/\/.+",
            "description": "The full URL to the logo image that is shown on the authentication button. Logo should be approx. 25px in height."
          },
          "login_mechanism_name": {
            "title": "Login Mechanism Name",
            "type": "string",
            "description": "The Login Mechanism Name is used for user-facing copy. For instance, \"Sign up with {login_mechanism_name}.\"."
          }
        }
      },

      "integration_onze_stad_app": {
        "type": "object",
        "description":  "Allow posting ideas to Onze StadApp as news.",
        "additionalProperties": false,
        "required": ["allowed", "enabled"],
        "required-settings": ["app_id", "api_key"],
        "properties": {
          "allowed": { "type": "boolean", "default": false},
          "enabled": { "type": "boolean", "default": false},
          "app_id": {
            "title": "App ID",
            "type": "string",
            "private": true
          },
          "api_key": {
            "title": "API Key",
            "type": "string",
            "private": true
          }
        }
      },

      "maps": {
        "type": "object",
        "title": "CustomMaps",
        "description":  "Enable maps for all projects.",
        "additionalProperties": false,
        "required": ["allowed", "enabled"],
        "properties": {
          "allowed": { "type": "boolean", "default": true},
          "enabled": { "type": "boolean", "default": true},
          "tile_provider": {
            "title": "Tile provider",
            "description": "The OSM compatible tile provider URL pattern (https is required).",
            "type": "string",
            "pattern": "^https:\/\/.+",
            "default": "<%= ENV.fetch('DEFAULT_MAPS_TILE_PROVIDER', 'https://{s}.tile.openstreetmap.org/{z}/{x}/{y}.png')%>"
          },
          "map_center": {
            "title": "Map Center",
            "description": "The default center point of the platform maps (latitude/longitude). Use a dot as a decimal separator.",
            "type": "object",
            "additionalProperties": false,
            "properties": {
              "lat": {
                "title": "Latitude",
                "type": "string",
                "default": "50.8503"
              },
              "long": {
                "title": "Longitude",
                "type": "string",
                "default": "4.3517"
              }
            }
          },
          "zoom_level": {
            "type": "number",
            "title": "Map Zoom Level",
            "description": "The zoom level of the platform maps. The Zoom Level should be a number between 0 - 19. The default zoom level is 12 (town). See https://wiki.openstreetmap.org/wiki/Zoom_levels for more information about zoom levels.",
            "default": 12
          },
          "osm_relation_id": {
            "type": "integer",
            "title": "OSM Relation ID",
            "description": "The boundary of the municipality/organisation is specified by its Relation ID in OpenStreetMap (OSM). You can find the Relation ID at https://www.openstreetmap.org. Search for the place, click on the correct result and you'll find the Relation ID if the result is a relation (e.g. \"Relation: Knokke-Heist (4569)\"). If there is no relation defined for the place (e.g. Scheveningen), search for the next largest administrative territory (e.g. The Hague)."
          }
        }
      },

      "intercom": {
        "type": "object",
        "title": "Intercom Integration",
        "description":  "Integrates Intercom messenger and data collection",
        "additionalProperties": false,
        "required": ["allowed", "enabled"],
        "properties": {
          "allowed": { "type": "boolean", "default": true},
          "enabled": { "type": "boolean", "default": true}
        }
      },
      "segment": {
        "type": "object",
        "title": "Segment Integration",
        "description":  "Integrates segment data collection",
        "additionalProperties": false,
        "required": ["allowed", "enabled"],
        "properties": {
          "allowed": { "type": "boolean", "default": false},
          "enabled": { "type": "boolean", "default": false},
          "destinations": {
            "type": "string",
            "description": "As more tools can be activated through Segment, here you can specify them using comma separated text, shown in the cookie consent"
          }
        }
      },

      "satismeter": {
        "type": "object",
        "title": "Satismeter Integration",
        "description":  "Integrates Satismeter polls and data collection to the front-end",
        "additionalProperties": false,
        "required": ["allowed", "enabled"],
        "required-settings": ["write_key"],
        "properties": {
          "allowed": { "type": "boolean", "default": true},
          "enabled": { "type": "boolean", "default": true},
          "write_key": {
            "type": "string",
            "description": "The write key the front-end send its data to.",
            "default": "<%= ENV.fetch('DEFAULT_SATISMETER_WRITE_KEY', '')%>"
          }
        }
      },

      "google_analytics": {
        "type": "object",
        "title": "Google Analytics Integration",
        "description":  "Integrates Google Analytics data collection to the front-end",
        "additionalProperties": false,
        "required": ["allowed", "enabled"],
        "required-settings": ["tracking_id"],
        "properties": {
          "allowed": { "type": "boolean", "default": true},
          "enabled": { "type": "boolean", "default": true},
          "tracking_id": {
            "type": "string",
            "description": "The tracking ID the front-end send it's data to. Format UA-XXXXXXXXX-XX",
            "pattern": "^(UA|YT|MO)\-[0-9]+\-[0-9]+$",
            "default": "<%= ENV.fetch('DEFAULT_GA_TRACKING_ID', '')%>"
          }
        }
      },

      "participatory_budgeting": {
        "type": "object",
        "title": "Participatory Budgeting",
        "description":  "Allow participatory budgeting.",
        "additionalProperties": false,
        "required": ["allowed", "enabled"],
        "properties": {
          "allowed": { "type": "boolean", "default": true},
          "enabled": { "type": "boolean", "default": true}
        }
      },

      "polls": {
        "type": "object",
        "title": "Polls",
        "description": "Allow polls.",
        "additionalProperties": false,
        "required": ["allowed", "enabled"],
        "properties": {
          "allowed": { "type": "boolean", "default": true},
          "enabled": { "type": "boolean", "default": true}
        }
      },

      "initiatives": {
        "type": "object",
        "title": "Proposals",
        "description":  "Allow proposals.",
        "additionalProperties": false,
        "required-settings": ["voting_threshold", "days_limit", "threshold_reached_message", "eligibility_criteria","success_stories"],
        "required": ["allowed", "enabled"],
        "properties": {
          "allowed": { "type": "boolean", "default": true },
          "enabled": { "type": "boolean", "default": true },
          "voting_threshold": {
            "title": "Voting Threshold",
            "description": "Default value for how many votes a proposal needs to move to the next stage. This value can be changed in the admin panel on the platform.",
            "type": "integer",
            "minimum": 2,
            "default": 300
          },
          "days_limit": {
            "title": "Time Limit (in days)",
            "description": "Default value for how many days a proposal has to meet the voting threshold and move to the next stage. This value can be changed in the admin panel on the platform.",
            "type": "integer",
            "minimum": 1,
            "default": 90
          },
          "threshold_reached_message": {
            "title": "Proposal Success Message",
            "description": "Default text that users receive when their proposal reaches the voting threshold. Supports HTML paragraphs and breaks. This text can be changed in the admin panel on the platform.",
            "$ref": "#/definitions/multiloc_string",
            "default": <%= MultilocService.new.i18n_to_multiloc(
            'initiatives.default_threshold_reached_message',
            locales: CL2_SUPPORTED_LOCALES).to_json
            %>
          },
          "eligibility_criteria": {
            "title": "Proposal Criteria",
            "description": "Default text specifying criteria that proposals should meet. Supports HTML paragraphs and breaks. This text can be changed in the admin panel on the platform.",
            "$ref": "#/definitions/multiloc_string",
            "default": <%= MultilocService.new.i18n_to_multiloc(
            'initiatives.default_eligibility_criteria',
            locales: CL2_SUPPORTED_LOCALES).to_json
            %>
          },
          "success_stories": {
            "type": "array",
            "title": "Proposal Success Stories",
            "description": "Link to other pages that highlight prior success stories and examples that users can refer to.",
            "default": [],
            "items": {
              "type": "object",
              "additionalProperties": false,
              "required": ["page_slug", "location", "image_url"],
              "properties": {
                "page_slug": {"type": "string"},
                "location": {"type": "string"},
                "image_url": {"type": "string", "format": "uri"}
              }
            }
          }
        }
      },

      "surveys": {
        "type": "object",
        "title": "Surveys",
        "description":  "Allow Typeform surveys to be embedded.",
        "additionalProperties": false,
        "required": ["allowed", "enabled"],
        "properties": {
          "allowed": { "type": "boolean", "default": true},
          "enabled": { "type": "boolean", "default": true}
        }
      },

      "typeform_surveys": {
        "type": "object",
        "title": "Typeform Surveys",
        "description":  "Allow Typeform surveys to be embedded.",
        "additionalProperties": false,
        "required": ["allowed", "enabled"],
        "properties": {
          "allowed": { "type": "boolean", "default": true},
          "enabled": { "type": "boolean", "default": true},
          "user_token": {
            "title": "User Token",
            "description": "The user token is generated from the tenant's typeform profile. Survey results are only downloadable for this token.",
            "type": "string",
            "private": true,
            "default": "<%= ENV.fetch('DEFAULT_TYPEFORM_USER_TOKEN', '') %>"
          }
        }
      },

      "google_forms_surveys": {
        "type": "object",
        "title": "Google Forms Surveys",
        "description":  "Allow Google Form surveys to be embedded.",
        "additionalProperties": false,
        "required": ["allowed", "enabled"],
        "properties": {
          "allowed": { "type": "boolean", "default": true},
          "enabled": { "type": "boolean", "default": true}
        }
      },

      "enalyzer_surveys": {
        "type": "object",
        "title": "Enalyzer Forms Surveys",
        "description":  "Allow Enalyzer surveys to be embedded.",
        "additionalProperties": false,
        "required": ["allowed", "enabled"],
        "properties": {
          "allowed": { "type": "boolean", "default": false},
          "enabled": { "type": "boolean", "default": false}
        }
      },

      "survey_xact_surveys": {
        "type": "object",
        "title": "Survey Xact Forms Surveys",
        "description":  "Allow Survey Xact surveys to be embedded.",
        "additionalProperties": false,
        "required": ["allowed", "enabled"],
        "properties": {
          "allowed": { "type": "boolean", "default": false},
          "enabled": { "type": "boolean", "default": false}
        }
      },

      "surveymonkey_surveys": {
        "type": "object",
        "title": "Surveymonkey Surveys",
        "description":  "Allow the embedding of Surveymonkey surveys. Deprecated, since not supported on mobile.",
        "additionalProperties": false,
        "required": ["allowed", "enabled"],
        "properties": {
          "allowed": { "type": "boolean", "default": false},
          "enabled": { "type": "boolean", "default": false}
        }
      },

      "volunteering": {
        "type": "object",
        "title": "Volunteering",
        "description": "Allow volunteering.",
        "additionalProperties": false,
        "required": ["allowed", "enabled"],
        "properties": {
          "allowed": { "type": "boolean", "default": true},
          "enabled": { "type": "boolean", "default": true}
        }
      },

      "workshops": {
        "title": "Workshops",
        "type": "object",
        "description":	"Allow workshops.",
        "additionalProperties": false,
        "required": ["allowed", "enabled"],
        "properties": {
          "allowed": { "type": "boolean", "default": true},
          "enabled": { "type": "boolean", "default": true}
        }
      },

      "project_reports": {
        "type": "object",
        "title": "Project Reports",
        "description": "Browse and download the results of a project.",
        "additionalProperties": false,
        "required": ["allowed", "enabled"],
        "properties": {
          "allowed": { "type": "boolean", "default": false},
          "enabled": { "type": "boolean", "default": false}
        }
      },

<<<<<<< HEAD
      "blocking_profanity": {
        "type": "object",
        "title": "Block Profanity",
        "description": "Prevent input with profanity in it from being posted (can be turned on/off from the platform)",
        "additionalProperties": false,
        "required": ["allowed", "enabled"],
        "properties": {
          "allowed": { "type": "boolean", "default": false},
          "enabled": { "type": "boolean", "default": false}
        }
      },

=======
>>>>>>> 3db862e4
      "clustering": {
        "type": "object",
        "title": "Clustering",
        "description":  "Allows admins to analyze ideas by creating clustered visualizations.",
        "additionalProperties": false,
        "required": ["allowed", "enabled"],
        "properties": {
          "allowed": { "type": "boolean", "default": false},
          "enabled": { "type": "boolean", "default": false}
        }
      },

      "similar_ideas": {
        "type": "object",
        "title": "Similar Ideas",
        "description":  "Show links to similar ideas when viewing an idea. Still in beta.",
        "additionalProperties": false,
        "required": ["allowed", "enabled"],
        "properties": {
          "allowed": { "type": "boolean", "default": true},
          "enabled": { "type": "boolean", "default": true}
        }
      },

      "admin_project_templates": {
        "type": "object",
        "title": "Project Templates",
        "description":  "Enable the template library for admin to create new projects.",
        "additionalProperties": false,
        "required": ["allowed", "enabled"],
        "properties": {
          "allowed": { "type": "boolean", "default": true},
          "enabled": { "type": "boolean", "default": true}
        }
      },

      "custom_accessibility_statement_link": {
        "type": "object",
        "title": "Custom A11y Statement Link",
        "description":  "Allows the Front-End to direct the user to a different accessibility statement link than our own.",
        "additionalProperties": false,
        "required": ["allowed", "enabled"],
        "required-settings": ["url"],
        "properties": {
          "allowed": { "type": "boolean", "default": false},
          "enabled": { "type": "boolean", "default": false},
          "url": {
            "title": "URL",
            "description": "The link to the page to which users should be redirected when clicking on the accessibility statement link within the footer.",
            "type": "string",
            "format": "uri"
          }
        }
      },

      "idea_custom_fields": {
        "type": "object",
        "title": "Custom Idea Fields",
        "description":  "Admin and project managers can specify which idea form fields to enable/disable or make mandatory.",
        "additionalProperties": false,
        "required": ["allowed", "enabled"],
        "properties": {
          "allowed": { "type": "boolean", "default": true},
          "enabled": { "type": "boolean", "default": true}
        }
      },

      "ideas_overview": {
        "type": "object",
        "title": "Idea Overview",
        "description":  "Create a page with all the ideas in a single overview page (mobile and desktop).",
        "additionalProperties": false,
        "required": ["allowed", "enabled"],
        "properties": {
          "allowed": { "type": "boolean", "default": true},
          "enabled": { "type": "boolean", "default": false}
        }
      },

      "disable_downvoting": {
        "type": "object",
        "title": "Disable Downvoting",
        "description": "Ideas and proposals cannot be downvoted, only upvoted.",
        "additionalProperties": false,
        "required": ["allowed", "enabled"],
        "properties": {
          "allowed": { "type": "boolean", "default": false},
          "enabled": { "type": "boolean", "default": false}
        }
      },

      "ideaflow_social_sharing": {
        "type": "object",
        "title": "Share Proposals on Social Media",
        "description":  "After posting a proposal, users receive a pop-up to share their proposal on social media.",
        "additionalProperties": false,
        "required": ["allowed", "enabled"],
        "properties": {
          "allowed": { "type": "boolean", "default": true},
          "enabled": { "type": "boolean", "default": true}
        }
      },

      "initiativeflow_social_sharing": {
        "type": "object",
        "title": "Share Initiative on Social Media",
        "description": "After posting an initiative, users receive a pop-up to share their proposal on social media.",
        "additionalProperties": false,
        "required": ["allowed", "enabled"],
        "properties": {
          "allowed": { "type": "boolean", "default": true},
          "enabled": { "type": "boolean", "default": true}
        }
      },

      "widgets": {
        "type": "object",
        "title": "Widgets",
        "description":  "Admins can generate platform widgets to embed on external websites.",
        "additionalProperties": false,
        "required": ["allowed", "enabled"],
        "properties": {
          "allowed": { "type": "boolean", "default": true},
          "enabled": { "type": "boolean", "default": true}
        }
      },

      "manual_emailing": {
        "type": "object",
        "title": "Manual Emails",
        "description":  "Admin and project managers can email users through the platform.",
        "additionalProperties": false,
        "required": ["allowed", "enabled"],
        "properties": {
          "allowed": { "type": "boolean", "default": true},
          "enabled": { "type": "boolean", "default": true}
        }
      },

      "automated_emailing_control": {
        "type": "object",
        "title": "Automated Emails",
        "description":  "Admin can set and control automated e-mail campaigns and notifications.",
        "additionalProperties": false,
        "required": ["allowed", "enabled"],
        "properties": {
          "allowed": { "type": "boolean", "default": true},
          "enabled": { "type": "boolean", "default": true}
        }
      },

      "pages": {
        "type": "object",
        "title": "Custom Pages",
        "description":	"Allow custom pages to be made and added to the platform's navigation.",
        "additionalProperties": false,
        "required": ["allowed", "enabled"],
        "properties": {
          "allowed": { "type": "boolean", "default": true},
          "enabled": { "type": "boolean", "default": true}
        }
      },

      "redirects": {
        "type": "object",
        "title": "URL redirection rules",
        "description":  "Define redirection rules on certain targets",
        "additionalProperties": false,
        "required": ["allowed", "enabled"],
        "properties": {
          "allowed": { "type": "boolean", "default": true},
          "enabled": { "type": "boolean", "default": true},
          "rules": {
            "type": "array",
            "default": [],
            "items": {
              "type": "object",
              "required": ["path", "target"],
              "additionalProperties": false,
              "properties": {
                "path": {"type": "string", "description": "The URL path that should trigger the redirect. This is the part after the locale. For e.g. https://my-platform.com/en-GB/projects/my-project, the path would be projects/my-project."},
                "target": {"type": "string", "description": "The URL where the path should redirected to, e.g. https://google.com"}
              }
            }
          }
        }
      },

      "abbreviated_user_names": {
        "type": "object",
        "title": "Abbreviated User Name",
        "description": "NOTE: Once you have selected this option, you cannot change it back. User names are shown on the platform as first name + first initial (Jane D. instead of Jane Doe).",
        "additionalProperties": false,
        "required": ["allowed", "enabled"],
        "properties": {
          "allowed": { "type": "boolean", "default": true},
          "enabled": { "type": "boolean", "default": false}
        }
      },

      "manual_tagging": {
        "type": "object",
        "title": "Manual Tagging",
        "description": "Allows to manually analyze text inputs",
        "additionalProperties": false,
        "required": ["allowed", "enabled"],
        "properties": {
          "allowed": { "type": "boolean", "default": false},
          "enabled": { "type": "boolean", "default": false}
        }
      },

      "automatic_tagging": {
        "type": "object",
        "title": "Automatic Tagging",
        "description": "Allows to automatically analyze text inputs",
        "additionalProperties": false,
        "required": ["allowed", "enabled"],
        "properties": {
          "allowed": { "type": "boolean", "default": false},
          "enabled": { "type": "boolean", "default": false}
        }
      },

      "idea_custom_copy": {
        "type": "object",
        "title": "Idea Custom Copy",
        "description": "Allows the changing of the word `idea` as the default term of input.",
        "additionalProperties": false,
        "required": ["allowed", "enabled"],
        "properties": {
          "allowed": { "type": "boolean", "default": false},
          "enabled": { "type": "boolean", "default": false}
        }
      },

      "private_projects": {
        "type": "object",
        "title": "Private projects",
        "description":  "Make projects visible to certain groups only (Access Rights tab in the Admin panel).",
        "additionalProperties": false,
        "required": ["allowed", "enabled"],
        "properties": {
          "allowed": { "type": "boolean", "default": true},
          "enabled": { "type": "boolean", "default": true}
        }
      },

      "fragments": {
        "type": "object",
        "title": "Fragments",
        "description":  "Internal system to allow specific pieces of UI to be overridden with custom HTML.",
        "additionalProperties": false,
        "required": ["allowed", "enabled"],
        "required-settings": ["enabled_fragments"],
        "properties": {
          "allowed": { "type": "boolean", "default": false},
          "enabled": { "type": "boolean", "default": false},
          "enabled_fragments": {
            "title": "Enabled Fragments",
            "type": "array",
            "default": [],
            "description": "List of fragment names that should be enabled (e.g., 'signed-out-header').",
            "items": {
              "type": "string"
            }
          }
        }
      }
    },
  "dependencies": {
    "typeform_surveys": ["surveys"],
    "google_forms_surveys": ["surveys"],
    "enalyzer_surveys": ["surveys"],
    "survey_xact_surveys": ["surveys"],
    "surveymonkey_surveys": ["surveys"],
    "automatic_tagging": ["manual_tagging"]
  },
  "definitions": {
    "multiloc_string": {
      "type": "object",
      "additionalProperties": false,
      "properties": {
        <%= CL2_SUPPORTED_LOCALES.map{|l| "\"#{l.to_s}\": {\"type\": \"string\"}"}.join(",") %>
      }
    }
  }
}<|MERGE_RESOLUTION|>--- conflicted
+++ resolved
@@ -619,7 +619,6 @@
         }
       },
 
-<<<<<<< HEAD
       "blocking_profanity": {
         "type": "object",
         "title": "Block Profanity",
@@ -632,8 +631,6 @@
         }
       },
 
-=======
->>>>>>> 3db862e4
       "clustering": {
         "type": "object",
         "title": "Clustering",
