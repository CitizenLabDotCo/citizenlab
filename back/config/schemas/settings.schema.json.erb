{
  "description": "Schema for validating the settings on a tenant",
  "$schema": "<%= TenantSchema::ExtendedSchema::SCHEMA_URL %>",
  "type": "object",
  "required": ["core"],
  "additionalProperties": false,
  "properties":
    {
      "core": {
        "type": "object",
        "title": "Core system",
        "description": "The container for general settings. The core system should always be enabled.",
        "required-settings": [
          "organization_type",
          "timezone",
          "currency",
          "locales",
          "color_main",
          "color_secondary",
          "color_text",
          "lifecycle_stage",
          "authentication_token_lifetime_in_days"
        ],
        "additionalProperties": false,
        "required": ["allowed", "enabled", "lifecycle_stage"],
        "properties": {
          "allowed": { "type": "boolean", "default": true},
          "enabled": { "type": "boolean", "default": true},
          "organization_name": {
            "title": "Organisation Name",
            "description": "How the city or organisation is referred to throughout the platform.",
            "$ref": "#/definitions/multiloc_string"
          },
          "organization_site": {
            "title": "Organisation Website",
            "description": "The city or organisation's official website.",
            "type": "string",
            "pattern": "^$|^((http:\/\/.+)|(https:\/\/.+))"
          },
          "organization_type": {
            "title": "Organisation Type",
            "description": "Based on city's population: <40k small, 40-120k medium, >120k large. Otherwise, select 'generic'.",
            "type": "string",
            "enum": ["small_city", "medium_city", "large_city", "generic"],
            "default": "medium_city"
          },
          "lifecycle_stage": {
            "title": "Lifecycle Stage",
            "description": "The lifecycle stage of the customer.",
            "type": "string",
            "enum": ["trial", "expired_trial", "demo", "active", "churned", "not_applicable"]
          },
          "timezone": {
            "title": "Time Zone",
            "type": "string",
            "default": "Europe/Brussels",
            "enum": [<%= TimezoneService::SUPPORTED_TIMEZONES.map{|l| "\"#{l}\""}.join(",") %>],
            "enumNames": [<%= TimezoneService::SUPPORTED_TIMEZONES.map{|tz| TimezoneService.new.display_timezone(tz)}.map{|l| "\"#{l}\""}.join(",") %>]
          },
          "currency": {
            "title": "Currency",
            "description": "Currency used by the organisation, for projects like participatory budgeting that have budget fields.",
            "type": "string",
            "default": "EUR",
            "enum": [<%= CL2_SUPPORTED_CURRENCIES.map{|l| "\"#{l}\""}.join(",") %>]
          },
          "locales": {
            "title": "Platform Languages",
            "description": "Select all of the languages that will be in use on the platform.",
            "type": "array",
            "items": {
              "type": "string",
              "enum": [<%= CL2_SUPPORTED_LOCALES.map { |locale| "\"#{locale}\"" }.join(",") %>],
              "enumNames": [<%= CL2_SUPPORTED_LOCALES.map { |locale| locale.to_s == 'en' ? '"en-US"' : "\"#{locale}\"" }.join(",") %>]
            },
            "uniqueItems": true,
            "minItems": 1,
            "default": ["en"]
          },
          "weglot_api_key": {
            "title": "Weglot API key",
            "description": "Set the API key of Weglot to enable automatic page translations.",
            "type": "string"
          },
          "color_main": {
            "title": "Main Colour",
            "description": "Main colour of platform. Input as a 6-digit HEX color, including the # sign (e.g. #073F80).",
            "type": "string",
            "pattern": "^#([A-Fa-f0-9]{6}|[A-Fa-f0-9]{3})$",
            "default": "#163A7D"
          },
          "color_secondary": {
            "title": "Secondary Colour",
            "description": "Secondary colour of platform. Input as a 6-digit HEX color, including the # sign (e.g. #ff672f).",
            "type": "string",
            "pattern": "^#([A-Fa-f0-9]{6}|[A-Fa-f0-9]{3})$",
            "default": "#CF4040"
          },
          "color_text": {
            "title": "Text Colour",
            "description": "Colour of platform text. Input as a 6-digit HEX color, including the # sign (e.g. #7fbbca).",
            "type": "string",
            "pattern": "^#([A-Fa-f0-9]{6}|[A-Fa-f0-9]{3})$",
            "default": "#163A7D"
          },
          "meta_title": {
            "title": "Page Title",
            "description": "The title of the homepage displayed on the browser tab in search engine results and when shared on social media.",
            "$ref": "#/definitions/multiloc_string"
          },
          "meta_description": {
            "title": "Social Media Description",
            "description": "The description of the platform shown in search engine results and when shared on some social media platforms.",
            "$ref": "#/definitions/multiloc_string"
          },
          "custom_onboarding_message": {
            "title": "Header Banner Call-to-Action Text",
            "description": "Optional Call-to-Action text for signed in users, shown on a banner on the top of the homepage. Accompanied by a Call-to-Action (CTA) button. If this field is left blank, 'Header banner non-call to action' text is shown in the banner.",
            "$ref": "#/definitions/multiloc_string",
            "private": true
          },
          "custom_onboarding_button": {
            "title": "Header Banner CTA Button",
            "description": "Text for the CTA button in the header banner for signed-in users. Accompanies the 'Header banner call to action text' field.",
            "$ref": "#/definitions/multiloc_string",
            "private": true
          },
          "custom_onboarding_link": {
            "title": "Header Banner CTA Link",
            "description": "Web location that the CTA button links to. This should be a relative link on the platform starting with (e.g., platform.citizenlab.co/initiatives should be inputted here as /initiatives).",
            "type": "string",
            "pattern": "^$|^/.*$",
            "private": true
          },
          "signup_helper_text": {
            "title": "Sign-up Helper Text (Step 1)",
            "description": "Optional short text, shown at the top of Step 1 of the sign up form (i.e., email and password). Supports HTML.",
            "$ref": "#/definitions/multiloc_string"
          },
          "custom_fields_signup_helper_text":  {
            "title": "Sign-up Helper Text (Step 2)",
            "description": "Optional short text, shown at the top of Step 2 of the sign up form (i.e., additional registration fields). Supports HTML.",
            "$ref": "#/definitions/multiloc_string"
          },
          "onboarding":  {
            "title": "Onboarding (Step 3)",
            "description": "Onboarding step after login or signup, asking for topics you are interested in.",
            "type": "boolean",
            "default": false
          },
          "areas_term": {
            "title": "Geographic Units",
            "description": "What a geographic unit should be called on this platform (e.g., neighbourhoods, districts, etc.). Input the plural form here with all lowercase letters. If left blank, this field defaults to 'areas'.",
            "$ref": "#/definitions/multiloc_string"
          },
          "area_term": {
            "title": "Geographic Unit",
            "description": "What a geographic unit should be called on this platform (e.g., neighbourhood, district, etc.)? Input the singular form here with all lowercase letters. If left blank, this field defaults to 'area'.",
            "$ref": "#/definitions/multiloc_string"
          },
          "topics_term": {
            "title": "Tag Units",
            "description": "What a tag unit should be called on this platform (e.g., departments, themes, etc.). Input the plural form here with all lowercase letters. If left blank, this field defaults to 'tags'.",
            "$ref": "#/definitions/multiloc_string"
          },
          "topic_term": {
            "title": "Tag Unit",
            "description": "What a tag unit should be called on this platform (e.g., department, theme, etc.). Input the singular form here with all lowercase letters. If left blank, this field defaults to 'tag'.",
            "$ref": "#/definitions/multiloc_string"
          },
          "from_email": {
            "title": "From email",
            "description": "The email used in the from field when users receive emails. This should only be configured when the corresponding Second Line Support work has already happened and the customer has made the necessary DNS changes, or emails will not function at all.",
            "type": "string",
            "format": "email"
          },
          "reply_to_email": {
            "title": "Reply-to email",
            "description": "The email used in the reply-to field when users receive emails from automated campaigns.",
            "type": "string",
            "format": "email",
            "default": "support@citizenlab.co"
          },
          "authentication_token_lifetime_in_days": {
            "title": "Authentication token lifetime in days",
            "description": "How many days before an authentication token (a user session) is expired.",
            "type": "integer",
            "minimum": 1,
            "maximum": 30,
            "default": 30
          },
          "maximum_admins_number": {
            "title": "Maximum number of admin seats in the contract",
            "description": "Maximum allowed number of admin seats specified in the contract (leave blank for unlimited).",
            "type": ["integer", "null"]
          },
          "maximum_moderators_number": {
            "title": "Maximum number of managers in the contract",
            "description": "Maximum allowed number of project and folder managers specified in the contract (leave blank for unlimited).",
            "type": ["integer", "null"]
          },
          "additional_admins_number": {
            "title": "Additional number of admin seats",
            "description": "Number of admin seats bought additionally over the contract limit.",
            "type": ["integer", "null"]
          },
          "additional_moderators_number": {
            "title": "Additional number of manager seats",
            "description": "Number of project and folder manager seats bought additionally over the contract limit.",
            "type": ["integer", "null"]
          }
        }
      },

      "user_blocking": {
        "type": "object",
        "title": "User blocking",
        "description": "Admin can block or unblock users.",
        "additionalProperties": false,
        "required": ["allowed", "enabled"],
        "required-settings": ["duration"],
        "properties": {
          "allowed": { "type": "boolean", "default": false },
          "enabled": { "type": "boolean", "default": false },
          "duration": {
            "title": "Duration of block (in days)",
            "description": "How many days a user will be blocked for. The user will remain blocked until this period expires, or an admin manually removes the block on the user. Changing this value changes the duration of subsequent blocks only.",
            "type": "integer",
            "minimum": 1,
            "default": 90
          }
        }
      },

      "user_avatars": {
        "type": "object",
        "title": "User avatars",
        "description": "Allow users to upload a profile picture.",
        "additionalProperties": false,
        "required": ["allowed", "enabled"],
        "properties": {
          "allowed": { "type": "boolean", "default": true },
          "enabled": { "type": "boolean", "default": true }
        }
      },

      "internal_commenting": {
        "type": "object",
        "title": "Internal commenting",
        "description": "Admins and managers can comment internally on ideas and proposals.",
        "additionalProperties": false,
        "required": ["allowed", "enabled"],
        "properties": {
          "allowed": { "type": "boolean", "default": false },
          "enabled": { "type": "boolean", "default": false }
        }
      },

      "follow": {
        "type": "object",
        "title": "Follow",
        "description": "Allow users to passively follow and get notifications about some parts of the application",
        "additionalProperties": false,
        "required": ["allowed", "enabled"],
        "properties": {
          "allowed": { "type": "boolean", "default": true },
          "enabled": { "type": "boolean", "default": true }
        }
      },

      "jsonforms_custom_fields": {
        "type": "object",
        "title": "Rework of user custom fields (experimental)",
        "description":  "Replaces react-json-forms with jsonforms for user custom fields form. Don't turn this on unless you know what you're doing.",
        "additionalProperties": false,
        "required": ["allowed", "enabled"],
        "properties": {
          "allowed": { "type": "boolean", "default": false},
          "enabled": { "type": "boolean", "default": false}
        }
      },

      "advanced_custom_pages": {
        "type": "object",
        "title": "Advanced Custom Pages",
        "description":	"Advanced Custom Pages features.",
        "additionalProperties": false,
        "required": ["allowed", "enabled"],
        "properties": {
          "allowed": { "type": "boolean", "default": false },
          "enabled": { "type": "boolean", "default": false }
        }
      },

      "project_folders": {
        "type": "object",
        "title": "Project Folders",
        "description": "Allow project folders.",
        "additionalProperties": false,
        "required": ["allowed", "enabled"],
        "properties": {
          "allowed": { "type": "boolean", "default": true },
          "enabled": { "type": "boolean", "default": true }
        }
      },

      "project_management": {
        "type": "object",
        "title": "Project Managers",
        "description": "Enable the project manager role (users who have some administrative rights at a project level).",
        "additionalProperties": false,
        "required": ["allowed", "enabled"],
        "properties": {
          "allowed": { "type": "boolean", "default": true },
          "enabled": { "type": "boolean", "default": true }
        }
      },

      "project_visibility": {
        "type": "object",
        "title": "Project Visibility",
        "description": "Admin can make projects visible only to certain groups of users (e.g., admin only, smart groups).",
        "additionalProperties": false,
        "required": ["allowed", "enabled"],
        "properties": {
          "allowed": { "type": "boolean", "default": true },
          "enabled": { "type": "boolean", "default": true }
        }
      },

      "password_login": {
        "type": "object",
        "title": "Password Login",
        "description": "Allow users to register with an email and password.",
        "additionalProperties": false,
        "required": ["allowed", "enabled"],
        "required-settings": ["minimum_length", "phone", "enable_signup"],
        "properties": {
          "allowed": { "type": "boolean", "default": true},
          "enabled": { "type": "boolean", "default": true},
          "enable_signup": {
            "type": "boolean",
            "title": "Enable sign-up",
            "description": "If unchecked, only login via password is allowed for existing users; sign-up via password is disabled for new users.",
            "default": true
          },
          "minimum_length": {
            "type": "number",
            "title": "Minimum password length",
            "description": "The minimum number of characters required for a user password. The default value is 8 (min. 5, max. 72). Longer passwords are generally more secure. Changes to the min. password length will only apply to users that create a new account or update their existing password (existing accounts remain the same).",
            "minimum": 5,
            "maximum": 72,
            "default": 8
          },
          "phone": {
            "title": "Phone",
            "description": "Allow users to register with a phone number. This option is not advised, please check with development team before enabling this field.",
            "type": "boolean",
            "default": false
          },
          "phone_email_pattern": {
            "title": "Phone Number Format",
            "description": "Specify how phone numbers should be stored in the database (needs to be in email format - e.g., 'phone+__PHONE__@test.com' stores the phone number as 'phone+32478637483@test.com'.",
            "type": "string",
            "format": "email",
            "default": "phone+__PHONE__@test.com",
            "pattern": "^.*__PHONE__.*@.*$",
            "private": true
          }
        }
      },

      "facebook_login": {
        "type": "object",
        "title": "Facebook Login",
        "description":	"Allow users to register and sign in through their Facebook account.",
        "additionalProperties": false,
        "required": ["allowed", "enabled"],
        "properties": {
          "allowed": { "type": "boolean", "default": false},
          "enabled": { "type": "boolean", "default": false},
          "app_id": {
            "title": "App ID",
            "type": "string"
          },
          "app_secret": {
            "title": "App Secret",
            "type": "string",
            "private": true
          }
        }
      },

      "google_login": {
        "type": "object",
        "title": "Google Login",
        "description":  "Allow users to register and sign in through their Google account.",
        "additionalProperties": false,
        "required": ["allowed", "enabled"],
        "properties": {
          "allowed": { "type": "boolean", "default": false},
          "enabled": { "type": "boolean", "default": false},
          "client_id": {
            "title": "Client ID",
            "type": "string"
          },
          "client_secret": {
            "title": "Client Secret",
            "type": "string",
            "private": true
          }
        }
      },

      "azure_ad_login": {
        "type": "object",
        "title": "Azure AD Login",
        "description":  "Allow users to register and sign in with Entra ID (fka Azure Active Directory).",
        "additionalProperties": false,
        "required": ["allowed", "enabled"],
        "properties": {
          "allowed": { "type": "boolean", "default": false},
          "enabled": { "type": "boolean", "default": false},
          "tenant": {
            "title": "Directory (tenant) ID",
            "type": "string",
            "private": true
          },
          "client_id": {
            "title": "Application (client) ID",
            "description": "Sometimes also called 'application_id'",
            "type": "string",
            "private": true
          },
          "logo_url": {
            "title": "Logo",
            "type": "string",
            "pattern": "^https:\/\/.+",
            "description": "The full URL to the logo image that is shown on the authentication button. Logo should be approx. 25px in height."
          },
          "login_mechanism_name": {
            "title": "Login Mechanism Name",
            "type": "string",
            "description": "The Login Mechanism Name is used for user-facing copy. For instance, \"Sign up with {login_mechanism_name}.\"."
          }
        }
      },

      "azure_ad_b2c_login": {
        "type": "object",
        "title": "Azure AD B2C Login",
        "description":  "Allow users to register and sign in with Azure AD B2C.",
        "additionalProperties": false,
        "required": ["allowed", "enabled"],
        "properties": {
          "allowed": { "type": "boolean", "default": false},
          "enabled": { "type": "boolean", "default": false},
          "tenant_name": {
            "title": "Directory (tenant) Name",
            "description": "The name of the Azure AD B2C tenant. The first part of the domain name. E.g. in citizenlabdevdemo.onmicrosoft.com, it's citizenlabdevdemo",
            "type": "string",
            "private": true
          },
          "tenant_id": {
            "title": "Directory (tenant) ID",
            "type": "string",
            "private": true
          },
          "policy_name": {
            "title": "Policy (User Flow, User Journey) Name",
            "description": "The name of the policy (user flow, user journey) in the Azure AD B2C tenant. This is the policy that is used for sign-in and sign-up. tenant_name, tenant_id, and policy_name are used together to form such configuration URL https://{tenant_name}.b2clogin.com/tfp/{tenant_id}/{policy_name}/v2.0/.well-known/openid-configuration that returns JSON configuration.",
            "type": "string",
            "private": true
          },
          "client_id": {
            "title": "Application (client) ID",
            "description": "Sometimes also called 'application_id'",
            "type": "string",
            "private": true
          },
          "logo_url": {
            "title": "Logo",
            "type": "string",
            "pattern": "^https:\/\/.+",
            "description": "The full URL to the logo image that is shown on the authentication button. Logo should be approx. 25px in height."
          },
          "login_mechanism_name": {
            "title": "Login Mechanism Name",
            "type": "string",
            "description": "The Login Mechanism Name is used for user-facing copy. For instance, \"Sign up with {login_mechanism_name}.\"."
          }
        }
      },

      "integration_onze_stad_app": {
        "type": "object",
        "description":  "Allow posting ideas to Onze StadApp as news.",
        "additionalProperties": false,
        "required": ["allowed", "enabled"],
        "required-settings": ["app_id", "api_key"],
        "properties": {
          "allowed": { "type": "boolean", "default": false},
          "enabled": { "type": "boolean", "default": false},
          "app_id": {
            "title": "App ID",
            "type": "string",
            "private": true
          },
          "api_key": {
            "title": "API Key",
            "type": "string",
            "private": true
          }
        }
      },

      "maps": {
        "type": "object",
        "title": "Maps Default Settings",
        "description":  "Default settings for maps. Note that 'allowed' and 'enabled' settings are redundant and toggling them will not have any effect.",
        "additionalProperties": false,
        "required": ["allowed", "enabled"],
        "properties": {
          "allowed": { "type": "boolean", "default": true},
          "enabled": { "type": "boolean", "default": true},
          "tile_provider": {
            "title": "Tile provider",
            "description": "The OSM or basemap.at compatible tile provider URL pattern (https is required).",
            "type": "string",
            "pattern": "^https:\/\/.+",
            "default": "<%= ENV.fetch('DEFAULT_MAPS_TILE_PROVIDER', 'https://api.maptiler.com/maps/basic/{z}/{x}/{y}.png?key=R0U21P01bsRLx7I7ZRqp')%>"
          },
          "map_center": {
            "title": "Map Center",
            "description": "The default center point of the platform maps (latitude/longitude). Use a dot as a decimal separator.",
            "type": "object",
            "additionalProperties": false,
            "properties": {
              "lat": {
                "title": "Latitude",
                "type": "string",
                "default": "50.8503"
              },
              "long": {
                "title": "Longitude",
                "type": "string",
                "default": "4.3517"
              }
            }
          },
          "zoom_level": {
            "type": "number",
            "title": "Map Zoom Level",
            "description": "The zoom level of the platform maps. The Zoom Level should be a number between 0 - 19. The default zoom level is 12 (town). See https://wiki.openstreetmap.org/wiki/Zoom_levels for more information about zoom levels.",
            "default": 12
          },
          "osm_relation_id": {
            "type": "integer",
            "title": "OSM Relation ID",
            "description": "The boundary of the municipality/organisation is specified by its Relation ID in OpenStreetMap (OSM). You can find the Relation ID at https://www.openstreetmap.org. Search for the place, click on the correct result and you'll find the Relation ID if the result is a relation (e.g. \"Relation: Knokke-Heist (4569)\"). If there is no relation defined for the place (e.g. Scheveningen), search for the next largest administrative territory (e.g. The Hague)."
          }
        }
      },

      "esri_integration": {
        "type": "object",
        "title": "Esri Integration",
        "description":  "Esri integration for maps. Enables the use of Esri layers and Esri web maps with our maps. An add-on that can be purchased, and is not restricted to specific pricing plan(s).",
        "additionalProperties": false,
        "required": ["allowed", "enabled"],
        "properties": {
          "allowed": { "type": "boolean", "default": false},
          "enabled": { "type": "boolean", "default": false},
          "api_key": {
            "title": "API Key",
            "description": "Add customer’s Esri API key to allow importing map layers from their ArcGIS Online in the map tabs in projects. This setting is also available to admins in the Tools: Esri Maps item.",
            "type": "string"
          }
        }
      },

      "intercom": {
        "type": "object",
        "title": "Intercom Integration",
        "description":  "Integrates Intercom messenger and data collection",
        "additionalProperties": false,
        "required": ["allowed", "enabled"],
        "properties": {
          "allowed": { "type": "boolean", "default": true},
          "enabled": { "type": "boolean", "default": true}
        }
      },

      "segment": {
        "type": "object",
        "title": "Segment Integration",
        "description":  "Integrates segment data collection",
        "additionalProperties": false,
        "required": ["allowed", "enabled"],
        "properties": {
          "allowed": { "type": "boolean", "default": false},
          "enabled": { "type": "boolean", "default": false},
          "destinations": {
            "type": "string",
            "description": "As more tools can be activated through Segment, here you can specify them using comma separated text, shown in the cookie consent"
          }
        }
      },

      "planhat": {
        "type": "object",
        "title": "Planhat Integration",
        "description":  "Planhat integration for data collection (via Segment).",
        "additionalProperties": false,
        "required": ["allowed", "enabled"],
        "properties": {
          "allowed": { "type": "boolean", "default": false},
          "enabled": { "type": "boolean", "default": false}
        }
      },

      "satismeter": {
        "type": "object",
        "title": "Satismeter Integration",
        "description":  "Integrates Satismeter polls and data collection to the front-end",
        "additionalProperties": false,
        "required": ["allowed", "enabled"],
        "required-settings": ["write_key"],
        "properties": {
          "allowed": { "type": "boolean", "default": true},
          "enabled": { "type": "boolean", "default": true},
          "write_key": {
            "type": "string",
            "description": "The write key the front-end send its data to.",
            "default": "<%= ENV.fetch('DEFAULT_SATISMETER_WRITE_KEY', '')%>"
          }
        }
      },

      "google_analytics": {
        "type": "object",
        "title": "Google Analytics Integration",
        "description":  "Integrates Google Analytics data collection to the front-end",
        "additionalProperties": false,
        "required": ["allowed", "enabled"],
        "required-settings": ["tracking_id"],
        "properties": {
          "allowed": { "type": "boolean", "default": true},
          "enabled": { "type": "boolean", "default": true},
          "tracking_id": {
            "type": "string",
            "description": "The tracking ID the front-end send it's data to. Format UA-XXXXXXXXX-XX",
            "pattern": "^(UA|YT|MO)\-[0-9]+\-[0-9]+$",
            "default": "<%= ENV.fetch('DEFAULT_GA_TRACKING_ID', '')%>"
          }
        }
      },

      "polls": {
        "type": "object",
        "title": "Polls",
        "description": "Allow polls.",
        "additionalProperties": false,
        "required": ["allowed", "enabled"],
        "properties": {
          "allowed": { "type": "boolean", "default": true},
          "enabled": { "type": "boolean", "default": true}
        }
      },

      "initiatives": {
        "type": "object",
        "title": "Proposals",
        "description":  "Allow proposals. Disabling this feature removes the corresponding item from the navbar",
        "additionalProperties": false,
        "required-settings": ["reacting_threshold", "days_limit", "threshold_reached_message", "eligibility_criteria"],
        "required": ["allowed", "enabled"],
        "properties": {
          "allowed": { "type": "boolean", "default": true },
          "enabled": { "type": "boolean", "default": true },
          "require_review":{
            "title": "Require Review",
            "description": "Require Review. If enabled, proposals will need to be approved by an admin before they are visible to the public.",
            "type": "boolean",
            "default": false
          },
          "require_cosponsors":{
            "title": "Require Cosponsors",
            "description": "Require Cosponsors. If enabled, proposals will need to be cosponsored by other users.",
            "type": "boolean",
            "default": false
          },
          "cosponsors_number": {
            "title": "Number of cosponsors",
            "description": "The number of cosponsors required to publish a proposal.",
            "type": "integer",
            "minimum": 1,
            "default": 3
          },
          "voting_threshold": {
            "title": "Voting Threshold",
            "description": "Deprecated - Use 'Reacting Threshold'",
            "type": "integer",
            "minimum": 2,
            "default": 300
          },
          "reacting_threshold": {
            "title": "Reacting Threshold",
            "description": "Default value for how many votes (reactions) a proposal needs to move to the next stage. This value can be changed in the admin panel on the platform.",
            "type": "integer",
            "minimum": 2,
            "default": 300
          },
          "days_limit": {
            "title": "Time Limit (in days)",
            "description": "Default value for how many days a proposal has to meet the voting threshold and move to the next stage. This value can be changed in the admin panel on the platform.",
            "type": "integer",
            "minimum": 1,
            "default": 90
          },
          "threshold_reached_message": {
            "title": "Proposal Success Message",
            "description": "Default text that users receive when their proposal reaches the voting threshold. Supports HTML paragraphs and breaks. This text can be changed in the admin panel on the platform.",
            "$ref": "#/definitions/multiloc_string",
            "default": <%= MultilocService.new.i18n_to_multiloc(
            'initiatives.default_threshold_reached_message',
            locales: CL2_SUPPORTED_LOCALES).to_json
            %>
          },
          "eligibility_criteria": {
            "title": "Proposal Criteria",
            "description": "Default text specifying criteria that proposals should meet. Supports HTML paragraphs and breaks. This text can be changed in the admin panel on the platform.",
            "$ref": "#/definitions/multiloc_string",
            "default": <%= MultilocService.new.i18n_to_multiloc(
            'initiatives.default_eligibility_criteria',
            locales: CL2_SUPPORTED_LOCALES).to_json
            %>
          },
          "posting_tips": {
            "title": "Posting tips",
            "description": "Text specifying tips for posting a proposal.",
            "$ref": "#/definitions/multiloc_string",
            "default": <%= MultilocService.new.i18n_to_multiloc(
            'initiatives.default_posting_tips',
            locales: CL2_SUPPORTED_LOCALES).to_json
            %>
          },
          "allow_anonymous_participation": {
            "title": "Allow users to participate anonymously",
            "description": "Users may still choose to participate with their real name, but they will have the option to submit inputs or comments anonymously if they choose to do so. All users will still need to comply with the requirements set in the Access Rights tab for their comments and/or inputs to go through. Admins and/or project moderators will not be able to know the identity of users behind anonymous inputs or comments. They will, however, still be able to moderate these submissions as they do for non anonymous ones.",
            "type": "boolean",
            "default": false
          }
        }
      },

      "initiative_review": {
        "type": "object",
        "title": "Proposal Review",
        "description": "Allow proposal review. When this is enabled, the feature is activated. When disabled the require_review toggle in the BO & Proposal settings here will be ignored.",
        "additionalProperties": false,
        "required": ["allowed", "enabled"],
        "properties": {
          "allowed": { "type": "boolean", "default": false },
          "enabled": { "type": "boolean", "default": false }
        }
      },

      "initiative_cosponsors": {
        "type": "object",
        "title": "Proposal Cosponsors",
        "description": "This feature makes it possible to require cosponsors to publish a proposal.",
        "additionalProperties": false,
        "required": ["allowed", "enabled"],
        "properties": {
          "allowed": { "type": "boolean", "default": false },
          "enabled": { "type": "boolean", "default": false }
        }
      },

      "surveys": {
        "type": "object",
        "title": "Surveys",
        "description":  "Allow external surveys to be embedded.",
        "additionalProperties": false,
        "required": ["allowed", "enabled"],
        "properties": {
          "allowed": { "type": "boolean", "default": true},
          "enabled": { "type": "boolean", "default": true}
        }
      },

      "typeform_surveys": {
        "type": "object",
        "title": "Typeform Surveys",
        "description":  "Allow Typeform surveys to be embedded.",
        "additionalProperties": false,
        "required": ["allowed", "enabled"],
        "properties": {
          "allowed": { "type": "boolean", "default": true},
          "enabled": { "type": "boolean", "default": true},
          "user_token": {
            "title": "User Token",
            "description": "The user token is generated from the tenant's typeform profile. Survey results are only downloadable for this token.",
            "type": "string",
            "private": true,
            "default": "<%= ENV.fetch('DEFAULT_TYPEFORM_USER_TOKEN', '') %>"
          }
        }
      },

      "google_forms_surveys": {
        "type": "object",
        "title": "Google Forms Surveys",
        "description":  "Allow Google Form surveys to be embedded.",
        "additionalProperties": false,
        "required": ["allowed", "enabled"],
        "properties": {
          "allowed": { "type": "boolean", "default": true},
          "enabled": { "type": "boolean", "default": true}
        }
      },

      "enalyzer_surveys": {
        "type": "object",
        "title": "Enalyzer Forms Surveys",
        "description":  "Allow Enalyzer surveys to be embedded.",
        "additionalProperties": false,
        "required": ["allowed", "enabled"],
        "properties": {
          "allowed": { "type": "boolean", "default": false},
          "enabled": { "type": "boolean", "default": false}
        }
      },

      "survey_xact_surveys": {
        "type": "object",
        "title": "Survey Xact Forms Surveys",
        "description":  "Allow Survey Xact surveys to be embedded.",
        "additionalProperties": false,
        "required": ["allowed", "enabled"],
        "properties": {
          "allowed": { "type": "boolean", "default": false},
          "enabled": { "type": "boolean", "default": false}
        }
      },

      "surveymonkey_surveys": {
        "type": "object",
        "title": "Surveymonkey Surveys",
        "description":  "Allow the embedding of Surveymonkey surveys. Deprecated, since not supported on mobile.",
        "additionalProperties": false,
        "required": ["allowed", "enabled"],
        "properties": {
          "allowed": { "type": "boolean", "default": false},
          "enabled": { "type": "boolean", "default": false}
        }
      },

      "snap_survey_surveys": {
        "type": "object",
        "title": "Snap Survey Surveys",
        "description":  "Allow the embedding of Snap Survey surveys.",
        "additionalProperties": false,
        "required": ["allowed", "enabled"],
        "properties": {
          "allowed": { "type": "boolean", "default": false},
          "enabled": { "type": "boolean", "default": false}
        }
      },

      "qualtrics_surveys": {
        "type": "object",
        "title": "Qualtrics Surveys",
        "description":  "Allow Qualtrics surveys to be embedded.",
        "additionalProperties": false,
        "required": ["allowed", "enabled"],
        "properties": {
          "allowed": { "type": "boolean", "default": false},
          "enabled": { "type": "boolean", "default": false}
        }
      },

      "microsoft_forms_surveys": {
        "type": "object",
        "title": "Microsoft Forms Surveys",
        "description":  "Allow Microsoft Forms surveys to be embedded.",
        "additionalProperties": false,
        "required": ["allowed", "enabled"],
        "properties": {
          "allowed": { "type": "boolean", "default": false},
          "enabled": { "type": "boolean", "default": false}
        }
      },

      "smart_survey_surveys": {
        "type": "object",
        "title": "SmartSurvey Surveys",
        "description":  "Allow SmartSurvey surveys to be embedded.",
        "additionalProperties": false,
        "required": ["allowed", "enabled"],
        "properties": {
          "allowed": { "type": "boolean", "default": false},
          "enabled": { "type": "boolean", "default": false}
        }
      },

      "konveio_document_annotation": {
        "type": "object",
        "title": "Konveio Document Annotation",
        "description":  "Allow Konveio document annotation to be embedded.",
        "additionalProperties": false,
        "required": ["allowed", "enabled"],
        "properties": {
          "allowed": { "type": "boolean", "default": true },
          "enabled": { "type": "boolean", "default": false }
        }
      },

      "volunteering": {
        "type": "object",
        "title": "Volunteering",
        "description": "Allow volunteering.",
        "additionalProperties": false,
        "required": ["allowed", "enabled"],
        "properties": {
          "allowed": { "type": "boolean", "default": true},
          "enabled": { "type": "boolean", "default": true}
        }
      },

      "workshops": {
        "title": "Workshops",
        "type": "object",
        "description":	"Allow workshops.",
        "additionalProperties": false,
        "required": ["allowed", "enabled"],
        "properties": {
          "allowed": { "type": "boolean", "default": true},
          "enabled": { "type": "boolean", "default": true}
        }
      },

<<<<<<< HEAD
      "phase_reports": {
        "type": "object",
        "title": "Phase Reports",
        "description": "Publish the results of a phase.",
=======
      "project_reports": {
        "type": "object",
        "title": "Project Reports (deprecated)",
        "description": "Browse and download the results of a project. Deprecated - use Report Builder instead.",
>>>>>>> f4e38c08
        "additionalProperties": false,
        "required": ["allowed", "enabled"],
        "properties": {
          "allowed": { "type": "boolean", "default": false},
          "enabled": { "type": "boolean", "default": false}
        }
      },

      "blocking_profanity": {
        "type": "object",
        "title": "Block Profanity",
        "description": "Prevent input with profanity in it from being posted (can be turned on/off from the platform)",
        "additionalProperties": false,
        "required": ["allowed", "enabled"],
        "properties": {
          "allowed": { "type": "boolean", "default": true},
          "enabled": { "type": "boolean", "default": false}
        }
      },

      "admin_project_templates": {
        "type": "object",
        "title": "Project Templates",
        "description":  "Enable the template library for admin to create new projects.",
        "additionalProperties": false,
        "required": ["allowed", "enabled"],
        "properties": {
          "allowed": { "type": "boolean", "default": true},
          "enabled": { "type": "boolean", "default": true}
        }
      },

      "custom_accessibility_statement_link": {
        "type": "object",
        "title": "Custom A11y Statement Link",
        "description":  "Allows the Front-End to direct the user to a different accessibility statement link than our own.",
        "additionalProperties": false,
        "required": ["allowed", "enabled"],
        "required-settings": ["url"],
        "properties": {
          "allowed": { "type": "boolean", "default": false},
          "enabled": { "type": "boolean", "default": false},
          "url": {
            "title": "URL",
            "description": "The link to the page to which users should be redirected when clicking on the accessibility statement link within the footer.",
            "type": "string",
            "format": "uri"
          }
        }
      },

      "disable_downvoting": {
        "type": "object",
        "title": "Downvoting Toggle",
        "description": "Display toggle in Project settings or Project’s timeline phase settings, that permits the disabling and re-enabling of downvoting. By default, downvoting is enabled.",
        "additionalProperties": false,
        "required": ["allowed", "enabled"],
        "properties": {
          "allowed": { "type": "boolean", "default": false},
          "enabled": { "type": "boolean", "default": false}
        }
      },

      "disable_disliking": {
        "type": "object",
        "title": "Disliking Toggle",
        "description": "Display toggle in Project settings or Project’s timeline phase settings, that permits the disabling and re-enabling of dislike reactions. By default, disliking is enabled. (previously called disable_downvoting",
        "additionalProperties": false,
        "required": ["allowed", "enabled"],
        "properties": {
          "allowed": { "type": "boolean", "default": false},
          "enabled": { "type": "boolean", "default": false}
        }
      },

      "granular_permissions": {
        "type": "object",
        "title": "Granular Permissions",
        "description": "Admin can specify permissions for specific projects and project phases (e.g., who can post, react, etc.).",
        "additionalProperties": false,
        "required": ["allowed", "enabled"],
        "properties": {
          "allowed": { "type": "boolean", "default": true},
          "enabled": { "type": "boolean", "default": true}
        }
      },

      "ideaflow_social_sharing": {
        "type": "object",
        "title": "Share Ideas on Social Media",
        "description":  "After posting an idea, users receive a pop-up to share their idea on social media.",
        "additionalProperties": false,
        "required": ["allowed", "enabled"],
        "properties": {
          "allowed": { "type": "boolean", "default": true},
          "enabled": { "type": "boolean", "default": true}
        }
      },

      "initiativeflow_social_sharing": {
        "type": "object",
        "title": "Share Proposals on Social Media",
        "description": "After posting a proposal, users receive a pop-up to share their proposal on social media.",
        "additionalProperties": false,
        "required": ["allowed", "enabled"],
        "properties": {
          "allowed": { "type": "boolean", "default": true},
          "enabled": { "type": "boolean", "default": true}
        }
      },

      "widgets": {
        "type": "object",
        "title": "Widgets",
        "description":  "Admins can generate platform widgets to embed on external websites.",
        "additionalProperties": false,
        "required": ["allowed", "enabled"],
        "properties": {
          "allowed": { "type": "boolean", "default": true},
          "enabled": { "type": "boolean", "default": true}
        }
      },

      "manual_emailing": {
        "type": "object",
        "title": "Manual Emails",
        "description":  "Admin and project managers can email users through the platform.",
        "additionalProperties": false,
        "required": ["allowed", "enabled"],
        "properties": {
          "allowed": { "type": "boolean", "default": true},
          "enabled": { "type": "boolean", "default": true}
        }
      },

      "automated_emailing_control": {
        "type": "object",
        "title": "Automated Emails",
        "description":  "Admin can set and control automated e-mail campaigns and notifications.",
        "additionalProperties": false,
        "required": ["allowed", "enabled"],
        "properties": {
          "allowed": { "type": "boolean", "default": true},
          "enabled": { "type": "boolean", "default": true}
        }
      },

      "pages": {
        "type": "object",
        "title": "Custom Pages",
        "description":	"Allow custom pages to be made and added to the platform's navigation.",
        "additionalProperties": false,
        "required": ["allowed", "enabled"],
        "properties": {
          "allowed": { "type": "boolean", "default": true},
          "enabled": { "type": "boolean", "default": true}
        }
      },

      "events_widget": {
        "type": "object",
        "title": "Events Landing Page Widget",
        "description":	"Display a widget of the next upcoming events in your landing page.",
        "additionalProperties": false,
        "required": ["allowed", "enabled"],
        "properties": {
          "allowed": { "type": "boolean", "default": false},
          "enabled": { "type": "boolean", "default": true},
          "widget_title": {"$ref": "#/definitions/multiloc_string"}
        }
      },

      "redirects": {
        "type": "object",
        "title": "URL redirection rules",
        "description":  "Define redirection rules on certain targets",
        "additionalProperties": false,
        "required": ["allowed", "enabled"],
        "properties": {
          "allowed": { "type": "boolean", "default": false },
          "enabled": { "type": "boolean", "default": false },
          "rules": {
            "type": "array",
            "default": [],
            "items": {
              "type": "object",
              "required": ["path", "target"],
              "additionalProperties": false,
              "properties": {
                "path": {"type": "string", "description": "The URL path that should trigger the redirect. This is the part after the locale. For e.g. https://my-platform.com/en-GB/projects/my-project, the path would be projects/my-project."},
                "target": {"type": "string", "description": "The URL where the path should redirected to, e.g. https://google.com"}
              }
            }
          }
        }
      },

      "abbreviated_user_names": {
        "type": "object",
        "title": "Abbreviated User Name",
        "description": "NOTE: Once you have selected this option, you cannot change it back. User names are shown on the platform as first name + first initial (Jane D. instead of Jane Doe).",
        "additionalProperties": false,
        "required": ["allowed", "enabled"],
        "properties": {
          "allowed": { "type": "boolean", "default": true},
          "enabled": { "type": "boolean", "default": false}
        }
      },

      "idea_custom_copy": {
        "type": "object",
        "title": "Idea Custom Copy",
        "description": "Allows the changing of the word `idea` as the default term of input.",
        "additionalProperties": false,
        "required": ["allowed", "enabled"],
        "properties": {
          "allowed": { "type": "boolean", "default": false},
          "enabled": { "type": "boolean", "default": false}
        }
      },

      "idea_author_change": {
        "type": "object",
        "title": "Idea Author Change",
        "description": "Allows city admins to create ideas and assign users as their authors.",
        "additionalProperties": false,
        "required": ["allowed", "enabled"],
        "properties": {
          "allowed": { "type": "boolean", "default": false},
          "enabled": { "type": "boolean", "default": false}
        }
      },

      "private_projects": {
        "type": "object",
        "title": "Private projects",
        "description":  "Make projects visible to certain groups only (Access Rights tab in the Admin panel).",
        "additionalProperties": false,
        "required": ["allowed", "enabled"],
        "properties": {
          "allowed": { "type": "boolean", "default": true},
          "enabled": { "type": "boolean", "default": true}
        }
      },

      "disable_user_bios": {
        "type": "object",
        "title": "Disable User Biographies",
        "description":  "When this is enabled, the user biographies get disabled on the platform.",
        "additionalProperties": false,
        "required": ["allowed", "enabled"],
        "properties": {
          "allowed": { "type": "boolean", "default": false},
          "enabled": { "type": "boolean", "default": false}
        }
      },

      "fragments": {
        "type": "object",
        "title": "Fragments",
        "description":  "Internal system to allow specific pieces of UI to be overridden with custom HTML.",
        "additionalProperties": false,
        "required": ["allowed", "enabled"],
        "required-settings": ["enabled_fragments"],
        "properties": {
          "allowed": { "type": "boolean", "default": false},
          "enabled": { "type": "boolean", "default": false},
          "enabled_fragments": {
            "title": "Enabled Fragments",
            "type": "array",
            "default": [],
            "description": "List of fragment names that should be enabled (e.g., 'signed-out-header').",
            "items": {
              "type": "string"
            }
          }
        }
      },

      "representativeness": {
        "type": "object",
        "title": "Representativeness",
        "description": "Enables the representativeness dashboard.",
        "additionalProperties": false,
        "required": ["allowed", "enabled"],
        "properties": {
          "allowed": { "type": "boolean", "default": false },
          "enabled": { "type": "boolean", "default": false }
        }
      },

      "native_surveys": {
        "type": "object",
        "title": "Allow in-platform surveys",
        "description":  "",
        "additionalProperties": false,
        "required": ["allowed", "enabled"],
        "properties": {
          "allowed": { "type": "boolean", "default": true },
          "enabled": { "type": "boolean", "default": true }
        }
      },

      "input_form_mapping_question": {
        "type": "object",
        "title": "Mapping question used in in-platform surveys",
        "description":  "Allow mapping question(s) for use in in-platform surveys. Currently limited to one type: Select a point on a map.",
        "additionalProperties": false,
        "required": ["allowed", "enabled"],
        "properties": {
          "allowed": { "type": "boolean", "default": false },
          "enabled": { "type": "boolean", "default": false }
        }
      },

      "seat_based_billing": {
        "type": "object",
        "title": "Seat based billing",
        "description":  "Enables seat-based billing.",
        "additionalProperties": false,
        "required": ["allowed", "enabled"],
        "properties": {
          "allowed": { "type": "boolean", "default": false },
          "enabled": { "type": "boolean", "default": false }
        }
      },

      "visitors_dashboard": {
        "type": "object",
        "title": "Visitors dashboard",
        "description": "Enabled the visitors dashboard. Don't turn this on unless you know what you're doing.",
        "additionalProperties": false,
        "required": ["allowed", "enabled"],
        "properties": {
          "allowed": { "type": "boolean", "default": false },
          "enabled": { "type": "boolean", "default": false }
        }
      },

      "input_form_custom_fields": {
        "type": "object",
        "title": "Input form builder custom fields",
        "description": "Enables the ability to create custom fields within the ideation form builder.",
        "additionalProperties": false,
        "required": ["allowed", "enabled"],
        "properties": {
          "allowed": { "type": "boolean", "default": true },
          "enabled": { "type": "boolean", "default": false }
        }
      },

      "user_confirmation": {
        "type": "object",
        "title": "User email confirmation",
        "description": "Enables the ability for emails to be confirmed after registration.",
        "additionalProperties": false,
        "required": ["allowed", "enabled"],
        "properties": {
          "allowed": { "type": "boolean", "default": true },
          "enabled": { "type": "boolean", "default": true }
        }
      },

      "permission_option_email_confirmation": {
        "type": "object",
        "title": "Registration via email confirmation",
        "description": "Enables a light registration flow where users enter just an email address and a confirmation code.",
        "additionalProperties": false,
        "required": ["allowed", "enabled"],
        "properties": {
          "allowed": { "type": "boolean", "default": false },
          "enabled": { "type": "boolean", "default": false }
        }
      },

      "permissions_custom_fields": {
        "type": "object",
        "title": "Permission custom fields on project actions",
        "description": "Enables the option for admins to add custom questions to project action permissions.",
        "additionalProperties": false,
        "required": ["allowed", "enabled"],
        "properties": {
          "allowed": { "type": "boolean", "default": false },
          "enabled": { "type": "boolean", "default": false }
        }
      },

      "anonymous_participation": {
        "type": "object",
        "title": "Anonymous participation",
        "description": "Turning on this feature is recommended if boosting engagement is important and/or the client is running a complex project where they anticipate some residents being afraid of speaking up. Users may still choose to participate with their real name, but if enabled they will have the option to submit inputs, comments or proposals anonymously if they choose to do so. All users will still need to comply with the requirements for participation set by admins or project moderators for that project.",
        "additionalProperties": false,
        "required": ["allowed", "enabled"],
        "properties": {
          "allowed": { "type": "boolean", "default": false },
          "enabled": { "type": "boolean", "default": false }
        }
      },

      "public_api_tokens": {
        "type": "object",
        "title": "Public API tokens",
        "description": "Enables the ability to create API tokens for the public API.",
        "additionalProperties": false,
        "required": ["allowed", "enabled"],
        "properties": {
          "allowed": { "type": "boolean", "default": true },
          "enabled": { "type": "boolean", "default": false }
        }
      },

      "power_bi": {
        "type": "object",
        "title": "Power BI",
        "description": "Allows downloading of pre-configured templates for PowerBI.",
        "additionalProperties": false,
        "required": ["allowed", "enabled"],
        "properties": {
          "allowed": { "type": "boolean", "default": false },
          "enabled": { "type": "boolean", "default": false }
        }
      },

      "import_printed_forms": {
        "type": "object",
        "title": "Import printed forms",
        "description": "Enables the importing from handwritten idea and surveys on printed forms.",
        "additionalProperties": false,
        "required": ["allowed", "enabled"],
        "properties": {
          "allowed": { "type": "boolean", "default": false },
          "enabled": { "type": "boolean", "default": false }
        }
      },

      "user_session_recording": {
        "type": "object",
        "title": "User session recording",
        "description": "Enables the recording of a small fraction of user sessions for analysis and product research purposes. Requires active consent from the customer.",
        "additionalProperties": false,
        "required": ["allowed", "enabled"],
        "properties": {
          "allowed": { "type": "boolean", "default": true },
          "enabled": { "type": "boolean", "default": false }
        }
      },

      "analysis": {
        "type": "object",
        "title": "AI-powered analysis for surveys and ideation",
        "description": "Enables the use of AI-powered analysis for surveys and ideation.",
        "additionalProperties": false,
        "required": ["allowed", "enabled"],
        "properties": {
          "allowed": { "type": "boolean", "default": true },
          "enabled": { "type": "boolean", "default": true }
        }
      },

      "large_summaries": {
        "type": "object",
        "title": "AI-powered analysis for surveys and ideation (large summaries)",
        "description": "Enables the use of AI-powered analysis for surveys and ideation for a large number of inputs.",
        "additionalProperties": false,
        "required": ["allowed", "enabled"],
        "properties": {
          "allowed": { "type": "boolean", "default": false },
          "enabled": { "type": "boolean", "default": false }
        }
      },

      "ask_a_question": {
        "type": "object",
        "title": "AI-powered questions and answers feature for surveys and ideation",
        "description": "Enables the use of AI-powered questions and answers feature for surveys and ideation.",
        "additionalProperties": false,
        "required": ["allowed", "enabled"],
        "properties": {
          "allowed": { "type": "boolean", "default": false },
          "enabled": { "type": "boolean", "default": false }
        }
      },

      "advanced_autotagging": {
        "type": "object",
        "title": "AI-powered advanced autotagging for surveys and ideation",
        "description": "Enables the use of AI-powered advanced autotagging feature for surveys and ideation.",
        "additionalProperties": false,
        "required": ["allowed", "enabled"],
        "properties": {
          "allowed": { "type": "boolean", "default": false },
          "enabled": { "type": "boolean", "default": false }
        }
      }
    },
  "dependencies": {
    "planhat": ["segment"],

    "typeform_surveys": ["surveys"],
    "google_forms_surveys": ["surveys"],
    "enalyzer_surveys": ["surveys"],
    "survey_xact_surveys": ["surveys"],
    "surveymonkey_surveys": ["surveys"],
    "qualtrics_surveys": ["surveys"],
    "snap_survey_surveys": ["surveys"],
    "microsoft_forms_surveys": ["surveys"],
    "smart_survey_surveys": ["surveys"],

    "id_auth0": ["verification"],
    "id_bogus": ["verification"],
    "id_bosa_fas": ["verification"],
    "id_clave_unica": ["verification"],
    "id_cow": ["verification"],
    "id_franceconnect": ["verification"],
    "id_gent_rrn": ["verification"],
    "id_oostende_rrn": ["verification"],
    "id_id_card_lookup": ["verification"],

    "permission_option_email_confirmation": ["user_confirmation"],
    "power_bi": ["public_api_tokens"],

    "large_summaries": ["analysis"],
    "ask_a_question": ["analysis"],
    "advanced_autotagging": ["analysis"]
  },
  "definitions": {
    "multiloc_string": {
      "type": "object",
      "additionalProperties": false,
      "properties": {
        <%= CL2_SUPPORTED_LOCALES.map{|l| "\"#{l.to_s}\": {\"type\": \"string\"}"}.join(",") %>
      }
    }
  }
}<|MERGE_RESOLUTION|>--- conflicted
+++ resolved
@@ -941,25 +941,6 @@
         }
       },
 
-<<<<<<< HEAD
-      "phase_reports": {
-        "type": "object",
-        "title": "Phase Reports",
-        "description": "Publish the results of a phase.",
-=======
-      "project_reports": {
-        "type": "object",
-        "title": "Project Reports (deprecated)",
-        "description": "Browse and download the results of a project. Deprecated - use Report Builder instead.",
->>>>>>> f4e38c08
-        "additionalProperties": false,
-        "required": ["allowed", "enabled"],
-        "properties": {
-          "allowed": { "type": "boolean", "default": false},
-          "enabled": { "type": "boolean", "default": false}
-        }
-      },
-
       "blocking_profanity": {
         "type": "object",
         "title": "Block Profanity",
