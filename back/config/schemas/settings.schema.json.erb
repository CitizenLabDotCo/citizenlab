{
  "description": "Schema for validating the settings on a tenant",
  "$schema": "<%= TenantSchema::ExtendedSchema::SCHEMA_URL %>",
  "type": "object",
  "required": ["core"],
  "additionalProperties": false,
  "properties":
    {
      "core": {
        "type": "object",
        "title": "Core system",
        "description": "The container for general settings. The core system should always be enabled.",
        "required-settings": [
          "organization_type",
          "timezone",
          "currency",
          "locales",
          "color_main",
          "color_secondary",
          "color_text",
          "lifecycle_stage",
          "authentication_token_lifetime_in_days"
        ],
        "additionalProperties": false,
        "required": ["allowed", "enabled", "lifecycle_stage"],
        "properties": {
          "allowed": { "type": "boolean", "default": true},
          "enabled": { "type": "boolean", "default": true},
          "organization_name": {
            "title": "Organisation Name",
            "description": "How the city or organisation is referred to throughout the platform.",
            "$ref": "#/definitions/multiloc_string"
          },
          "organization_site": {
            "title": "Organisation Website",
            "description": "The city or organisation's official website.",
            "type": "string",
            "pattern": "^$|^((http:\/\/.+)|(https:\/\/.+))"
          },
          "organization_type": {
            "title": "Organisation Type",
            "description": "Based on city's population: <40k small, 40-120k medium, >120k large. Otherwise, select 'generic'.",
            "type": "string",
            "enum": ["small_city", "medium_city", "large_city", "generic"],
            "default": "medium_city"
          },
          "lifecycle_stage": {
            "title": "Lifecycle Stage",
            "description": "The lifecycle stage of the customer.",
            "type": "string",
            "enum": ["trial", "expired_trial", "demo", "active", "churned", "not_applicable"]
          },
          "timezone": {
            "title": "Time Zone",
            "type": "string",
            "default": "Brussels",
            "enum": [<%= ActiveSupport::TimeZone.all.sort_by{|tz| TimezoneService.new.display_timezone(tz)}.map(&:name).map{|l| "\"#{l}\""}.join(",") %>],
            "enumNames": [<%= ActiveSupport::TimeZone.all.map{|tz| TimezoneService.new.display_timezone(tz)}.sort.map{|l| "\"#{l}\""}.join(",") %>]
          },
          "currency": {
            "title": "Currency",
            "description": "Currency used by the organisation, for projects like participatory budgeting that have budget fields.",
            "type": "string",
            "default": "EUR",
            "enum": [<%= CL2_SUPPORTED_CURRENCIES.map{|l| "\"#{l}\""}.join(",") %>]
          },
          "locales": {
            "title": "Platform Languages",
            "description": "Select all of the languages that will be in use on the platform.",
            "type": "array",
            "items": {
              "type": "string",
              "enum": [<%= CL2_SUPPORTED_LOCALES.map { |locale| "\"#{locale}\"" }.join(",") %>],
              "enumNames": [<%= CL2_SUPPORTED_LOCALES.map { |locale| locale.to_s == 'en' ? '"en-US"' : "\"#{locale}\"" }.join(",") %>]
            },
            "uniqueItems": true,
            "minItems": 1,
            "default": ["en"]
          },
          "weglot_api_key": {
            "title": "Weglot API key",
            "description": "Set the API key of Weglot to enable automatic page translations.",
            "type": "string"
          },
          "color_main": {
            "title": "Main Colour",
            "description": "Main colour of platform. Input as a 6-digit HEX color, including the # sign (e.g. #073F80).",
            "type": "string",
            "pattern": "^#([A-Fa-f0-9]{6}|[A-Fa-f0-9]{3})$",
            "default": "#163A7D"
          },
          "color_secondary": {
            "title": "Secondary Colour",
            "description": "Secondary colour of platform. Input as a 6-digit HEX color, including the # sign (e.g. #ff672f).",
            "type": "string",
            "pattern": "^#([A-Fa-f0-9]{6}|[A-Fa-f0-9]{3})$",
            "default": "#CF4040"
          },
          "color_text": {
            "title": "Text Colour",
            "description": "Colour of platform text. Input as a 6-digit HEX color, including the # sign (e.g. #7fbbca).",
            "type": "string",
            "pattern": "^#([A-Fa-f0-9]{6}|[A-Fa-f0-9]{3})$",
            "default": "#163A7D"
          },
          "meta_title": {
            "title": "Page Title",
            "description": "The title of the homepage displayed on the browser tab in search engine results and when shared on social media.",
            "$ref": "#/definitions/multiloc_string"
          },
          "meta_description": {
            "title": "Social Media Description",
            "description": "The description of the platform shown in search engine results and when shared on some social media platforms.",
            "$ref": "#/definitions/multiloc_string"
          },
          "custom_onboarding_message": {
            "title": "Header Banner Call-to-Action Text",
            "description": "Optional Call-to-Action text for signed in users, shown on a banner on the top of the homepage. Accompanied by a Call-to-Action (CTA) button. If this field is left blank, 'Header banner non-call to action' text is shown in the banner.",
            "$ref": "#/definitions/multiloc_string",
            "private": true
          },
          "custom_onboarding_button": {
            "title": "Header Banner CTA Button",
            "description": "Text for the CTA button in the header banner for signed-in users. Accompanies the 'Header banner call to action text' field.",
            "$ref": "#/definitions/multiloc_string",
            "private": true
          },
          "custom_onboarding_link": {
            "title": "Header Banner CTA Link",
            "description": "Web location that the CTA button links to. This should be a relative link on the platform starting with (e.g., platform.citizenlab.co/initiatives should be inputted here as /initiatives).",
            "type": "string",
            "pattern": "^$|^/.*$",
            "private": true
          },
          "currently_working_on_text": {
            "title": "Project Overview Header Title",
            "description": "Header title shown at the top of all of the projects on the homepage. If left blank, this field defaults to \"{orgName} is currently working on\".",
            "$ref": "#/definitions/multiloc_string"
          },
          "signup_helper_text": {
            "title": "Sign-up Helper Text (Step 1)",
            "description": "Optional short text, shown at the top of Step 1 of the sign up form (i.e., email and password). Supports HTML.",
            "$ref": "#/definitions/multiloc_string"
          },
          "custom_fields_signup_helper_text":  {
            "title": "Sign-up Helper Text (Step 2)",
            "description": "Optional short text, shown at the top of Step 2 of the sign up form (i.e., additional registration fields). Supports HTML.",
            "$ref": "#/definitions/multiloc_string"
          },
          "areas_term": {
            "title": "Geographic Units",
            "description": "What a geographic unit should be called on this platform (e.g., neighbourhoods, districts, etc.). Input the plural form here with all lowercase letters. If left blank, this field defaults to 'areas'.",
            "$ref": "#/definitions/multiloc_string"
          },
          "area_term": {
            "title": "Geographic Unit",
            "description": "What a geographic unit should be called on this platform (e.g., neighbourhood, district, etc.)? Input the singular form here with all lowercase letters. If left blank, this field defaults to 'area'.",
            "$ref": "#/definitions/multiloc_string"
          },
          "topics_term": {
            "title": "Tag Units",
            "description": "What a tag unit should be called on this platform (e.g., departments, themes, etc.). Input the plural form here with all lowercase letters. If left blank, this field defaults to 'tags'.",
            "$ref": "#/definitions/multiloc_string"
          },
          "topic_term": {
            "title": "Tag Unit",
            "description": "What a tag unit should be called on this platform (e.g., department, theme, etc.). Input the singular form here with all lowercase letters. If left blank, this field defaults to 'tag'.",
            "$ref": "#/definitions/multiloc_string"
          },
          "reply_to_email": {
            "title": "Reply-to email",
            "description": "The email used in the reply-to field when users receive emails from automated campaigns.",
            "type": "string",
            "format": "email",
            "default": "support@citizenlab.co"
          },
          "authentication_token_lifetime_in_days": {
            "title": "Authentication token lifetime in days",
            "description": "How many days before an authentication token (a user session) is expired.",
            "type": "integer",
            "minimum": 1,
            "maximum": 30,
            "default": 30
          },
          "maximum_admins_number": {
            "title": "Maximum number of admins",
            "description": "Maximum allowed number of admins on the platform.",
            "type": ["integer", "null"]
          },
<<<<<<< HEAD
          "maximum_project_moderators_number": {
            "title": "Maximum number of managers",
            "description": "Maximum allowed number of project and folder managers on the platform.",
            "type": ["integer", "null"]
          },
          "additional_admins_number": {
            "title": "Additional number of admins",
            "description": "Additional number of admins on the platform.",
            "type": ["integer", "null"]
          },
          "additional_project_moderators_number": {
            "title": "Additional number of managers",
            "description": "Additional number of project and folder managers on the platform.",
            "type": ["integer", "null"]
=======
          "maximum_moderators_number": {
            "title": "Maximum number of managers",
            "description": "Maximum allowed number of project and folder managers on the platform.",
            "type": ["integer", "null"]
>>>>>>> 14d22706
          }
        }
      },

      "user_blocking": {
        "type": "object",
        "title": "User blocking",
        "description": "User blocking and unblocking features. WIP - Don't enable for customer platforms",
        "additionalProperties": false,
        "required": ["allowed", "enabled"],
        "required-settings": ["duration"],
        "properties": {
          "allowed": { "type": "boolean", "default": false },
          "enabled": { "type": "boolean", "default": false },
          "duration": {
            "title": "Duration of block (in days)",
            "description": "How many days a user will be blocked for. The user will remain blocked until this period expires, or an admin manually removes the block on the user. Setting this value to zero effectively unblocks all blocked users.",
            "type": "integer",
            "minimum": 0,
            "default": 90
          }
        }
      },

      "dynamic_idea_form": {
        "type": "object",
        "title": "Dynamic idea form",
        "description": "Changes the idea form from the hard-coded version to the generated version.",
        "additionalProperties": false,
        "required": ["allowed", "enabled"],
        "properties": {
          "allowed": { "type": "boolean", "default": true},
          "enabled": { "type": "boolean", "default": true}
        }
      },

      "jsonforms_custom_fields": {
        "type": "object",
        "title": "Rework of user custom fields (experimental)",
        "description":  "Replaces react-json-forms with jsonforms for user custom fields form. Don't turn this on unless you know what you're doing.",
        "additionalProperties": false,
        "required": ["allowed", "enabled"],
        "properties": {
          "allowed": { "type": "boolean", "default": false},
          "enabled": { "type": "boolean", "default": false}
        }
      },

      "advanced_custom_pages": {
        "type": "object",
        "title": "Advanced Custom Pages",
        "description":	"Advanced Custom Pages features.",
        "additionalProperties": false,
        "required": ["allowed", "enabled"],
        "properties": {
          "allowed": { "type": "boolean", "default": false },
          "enabled": { "type": "boolean", "default": false }
        }
      },

      "project_folders": {
        "type": "object",
        "title": "Project Folders",
        "description": "Allow project folders.",
        "additionalProperties": false,
        "required": ["allowed", "enabled"],
        "properties": {
          "allowed": { "type": "boolean", "default": true },
          "enabled": { "type": "boolean", "default": true }
        }
      },

      "project_management": {
        "type": "object",
        "title": "Project Managers",
        "description": "Enable the project manager role (users who have some administrative rights at a project level).",
        "additionalProperties": false,
        "required": ["allowed", "enabled"],
        "properties": {
          "allowed": { "type": "boolean", "default": true },
          "enabled": { "type": "boolean", "default": true }
        }
      },

      "project_visibility": {
        "type": "object",
        "title": "Project Visibility",
        "description": "Admin can make projects visible only to certain groups of users (e.g., admin only, smart groups).",
        "additionalProperties": false,
        "required": ["allowed", "enabled"],
        "properties": {
          "allowed": { "type": "boolean", "default": true },
          "enabled": { "type": "boolean", "default": true }
        }
      },

      "password_login": {
        "type": "object",
        "title": "Password Login",
        "description": "Allow users to register with an email and password.",
        "additionalProperties": false,
        "required": ["allowed", "enabled"],
        "required-settings": ["minimum_length", "phone", "enable_signup"],
        "properties": {
          "allowed": { "type": "boolean", "default": true},
          "enabled": { "type": "boolean", "default": true},
          "enable_signup": {
            "type": "boolean",
            "title": "Enable sign-up",
            "description": "If unchecked, only login via password is allowed for existing users; sign-up via password is disabled for new users.",
            "default": true
          },
          "minimum_length": {
            "type": "number",
            "title": "Minimum password length",
            "description": "The minimum number of characters required for a user password. The default value is 8 (min. 5, max. 72). Longer passwords are generally more secure. Changes to the min. password length will only apply to users that create a new account or update their existing password (existing accounts remain the same).",
            "minimum": 5,
            "maximum": 72,
            "default": 8
          },
          "phone": {
            "title": "Phone",
            "description": "Allow users to register with a phone number. This option is not advised, please check with development team before enabling this field.",
            "type": "boolean",
            "default": false
          },
          "phone_email_pattern": {
            "title": "Phone Number Format",
            "description": "Specify how phone numbers should be stored in the database (needs to be in email format - e.g., 'phone+__PHONE__@test.com' stores the phone number as 'phone+32478637483@test.com'.",
            "type": "string",
            "format": "email",
            "default": "phone+__PHONE__@test.com",
            "pattern": "^.*__PHONE__.*@.*$",
            "private": true
          }
        }
      },

      "facebook_login": {
        "type": "object",
        "title": "Facebook Login",
        "description":	"Allow users to register and sign in through their Facebook account.",
        "additionalProperties": false,
        "required": ["allowed", "enabled"],
        "properties": {
          "allowed": { "type": "boolean", "default": false},
          "enabled": { "type": "boolean", "default": false},
          "app_id": {
            "title": "App ID",
            "type": "string"
          },
          "app_secret": {
            "title": "App Secret",
            "type": "string",
            "private": true
          }
        }
      },

      "google_login": {
        "type": "object",
        "title": "Google Login",
        "description":  "Allow users to register and sign in through their Google account.",
        "additionalProperties": false,
        "required": ["allowed", "enabled"],
        "properties": {
          "allowed": { "type": "boolean", "default": false},
          "enabled": { "type": "boolean", "default": false},
          "client_id": {
            "title": "Client ID",
            "type": "string"
          },
          "client_secret": {
            "title": "Client Secret",
            "type": "string",
            "private": true
          }
        }
      },

      "azure_ad_login": {
        "type": "object",
        "title": "Azure Login",
        "description":  "Allow users to register and sign in with Azure Active Directory.",
        "additionalProperties": false,
        "required": ["allowed", "enabled"],
        "properties": {
          "allowed": { "type": "boolean", "default": false},
          "enabled": { "type": "boolean", "default": false},
          "tenant": {
            "title": "Tenant",
            "type": "string",
            "private": true
          },
          "client_id": {
            "title": "Client ID",
            "description": "Sometimes also called 'application_id'",
            "type": "string",
            "private": true
          },
          "logo_url": {
            "title": "Logo",
            "type": "string",
            "pattern": "^https:\/\/.+",
            "description": "The full URL to the logo image that is shown on the authentication button. Logo should be approx. 25px in height."
          },
          "login_mechanism_name": {
            "title": "Login Mechanism Name",
            "type": "string",
            "description": "The Login Mechanism Name is used for user-facing copy. For instance, \"Sign up with {login_mechanism_name}.\"."
          }
        }
      },

      "integration_onze_stad_app": {
        "type": "object",
        "description":  "Allow posting ideas to Onze StadApp as news.",
        "additionalProperties": false,
        "required": ["allowed", "enabled"],
        "required-settings": ["app_id", "api_key"],
        "properties": {
          "allowed": { "type": "boolean", "default": false},
          "enabled": { "type": "boolean", "default": false},
          "app_id": {
            "title": "App ID",
            "type": "string",
            "private": true
          },
          "api_key": {
            "title": "API Key",
            "type": "string",
            "private": true
          }
        }
      },

      "maps": {
        "type": "object",
        "title": "CustomMaps",
        "description":  "Enable maps for all projects.",
        "additionalProperties": false,
        "required": ["allowed", "enabled"],
        "properties": {
          "allowed": { "type": "boolean", "default": true},
          "enabled": { "type": "boolean", "default": true},
          "tile_provider": {
            "title": "Tile provider",
            "description": "The OSM or basemap.at compatible tile provider URL pattern (https is required).",
            "type": "string",
            "pattern": "^https:\/\/.+",
            "default": "<%= ENV.fetch('DEFAULT_MAPS_TILE_PROVIDER', 'https://{s}.tile.openstreetmap.org/{z}/{x}/{y}.png')%>"
          },
          "map_center": {
            "title": "Map Center",
            "description": "The default center point of the platform maps (latitude/longitude). Use a dot as a decimal separator.",
            "type": "object",
            "additionalProperties": false,
            "properties": {
              "lat": {
                "title": "Latitude",
                "type": "string",
                "default": "50.8503"
              },
              "long": {
                "title": "Longitude",
                "type": "string",
                "default": "4.3517"
              }
            }
          },
          "zoom_level": {
            "type": "number",
            "title": "Map Zoom Level",
            "description": "The zoom level of the platform maps. The Zoom Level should be a number between 0 - 19. The default zoom level is 12 (town). See https://wiki.openstreetmap.org/wiki/Zoom_levels for more information about zoom levels.",
            "default": 12
          },
          "osm_relation_id": {
            "type": "integer",
            "title": "OSM Relation ID",
            "description": "The boundary of the municipality/organisation is specified by its Relation ID in OpenStreetMap (OSM). You can find the Relation ID at https://www.openstreetmap.org. Search for the place, click on the correct result and you'll find the Relation ID if the result is a relation (e.g. \"Relation: Knokke-Heist (4569)\"). If there is no relation defined for the place (e.g. Scheveningen), search for the next largest administrative territory (e.g. The Hague)."
          }
        }
      },

      "intercom": {
        "type": "object",
        "title": "Intercom Integration",
        "description":  "Integrates Intercom messenger and data collection",
        "additionalProperties": false,
        "required": ["allowed", "enabled"],
        "properties": {
          "allowed": { "type": "boolean", "default": true},
          "enabled": { "type": "boolean", "default": true}
        }
      },

      "segment": {
        "type": "object",
        "title": "Segment Integration",
        "description":  "Integrates segment data collection",
        "additionalProperties": false,
        "required": ["allowed", "enabled"],
        "properties": {
          "allowed": { "type": "boolean", "default": false},
          "enabled": { "type": "boolean", "default": false},
          "destinations": {
            "type": "string",
            "description": "As more tools can be activated through Segment, here you can specify them using comma separated text, shown in the cookie consent"
          }
        }
      },

      "planhat": {
        "type": "object",
        "title": "Planhat Integration",
        "description":  "Planhat integration for data collection (via Segment).",
        "additionalProperties": false,
        "required": ["allowed", "enabled"],
        "properties": {
          "allowed": { "type": "boolean", "default": false},
          "enabled": { "type": "boolean", "default": false}
        }
      },

      "satismeter": {
        "type": "object",
        "title": "Satismeter Integration",
        "description":  "Integrates Satismeter polls and data collection to the front-end",
        "additionalProperties": false,
        "required": ["allowed", "enabled"],
        "required-settings": ["write_key"],
        "properties": {
          "allowed": { "type": "boolean", "default": true},
          "enabled": { "type": "boolean", "default": true},
          "write_key": {
            "type": "string",
            "description": "The write key the front-end send its data to.",
            "default": "<%= ENV.fetch('DEFAULT_SATISMETER_WRITE_KEY', '')%>"
          }
        }
      },

      "google_analytics": {
        "type": "object",
        "title": "Google Analytics Integration",
        "description":  "Integrates Google Analytics data collection to the front-end",
        "additionalProperties": false,
        "required": ["allowed", "enabled"],
        "required-settings": ["tracking_id"],
        "properties": {
          "allowed": { "type": "boolean", "default": true},
          "enabled": { "type": "boolean", "default": true},
          "tracking_id": {
            "type": "string",
            "description": "The tracking ID the front-end send it's data to. Format UA-XXXXXXXXX-XX",
            "pattern": "^(UA|YT|MO)\-[0-9]+\-[0-9]+$",
            "default": "<%= ENV.fetch('DEFAULT_GA_TRACKING_ID', '')%>"
          }
        }
      },

      "participatory_budgeting": {
        "type": "object",
        "title": "Participatory Budgeting",
        "description":  "Allow participatory budgeting.",
        "additionalProperties": false,
        "required": ["allowed", "enabled"],
        "properties": {
          "allowed": { "type": "boolean", "default": true},
          "enabled": { "type": "boolean", "default": true}
        }
      },

      "polls": {
        "type": "object",
        "title": "Polls",
        "description": "Allow polls.",
        "additionalProperties": false,
        "required": ["allowed", "enabled"],
        "properties": {
          "allowed": { "type": "boolean", "default": true},
          "enabled": { "type": "boolean", "default": true}
        }
      },

      "initiatives": {
        "type": "object",
        "title": "Proposals",
        "description":  "Allow proposals. Disabling this feature removes the corresponding item from the navbar",
        "additionalProperties": false,
        "required-settings": ["voting_threshold", "days_limit", "threshold_reached_message", "eligibility_criteria"],
        "required": ["allowed", "enabled"],
        "properties": {
          "allowed": { "type": "boolean", "default": true },
          "enabled": { "type": "boolean", "default": true },
          "voting_threshold": {
            "title": "Voting Threshold",
            "description": "Default value for how many votes a proposal needs to move to the next stage. This value can be changed in the admin panel on the platform.",
            "type": "integer",
            "minimum": 2,
            "default": 300
          },
          "days_limit": {
            "title": "Time Limit (in days)",
            "description": "Default value for how many days a proposal has to meet the voting threshold and move to the next stage. This value can be changed in the admin panel on the platform.",
            "type": "integer",
            "minimum": 1,
            "default": 90
          },
          "threshold_reached_message": {
            "title": "Proposal Success Message",
            "description": "Default text that users receive when their proposal reaches the voting threshold. Supports HTML paragraphs and breaks. This text can be changed in the admin panel on the platform.",
            "$ref": "#/definitions/multiloc_string",
            "default": <%= MultilocService.new.i18n_to_multiloc(
            'initiatives.default_threshold_reached_message',
            locales: CL2_SUPPORTED_LOCALES).to_json
            %>
          },
          "eligibility_criteria": {
            "title": "Proposal Criteria",
            "description": "Default text specifying criteria that proposals should meet. Supports HTML paragraphs and breaks. This text can be changed in the admin panel on the platform.",
            "$ref": "#/definitions/multiloc_string",
            "default": <%= MultilocService.new.i18n_to_multiloc(
            'initiatives.default_eligibility_criteria',
            locales: CL2_SUPPORTED_LOCALES).to_json
            %>
          }
        }
      },

      "surveys": {
        "type": "object",
        "title": "Surveys",
        "description":  "Allow Typeform surveys to be embedded.",
        "additionalProperties": false,
        "required": ["allowed", "enabled"],
        "properties": {
          "allowed": { "type": "boolean", "default": true},
          "enabled": { "type": "boolean", "default": true}
        }
      },

      "typeform_surveys": {
        "type": "object",
        "title": "Typeform Surveys",
        "description":  "Allow Typeform surveys to be embedded.",
        "additionalProperties": false,
        "required": ["allowed", "enabled"],
        "properties": {
          "allowed": { "type": "boolean", "default": true},
          "enabled": { "type": "boolean", "default": true},
          "user_token": {
            "title": "User Token",
            "description": "The user token is generated from the tenant's typeform profile. Survey results are only downloadable for this token.",
            "type": "string",
            "private": true,
            "default": "<%= ENV.fetch('DEFAULT_TYPEFORM_USER_TOKEN', '') %>"
          }
        }
      },

      "google_forms_surveys": {
        "type": "object",
        "title": "Google Forms Surveys",
        "description":  "Allow Google Form surveys to be embedded.",
        "additionalProperties": false,
        "required": ["allowed", "enabled"],
        "properties": {
          "allowed": { "type": "boolean", "default": true},
          "enabled": { "type": "boolean", "default": true}
        }
      },

      "enalyzer_surveys": {
        "type": "object",
        "title": "Enalyzer Forms Surveys",
        "description":  "Allow Enalyzer surveys to be embedded.",
        "additionalProperties": false,
        "required": ["allowed", "enabled"],
        "properties": {
          "allowed": { "type": "boolean", "default": false},
          "enabled": { "type": "boolean", "default": false}
        }
      },

      "survey_xact_surveys": {
        "type": "object",
        "title": "Survey Xact Forms Surveys",
        "description":  "Allow Survey Xact surveys to be embedded.",
        "additionalProperties": false,
        "required": ["allowed", "enabled"],
        "properties": {
          "allowed": { "type": "boolean", "default": false},
          "enabled": { "type": "boolean", "default": false}
        }
      },

      "surveymonkey_surveys": {
        "type": "object",
        "title": "Surveymonkey Surveys",
        "description":  "Allow the embedding of Surveymonkey surveys. Deprecated, since not supported on mobile.",
        "additionalProperties": false,
        "required": ["allowed", "enabled"],
        "properties": {
          "allowed": { "type": "boolean", "default": false},
          "enabled": { "type": "boolean", "default": false}
        }
      },

      "snap_survey_surveys": {
        "type": "object",
        "title": "Snap Survey Surveys",
        "description":  "Allow the embedding of Snap Survey surveys.",
        "additionalProperties": false,
        "required": ["allowed", "enabled"],
        "properties": {
          "allowed": { "type": "boolean", "default": false},
          "enabled": { "type": "boolean", "default": false}
        }
      },

      "qualtrics_surveys": {
        "type": "object",
        "title": "Qualtrics Surveys",
        "description":  "Allow Qualtrics surveys to be embedded.",
        "additionalProperties": false,
        "required": ["allowed", "enabled"],
        "properties": {
          "allowed": { "type": "boolean", "default": false},
          "enabled": { "type": "boolean", "default": false}
        }
      },

      "microsoft_forms_surveys": {
        "type": "object",
        "title": "Microsoft Forms Surveys",
        "description":  "Allow Microsoft Forms surveys to be embedded.",
        "additionalProperties": false,
        "required": ["allowed", "enabled"],
        "properties": {
          "allowed": { "type": "boolean", "default": false},
          "enabled": { "type": "boolean", "default": false}
        }
      },

      "smart_survey_surveys": {
        "type": "object",
        "title": "SmartSurvey Surveys",
        "description":  "Allow SmartSurvey surveys to be embedded.",
        "additionalProperties": false,
        "required": ["allowed", "enabled"],
        "properties": {
          "allowed": { "type": "boolean", "default": false},
          "enabled": { "type": "boolean", "default": false}
        }
      },

      "volunteering": {
        "type": "object",
        "title": "Volunteering",
        "description": "Allow volunteering.",
        "additionalProperties": false,
        "required": ["allowed", "enabled"],
        "properties": {
          "allowed": { "type": "boolean", "default": true},
          "enabled": { "type": "boolean", "default": true}
        }
      },

      "workshops": {
        "title": "Workshops",
        "type": "object",
        "description":	"Allow workshops.",
        "additionalProperties": false,
        "required": ["allowed", "enabled"],
        "properties": {
          "allowed": { "type": "boolean", "default": true},
          "enabled": { "type": "boolean", "default": true}
        }
      },

      "project_reports": {
        "type": "object",
        "title": "Project Reports",
        "description": "Browse and download the results of a project.",
        "additionalProperties": false,
        "required": ["allowed", "enabled"],
        "properties": {
          "allowed": { "type": "boolean", "default": false},
          "enabled": { "type": "boolean", "default": false}
        }
      },

      "blocking_profanity": {
        "type": "object",
        "title": "Block Profanity",
        "description": "Prevent input with profanity in it from being posted (can be turned on/off from the platform)",
        "additionalProperties": false,
        "required": ["allowed", "enabled"],
        "properties": {
          "allowed": { "type": "boolean", "default": true},
          "enabled": { "type": "boolean", "default": false}
        }
      },

      "clustering": {
        "type": "object",
        "title": "Clustering",
        "description":  "Allows admins to analyze ideas by creating clustered visualizations.",
        "additionalProperties": false,
        "required": ["allowed", "enabled"],
        "properties": {
          "allowed": { "type": "boolean", "default": false},
          "enabled": { "type": "boolean", "default": false}
        }
      },

      "similar_ideas": {
        "type": "object",
        "title": "Similar Ideas",
        "description":  "Show links to similar ideas when viewing an idea. Still in beta.",
        "additionalProperties": false,
        "required": ["allowed", "enabled"],
        "properties": {
          "allowed": { "type": "boolean", "default": true},
          "enabled": { "type": "boolean", "default": true}
        }
      },

      "admin_project_templates": {
        "type": "object",
        "title": "Project Templates",
        "description":  "Enable the template library for admin to create new projects.",
        "additionalProperties": false,
        "required": ["allowed", "enabled"],
        "properties": {
          "allowed": { "type": "boolean", "default": true},
          "enabled": { "type": "boolean", "default": true}
        }
      },

      "custom_accessibility_statement_link": {
        "type": "object",
        "title": "Custom A11y Statement Link",
        "description":  "Allows the Front-End to direct the user to a different accessibility statement link than our own.",
        "additionalProperties": false,
        "required": ["allowed", "enabled"],
        "required-settings": ["url"],
        "properties": {
          "allowed": { "type": "boolean", "default": false},
          "enabled": { "type": "boolean", "default": false},
          "url": {
            "title": "URL",
            "description": "The link to the page to which users should be redirected when clicking on the accessibility statement link within the footer.",
            "type": "string",
            "format": "uri"
          }
        }
      },

      "disable_downvoting": {
        "type": "object",
        "title": "Downvoting Toggle",
        "description": "Display toggle in Project settings or Project’s timeline phase settings, that permits the disabling and re-enabling of downvoting. By default, downvoting is enabled.",
        "additionalProperties": false,
        "required": ["allowed", "enabled"],
        "properties": {
          "allowed": { "type": "boolean", "default": false},
          "enabled": { "type": "boolean", "default": false}
        }
      },

      "ideaflow_social_sharing": {
        "type": "object",
        "title": "Share Proposals on Social Media",
        "description":  "After posting a proposal, users receive a pop-up to share their proposal on social media.",
        "additionalProperties": false,
        "required": ["allowed", "enabled"],
        "properties": {
          "allowed": { "type": "boolean", "default": true},
          "enabled": { "type": "boolean", "default": true}
        }
      },

      "initiativeflow_social_sharing": {
        "type": "object",
        "title": "Share Initiative on Social Media",
        "description": "After posting an initiative, users receive a pop-up to share their proposal on social media.",
        "additionalProperties": false,
        "required": ["allowed", "enabled"],
        "properties": {
          "allowed": { "type": "boolean", "default": true},
          "enabled": { "type": "boolean", "default": true}
        }
      },

      "widgets": {
        "type": "object",
        "title": "Widgets",
        "description":  "Admins can generate platform widgets to embed on external websites.",
        "additionalProperties": false,
        "required": ["allowed", "enabled"],
        "properties": {
          "allowed": { "type": "boolean", "default": true},
          "enabled": { "type": "boolean", "default": true}
        }
      },

      "manual_emailing": {
        "type": "object",
        "title": "Manual Emails",
        "description":  "Admin and project managers can email users through the platform.",
        "additionalProperties": false,
        "required": ["allowed", "enabled"],
        "properties": {
          "allowed": { "type": "boolean", "default": true},
          "enabled": { "type": "boolean", "default": true}
        }
      },

      "automated_emailing_control": {
        "type": "object",
        "title": "Automated Emails",
        "description":  "Admin can set and control automated e-mail campaigns and notifications.",
        "additionalProperties": false,
        "required": ["allowed", "enabled"],
        "properties": {
          "allowed": { "type": "boolean", "default": true},
          "enabled": { "type": "boolean", "default": true}
        }
      },

      "pages": {
        "type": "object",
        "title": "Custom Pages",
        "description":	"Allow custom pages to be made and added to the platform's navigation.",
        "additionalProperties": false,
        "required": ["allowed", "enabled"],
        "properties": {
          "allowed": { "type": "boolean", "default": true},
          "enabled": { "type": "boolean", "default": true}
        }
      },

      "events_widget": {
        "type": "object",
        "title": "Events Landing Page Widget",
        "description":	"Display a widget of the next upcoming events in your landing page.",
        "additionalProperties": false,
        "required": ["allowed", "enabled"],
        "properties": {
          "allowed": { "type": "boolean", "default": false},
          "enabled": { "type": "boolean", "default": true},
          "widget_title": {"$ref": "#/definitions/multiloc_string"}
        }
      },

      "redirects": {
        "type": "object",
        "title": "URL redirection rules",
        "description":  "Define redirection rules on certain targets",
        "additionalProperties": false,
        "required": ["allowed", "enabled"],
        "properties": {
          "allowed": { "type": "boolean", "default": true},
          "enabled": { "type": "boolean", "default": true},
          "rules": {
            "type": "array",
            "default": [],
            "items": {
              "type": "object",
              "required": ["path", "target"],
              "additionalProperties": false,
              "properties": {
                "path": {"type": "string", "description": "The URL path that should trigger the redirect. This is the part after the locale. For e.g. https://my-platform.com/en-GB/projects/my-project, the path would be projects/my-project."},
                "target": {"type": "string", "description": "The URL where the path should redirected to, e.g. https://google.com"}
              }
            }
          }
        }
      },

      "abbreviated_user_names": {
        "type": "object",
        "title": "Abbreviated User Name",
        "description": "NOTE: Once you have selected this option, you cannot change it back. User names are shown on the platform as first name + first initial (Jane D. instead of Jane Doe).",
        "additionalProperties": false,
        "required": ["allowed", "enabled"],
        "properties": {
          "allowed": { "type": "boolean", "default": true},
          "enabled": { "type": "boolean", "default": false}
        }
      },

      "idea_custom_copy": {
        "type": "object",
        "title": "Idea Custom Copy",
        "description": "Allows the changing of the word `idea` as the default term of input.",
        "additionalProperties": false,
        "required": ["allowed", "enabled"],
        "properties": {
          "allowed": { "type": "boolean", "default": false},
          "enabled": { "type": "boolean", "default": false}
        }
      },

      "idea_author_change": {
        "type": "object",
        "title": "Idea Author Change",
        "description": "Allows city admins to create ideas and assign users as their authors.",
        "additionalProperties": false,
        "required": ["allowed", "enabled"],
        "properties": {
          "allowed": { "type": "boolean", "default": false},
          "enabled": { "type": "boolean", "default": false}
        }
      },

      "private_projects": {
        "type": "object",
        "title": "Private projects",
        "description":  "Make projects visible to certain groups only (Access Rights tab in the Admin panel).",
        "additionalProperties": false,
        "required": ["allowed", "enabled"],
        "properties": {
          "allowed": { "type": "boolean", "default": true},
          "enabled": { "type": "boolean", "default": true}
        }
      },

      "disable_user_bios": {
        "type": "object",
        "title": "Disable User Biographies",
        "description":  "When this is enabled, the user biographies get disabled on the platform.",
        "additionalProperties": false,
        "required": ["allowed", "enabled"],
        "properties": {
          "allowed": { "type": "boolean", "default": false},
          "enabled": { "type": "boolean", "default": false}
        }
      },

      "fragments": {
        "type": "object",
        "title": "Fragments",
        "description":  "Internal system to allow specific pieces of UI to be overridden with custom HTML.",
        "additionalProperties": false,
        "required": ["allowed", "enabled"],
        "required-settings": ["enabled_fragments"],
        "properties": {
          "allowed": { "type": "boolean", "default": false},
          "enabled": { "type": "boolean", "default": false},
          "enabled_fragments": {
            "title": "Enabled Fragments",
            "type": "array",
            "default": [],
            "description": "List of fragment names that should be enabled (e.g., 'signed-out-header').",
            "items": {
              "type": "string"
            }
          }
        }
      },

      "representativeness": {
        "type": "object",
        "title": "Representativeness",
        "description": "Enables the representativeness dashboard.",
        "additionalProperties": false,
        "required": ["allowed", "enabled"],
        "properties": {
          "allowed": { "type": "boolean", "default": false },
          "enabled": { "type": "boolean", "default": false }
        }
      },

      "native_surveys": {
        "type": "object",
        "title": "Allow in-platform surveys",
        "description":  "",
        "additionalProperties": false,
        "required": ["allowed", "enabled"],
        "properties": {
          "allowed": { "type": "boolean", "default": true },
          "enabled": { "type": "boolean", "default": true }
        }
      },

      "visitors_dashboard": {
        "type": "object",
        "title": "Visitors dashboard",
        "description": "Enabled the visitors dashboard. Don't turn this on unless you know what you're doing.",
        "additionalProperties": false,
        "required": ["allowed", "enabled"],
        "properties": {
          "allowed": { "type": "boolean", "default": false },
          "enabled": { "type": "boolean", "default": false }
        }
      },

      "input_form_custom_fields": {
        "type": "object",
        "title": "Input form builder custom fields",
        "description": "Enables the ability to create custom fields within the ideation form builder.",
        "additionalProperties": false,
        "required": ["allowed", "enabled"],
        "properties": {
          "allowed": { "type": "boolean", "default": true },
          "enabled": { "type": "boolean", "default": false }
        }
      },

      "user_confirmation": {
        "type": "object",
        "title": "User email confirmation",
        "description": "Enables the ability for emails to be confirmed after registration.",
        "additionalProperties": false,
        "required": ["allowed", "enabled"],
        "properties": {
          "allowed": { "type": "boolean", "default": true },
          "enabled": { "type": "boolean", "default": true }
        }
      }
    },
  "dependencies": {
    "planhat": ["segment"],

    "typeform_surveys": ["surveys"],
    "google_forms_surveys": ["surveys"],
    "enalyzer_surveys": ["surveys"],
    "survey_xact_surveys": ["surveys"],
    "surveymonkey_surveys": ["surveys"],
    "qualtrics_surveys": ["surveys"],
    "snap_survey_surveys": ["surveys"],
    "microsoft_forms_surveys": ["surveys"],
    "smart_survey_surveys": ["surveys"],

    "id_auth0": ["verification"],
    "id_bogus": ["verification"],
    "id_bosa_fas": ["verification"],
    "id_clave_unica": ["verification"],
    "id_cow": ["verification"],
    "id_franceconnect": ["verification"],
    "id_gent_rrn": ["verification"],
    "id_oostende_rrn": ["verification"],
    "id_id_card_lookup": ["verification"]
  },
  "definitions": {
    "multiloc_string": {
      "type": "object",
      "additionalProperties": false,
      "properties": {
        <%= CL2_SUPPORTED_LOCALES.map{|l| "\"#{l.to_s}\": {\"type\": \"string\"}"}.join(",") %>
      }
    }
  }
}<|MERGE_RESOLUTION|>--- conflicted
+++ resolved
@@ -187,8 +187,7 @@
             "description": "Maximum allowed number of admins on the platform.",
             "type": ["integer", "null"]
           },
-<<<<<<< HEAD
-          "maximum_project_moderators_number": {
+          "maximum_moderators_number": {
             "title": "Maximum number of managers",
             "description": "Maximum allowed number of project and folder managers on the platform.",
             "type": ["integer", "null"]
@@ -202,12 +201,6 @@
             "title": "Additional number of managers",
             "description": "Additional number of project and folder managers on the platform.",
             "type": ["integer", "null"]
-=======
-          "maximum_moderators_number": {
-            "title": "Maximum number of managers",
-            "description": "Maximum allowed number of project and folder managers on the platform.",
-            "type": ["integer", "null"]
->>>>>>> 14d22706
           }
         }
       },
