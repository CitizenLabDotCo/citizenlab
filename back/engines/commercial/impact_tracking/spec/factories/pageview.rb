# frozen_string_literal: true

FactoryBot.define do
  factory :pageview, class: 'ImpactTracking::Pageview' do
    session_id { '8d2c9ee4-8e08-4451-9659-7191c50899c4' }
<<<<<<< HEAD
    path { '/en/'}
=======
    path { '/en/' }
    project_id { nil }
>>>>>>> 40bd6df3
  end
end<|MERGE_RESOLUTION|>--- conflicted
+++ resolved
@@ -3,11 +3,7 @@
 FactoryBot.define do
   factory :pageview, class: 'ImpactTracking::Pageview' do
     session_id { '8d2c9ee4-8e08-4451-9659-7191c50899c4' }
-<<<<<<< HEAD
-    path { '/en/'}
-=======
     path { '/en/' }
     project_id { nil }
->>>>>>> 40bd6df3
   end
 end