# frozen_string_literal: true

module ProjectFolders
  class WebApi::V1::FoldersController < ::ApplicationController
    before_action :set_project_folder, only: %i[show update destroy]
<<<<<<< HEAD
=======
    skip_before_action :authenticate_user
>>>>>>> 68119fa4

    def index
      @project_folders = policy_scope(Folder).includes(:images, admin_publication: [:children])
      @project_folders = @project_folders.where(id: params[:filter_ids]) if params[:filter_ids]

<<<<<<< HEAD
      @project_folders = @project_folders
                         .page(params.dig(:page, :number))
                         .per(params.dig(:page, :size))
=======
      @project_folders = paginate @project_folders
>>>>>>> 68119fa4

      # Array of publication IDs for folders that
      # still have visible children left.
      parent_ids_for_visible_children = Pundit.policy_scope(current_user, Project)
                                              .includes(:admin_publication).pluck('admin_publications.parent_id').compact
      # Caches the counts of visible children for
      # the current user.
      visible_children_count_by_parent_id = Hash.new(0).tap { |h| parent_ids_for_visible_children.each { |id| h[id] += 1 } }

      render json: linked_json(
        @project_folders,
        WebApi::V1::FolderSerializer,
        params: fastjson_params(visible_children_count_by_parent_id: visible_children_count_by_parent_id),
        include: %i[admin_publication images]
      )
    end

    def show
      render json: WebApi::V1::FolderSerializer.new(
        @project_folder,
        params: fastjson_params,
        include: %i[admin_publication images]
      ).serialized_json
    end

    def by_slug
      @project_folder = Folder.find_by!(slug: params[:slug])
      authorize @project_folder
      show
    end

    def create
      @project_folder = Folder.new(project_folder_params)

      authorize @project_folder

      if @project_folder.save
        SideFxService.new.after_create(@project_folder, current_user)

        render json: WebApi::V1::FolderSerializer.new(
          @project_folder,
          params: fastjson_params,
          include: [:admin_publication]
        ).serialized_json, status: :created
      else
        render json: { errors: @project_folder.errors.details }, status: :unprocessable_entity
      end
    end

    def update
      @project_folder.assign_attributes(project_folder_params)
      authorize(@project_folder)
      SideFxService.new.before_update(@project_folder, current_user)
      if @project_folder.save
        SideFxService.new.after_update(@project_folder, current_user)
        render json: WebApi::V1::FolderSerializer.new(
          @project_folder,
          params: fastjson_params,
          include: [:admin_publication]
        ).serialized_json, status: :ok
      else
        render json: { errors: @project_folder.errors.details }, status: :unprocessable_entity
      end
    end

    def destroy
      frozen_folder = nil
      ActiveRecord::Base.transaction do
        @project_folder.projects.each(&:destroy!)
        frozen_folder = @project_folder.destroy
      end
      if frozen_folder.destroyed?
        SideFxService.new.after_destroy(frozen_folder, current_user)
        head :ok
      else
        head 500
      end
    end

    private

    def set_project_folder
      @project_folder = Folder.find(params[:id])
      authorize @project_folder
    end

    def project_folder_params
      permitted_attributes(Folder)
    end
  end
end<|MERGE_RESOLUTION|>--- conflicted
+++ resolved
@@ -1,24 +1,13 @@
-# frozen_string_literal: true
-
 module ProjectFolders
   class WebApi::V1::FoldersController < ::ApplicationController
     before_action :set_project_folder, only: %i[show update destroy]
-<<<<<<< HEAD
-=======
     skip_before_action :authenticate_user
->>>>>>> 68119fa4
 
     def index
       @project_folders = policy_scope(Folder).includes(:images, admin_publication: [:children])
       @project_folders = @project_folders.where(id: params[:filter_ids]) if params[:filter_ids]
 
-<<<<<<< HEAD
-      @project_folders = @project_folders
-                         .page(params.dig(:page, :number))
-                         .per(params.dig(:page, :size))
-=======
       @project_folders = paginate @project_folders
->>>>>>> 68119fa4
 
       # Array of publication IDs for folders that
       # still have visible children left.
@@ -29,18 +18,18 @@
       visible_children_count_by_parent_id = Hash.new(0).tap { |h| parent_ids_for_visible_children.each { |id| h[id] += 1 } }
 
       render json: linked_json(
-        @project_folders,
-        WebApi::V1::FolderSerializer,
-        params: fastjson_params(visible_children_count_by_parent_id: visible_children_count_by_parent_id),
-        include: %i[admin_publication images]
+          @project_folders,
+          WebApi::V1::FolderSerializer,
+          params: fastjson_params(visible_children_count_by_parent_id: visible_children_count_by_parent_id),
+          include: [:admin_publication, :images]
       )
     end
 
     def show
       render json: WebApi::V1::FolderSerializer.new(
-        @project_folder,
-        params: fastjson_params,
-        include: %i[admin_publication images]
+          @project_folder,
+          params: fastjson_params,
+          include: [:admin_publication, :images]
       ).serialized_json
     end
 
@@ -59,28 +48,28 @@
         SideFxService.new.after_create(@project_folder, current_user)
 
         render json: WebApi::V1::FolderSerializer.new(
-          @project_folder,
-          params: fastjson_params,
-          include: [:admin_publication]
+            @project_folder,
+            params: fastjson_params,
+            include: [:admin_publication]
         ).serialized_json, status: :created
       else
-        render json: { errors: @project_folder.errors.details }, status: :unprocessable_entity
+        render json: {errors: @project_folder.errors.details}, status: :unprocessable_entity
       end
     end
 
     def update
-      @project_folder.assign_attributes(project_folder_params)
-      authorize(@project_folder)
+      @project_folder.assign_attributes project_folder_params
+      authorize @project_folder
       SideFxService.new.before_update(@project_folder, current_user)
       if @project_folder.save
         SideFxService.new.after_update(@project_folder, current_user)
         render json: WebApi::V1::FolderSerializer.new(
-          @project_folder,
-          params: fastjson_params,
-          include: [:admin_publication]
+            @project_folder,
+            params: fastjson_params,
+            include: [:admin_publication]
         ).serialized_json, status: :ok
       else
-        render json: { errors: @project_folder.errors.details }, status: :unprocessable_entity
+        render json: {errors: @project_folder.errors.details}, status: :unprocessable_entity
       end
     end
 
@@ -106,7 +95,13 @@
     end
 
     def project_folder_params
-      permitted_attributes(Folder)
+      params.require(:project_folder).permit(
+          :header_bg,
+          admin_publication_attributes: [:publication_status],
+          title_multiloc: CL2_SUPPORTED_LOCALES,
+          description_multiloc: CL2_SUPPORTED_LOCALES,
+          description_preview_multiloc: CL2_SUPPORTED_LOCALES
+      )
     end
   end
 end