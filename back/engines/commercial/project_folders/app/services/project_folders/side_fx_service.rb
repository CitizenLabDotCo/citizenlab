--- conflicted
+++ resolved
@@ -15,12 +15,7 @@
       LogActivityJob.perform_later(folder, 'changed', user, folder.updated_at.to_i)
     end
 
-<<<<<<< HEAD
     def after_destroy(frozen_folder, user)
-      remove_moderators(frozen_folder)
-=======
-    def after_destroy frozen_folder, user
->>>>>>> 93d8bd9b
       serialized_folder = clean_time_attributes(frozen_folder.attributes)
       LogActivityJob.perform_later(
           encode_frozen_resource(frozen_folder), 'deleted',
