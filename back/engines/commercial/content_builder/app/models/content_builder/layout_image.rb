--- conflicted
+++ resolved
@@ -23,11 +23,7 @@
     private
 
     def generate_code
-<<<<<<< HEAD
-      self.code = SecureRandom.uuid unless code
-=======
       self.code = self.class.generate_code unless code
->>>>>>> a997426c
     end
   end
 end