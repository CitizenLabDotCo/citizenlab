# frozen_string_literal: true

# == Schema Information
#
# Table name: public_api_api_clients
#
<<<<<<< HEAD
#  id           :uuid             not null, primary key
#  name         :string
#  secret       :string
#  tenant_id    :uuid
#  created_at   :datetime         not null
#  updated_at   :datetime         not null
#  last_used_at :datetime
#
# Indexes
#
#  index_public_api_api_clients_on_tenant_id  (tenant_id)
#
# Foreign Keys
#
#  fk_rails_...  (tenant_id => tenants.id)
=======
#  id                    :uuid             not null, primary key
#  name                  :string
#  created_at            :datetime         not null
#  updated_at            :datetime         not null
#  secret_digest         :string           not null
#  secret_postfix :string           not null
>>>>>>> 7fba6589
#
module PublicApi
  class ApiClient < ApplicationRecord
    validates :secret, presence: true, length: { minimum: 20 }

    before_validation :generate_secret, on: :create

    has_secure_password :secret

    def authenticate(secret)
      # Provided by has_secure_password
      !!authenticate_secret(secret)
    end

    def self.from_token_request(request)
      id = request.params['auth'] && request.params['auth']['client_id']
      find(id)
    end

    def self.from_token_payload(payload)
      find(payload['sub'])
    end

    def to_token_payload
      {
        sub: id,
        exp: 1.day.from_now.to_i
      }
    end

    def used!
      touch(:last_used_at)
    end

    private

    def generate_secret
      random_secret = SecureRandom.urlsafe_base64(50)
      self.secret = random_secret
      self.secret_postfix = random_secret[-4..]
    end
  end
end<|MERGE_RESOLUTION|>--- conflicted
+++ resolved
@@ -4,30 +4,13 @@
 #
 # Table name: public_api_api_clients
 #
-<<<<<<< HEAD
-#  id           :uuid             not null, primary key
-#  name         :string
-#  secret       :string
-#  tenant_id    :uuid
-#  created_at   :datetime         not null
-#  updated_at   :datetime         not null
-#  last_used_at :datetime
-#
-# Indexes
-#
-#  index_public_api_api_clients_on_tenant_id  (tenant_id)
-#
-# Foreign Keys
-#
-#  fk_rails_...  (tenant_id => tenants.id)
-=======
 #  id                    :uuid             not null, primary key
 #  name                  :string
 #  created_at            :datetime         not null
 #  updated_at            :datetime         not null
+#  last_used_at :datetime
 #  secret_digest         :string           not null
 #  secret_postfix :string           not null
->>>>>>> 7fba6589
 #
 module PublicApi
   class ApiClient < ApplicationRecord
