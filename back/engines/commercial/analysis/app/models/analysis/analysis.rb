# frozen_string_literal: true

# == Schema Information
#
# Table name: analysis_analyses
#
<<<<<<< HEAD
#  id                   :uuid             not null, primary key
#  project_id           :uuid
#  phase_id             :uuid
#  created_at           :datetime         not null
#  updated_at           :datetime         not null
#  main_custom_field_id :uuid
=======
#  id            :uuid             not null, primary key
#  project_id    :uuid
#  phase_id      :uuid
#  created_at    :datetime         not null
#  updated_at    :datetime         not null
#  show_insights :boolean          default(TRUE), not null
>>>>>>> 0fdfeeec
#
# Indexes
#
#  index_analysis_analyses_on_main_custom_field_id  (main_custom_field_id)
#  index_analysis_analyses_on_phase_id              (phase_id)
#  index_analysis_analyses_on_project_id            (project_id)
#
# Foreign Keys
#
#  fk_rails_...  (main_custom_field_id => custom_fields.id)
#  fk_rails_...  (phase_id => phases.id)
#  fk_rails_...  (project_id => projects.id)
#
module Analysis
  class Analysis < ApplicationRecord
    belongs_to :project, optional: true
    belongs_to :phase, optional: true

    has_many :analyses_custom_fields, class_name: 'Analysis::AnalysesCustomField', dependent: :destroy
    has_many :custom_fields, -> { order(ordering: :asc) }, through: :analyses_custom_fields
    has_many :tags, class_name: 'Analysis::Tag', dependent: :destroy
    has_many :taggings, class_name: 'Analysis::Tagging', through: :tags
    has_many :background_tasks, class_name: 'Analysis::BackgroundTask', dependent: :destroy
    has_many :insights, class_name: 'Analysis::Insight', dependent: :destroy

    validate :project_xor_phase_present
    validate :project_or_phase_form_context, on: :create

    # The inputs of an analysis are those inputs that were created according to
    # the form definition of the project or phase assigned to the analysis, that
    # also are part of the phase.
    def inputs
      scope = Idea.published
      if phase_id
        scope.where(creation_phase_id: phase_id)
      elsif project_id
        scope.where(project_id: project_id, creation_phase: nil)
      end
    end

    def participation_context
      phase || project
    end

    def participation_method
      if phase
        phase.participation_method
      elsif project
        'ideation'
      end
    end

    # We don't call this `project` to not collide with the project association
    def source_project
      project || phase&.project
    end

    private

    def project_xor_phase_present
      return if phase.present? ^ project.present? # ^ on booleans is XOR

      errors.add(:base, :project_or_phase_present, message: 'This analysis does not have only a project or only a phase associated')
    end

    # The linked project or phase should be a valid form context (the
    # participation_context the custom_form is associated with)
    def project_or_phase_form_context
      if phase && !phase.uses_input_form?
        errors.add(:base, :project_or_phase_form_context, message: 'An analysis should be associated with a valid form context. The passed phase is not associated with a form definition.')
      elsif project && !project.uses_input_form?
        errors.add(:base, :project_or_phase_form_context, message: 'An analysis should be associated with a valid form context. The passed project has no phases supporting a participation method that can hold inputs')
      end
    end
  end
end<|MERGE_RESOLUTION|>--- conflicted
+++ resolved
@@ -4,21 +4,13 @@
 #
 # Table name: analysis_analyses
 #
-<<<<<<< HEAD
 #  id                   :uuid             not null, primary key
 #  project_id           :uuid
 #  phase_id             :uuid
 #  created_at           :datetime         not null
 #  updated_at           :datetime         not null
+#  show_insights :boolean          default(TRUE), not null
 #  main_custom_field_id :uuid
-=======
-#  id            :uuid             not null, primary key
-#  project_id    :uuid
-#  phase_id      :uuid
-#  created_at    :datetime         not null
-#  updated_at    :datetime         not null
-#  show_insights :boolean          default(TRUE), not null
->>>>>>> 0fdfeeec
 #
 # Indexes
 #
