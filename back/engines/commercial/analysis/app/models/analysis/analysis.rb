# frozen_string_literal: true

# == Schema Information
#
# Table name: analysis_analyses
#
#  id                   :uuid             not null, primary key
#  project_id           :uuid
#  phase_id             :uuid
#  created_at           :datetime         not null
#  updated_at           :datetime         not null
#  show_insights        :boolean          default(TRUE), not null
#  main_custom_field_id :uuid
#
# Indexes
#
#  index_analysis_analyses_on_main_custom_field_id  (main_custom_field_id)
#  index_analysis_analyses_on_phase_id              (phase_id)
#  index_analysis_analyses_on_project_id            (project_id)
#
# Foreign Keys
#
#  fk_rails_...  (main_custom_field_id => custom_fields.id)
#  fk_rails_...  (phase_id => phases.id)
#  fk_rails_...  (project_id => projects.id)
#
module Analysis
  class Analysis < ApplicationRecord
    belongs_to :project, optional: true
    belongs_to :phase, optional: true

    belongs_to :main_custom_field, class_name: 'CustomField', optional: true
    has_many :analyses_additional_custom_fields, class_name: 'Analysis::AdditionalCustomField', dependent: :destroy
    has_many :additional_custom_fields, -> { order(ordering: :asc) }, through: :analyses_additional_custom_fields, class_name: 'CustomField', source: :custom_field
    has_many :tags, class_name: 'Analysis::Tag', dependent: :destroy
    has_many :taggings, class_name: 'Analysis::Tagging', through: :tags
    has_many :background_tasks, class_name: 'Analysis::BackgroundTask', dependent: :destroy
    has_many :insights, class_name: 'Analysis::Insight', dependent: :destroy

    validate :project_xor_phase_present
    validate :project_or_phase_form_context, on: :create
    validate :main_or_additional_fields_present
    validates :main_custom_field_id, uniqueness: { allow_nil: true }
    validate :main_field_is_textual
    validate :main_field_not_in_additional_fields

    # The inputs of an analysis are those inputs that were created according to
    # the form definition of the project or phase assigned to the analysis, that
    # also are part of the phase.
    def inputs
      if phase_id
        phase.ideas.native_survey.published
      elsif project_id
        project.ideas.ideation.published
      end
    end

    def participation_context
      phase || project
    end

    # TODO: move-participation-method-logic
    def participation_method
      if phase
        phase.participation_method
      elsif project
        'ideation'
      end
    end

    # We don't call this `project` to not collide with the project association
    def source_project
      project || phase&.project
    end

    def associated_custom_fields
      ([main_custom_field] + additional_custom_fields).compact
    end

    private

    def project_xor_phase_present
      return if phase.present? ^ project.present? # ^ on booleans is XOR

      errors.add(:base, :project_or_phase_present, message: 'This analysis does not have only a project or only a phase associated')
    end

    # The linked project or phase should be a valid form context (the
    # participation_context the custom_form is associated with)
    def project_or_phase_form_context
<<<<<<< HEAD
      # TODO: Delegate to participation method
      if phase && %w[native_survey proposals].exclude?(phase.participation_method)
        errors.add(:base, :project_or_phase_form_context, message: 'An analysis should be associated with a valid form context. The passed phase is not associated with a form definition.')
      elsif project && project.phases.none? { |phase| %w[ideation voting].include?(phase.participation_method) }
=======
      # TODO: move-participation-method-logic
      allowed_project_methods = %w[ideation voting]
      project_or_nil = project || nil
      if phase && %w[native_survey proposals].exclude?(phase.participation_method)
        errors.add(:base, :project_or_phase_form_context, message: 'An analysis should be associated with a valid form context. The passed phase is not associated with a form definition.')
      elsif project_or_nil&.phases&.none? { |phase| allowed_project_methods.include?(phase.participation_method) }
>>>>>>> 2867ca6a
        errors.add(:base, :project_or_phase_form_context, message: 'An analysis should be associated with a valid form context. The passed project has no phases supporting a participation method that can hold inputs')
      end
    end

    def main_or_additional_fields_present
      return if associated_custom_fields.present?

      errors.add(:base, :main_custom_field_or_additional_custom_fields_present, message: 'This analysis does not have any associated custom fields')
    end

    def main_field_is_textual
      if main_custom_field_id.present? && !main_custom_field.support_free_text_value?
        errors.add(:base, :main_custom_field_not_textual, message: 'The main custom field should be a textual custom field')
      end
    end

    def main_field_not_in_additional_fields
      if main_custom_field_id.present? && additional_custom_field_ids.include?(main_custom_field_id)
        errors.add(:base, :main_custom_field_in_additional_fields, message: 'The main custom field cannot be part of the additional custom fields')
      end
    end
  end
end<|MERGE_RESOLUTION|>--- conflicted
+++ resolved
@@ -88,19 +88,12 @@
     # The linked project or phase should be a valid form context (the
     # participation_context the custom_form is associated with)
     def project_or_phase_form_context
-<<<<<<< HEAD
-      # TODO: Delegate to participation method
-      if phase && %w[native_survey proposals].exclude?(phase.participation_method)
-        errors.add(:base, :project_or_phase_form_context, message: 'An analysis should be associated with a valid form context. The passed phase is not associated with a form definition.')
-      elsif project && project.phases.none? { |phase| %w[ideation voting].include?(phase.participation_method) }
-=======
       # TODO: move-participation-method-logic
       allowed_project_methods = %w[ideation voting]
       project_or_nil = project || nil
       if phase && %w[native_survey proposals].exclude?(phase.participation_method)
         errors.add(:base, :project_or_phase_form_context, message: 'An analysis should be associated with a valid form context. The passed phase is not associated with a form definition.')
       elsif project_or_nil&.phases&.none? { |phase| allowed_project_methods.include?(phase.participation_method) }
->>>>>>> 2867ca6a
         errors.add(:base, :project_or_phase_form_context, message: 'An analysis should be associated with a valid form context. The passed project has no phases supporting a participation method that can hold inputs')
       end
     end
