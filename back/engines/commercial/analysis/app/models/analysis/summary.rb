--- conflicted
+++ resolved
@@ -37,7 +37,8 @@
 
     validates :summarization_method, inclusion: { in: SUMMARIZATION_METHODS }
     validates :filters, json: { schema: FILTERS_JSON_SCHEMA }
-<<<<<<< HEAD
+    validates :accuracy, numericality: { in: 0..1 }, allow_blank: true
+    validate :inputs_ids_unique
 
     scope :filters_with_tag_id, ->(tag_id) { where("filters->'tag_ids' ? :tag_id", tag_id: tag_id) }
     scope :filters_with_custom_field_id, lambda { |custom_field_id|
@@ -59,16 +60,14 @@
       filters_with_custom_field_id(custom_field_id).each do |summary|
         summary.filters.reject! { |k, _v| k.match?(/^author_custom_#{custom_field_id}.*$/) }
         summary.save!
-=======
-    validates :accuracy, numericality: { in: 0..1 }, allow_blank: true
-    validate :inputs_ids_unique
+      end
+    end
 
     def inputs_ids_unique
       return if inputs_ids.blank?
 
       if inputs_ids.uniq != inputs_ids
         errors.add(:inputs_ids, :should_have_unique_ids, message: 'The log of inputs_ids associated with the summary contains duplicate ids')
->>>>>>> 435ef09b
       end
     end
   end
