# frozen_string_literal: true

# == Schema Information
#
# Table name: analysis_taggings
#
<<<<<<< HEAD
#  id       :uuid             not null, primary key
#  tag_id   :uuid             not null
#  input_id :uuid             not null
=======
#  id         :uuid             not null, primary key
#  tag_id     :uuid             not null
#  input_id   :uuid             not null
>>>>>>> 56866a5d
#  created_at :datetime         not null
#  updated_at :datetime         not null
#
# Indexes
#
#  index_analysis_taggings_on_input_id             (input_id)
#  index_analysis_taggings_on_tag_id               (tag_id)
#  index_analysis_taggings_on_tag_id_and_input_id  (tag_id,input_id) UNIQUE
#
# Foreign Keys
#
#  fk_rails_...  (input_id => ideas.id)
#  fk_rails_...  (tag_id => analysis_tags.id)
#
module Analysis
  class Tagging < ApplicationRecord
    belongs_to :tag, class_name: 'Analysis::Tag'
    belongs_to :input, class_name: 'Idea'

    validates :tag_id, presence: true, uniqueness: { scope: :input_id }
  end
end<|MERGE_RESOLUTION|>--- conflicted
+++ resolved
@@ -4,15 +4,9 @@
 #
 # Table name: analysis_taggings
 #
-<<<<<<< HEAD
-#  id       :uuid             not null, primary key
-#  tag_id   :uuid             not null
-#  input_id :uuid             not null
-=======
 #  id         :uuid             not null, primary key
 #  tag_id     :uuid             not null
 #  input_id   :uuid             not null
->>>>>>> 56866a5d
 #  created_at :datetime         not null
 #  updated_at :datetime         not null
 #
