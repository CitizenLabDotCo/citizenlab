# frozen_string_literal: true

module Analysis
  module WebApi
    module V1
      class TagsController < ApplicationController
        include FilterParamsExtraction
        skip_after_action :verify_policy_scoped # The analysis is authorized instead.
        before_action :set_analysis

        def index
          @tags = @analysis.tags

<<<<<<< HEAD
          inputs_count_by_tag = TagCounter.new(@analysis, tags: @tags).counts_by_tag
          filtered_inputs_count_by_tag = TagCounter.new(@analysis, tags: @tags, filters: filter_params.to_h).counts_by_tag

          inputs_total = TagCounter.new(@analysis, tags: @tags, filters: {}).total_count
          filtered_inputs_total = TagCounter.new(@analysis, tags: @tags, filters: filter_params.to_h).total_count
          inputs_without_tags = TagCounter.new(@analysis, tags: @tags, filters: { tag_ids: [] }).total_count
          filtered_inputs_without_tags = TagCounter.new(@analysis, tags: @tags, filters: filter_params.to_h.merge(tag_ids: [])).total_count
=======
          total_input_counts = TagCounter.new(@analysis, tags: @tags).execute
          filtered_input_counts = TagCounter.new(@analysis, tags: @tags, filters: filters).execute
>>>>>>> 624bdc29

          render json: WebApi::V1::TagSerializer.new(
            @tags,
            params: {
              inputs_count_by_tag: inputs_count_by_tag,
              filtered_inputs_count_by_tag: filtered_inputs_count_by_tag,
              **jsonapi_serializer_params
            },
            meta: {
              inputs_total: inputs_total,
              filtered_inputs_total: filtered_inputs_total,
              inputs_without_tags: inputs_without_tags,
              filtered_inputs_without_tags: filtered_inputs_without_tags
            }
          ).serializable_hash
        end

        def create
          @tag = @analysis.tags.new(tag_params)
          @tag.tag_type = 'custom'
          if @tag.save
            side_fx_service.after_create(@tag, current_user)
            render json: WebApi::V1::TagSerializer.new(
              @tag,
              params: {
                filtered_inputs_count_by_tag: { @tag.id => 0 },
                inputs_count_by_tag: { @tag.id => 0 },
                **jsonapi_serializer_params
              }
            ).serializable_hash, status: :created
          else
            render json: { errors: @tag.errors.details }, status: :unprocessable_entity
          end
        end

        def update
          @tag = @analysis.tags.find(params[:id])

          if @tag.update(tag_params)
            side_fx_service.after_update(@tag, current_user)

<<<<<<< HEAD
            inputs_count_by_tag = TagCounter.new(@analysis, tags: [@tag]).counts_by_tag
            filtered_inputs_count_by_tag = TagCounter.new(@analysis, tags: [@tag], filters: filter_params.to_h).counts_by_tag
=======
            total_input_counts = TagCounter.new(@analysis, tags: [@tag]).execute
>>>>>>> 624bdc29

            render json: WebApi::V1::TagSerializer.new(
              @tag,
              params: {
<<<<<<< HEAD
                inputs_count_by_tag: inputs_count_by_tag,
                filtered_inputs_count_by_tag: filtered_inputs_count_by_tag,
=======
                total_input_counts: total_input_counts,
                filtered_input_counts: total_input_counts,
>>>>>>> 624bdc29
                **jsonapi_serializer_params
              }
            ).serializable_hash, status: :ok
          else
            render json: { errors: @tag.errors.details }, status: :unprocessable_entity
          end
        end

        def destroy
          @tag = @analysis.tags.find(params[:id])
          side_fx_service.before_destroy(@tag, current_user)
          if @tag.destroy
            side_fx_service.after_destroy(@tag, current_user)
            head :ok
          else
            render json: { errors: @tag.errors.details }, status: :unprocessable_entity
          end
        end

        private

        def set_analysis
          @analysis = Analysis.find(params[:analysis_id])
          authorize(@analysis, :show?)
        end

        def side_fx_service
          @side_fx_service ||= SideFxTagService.new
        end

        def tag_params
          params.require(:tag).permit(:name)
        end
      end
    end
  end
end<|MERGE_RESOLUTION|>--- conflicted
+++ resolved
@@ -11,18 +11,13 @@
         def index
           @tags = @analysis.tags
 
-<<<<<<< HEAD
           inputs_count_by_tag = TagCounter.new(@analysis, tags: @tags).counts_by_tag
-          filtered_inputs_count_by_tag = TagCounter.new(@analysis, tags: @tags, filters: filter_params.to_h).counts_by_tag
+          filtered_inputs_count_by_tag = TagCounter.new(@analysis, tags: @tags, filters: filters).counts_by_tag
 
           inputs_total = TagCounter.new(@analysis, tags: @tags, filters: {}).total_count
-          filtered_inputs_total = TagCounter.new(@analysis, tags: @tags, filters: filter_params.to_h).total_count
-          inputs_without_tags = TagCounter.new(@analysis, tags: @tags, filters: { tag_ids: [] }).total_count
-          filtered_inputs_without_tags = TagCounter.new(@analysis, tags: @tags, filters: filter_params.to_h.merge(tag_ids: [])).total_count
-=======
-          total_input_counts = TagCounter.new(@analysis, tags: @tags).execute
-          filtered_input_counts = TagCounter.new(@analysis, tags: @tags, filters: filters).execute
->>>>>>> 624bdc29
+          filtered_inputs_total = TagCounter.new(@analysis, tags: @tags, filters: filters).total_count
+          inputs_without_tags = TagCounter.new(@analysis, tags: @tags, filters: { tag_ids: [nil] }).total_count
+          filtered_inputs_without_tags = TagCounter.new(@analysis, tags: @tags, filters: filters.merge(tag_ids: [nil])).total_count
 
           render json: WebApi::V1::TagSerializer.new(
             @tags,
@@ -64,23 +59,14 @@
           if @tag.update(tag_params)
             side_fx_service.after_update(@tag, current_user)
 
-<<<<<<< HEAD
             inputs_count_by_tag = TagCounter.new(@analysis, tags: [@tag]).counts_by_tag
-            filtered_inputs_count_by_tag = TagCounter.new(@analysis, tags: [@tag], filters: filter_params.to_h).counts_by_tag
-=======
-            total_input_counts = TagCounter.new(@analysis, tags: [@tag]).execute
->>>>>>> 624bdc29
+            filtered_inputs_count_by_tag = TagCounter.new(@analysis, tags: [@tag], filters: filters).counts_by_tag
 
             render json: WebApi::V1::TagSerializer.new(
               @tag,
               params: {
-<<<<<<< HEAD
                 inputs_count_by_tag: inputs_count_by_tag,
                 filtered_inputs_count_by_tag: filtered_inputs_count_by_tag,
-=======
-                total_input_counts: total_input_counts,
-                filtered_input_counts: total_input_counts,
->>>>>>> 624bdc29
                 **jsonapi_serializer_params
               }
             ).serializable_hash, status: :ok
