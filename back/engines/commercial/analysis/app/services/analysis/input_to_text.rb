# frozen_string_literal: true

module Analysis
  # Convert an input to a simple string hash of {label => value} entries, based on the
  # passed list of custom fields
  class InputToText < ModelToText
    def initialize(custom_fields, app_configuration = AppConfiguration.instance)
      super()
      @custom_fields = custom_fields
      @app_configuration = app_configuration
      @multiloc_service = MultilocService.new(app_configuration: @app_configuration)
      @memoized_field_values = Hash.new { |h, k| h[k] = {} } # Hash with empty hash as default values
      @comments_to_text = CommentsToText.new
    end

    def execute(input, include_id: false, truncate_values: nil, override_field_labels: {})
      @custom_fields.each_with_object(super) do |field, obj|
        add_field(field, input, obj, truncate_values: truncate_values, override_field_labels: override_field_labels)
        if field.other_option_text_field
          add_field(field.other_option_text_field, input, obj, truncate_values: truncate_values, override_field_labels: override_field_labels)
        end
      end
    end

<<<<<<< HEAD
    def formatted(input, **options)
      output = execute(input, **options.except(:include_comments)).map do |label, value|
        "### #{label}\n#{value}\n"
      end.join("\n")
      if options[:include_comments]
        comments = @comments_to_text.execute(input, truncate_values: options[:truncate_values], separator: '+++', include_author: false)
        output += "### Comments by other users\n#{comments}" if comments.present?
      end
      output
    end

=======
>>>>>>> bce9ef32
    def format_all(inputs, shorten_labels: false, **options)
      # Replacing the labels of the questions (= custom_fields) in the generated text with
      # QUESTION_X in order to save on characters, in case the `shorted_label`
      # option is set
      override_field_labels = if shorten_labels
        @custom_fields.sort_by(&:ordering).each_with_object({}) do |field, obj|
          label = @multiloc_service.t(field.title_multiloc)
          if label.size > 20
            obj[field.id] = "QUESTION_#{field.ordering}"
          end
        end
      else
        {}
      end

      formatted_inputs = inputs
        .map { |input| formatted(input, **options, override_field_labels: override_field_labels) }
        .reject { |text| text.strip.blank? }
        .join("\n---\n")

      if override_field_labels.present?
        <<~__OUTPUT__
          To shorten the list of responses, some questions are abbreviated with following codes:
          #{override_field_labels.map do |field_id, abbreviation|
              "#{abbreviation}: #{@multiloc_service.t(@custom_fields.find { |cf| cf.id == field_id }.title_multiloc)}\n"
            end.join}

          #{formatted_inputs}
        __OUTPUT__
      else
        formatted_inputs
      end
    end

    private

    def input_field_value(input, custom_field)
      # We memoize as certain of these operations can be relatively slow,
      # especially in case of HTML fields, since they need to be converted to
      # plain text
      if input.id && custom_field.id && @memoized_field_values[input.id][custom_field.id]
        return @memoized_field_values[input.id][custom_field.id]
      end

      # We currently piggyback on the Export::Xlsx::ValueVisitor, which transforms
      # idea fields (built-in and custom) to string values suitable to display
      # in an excel sheet. Our needs are currently very similar (transforming an
      # input to a plaintext representation suitable for a LLM), so we are
      # reusing this. Probably this should be changed to its own implementation
      # once we optimize further for the LLM use case.
      options_by_key = custom_field.options.index_by(&:key)
      value_for_llm = case custom_field.input_type
      when 'ranking'
        ranking_field_value(input, custom_field, options_by_key)
      when 'matrix_linear_scale'
        matrix_linear_scale_field_value(input, custom_field)
      else
        xlsx_field_value(input, custom_field, options_by_key)
      end

      @memoized_field_values[input.id][custom_field.id] = value_for_llm
    end

    def add_field(field, input, obj, truncate_values: nil, override_field_labels: {})
      label = override_field_labels[field.id] || @multiloc_service.t(field.title_multiloc)
      full_value = input_field_value(input, field)
      return if full_value&.blank? || (full_value.is_a?(String) && full_value.strip.blank?)

      value = truncate_values ? full_value&.truncate(truncate_values) : full_value
      obj[label] = value
    end

    def ranking_field_value(input, custom_field, options_by_key)
      stored_value = input.custom_field_values[custom_field.key]
      (stored_value || []).map.with_index do |option_key, index|
        title_multiloc = options_by_key[option_key]&.title_multiloc
        option_title = title_multiloc ? @multiloc_service.t(title_multiloc) : ''
        "#{index + 1}. #{option_title}"
      end.join("\n")
    end

    def matrix_linear_scale_field_value(input, custom_field)
      stored_values = input.custom_field_values[custom_field.key]
      return '' if !stored_values

      statements_by_key = custom_field.matrix_statements.index_by(&:key)
      stored_values.map do |statement_key, value|
        title_multiloc = statements_by_key[statement_key]&.title_multiloc
        statement_title = title_multiloc ? @multiloc_service.t(title_multiloc) : ''
        label_multiloc = custom_field.nth_linear_scale_multiloc(value)
        value_str = label_multiloc.present? ? "#{value} (#{@multiloc_service.t(label_multiloc)})" : value.to_s
        "#{statement_title} - #{value_str}"
      end.join("\n")
    end

    def xlsx_field_value(input, custom_field, options_by_key)
      vv = Export::Xlsx::ValueVisitor.new(input, options_by_key, app_configuration: @app_configuration)
      custom_field.accept(vv)
    end
  end
end<|MERGE_RESOLUTION|>--- conflicted
+++ resolved
@@ -22,11 +22,8 @@
       end
     end
 
-<<<<<<< HEAD
     def formatted(input, **options)
-      output = execute(input, **options.except(:include_comments)).map do |label, value|
-        "### #{label}\n#{value}\n"
-      end.join("\n")
+      output = super(input, **options.except(:include_comments))
       if options[:include_comments]
         comments = @comments_to_text.execute(input, truncate_values: options[:truncate_values], separator: '+++', include_author: false)
         output += "### Comments by other users\n#{comments}" if comments.present?
@@ -34,8 +31,6 @@
       output
     end
 
-=======
->>>>>>> bce9ef32
     def format_all(inputs, shorten_labels: false, **options)
       # Replacing the labels of the questions (= custom_fields) in the generated text with
       # QUESTION_X in order to save on characters, in case the `shorted_label`
