--- conflicted
+++ resolved
@@ -17,14 +17,9 @@
 
   s.add_dependency 'rails', '~> 7.0'
   s.add_dependency 'nlpcloud', '~> 1.0'
-<<<<<<< HEAD
   s.add_dependency 'ruby-openai', '~> 6.3'
-  s.add_dependency 'tiktoken_ruby', '~> 0.0.5'
+  s.add_dependency 'tiktoken_ruby', '~> 0.0.7'
   s.add_dependency 'concurrent-ruby', '~> 1.2.3'
-=======
-  s.add_dependency 'ruby-openai', '~> 4.2'
-  s.add_dependency 'tiktoken_ruby', '~> 0.0.7'
->>>>>>> 285b3d94
 
   s.add_development_dependency 'rspec_api_documentation'
   s.add_development_dependency 'rspec-rails'
