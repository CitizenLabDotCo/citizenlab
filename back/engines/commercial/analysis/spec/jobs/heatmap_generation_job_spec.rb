# frozen_string_literal: true

require 'rails_helper'

RSpec.describe Analysis::HeatmapGenerationJob do
  before do
    SettingsService.new.activate_feature!('auto_insights')
    Analytics::PopulateDimensionsService.populate_types
  end

  describe '.perform_now' do
    let(:project) { create(:single_phase_ideation_project) }
    let(:analysis) { create(:analysis, project: project) }
    let(:tags) { create_list(:tag, 2, analysis: analysis) }
    let(:users) do
      create_list(:user, 10) +
        create_list(:user, 10) +
        create_list(:user, 10)
    end
    let!(:inputs) do
      users[0...10].map do |user|
        create(:idea, project: project, author: user)
      end
    end

    let!(:custom_field) { create(:custom_field_select, :with_options) }

    # Create likes
    let!(:likes) do
      users[10...20].map do |user|
        create(:reaction, reactable: inputs.sample, user: user)
      end
    end

    # Create dislikes
    let!(:dislikes) do
      users[20...30].map do |user|
        create(:reaction, reactable: inputs.sample, user: user, mode: 'down')
      end
    end

    # Add tagging to first input
    let!(:tagging) { create(:tagging, tag: tags[0], input: inputs[0]) }

    it 'generates the heatmap for all units' do
      expect { described_class.perform_now(analysis.reload) }
        .to change { analysis.heatmap_cells.count }.by(16)

      expect(Analysis::HeatmapCell.all.pluck(:unit).uniq)
        .to match_array(%w[inputs likes dislikes participants])

      expect do
        described_class.perform_now(analysis.reload)
      end.to have_enqueued_job(LogActivityJob).with(
        analysis,
        'heatmap_generated',
        nil,
        Time.now.to_i,
        {
          payload: { inputs_count: 10,
                     participants_count: 30,
                     newest_input_at: inputs.last.created_at.to_i,
<<<<<<< HEAD
                     additional_custom_field_ids: [],
                     tags_count: 2 },

=======
                     tags_count: 2 },
>>>>>>> 7505ec1f
          project_id: project.id
        }
      )
    end
  end

  describe 'perform when there is a change in the additional custom fields' do
    let(:project) { create(:single_phase_ideation_project) }
    let(:main_field) { create(:custom_field_text) }
    let(:additional_field) { create(:custom_field_checkbox) }
    let(:analysis) { create(:analysis, project: project, main_custom_field: main_field, additional_custom_fields: [additional_field]) }
    let(:users) do
      create_list(:user, 10) +
        create_list(:user, 10) +
        create_list(:user, 10)
    end
    let!(:inputs) do
      users[0...30].map do |user|
        create(:idea, project: project, author: user)
      end
    end

    it 'enqueues a log activity job with the additional custom field ids' do
      expect do
        described_class.perform_now(analysis)
      end
        .to have_enqueued_job(LogActivityJob).with(
          analysis,
          'heatmap_generated',
          nil,
          Time.now.to_i,
          {
            payload: { inputs_count: 30,
                       participants_count: 30,
                       newest_input_at: inputs.last.created_at.to_i,
                       additional_custom_field_ids: [additional_field.id],
                       tags_count: 0 },
            project_id: analysis.source_project.id

          }
        )
    end

    it 'enqueues a log activity job when additional custom fields are removed' do
      # Create initial activity
      create(:activity, item: analysis, action: 'heatmap_generated', payload: {
        inputs_count: 30,
        participants_count: 30,
        newest_input_at: inputs.last.created_at.to_i,
        additional_custom_field_ids: [additional_field.id],
        tags_count: 0
      })

      # Update analysis to have empty additional custom fields
      analysis.update!(additional_custom_fields: [])

      expect do
        described_class.perform_now(analysis)
      end.to have_enqueued_job(LogActivityJob).with(
        analysis,
        'heatmap_generated',
        nil,
        Time.now.to_i,
        {
          payload: {
            inputs_count: 30,
            participants_count: 30,
            newest_input_at: inputs.last.created_at.to_i,
            additional_custom_field_ids: [],
            tags_count: 0
          },
          project_id: analysis.source_project.id
        }
      )
    end

    it 'enqueues a log activity job when additional custom fields are added' do
      # Create initial activity
      create(:activity, item: analysis, action: 'heatmap_generated', payload: {
        inputs_count: 30,
        participants_count: 30,
        newest_input_at: inputs.last.created_at.to_i,
        additional_custom_field_ids: [],
        tags_count: 0
      })

      # Update analysis to have new additional custom fields
      new_additional_field = create(:custom_field_checkbox)
      analysis.update!(additional_custom_fields: [new_additional_field])

      expect do
        described_class.perform_now(analysis)
      end.to have_enqueued_job(LogActivityJob).with(
        analysis,
        'heatmap_generated',
        nil,
        Time.now.to_i,
        {
          payload: {
            inputs_count: 30,
            participants_count: 30,
            newest_input_at: inputs.last.created_at.to_i,
            additional_custom_field_ids: [new_additional_field.id],
            tags_count: 0
          },
          project_id: analysis.source_project.id
        }
      )
    end
  end

  describe 'do not perform if there are not enough participants' do
    let(:project) { create(:single_phase_ideation_project) }
    let(:analysis) { create(:analysis, project: project) }
    let(:tags) { create_list(:tag, 2, analysis: analysis) }
    let(:users) { create_list(:user, 10) }
    let!(:inputs) do
      users[0...10].map do |user|
        create(:idea, project: project, author: user)
      end
    end

    let!(:custom_field) { create(:custom_field_select, :with_options) }
    let!(:tagging) { create(:tagging, tag: tags[0], input: inputs[0]) }

    it 'does not generate the heatmap' do
      expect { described_class.perform_now(analysis.reload) }
        .not_to change { analysis.heatmap_cells.count }
    end
  end

  describe 'do not perform if the feature is not activated' do
    let(:project) { create(:single_phase_ideation_project) }
    let(:analysis) { create(:analysis, project: project) }
    let(:tags) { create_list(:tag, 2, analysis: analysis) }
    let(:users) do
      create_list(:user, 10) +
        create_list(:user, 10) +
        create_list(:user, 10)
    end
    let!(:inputs) do
      users[0...10].map do |user|
        create(:idea, project: project, author: user)
      end
    end

    let!(:auto_insights_deactivated) { SettingsService.new.deactivate_feature!('auto_insights') }
    let!(:custom_field) { create(:custom_field_select, :with_options) }

    # Create likes
    let!(:likes) do
      users[10...20].map do |user|
        create(:reaction, reactable: inputs.sample, user: user)
      end
    end

    # Create dislikes
    let!(:dislikes) do
      users[20...30].map do |user|
        create(:reaction, reactable: inputs.sample, user: user, mode: 'down')
      end
    end

    # Add tagging to first input
    let!(:tagging) { create(:tagging, tag: tags[0], input: inputs[0]) }

    it 'does not generate the heatmap' do
      expect { described_class.perform_now(analysis.reload) }
        .not_to change { analysis.heatmap_cells.count }
    end
  end

  describe 'do not perform if there is already a logged activity and there has been no change in the input count, participants count or the date of the latest input' do
    let(:project) { create(:single_phase_ideation_project) }
    let(:analysis) { create(:analysis, project: project) }
    let(:tags) { create_list(:tag, 2, analysis: analysis) }
    let(:users) do
      create_list(:user, 10) +
        create_list(:user, 10) +
        create_list(:user, 10)
    end
    let!(:inputs) do
      users[0...10].map do |user|
        create(:idea, project: project, author: user)
      end
    end

    let!(:custom_field) { create(:custom_field_select, :with_options) }

    # Create likes
    let!(:likes) do
      users[10...20].map do |user|
        create(:reaction, reactable: inputs.sample, user: user)
      end
    end

    # Create dislikes
    let!(:dislikes) do
      users[20...30].map do |user|
        create(:reaction, reactable: inputs.sample, user: user, mode: 'down')
      end
    end

    # Add tagging to first input
    let!(:tagging) { create(:tagging, tag: tags[0], input: inputs[0]) }

    # Create activity for the analysis
<<<<<<< HEAD
    let!(:activity) { create(:activity, item: analysis, action: 'heatmap_generated', payload: { inputs_count: 10, participants_count: 30, newest_input_at: inputs.last.created_at.to_i, additional_custom_field_ids: [], tags_count: 2 }) }
=======
    let!(:activity) { create(:activity, item: analysis, action: 'heatmap_generated', payload: { inputs_count: 10, participants_count: 30, newest_input_at: inputs.last.created_at.to_i, tags_count: 2 }) }
>>>>>>> 7505ec1f

    it 'does not generate the heatmap' do
      expect { described_class.perform_now(analysis.reload) }
        .not_to change { analysis.heatmap_cells.count }
    end
  end
end<|MERGE_RESOLUTION|>--- conflicted
+++ resolved
@@ -60,13 +60,8 @@
           payload: { inputs_count: 10,
                      participants_count: 30,
                      newest_input_at: inputs.last.created_at.to_i,
-<<<<<<< HEAD
                      additional_custom_field_ids: [],
                      tags_count: 2 },
-
-=======
-                     tags_count: 2 },
->>>>>>> 7505ec1f
           project_id: project.id
         }
       )
@@ -274,11 +269,7 @@
     let!(:tagging) { create(:tagging, tag: tags[0], input: inputs[0]) }
 
     # Create activity for the analysis
-<<<<<<< HEAD
     let!(:activity) { create(:activity, item: analysis, action: 'heatmap_generated', payload: { inputs_count: 10, participants_count: 30, newest_input_at: inputs.last.created_at.to_i, additional_custom_field_ids: [], tags_count: 2 }) }
-=======
-    let!(:activity) { create(:activity, item: analysis, action: 'heatmap_generated', payload: { inputs_count: 10, participants_count: 30, newest_input_at: inputs.last.created_at.to_i, tags_count: 2 }) }
->>>>>>> 7505ec1f
 
     it 'does not generate the heatmap' do
       expect { described_class.perform_now(analysis.reload) }
