# frozen_string_literal: true

require 'rails_helper'

RSpec.describe Analysis::SummarizationMethod do
  describe 'Bogus summarization' do
    it 'works' do
      analysis = create(:analysis, main_custom_field: create(
        :custom_field,
        :for_custom_form,
        code: 'title_multiloc',
        key: 'title_multiloc'
      ))

      summarization_task = create(
        :summarization_task,
        analysis: analysis,
        state: 'queued',
        summary: create(:summary, summary: nil, summarization_method: 'bogus', insight_attributes: { analysis: analysis, filters: { comments_from: 5 } })
      )
      with_options project: summarization_task.analysis.project do
        create(:idea, comments_count: 5)
        create(:idea, comments_count: 10)
        create(:idea, comments_count: 0)
      end

      plan = Analysis::SummarizationPlan.new(
        summarization_method_class: Analysis::SummarizationMethod::Bogus
      )

      summarization_method = Analysis::SummarizationMethod::Bogus.new(summarization_task.summary)

      expect { summarization_method.execute(plan) }
        .to change { summarization_task.summary.summary }.from(nil).to(kind_of(String))

      summarization_task.reload
      expect(summarization_task.summary.summary.split.length).to eq 2
      expect(summarization_task).to have_attributes({
        state: 'succeeded',
        progress: nil
      })
    end
  end

  describe 'OnePassLLM summarization' do
    let(:analysis) do
      create(:analysis, main_custom_field: create(
        :custom_field,
        :for_custom_form,
        code: 'title_multiloc',
        key: 'title_multiloc'
      ))
    end
    let(:summary) { create(:summary, summary: nil, summarization_method: 'one_pass_llm', insight_attributes: { analysis: analysis, filters: { comments_from: 5 } }) }
    let(:summarization_task) { create(:summarization_task, analysis: analysis, state: 'queued', summary: summary) }
    let(:inputs) do
      with_options project: analysis.project do
        [
          create(:idea, comments_count: 0),
          create(:idea, comments_count: 5),
          create(:idea, comments_count: 10)
        ]
      end
    end

    it 'works' do
      plan = Analysis::SummarizationMethod::OnePassLLM.new(summary).generate_plan
      expect(plan).to have_attributes({
        summarization_method_class: Analysis::SummarizationMethod::OnePassLLM,
        llm: kind_of(Analysis::LLM::Base),
        accuracy: 0.8,
        include_id: true,
        shorten_labels: false,
        include_comments: true
      })

      mock_llm = instance_double(Analysis::LLM::GPT41)
      plan.llm = mock_llm
      expect(mock_llm).to receive(:chat_async).with(kind_of(String)) do |prompt, &block|
        expect(prompt).to include(inputs[2].id)
        block.call 'Complete'
        block.call ' summary'
      end

      expect { plan.summarization_method_class.new(summary).execute(plan) }
        .to change { summarization_task.summary.summary }.from(nil).to('Complete summary')
        .and change { summarization_task.summary.prompt }.from(nil).to(kind_of(String))
        .and change { summarization_task.summary.accuracy }.from(nil).to(0.8)
        .and change { summarization_task.summary.inputs_ids }.from(nil).to(match_array([inputs[1].id, inputs[2].id]))

      expect(summarization_task.reload).to have_attributes({
        state: 'succeeded',
        progress: nil
      })
    end

    it 'includes the comments in the prompt' do
      create(:comment, idea: inputs[1], body_multiloc: { en: 'I want to comment on that' })

      plan = Analysis::SummarizationMethod::OnePassLLM.new(summary).generate_plan
      mock_llm = instance_double(Analysis::LLM::GPT41)
      plan.llm = mock_llm
      expect(mock_llm).to receive(:chat_async).with(kind_of(String)) do |prompt|
        expect(prompt).to include('I want to comment on that')
      end
      plan.summarization_method_class.new(summary).execute(plan)
    end
<<<<<<< HEAD

    it 'does not include the comments in the prompt if the comments_summaries feature flag is not active' do
      configuration = AppConfiguration.instance
      configuration.settings['comments_summaries'] = {
        allowed: false,
        enabled: true
      }
      configuration.save!
      create(:comment, idea: inputs[1], body_multiloc: { en: 'I want to comment on that' })

      plan = Analysis::SummarizationMethod::OnePassLLM.new(summary).generate_plan
      mock_llm = instance_double(Analysis::LLM::GPT41)
      plan.llm = mock_llm
      expect(mock_llm).to receive(:chat_async).with(kind_of(String)) do |prompt|
        expect(prompt).not_to include('I want to comment on that')
      end
      plan.summarization_method_class.new(summary).execute(plan)
    end
=======
>>>>>>> 1478cd3c
  end
end<|MERGE_RESOLUTION|>--- conflicted
+++ resolved
@@ -105,26 +105,5 @@
       end
       plan.summarization_method_class.new(summary).execute(plan)
     end
-<<<<<<< HEAD
-
-    it 'does not include the comments in the prompt if the comments_summaries feature flag is not active' do
-      configuration = AppConfiguration.instance
-      configuration.settings['comments_summaries'] = {
-        allowed: false,
-        enabled: true
-      }
-      configuration.save!
-      create(:comment, idea: inputs[1], body_multiloc: { en: 'I want to comment on that' })
-
-      plan = Analysis::SummarizationMethod::OnePassLLM.new(summary).generate_plan
-      mock_llm = instance_double(Analysis::LLM::GPT41)
-      plan.llm = mock_llm
-      expect(mock_llm).to receive(:chat_async).with(kind_of(String)) do |prompt|
-        expect(prompt).not_to include('I want to comment on that')
-      end
-      plan.summarization_method_class.new(summary).execute(plan)
-    end
-=======
->>>>>>> 1478cd3c
   end
 end