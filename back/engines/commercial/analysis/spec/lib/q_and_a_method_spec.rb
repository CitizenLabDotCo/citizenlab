# frozen_string_literal: true

require 'rails_helper'

RSpec.describe Analysis::QAndAMethod do
  describe 'Bogus q_and_a' do
    it 'works' do
      analysis = create(:analysis, main_custom_field: create(
        :custom_field,
        :for_custom_form,
        code: 'title_multiloc',
        key: 'title_multiloc'
      ))

      q_and_a_task = create(
        :q_and_a_task,
        analysis: analysis,
        state: 'queued',
        question: create(:analysis_question, question: 'Are there other suggestions?', q_and_a_method: 'bogus', insight_attributes: { analysis: analysis, filters: { comments_from: 5 } })
      )
      with_options project: q_and_a_task.analysis.project do
        create(:idea, comments_count: 5)
        create(:idea, comments_count: 10)
        create(:idea, comments_count: 0)
      end

      plan = Analysis::QAndAPlan.new(
        q_and_a_method_class: Analysis::QAndAMethod::Bogus
      )

      q_and_a_method = Analysis::QAndAMethod::Bogus.new(q_and_a_task.question)

      expect { q_and_a_method.execute(plan) }
        .to change { q_and_a_task.question.answer }.from(nil).to(kind_of(String))

      q_and_a_task.reload
      expect(q_and_a_task.question.answer.split.length).to eq 2
      expect(q_and_a_task).to have_attributes({
        state: 'succeeded',
        progress: nil
      })
    end
  end

  describe 'OnePassLLM q_and_a' do
    let(:analysis) do
      create(:analysis, main_custom_field: create(
        :custom_field,
        :for_custom_form,
        code: 'title_multiloc',
        key: 'title_multiloc'
      ))
    end
    let(:question) { create(:analysis_question, q_and_a_method: 'one_pass_llm', question: 'What is the most popular theme?', insight_attributes: { analysis: analysis, filters: { comments_from: 5 } }) }
    let(:q_and_a_task) { create(:q_and_a_task, analysis: analysis, state: 'queued', question: question) }
    let(:inputs) do
      with_options project: analysis.project do
        [
          create(:idea, comments_count: 0),
          create(:idea, comments_count: 5),
          create(:idea, comments_count: 10)
        ]
      end
    end

    it 'works' do
      plan = Analysis::QAndAMethod::OnePassLLM.new(question).generate_plan
      expect(plan).to have_attributes({
        q_and_a_method_class: Analysis::QAndAMethod::OnePassLLM,
        llm: kind_of(Analysis::LLM::Base),
        accuracy: 0.8,
        include_id: true,
        shorten_labels: false,
        include_comments: true
      })

      mock_llm = instance_double(Analysis::LLM::GPT41)
      plan.llm = mock_llm
      expect(mock_llm).to receive(:chat_async).with(kind_of(String)) do |prompt, &block|
        expect(prompt).to include(inputs[2].id)
        expect(prompt).to include('What is the most popular theme?')
        block.call 'Nothing'
        block.call ' else'
      end

      expect { plan.q_and_a_method_class.new(question).execute(plan) }
        .to change { q_and_a_task.question.answer }.from(nil).to('Nothing else')
        .and change { q_and_a_task.question.prompt }.from(nil).to(kind_of(String))
        .and change { q_and_a_task.question.accuracy }.from(nil).to(0.8)
        .and change { q_and_a_task.question.inputs_ids }.from(nil).to(match_array([inputs[1].id, inputs[2].id]))

      expect(q_and_a_task.reload).to have_attributes({
        state: 'succeeded',
        progress: nil
      })
    end

    it 'includes the comments in the prompt' do
      create(:comment, idea: inputs[1], body_multiloc: { en: 'I want to comment on that' })

      plan = Analysis::QAndAMethod::OnePassLLM.new(question).generate_plan
      mock_llm = instance_double(Analysis::LLM::GPT41)
      plan.llm = mock_llm
      expect(mock_llm).to receive(:chat_async) do |prompt|
        expect(prompt).to include('I want to comment on that')
      end
      plan.q_and_a_method_class.new(question).execute(plan)
    end
<<<<<<< HEAD

    it 'does not include the comments in the prompt if the comments_summaries feature flag is not active' do
      configuration = AppConfiguration.instance
      configuration.settings['comments_summaries'] = {
        'enabled' => false,
        'allowed' => true
      }
      configuration.save!
      create(:comment, idea: inputs[1], body_multiloc: { en: 'I want to comment on that' })

      plan = Analysis::QAndAMethod::OnePassLLM.new(question).generate_plan
      mock_llm = instance_double(Analysis::LLM::GPT41)
      plan.llm = mock_llm
      expect(mock_llm).to receive(:chat_async) do |prompt|
        expect(prompt).not_to include('I want to comment on that')
      end
      plan.q_and_a_method_class.new(question).execute(plan)
    end
=======
>>>>>>> 1478cd3c
  end
end<|MERGE_RESOLUTION|>--- conflicted
+++ resolved
@@ -106,26 +106,5 @@
       end
       plan.q_and_a_method_class.new(question).execute(plan)
     end
-<<<<<<< HEAD
-
-    it 'does not include the comments in the prompt if the comments_summaries feature flag is not active' do
-      configuration = AppConfiguration.instance
-      configuration.settings['comments_summaries'] = {
-        'enabled' => false,
-        'allowed' => true
-      }
-      configuration.save!
-      create(:comment, idea: inputs[1], body_multiloc: { en: 'I want to comment on that' })
-
-      plan = Analysis::QAndAMethod::OnePassLLM.new(question).generate_plan
-      mock_llm = instance_double(Analysis::LLM::GPT41)
-      plan.llm = mock_llm
-      expect(mock_llm).to receive(:chat_async) do |prompt|
-        expect(prompt).not_to include('I want to comment on that')
-      end
-      plan.q_and_a_method_class.new(question).execute(plan)
-    end
-=======
->>>>>>> 1478cd3c
   end
 end