# frozen_string_literal: true

Analysis::Engine.routes.draw do
  namespace :web_api, defaults: { format: :json } do
    namespace :v1 do
      resources :analyses, except: %i[update] do
        resources :inputs, only: %i[index show]
        resources :tags, except: %i[show]
        resources :taggings, only: %i[index create destroy] do
          post :bulk_create, on: :collection
        end
        resources :auto_taggings, only: [:create]
        resources :background_tasks, only: %i[index show]
        resources :insights, only: %i[index destroy] do
          post :rate, on: :member
        end
        resources :summaries, only: %i[create show] do
          post :pre_check, on: :collection
        end
        resources :questions, only: %i[create show] do
          post :pre_check, on: :collection
        end
<<<<<<< HEAD
        resources :users, only: [:show]
=======
        nested do
          scope 'stats', as: :stats do
            with_options controller: 'stats_users' do
              get 'authors_by_domicile'
              get 'authors_by_age'
              get 'authors_by_custom_field/:custom_field_id', action: :authors_by_custom_field
            end
          end
        end
>>>>>>> d0c0f5f8
      end
    end
  end
end

Rails.application.routes.draw do
  mount Analysis::Engine => ''
end<|MERGE_RESOLUTION|>--- conflicted
+++ resolved
@@ -20,9 +20,7 @@
         resources :questions, only: %i[create show] do
           post :pre_check, on: :collection
         end
-<<<<<<< HEAD
         resources :users, only: [:show]
-=======
         nested do
           scope 'stats', as: :stats do
             with_options controller: 'stats_users' do
@@ -32,7 +30,6 @@
             end
           end
         end
->>>>>>> d0c0f5f8
       end
     end
   end
