--- conflicted
+++ resolved
@@ -19,11 +19,8 @@
   s.add_dependency "graphql", "~> 1.8.0"
   s.add_dependency "kaminari", "~> 1.2"
   s.add_dependency "custom_style"
-<<<<<<< HEAD
+  s.add_dependency "multi_tenancy"
   s.add_dependency "project_permissions"
-=======
-  s.add_dependency "multi_tenancy"
->>>>>>> 119ada3f
 
   s.add_development_dependency "rspec_api_documentation"
   s.add_development_dependency "rspec-rails"
