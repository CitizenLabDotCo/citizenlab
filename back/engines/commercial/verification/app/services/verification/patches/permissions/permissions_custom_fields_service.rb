# frozen_string_literal: true

module Verification
  module Patches
    module Permissions
      module PermissionsCustomFieldsService
        # return_hidden must be true for verification fields to be added - this is because we don't want to show them in the UI
        def fields_for_permission(permission, return_hidden: false)
          fields = super

          add_verification_fields(permission, fields) if return_hidden && permission.verification_enabled?
          fields
        end

        private

        # Add any fields that are locked to verification method
        def add_verification_fields(permission, fields)
<<<<<<< HEAD
          method = VerificationService.new.first_method_enabled_for_verified_actions
          return fields unless method.respond_to?(:locked_custom_fields)
=======
          method = verification_methods.first
          return fields unless method.respond_to?(:locked_custom_fields) && method.locked_custom_fields.present?
>>>>>>> 330f35f6

          # Get the IDs of the custom fields that are locked to the verification method
          custom_field_required_array = CustomField.where(code: method.locked_custom_fields).map do |field|
            { id: field.id, required: true }
          end

          add_and_lock_related_fields(permission, fields, custom_field_required_array, 'verification')
        end
      end
    end
  end
end<|MERGE_RESOLUTION|>--- conflicted
+++ resolved
@@ -16,13 +16,8 @@
 
         # Add any fields that are locked to verification method
         def add_verification_fields(permission, fields)
-<<<<<<< HEAD
           method = VerificationService.new.first_method_enabled_for_verified_actions
-          return fields unless method.respond_to?(:locked_custom_fields)
-=======
-          method = verification_methods.first
           return fields unless method.respond_to?(:locked_custom_fields) && method.locked_custom_fields.present?
->>>>>>> 330f35f6
 
           # Get the IDs of the custom fields that are locked to the verification method
           custom_field_required_array = CustomField.where(code: method.locked_custom_fields).map do |field|
