--- conflicted
+++ resolved
@@ -39,22 +39,20 @@
         def mark_satisfied_requirements!(requirements, permission, user)
           super
 
-<<<<<<< HEAD
-          if permission.permitted_by == 'verified' && user.verified?
-            requirements[:authentication][:missing_user_attributes] = if user.email.present? && user.confirmation_required?
-              ['confirmation']
-            else
-              []
-=======
           if user.verified?
-            requirements[:authentication][:missing_user_attributes] = [] if permission.permitted_by == 'verified'
+            if permission.permitted_by == 'verified'
+              requirements[:authentication][:missing_user_attributes] = if user.email.present? && user.confirmation_required?
+                ['confirmation']
+              else
+                []
+              end
+            end
 
             # Remove custom fields that are locked - we should never ask them to be filled in the flow - even if they are returned empty
             locked_fields = verification_service.locked_custom_fields(user)
 
             requirements[:custom_fields]&.each_key do |key|
               requirements[:custom_fields].delete(key) if locked_fields.include?(key.to_sym)
->>>>>>> b3bb2dd4
             end
           end
 
