--- conflicted
+++ resolved
@@ -15,11 +15,7 @@
 
       private
 
-<<<<<<< HEAD
-      def requirements_mapping(permission)
-=======
       def base_requirements(permission)
->>>>>>> e58d4ae9
         requirements = super
         if VerificationService.new.find_verification_group(permission.groups)
           requirements['groups'][:special][:verification] = 'require'
