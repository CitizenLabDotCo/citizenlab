<<<<<<< HEAD
require 'verification/smart_groups/rules/verified'
=======
# frozen_string_literal: true

# rubocop:disable Lint/SuppressedException
begin
  require 'factory_bot_rails'
rescue LoadError
end
# rubocop:enable Lint/SuppressedException
>>>>>>> 0edb7682

module Verification
  class Engine < ::Rails::Engine
    isolate_namespace Verification

<<<<<<< HEAD
    config.to_prepare do
      if defined? ::SmartGroups::RulesService
        ::SmartGroups::RulesService.add_rule(::Verification::SmartGroups::Rules::Verified)
      end
=======
    # Sharing the factories to make them accessible from to the main app / other engines.
    factories_path = File.expand_path('../../spec/factories', __dir__)
    config.factory_bot.definition_file_paths += [factories_path] if defined?(FactoryBotRails)

    def self.register_feature
      require 'verification/feature_specification'
      AppConfiguration::Settings.add_feature(::Verification::FeatureSpecification)
    end

    config.to_prepare do
      ::Verification::Engine.register_feature
>>>>>>> 0edb7682
    end
  end
end<|MERGE_RESOLUTION|>--- conflicted
+++ resolved
@@ -1,7 +1,6 @@
-<<<<<<< HEAD
+# frozen_string_literal: true
+
 require 'verification/smart_groups/rules/verified'
-=======
-# frozen_string_literal: true
 
 # rubocop:disable Lint/SuppressedException
 begin
@@ -9,18 +8,11 @@
 rescue LoadError
 end
 # rubocop:enable Lint/SuppressedException
->>>>>>> 0edb7682
 
 module Verification
   class Engine < ::Rails::Engine
     isolate_namespace Verification
 
-<<<<<<< HEAD
-    config.to_prepare do
-      if defined? ::SmartGroups::RulesService
-        ::SmartGroups::RulesService.add_rule(::Verification::SmartGroups::Rules::Verified)
-      end
-=======
     # Sharing the factories to make them accessible from to the main app / other engines.
     factories_path = File.expand_path('../../spec/factories', __dir__)
     config.factory_bot.definition_file_paths += [factories_path] if defined?(FactoryBotRails)
@@ -32,7 +24,7 @@
 
     config.to_prepare do
       ::Verification::Engine.register_feature
->>>>>>> 0edb7682
+       ::SmartGroups::RulesService.add_rule(::Verification::SmartGroups::Rules::Verified)
     end
   end
 end