# frozen_string_literal: true

# == Schema Information
#
# Table name: analytics_dimension_dates
#
#  date  :date             not null, primary key
#  year  :string
#  month :string
#  week  :date
#
module Analytics
  class DimensionDate < Analytics::ApplicationRecord
    self.primary_key = :date
<<<<<<< HEAD
=======
    validates :date, presence: true
    validates :year, presence: true
    validates :month, presence: true
    validates :week, presence: true
>>>>>>> 971c35d3
  end
end<|MERGE_RESOLUTION|>--- conflicted
+++ resolved
@@ -12,12 +12,9 @@
 module Analytics
   class DimensionDate < Analytics::ApplicationRecord
     self.primary_key = :date
-<<<<<<< HEAD
-=======
     validates :date, presence: true
     validates :year, presence: true
     validates :month, presence: true
     validates :week, presence: true
->>>>>>> 971c35d3
   end
 end