# frozen_string_literal: true

# == Schema Information
#
# Table name: analytics_dimension_types
#
#  id     :uuid             not null, primary key
#  name   :string
#  parent :string
#
module Analytics
  class DimensionType < Analytics::ApplicationRecord
<<<<<<< HEAD
=======
    validates :name, presence: true, uniqueness: true
>>>>>>> b4c9bd3e
  end
end<|MERGE_RESOLUTION|>--- conflicted
+++ resolved
@@ -10,9 +10,6 @@
 #
 module Analytics
   class DimensionType < Analytics::ApplicationRecord
-<<<<<<< HEAD
-=======
     validates :name, presence: true, uniqueness: true
->>>>>>> b4c9bd3e
   end
 end