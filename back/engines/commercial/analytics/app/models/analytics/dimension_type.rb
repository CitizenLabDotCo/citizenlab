# frozen_string_literal: true

# == Schema Information
#
# Table name: analytics_dimension_types
#
#  id     :uuid             not null, primary key
#  name   :string
#  parent :string
#
module Analytics
  class DimensionType < Analytics::ApplicationRecord
<<<<<<< HEAD
=======
    validates :name, presence: true, uniqueness: true
>>>>>>> 3cef8196
  end
end<|MERGE_RESOLUTION|>--- conflicted
+++ resolved
@@ -10,9 +10,6 @@
 #
 module Analytics
   class DimensionType < Analytics::ApplicationRecord
-<<<<<<< HEAD
-=======
     validates :name, presence: true, uniqueness: true
->>>>>>> 3cef8196
   end
 end