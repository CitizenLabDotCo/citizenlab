--- conflicted
+++ resolved
@@ -32,15 +32,7 @@
         results = query_order(results)
       end
 
-<<<<<<< HEAD
-      if @json_query.key?(:page)
-        results = page(results, @json_query[:page])
-      else
-        results.limit(1000)
-      end
-=======
       results, pagination = page(results)
->>>>>>> cc2ad005
 
       [query_pluck(results), pagination]
     end
@@ -144,17 +136,6 @@
       end
     end
 
-<<<<<<< HEAD
-    def page(results, page)
-      if page.key?(:size)
-        results = results.limit(page[:size])
-        if page.key?(:number) # Number will only be used if size provided
-          offset = page[:size] * (page[:number] - 1)
-          results = results.offset(offset)
-        end
-      end
-      results
-=======
     def page(results)
       if @json_query.key?(:page)
         page = @json_query[:page]
@@ -199,7 +180,6 @@
         next:  pagination_query_params(number + 1 > last_page ? nil : number + 1),
         last:  pagination_query_params(last_page)
       }
->>>>>>> cc2ad005
     end
   end
 end