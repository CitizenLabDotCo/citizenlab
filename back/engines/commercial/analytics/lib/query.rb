--- conflicted
+++ resolved
@@ -4,16 +4,12 @@
   class Query
     MODELS = {
       email_delivery: FactEmailDelivery,
+      event: FactEvent,
       participation: FactParticipation,
       post: FactPost,
       project_status: FactProjectStatus,
       registration: FactRegistration,
-<<<<<<< HEAD
       visit: FactVisit
-=======
-      email_delivery: FactEmailDelivery,
-      event: FactEvent
->>>>>>> 16d7c868
     }.freeze
 
     def self.fact_names
