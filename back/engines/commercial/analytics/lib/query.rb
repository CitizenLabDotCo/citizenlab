--- conflicted
+++ resolved
@@ -3,17 +3,12 @@
 module Analytics
   class Query
     MODELS = {
+      email_delivery: FactEmailDelivery,
       participation: FactParticipation,
-<<<<<<< HEAD
       post: FactPost,
       project_status: FactProjectStatus,
       registration: FactRegistration,
       visit: FactVisit
-=======
-      visit: FactVisit,
-      registration: FactRegistration,
-      email_delivery: FactEmailDelivery
->>>>>>> 8608d0d5
     }.freeze
 
     def self.fact_names
