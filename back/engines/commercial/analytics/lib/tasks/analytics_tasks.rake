# frozen_string_literal: true

namespace :analytics do
  desc 'Copies the view .sql files to the main codebase as scenic will need to run them from there'
  task copy_views: :environment do
    cp_r 'engines/commercial/analytics/db/views/.', 'db/views'
  end

<<<<<<< HEAD
  desc 'Populate date dimension table with dates from first post to six months in the future'
  task :populate_date_dimension, %i[host] => [:environment] do |_t, args|
    Apartment::Tenant.switch(args[:host].tr('.', '_')) do
      dates_count = Analytics::DimensionDate.count(:all)
      to = Time.zone.today + 6.months

      if dates_count == 0
        first_idea = Idea.order(:created_at).limit(1).pluck(:created_at)
        first_initiative = Initiative.order(:created_at).limit(1).pluck(:created_at)
        first_post = [first_idea, first_initiative].min[0]
        next unless first_post

        from = first_post.to_datetime
      else
        last_date = Analytics::DimensionDate.order(date: :desc).limit(1).pluck(:date)
        from = last_date[0].to_datetime + 1.day
        next if from >= to
      end

      (from..to).each do |date|
        new_date = Analytics::DimensionDate.new
        new_date.date = date
        new_date.week = date.beginning_of_week.to_date
        new_date.month = "#{date.year}-#{date.strftime('%m')}"
        new_date.year = date.year
        new_date.save
      end
    end
  end

  desc 'Populate type dimension table with json rows'
  task :populate_type_dimension, %i[host types] => [:environment] do |_t, args|
    Apartment::Tenant.switch(args[:host].tr('.', '_')) do
      types = args[:types].split('|').map { |type| type.split '%' }
      types.each do |name, parent|
        next if Analytics::DimensionType.exists?(name: name)

        new_type = Analytics::DimensionType.new
        new_type.name = name
        new_type.parent = parent == 'nil' ? nil : parent
        new_type.save
      end
    end
  end

  desc 'Populate locale dimensions from tenant config'
  task :populate_locale_dimension, %i[host] => [:environment] do |_t, _args|
    # Apartment::Tenant.switch(args[:host].tr('.', '_')) do
    Apartment::Tenant.switch('localhost') do
      locales = AppConfiguration.instance.settings('core', 'locales')
      locales.each do |locale_name|
        puts locale_name
        next if Analytics::DimensionLocale.exists?(name: locale_name)

        new_locale = Analytics::DimensionLocale.new
        new_locale.name = locale_name
        new_locale.save
      end
    end
  end

  desc 'Populate channel dimensions from translations'
  task :populate_channel_dimension, %i[host] => [:environment] do |_t, args|
    Apartment::Tenant.switch(args[:host].tr('.', '_')) do
      # TODO: How do we get translations?
    end
  end
=======
  desc 'Populates the dimension tables for each tenant'
  task populate_dimensions: :environment do
    Tenant.not_deleted.each do |tenant|
      tenant.switch { Analytics::PopulateDimensionsService.run }
    end
  end

>>>>>>> 971c35d3
end

Rake::Task['analytics:install:migrations'].enhance(['analytics:copy_views'])

<<<<<<< HEAD
def populate_dimensions
  Tenant.not_deleted.each do |tenant|
    Rake::Task['analytics:populate_date_dimension'].execute(host: tenant.schema_name)
    Rake::Task['analytics:populate_type_dimension'].execute(host: tenant.schema_name, types: 'idea%post|initiative%post|comment%nil|vote%nil')
    Rake::Task['analytics:populate_locale_dimension'].execute(host: tenant.schema_name)
  end
end

Rake::Task['db:reset'].enhance do
  populate_dimensions
end

=======
>>>>>>> 971c35d3
Rake::Task['db:migrate'].enhance do
  Rake::Task['analytics:populate_dimensions'].execute
end<|MERGE_RESOLUTION|>--- conflicted
+++ resolved
@@ -6,75 +6,6 @@
     cp_r 'engines/commercial/analytics/db/views/.', 'db/views'
   end
 
-<<<<<<< HEAD
-  desc 'Populate date dimension table with dates from first post to six months in the future'
-  task :populate_date_dimension, %i[host] => [:environment] do |_t, args|
-    Apartment::Tenant.switch(args[:host].tr('.', '_')) do
-      dates_count = Analytics::DimensionDate.count(:all)
-      to = Time.zone.today + 6.months
-
-      if dates_count == 0
-        first_idea = Idea.order(:created_at).limit(1).pluck(:created_at)
-        first_initiative = Initiative.order(:created_at).limit(1).pluck(:created_at)
-        first_post = [first_idea, first_initiative].min[0]
-        next unless first_post
-
-        from = first_post.to_datetime
-      else
-        last_date = Analytics::DimensionDate.order(date: :desc).limit(1).pluck(:date)
-        from = last_date[0].to_datetime + 1.day
-        next if from >= to
-      end
-
-      (from..to).each do |date|
-        new_date = Analytics::DimensionDate.new
-        new_date.date = date
-        new_date.week = date.beginning_of_week.to_date
-        new_date.month = "#{date.year}-#{date.strftime('%m')}"
-        new_date.year = date.year
-        new_date.save
-      end
-    end
-  end
-
-  desc 'Populate type dimension table with json rows'
-  task :populate_type_dimension, %i[host types] => [:environment] do |_t, args|
-    Apartment::Tenant.switch(args[:host].tr('.', '_')) do
-      types = args[:types].split('|').map { |type| type.split '%' }
-      types.each do |name, parent|
-        next if Analytics::DimensionType.exists?(name: name)
-
-        new_type = Analytics::DimensionType.new
-        new_type.name = name
-        new_type.parent = parent == 'nil' ? nil : parent
-        new_type.save
-      end
-    end
-  end
-
-  desc 'Populate locale dimensions from tenant config'
-  task :populate_locale_dimension, %i[host] => [:environment] do |_t, _args|
-    # Apartment::Tenant.switch(args[:host].tr('.', '_')) do
-    Apartment::Tenant.switch('localhost') do
-      locales = AppConfiguration.instance.settings('core', 'locales')
-      locales.each do |locale_name|
-        puts locale_name
-        next if Analytics::DimensionLocale.exists?(name: locale_name)
-
-        new_locale = Analytics::DimensionLocale.new
-        new_locale.name = locale_name
-        new_locale.save
-      end
-    end
-  end
-
-  desc 'Populate channel dimensions from translations'
-  task :populate_channel_dimension, %i[host] => [:environment] do |_t, args|
-    Apartment::Tenant.switch(args[:host].tr('.', '_')) do
-      # TODO: How do we get translations?
-    end
-  end
-=======
   desc 'Populates the dimension tables for each tenant'
   task populate_dimensions: :environment do
     Tenant.not_deleted.each do |tenant|
@@ -82,26 +13,10 @@
     end
   end
 
->>>>>>> 971c35d3
 end
 
 Rake::Task['analytics:install:migrations'].enhance(['analytics:copy_views'])
 
-<<<<<<< HEAD
-def populate_dimensions
-  Tenant.not_deleted.each do |tenant|
-    Rake::Task['analytics:populate_date_dimension'].execute(host: tenant.schema_name)
-    Rake::Task['analytics:populate_type_dimension'].execute(host: tenant.schema_name, types: 'idea%post|initiative%post|comment%nil|vote%nil')
-    Rake::Task['analytics:populate_locale_dimension'].execute(host: tenant.schema_name)
-  end
-end
-
-Rake::Task['db:reset'].enhance do
-  populate_dimensions
-end
-
-=======
->>>>>>> 971c35d3
 Rake::Task['db:migrate'].enhance do
   Rake::Task['analytics:populate_dimensions'].execute
 end