--- conflicted
+++ resolved
@@ -12,10 +12,6 @@
       tenant.switch { Analytics::PopulateDimensionsService.run }
     end
   end
-<<<<<<< HEAD
-
-=======
->>>>>>> b4c9bd3e
 end
 
 Rake::Task['analytics:install:migrations'].enhance(['analytics:copy_views'])
