# frozen_string_literal: true

require 'rails_helper'

RSpec.describe Analytics::DimensionDate, type: :model do
<<<<<<< HEAD
  it 'can create a date dimension (Sept)' do
    date_dim = create(:dimension_date, date: Date.new(2022, 9, 1))
    pp date_dim
=======

  subject { build(:dimension_date) }

  describe 'validations' do
    it { is_expected.to be_valid }
    it { is_expected.to validate_presence_of(:year) }
    it { is_expected.to validate_presence_of(:month) }
    it { is_expected.to validate_presence_of(:week) }
>>>>>>> 971c35d3
  end
end<|MERGE_RESOLUTION|>--- conflicted
+++ resolved
@@ -3,11 +3,6 @@
 require 'rails_helper'
 
 RSpec.describe Analytics::DimensionDate, type: :model do
-<<<<<<< HEAD
-  it 'can create a date dimension (Sept)' do
-    date_dim = create(:dimension_date, date: Date.new(2022, 9, 1))
-    pp date_dim
-=======
 
   subject { build(:dimension_date) }
 
@@ -16,6 +11,5 @@
     it { is_expected.to validate_presence_of(:year) }
     it { is_expected.to validate_presence_of(:month) }
     it { is_expected.to validate_presence_of(:week) }
->>>>>>> 971c35d3
   end
 end