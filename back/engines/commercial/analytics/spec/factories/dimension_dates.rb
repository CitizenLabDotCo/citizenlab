--- conflicted
+++ resolved
@@ -2,11 +2,7 @@
 
 FactoryBot.define do
   factory :dimension_date, class: 'Analytics::DimensionDate' do
-<<<<<<< HEAD
-    date { Date.new(2022, 9, 1) }
-=======
     sequence(:date) { |n| Date.new(2022, 9, 1) + n.days }
->>>>>>> 971c35d3
     year { date.year }
     month { "#{date.year}-#{date.strftime('%m')}" }
     week { date.beginning_of_week.to_date }
