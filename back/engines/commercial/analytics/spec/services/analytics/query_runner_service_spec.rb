# frozen_string_literal: true

require 'rails_helper'
require 'query'
require 'uri'

describe Analytics::QueryRunnerService do
  describe 'run' do
    before_all do
      create(:dimension_type)
      create(:dimension_type, name: 'initiative')
    end

    it 'return the ID field for each post' do
      ideas = create_list(:idea, 5)
      query_param = ActionController::Parameters.new(fact: 'post', fields: 'id')
      query = Analytics::Query.new(query_param)

      runner = described_class.new
      results, * = runner.run(query)

      expect(results).to match_array(ideas.map { |idea| { 'id' => idea.id } })
    end

    it 'return groups with aggregations' do
      idea = create(:idea)
      initiative = create(:initiative)
      create_list(:vote, 2, votable: idea)
      create_list(:vote, 1, votable: initiative)

      query_param = ActionController::Parameters.new(
        fact: 'post',
        groups: 'dimension_type.name',
        aggregations: {
          votes_count: %w[sum]
        }
      )
      query = Analytics::Query.new(query_param)

      runner = described_class.new
      results, * = runner.run(query)

      expected_result = [
        { 'dimension_type.name' => 'initiative', 'sum_votes_count' => 1 },
        { 'dimension_type.name' => 'idea', 'sum_votes_count' => 2 }
      ]
      expect(results).to match_array expected_result
    end

    it 'return filtered ideas count' do
      create(:idea)
      create(:initiative)

      query_param = ActionController::Parameters.new(
        fact: 'post',
        filters: {
<<<<<<< HEAD
          'type.name': 'idea'
=======
          dimension_type: {
            name: 'idea'
          }
>>>>>>> 459ea471
        },
        aggregations: {
          all: 'count'
        }
      )
      query = Analytics::Query.new(query_param)

      runner = described_class.new
      results, * = runner.run(query)
      expect(results).to eq([{ 'count' => 1 }])
    end

    it 'return first two sorted posts' do
      ideas = create_list(:idea, 5)
      initiatives = create_list(:initiative, 5)

      query_param = ActionController::Parameters.new(
        fact: 'post',
        fields: 'id',
        sort: { id: 'ASC' }
      )
      query = Analytics::Query.new(query_param)

      runner = described_class.new
      results, * = runner.run(query)
      posts = (ideas + initiatives)
        .sort_by { |p| p[:id] }
        .map { |p| { 'id' => p.id } }
      expect(results).to eq(posts)
    end

    context 'result limiting and paging' do
      before_all do
        create_list(:idea, 10)
      end

      def build_query(size = 1, number = 1)
        {
          fact: 'post',
          fields: 'id',
          sort: { id: 'ASC' },
          page: { size: size, number: number }
        }
      end

      it 'returns the first page of 2 items from 10 posts' do
        query_param = ActionController::Parameters.new(build_query(2, 1))
        runner = described_class.new
        results, pagination = runner.run(Analytics::Query.new(query_param))

        expect(results.length).to eq(2)
        expect(results.first['id']).to eq(Idea.order(:id).first.id)

        expect(URI.decode_www_form(pagination[:self]).to_h['query[page][number]']).to eq('1')
        expect(URI.decode_www_form(pagination[:first]).to_h['query[page][number]']).to eq('1')
        expect(pagination[:prev]).to be_nil
        expect(URI.decode_www_form(pagination[:next]).to_h['query[page][number]']).to eq('2')
        expect(URI.decode_www_form(pagination[:last]).to_h['query[page][number]']).to eq('5')
      end

      it 'returns the second page of 3 items from 10 posts' do
        query_param = ActionController::Parameters.new(build_query(3, 2))
        runner = described_class.new
        results, pagination = runner.run(Analytics::Query.new(query_param))

        expect(results.length).to eq(3)
        expect(results.first['id']).to eq(Idea.order(:id).fourth.id)
        expect(results.second['id']).to eq(Idea.order(:id).fifth.id)

        expect(URI.decode_www_form(pagination[:self]).to_h['query[page][number]']).to eq('2')
        expect(URI.decode_www_form(pagination[:first]).to_h['query[page][number]']).to eq('1')
        expect(URI.decode_www_form(pagination[:prev]).to_h['query[page][number]']).to eq('1')
        expect(URI.decode_www_form(pagination[:next]).to_h['query[page][number]']).to eq('3')
        expect(URI.decode_www_form(pagination[:last]).to_h['query[page][number]']).to eq('4')
      end

      it 'returns nothing if the page number is too high for the size' do
        query_param = ActionController::Parameters.new(build_query(5, 3))
        runner = described_class.new
        results, pagination = runner.run(Analytics::Query.new(query_param))

        expect(results).to eq([])

        expect(URI.decode_www_form(pagination[:self]).to_h['query[page][number]']).to eq('3')
        expect(URI.decode_www_form(pagination[:first]).to_h['query[page][number]']).to eq('1')
        expect(URI.decode_www_form(pagination[:prev]).to_h['query[page][number]']).to eq('2')
        expect(pagination[:next]).to be_nil
        expect(URI.decode_www_form(pagination[:last]).to_h['query[page][number]']).to eq('2')
      end
    end
  end
end<|MERGE_RESOLUTION|>--- conflicted
+++ resolved
@@ -54,13 +54,7 @@
       query_param = ActionController::Parameters.new(
         fact: 'post',
         filters: {
-<<<<<<< HEAD
-          'type.name': 'idea'
-=======
-          dimension_type: {
-            name: 'idea'
-          }
->>>>>>> 459ea471
+          'dimension_type.name': 'idea'
         },
         aggregations: {
           all: 'count'
