# frozen_string_literal: true

require 'rails_helper'
require 'rspec_api_documentation/dsl'

resource 'Idea Custom Fields' do
  explanation 'Fields in idea forms which are customized by the city, scoped on the project level.'

  before { header 'Content-Type', 'application/json' }

  patch 'web_api/v1/admin/projects/:project_id/custom_fields/update_all' do
    parameter :custom_fields, type: :array
    with_options scope: 'custom_fields[]' do
      parameter :id, 'The ID of an existing custom field to update. When the ID is not provided, a new field is created.', required: false
      parameter :code, 'The code of a default field.', required: false
      parameter :input_type, 'The type of the input. Required when creating a new field.', required: false
      parameter :required, 'Whether filling out the field is mandatory', required: false
      parameter :enabled, 'Whether the field is active or not', required: false
      parameter :title_multiloc, 'A title of the field, as shown to users, in multiple locales', required: false
      parameter :description_multiloc, 'An optional description of the field, as shown to users, in multiple locales', required: false
      parameter :options, type: :array
      parameter :logic, 'The logic JSON for the field'
    end
    with_options scope: 'options[]' do
      parameter :id, 'The ID of an existing custom field option to update. When the ID is not provided, a new option is created.', required: false
      parameter :title_multiloc, 'A title of the option, as shown to users, in multiple locales', required: false
    end

    let(:context) { create(:single_phase_ideation_project) }
    let(:project_id) { context.id }
    let(:participation_method) { context.pmethod }
    let(:default_fields_param) do
      attributes = %i[id code input_type title_multiloc description_multiloc required enabled page_layout]
<<<<<<< HEAD
      # Remove the end_page. We will add that manually in the tests
      IdeaCustomFieldsService.new(custom_form).all_fields.reject(&:end_page?).map do |field|
=======
      # Remove the form_end. We will add that manually in the tests
      IdeaCustomFieldsService.new(custom_form).all_fields.reject(&:form_end_page?).map do |field|
>>>>>>> 025b8a7e
        {}.tap do |field_param|
          attributes.each do |attribute|
            field_param[attribute] = field.send attribute
          end
        end
      end
    end
    let(:final_page) do
      {
        id: '1234',
        key: 'form_end',
        title_multiloc: { 'en' => 'Final page' },
        description_multiloc: { 'en' => 'Thank you for participating!' },
        input_type: 'page',
        page_layout: 'default'
      }
    end

    context 'when admin' do
      before { admin_header_token }

      context 'when the form is persisted for the first time' do
        let(:custom_form) { create(:custom_form, participation_context: context) }

        example 'Updating custom fields', document: false do
          create(:idea, project: context)
          custom_description = { 'en' => 'Custom description' }

          do_request(
            custom_fields: default_fields_param.tap do |params|
              params[1][:description_multiloc] = custom_description
              params << final_page
            end
          )

          assert_status 200
          json_response = json_parse response_body
          expect(json_response[:data].size).to eq 12
          expect(context.reload.custom_form.custom_fields[1].description_multiloc).to eq custom_description
        end
      end

      context 'when the form has been persisted before' do
        let!(:custom_form) { create(:custom_form, :with_default_fields, participation_context: context) }

        example 'Add, update and remove a field' do
          fields_param = default_fields_param # https://stackoverflow.com/a/58695857/3585671
          # Update persisted built-in field
          fields_param[1][:description_multiloc] = { 'en' => 'New title description' }
          # Remove extra field
          deleted_field = create(:custom_field_linear_scale, :for_custom_form)
          # Add extra field
          fields_param += [
            {
              input_type: 'page',
              title_multiloc: { 'en' => 'Extra fields' },
              page_layout: 'default'
            },
            {
              input_type: 'select',
              title_multiloc: { 'en' => 'Select field title' },
              description_multiloc: { 'en' => 'Select field description' },
              required: false,
              enabled: true,
              options: [
                { title_multiloc: { 'en' => 'Field 1' } },
                { title_multiloc: { 'en' => 'Field 2' } }
              ]
            },
            final_page
          ]

          do_request custom_fields: fields_param

          assert_status 200
          json_response = json_parse response_body

          expect(json_response[:data].size).to eq 14
          expect(json_response[:data].pluck(:id)).not_to include(deleted_field.id)
          expect(json_response[:data]).to match([
            hash_including(
              attributes: hash_including(
                code: 'title_page',
                key: nil,
                input_type: 'page',
                title_multiloc: { en: 'What is your idea?', 'fr-FR': 'Quelle est votre idée ?', 'nl-NL': 'Wat is je idee?' },
                description_multiloc: {},
                ordering: 0,
                required: false,
                enabled: true,
                created_at: an_instance_of(String),
                updated_at: an_instance_of(String),
                logic: {},
                constraints: {
                  locks: {
                    enabled: true,
                    title_multiloc: true
                  }
                },
                answer_visible_to: 'public',
                page_layout: 'default',
                random_option_ordering: false
              ),
              id: an_instance_of(String),
              type: 'custom_field',
              relationships: { options: { data: [] }, resource: { data: { id: custom_form.id, type: 'custom_form' } }, map_config: { data: nil } }
            ),
            hash_including(
              attributes: hash_including(
                code: 'title_multiloc',
                key: 'title_multiloc',
                input_type: 'text_multiloc',
                title_multiloc: hash_including(en: 'Title'),
                description_multiloc: { en: 'New title description' },
                ordering: 1,
                required: true,
                enabled: true,
                created_at: an_instance_of(String),
                updated_at: an_instance_of(String),
                logic: {},
                constraints: {
                  locks: {
                    enabled: true,
                    title_multiloc: true,
                    required: true
                  }
                },
                answer_visible_to: 'public',
                random_option_ordering: false
              ),
              id: an_instance_of(String),
              type: 'custom_field',
              relationships: { options: { data: [] }, resource: { data: { id: custom_form.id, type: 'custom_form' } } }
            ),
            hash_including(
              attributes: hash_including(
                code: 'body_page',
                key: nil,
                input_type: 'page',
                title_multiloc: hash_including(en: 'Tell us more', 'fr-FR': 'Dites-nous plus', 'nl-NL': 'Vertel ons meer'),
                description_multiloc: {},
                ordering: 2,
                required: false,
                enabled: true,
                created_at: an_instance_of(String),
                updated_at: an_instance_of(String),
                logic: {},
                constraints: {},
                answer_visible_to: 'public',
                page_layout: 'default',
                random_option_ordering: false
              ),
              id: an_instance_of(String),
              type: 'custom_field',
              relationships: { options: { data: [] }, resource: { data: { id: custom_form.id, type: 'custom_form' } }, map_config: { data: nil } }
            ),
            hash_including(
              attributes: hash_including(
                code: 'body_multiloc',
                key: 'body_multiloc',
                input_type: 'html_multiloc',
                title_multiloc: hash_including(en: 'Description'),
                ordering: 3,
                description_multiloc: {},
                required: true,
                enabled: true,
                created_at: an_instance_of(String),
                updated_at: an_instance_of(String),
                logic: {},
                constraints: {
                  locks: {
                    enabled: true,
                    required: true,
                    title_multiloc: true
                  }
                },
                answer_visible_to: 'public',
                random_option_ordering: false
              ),
              id: an_instance_of(String),
              type: 'custom_field',
              relationships: { options: { data: [] }, resource: { data: { id: custom_form.id, type: 'custom_form' } } }
            ),
            hash_including(
              attributes: hash_including(
                code: 'uploads_page',
                key: nil,
                input_type: 'page',
                ordering: 4
              )
            ),
            hash_including(attributes: hash_including(code: 'idea_images_attributes', key: 'idea_images_attributes', input_type: 'image_files', ordering: 5)),
            hash_including(attributes: hash_including(code: 'idea_files_attributes', key: 'idea_files_attributes', input_type: 'files', ordering: 6)),
            hash_including(attributes: hash_including(code: 'details_page', key: nil, input_type: 'page', ordering: 7)),
            hash_including(attributes: hash_including(code: 'topic_ids', key: 'topic_ids', input_type: 'topic_ids', ordering: 8)),
            hash_including(attributes: hash_including(code: 'location_description', key: 'location_description', input_type: 'text', ordering: 9)),
            hash_including(attributes: hash_including(code: 'proposed_budget', key: 'proposed_budget', input_type: 'number', ordering: 10)),
            hash_including(attributes: hash_including(code: nil, key: nil, input_type: 'page', ordering: 11, title_multiloc: { en: 'Extra fields' })),
            hash_including(
              attributes: hash_including(
                code: nil,
                key: Regexp.new('select_field_title'),
                input_type: 'select',
                ordering: 12,
                title_multiloc: { en: 'Select field title' },
                description_multiloc: { en: 'Select field description' },
                required: false,
                enabled: true,
                created_at: an_instance_of(String),
                updated_at: an_instance_of(String),
                logic: {},
                constraints: {},
                answer_visible_to: 'admins'
              ),
              type: 'custom_field',
              relationships: { options: { data: [
                hash_including(id: an_instance_of(String), type: 'custom_field_option'),
                hash_including(id: an_instance_of(String), type: 'custom_field_option')
              ] }, resource: { data: { id: custom_form.id, type: 'custom_form' } } }
            ),
            hash_including(
              attributes: hash_including(
                code: nil,
                key: 'form_end',
                input_type: 'page',
                title_multiloc: { en: 'Final page' },
                description_multiloc: { en: 'Thank you for participating!' },
                ordering: 13,
                required: false,
                enabled: true,
                created_at: an_instance_of(String),
                updated_at: an_instance_of(String),
                logic: {},
                constraints: {},
                answer_visible_to: 'public',
                page_layout: 'default',
                random_option_ordering: false
              ),
              id: an_instance_of(String),
              type: 'custom_field',
              relationships: { options: { data: [] }, resource: { data: { id: custom_form.id, type: 'custom_form' } }, map_config: { data: nil } }
            )
          ])
        end

        example '[error] Add a field of unsupported input_type' do
          fields_param = default_fields_param # https://stackoverflow.com/a/58695857/3585671
          # Add extra field
          fields_param += [
            {
              input_type: 'page',
              title_multiloc: { 'en' => 'Extra fields' },
              page_layout: 'default'
            },
            {
              input_type: 'html_multiloc',
              title_multiloc: { 'en' => 'HTML multliloc field title' },
              description_multiloc: { 'en' => 'HTML multliloc field description' },
              required: false,
              enabled: true
            },
            final_page
          ]

          do_request custom_fields: fields_param

          assert_status 422
          json_response = json_parse response_body
          expect(json_response).to eq({ errors: { '12': { input_type: [{ error: 'inclusion', value: 'html_multiloc' }] } } })
        end

        example '[error] Submitting an empty form' do
          do_request custom_fields: []

          assert_status 422
          json_response = json_parse response_body
          expect(json_response).to eq({ errors: { form: [{ error: 'empty' }] } })
        end

        example '[error] Put the title and body fields on the same page' do
          title_field, body_field = default_fields_param.select { |field| field[:code].in? %w[title_multiloc body_multiloc] }
          fields_param = [
            {
              input_type: 'page',
              page_layout: 'default'
            },
            title_field,
            body_field,
            final_page
          ]

          do_request custom_fields: fields_param

          assert_status 422
          json_response = json_parse response_body
          expect(json_response).to eq({ errors: { form: [{ error: 'title_and_body_on_same_page' }] } })
        end

        example '[error] Put other fields on the title page' do
          title_field, body_field = default_fields_param.select { |field| field[:code].in? %w[title_multiloc body_multiloc] }
          fields_param = [
            {
              input_type: 'page',
              page_layout: 'default'
            },
            title_field,
            {
              input_type: 'number',
              title_multiloc: { 'en' => 'How many?' }
            },
            {
              input_type: 'page',
              page_layout: 'default'
            },
            body_field,
            final_page
          ]

          do_request custom_fields: fields_param

          assert_status 422
          json_response = json_parse response_body
          expect(json_response).to eq({ errors: { form: [{ error: 'title_page_with_other_fields' }] } })
        end

        example '[error] Put other fields on the body page' do
          title_field, body_field, topics_field = default_fields_param.select { |field| field[:code].in? %w[title_multiloc body_multiloc topic_ids] }
          fields_param = [
            {
              input_type: 'page',
              page_layout: 'default'
            },
            title_field,
            {
              input_type: 'page',
              page_layout: 'default'
            },
            topics_field,
            body_field,
            final_page
          ]

          do_request custom_fields: fields_param

          assert_status 422
          json_response = json_parse response_body
          expect(json_response).to eq({ errors: { form: [{ error: 'body_page_with_other_fields' }] } })
        end

        example 'Updating custom fields when there are responses', document: false do
          create(:idea, project: context)
          custom_description = { 'en' => 'Custom description' }

          do_request(
            custom_fields: default_fields_param.tap do |params|
              params[1][:description_multiloc] = custom_description
              params << final_page
            end
          )

          assert_status 200
          expect(context.reload.custom_form.custom_fields[1].description_multiloc).to eq custom_description
        end
      end
    end

    context 'when resident' do
      before { resident_header_token }

      let(:custom_form) { create(:custom_form, participation_context: context) }

      example '[error] Updating custom fields', document: false do
        create(:idea, project: context)
        custom_description = { 'en' => 'Custom description' }

        do_request(
          custom_fields: default_fields_param.tap do |params|
            params[1][:description_multiloc] = custom_description
            params << final_page
          end
        )

        assert_status 401
      end
    end
  end
end<|MERGE_RESOLUTION|>--- conflicted
+++ resolved
@@ -31,13 +31,8 @@
     let(:participation_method) { context.pmethod }
     let(:default_fields_param) do
       attributes = %i[id code input_type title_multiloc description_multiloc required enabled page_layout]
-<<<<<<< HEAD
       # Remove the end_page. We will add that manually in the tests
-      IdeaCustomFieldsService.new(custom_form).all_fields.reject(&:end_page?).map do |field|
-=======
-      # Remove the form_end. We will add that manually in the tests
       IdeaCustomFieldsService.new(custom_form).all_fields.reject(&:form_end_page?).map do |field|
->>>>>>> 025b8a7e
         {}.tap do |field_param|
           attributes.each do |attribute|
             field_param[attribute] = field.send attribute
