--- conflicted
+++ resolved
@@ -139,11 +139,7 @@
             constraints: {},
             random_option_ordering: false,
             page_layout: 'default',
-<<<<<<< HEAD
-            question_category: nil
-=======
             question_category: 'other'
->>>>>>> 1936ce42
           },
           id: an_instance_of(String),
           type: 'custom_field',
