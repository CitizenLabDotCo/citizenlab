# frozen_string_literal: true

require 'rails_helper'
require 'rspec_api_documentation/dsl'

resource 'Idea Custom Fields' do
  explanation 'Fields in idea forms which are customized by the city, scoped on the project level.'
  before { header 'Content-Type', 'application/json' }

  patch 'web_api/v1/admin/phases/:phase_id/custom_fields/update_all' do
    parameter :custom_fields, type: :array
    with_options scope: 'custom_fields[]' do
      parameter :id, 'The ID of an existing custom field to update. When the ID is not provided, a new field is created.', required: false
      parameter :input_type, 'The type of the input. Required when creating a new field.', required: false
      parameter :required, 'Whether filling out the field is mandatory', required: false
      parameter :enabled, 'Whether the field is active or not', required: false
      parameter :title_multiloc, 'A title of the field, as shown to users, in multiple locales', required: false
      parameter :description_multiloc, 'An optional description of the field, as shown to users, in multiple locales', required: false
      parameter :options, type: :array
      parameter :logic, 'The logic JSON for the field'
    end
    with_options scope: 'options[]' do
      parameter :id, 'The ID of an existing custom field option to update. When the ID is not provided, a new option is created.', required: false
      parameter :title_multiloc, 'A title of the option, as shown to users, in multiple locales', required: false
      parameter :image_id, 'If the option has an image, the ID of the image', required: false
    end

    let(:final_page) do
      {
        id: '1234',
        key: 'survey_end',
        title_multiloc: { 'en' => 'Final page' },
        description_multiloc: { 'en' => 'Thank you for participating!' },
        input_type: 'page',
        page_layout: 'default'
      }
    end

    let(:context) { create(:native_survey_phase) }
    let!(:custom_form) { create(:custom_form, participation_context: context) }
    let(:phase_id) { context.id }

    context 'when admin' do
      before { admin_header_token }

      example 'Insert one field, update one field, and destroy one field' do
        field_to_update = create(:custom_field, resource: custom_form, title_multiloc: { 'en' => 'Some field' })
        create(:custom_field, resource: custom_form) # field to destroy
        request = {
          custom_fields: [
            {
              input_type: 'page',
              page_layout: 'default'
            },
            # Inserted field first to test reordering of fields.
            {
              input_type: 'text',
              title_multiloc: { 'en' => 'Inserted field' },
              required: false,
              enabled: false
            },
            {
              id: field_to_update.id,
              title_multiloc: { 'en' => 'Updated field' },
              required: true,
              enabled: true
            },
            final_page
          ]
        }
        do_request request

        assert_status 200
        json_response = json_parse(response_body)
        expect(json_response[:data].size).to eq 4
        expect(json_response[:data][1]).to match({
          attributes: {
            code: nil,
            created_at: an_instance_of(String),
            description_multiloc: {},
            enabled: false,
            input_type: 'text',
            key: Regexp.new('inserted_field'),
            ordering: 1,
            required: false,
            title_multiloc: { en: 'Inserted field' },
            updated_at: an_instance_of(String),
            logic: {},
            constraints: {},
            random_option_ordering: false
          },
          id: an_instance_of(String),
          type: 'custom_field',
          relationships: { options: { data: [] }, resource: { data: { id: custom_form.id, type: 'custom_form' } } }
        })
        expect(json_response[:data][2]).to match({
          attributes: {
            code: nil,
            created_at: an_instance_of(String),
            description_multiloc: { en: 'Which councils are you attending in our city?' },
            enabled: true,
            input_type: 'text',
            key: field_to_update.key,
            ordering: 2,
            required: true,
            title_multiloc: { en: 'Updated field' },
            updated_at: an_instance_of(String),
            logic: {},
            constraints: {},
            random_option_ordering: false
          },
          id: an_instance_of(String),
          type: 'custom_field',
          relationships: { options: { data: [] }, resource: { data: { id: custom_form.id, type: 'custom_form' } } }
        })
      end

      example 'Destroy all fields' do
        create(:custom_field, resource: custom_form) # field to destroy
        request = { custom_fields: [final_page] }
        do_request request

        assert_status 200
        json_response = json_parse(response_body)
        expect(json_response[:data].size).to eq 1
      end

      example 'Add a custom field with options, including an "other" option and delete a field with options' do
        delete_field = create(:custom_field_select, :with_options, resource: custom_form)
        delete_options = delete_field.options

        request = {
          custom_fields: [
            {
              input_type: 'page',
              page_layout: 'default'
            },
            {
              input_type: 'multiselect',
              title_multiloc: { en: 'Inserted field' },
              required: false,
              enabled: true,
              options: [
                {
                  title_multiloc: { en: 'Option 1' }
                },
                {
                  title_multiloc: { en: 'Other' },
                  other: true
                }
              ]
            },
            final_page
          ]
        }
        do_request request

        assert_status 200
        json_response = json_parse response_body

        expect(CustomField.where(id: delete_field).count).to eq 0
        expect(CustomFieldOption.where(id: delete_options).count).to eq 0
        expect(json_response[:data].size).to eq 3
        expect(json_response[:data][1]).to match({
          attributes: {
            code: nil,
            created_at: an_instance_of(String),
            description_multiloc: {},
            dropdown_layout: false,
            enabled: true,
            input_type: 'multiselect',
            key: Regexp.new('inserted_field'),
            ordering: 1,
            required: false,
            select_count_enabled: false,
            maximum_select_count: nil,
            minimum_select_count: nil,
            title_multiloc: { en: 'Inserted field' },
            updated_at: an_instance_of(String),
            logic: {},
            constraints: {},
            random_option_ordering: false
          },
          id: an_instance_of(String),
          type: 'custom_field',
          relationships: {
            options: {
              data: [
                {
                  id: an_instance_of(String),
                  type: 'custom_field_option'
                },
                {
                  id: an_instance_of(String),
                  type: 'custom_field_option'
                }
              ]
            },
            resource: { data: { id: custom_form.id, type: 'custom_form' } }
          }
        })
        options = CustomField.find(json_response.dig(:data, 1, :id)).options
        json_option1 = json_response[:included].find do |json_option|
          json_option[:id] == options.first.id
        end
        json_option2 = json_response[:included].find do |json_option|
          json_option[:id] == options.last.id
        end
        expect(json_option1).to match({
          id: options.first.id,
          type: 'custom_field_option',
          attributes: {
            key: an_instance_of(String),
            title_multiloc: { en: 'Option 1' },
            ordering: 0,
            other: false,
            created_at: an_instance_of(String),
            updated_at: an_instance_of(String)
          },
          relationships: { image: { data: nil } }
        })
        expect(json_option2).to match({
          id: options.last.id,
          type: 'custom_field_option',
          attributes: {
            key: an_instance_of(String),
            title_multiloc: { en: 'Other' },
            ordering: 1,
            other: true,
            created_at: an_instance_of(String),
            updated_at: an_instance_of(String)
          },
          relationships: { image: { data: nil } }
        })
      end

      example 'Add a ranking custom field with options' do
        request = {
          custom_fields: [
            {
              input_type: 'page',
              page_layout: 'default'
            },
            {
              input_type: 'ranking',
              title_multiloc: { en: 'Inserted field' },
              required: false,
              enabled: true,
              random_option_ordering: true,
              options: [
                {
                  title_multiloc: { en: 'Option 1' }
                },
                {
                  title_multiloc: { en: 'Option 2' }
                }
              ]
            },
            final_page
          ]
        }
        do_request request

        assert_status 200
        json_response = json_parse response_body

        expect(json_response[:data].size).to eq 3
        expect(json_response[:data][1]).to match({
          attributes: {
            code: nil,
            created_at: an_instance_of(String),
            description_multiloc: {},
            enabled: true,
            input_type: 'ranking',
            key: Regexp.new('inserted_field'),
            ordering: 1,
            required: false,
            title_multiloc: { en: 'Inserted field' },
            updated_at: an_instance_of(String),
            logic: {},
            constraints: {},
            random_option_ordering: true
          },
          id: an_instance_of(String),
          type: 'custom_field',
          relationships: {
            options: {
              data: [
                {
                  id: an_instance_of(String),
                  type: 'custom_field_option'
                },
                {
                  id: an_instance_of(String),
                  type: 'custom_field_option'
                }
              ]
            },
            resource: { data: { id: custom_form.id, type: 'custom_form' } }
          }
        })
        options = CustomField.find(json_response.dig(:data, 1, :id)).options
        json_option1 = json_response[:included].find do |json_option|
          json_option[:id] == options.first.id
        end
        json_option2 = json_response[:included].find do |json_option|
          json_option[:id] == options.last.id
        end
        expect(json_option1).to match({
          id: options.first.id,
          type: 'custom_field_option',
          attributes: {
            key: an_instance_of(String),
            title_multiloc: { en: 'Option 1' },
            ordering: 0,
            other: false,
            created_at: an_instance_of(String),
            updated_at: an_instance_of(String)
          },
          relationships: { image: { data: nil } }
        })
        expect(json_option2).to match({
          id: options.last.id,
          type: 'custom_field_option',
          attributes: {
            key: an_instance_of(String),
            title_multiloc: { en: 'Option 2' },
            ordering: 1,
            other: false,
            created_at: an_instance_of(String),
            updated_at: an_instance_of(String)
          },
          relationships: { image: { data: nil } }
        })
      end

      example 'Add a custom field with image options' do
        image1 = create(:custom_field_option_image, custom_field_option: nil)
        image2 = create(:custom_field_option_image, custom_field_option: nil)
        request = {
          custom_fields: [
            {
              input_type: 'page',
              page_layout: 'default'
            },
            {
              input_type: 'multiselect_image',
              title_multiloc: { en: 'Inserted field' },
              required: false,
              enabled: true,
              options: [
                {
                  title_multiloc: { en: 'Option 1' },
                  image_id: image1.id
                },
                {
                  title_multiloc: { en: 'Option 2' },
                  image_id: image2.id
                }
              ]
            },
            final_page
          ]
        }
        do_request request

        assert_status 200

        expect(CustomField.all.count).to eq 3
        expect(CustomFieldOption.all.count).to eq 2
        expect(CustomFieldOption.all.map { |c| c.image.id }).to match [image1.id, image2.id]
        expect(response_data[1]).to match({
          attributes: {
            code: nil,
            created_at: an_instance_of(String),
            description_multiloc: {},
            enabled: true,
            input_type: 'multiselect_image',
            key: Regexp.new('inserted_field'),
            ordering: 1,
            required: false,
            select_count_enabled: false,
            maximum_select_count: nil,
            minimum_select_count: nil,
            title_multiloc: { en: 'Inserted field' },
            updated_at: an_instance_of(String),
            logic: {},
            constraints: {},
            random_option_ordering: false
          },
          id: an_instance_of(String),
          type: 'custom_field',
          relationships: {
            options: {
              data: [
                {
                  id: an_instance_of(String),
                  type: 'custom_field_option'
                },
                {
                  id: an_instance_of(String),
                  type: 'custom_field_option'
                }
              ]
            },
            resource: { data: { id: CustomForm.first.id, type: 'custom_form' } }
          }
        })
        expect(json_response_body[:included].pluck(:type)).to match_array(
          %w[image custom_field_option image custom_field_option custom_form]
        )
      end

      example 'Add a matrix linear scale field with statements' do
        request = {
          custom_fields: [
            {
              input_type: 'page',
              page_layout: 'default'
            },
            {
              input_type: 'matrix_linear_scale',
              title_multiloc: { en: 'Inserted field' },
              required: false,
              enabled: true,
              linear_scale_label_1_multiloc: { 'en' => 'Closest' },
              linear_scale_label_11_multiloc: { 'en' => 'Furthest' },
              matrix_statements: [
                {
                  title_multiloc: { en: 'Statement 1' }
                },
                {
                  title_multiloc: { en: 'Statement 2' }
                }
              ]
            },
            final_page
          ]
        }
        do_request request
        assert_status 200
        json_response = json_parse response_body

        expect(json_response[:data].size).to eq 3
        expect(json_response[:data][1]).to match({
          attributes: {
            code: nil,
            created_at: an_instance_of(String),
            description_multiloc: {},
            enabled: true,
            input_type: 'matrix_linear_scale',
            key: Regexp.new('inserted_field'),
            ordering: 1,
            required: false,
            title_multiloc: { en: 'Inserted field' },
            updated_at: an_instance_of(String),
            logic: {},
            constraints: {},
            random_option_ordering: false,
            linear_scale_label_1_multiloc: { en: 'Closest' },
            linear_scale_label_2_multiloc: {},
            linear_scale_label_3_multiloc: {},
            linear_scale_label_4_multiloc: {},
            linear_scale_label_5_multiloc: {},
            linear_scale_label_6_multiloc: {},
            linear_scale_label_7_multiloc: {},
            linear_scale_label_8_multiloc: {},
            linear_scale_label_9_multiloc: {},
            linear_scale_label_10_multiloc: {},
            linear_scale_label_11_multiloc: { en: 'Furthest' },
            maximum: nil
          },
          id: an_instance_of(String),
          type: 'custom_field',
          relationships: {
            matrix_statements: {
              data: [
                {
                  id: an_instance_of(String),
                  type: 'custom_field_matrix_statement'
                },
                {
                  id: an_instance_of(String),
                  type: 'custom_field_matrix_statement'
                }
              ]
            },
            options: { data: [] },
            resource: { data: { id: custom_form.id, type: 'custom_form' } }
          }
        })
        statements = CustomField.find(json_response.dig(:data, 1, :id)).matrix_statements
        json_statement1 = json_response[:included].find do |json_statement|
          json_statement[:id] == statements.first.id
        end
        json_statement2 = json_response[:included].find do |json_statement|
          json_statement[:id] == statements.last.id
        end
        expect(json_statement1).to match({
          id: statements.first.id,
          type: 'custom_field_matrix_statement',
          attributes: {
            key: an_instance_of(String),
            title_multiloc: { en: 'Statement 1' },
            ordering: 0,
            created_at: an_instance_of(String),
            updated_at: an_instance_of(String)
          }
        })
        expect(json_statement2).to match({
          id: statements.last.id,
          type: 'custom_field_matrix_statement',
          attributes: {
            key: an_instance_of(String),
            title_multiloc: { en: 'Statement 2' },
            ordering: 1,
            created_at: an_instance_of(String),
            updated_at: an_instance_of(String)
          }
        })
      end

      example 'Update a matrix linear scale field, add, delete and update statements' do
        field_to_update = create(
          :custom_field_matrix_linear_scale,
          resource: custom_form,
          linear_scale_label_11_multiloc: { 'en' => 'Furthest' }
        )
        update_statement_id, delete_statement_id = field_to_update.matrix_statement_ids

        request = {
          custom_fields: [
            {
              input_type: 'page',
              page_layout: 'default'
            },
            {
              id: field_to_update.id,
              title_multiloc: { en: 'Updated field' },
              linear_scale_label_11_multiloc: { 'en' => 'Farthest' },
              maximum: 11,
              matrix_statements: [
                {
                  title_multiloc: { en: 'Inserted statement' }
                },
                {
                  id: update_statement_id,
                  title_multiloc: { en: 'Updated statement' }
                }
              ]
            },
            final_page
          ]
        }
        do_request request

        assert_status 200
        json_response = json_parse response_body

        expect(json_response[:data].size).to eq 3
        expect(json_response[:data][1]).to match({
          attributes: hash_including(
            input_type: 'matrix_linear_scale',
            title_multiloc: { en: 'Updated field' },
            linear_scale_label_11_multiloc: { en: 'Farthest' },
            maximum: 11
          ),
          id: an_instance_of(String),
          type: 'custom_field',
          relationships: {
            matrix_statements: {
              data: [
                {
                  id: an_instance_of(String),
                  type: 'custom_field_matrix_statement'
                },
                {
                  id: update_statement_id,
                  type: 'custom_field_matrix_statement'
                }
              ]
            },
            options: { data: [] },
            resource: { data: { id: custom_form.id, type: 'custom_form' } }
          }
        })
        json_insert_statement = json_response[:included].find do |json_statement|
          json_statement[:id] != update_statement_id && json_statement[:type] == 'custom_field_matrix_statement'
        end
        json_update_statement = json_response[:included].find do |json_statement|
          json_statement[:id] == update_statement_id
        end
        expect(json_insert_statement).to match({
          id: an_instance_of(String),
          type: 'custom_field_matrix_statement',
          attributes: {
            key: an_instance_of(String),
            title_multiloc: { en: 'Inserted statement' },
            ordering: 0,
            created_at: an_instance_of(String),
            updated_at: an_instance_of(String)
          }
        })
        expect(json_update_statement).to match({
          id: update_statement_id,
          type: 'custom_field_matrix_statement',
          attributes: {
            key: an_instance_of(String),
            title_multiloc: { en: 'Updated statement' },
            ordering: 1,
            created_at: an_instance_of(String),
            updated_at: an_instance_of(String)
          }
        })
        expect(field_to_update.reload.matrix_statement_ids).not_to include(delete_statement_id)
      end

      example '[error] Add a field of unsupported input_type' do
        request = {
          custom_fields: [
            {
              input_type: 'page',
              page_layout: 'default'
            },
            {
              input_type: 'topic_ids',
              title_multiloc: { 'en' => 'Topics field title' },
              description_multiloc: { 'en' => 'Topics field description' },
              required: false,
              enabled: true
            },
            final_page
          ]
        }
        do_request request

        assert_status 422
        json_response = json_parse response_body
        expect(json_response).to eq({ errors: { '1': { input_type: [{ error: 'inclusion', value: 'topic_ids' }] } } })
      end

      example '[error] form_last_updated_at provided is before the date the form was last updated (ie this has been updated by another user/tab)' do
        custom_form.save!
        request = {
          form_last_updated_at: DateTime.now - 1.day,
          custom_fields: [
            {
              input_type: 'page',
              page_layout: 'default'
            },
            final_page
          ]
        }
        do_request request

        assert_status 422
        json_response = json_parse response_body
        expect(json_response).to eq({ :errors => { :form => [{ :error => 'stale_data' }] } })
      end

      example '[error] last custom field is not survey_end' do
        custom_form.save!
        request = {
          custom_fields: [
            {
              input_type: 'page',
              page_layout: 'default'
            }
          ]
        }
        do_request request

        assert_status 422
        json_response = json_parse response_body
        expect(json_response).to eq({ :errors => { :form => [{ :error => 'no_end_page' }] } })
      end

      example 'Update linear_scale field' do
        field_to_update = create(:custom_field_linear_scale, resource: custom_form)
        create(:custom_field, resource: custom_form) # field to destroy
        request = {
          custom_fields: [
            {
              input_type: 'page',
              page_layout: 'default'
            },
            {
              id: field_to_update.id,
              title_multiloc: { 'en' => 'Select a value from the scale' },
              description_multiloc: { 'en' => 'Description of question' },
              required: true,
              enabled: true,
              maximum: 7,
              linear_scale_label_1_multiloc: { 'en' => 'Lowest' },
              linear_scale_label_2_multiloc: { 'en' => 'Low' },
              linear_scale_label_3_multiloc: { 'en' => 'Low-ish' },
              linear_scale_label_4_multiloc: { 'en' => 'Neutral' },
              linear_scale_label_5_multiloc: { 'en' => 'High-ish' },
              linear_scale_label_6_multiloc: { 'en' => 'High' },
              linear_scale_label_7_multiloc: { 'en' => 'Highest' },
              linear_scale_label_8_multiloc: {},
              linear_scale_label_9_multiloc: {},
              linear_scale_label_10_multiloc: {},
              linear_scale_label_11_multiloc: {}
            },
            final_page
          ]
        }
        do_request request

        assert_status 200
        json_response = json_parse(response_body)
        expect(json_response[:data].size).to eq 3
        expect(json_response[:data][1]).to match({
          attributes: {
            code: nil,
            created_at: an_instance_of(String),
            description_multiloc: { en: 'Description of question' },
            enabled: true,
            input_type: 'linear_scale',
            key: an_instance_of(String),
            ordering: 1,
            required: true,
            title_multiloc: { en: 'Select a value from the scale' },
            updated_at: an_instance_of(String),
            maximum: 7,
            linear_scale_label_1_multiloc: { en: 'Lowest' },
            linear_scale_label_2_multiloc: { en: 'Low' },
            linear_scale_label_3_multiloc: { en: 'Low-ish' },
            linear_scale_label_4_multiloc: { en: 'Neutral' },
            linear_scale_label_5_multiloc: { en: 'High-ish' },
            linear_scale_label_6_multiloc: { en: 'High' },
            linear_scale_label_7_multiloc: { en: 'Highest' },
            linear_scale_label_8_multiloc: {},
            linear_scale_label_9_multiloc: {},
            linear_scale_label_10_multiloc: {},
            linear_scale_label_11_multiloc: {},
            logic: {},
            random_option_ordering: false,
            constraints: {}
          },
          id: an_instance_of(String),
          type: 'custom_field',
          relationships: { options: { data: [] }, resource: { data: { id: custom_form.id, type: 'custom_form' } } }
        })
      end

<<<<<<< HEAD
      example 'Update rating field' do
        field_to_update = create(:custom_field_rating, resource: custom_form)
        create(:custom_field, resource: custom_form) # field to destroy
=======
      example 'Update select field with logic' do
        field_to_update = create(:custom_field_select, :with_options, resource: custom_form)
        survey_end_page = create(:custom_field_page, key: 'survey_end', resource: custom_form)
        final_page[:id] = survey_end_page.id
>>>>>>> 807798ba
        request = {
          custom_fields: [
            {
              input_type: 'page',
              page_layout: 'default'
            },
            {
              id: field_to_update.id,
<<<<<<< HEAD
              title_multiloc: { 'en' => 'Rate your experince with us' },
              description_multiloc: { 'en' => 'Description of question' },
              required: true,
              enabled: true,
              maximum: 7
            }
          ]
        }
        do_request request

        assert_status 200
        json_response = json_parse(response_body)
        expect(json_response[:data].size).to eq 2
        expect(json_response[:data][1]).to match({
          attributes: {
            code: nil,
            created_at: an_instance_of(String),
            description_multiloc: { en: 'Description of question' },
            enabled: true,
            input_type: 'rating',
            key: an_instance_of(String),
            ordering: 1,
            required: true,
            title_multiloc: { en: 'Rate your experince with us' },
            updated_at: an_instance_of(String),
            maximum: 7,
            logic: {},
            random_option_ordering: false,
            constraints: {}
          },
          id: an_instance_of(String),
          type: 'custom_field',
          relationships: { options: { data: [] }, resource: { data: { id: custom_form.id, type: 'custom_form' } } }
=======
              title_multiloc: { 'en' => 'Select a value' },
              description_multiloc: { 'en' => 'Description of question' },
              required: true,
              logic: {
                rules: [
                  {
                    if: 'any_other_answer',
                    goto_page_id: survey_end_page.id
                  }
                ]
              },
              enabled: true
            },
            final_page
          ]
        }
        do_request request
        assert_status 200
        json_response = json_parse(response_body)
        expect(json_response[:data].size).to eq 3
        expect(json_response[:data][1][:attributes]).to match({
          code: nil,
          created_at: an_instance_of(String),
          description_multiloc: { en: 'Description of question' },
          dropdown_layout: false,
          enabled: true,
          input_type: 'select',
          key: an_instance_of(String),
          ordering: 1,
          required: true,
          title_multiloc: { en: 'Select a value' },
          updated_at: an_instance_of(String),
          logic: { rules: [{
            if: 'any_other_answer',
            goto_page_id: survey_end_page.id
          }] },
          random_option_ordering: false,
          constraints: {}
>>>>>>> 807798ba
        })
      end

      context 'Update custom field options with images' do
        let!(:page) { create(:custom_field_page, resource: custom_form) }
        let!(:field) { create(:custom_field_multiselect_image, resource: custom_form) }
        let!(:option1) { create(:custom_field_option, key: 'option1', custom_field: field) }
        let!(:option2) { create(:custom_field_option, key: 'option2', custom_field: field) }
        let!(:image1) { create(:custom_field_option_image, custom_field_option: option1) }
        let!(:image2) { create(:custom_field_option_image, custom_field_option: option2) }

        example 'Remove an image from a custom field option' do
          request = {
            custom_fields: [
              {
                id: page.id,
                input_type: 'page',
                page_layout: 'default'
              },
              {
                id: field.id,
                input_type: 'multiselect',
                title_multiloc: { en: 'Inserted field' },
                required: false,
                enabled: true,
                options: [
                  {
                    id: option1.id,
                    title_multiloc: { en: 'Option 1' },
                    image_id: ''
                  },
                  {
                    id: option2.id,
                    title_multiloc: { en: 'Option 2' }
                  }
                ]
              },
              final_page
            ]
          }
          do_request request

          assert_status 200
          expect(CustomFieldOptionImage.all.count).to eq 1
          expect(CustomFieldOption.find(option1.id).image).to be_nil
          expect(json_response_body[:included].pluck(:type)).to match_array(
            %w[image custom_field_option custom_field_option custom_form]
          )
        end

        example 'Update an image on a custom field option' do
          new_image = create(:custom_field_option_image, custom_field_option: nil)
          request = {
            custom_fields: [
              {
                id: page.id,
                input_type: 'page',
                page_layout: 'default'
              },
              {
                id: field.id,
                input_type: 'multiselect',
                title_multiloc: { en: 'Inserted field' },
                required: false,
                enabled: true,
                options: [
                  {
                    id: option1.id,
                    title_multiloc: { en: 'Option 1' },
                    image_id: new_image.id
                  },
                  {
                    id: option2.id,
                    title_multiloc: { en: 'Option 2' }
                  }
                ]
              },
              final_page
            ]
          }

          expect(CustomFieldOptionImage.all.count).to eq 3
          do_request request

          assert_status 200
          expect(CustomFieldOptionImage.all.count).to eq 2
          expect(CustomFieldOption.find(option1.id).image.id).to eq new_image.id
          expect(CustomFieldOptionImage.pluck(:custom_field_option_id)).to match_array(
            [new_image.reload.custom_field_option_id, image2.custom_field_option_id]
          )
          expect(json_response_body[:included].pluck(:type)).to match_array(
            %w[image custom_field_option image custom_field_option custom_form]
          )
        end
      end

      example 'Update a custom field with options, when it has been removed in another request (another tab)' do
        select_field = create(:custom_field_select, resource: custom_form, key: 'update_field_xyz')
        option1 = create(:custom_field_option, custom_field: select_field, key: 'option_1_xyz')
        option2 = create(:custom_field_option, custom_field: select_field, key: 'option_2_xyz')

        request = {
          custom_fields: [
            {
              input_type: 'page',
              page_layout: 'default'
            },
            {
              id: select_field.id,
              input_type: 'multiselect',
              key: 'update_field_xyz',
              title_multiloc: { en: 'Updated field' },
              required: false,
              enabled: true,
              options: [
                {
                  id: option1.id,
                  key: 'option_1_xyz',
                  title_multiloc: { en: 'Updated option 1' }
                },
                {
                  id: option2.id,
                  key: 'option_2_xyz',
                  title_multiloc: { en: 'Updated option 2' }
                }
              ]
            },
            final_page
          ]
        }

        # Original fields have been deleted
        select_field.destroy!
        expect { select_field.reload }.to raise_error ActiveRecord::RecordNotFound
        expect { option1.reload }.to raise_error ActiveRecord::RecordNotFound
        expect { option2.reload }.to raise_error ActiveRecord::RecordNotFound

        do_request request

        assert_status 200

        # Fields and options have been recreated as new fields with the same IDs and keys
        new_select_field = CustomField.find(select_field.id)
        expect(new_select_field.id).to eq select_field.id
        expect(new_select_field.key).to eq select_field.key
        expect(new_select_field.title_multiloc).to eq({ 'en' => 'Updated field' })

        new_option1 = CustomFieldOption.find(option1.id)
        expect(new_option1.id).to eq option1.id
        expect(new_option1.key).to eq option1.key
        expect(new_option1.title_multiloc).to eq({ 'en' => 'Updated option 1' })

        new_option2 = CustomFieldOption.find(option2.id)
        expect(new_option2.id).to eq option2.id
        expect(new_option2.key).to eq option2.key
        expect(new_option2.title_multiloc).to eq({ 'en' => 'Updated option 2' })
      end

      example 'Duplicate an option image when a new option is given an image_id already in use' do
        select_field = create(:custom_field_select, resource: custom_form)
        option = create(:custom_field_option, custom_field: select_field)
        option_image = create(:custom_field_option_image, custom_field_option: option)

        request = {
          custom_fields: [
            {
              input_type: 'page',
              page_layout: 'default'
            },
            {
              id: select_field.id,
              input_type: select_field.input_type,
              title_multiloc: select_field.title_multiloc,
              options: [
                {
                  id: option.id,
                  title_multiloc: option.title_multiloc,
                  image_id: option_image.id
                }
              ]
            },
            {
              input_type: 'select',
              title_multiloc: { en: 'New field' },
              required: false,
              enabled: true,
              options: [
                {
                  temp_id: SecureRandom.uuid,
                  title_multiloc: { en: 'New option' },
                  image_id: option_image.id
                }
              ]
            },
            final_page
          ]
        }

        expect(CustomFieldOption.all.count).to eq 1
        expect(CustomFieldOptionImage.all.count).to eq 1

        do_request request

        assert_status 200
        expect(CustomFieldOption.all.count).to eq 2
        expect(CustomFieldOptionImage.all.count).to eq 2
        expect(FileUtils.compare_file(
          CustomFieldOptionImage.first.image.file.file, CustomFieldOptionImage.last.image.file.file
        )).to be_truthy
      end

      example 'Remove all custom fields' do
        create_list(:custom_field_select, 2, :with_options, resource: custom_form)

        do_request custom_fields: [final_page]

        assert_status 200
        json_response = json_parse response_body

        expect(CustomField.where(resource: custom_form).count).to eq 1
        expect(CustomFieldOption.where(custom_field: CustomField.where(resource: custom_form)).count).to eq 0
        expect(json_response[:data].size).to eq 1
      end

      example 'Remove all options of a custom field' do
        field = create(:custom_field_select, :with_options, resource: custom_form)

        request = {
          custom_fields: [
            {
              input_type: 'page',
              page_layout: 'default'
            },
            {
              id: field.id,
              title_multiloc: { 'en' => 'Updated field' },
              required: true,
              enabled: true,
              options: []
            },
            final_page
          ]
        }
        do_request request

        assert_status 200
        json_response = json_parse response_body

        expect(CustomField.where(id: field).count).to eq 1
        expect(field.reload.options.count).to eq 0
        expect(json_response[:data].size).to eq 3
        expect(json_response[:data][1]).to match({
          attributes: {
            code: nil,
            created_at: an_instance_of(String),
            description_multiloc: an_instance_of(Hash),
            dropdown_layout: false,
            enabled: true,
            input_type: 'select',
            key: field.key,
            ordering: 1,
            required: true,
            title_multiloc: { en: 'Updated field' },
            updated_at: an_instance_of(String),
            logic: {},
            constraints: {},
            random_option_ordering: false
          },
          id: an_instance_of(String),
          type: 'custom_field',
          relationships: { options: { data: [] }, resource: { data: { id: custom_form.id, type: 'custom_form' } } }
        })
      end

      example 'Updating custom fields in a native survey phase when there are responses' do
        create(:idea_status_proposed)
        create(:custom_field, resource: custom_form) # field to ensure custom form has been created
        create(:idea, project: context.project, creation_phase: context, phases: [context])

        do_request(custom_fields: [final_page])

        assert_status 200
        expect(json_response_body[:data].size).to eq 1
      end

      example 'Updating custom fields in a native survey phase when there are no responses' do
        ideation_phase = create(:phase, participation_method: 'ideation', project: context.project, start_at: (context.start_at - 7.days), end_at: (context.start_at - 1.day))
        create(:idea, project: ideation_phase.project, phases: [ideation_phase])
        create(:idea, project: ideation_phase.project)

        do_request(custom_fields: [final_page])

        assert_status 200
      end

      context 'when CustomForm custom field has same key as User custom_field' do
        example 'Deleting the CustomForm field does not cause deletion User custom_field_values key', document: false do
          custom_field = create(:custom_field, resource: custom_form, title_multiloc: { 'en' => 'Some field' })
          user1 = create(:user, custom_field_values: { custom_field.key => 'some value' })

          do_request({ custom_fields: [final_page] })

          assert_status 200
          expect(user1.reload.custom_field_values).to eq({ custom_field.key => 'some value' })
        end
      end

      context 'when CustomForm custom field option collides with User custom field option' do
        example 'Deleting the CustomForm option does not delete the User custom_field_values value', document: false do
          field_to_update = create(:custom_field, input_type: 'select', resource: custom_form)
          option = create(:custom_field_option, custom_field: field_to_update)
          user1 = create(:user, custom_field_values: { field_to_update.key => option.key })

          request = {
            custom_fields: [
              {
                input_type: 'page',
                page_layout: 'default'
              },
              {
                id: field_to_update.id,
                options: []
              },
              final_page
            ]
          }

          do_request request

          assert_status 200
          expect(user1.reload.custom_field_values).to eq({ field_to_update.key => option.key })
        end
      end

      example '[error] Invalid data in fields' do
        field_to_update = create(:custom_field, resource: custom_form, title_multiloc: { 'en' => 'Some field' })
        request = {
          custom_fields: [
            {
              input_type: 'page',
              page_layout: 'default'
            },
            {
              # input_type is not given
              title_multiloc: { 'en' => 'Inserted field' },
              required: false,
              enabled: false
            },
            {
              id: field_to_update.id,
              title_multiloc: { 'en' => '' },
              required: true,
              enabled: true
            },
            {
              input_type: 'select',
              title_multiloc: { 'en' => 'Inserted field' },
              required: false,
              enabled: false,
              options: [
                {
                  title_multiloc: { 'en' => '' },
                  key: 'cat'
                }
              ],
              logic: {
                rules: [
                  {
                    if: 'cat',
                    then: [
                      {
                        effect: 'show'
                        # Missing goto_page_id
                      }
                    ]
                  }
                ]
              }
            },
            final_page
          ]
        }
        do_request request

        assert_status 422
        json_response = json_parse(response_body)
        expect(json_response[:errors]).to eq({
          '1': {
            input_type: [
              { error: 'inclusion', value: nil }
            ]
          },
          '2': {
            title_multiloc: [{ error: 'blank' }]
          },
          '3': {
            options: {
              '0': {
                title_multiloc: [{ error: 'blank' }]
              }
            }
            # Logic errors are not included
          }
        })
      end

      example '[error] Invalid logic' do
        field_to_update = create(:custom_field_select, :with_options, resource: custom_form)
        request = {
          custom_fields: [
            {
              input_type: 'page',
              page_layout: 'default'
            },
            {
              id: field_to_update.id,
              title_multiloc: { 'en' => 'New title' },
              required: true,
              enabled: true,
              logic: {
                rules: [
                  {
                    if: field_to_update.options.first.id,
                    then: [
                      {
                        effect: 'show'
                        # Missing goto_page_id
                      }
                    ]
                  }
                ]
              }
            },
            final_page
          ]
        }
        do_request request

        assert_status 422
        json_response = json_parse(response_body)
        expect(json_response[:errors]).to eq({
          '0': {},
          '1': {
            logic: [
              { error: 'invalid_structure' }
            ]
          },
          '2': {}
        })
      end

      example 'Replace logic of a field' do
        page1 = create(:custom_field_page, resource: custom_form, title_multiloc: { 'en' => 'Page 1' }, description_multiloc: { 'en' => 'Page 1 description' })
        field_to_update = create(
          :custom_field_linear_scale,
          resource: custom_form,
          title_multiloc: { 'en' => 'Question 1 on page 1' }
        )
        page2 = create(:custom_field_page, resource: custom_form, title_multiloc: { 'en' => 'Page 2' }, description_multiloc: { 'en' => 'Page 2 description' })
        page3 = create(:custom_field_page, resource: custom_form, title_multiloc: { 'en' => 'Page 3' }, description_multiloc: { 'en' => 'Page 3 description' })
        field_to_update.update!(logic: { rules: [{ if: 1, goto_page_id: page2.id }] })
        request = {
          custom_fields: [
            {
              id: page1.id,
              input_type: 'page',
              page_layout: 'default',
              title_multiloc: page1.title_multiloc,
              description_multiloc: page1.description_multiloc,
              required: false,
              enabled: true
            },
            {
              id: field_to_update.id,
              input_type: 'linear_scale',
              title_multiloc: { 'en' => 'Question 1 on page 1' },
              required: true,
              enabled: true,
              maximum: 5,
              linear_scale_label_1_multiloc: { 'en' => 'Strongly disagree' },
              linear_scale_label_2_multiloc: { 'en' => 'Disagree' },
              linear_scale_label_3_multiloc: { 'en' => 'Neutral' },
              linear_scale_label_4_multiloc: { 'en' => 'Agree' },
              linear_scale_label_5_multiloc: { 'en' => 'Strongly agree' },
              linear_scale_label_6_multiloc: {},
              linear_scale_label_7_multiloc: {},
              linear_scale_label_8_multiloc: {},
              linear_scale_label_9_multiloc: {},
              linear_scale_label_10_multiloc: {},
              linear_scale_label_11_multiloc: {},
              logic: {
                rules: [{ if: 2, goto_page_id: page3.id }]
              }
            },
            {
              id: page2.id,
              input_type: 'page',
              page_layout: 'default',
              title_multiloc: page2.title_multiloc,
              description_multiloc: page2.description_multiloc,
              required: false,
              enabled: true
            },
            {
              id: page3.id,
              input_type: 'page',
              page_layout: 'default',
              title_multiloc: page3.title_multiloc,
              description_multiloc: page3.description_multiloc,
              required: false,
              enabled: true
            },
            final_page
          ]
        }
        do_request request

        assert_status 200
        json_response = json_parse(response_body)
        expect(json_response[:data].size).to eq 5
        expect(json_response[:data][0]).to match({
          attributes: {
            code: nil,
            created_at: an_instance_of(String),
            description_multiloc: page1.description_multiloc.symbolize_keys,
            enabled: true,
            input_type: 'page',
            key: page1.key,
            ordering: 0,
            page_layout: 'default',
            required: false,
            title_multiloc: page1.title_multiloc.symbolize_keys,
            updated_at: an_instance_of(String),
            logic: {},
            constraints: {},
            random_option_ordering: false
          },
          id: page1.id,
          type: 'custom_field',
          relationships: { map_config: { data: nil }, options: { data: [] }, resource: { data: { id: custom_form.id, type: 'custom_form' } } }
        })
        expect(json_response[:data][1]).to match({
          attributes: {
            code: nil,
            created_at: an_instance_of(String),
            description_multiloc: field_to_update.description_multiloc.symbolize_keys,
            enabled: true,
            input_type: 'linear_scale',
            key: field_to_update.key,
            ordering: 1,
            required: true,
            title_multiloc: field_to_update.title_multiloc.symbolize_keys,
            updated_at: an_instance_of(String),
            maximum: 5,
            linear_scale_label_1_multiloc: field_to_update.linear_scale_label_1_multiloc.symbolize_keys,
            linear_scale_label_2_multiloc: field_to_update.linear_scale_label_2_multiloc.symbolize_keys,
            linear_scale_label_3_multiloc: field_to_update.linear_scale_label_3_multiloc.symbolize_keys,
            linear_scale_label_4_multiloc: field_to_update.linear_scale_label_4_multiloc.symbolize_keys,
            linear_scale_label_5_multiloc: field_to_update.linear_scale_label_5_multiloc.symbolize_keys,
            linear_scale_label_6_multiloc: field_to_update.linear_scale_label_6_multiloc.symbolize_keys,
            linear_scale_label_7_multiloc: field_to_update.linear_scale_label_7_multiloc.symbolize_keys,
            linear_scale_label_8_multiloc: field_to_update.linear_scale_label_8_multiloc.symbolize_keys,
            linear_scale_label_9_multiloc: field_to_update.linear_scale_label_9_multiloc.symbolize_keys,
            linear_scale_label_10_multiloc: field_to_update.linear_scale_label_10_multiloc.symbolize_keys,
            linear_scale_label_11_multiloc: field_to_update.linear_scale_label_11_multiloc.symbolize_keys,
            logic: {
              rules: [{ if: 2, goto_page_id: page3.id }]
            },
            constraints: {},
            random_option_ordering: false
          },
          id: field_to_update.id,
          type: 'custom_field',
          relationships: { options: { data: [] }, resource: { data: { id: custom_form.id, type: 'custom_form' } } }
        })
        expect(json_response[:data][2]).to match({
          attributes: {
            code: nil,
            created_at: an_instance_of(String),
            description_multiloc: page2.description_multiloc.symbolize_keys,
            enabled: true,
            input_type: 'page',
            key: page2.key,
            ordering: 2,
            page_layout: 'default',
            required: false,
            title_multiloc: page2.title_multiloc.symbolize_keys,
            updated_at: an_instance_of(String),
            logic: {},
            constraints: {},
            random_option_ordering: false
          },
          id: page2.id,
          type: 'custom_field',
          relationships: { map_config: { data: nil }, options: { data: [] }, resource: { data: { id: custom_form.id, type: 'custom_form' } } }
        })
        expect(json_response[:data][3]).to match({
          attributes: {
            code: nil,
            created_at: an_instance_of(String),
            description_multiloc: page3.description_multiloc.symbolize_keys,
            enabled: true,
            input_type: 'page',
            key: page3.key,
            ordering: 3,
            page_layout: 'default',
            required: false,
            title_multiloc: page3.title_multiloc.symbolize_keys,
            updated_at: an_instance_of(String),
            logic: {},
            constraints: {},
            random_option_ordering: false
          },
          id: page3.id,
          type: 'custom_field',
          relationships: { map_config: { data: nil }, options: { data: [] }, resource: { data: { id: custom_form.id, type: 'custom_form' } } }
        })
      end

      example 'Replace logic of a page' do
        page_to_update = create(:custom_field_page, resource: custom_form, title_multiloc: { 'en' => 'Page 1' }, description_multiloc: { 'en' => 'Page 1 description' })
        page2 = create(:custom_field_page, resource: custom_form, title_multiloc: { 'en' => 'Page 2' }, description_multiloc: { 'en' => 'Page 2 description' })
        page3 = create(:custom_field_page, resource: custom_form, title_multiloc: { 'en' => 'Page 3' }, description_multiloc: { 'en' => 'Page 3 description' })
        page4 = create(:custom_field_page, resource: custom_form, title_multiloc: { 'en' => 'Page 4' }, description_multiloc: { 'en' => 'Page 4 description' })
        page_to_update.update!(logic: { next_page_id: page3.id })
        request = {
          custom_fields: [
            {
              id: page_to_update.id,
              input_type: 'page',
              page_layout: 'default',
              title_multiloc: page_to_update.title_multiloc,
              description_multiloc: page_to_update.description_multiloc,
              required: false,
              enabled: true,
              logic: { next_page_id: page4.id }
            },
            {
              id: page2.id,
              input_type: 'page',
              page_layout: 'default',
              title_multiloc: page2.title_multiloc,
              description_multiloc: page2.description_multiloc,
              required: false,
              enabled: true
            },
            {
              id: page3.id,
              input_type: 'page',
              page_layout: 'default',
              title_multiloc: page3.title_multiloc,
              description_multiloc: page3.description_multiloc,
              required: false,
              enabled: true
            },
            {
              id: page4.id,
              input_type: 'page',
              page_layout: 'default',
              title_multiloc: page4.title_multiloc,
              description_multiloc: page4.description_multiloc,
              required: false,
              enabled: true
            },
            final_page
          ]
        }
        do_request request

        assert_status 200
        json_response = json_parse(response_body)
        expect(json_response[:data].size).to eq 5
        expect(json_response[:data][0]).to match({
          attributes: {
            code: nil,
            created_at: an_instance_of(String),
            description_multiloc: page_to_update.description_multiloc.symbolize_keys,
            enabled: true,
            input_type: 'page',
            page_layout: 'default',
            key: page_to_update.key,
            ordering: 0,
            required: false,
            title_multiloc: page_to_update.title_multiloc.symbolize_keys,
            updated_at: an_instance_of(String),
            logic: { next_page_id: page4.id },
            constraints: {},
            random_option_ordering: false
          },
          id: page_to_update.id,
          type: 'custom_field',
          relationships: { map_config: { data: nil }, options: { data: [] }, resource: { data: { id: custom_form.id, type: 'custom_form' } } }
        })
        expect(json_response[:data][1]).to match({
          attributes: {
            code: nil,
            created_at: an_instance_of(String),
            description_multiloc: page2.description_multiloc.symbolize_keys,
            enabled: true,
            input_type: 'page',
            key: page2.key,
            ordering: 1,
            page_layout: 'default',
            required: false,
            title_multiloc: page2.title_multiloc.symbolize_keys,
            updated_at: an_instance_of(String),
            logic: {},
            constraints: {},
            random_option_ordering: false
          },
          id: page2.id,
          type: 'custom_field',
          relationships: { map_config: { data: nil }, options: { data: [] }, resource: { data: { id: custom_form.id, type: 'custom_form' } } }
        })
        expect(json_response[:data][2]).to match({
          attributes: {
            code: nil,
            created_at: an_instance_of(String),
            description_multiloc: page3.description_multiloc.symbolize_keys,
            enabled: true,
            input_type: 'page',
            key: page3.key,
            ordering: 2,
            page_layout: 'default',
            required: false,
            title_multiloc: page3.title_multiloc.symbolize_keys,
            updated_at: an_instance_of(String),
            logic: {},
            constraints: {},
            random_option_ordering: false
          },
          id: page3.id,
          type: 'custom_field',
          relationships: { map_config: { data: nil }, options: { data: [] }, resource: { data: { id: custom_form.id, type: 'custom_form' } } }
        })
        expect(json_response[:data][3]).to match({
          attributes: {
            code: nil,
            created_at: an_instance_of(String),
            description_multiloc: page4.description_multiloc.symbolize_keys,
            enabled: true,
            input_type: 'page',
            key: page4.key,
            ordering: 3,
            page_layout: 'default',
            required: false,
            title_multiloc: page4.title_multiloc.symbolize_keys,
            updated_at: an_instance_of(String),
            logic: {},
            constraints: {},
            random_option_ordering: false
          },
          id: page4.id,
          type: 'custom_field',
          relationships: { map_config: { data: nil }, options: { data: [] }, resource: { data: { id: custom_form.id, type: 'custom_form' } } }
        })
      end

      example 'Update page logic referring to a new page' do
        page_to_update = create(:custom_field_page, resource: custom_form, title_multiloc: { 'en' => 'Page 1' }, description_multiloc: { 'en' => 'Page 1 description' })
        page2 = create(:custom_field_page, resource: custom_form, title_multiloc: { 'en' => 'Page 2' }, description_multiloc: { 'en' => 'Page 2 description' })
        page3 = create(:custom_field_page, resource: custom_form, title_multiloc: { 'en' => 'Page 3' }, description_multiloc: { 'en' => 'Page 3 description' })
        page_to_update.update!(logic: { next_page_id: page3.id })
        request = {
          custom_fields: [
            {
              id: page_to_update.id,
              input_type: 'page',
              page_layout: 'default',
              title_multiloc: page_to_update.title_multiloc,
              description_multiloc: page_to_update.description_multiloc,
              required: false,
              enabled: true,
              logic: { next_page_id: 'TEMP-ID-1' },
              constraints: {},
              random_option_ordering: false
            },
            {
              id: page2.id,
              input_type: 'page',
              page_layout: 'default',
              title_multiloc: page2.title_multiloc,
              description_multiloc: page2.description_multiloc,
              required: false,
              enabled: true
            },
            {
              id: page3.id,
              input_type: 'page',
              page_layout: 'default',
              title_multiloc: page3.title_multiloc,
              description_multiloc: page3.description_multiloc,
              required: false,
              enabled: true
            },
            {
              temp_id: 'TEMP-ID-1',
              input_type: 'page',
              page_layout: 'default',
              title_multiloc: { 'en' => 'Page 4' },
              description_multiloc: { 'en' => 'Page 4 description' },
              required: false,
              enabled: true
            },
            final_page
          ]
        }
        do_request request

        assert_status 200
        json_response = json_parse(response_body)
        expect(json_response[:data].size).to eq 5
        expect(json_response[:data][0]).to match({
          attributes: {
            code: nil,
            created_at: an_instance_of(String),
            description_multiloc: page_to_update.description_multiloc.symbolize_keys,
            enabled: true,
            input_type: 'page',
            key: page_to_update.key,
            ordering: 0,
            page_layout: 'default',
            required: false,
            title_multiloc: page_to_update.title_multiloc.symbolize_keys,
            updated_at: an_instance_of(String),
            logic: { next_page_id: json_response[:data][3][:id] },
            constraints: {},
            random_option_ordering: false
          },
          id: page_to_update.id,
          type: 'custom_field',
          relationships: { map_config: { data: nil }, options: { data: [] }, resource: { data: { id: custom_form.id, type: 'custom_form' } } }
        })
        expect(json_response[:data][1]).to match({
          attributes: {
            code: nil,
            created_at: an_instance_of(String),
            description_multiloc: page2.description_multiloc.symbolize_keys,
            enabled: true,
            input_type: 'page',
            key: page2.key,
            ordering: 1,
            page_layout: 'default',
            required: false,
            title_multiloc: page2.title_multiloc.symbolize_keys,
            updated_at: an_instance_of(String),
            logic: {},
            constraints: {},
            random_option_ordering: false
          },
          id: page2.id,
          type: 'custom_field',
          relationships: { map_config: { data: nil }, options: { data: [] }, resource: { data: { id: custom_form.id, type: 'custom_form' } } }
        })
        expect(json_response[:data][2]).to match({
          attributes: {
            code: nil,
            created_at: an_instance_of(String),
            description_multiloc: page3.description_multiloc.symbolize_keys,
            enabled: true,
            input_type: 'page',
            key: page3.key,
            ordering: 2,
            page_layout: 'default',
            required: false,
            title_multiloc: page3.title_multiloc.symbolize_keys,
            updated_at: an_instance_of(String),
            logic: {},
            constraints: {},
            random_option_ordering: false
          },
          id: page3.id,
          type: 'custom_field',
          relationships: { map_config: { data: nil }, options: { data: [] }, resource: { data: { id: custom_form.id, type: 'custom_form' } } }
        })
        expect(json_response[:data][3]).to match({
          attributes: {
            code: nil,
            created_at: an_instance_of(String),
            description_multiloc: { en: 'Page 4 description' },
            enabled: true,
            input_type: 'page',
            key: nil,
            ordering: 3,
            page_layout: 'default',
            required: false,
            title_multiloc: { en: 'Page 4' },
            updated_at: an_instance_of(String),
            logic: {},
            constraints: {},
            random_option_ordering: false
          },
          id: an_instance_of(String),
          type: 'custom_field',
          relationships: { map_config: { data: nil }, options: { data: [] }, resource: { data: { id: custom_form.id, type: 'custom_form' } } }
        })
      end

      example 'Add a page with logic referring to a new page' do
        existing_page = create(:custom_field_page, resource: custom_form, title_multiloc: { 'en' => 'Page 1' }, description_multiloc: { 'en' => 'Page 1 description' })
        request = {
          custom_fields: [
            {
              temp_id: 'TEMP-ID-1',
              input_type: 'page',
              page_layout: 'default',
              title_multiloc: { 'en' => 'New page with logic' },
              description_multiloc: { 'en' => 'New page with logic description' },
              required: false,
              enabled: true,
              logic: { next_page_id: 'TEMP-ID-2' }
            },
            {
              id: existing_page.id,
              input_type: 'page',
              page_layout: 'default',
              title_multiloc: existing_page.title_multiloc,
              description_multiloc: existing_page.description_multiloc,
              required: false,
              enabled: true
            },
            {
              temp_id: 'TEMP-ID-2',
              input_type: 'page',
              page_layout: 'default',
              title_multiloc: { 'en' => 'Target page' },
              description_multiloc: { 'en' => 'Target page description' },
              required: false,
              enabled: true
            },
            final_page
          ]
        }
        do_request request

        assert_status 200
        json_response = json_parse(response_body)
        expect(json_response[:data].size).to eq 4
        expect(json_response[:data][0]).to match({
          attributes: {
            code: nil,
            created_at: an_instance_of(String),
            description_multiloc: { en: 'New page with logic description' },
            enabled: true,
            input_type: 'page',
            key: nil,
            ordering: 0,
            page_layout: 'default',
            required: false,
            title_multiloc: { en: 'New page with logic' },
            updated_at: an_instance_of(String),
            logic: { next_page_id: json_response[:data][2][:id] },
            constraints: {},
            random_option_ordering: false
          },
          id: an_instance_of(String),
          type: 'custom_field',
          relationships: { map_config: { data: nil }, options: { data: [] }, resource: { data: { id: custom_form.id, type: 'custom_form' } } }
        })
        expect(json_response[:data][1]).to match({
          attributes: {
            code: nil,
            created_at: an_instance_of(String),
            description_multiloc: existing_page.description_multiloc.symbolize_keys,
            enabled: true,
            input_type: 'page',
            key: existing_page.key,
            ordering: 1,
            page_layout: 'default',
            required: false,
            title_multiloc: existing_page.title_multiloc.symbolize_keys,
            updated_at: an_instance_of(String),
            logic: {},
            constraints: {},
            random_option_ordering: false
          },
          id: existing_page.id,
          type: 'custom_field',
          relationships: { map_config: { data: nil }, options: { data: [] }, resource: { data: { id: custom_form.id, type: 'custom_form' } } }
        })
        expect(json_response[:data][2]).to match({
          attributes: {
            code: nil,
            created_at: an_instance_of(String),
            description_multiloc: { en: 'Target page description' },
            enabled: true,
            input_type: 'page',
            key: nil,
            ordering: 2,
            page_layout: 'default',
            required: false,
            title_multiloc: { en: 'Target page' },
            updated_at: an_instance_of(String),
            logic: {},
            constraints: {},
            random_option_ordering: false
          },
          id: an_instance_of(String),
          type: 'custom_field',
          relationships: { map_config: { data: nil }, options: { data: [] }, resource: { data: { id: custom_form.id, type: 'custom_form' } } }
        })
      end

      example 'Remove logic from a page' do
        page_to_update = create(:custom_field_page, resource: custom_form, title_multiloc: { 'en' => 'Page 1' }, description_multiloc: { 'en' => 'Page 1 description' })
        page2 = create(:custom_field_page, resource: custom_form, title_multiloc: { 'en' => 'Page 2' }, description_multiloc: { 'en' => 'Page 2 description' })
        page3 = create(:custom_field_page, resource: custom_form, title_multiloc: { 'en' => 'Page 3' }, description_multiloc: { 'en' => 'Page 3 description' })
        page_to_update.update!(logic: { next_page_id: page3.id })
        request = {
          custom_fields: [
            {
              id: page_to_update.id,
              input_type: 'page',
              page_layout: 'default',
              title_multiloc: page_to_update.title_multiloc,
              description_multiloc: page_to_update.description_multiloc,
              required: false,
              enabled: true,
              logic: {}
            },
            {
              id: page2.id,
              input_type: 'page',
              page_layout: 'default',
              title_multiloc: page2.title_multiloc,
              description_multiloc: page2.description_multiloc,
              required: false,
              enabled: true
            },
            {
              id: page3.id,
              input_type: 'page',
              page_layout: 'default',
              title_multiloc: page3.title_multiloc,
              description_multiloc: page3.description_multiloc,
              required: false,
              enabled: true
            },
            final_page
          ]
        }
        do_request request

        assert_status 200
        json_response = json_parse(response_body)
        expect(json_response[:data].size).to eq 4
        expect(json_response[:data][0]).to match({
          attributes: {
            code: nil,
            created_at: an_instance_of(String),
            description_multiloc: page_to_update.description_multiloc.symbolize_keys,
            enabled: true,
            input_type: 'page',
            key: page_to_update.key,
            ordering: 0,
            page_layout: 'default',
            required: false,
            title_multiloc: page_to_update.title_multiloc.symbolize_keys,
            updated_at: an_instance_of(String),
            logic: {},
            constraints: {},
            random_option_ordering: false
          },
          id: page_to_update.id,
          type: 'custom_field',
          relationships: { map_config: { data: nil }, options: { data: [] }, resource: { data: { id: custom_form.id, type: 'custom_form' } } }
        })
        expect(json_response[:data][1]).to match({
          attributes: {
            code: nil,
            created_at: an_instance_of(String),
            description_multiloc: page2.description_multiloc.symbolize_keys,
            enabled: true,
            input_type: 'page',
            key: page2.key,
            ordering: 1,
            page_layout: 'default',
            required: false,
            title_multiloc: page2.title_multiloc.symbolize_keys,
            updated_at: an_instance_of(String),
            logic: {},
            constraints: {},
            random_option_ordering: false
          },
          id: page2.id,
          type: 'custom_field',
          relationships: { map_config: { data: nil }, options: { data: [] }, resource: { data: { id: custom_form.id, type: 'custom_form' } } }
        })
        expect(json_response[:data][2]).to match({
          attributes: {
            code: nil,
            created_at: an_instance_of(String),
            description_multiloc: page3.description_multiloc.symbolize_keys,
            enabled: true,
            input_type: 'page',
            key: page3.key,
            ordering: 2,
            page_layout: 'default',
            required: false,
            title_multiloc: page3.title_multiloc.symbolize_keys,
            updated_at: an_instance_of(String),
            logic: {},
            constraints: {},
            random_option_ordering: false
          },
          id: page3.id,
          type: 'custom_field',
          relationships: { map_config: { data: nil }, options: { data: [] }, resource: { data: { id: custom_form.id, type: 'custom_form' } } }
        })
      end

      example 'Delete page logic referring to a deleted page' do
        page_to_update = create(:custom_field_page, resource: custom_form, title_multiloc: { 'en' => 'Page 1' }, description_multiloc: { 'en' => 'Page 1 description' })
        page2 = create(:custom_field_page, resource: custom_form, title_multiloc: { 'en' => 'Page 2' }, description_multiloc: { 'en' => 'Page 2 description' })
        page3 = create(:custom_field_page, resource: custom_form, title_multiloc: { 'en' => 'Page 3' }, description_multiloc: { 'en' => 'Page 3 description' })
        page_to_update.update!(logic: { next_page_id: page3.id })
        request = {
          custom_fields: [
            {
              id: page_to_update.id,
              input_type: 'page',
              page_layout: 'default',
              title_multiloc: page_to_update.title_multiloc,
              description_multiloc: page_to_update.description_multiloc,
              required: false,
              enabled: true,
              logic: {}
            },
            {
              id: page2.id,
              input_type: 'page',
              page_layout: 'default',
              title_multiloc: page2.title_multiloc,
              description_multiloc: page2.description_multiloc,
              required: false,
              enabled: true
            },
            final_page
          ]
        }
        do_request request

        assert_status 200
        json_response = json_parse(response_body)
        expect(json_response[:data].size).to eq 3
        expect(json_response[:data][0]).to match({
          attributes: {
            code: nil,
            created_at: an_instance_of(String),
            description_multiloc: page_to_update.description_multiloc.symbolize_keys,
            enabled: true,
            input_type: 'page',
            key: page_to_update.key,
            ordering: 0,
            page_layout: 'default',
            required: false,
            title_multiloc: page_to_update.title_multiloc.symbolize_keys,
            updated_at: an_instance_of(String),
            logic: {},
            constraints: {},
            random_option_ordering: false
          },
          id: page_to_update.id,
          type: 'custom_field',
          relationships: { map_config: { data: nil }, options: { data: [] }, resource: { data: { id: custom_form.id, type: 'custom_form' } } }
        })
        expect(json_response[:data][1]).to match({
          attributes: {
            code: nil,
            created_at: an_instance_of(String),
            description_multiloc: page2.description_multiloc.symbolize_keys,
            enabled: true,
            input_type: 'page',
            key: page2.key,
            ordering: 1,
            page_layout: 'default',
            required: false,
            title_multiloc: page2.title_multiloc.symbolize_keys,
            updated_at: an_instance_of(String),
            logic: {},
            constraints: {},
            random_option_ordering: false
          },
          id: page2.id,
          type: 'custom_field',
          relationships: { map_config: { data: nil }, options: { data: [] }, resource: { data: { id: custom_form.id, type: 'custom_form' } } }
        })
      end

      example 'Update logic referring to a new page' do
        page1 = create(:custom_field_page, resource: custom_form, title_multiloc: { 'en' => 'Page 1' }, description_multiloc: { 'en' => 'Page 1 description' })
        field_to_update = create(
          :custom_field_linear_scale,
          resource: custom_form,
          title_multiloc: { 'en' => 'Question 1 on page 1' }
        )
        page2 = create(:custom_field_page, resource: custom_form, title_multiloc: { 'en' => 'Page 2' }, description_multiloc: { 'en' => 'Page 2 description' })
        field_to_update.update!(
          logic: {
            rules: [{ if: 1, goto_page_id: page2.id }]
          }
        )
        request = {
          custom_fields: [
            {
              id: page1.id,
              input_type: 'page',
              page_layout: 'default',
              title_multiloc: page1.title_multiloc,
              description_multiloc: page1.description_multiloc,
              required: false,
              enabled: true
            },
            {
              id: field_to_update.id,
              input_type: 'linear_scale',
              title_multiloc: { 'en' => 'Question 1 on page 1' },
              required: true,
              enabled: true,
              maximum: 5,
              linear_scale_label_1_multiloc: { 'en' => 'Strongly disagree' },
              linear_scale_label_2_multiloc: { 'en' => 'Disagree' },
              linear_scale_label_3_multiloc: { 'en' => 'Neutral' },
              linear_scale_label_4_multiloc: { 'en' => 'Agree' },
              linear_scale_label_5_multiloc: { 'en' => 'Strongly agree' },
              linear_scale_label_6_multiloc: {},
              linear_scale_label_7_multiloc: {},
              linear_scale_label_8_multiloc: {},
              linear_scale_label_9_multiloc: {},
              linear_scale_label_10_multiloc: {},
              linear_scale_label_11_multiloc: {},
              logic: {
                rules: [{ if: 2, goto_page_id: 'TEMP-ID-1' }]
              }
            },
            {
              id: page2.id,
              input_type: 'page',
              page_layout: 'default',
              title_multiloc: page2.title_multiloc,
              description_multiloc: page2.description_multiloc,
              required: false,
              enabled: true
            },
            {
              temp_id: 'TEMP-ID-1',
              input_type: 'page',
              page_layout: 'default',
              title_multiloc: { 'en' => 'Page 3' },
              description_multiloc: { 'en' => 'Page 3 description' },
              required: false,
              enabled: true
            },
            final_page
          ]
        }
        do_request request

        assert_status 200
        json_response = json_parse(response_body)
        expect(json_response[:data].size).to eq 5
        expect(json_response[:data][0]).to match({
          attributes: {
            code: nil,
            created_at: an_instance_of(String),
            description_multiloc: page1.description_multiloc.symbolize_keys,
            enabled: true,
            input_type: 'page',
            key: page1.key,
            ordering: 0,
            page_layout: 'default',
            required: false,
            title_multiloc: page1.title_multiloc.symbolize_keys,
            updated_at: an_instance_of(String),
            logic: {},
            constraints: {},
            random_option_ordering: false
          },
          id: page1.id,
          type: 'custom_field',
          relationships: { map_config: { data: nil }, options: { data: [] }, resource: { data: { id: custom_form.id, type: 'custom_form' } } }
        })
        expect(json_response[:data][1]).to match({
          attributes: {
            code: nil,
            created_at: an_instance_of(String),
            description_multiloc: field_to_update.description_multiloc.symbolize_keys,
            enabled: true,
            input_type: 'linear_scale',
            key: field_to_update.key,
            ordering: 1,
            required: true,
            title_multiloc: field_to_update.title_multiloc.symbolize_keys,
            updated_at: an_instance_of(String),
            maximum: 5,
            linear_scale_label_1_multiloc: field_to_update.linear_scale_label_1_multiloc.symbolize_keys,
            linear_scale_label_2_multiloc: field_to_update.linear_scale_label_2_multiloc.symbolize_keys,
            linear_scale_label_3_multiloc: field_to_update.linear_scale_label_3_multiloc.symbolize_keys,
            linear_scale_label_4_multiloc: field_to_update.linear_scale_label_4_multiloc.symbolize_keys,
            linear_scale_label_5_multiloc: field_to_update.linear_scale_label_5_multiloc.symbolize_keys,
            linear_scale_label_6_multiloc: field_to_update.linear_scale_label_6_multiloc.symbolize_keys,
            linear_scale_label_7_multiloc: field_to_update.linear_scale_label_7_multiloc.symbolize_keys,
            linear_scale_label_8_multiloc: field_to_update.linear_scale_label_8_multiloc.symbolize_keys,
            linear_scale_label_9_multiloc: field_to_update.linear_scale_label_9_multiloc.symbolize_keys,
            linear_scale_label_10_multiloc: field_to_update.linear_scale_label_10_multiloc.symbolize_keys,
            linear_scale_label_11_multiloc: field_to_update.linear_scale_label_11_multiloc.symbolize_keys,
            logic: {
              rules: [{ if: 2, goto_page_id: json_response[:data][3][:id] }]
            },
            constraints: {},
            random_option_ordering: false
          },
          id: field_to_update.id,
          type: 'custom_field',
          relationships: { options: { data: [] }, resource: { data: { id: custom_form.id, type: 'custom_form' } } }
        })
        expect(json_response[:data][2]).to match({
          attributes: {
            code: nil,
            created_at: an_instance_of(String),
            description_multiloc: page2.description_multiloc.symbolize_keys,
            enabled: true,
            input_type: 'page',
            key: page2.key,
            ordering: 2,
            page_layout: 'default',
            required: false,
            title_multiloc: page2.title_multiloc.symbolize_keys,
            updated_at: an_instance_of(String),
            logic: {},
            constraints: {},
            random_option_ordering: false
          },
          id: page2.id,
          type: 'custom_field',
          relationships: { map_config: { data: nil }, options: { data: [] }, resource: { data: { id: custom_form.id, type: 'custom_form' } } }
        })
        expect(json_response[:data][3]).to match({
          attributes: {
            code: nil,
            created_at: an_instance_of(String),
            description_multiloc: { en: 'Page 3 description' },
            enabled: true,
            input_type: 'page',
            key: nil,
            ordering: 3,
            page_layout: 'default',
            required: false,
            title_multiloc: { en: 'Page 3' },
            updated_at: an_instance_of(String),
            logic: {},
            constraints: {},
            random_option_ordering: false
          },
          id: an_instance_of(String),
          type: 'custom_field',
          relationships: { map_config: { data: nil }, options: { data: [] }, resource: { data: { id: custom_form.id, type: 'custom_form' } } }
        })
      end

      example 'Reorder a page with logic' do
        page1 = create(:custom_field_page, resource: custom_form, title_multiloc: { 'en' => 'Page 1' }, description_multiloc: { 'en' => 'Page 1 description' })
        field_to_update = create(
          :custom_field_linear_scale,
          resource: custom_form,
          title_multiloc: { 'en' => 'Question 1 on page 1' }
        )
        page2 = create(:custom_field_page, resource: custom_form, title_multiloc: { 'en' => 'Page 2' }, description_multiloc: { 'en' => 'Page 2 description' })
        page3 = create(:custom_field_page, resource: custom_form, title_multiloc: { 'en' => 'Page 3' }, description_multiloc: { 'en' => 'Page 3 description' })
        field_to_update.update!(
          logic: {
            rules: [{ if: 1, goto_page_id: page2.id }]
          }
        )

        request = {
          custom_fields: [
            {
              id: page1.id,
              input_type: 'page',
              page_layout: 'default',
              title_multiloc: page1.title_multiloc,
              description_multiloc: page1.description_multiloc,
              required: false,
              enabled: true
            },
            {
              id: field_to_update.id,
              input_type: 'linear_scale',
              title_multiloc: { 'en' => 'Question 1 on page 1' },
              required: true,
              enabled: true,
              maximum: 5,
              linear_scale_label_1_multiloc: { 'en' => 'Strongly disagree' },
              linear_scale_label_2_multiloc: { 'en' => 'Disagree' },
              linear_scale_label_3_multiloc: { 'en' => 'Neutral' },
              linear_scale_label_4_multiloc: { 'en' => 'Agree' },
              linear_scale_label_5_multiloc: { 'en' => 'Strongly agree' },
              linear_scale_label_6_multiloc: {},
              linear_scale_label_7_multiloc: {},
              linear_scale_label_8_multiloc: {},
              linear_scale_label_9_multiloc: {},
              linear_scale_label_10_multiloc: {},
              linear_scale_label_11_multiloc: {},
              logic: {
                rules: [{ if: 1, goto_page_id: page2.id }]
              }
            },
            {
              id: page3.id,
              input_type: 'page',
              page_layout: 'default',
              title_multiloc: page3.title_multiloc,
              description_multiloc: page3.description_multiloc,
              required: false,
              enabled: true
            },
            {
              id: page2.id,
              input_type: 'page',
              page_layout: 'default',
              title_multiloc: page2.title_multiloc,
              description_multiloc: page2.description_multiloc,
              required: false,
              enabled: true
            },
            final_page
          ]
        }
        do_request request
        assert_status 200
        json_response = json_parse(response_body)
        expect(json_response[:data].size).to eq 5
        expect(json_response[:data][0]).to match({
          attributes: {
            code: nil,
            created_at: an_instance_of(String),
            description_multiloc: page1.description_multiloc.symbolize_keys,
            enabled: true,
            input_type: 'page',
            key: page1.key,
            ordering: 0,
            page_layout: 'default',
            required: false,
            title_multiloc: page1.title_multiloc.symbolize_keys,
            updated_at: an_instance_of(String),
            logic: {},
            constraints: {},
            random_option_ordering: false
          },
          id: page1.id,
          type: 'custom_field',
          relationships: { map_config: { data: nil }, options: { data: [] }, resource: { data: { id: custom_form.id, type: 'custom_form' } } }
        })
        expect(json_response[:data][1]).to match({
          attributes: {
            code: nil,
            created_at: an_instance_of(String),
            description_multiloc: field_to_update.description_multiloc.symbolize_keys,
            enabled: true,
            input_type: 'linear_scale',
            key: field_to_update.key,
            ordering: 1,
            required: true,
            title_multiloc: field_to_update.title_multiloc.symbolize_keys,
            updated_at: an_instance_of(String),
            maximum: 5,
            linear_scale_label_1_multiloc: field_to_update.linear_scale_label_1_multiloc.symbolize_keys,
            linear_scale_label_2_multiloc: field_to_update.linear_scale_label_2_multiloc.symbolize_keys,
            linear_scale_label_3_multiloc: field_to_update.linear_scale_label_3_multiloc.symbolize_keys,
            linear_scale_label_4_multiloc: field_to_update.linear_scale_label_4_multiloc.symbolize_keys,
            linear_scale_label_5_multiloc: field_to_update.linear_scale_label_5_multiloc.symbolize_keys,
            linear_scale_label_6_multiloc: field_to_update.linear_scale_label_6_multiloc.symbolize_keys,
            linear_scale_label_7_multiloc: field_to_update.linear_scale_label_7_multiloc.symbolize_keys,
            linear_scale_label_8_multiloc: field_to_update.linear_scale_label_8_multiloc.symbolize_keys,
            linear_scale_label_9_multiloc: field_to_update.linear_scale_label_9_multiloc.symbolize_keys,
            linear_scale_label_10_multiloc: field_to_update.linear_scale_label_10_multiloc.symbolize_keys,
            linear_scale_label_11_multiloc: field_to_update.linear_scale_label_11_multiloc.symbolize_keys,
            logic: {
              rules: [{ if: 1, goto_page_id: page2.id }]
            },
            constraints: {},
            random_option_ordering: false
          },
          id: field_to_update.id,
          type: 'custom_field',
          relationships: { options: { data: [] }, resource: { data: { id: custom_form.id, type: 'custom_form' } } }
        })
        expect(json_response[:data][2]).to match({
          attributes: {
            code: nil,
            created_at: an_instance_of(String),
            description_multiloc: page3.description_multiloc.symbolize_keys,
            enabled: true,
            input_type: 'page',
            key: page3.key,
            ordering: 2,
            page_layout: 'default',
            required: false,
            title_multiloc: page3.title_multiloc.symbolize_keys,
            updated_at: an_instance_of(String),
            logic: {},
            constraints: {},
            random_option_ordering: false
          },
          id: page3.id,
          type: 'custom_field',
          relationships: { map_config: { data: nil }, options: { data: [] }, resource: { data: { id: custom_form.id, type: 'custom_form' } } }
        })
        expect(json_response[:data][3]).to match({
          attributes: {
            code: nil,
            created_at: an_instance_of(String),
            description_multiloc: page2.description_multiloc.symbolize_keys,
            enabled: true,
            input_type: 'page',
            key: page2.key,
            ordering: 3,
            page_layout: 'default',
            required: false,
            title_multiloc: page2.title_multiloc.symbolize_keys,
            updated_at: an_instance_of(String),
            logic: {},
            constraints: {},
            random_option_ordering: false
          },
          id: page2.id,
          type: 'custom_field',
          relationships: { map_config: { data: nil }, options: { data: [] }, resource: { data: { id: custom_form.id, type: 'custom_form' } } }
        })
      end

      example 'Remove logic from a field' do
        page1 = create(:custom_field_page, resource: custom_form, title_multiloc: { 'en' => 'Page 1' }, description_multiloc: { 'en' => 'Page 1 description' })
        field_to_update = create(
          :custom_field_linear_scale,
          resource: custom_form,
          title_multiloc: { 'en' => 'Question 1 on page 1' }
        )
        page2 = create(:custom_field_page, resource: custom_form, title_multiloc: { 'en' => 'Page 2' }, description_multiloc: { 'en' => 'Page 2 description' })
        field_to_update.update!(
          logic: {
            rules: [{ if: 1, goto_page_id: page2.id }]
          }
        )
        request = {
          custom_fields: [
            {
              id: page1.id,
              input_type: 'page',
              page_layout: 'default',
              title_multiloc: page1.title_multiloc,
              description_multiloc: page1.description_multiloc,
              required: false,
              enabled: true
            },
            {
              id: field_to_update.id,
              input_type: 'linear_scale',
              title_multiloc: { 'en' => 'Question 1 on page 1' },
              required: false,
              enabled: true,
              maximum: 5,
              linear_scale_label_1_multiloc: { 'en' => 'Strongly disagree' },
              linear_scale_label_2_multiloc: { 'en' => 'Disagree' },
              linear_scale_label_3_multiloc: { 'en' => 'Neutral' },
              linear_scale_label_4_multiloc: { 'en' => 'Agree' },
              linear_scale_label_5_multiloc: { 'en' => 'Strongly agree' },
              linear_scale_label_6_multiloc: {},
              linear_scale_label_7_multiloc: {},
              linear_scale_label_8_multiloc: {},
              linear_scale_label_9_multiloc: {},
              linear_scale_label_10_multiloc: {},
              linear_scale_label_11_multiloc: {},
              logic: {}
            },
            {
              id: page2.id,
              input_type: 'page',
              page_layout: 'default',
              title_multiloc: page2.title_multiloc,
              description_multiloc: page2.description_multiloc,
              required: false,
              enabled: true
            },
            final_page
          ]
        }
        do_request request

        assert_status 200
        json_response = json_parse(response_body)
        expect(json_response[:data].size).to eq 4
        expect(json_response[:data][0]).to match({
          attributes: {
            code: nil,
            created_at: an_instance_of(String),
            description_multiloc: page1.description_multiloc.symbolize_keys,
            enabled: true,
            input_type: 'page',
            key: page1.key,
            ordering: 0,
            page_layout: 'default',
            required: false,
            title_multiloc: page1.title_multiloc.symbolize_keys,
            updated_at: an_instance_of(String),
            logic: {},
            constraints: {},
            random_option_ordering: false
          },
          id: page1.id,
          type: 'custom_field',
          relationships: { map_config: { data: nil }, options: { data: [] }, resource: { data: { id: custom_form.id, type: 'custom_form' } } }
        })
        expect(json_response[:data][1]).to match({
          attributes: {
            code: nil,
            created_at: an_instance_of(String),
            description_multiloc: field_to_update.description_multiloc.symbolize_keys,
            enabled: true,
            input_type: 'linear_scale',
            key: field_to_update.key,
            ordering: 1,
            required: false,
            title_multiloc: field_to_update.title_multiloc.symbolize_keys,
            updated_at: an_instance_of(String),
            maximum: 5,
            linear_scale_label_1_multiloc: field_to_update.linear_scale_label_1_multiloc.symbolize_keys,
            linear_scale_label_2_multiloc: field_to_update.linear_scale_label_2_multiloc.symbolize_keys,
            linear_scale_label_3_multiloc: field_to_update.linear_scale_label_3_multiloc.symbolize_keys,
            linear_scale_label_4_multiloc: field_to_update.linear_scale_label_4_multiloc.symbolize_keys,
            linear_scale_label_5_multiloc: field_to_update.linear_scale_label_5_multiloc.symbolize_keys,
            linear_scale_label_6_multiloc: field_to_update.linear_scale_label_6_multiloc.symbolize_keys,
            linear_scale_label_7_multiloc: field_to_update.linear_scale_label_7_multiloc.symbolize_keys,
            linear_scale_label_8_multiloc: field_to_update.linear_scale_label_8_multiloc.symbolize_keys,
            linear_scale_label_9_multiloc: field_to_update.linear_scale_label_9_multiloc.symbolize_keys,
            linear_scale_label_10_multiloc: field_to_update.linear_scale_label_10_multiloc.symbolize_keys,
            linear_scale_label_11_multiloc: field_to_update.linear_scale_label_11_multiloc.symbolize_keys,
            logic: {},
            constraints: {},
            random_option_ordering: false
          },
          id: field_to_update.id,
          type: 'custom_field',
          relationships: { options: { data: [] }, resource: { data: { id: custom_form.id, type: 'custom_form' } } }
        })
        expect(json_response[:data][2]).to match({
          attributes: {
            code: nil,
            created_at: an_instance_of(String),
            description_multiloc: page2.description_multiloc.symbolize_keys,
            enabled: true,
            input_type: 'page',
            key: page2.key,
            ordering: 2,
            page_layout: 'default',
            required: false,
            title_multiloc: page2.title_multiloc.symbolize_keys,
            updated_at: an_instance_of(String),
            logic: {},
            constraints: {},
            random_option_ordering: false
          },
          id: page2.id,
          type: 'custom_field',
          relationships: { map_config: { data: nil }, options: { data: [] }, resource: { data: { id: custom_form.id, type: 'custom_form' } } }
        })
      end

      example 'Delete logic referring to a deleted page' do
        page1 = create(:custom_field_page, resource: custom_form, title_multiloc: { 'en' => 'Page 1' }, description_multiloc: { 'en' => 'Page 1 description' })
        field_to_update = create(
          :custom_field_linear_scale,
          resource: custom_form,
          title_multiloc: { 'en' => 'Question 1 on page 1' }
        )
        page2 = create(:custom_field_page, resource: custom_form, title_multiloc: { 'en' => 'Page 2' }, description_multiloc: { 'en' => 'Page 2 description' })
        field_to_update.update!(
          logic: {
            rules: [{ if: 1, goto_page_id: page2.id }]
          }
        )

        request = {
          custom_fields: [
            {
              id: page1.id,
              input_type: 'page',
              page_layout: 'default',
              title_multiloc: page1.title_multiloc,
              description_multiloc: page1.description_multiloc,
              required: false,
              enabled: true
            },
            {
              id: field_to_update.id,
              input_type: 'linear_scale',
              title_multiloc: { 'en' => 'Question 1 on page 1' },
              required: false,
              enabled: true,
              maximum: 5,
              linear_scale_label_1_multiloc: { 'en' => 'Strongly disagree' },
              linear_scale_label_2_multiloc: { 'en' => 'Disagree' },
              linear_scale_label_3_multiloc: { 'en' => 'Neutral' },
              linear_scale_label_4_multiloc: { 'en' => 'Agree' },
              linear_scale_label_5_multiloc: { 'en' => 'Strongly agree' },
              linear_scale_label_6_multiloc: {},
              linear_scale_label_7_multiloc: {},
              linear_scale_label_8_multiloc: {},
              linear_scale_label_9_multiloc: {},
              linear_scale_label_10_multiloc: {},
              linear_scale_label_11_multiloc: {},
              logic: {}
            },
            final_page
          ]
        }
        do_request request

        assert_status 200
        json_response = json_parse(response_body)
        expect(json_response[:data].size).to eq 3
        expect(json_response[:data][0]).to match({
          attributes: {
            code: nil,
            created_at: an_instance_of(String),
            description_multiloc: page1.description_multiloc.symbolize_keys,
            enabled: true,
            input_type: 'page',
            key: page1.key,
            ordering: 0,
            page_layout: 'default',
            required: false,
            title_multiloc: page1.title_multiloc.symbolize_keys,
            updated_at: an_instance_of(String),
            logic: {},
            constraints: {},
            random_option_ordering: false
          },
          id: page1.id,
          type: 'custom_field',
          relationships: { map_config: { data: nil }, options: { data: [] }, resource: { data: { id: custom_form.id, type: 'custom_form' } } }
        })
        expect(json_response[:data][1]).to match({
          attributes: {
            code: nil,
            created_at: an_instance_of(String),
            description_multiloc: field_to_update.description_multiloc.symbolize_keys,
            enabled: true,
            input_type: 'linear_scale',
            key: field_to_update.key,
            ordering: 1,
            required: false,
            title_multiloc: field_to_update.title_multiloc.symbolize_keys,
            updated_at: an_instance_of(String),
            maximum: 5,
            linear_scale_label_1_multiloc: field_to_update.linear_scale_label_1_multiloc.symbolize_keys,
            linear_scale_label_2_multiloc: field_to_update.linear_scale_label_2_multiloc.symbolize_keys,
            linear_scale_label_3_multiloc: field_to_update.linear_scale_label_3_multiloc.symbolize_keys,
            linear_scale_label_4_multiloc: field_to_update.linear_scale_label_4_multiloc.symbolize_keys,
            linear_scale_label_5_multiloc: field_to_update.linear_scale_label_5_multiloc.symbolize_keys,
            linear_scale_label_6_multiloc: field_to_update.linear_scale_label_6_multiloc.symbolize_keys,
            linear_scale_label_7_multiloc: field_to_update.linear_scale_label_7_multiloc.symbolize_keys,
            linear_scale_label_8_multiloc: field_to_update.linear_scale_label_8_multiloc.symbolize_keys,
            linear_scale_label_9_multiloc: field_to_update.linear_scale_label_9_multiloc.symbolize_keys,
            linear_scale_label_10_multiloc: field_to_update.linear_scale_label_10_multiloc.symbolize_keys,
            linear_scale_label_11_multiloc: field_to_update.linear_scale_label_11_multiloc.symbolize_keys,
            logic: {},
            constraints: {},
            random_option_ordering: false
          },
          id: field_to_update.id,
          type: 'custom_field',
          relationships: { options: { data: [] }, resource: { data: { id: custom_form.id, type: 'custom_form' } } }
        })
      end

      example 'Delete field with logic referring to a deleted page' do
        page1 = create(:custom_field_page, resource: custom_form, title_multiloc: { 'en' => 'Page 1' }, description_multiloc: { 'en' => 'Page 1 description' })
        field_to_delete = create(
          :custom_field_linear_scale,
          resource: custom_form,
          title_multiloc: { 'en' => 'Question 1 on page 1' }
        )
        page2 = create(:custom_field_page, resource: custom_form, title_multiloc: { 'en' => 'Page 2' }, description_multiloc: { 'en' => 'Page 2 description' })
        field_to_delete.update!(
          logic: {
            rules: [{ if: 1, goto_page_id: page2.id }]
          }
        )

        request = {
          custom_fields: [
            {
              id: page1.id,
              input_type: 'page',
              page_layout: 'default',
              title_multiloc: page1.title_multiloc,
              description_multiloc: page1.description_multiloc,
              required: false,
              enabled: true
            },
            final_page
          ]
        }
        do_request request

        assert_status 200
        json_response = json_parse(response_body)
        expect(json_response[:data].size).to eq 2
        expect(json_response[:data][0]).to match({
          attributes: {
            code: nil,
            created_at: an_instance_of(String),
            description_multiloc: page1.description_multiloc.symbolize_keys,
            enabled: true,
            input_type: 'page',
            key: page1.key,
            ordering: 0,
            page_layout: 'default',
            required: false,
            title_multiloc: page1.title_multiloc.symbolize_keys,
            updated_at: an_instance_of(String),
            logic: {},
            constraints: {},
            random_option_ordering: false
          },
          id: page1.id,
          type: 'custom_field',
          relationships: { map_config: { data: nil }, options: { data: [] }, resource: { data: { id: custom_form.id, type: 'custom_form' } } }
        })
      end

      example 'Delete one rule of field logic with multiple rules' do
        page1 = create(:custom_field_page, resource: custom_form, title_multiloc: { 'en' => 'Page 1' }, description_multiloc: { 'en' => 'Page 1 description' })
        field_to_update = create(
          :custom_field_linear_scale,
          resource: custom_form,
          title_multiloc: { 'en' => 'Question 1 on page 1' }
        )
        page2 = create(:custom_field_page, resource: custom_form, title_multiloc: { 'en' => 'Page 2' }, description_multiloc: { 'en' => 'Page 2 description' })
        page3 = create(:custom_field_page, resource: custom_form, title_multiloc: { 'en' => 'Page 3' }, description_multiloc: { 'en' => 'Page 3 description' })
        field_to_update.update!(
          logic: {
            rules: [
              [{ if: 1, goto_page_id: page2.id }],
              [{ if: 2, goto_page_id: page3.id }]
            ]
          },
          required: true
        )

        request = {
          custom_fields: [
            {
              id: page1.id,
              input_type: 'page',
              page_layout: 'default',
              title_multiloc: page1.title_multiloc,
              description_multiloc: page1.description_multiloc,
              required: false,
              enabled: true
            },
            {
              id: field_to_update.id,
              input_type: 'linear_scale',
              title_multiloc: { 'en' => 'Question 1 on page 1' },
              required: true,
              enabled: true,
              maximum: 5,
              linear_scale_label_1_multiloc: { 'en' => 'Strongly disagree' },
              linear_scale_label_2_multiloc: { 'en' => 'Disagree' },
              linear_scale_label_3_multiloc: { 'en' => 'Neutral' },
              linear_scale_label_4_multiloc: { 'en' => 'Agree' },
              linear_scale_label_5_multiloc: { 'en' => 'Strongly agree' },
              linear_scale_label_6_multiloc: {},
              linear_scale_label_7_multiloc: {},
              linear_scale_label_8_multiloc: {},
              linear_scale_label_9_multiloc: {},
              linear_scale_label_10_multiloc: {},
              linear_scale_label_11_multiloc: {},
              logic: {
                rules: [{ if: 2, goto_page_id: page3.id }]
              }
            },
            {
              id: page2.id,
              input_type: 'page',
              page_layout: 'default',
              title_multiloc: page2.title_multiloc,
              description_multiloc: page2.description_multiloc,
              required: false,
              enabled: true
            },
            {
              id: page3.id,
              input_type: 'page',
              page_layout: 'default',
              title_multiloc: page3.title_multiloc,
              description_multiloc: page3.description_multiloc,
              required: false,
              enabled: true
            },
            final_page
          ]
        }
        do_request request

        assert_status 200
        json_response = json_parse(response_body)
        expect(json_response[:data].size).to eq 5
        expect(json_response[:data][0]).to match({
          attributes: {
            code: nil,
            created_at: an_instance_of(String),
            description_multiloc: page1.description_multiloc.symbolize_keys,
            enabled: true,
            input_type: 'page',
            key: page1.key,
            ordering: 0,
            page_layout: 'default',
            required: false,
            title_multiloc: page1.title_multiloc.symbolize_keys,
            updated_at: an_instance_of(String),
            logic: {},
            constraints: {},
            random_option_ordering: false
          },
          id: page1.id,
          type: 'custom_field',
          relationships: { map_config: { data: nil }, options: { data: [] }, resource: { data: { id: custom_form.id, type: 'custom_form' } } }
        })
        expect(json_response[:data][1]).to match({
          attributes: {
            code: nil,
            created_at: an_instance_of(String),
            description_multiloc: field_to_update.description_multiloc.symbolize_keys,
            enabled: true,
            input_type: 'linear_scale',
            key: field_to_update.key,
            ordering: 1,
            required: true,
            title_multiloc: field_to_update.title_multiloc.symbolize_keys,
            updated_at: an_instance_of(String),
            maximum: 5,
            linear_scale_label_1_multiloc: field_to_update.linear_scale_label_1_multiloc.symbolize_keys,
            linear_scale_label_2_multiloc: field_to_update.linear_scale_label_2_multiloc.symbolize_keys,
            linear_scale_label_3_multiloc: field_to_update.linear_scale_label_3_multiloc.symbolize_keys,
            linear_scale_label_4_multiloc: field_to_update.linear_scale_label_4_multiloc.symbolize_keys,
            linear_scale_label_5_multiloc: field_to_update.linear_scale_label_5_multiloc.symbolize_keys,
            linear_scale_label_6_multiloc: field_to_update.linear_scale_label_6_multiloc.symbolize_keys,
            linear_scale_label_7_multiloc: field_to_update.linear_scale_label_7_multiloc.symbolize_keys,
            linear_scale_label_8_multiloc: field_to_update.linear_scale_label_8_multiloc.symbolize_keys,
            linear_scale_label_9_multiloc: field_to_update.linear_scale_label_9_multiloc.symbolize_keys,
            linear_scale_label_10_multiloc: field_to_update.linear_scale_label_10_multiloc.symbolize_keys,
            linear_scale_label_11_multiloc: field_to_update.linear_scale_label_11_multiloc.symbolize_keys,
            logic: {
              rules: [{ if: 2, goto_page_id: page3.id }]
            },
            constraints: {},
            random_option_ordering: false
          },
          id: field_to_update.id,
          type: 'custom_field',
          relationships: { options: { data: [] }, resource: { data: { id: custom_form.id, type: 'custom_form' } } }
        })
        expect(json_response[:data][2]).to match({
          attributes: {
            code: nil,
            created_at: an_instance_of(String),
            description_multiloc: page2.description_multiloc.symbolize_keys,
            enabled: true,
            input_type: 'page',
            key: page2.key,
            ordering: 2,
            page_layout: 'default',
            required: false,
            title_multiloc: page2.title_multiloc.symbolize_keys,
            updated_at: an_instance_of(String),
            logic: {},
            constraints: {},
            random_option_ordering: false
          },
          id: page2.id,
          type: 'custom_field',
          relationships: { map_config: { data: nil }, options: { data: [] }, resource: { data: { id: custom_form.id, type: 'custom_form' } } }
        })
        expect(json_response[:data][3]).to match({
          attributes: {
            code: nil,
            created_at: an_instance_of(String),
            description_multiloc: page3.description_multiloc.symbolize_keys,
            enabled: true,
            input_type: 'page',
            key: page3.key,
            ordering: 3,
            page_layout: 'default',
            required: false,
            title_multiloc: page3.title_multiloc.symbolize_keys,
            updated_at: an_instance_of(String),
            logic: {},
            constraints: {},
            random_option_ordering: false
          },
          id: page3.id,
          type: 'custom_field',
          relationships: { map_config: { data: nil }, options: { data: [] }, resource: { data: { id: custom_form.id, type: 'custom_form' } } }
        })
      end

      example 'Add logic referring to a new page' do
        page1 = create(:custom_field_page, resource: custom_form, title_multiloc: { 'en' => 'Page 1' }, description_multiloc: { 'en' => 'Page 1 description' })
        field_to_update = create(
          :custom_field_linear_scale,
          resource: custom_form,
          title_multiloc: { 'en' => 'Question 1 on page 1' },
          logic: {}
        )

        request = {
          custom_fields: [
            {
              id: page1.id,
              input_type: 'page',
              page_layout: 'default',
              title_multiloc: page1.title_multiloc,
              description_multiloc: page1.description_multiloc,
              required: false,
              enabled: true
            },
            {
              id: field_to_update.id,
              input_type: 'linear_scale',
              title_multiloc: { 'en' => 'Question 1 on page 1' },
              required: true,
              enabled: true,
              maximum: 5,
              linear_scale_label_1_multiloc: { 'en' => 'Strongly disagree' },
              linear_scale_label_2_multiloc: { 'en' => 'Disagree' },
              linear_scale_label_3_multiloc: { 'en' => 'Neutral' },
              linear_scale_label_4_multiloc: { 'en' => 'Agree' },
              linear_scale_label_5_multiloc: { 'en' => 'Strongly agree' },
              linear_scale_label_6_multiloc: {},
              linear_scale_label_7_multiloc: {},
              linear_scale_label_8_multiloc: {},
              linear_scale_label_9_multiloc: {},
              linear_scale_label_10_multiloc: {},
              linear_scale_label_11_multiloc: {},
              logic: {
                rules: [{ if: 2, goto_page_id: 'TEMP-ID-1' }]
              }
            },
            {
              temp_id: 'TEMP-ID-1',
              input_type: 'page',
              page_layout: 'default',
              title_multiloc: { 'en' => 'Page 2' },
              description_multiloc: { 'en' => 'Page 2 description' },
              required: false,
              enabled: true
            },
            final_page
          ]
        }
        do_request request

        assert_status 200
        json_response = json_parse(response_body)
        expect(json_response[:data].size).to eq 4
        expect(json_response[:data][0]).to match({
          attributes: {
            code: nil,
            created_at: an_instance_of(String),
            description_multiloc: page1.description_multiloc.symbolize_keys,
            enabled: true,
            input_type: 'page',
            key: page1.key,
            ordering: 0,
            page_layout: 'default',
            required: false,
            title_multiloc: page1.title_multiloc.symbolize_keys,
            updated_at: an_instance_of(String),
            logic: {},
            constraints: {},
            random_option_ordering: false
          },
          id: page1.id,
          type: 'custom_field',
          relationships: { map_config: { data: nil }, options: { data: [] }, resource: { data: { id: custom_form.id, type: 'custom_form' } } }
        })
        expect(json_response[:data][1]).to match({
          attributes: {
            code: nil,
            created_at: an_instance_of(String),
            description_multiloc: field_to_update.description_multiloc.symbolize_keys,
            enabled: true,
            input_type: 'linear_scale',
            key: field_to_update.key,
            ordering: 1,
            required: true,
            title_multiloc: field_to_update.title_multiloc.symbolize_keys,
            updated_at: an_instance_of(String),
            maximum: 5,
            linear_scale_label_1_multiloc: field_to_update.linear_scale_label_1_multiloc.symbolize_keys,
            linear_scale_label_2_multiloc: field_to_update.linear_scale_label_2_multiloc.symbolize_keys,
            linear_scale_label_3_multiloc: field_to_update.linear_scale_label_3_multiloc.symbolize_keys,
            linear_scale_label_4_multiloc: field_to_update.linear_scale_label_4_multiloc.symbolize_keys,
            linear_scale_label_5_multiloc: field_to_update.linear_scale_label_5_multiloc.symbolize_keys,
            linear_scale_label_6_multiloc: field_to_update.linear_scale_label_6_multiloc.symbolize_keys,
            linear_scale_label_7_multiloc: field_to_update.linear_scale_label_7_multiloc.symbolize_keys,
            linear_scale_label_8_multiloc: field_to_update.linear_scale_label_8_multiloc.symbolize_keys,
            linear_scale_label_9_multiloc: field_to_update.linear_scale_label_9_multiloc.symbolize_keys,
            linear_scale_label_10_multiloc: field_to_update.linear_scale_label_10_multiloc.symbolize_keys,
            linear_scale_label_11_multiloc: field_to_update.linear_scale_label_11_multiloc.symbolize_keys,
            logic: {
              rules: [{ if: 2, goto_page_id: json_response[:data][2][:id] }]
            },
            constraints: {},
            random_option_ordering: false
          },
          id: field_to_update.id,
          type: 'custom_field',
          relationships: { options: { data: [] }, resource: { data: { id: custom_form.id, type: 'custom_form' } } }
        })
        expect(json_response[:data][2]).to match({
          attributes: {
            code: nil,
            created_at: an_instance_of(String),
            description_multiloc: { en: 'Page 2 description' },
            enabled: true,
            input_type: 'page',
            key: nil,
            ordering: 2,
            page_layout: 'default',
            required: false,
            title_multiloc: { en: 'Page 2' },
            updated_at: an_instance_of(String),
            logic: {},
            constraints: {},
            random_option_ordering: false
          },
          id: an_instance_of(String),
          type: 'custom_field',
          relationships: { map_config: { data: nil }, options: { data: [] }, resource: { data: { id: custom_form.id, type: 'custom_form' } } }
        })
      end

      example 'Add logic referring to a new option and a new page' do
        page1 = create(:custom_field_page, resource: custom_form, title_multiloc: { 'en' => 'Page 1' }, description_multiloc: { 'en' => 'Page 1 description' })
        field1_to_update = create(
          :custom_field_select,
          resource: custom_form,
          title_multiloc: { 'en' => 'Question 1 on page 1' },
          logic: {}
        )
        field2_to_update = create(
          :custom_field_select,
          resource: custom_form,
          title_multiloc: { 'en' => 'Question 2 on page 1' },
          logic: {}
        )

        request = {
          custom_fields: [
            {
              id: page1.id,
              input_type: 'page',
              page_layout: 'default',
              title_multiloc: page1.title_multiloc,
              description_multiloc: page1.description_multiloc,
              required: false,
              enabled: true
            },
            {
              id: field1_to_update.id,
              input_type: 'select',
              title_multiloc: { 'en' => 'Question 1 on page 1' },
              required: true,
              enabled: true,
              options: [
                {
                  title_multiloc: { 'en' => 'New option' },
                  temp_id: 'TEMP-ID-2'
                }
              ],
              logic: {
                rules: [
                  { if: 'TEMP-ID-2', goto_page_id: 'TEMP-ID-1' },
                  { if: 'TEMP-ID-NON-EXISTENT', goto_page_id: 'TEMP-ID-3' }
                ]
              }
            },
            {
              id: field2_to_update.id,
              input_type: 'select',
              title_multiloc: { 'en' => 'Question 2 on page 1' },
              required: true,
              enabled: true,
              options: [
                {
                  title_multiloc: { 'en' => 'New option' },
                  temp_id: 'TEMP-ID-4'
                }
              ],
              logic: {
                rules: [{ if: 'TEMP-ID-4', goto_page_id: 'TEMP-ID-3' }]
              }
            },
            {
              temp_id: 'TEMP-ID-1',
              input_type: 'page',
              page_layout: 'default',
              title_multiloc: { 'en' => 'Page 2' },
              description_multiloc: { 'en' => 'Page 2 description' },
              required: false,
              enabled: true
            },
            {
              temp_id: 'TEMP-ID-3',
              input_type: 'page',
              page_layout: 'default',
              title_multiloc: { 'en' => 'Page 3' },
              description_multiloc: { 'en' => 'Page 3 description' },
              required: false,
              enabled: true
            },
            final_page
          ]
        }
        do_request request

        assert_status 200
        expect(CustomFieldOption.count).to eq 2
        added_option1 = CustomFieldOption.find_by custom_field: field1_to_update
        added_option2 = CustomFieldOption.find_by custom_field: field2_to_update
        json_response = json_parse(response_body)
        expect(json_response[:data].size).to eq 6
        expect(json_response[:data][0]).to match({
          attributes: {
            code: nil,
            created_at: an_instance_of(String),
            description_multiloc: page1.description_multiloc.symbolize_keys,
            enabled: true,
            input_type: 'page',
            key: page1.key,
            ordering: 0,
            page_layout: 'default',
            required: false,
            title_multiloc: page1.title_multiloc.symbolize_keys,
            updated_at: an_instance_of(String),
            logic: {},
            constraints: {},
            random_option_ordering: false
          },
          id: page1.id,
          type: 'custom_field',
          relationships: { map_config: { data: nil }, options: { data: [] }, resource: { data: { id: custom_form.id, type: 'custom_form' } } }
        })
        expect(json_response[:data][1]).to match({
          attributes: {
            code: nil,
            created_at: an_instance_of(String),
            description_multiloc: field1_to_update.description_multiloc.symbolize_keys,
            dropdown_layout: false,
            enabled: true,
            input_type: 'select',
            key: field1_to_update.key,
            ordering: 1,
            required: true,
            title_multiloc: field1_to_update.title_multiloc.symbolize_keys,
            updated_at: an_instance_of(String),
            logic: {
              rules: [{ if: added_option1.id, goto_page_id: json_response[:data][3][:id] }]
            },
            constraints: {},
            random_option_ordering: false
          },
          id: field1_to_update.id,
          type: 'custom_field',
          relationships: {
            options: { data: [
              {
                id: added_option1.id,
                type: 'custom_field_option'
              }
            ] },
            resource: { data: { id: custom_form.id, type: 'custom_form' } }
          }
        })
        expect(json_response[:data][2]).to match({
          attributes: {
            code: nil,
            created_at: an_instance_of(String),
            description_multiloc: field2_to_update.description_multiloc.symbolize_keys,
            dropdown_layout: false,
            enabled: true,
            input_type: 'select',
            key: field2_to_update.key,
            ordering: 2,
            required: true,
            title_multiloc: field2_to_update.title_multiloc.symbolize_keys,
            updated_at: an_instance_of(String),
            logic: {
              rules: [{ if: added_option2.id, goto_page_id: json_response[:data][4][:id] }]
            },
            constraints: {},
            random_option_ordering: false
          },
          id: field2_to_update.id,
          type: 'custom_field',
          relationships: {
            options: { data: [
              {
                id: added_option2.id,
                type: 'custom_field_option'
              }
            ] },
            resource: { data: { id: custom_form.id, type: 'custom_form' } }
          }
        })
        expect(json_response[:data][3]).to match({
          attributes: {
            code: nil,
            created_at: an_instance_of(String),
            description_multiloc: { en: 'Page 2 description' },
            enabled: true,
            input_type: 'page',
            key: nil,
            ordering: 3,
            page_layout: 'default',
            required: false,
            title_multiloc: { en: 'Page 2' },
            updated_at: an_instance_of(String),
            logic: {},
            constraints: {},
            random_option_ordering: false
          },
          id: an_instance_of(String),
          type: 'custom_field',
          relationships: { map_config: { data: nil }, options: { data: [] }, resource: { data: { id: custom_form.id, type: 'custom_form' } } }
        })
        expect(json_response[:data][4]).to match({
          attributes: {
            code: nil,
            created_at: an_instance_of(String),
            description_multiloc: { en: 'Page 3 description' },
            enabled: true,
            input_type: 'page',
            key: nil,
            ordering: 4,
            page_layout: 'default',
            required: false,
            title_multiloc: { en: 'Page 3' },
            updated_at: an_instance_of(String),
            logic: {},
            constraints: {},
            random_option_ordering: false
          },
          id: an_instance_of(String),
          type: 'custom_field',
          relationships: { map_config: { data: nil }, options: { data: [] }, resource: { data: { id: custom_form.id, type: 'custom_form' } } }
        })
      end

      example 'Add a field with logic referring to a new page' do
        page1 = create(:custom_field_page, resource: custom_form, title_multiloc: { 'en' => 'Page 1' }, description_multiloc: { 'en' => 'Page 1 description' })

        request = {
          custom_fields: [
            {
              id: page1.id,
              input_type: 'page',
              page_layout: 'default',
              title_multiloc: page1.title_multiloc,
              description_multiloc: page1.description_multiloc,
              required: false,
              enabled: true
            },
            {
              input_type: 'linear_scale',
              title_multiloc: { 'en' => 'Question 1 on page 1' },
              description_multiloc: { 'en' => 'Description of question 1 on page 1' },
              required: true,
              enabled: true,
              maximum: 7,
              linear_scale_label_1_multiloc: { 'en' => 'Lowest' },
              linear_scale_label_2_multiloc: { 'en' => 'Low' },
              linear_scale_label_3_multiloc: { 'en' => 'Low-ish' },
              linear_scale_label_4_multiloc: { 'en' => 'Neutral' },
              linear_scale_label_5_multiloc: { 'en' => 'High-ish' },
              linear_scale_label_6_multiloc: { 'en' => 'High' },
              linear_scale_label_7_multiloc: { 'en' => 'Highest' },
              linear_scale_label_8_multiloc: {},
              linear_scale_label_9_multiloc: {},
              linear_scale_label_10_multiloc: {},
              linear_scale_label_11_multiloc: {},
              logic: {
                rules: [{ if: 2, goto_page_id: 'TEMP-ID-1' }]
              }
            },
            {
              temp_id: 'TEMP-ID-1',
              input_type: 'page',
              page_layout: 'default',
              title_multiloc: { 'en' => 'Page 2' },
              description_multiloc: { 'en' => 'Page 2 description' },
              required: false,
              enabled: true
            },
            final_page
          ]
        }

        do_request request

        assert_status 200
        json_response = json_parse(response_body)
        expect(json_response[:data].size).to eq 4
        expect(json_response[:data][0]).to match({
          attributes: {
            code: nil,
            created_at: an_instance_of(String),
            description_multiloc: page1.description_multiloc.symbolize_keys,
            enabled: true,
            input_type: 'page',
            key: page1.key,
            ordering: 0,
            page_layout: 'default',
            required: false,
            title_multiloc: page1.title_multiloc.symbolize_keys,
            updated_at: an_instance_of(String),
            logic: {},
            constraints: {},
            random_option_ordering: false
          },
          id: page1.id,
          type: 'custom_field',
          relationships: { map_config: { data: nil }, options: { data: [] }, resource: { data: { id: custom_form.id, type: 'custom_form' } } }
        })
        expect(json_response[:data][1]).to match({
          attributes: {
            code: nil,
            created_at: an_instance_of(String),
            description_multiloc: { en: 'Description of question 1 on page 1' },
            enabled: true,
            input_type: 'linear_scale',
            key: an_instance_of(String),
            ordering: 1,
            required: true,
            title_multiloc: { en: 'Question 1 on page 1' },
            updated_at: an_instance_of(String),
            maximum: 7,
            linear_scale_label_1_multiloc: { en: 'Lowest' },
            linear_scale_label_2_multiloc: { en: 'Low' },
            linear_scale_label_3_multiloc: { en: 'Low-ish' },
            linear_scale_label_4_multiloc: { en: 'Neutral' },
            linear_scale_label_5_multiloc: { en: 'High-ish' },
            linear_scale_label_6_multiloc: { en: 'High' },
            linear_scale_label_7_multiloc: { en: 'Highest' },
            linear_scale_label_8_multiloc: {},
            linear_scale_label_9_multiloc: {},
            linear_scale_label_10_multiloc: {},
            linear_scale_label_11_multiloc: {},
            logic: {
              rules: [{ if: 2, goto_page_id: json_response[:data][2][:id] }]
            },
            constraints: {},
            random_option_ordering: false
          },
          id: an_instance_of(String),
          type: 'custom_field',
          relationships: { options: { data: [] }, resource: { data: { id: custom_form.id, type: 'custom_form' } } }
        })
        expect(json_response[:data][2]).to match({
          attributes: {
            code: nil,
            created_at: an_instance_of(String),
            description_multiloc: { en: 'Page 2 description' },
            enabled: true,
            input_type: 'page',
            key: nil,
            ordering: 2,
            page_layout: 'default',
            required: false,
            title_multiloc: { en: 'Page 2' },
            updated_at: an_instance_of(String),
            logic: {},
            constraints: {},
            random_option_ordering: false
          },
          id: an_instance_of(String),
          type: 'custom_field',
          relationships: { map_config: { data: nil }, options: { data: [] }, resource: { data: { id: custom_form.id, type: 'custom_form' } } }
        })
      end

      example 'Add extra rule to field logic' do
        page1 = create(:custom_field_page, resource: custom_form, title_multiloc: { 'en' => 'Page 1' }, description_multiloc: { 'en' => 'Page 1 description' })
        field_to_update = create(
          :custom_field_linear_scale,
          resource: custom_form,
          title_multiloc: { 'en' => 'Question 1 on page 1' }
        )
        page2 = create(:custom_field_page, resource: custom_form, title_multiloc: { 'en' => 'Page 2' }, description_multiloc: { 'en' => 'Page 2 description' })
        page3 = create(:custom_field_page, resource: custom_form, title_multiloc: { 'en' => 'Page 3' }, description_multiloc: { 'en' => 'Page 3 description' })
        field_to_update.update!(
          logic: {
            rules: [{ if: 1, goto_page_id: page2.id }]
          },
          required: true
        )

        request = {
          custom_fields: [
            {
              id: page1.id,
              input_type: 'page',
              page_layout: 'default',
              title_multiloc: page1.title_multiloc,
              description_multiloc: page1.description_multiloc,
              required: false,
              enabled: true
            },
            {
              id: field_to_update.id,
              input_type: 'linear_scale',
              title_multiloc: { 'en' => 'Question 1 on page 1' },
              required: true,
              enabled: true,
              maximum: 5,
              linear_scale_label_1_multiloc: { 'en' => 'Strongly disagree' },
              linear_scale_label_2_multiloc: { 'en' => 'Disagree' },
              linear_scale_label_3_multiloc: { 'en' => 'Neutral' },
              linear_scale_label_4_multiloc: { 'en' => 'Agree' },
              linear_scale_label_5_multiloc: { 'en' => 'Strongly agree' },
              linear_scale_label_6_multiloc: {},
              linear_scale_label_7_multiloc: {},
              linear_scale_label_8_multiloc: {},
              linear_scale_label_9_multiloc: {},
              linear_scale_label_10_multiloc: {},
              linear_scale_label_11_multiloc: {},
              logic: {
                rules: [
                  { if: 1, goto_page_id: page2.id },
                  { if: 2, goto_page_id: page3.id }
                ]
              }
            },
            {
              id: page2.id,
              input_type: 'page',
              page_layout: 'default',
              title_multiloc: page2.title_multiloc,
              description_multiloc: page2.description_multiloc,
              required: false,
              enabled: true
            },
            {
              id: page3.id,
              input_type: 'page',
              page_layout: 'default',
              title_multiloc: page3.title_multiloc,
              description_multiloc: page3.description_multiloc,
              required: false,
              enabled: true
            },
            final_page
          ]
        }
        do_request request

        assert_status 200
        json_response = json_parse(response_body)
        expect(json_response[:data].size).to eq 5
        expect(json_response[:data][0]).to match({
          attributes: {
            code: nil,
            created_at: an_instance_of(String),
            description_multiloc: page1.description_multiloc.symbolize_keys,
            enabled: true,
            input_type: 'page',
            key: page1.key,
            ordering: 0,
            page_layout: 'default',
            required: false,
            title_multiloc: page1.title_multiloc.symbolize_keys,
            updated_at: an_instance_of(String),
            logic: {},
            constraints: {},
            random_option_ordering: false
          },
          id: page1.id,
          type: 'custom_field',
          relationships: { map_config: { data: nil }, options: { data: [] }, resource: { data: { id: custom_form.id, type: 'custom_form' } } }
        })
        expect(json_response[:data][1]).to match({
          attributes: {
            code: nil,
            created_at: an_instance_of(String),
            description_multiloc: field_to_update.description_multiloc.symbolize_keys,
            enabled: true,
            input_type: 'linear_scale',
            key: field_to_update.key,
            ordering: 1,
            required: true,
            title_multiloc: field_to_update.title_multiloc.symbolize_keys,
            updated_at: an_instance_of(String),
            maximum: 5,
            linear_scale_label_1_multiloc: field_to_update.linear_scale_label_1_multiloc.symbolize_keys,
            linear_scale_label_2_multiloc: field_to_update.linear_scale_label_2_multiloc.symbolize_keys,
            linear_scale_label_3_multiloc: field_to_update.linear_scale_label_3_multiloc.symbolize_keys,
            linear_scale_label_4_multiloc: field_to_update.linear_scale_label_4_multiloc.symbolize_keys,
            linear_scale_label_5_multiloc: field_to_update.linear_scale_label_5_multiloc.symbolize_keys,
            linear_scale_label_6_multiloc: field_to_update.linear_scale_label_6_multiloc.symbolize_keys,
            linear_scale_label_7_multiloc: field_to_update.linear_scale_label_7_multiloc.symbolize_keys,
            linear_scale_label_8_multiloc: field_to_update.linear_scale_label_8_multiloc.symbolize_keys,
            linear_scale_label_9_multiloc: field_to_update.linear_scale_label_9_multiloc.symbolize_keys,
            linear_scale_label_10_multiloc: field_to_update.linear_scale_label_10_multiloc.symbolize_keys,
            linear_scale_label_11_multiloc: field_to_update.linear_scale_label_11_multiloc.symbolize_keys,
            logic: {
              rules: [
                { if: 1, goto_page_id: page2.id },
                { if: 2, goto_page_id: page3.id }
              ]
            },
            constraints: {},
            random_option_ordering: false
          },
          id: field_to_update.id,
          type: 'custom_field',
          relationships: { options: { data: [] }, resource: { data: { id: custom_form.id, type: 'custom_form' } } }
        })
        expect(json_response[:data][2]).to match({
          attributes: {
            code: nil,
            created_at: an_instance_of(String),
            description_multiloc: page2.description_multiloc.symbolize_keys,
            enabled: true,
            input_type: 'page',
            key: page2.key,
            ordering: 2,
            page_layout: 'default',
            required: false,
            title_multiloc: page2.title_multiloc.symbolize_keys,
            updated_at: an_instance_of(String),
            logic: {},
            constraints: {},
            random_option_ordering: false
          },
          id: page2.id,
          type: 'custom_field',
          relationships: { map_config: { data: nil }, options: { data: [] }, resource: { data: { id: custom_form.id, type: 'custom_form' } } }
        })
        expect(json_response[:data][3]).to match({
          attributes: {
            code: nil,
            created_at: an_instance_of(String),
            description_multiloc: page3.description_multiloc.symbolize_keys,
            enabled: true,
            input_type: 'page',
            key: page3.key,
            ordering: 3,
            page_layout: 'default',
            required: false,
            title_multiloc: page3.title_multiloc.symbolize_keys,
            updated_at: an_instance_of(String),
            logic: {},
            constraints: {},
            random_option_ordering: false
          },
          id: page3.id,
          type: 'custom_field',
          relationships: { map_config: { data: nil }, options: { data: [] }, resource: { data: { id: custom_form.id, type: 'custom_form' } } }
        })
      end

      example 'Add, edit, delete and reorder options of an existing custom field' do
        change_field = create(:custom_field_select, :with_options, resource: custom_form)
        change_option = change_field.options.first
        delete_option = change_field.options.last

        request = {
          custom_fields: [
            {
              input_type: 'page',
              page_layout: 'default'
            },
            {
              id: change_field.id,
              input_type: 'select',
              title_multiloc: { en: 'Changed field' },
              description_multiloc: {},
              required: true,
              enabled: true,
              options: [
                {
                  title_multiloc: { en: 'Option 1' }
                },
                {
                  id: change_option.id,
                  title_multiloc: { en: 'Changed option' }
                }
              ]
            },
            final_page
          ]
        }
        do_request request

        assert_status 200
        json_response = json_parse response_body

        expect(json_response[:data].size).to eq 3
        expect(json_response[:data][1]).to match({
          attributes: {
            code: nil,
            created_at: an_instance_of(String),
            description_multiloc: {},
            dropdown_layout: false,
            enabled: true,
            input_type: 'select',
            key: an_instance_of(String),
            ordering: 1,
            required: true,
            title_multiloc: { en: 'Changed field' },
            updated_at: an_instance_of(String),
            logic: {},
            constraints: {},
            random_option_ordering: false
          },
          id: an_instance_of(String),
          type: 'custom_field',
          relationships: {
            options: {
              data: [
                {
                  id: an_instance_of(String),
                  type: 'custom_field_option'
                },
                {
                  id: an_instance_of(String),
                  type: 'custom_field_option'
                }
              ]
            },
            resource: { data: { id: custom_form.id, type: 'custom_form' } }
          }
        })
        expect(CustomFieldOption.where(id: delete_option).count).to eq 0
        included_json_options = json_response[:included].select do |json_option|
          json_option[:type] == 'custom_field_option'
        end
        expect(included_json_options.size).to eq 2
        json_option1 = included_json_options.find do |json_option|
          json_option[:id] != change_option.id
        end
        json_option2 = included_json_options.find do |json_option|
          json_option[:id] == change_option.id
        end
        expect(json_option1).to match({
          id: an_instance_of(String),
          type: 'custom_field_option',
          attributes: {
            key: an_instance_of(String),
            title_multiloc: { en: 'Option 1' },
            ordering: 0,
            other: false,
            created_at: an_instance_of(String),
            updated_at: an_instance_of(String)
          },
          relationships: { image: { data: nil } }
        })
        expect(json_option2).to match({
          id: change_option.id,
          type: 'custom_field_option',
          attributes: {
            key: an_instance_of(String),
            title_multiloc: { en: 'Changed option' },
            ordering: 1,
            other: false,
            created_at: an_instance_of(String),
            updated_at: an_instance_of(String)
          },
          relationships: { image: { data: nil } }
        })
      end

      example 'Updating custom fields when there are responses' do
        create(:custom_field, resource: custom_form) # field to ensure custom form has been created
        create(:idea_status_proposed)
        create(:idea, project: context.project, phases: [context])

        do_request(custom_fields: [final_page])

        assert_status 200
        expect(json_response_body[:data].size).to eq 1
      end

      example 'Adding and updating a field with text images' do
        field_to_update = create(:custom_field, resource: custom_form, title_multiloc: { 'en' => 'Some field' })
        request = {
          custom_fields: [
            {
              input_type: 'page',
              page_layout: 'default'
            },
            {
              title_multiloc: { 'en' => 'Inserted field' },
              description_multiloc: { 'en' => '<img src="data:image/gif;base64,R0lGODlhAQABAIAAAAAAAP///yH5BAEAAAAALAAAAAABAAEAAAIBRAA7" />' },
              input_type: 'number',
              required: false,
              enabled: false
            },
            {
              id: field_to_update.id,
              title_multiloc: { 'en' => 'Updated field' },
              description_multiloc: { 'en' => '<img src="data:image/gif;base64,R0lGODlhAQABAIAAAAAAAP///yH5BAEAAAAALAAAAAABAAEAAAIBRAA7" />' },
              required: true,
              enabled: true
            },
            final_page
          ]
        }
        expect { do_request request }.to change(TextImage, :count).by 2

        assert_status 200
      end

      example 'Updating fields only logs activities when they have changed' do
        page = create(:custom_field_page, resource: custom_form)
        field1 = create(:custom_field, resource: custom_form, title_multiloc: { 'en' => 'Field 1' })
        field2 = create(:custom_field, resource: custom_form, title_multiloc: { 'en' => 'Field 2' })
        request = {
          form_save_type: 'manual',
          form_opened_at: '2025-01-03T11:42:22.783Z',
          custom_fields: [
            {
              id: page.id,
              input_type: 'page',
              page_layout: 'default'
            },
            {
              id: field1.id,
              title_multiloc: { 'en' => 'Field 1' }
            },
            {
              id: field2.id,
              title_multiloc: { 'en' => 'Field 2 changed' }
            },
            final_page
          ]
        }

        # 1 for the field
        expect { do_request(request) }.to enqueue_job(LogActivityJob).with(field2, 'changed', any_args).exactly(1).times

        # 1 for the form
        request[:custom_fields][2][:title_multiloc] = { 'en' => 'Field 2 changed once more' }
        expect { do_request(request) }
          .to enqueue_job(LogActivityJob).with(
            custom_form,
            'changed',
            User.first,
            kind_of(Integer),
            payload: { save_type: 'manual', pages: 2, sections: 0, fields: 2, params_size: 1347, form_opened_at: kind_of(DateTime), form_updated_at: kind_of(DateTime) },
            project_id: custom_form.project_id
          ).exactly(1).times
      end

      context "Update custom field's map config relation" do
        let!(:map_config1) { create(:map_config, mappable: nil) }
        let!(:map_config2) { create(:map_config, mappable: nil) }

        example "Relating map_config(s) with 'point' custom field(s)" do
          field_to_update = create(:custom_field_point, resource: custom_form, title_multiloc: { 'en' => 'Point field' })
          request = {
            custom_fields: [
              {
                input_type: 'page',
                page_layout: 'default'
              },
              {
                title_multiloc: { 'en' => 'Inserted point custom field' },
                description_multiloc: { 'en' => 'Inserted point custom field description' },
                input_type: 'point',
                required: false,
                enabled: false,
                map_config_id: map_config1.id
              },
              {
                id: field_to_update.id,
                title_multiloc: { 'en' => 'Updated point custom field' },
                description_multiloc: { 'en' => 'Updated custom point field description' },
                required: true,
                enabled: true,
                map_config_id: map_config2.id
              },
              final_page
            ]
          }

          do_request request
          assert_status 200

          new_custom_field = map_config1.reload.mappable
          expect(new_custom_field.title_multiloc).to eq({ 'en' => 'Inserted point custom field' })
          expect(new_custom_field.input_type).to eq('point')

          updated_custom_field = CustomField.find(field_to_update.id)
          expect(updated_custom_field.map_config).to eq(map_config2)
          expect(updated_custom_field.title_multiloc).to eq({ 'en' => 'Updated point custom field' })
          expect(new_custom_field.input_type).to eq('point')
        end

        example "Relating map_config(s) with 'page' custom field(s)" do
          field_to_update = create(:custom_field_page, resource: custom_form, title_multiloc: { 'en' => 'Page field' })
          request = {
            custom_fields: [
              {
                input_type: 'page',
                page_layout: 'default',
                title_multiloc: { 'en' => 'Inserted page custom field' },
                description_multiloc: { 'en' => 'Inserted page custom field description' },
                required: false,
                enabled: true,
                map_config_id: map_config1.id
              },
              {
                id: field_to_update.id,
                input_type: 'page',
                page_layout: 'default',
                title_multiloc: { 'en' => 'Updated page custom field' },
                description_multiloc: { 'en' => 'Updated page custom field description' },
                required: false,
                enabled: true,
                map_config_id: map_config2.id
              },
              final_page
            ]
          }

          do_request request
          assert_status 200

          new_custom_field = map_config1.reload.mappable
          expect(new_custom_field.title_multiloc).to eq({ 'en' => 'Inserted page custom field' })
          expect(new_custom_field.input_type).to eq('page')

          updated_custom_field = CustomField.find(field_to_update.id)
          expect(updated_custom_field.map_config).to eq(map_config2)
          expect(updated_custom_field.title_multiloc).to eq({ 'en' => 'Updated page custom field' })
          expect(new_custom_field.input_type).to eq('page')
        end

        example '[errors] Responds with multiple numbered errors when such errors present', document: false do
          custom_field_point_with_map_config = create(:custom_field_point, resource: custom_form)
          create(:map_config, mappable_id: custom_field_point_with_map_config.id, mappable_type: 'CustomField')

          # request = {
          #   custom_fields: [
          #     page,
          #     [error] creating field of wrong input_type to have related map_config,
          #     [error] creating field related to non-existent map_config,
          #     [error] updating field - relating with map_config, when already related to other map_config
          #   ]
          # }
          request = {
            custom_fields: [
              {
                input_type: 'page',
                page_layout: 'default'
              },
              {
                title_multiloc: { 'en' => 'Inserted text custom field' },
                description_multiloc: { 'en' => 'Inserted text custom field description' },
                input_type: 'text',
                required: false,
                enabled: false,
                map_config_id: map_config1.id
              },
              {
                title_multiloc: { 'en' => 'Inserted point custom field' },
                description_multiloc: { 'en' => 'Inserted point custom field description' },
                input_type: 'point',
                required: false,
                enabled: false,
                map_config_id: SecureRandom.uuid
              },
              {
                id: custom_field_point_with_map_config.id,
                title_multiloc: { 'en' => 'Updating point custom field which is already mappable of other map_config' },
                description_multiloc: { 'en' => 'Updated point custom field description' },
                input_type: 'point',
                required: false,
                enabled: false,
                map_config_id: map_config2.id
              },
              final_page
            ]
          }

          do_request request
          assert_status 422

          json_response = json_parse(response_body)
          expect(json_response[:errors]).to eq({
            '1': { map_config: { mappable: ['The custom field input_type cannot be related to a map_config'] } },
            '2': { map_config: ['map_config with an ID of map_config_id was not found'] },
            '3': { map_config: { mappable_id: ['has already been taken'] } }
          })
        end

        # This test documents the choice to force the FE to explicitly remove such a relationship
        # by sending a separate request to delete the map_config, using DELETE ...map_configs/:id.
        # i.e. map_config_id: nil, map_config_id: '', or ommitting map_config_id param will not remove the relation.
        example 'Absence of map_config_id does not remove existing relation', document: false do
          custom_field1 = create(:custom_field_page, resource: custom_form)
          map_config1 = create(:map_config, mappable_id: custom_field1.id, mappable_type: 'CustomField')
          custom_field2 = create(:custom_field_point, resource: custom_form)
          map_config2 = create(:map_config, mappable_id: custom_field2.id, mappable_type: 'CustomField')
          custom_field3 = create(:custom_field_point, resource: custom_form)
          map_config3 = create(:map_config, mappable_id: custom_field3.id, mappable_type: 'CustomField')
          custom_field4 = create(:custom_field_point, resource: custom_form)
          map_config4 = create(:map_config, mappable_id: custom_field4.id, mappable_type: 'CustomField')

          request = {
            custom_fields: [
              {
                id: custom_field1.id,
                input_type: 'page',
                page_layout: 'default',
                map_config_id: nil
              },
              {
                id: custom_field2.id,
                input_type: 'point'
              },
              {
                id: custom_field3.id,
                input_type: 'point',
                map_config_id: nil
              },
              {
                id: custom_field4.id,
                input_type: 'point',
                map_config_id: ''
              },
              final_page
            ]
          }

          do_request request
          assert_status 200

          expect(custom_field1.reload.map_config).to eq(map_config1)
          expect(custom_field2.reload.map_config).to eq(map_config2)
          expect(custom_field3.reload.map_config).to eq(map_config3)
          expect(custom_field4.reload.map_config).to eq(map_config4)
        end
      end
    end
  end
end<|MERGE_RESOLUTION|>--- conflicted
+++ resolved
@@ -745,16 +745,10 @@
         })
       end
 
-<<<<<<< HEAD
-      example 'Update rating field' do
-        field_to_update = create(:custom_field_rating, resource: custom_form)
-        create(:custom_field, resource: custom_form) # field to destroy
-=======
       example 'Update select field with logic' do
         field_to_update = create(:custom_field_select, :with_options, resource: custom_form)
         survey_end_page = create(:custom_field_page, key: 'survey_end', resource: custom_form)
         final_page[:id] = survey_end_page.id
->>>>>>> 807798ba
         request = {
           custom_fields: [
             {
@@ -763,41 +757,6 @@
             },
             {
               id: field_to_update.id,
-<<<<<<< HEAD
-              title_multiloc: { 'en' => 'Rate your experince with us' },
-              description_multiloc: { 'en' => 'Description of question' },
-              required: true,
-              enabled: true,
-              maximum: 7
-            }
-          ]
-        }
-        do_request request
-
-        assert_status 200
-        json_response = json_parse(response_body)
-        expect(json_response[:data].size).to eq 2
-        expect(json_response[:data][1]).to match({
-          attributes: {
-            code: nil,
-            created_at: an_instance_of(String),
-            description_multiloc: { en: 'Description of question' },
-            enabled: true,
-            input_type: 'rating',
-            key: an_instance_of(String),
-            ordering: 1,
-            required: true,
-            title_multiloc: { en: 'Rate your experince with us' },
-            updated_at: an_instance_of(String),
-            maximum: 7,
-            logic: {},
-            random_option_ordering: false,
-            constraints: {}
-          },
-          id: an_instance_of(String),
-          type: 'custom_field',
-          relationships: { options: { data: [] }, resource: { data: { id: custom_form.id, type: 'custom_form' } } }
-=======
               title_multiloc: { 'en' => 'Select a value' },
               description_multiloc: { 'en' => 'Description of question' },
               required: true,
@@ -836,7 +795,53 @@
           }] },
           random_option_ordering: false,
           constraints: {}
->>>>>>> 807798ba
+        })
+      end
+
+      example 'Update rating field' do
+        field_to_update = create(:custom_field_rating, resource: custom_form)
+        create(:custom_field, resource: custom_form) # field to destroy
+        request = {
+          custom_fields: [
+            {
+              input_type: 'page',
+              page_layout: 'default'
+            },
+            {
+              id: field_to_update.id,
+              title_multiloc: { 'en' => 'Rate your experince with us' },
+              description_multiloc: { 'en' => 'Description of question' },
+              required: true,
+              enabled: true,
+              maximum: 7
+            }
+          ]
+        }
+        do_request request
+
+        assert_status 200
+        json_response = json_parse(response_body)
+        expect(json_response[:data].size).to eq 2
+        expect(json_response[:data][1]).to match({
+          attributes: {
+            code: nil,
+            created_at: an_instance_of(String),
+            description_multiloc: { en: 'Description of question' },
+            enabled: true,
+            input_type: 'rating',
+            key: an_instance_of(String),
+            ordering: 1,
+            required: true,
+            title_multiloc: { en: 'Rate your experince with us' },
+            updated_at: an_instance_of(String),
+            maximum: 7,
+            logic: {},
+            random_option_ordering: false,
+            constraints: {}
+          },
+          id: an_instance_of(String),
+          type: 'custom_field',
+          relationships: { options: { data: [] }, resource: { data: { id: custom_form.id, type: 'custom_form' } } }
         })
       end
 
