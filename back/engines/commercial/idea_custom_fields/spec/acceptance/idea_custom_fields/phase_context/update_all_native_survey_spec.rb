--- conflicted
+++ resolved
@@ -256,21 +256,11 @@
             code: nil,
             created_at: an_instance_of(String),
             description_multiloc: {},
-<<<<<<< HEAD
-            # dropdown_layout: false,
-=======
->>>>>>> 8baf438e
             enabled: true,
             input_type: 'ranking',
             key: Regexp.new('inserted_field'),
             ordering: 1,
             required: false,
-<<<<<<< HEAD
-            # select_count_enabled: false,
-            # maximum_select_count: nil,
-            # minimum_select_count: nil,
-=======
->>>>>>> 8baf438e
             title_multiloc: { en: 'Inserted field' },
             updated_at: an_instance_of(String),
             logic: {},
@@ -291,12 +281,8 @@
                   type: 'custom_field_option'
                 }
               ]
-<<<<<<< HEAD
-            }
-=======
             },
             resource: { data: { id: an_instance_of(String), type: 'custom_form' } }
->>>>>>> 8baf438e
           }
         })
         options = CustomField.find(json_response.dig(:data, 1, :id)).options
