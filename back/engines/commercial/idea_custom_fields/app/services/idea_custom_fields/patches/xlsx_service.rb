# frozen_string_literal: true

module IdeaCustomFields
  module Patches
    module XlsxService
      def generate_idea_xlsx_columns(ideas, view_private_attributes: false, with_tags: false, with_cosponsors: false)
        super + custom_form_custom_field_columns(ideas)
      end

      private

      def custom_form_custom_field_columns(ideas)
        idea_custom_fields = ideas.map(&:project).flat_map do |project|
          next unless project.custom_form

          ::IdeaCustomFieldsService.new(project.custom_form)
<<<<<<< HEAD
            .all_fields
            .filter(&:supports_xlsx_export?)
=======
            .xlsx_exportable_fields
>>>>>>> 8baf438e
            .reject(&:built_in?)
        end

        # options keys are only unique in the scope of their field, namespacing to avoid collisions
        options = CustomFieldOption.where(custom_field: idea_custom_fields).index_by { |option| namespace(option.custom_field_id, option.key) }

        idea_custom_fields.compact.map do |field|
          column_name = multiloc_service.t(field.title_multiloc)
          { header: column_name, f: value_getter_for_custom_form_custom_field_columns(field, options) }
        end
      end

      def value_getter_for_custom_form_custom_field_columns(field, options)
        if field.support_options?
          lambda do |idea|
            title_multiloc_for idea, field, options
          end
        else
          lambda do |idea|
            idea && idea.custom_field_values[field.key]
          end
        end
      end
    end
  end
end<|MERGE_RESOLUTION|>--- conflicted
+++ resolved
@@ -14,12 +14,7 @@
           next unless project.custom_form
 
           ::IdeaCustomFieldsService.new(project.custom_form)
-<<<<<<< HEAD
-            .all_fields
-            .filter(&:supports_xlsx_export?)
-=======
             .xlsx_exportable_fields
->>>>>>> 8baf438e
             .reject(&:built_in?)
         end
 
