--- conflicted
+++ resolved
@@ -37,11 +37,7 @@
       render json: ::WebApi::V1::CustomFieldSerializer.new(
         fields,
         params: serializer_params(@custom_form),
-<<<<<<< HEAD
-        include: %i[options map_config]
-=======
-        include: %i[options options.image]
->>>>>>> 4d80e812
+        include: %i[options options.image map_config]
       ).serializable_hash
     end
 
@@ -296,10 +292,7 @@
           description_multiloc: CL2_SUPPORTED_LOCALES,
           minimum_label_multiloc: CL2_SUPPORTED_LOCALES,
           maximum_label_multiloc: CL2_SUPPORTED_LOCALES,
-<<<<<<< HEAD
-          options: [:id, :temp_id, { title_multiloc: CL2_SUPPORTED_LOCALES }],
           map_config_params: [:zoom_level, :tile_provider, { center_geojson: {} }],
-=======
           options: [
             :id,
             :temp_id,
@@ -309,7 +302,6 @@
               title_multiloc: CL2_SUPPORTED_LOCALES
             }
           ],
->>>>>>> 4d80e812
           logic: {} }
       ])
     end
