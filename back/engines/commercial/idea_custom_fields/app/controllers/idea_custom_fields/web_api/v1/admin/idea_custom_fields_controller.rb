--- conflicted
+++ resolved
@@ -96,12 +96,8 @@
           field.destroy!
           SideFxCustomFieldService.new.after_destroy(field, current_user)
         end
-<<<<<<< HEAD
         temp_ids_to_ids_mapping = {}
-        update_all_params.each_with_index do |field_params, index|
-=======
         given_fields.each_with_index do |field_params, index|
->>>>>>> f4598390
           options_params = field_params.delete :options
           if field_params[:id]
             field = fields_by_id[field_params[:id]]
@@ -224,48 +220,20 @@
     end
 
     def update_all_params
-<<<<<<< HEAD
-      @update_all_params ||= begin
-        custom_fields_params = params.fetch :custom_fields, []
-        if custom_fields_params.empty?
-          []
-        else
-          custom_fields_params.map do |field|
-            field.permit(
-              :id,
-              :temp_id,
-              :input_type,
-              :required,
-              :enabled,
-              :maximum,
-              {
-                title_multiloc: CL2_SUPPORTED_LOCALES,
-                description_multiloc: CL2_SUPPORTED_LOCALES,
-                minimum_label_multiloc: CL2_SUPPORTED_LOCALES,
-                maximum_label_multiloc: CL2_SUPPORTED_LOCALES,
-                options: [:id, { title_multiloc: CL2_SUPPORTED_LOCALES }],
-                logic: {}
-              }
-            )
-          end
-        end
-      end
-=======
-      params.permit(
-        custom_fields: [
-          :id,
-          :input_type,
-          :required,
-          :enabled,
-          :maximum,
-          { title_multiloc: CL2_SUPPORTED_LOCALES,
-            description_multiloc: CL2_SUPPORTED_LOCALES,
-            minimum_label_multiloc: CL2_SUPPORTED_LOCALES,
-            maximum_label_multiloc: CL2_SUPPORTED_LOCALES,
-            options: [:id, { title_multiloc: CL2_SUPPORTED_LOCALES }] }
-        ]
-      )
->>>>>>> f4598390
+      params.permit(custom_fields: [
+        :id,
+        :temp_id,
+        :input_type,
+        :required,
+        :enabled,
+        :maximum,
+        { title_multiloc: CL2_SUPPORTED_LOCALES,
+          description_multiloc: CL2_SUPPORTED_LOCALES,
+          minimum_label_multiloc: CL2_SUPPORTED_LOCALES,
+          maximum_label_multiloc: CL2_SUPPORTED_LOCALES,
+          options: [:id, { title_multiloc: CL2_SUPPORTED_LOCALES }],
+          logic: {} }
+      ])
     end
 
     def set_custom_form
