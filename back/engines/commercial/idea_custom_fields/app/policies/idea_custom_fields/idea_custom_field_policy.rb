--- conflicted
+++ resolved
@@ -3,11 +3,7 @@
 module IdeaCustomFields
   class IdeaCustomFieldPolicy < CustomFieldPolicy
     def index?
-<<<<<<< HEAD
-      true
-=======
       can_access_custom_fields? record
->>>>>>> 960d50e2
     end
 
     def show?
