# frozen_string_literal: true

require 'rails_helper'

describe BulkImportIdeas::GoogleFormParserService do
  it 'gets idea rows from the PDF file' do
    # Comment this stub out to use the actual Google service - used for now as VCR not working
<<<<<<< HEAD
    # expect_any_instance_of(described_class).to receive(:parse_pdf).and_return(
    #   [
    #     [
    #       { name: 'Name:', value: 'John Rambo', type: '', page: 1, x: 0.09, y: 1.16 },
    #       { name: 'Email:', value: 'john_rambo@gravy.com', type: '', page: 1, x: 0.09, y: 1.24 },
    #       { name: 'Title:', value: 'Free donuts for all', type: '', page: 1, x: 0.09, y: 1.34 },
    #       { name: 'Body:', value: 'If we give everyone free donuts then they will all be much happier', type: '', page: 1, x: 0.09, y: 1.41 },
    #       { name: 'Yes:', value: nil, type: 'filled_checkbox', page: 1, x: 0.11, y: 1.66 },
    #       { name: 'No:', value: nil, type: 'unfilled_checkbox', page: 1, x: 0.45, y: 1.66 }
    #     ]
    #   ]
    # )
    #file_content = nil
    
    file_content = File.binread '/cl2_back/engines/commercial/bulk_import_ideas/spec/fixtures/slightly_better.pdf'
    
=======
    expect_any_instance_of(described_class).to receive(:parse_pdf).and_return(
      [
        [
          { name: 'Name:', value: 'John Rambo', type: '', page: 1, x: 0.09, y: 1.16 },
          { name: 'Email:', value: 'john_rambo@gravy.com', type: '', page: 1, x: 0.09, y: 1.24 },
          { name: 'Title:', value: 'Free donuts for all', type: '', page: 1, x: 0.09, y: 1.34 },
          { name: 'Body:', value: 'If we give everyone free donuts then they will all be much happier', type: '', page: 1, x: 0.09, y: 1.41 },
          { name: 'Yes:', value: nil, type: 'filled_checkbox', page: 1, x: 0.11, y: 1.66 },
          { name: 'No:', value: nil, type: 'unfilled_checkbox', page: 1, x: 0.45, y: 1.66 }
        ]
      ]
    )
    file_content = nil
    # file_content = File.binread '/cl2_back/engines/commercial/bulk_import_ideas/spec/fixtures/luuc_2.pdf'
>>>>>>> bb36c3ec
    service = described_class.new file_content
    docs = service.parse_pdf

    binding.pry

    expect(docs).not_to be_nil
    expect(docs[0].find { |doc| doc[:name] == 'Title:' }[:value]).to eq 'Free donuts for all'
  end
end<|MERGE_RESOLUTION|>--- conflicted
+++ resolved
@@ -5,24 +5,6 @@
 describe BulkImportIdeas::GoogleFormParserService do
   it 'gets idea rows from the PDF file' do
     # Comment this stub out to use the actual Google service - used for now as VCR not working
-<<<<<<< HEAD
-    # expect_any_instance_of(described_class).to receive(:parse_pdf).and_return(
-    #   [
-    #     [
-    #       { name: 'Name:', value: 'John Rambo', type: '', page: 1, x: 0.09, y: 1.16 },
-    #       { name: 'Email:', value: 'john_rambo@gravy.com', type: '', page: 1, x: 0.09, y: 1.24 },
-    #       { name: 'Title:', value: 'Free donuts for all', type: '', page: 1, x: 0.09, y: 1.34 },
-    #       { name: 'Body:', value: 'If we give everyone free donuts then they will all be much happier', type: '', page: 1, x: 0.09, y: 1.41 },
-    #       { name: 'Yes:', value: nil, type: 'filled_checkbox', page: 1, x: 0.11, y: 1.66 },
-    #       { name: 'No:', value: nil, type: 'unfilled_checkbox', page: 1, x: 0.45, y: 1.66 }
-    #     ]
-    #   ]
-    # )
-    #file_content = nil
-    
-    file_content = File.binread '/cl2_back/engines/commercial/bulk_import_ideas/spec/fixtures/slightly_better.pdf'
-    
-=======
     expect_any_instance_of(described_class).to receive(:parse_pdf).and_return(
       [
         [
@@ -37,11 +19,8 @@
     )
     file_content = nil
     # file_content = File.binread '/cl2_back/engines/commercial/bulk_import_ideas/spec/fixtures/luuc_2.pdf'
->>>>>>> bb36c3ec
     service = described_class.new file_content
     docs = service.parse_pdf
-
-    binding.pry
 
     expect(docs).not_to be_nil
     expect(docs[0].find { |doc| doc[:name] == 'Title:' }[:value]).to eq 'Free donuts for all'
