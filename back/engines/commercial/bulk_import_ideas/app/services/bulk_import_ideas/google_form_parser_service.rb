--- conflicted
+++ resolved
@@ -13,11 +13,7 @@
 
       document = process_upload
 
-<<<<<<< HEAD
-      binding.pry
-=======
       # binding.pry
->>>>>>> 0b35eb00
 
       # Gets an array of all fields on all pages
       fields = []
@@ -52,12 +48,6 @@
       end
       docs << doc
       docs
-    end
-
-    def parse_text(text)
-      lines = text.split('/n')
-
-      
     end
 
     private
