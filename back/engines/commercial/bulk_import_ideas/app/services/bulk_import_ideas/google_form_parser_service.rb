--- conflicted
+++ resolved
@@ -71,11 +71,7 @@
 
     # NOTE: For DEVELOPMENT ONLY when Google API not configured
     def dummy_raw_text
-<<<<<<< HEAD
-      "Page 1\nTitle\nMy very good idea\nDescription\nwould suggest building the\nnew swimming Pool near the\nShopping mall on Park Lane,\nIt's easily accessible location\nwith enough space\nan\nLocation (optional)\nDear shopping mall\nYour favourite name for a swimming pool (optional)\n*This answer will only be shared with moderators, and not to the public.\nThe cool pool\nHow much do you like pizza (optional)\n*This answer will only be shared with moderators, and not to the public.\nA lot\n○ Not at all\nHow much do you like burgers (optional)\n*This answer will only be shared with moderators, and not to the public.\nO A lot\nNot at all\n"
-=======
-      "Page1\nTitle\nMy very good idea\nDescription\nGoogle Document AI not configured\nLocation (optional)\nSomewhere\n"
->>>>>>> 38bb1c89
+      "Page 1\nTitle\nMy very good idea\nDescription\nGoogle Document AI not configured\nLocation (optional)\nSomewhere\n"
     end
   end
 end