# frozen_string_literal: true

module BulkImportIdeas::Exporters
  class GotenbergClient
    def initialize
      @api_url = ENV.fetch('GOTENBURG_PDF_URL', 'http://gotenberg:3000')
    end

    # Use Gotenberg web service (separate docker container) to render html to PDF
    def render_to_pdf(html)
      return false unless up?

      payload = {
        'index.html': Faraday::Multipart::FilePart.new(
          StringIO.new(html),
          'text/html',
          'index.html'
        ),
        preferCssPageSize: true
      }
      url = "#{@api_url}/forms/chromium/convert/html"

      conn = Faraday.new(url) do |f|
        f.request :multipart, flat_encode: true
        f.adapter :net_http
      end
      response = conn.post(url, payload)

      output_pdf = Tempfile.new('gotenberg.pdf')
<<<<<<< HEAD
      # TODO: Get this error without force_encoding Encoding::UndefinedConversionError: \"\\xD3\" from ASCII-8BIT to UTF-8
=======
>>>>>>> 1ced4481
      output_pdf.write(response.body.force_encoding('UTF-8'))
      output_pdf
    end

    private

    # Is the Gotenberg service up and running?
    def up?
      uri = URI.parse("#{@api_url}/health")
      request = Net::HTTP::Get.new(uri)
      req_options = { use_ssl: uri.scheme == 'https' }
      response = Net::HTTP.start(uri.hostname, uri.port, req_options) do |http|
        http.request(request)
      end

      response.code == '200' && JSON.parse(response.body)['status'] == 'up'
    rescue StandardError
      false
    end
  end
end<|MERGE_RESOLUTION|>--- conflicted
+++ resolved
@@ -27,10 +27,7 @@
       response = conn.post(url, payload)
 
       output_pdf = Tempfile.new('gotenberg.pdf')
-<<<<<<< HEAD
       # TODO: Get this error without force_encoding Encoding::UndefinedConversionError: \"\\xD3\" from ASCII-8BIT to UTF-8
-=======
->>>>>>> 1ced4481
       output_pdf.write(response.body.force_encoding('UTF-8'))
       output_pdf
     end
