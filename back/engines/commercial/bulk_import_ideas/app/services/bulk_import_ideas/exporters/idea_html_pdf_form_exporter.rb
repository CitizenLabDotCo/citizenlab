--- conflicted
+++ resolved
@@ -24,44 +24,6 @@
       gb.render_to_pdf(html)
     end
 
-<<<<<<< HEAD
-    # Extract the text from this PDF so we understand how each field is laid out in the PDF - Needed for the PDF import
-    def importer_data
-      @importer_data ||= begin
-        # Cached if form has not changed to avoid generating a new PDF just for this data
-        form = @participation_method.custom_form
-        cache_key = "pdf_importer_data/#{form.id}_#{@locale}_#{form.updated_at.to_i}_#{@personal_data_enabled}"
-        Rails.cache.fetch(cache_key, expires_in: 1.day) do
-          file = export
-          reader = PDF::Reader.new(file)
-
-          # Get an array of lines for each page of the PDF
-          pages = reader.pages.map do |page|
-            page.text.split("\n").map do |line|
-              line.sub(optional_text, '')&.strip # Remove the optional text from each field title
-            end
-          end
-
-          field_import_configs = []
-          question_num = 0
-          form_fields.each_with_index do |field, index|
-            question_number = field_has_question_number?(field) ? question_num += 1 : nil
-            field_import_configs << import_config_for_field(field, pages, question_number, form_fields[index + 1])
-            field.options.each do |option|
-              field_import_configs << import_config_for_field(option, pages)
-            end
-          end
-
-          {
-            page_count: pages.count,
-            fields: field_import_configs.compact
-          }
-        end
-      end
-    end
-
-=======
->>>>>>> 47701723
     private
 
     # Allow rendering of images in the PDF when in development
