--- conflicted
+++ resolved
@@ -134,12 +134,8 @@
               image_url: option_image_url(field, option)
             }
           end,
-<<<<<<< HEAD
           matrix: field_matrix_details(field),
           map_url: field_map_url(field)
-=======
-          matrix: field_matrix_details(field)
->>>>>>> 3ce9ea22
         }
       end
 
@@ -187,24 +183,12 @@
         :ranking
       when 'matrix_linear_scale'
         :matrix_linear_scale
-<<<<<<< HEAD
       when 'point', 'line', 'polygon'
         :mapping
       else
         # CURRENTLY UNSUPPORTED
-        # rating
         # file_upload
         # shapefile_upload
-        # sentiment_linear_scale
-=======
-      else
-        # CURRENTLY UNSUPPORTED
-        # file_upload
-        # shapefile_upload
-        # point
-        # line
-        # polygon
->>>>>>> 3ce9ea22
         :unsupported
       end
     end
@@ -219,19 +203,6 @@
     end
 
     def field_print_description(field)
-<<<<<<< HEAD
-      if (field.linear_scale? || field.rating?) && field.description_multiloc[@locale].blank?
-        linear_scale_print_instructions(field)
-      else
-        description = TextImageService.new.render_data_images_multiloc(field.description_multiloc, field: :description_multiloc, imageable: field)
-        html = format_urls(description[@locale]) || ''
-        html += multiselect_print_instructions(field)
-        html += ranking_print_instructions(field)
-        html += matrix_print_instructions(field)
-        html += map_print_instructions(field)
-        html
-      end
-=======
       description = TextImageService.new.render_data_images_multiloc(field.description_multiloc, field: :description_multiloc, imageable: field)
       html = format_urls(description[@locale]) || ''
       html += linear_scale_print_instructions(field)
@@ -240,8 +211,8 @@
       html += multiselect_print_instructions(field)
       html += ranking_print_instructions(field)
       html += matrix_print_instructions(field)
+      html += map_print_instructions(field)
       html
->>>>>>> 3ce9ea22
     end
 
     def field_has_question_number?(field)
@@ -409,28 +380,6 @@
       "<p><em>#{instructions}</em></p>"
     end
 
-    def field_matrix_details(field)
-      return unless field.supports_matrix_statements?
-
-      {
-        statements: field.matrix_statements.map { |statement| field_print_title(statement) },
-        labels: (1..field.maximum).map do |i|
-          field["linear_scale_label_#{i}_multiloc"][@locale]
-        end,
-        label_width: 70 / field.maximum # 70% of the printed width for the labels, 30% for the statements
-      }
-    end
-
-    def matrix_print_instructions(field)
-      return '' unless field.supports_matrix_statements?
-
-      description = I18n.with_locale(@locale) do
-        I18n.t('form_builder.pdf_export.matrix_print_description')
-      end
-
-      "<p>#{description}</p>"
-    end
-
     def font_family
       default = "'Public Sans', 'Helvetica Neue', Arial, Helvetica, sans-serif"
       return default unless style['customFontName']
