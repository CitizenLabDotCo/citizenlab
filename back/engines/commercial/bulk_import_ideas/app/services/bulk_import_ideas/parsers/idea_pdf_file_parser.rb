--- conflicted
+++ resolved
@@ -34,6 +34,7 @@
       pdf_file = file.file.read
 
       # NOTE: We return both parsed values so we can merge the best values from both
+      google_forms_service = Pdf::IdeaGoogleFormParserService.new
       form_parsed_ideas = google_forms_service.parse_pdf(pdf_file, import_form_data[:page_count])
       text_parsed_ideas = begin
         Pdf::IdeaPlainTextParserService.new(
@@ -163,30 +164,6 @@
       idea
     end
 
-<<<<<<< HEAD
-=======
-    def parse_rows(file)
-      pdf_file = URI.open(file.file_content_url).read
-
-      # NOTE: We return both parsed values so we can merge the best values from both
-      google_forms_service = Pdf::IdeaGoogleFormParserService.new
-      form_parsed_ideas = google_forms_service.parse_pdf(pdf_file, import_form_data[:page_count])
-      text_parsed_ideas = begin
-        Pdf::IdeaPlainTextParserService.new(
-          @phase || @project,
-          @form_fields,
-          @locale,
-          import_form_data[:page_count]
-        ).parse_text(google_forms_service.raw_text_page_array(pdf_file))
-      rescue BulkImportIdeas::Error
-        []
-      end
-
-      idea_rows = merge_pdf_rows(form_parsed_ideas, text_parsed_ideas, file)
-      idea_rows_with_corrected_texts(idea_rows)
-    end
-
->>>>>>> 62be7280
     def merge_pdf_rows(form_parsed_ideas, text_parsed_ideas, file)
       form_parsed_idea_rows = ideas_to_idea_rows(form_parsed_ideas, file)
       text_parsed_idea_rows = ideas_to_idea_rows(text_parsed_ideas, file)
