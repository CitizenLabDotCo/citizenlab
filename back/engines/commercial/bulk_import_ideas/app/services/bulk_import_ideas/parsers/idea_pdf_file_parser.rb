--- conflicted
+++ resolved
@@ -46,12 +46,7 @@
         []
       end
 
-<<<<<<< HEAD
-      idea_rows = merge_pdf_rows(form_parsed_idea, text_parsed_idea, file)
-      idea_rows_with_corrected_texts(idea_rows)
-=======
-      merge_pdf_rows(form_parsed_ideas, text_parsed_ideas, file)
->>>>>>> eb3254b4
+      merge_pdf_rows(form_parsed_idea, text_parsed_idea, file)
     end
 
     private
@@ -215,13 +210,5 @@
     def import_form_data
       @import_form_data ||= BulkImportIdeas::Exporters::IdeaPdfFormExporter.new(@phase, @locale, @personal_data_enabled).importer_data
     end
-<<<<<<< HEAD
-
-    def idea_rows_with_corrected_texts(idea_rows)
-      corrector = BulkImportIdeas::Parsers::Pdf::GPTTextCorrector.new(@phase, @form_fields, idea_rows)
-      corrector.correct
-    end
-=======
->>>>>>> eb3254b4
   end
 end