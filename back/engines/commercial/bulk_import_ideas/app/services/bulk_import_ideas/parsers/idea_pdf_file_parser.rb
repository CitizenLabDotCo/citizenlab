# frozen_string_literal: true

module BulkImportIdeas::Parsers
  class IdeaPdfFileParser < IdeaBaseFileParser
    POSITION_TOLERANCE = 10
    PAGES_TO_TRIGGER_NEW_PDF = 8
    MAX_TOTAL_PAGES = 50

    def initialize(current_user, locale, phase_id, personal_data_enabled)
      super
      @form_fields = IdeaCustomFieldsService.new(Factory.instance.participation_method_for(@phase).custom_form).printable_fields
    end

    private

    def create_files(file_content)
      source_file = upload_source_file file_content

      # Split a pdf into smaller documents
      split_pdf_files = []
      if source_file&.import_type == 'pdf'
        # Get number of pages in a form from the download
        pages_per_idea = import_form_data[:page_count]

        pdf = begin
          ::CombinePDF.parse URI.open(source_file.file_content_url).read
        rescue ::CombinePDF::ParsingError
          raise BulkImportIdeas::Error.new 'bulk_import_malformed_pdf', value: source_file.file_content_url
        end

        source_file.update!(num_pages: pdf.pages.count)
        raise BulkImportIdeas::Error.new 'bulk_import_maximum_pdf_pages_exceeded', value: MAX_TOTAL_PAGES if pdf.pages.count > MAX_TOTAL_PAGES

        return [source_file] if pdf.pages.count <= PAGES_TO_TRIGGER_NEW_PDF # Only need to split if the file is too big

        new_pdf = ::CombinePDF.new
        new_pdf_count = 0
        pdf.pages.each_with_index do |page, index|
          new_pdf << page
          current_page_num = index + 1
          save_to_file =
            (current_page_num % pages_per_idea == 0 && new_pdf.pages.count >= PAGES_TO_TRIGGER_NEW_PDF) ||
            (current_page_num == pdf.pages.count)

          if save_to_file
            # Temporarily save to a file
            new_pdf_count += 1
            file = Rails.root.join('tmp', "import_#{source_file.id}_#{new_pdf_count}.pdf")
            new_pdf.save file.to_s
            base_64_content = Base64.encode64 file.read
            file.delete

            split_pdf_files << BulkImportIdeas::IdeaImportFile.create!(
              import_type: source_file.import_type,
              project: @project,
              num_pages: new_pdf.pages.count,
              parent: source_file,
              file_by_content: {
                name: "import_#{new_pdf_count}.pdf",
                content: "data:application/pdf;base64,#{base_64_content}"
              }
            )
            new_pdf = ::CombinePDF.new
          end
        end
      end
      split_pdf_files.presence || [source_file]
    end

    # Overridden from base class to handle the way checkboxes are filled in the PDF
    # and detect fields from description as well as title
    def merge_idea_with_form_fields(idea_fields)
      merged_fields = []
      form_fields = import_form_data[:fields]
      form_fields.each do |form_field|
<<<<<<< HEAD
        idea.each do |idea_field|
          # TODO: JS - Should we trim the field names?? Just in case
=======
        idea_fields.each do |idea_field|
>>>>>>> b2fccbd9
          if form_field[:name] == idea_field[:name] || form_field[:description] == idea_field[:name]
            if form_field[:type] == 'field' && idea_field[:value].present?
              new_field = form_field
              new_field[:value] = idea_field[:value]
              new_field = process_field_value(new_field, form_fields)
              merged_fields << new_field
              idea_fields.delete_if { |f| f == idea_field }
              break
            elsif idea_field[:value] == 'filled_checkbox' && form_field[:page] == idea_field[:page]
              # Check that the value is near to the position on the page it should be
              if idea_field[:position].between?(form_field[:position].to_i - POSITION_TOLERANCE, form_field[:position].to_i + POSITION_TOLERANCE)
                select_field = merged_fields.find { |f| f[:key] == form_field[:parent_key] } || form_fields.find { |f| f[:key] == form_field[:parent_key] }.clone
                select_field[:value] = select_field[:value] ? select_field[:value] << form_field[:key] : [form_field[:key]]
                merged_fields << select_field
                idea_fields.delete_if { |f| f == idea_field }
                form_fields.delete_if { |f| f == idea_field } if select_field[:input_type] == 'select'
                break
              end
            end
          end
        end
      end
      merged_fields
    end

    # Overridden from base class to tidy data returned from PDF
    def structure_raw_fields(idea)
      locale_optional_label = I18n.with_locale(@locale) { I18n.t('form_builder.pdf_export.optional') }
      idea = extract_permission_checkbox(idea)
      idea.map do |name, value|
        option = name.match(/(.*)_(\d*).(\d*).(\d{2})/) # Is this an option (checkbox)?
        {
          name: option ? option[1] : name.gsub("(#{locale_optional_label})", '').squish,
          value: value,
          type: value.to_s.include?('checkbox') ? 'option' : 'field',
          page: option ? option[2].to_i : nil,
          position: option ? option[4].to_i : nil
        }
      end
    end

    def extract_permission_checkbox(idea)
      # Truncate the checkbox label for better multiline checkbox detection
      permission_checkbox_label = (I18n.with_locale(@locale) { I18n.t('form_builder.pdf_export.by_checking_this_box') })[0..30]
      checkbox = idea.select { |key, value| key.match(/^#{permission_checkbox_label}/) && value == 'filled_checkbox' }
      if checkbox != {}
        locale_permission_label = I18n.with_locale(@locale) { I18n.t('form_builder.pdf_export.permission') }
        idea[locale_permission_label] = 'X'
        idea.delete(checkbox.first.first) # Remove the original field TODO: JS - Better way of doing this?
      end
      idea
    end

    def parse_rows(file)
      pdf_file = URI.open(file.file_content_url).read

      # NOTE: We return both parsed values so we can merge the best values from both
      form_parsed_ideas = google_forms_service.parse_pdf(pdf_file, import_form_data[:page_count])
      text_parsed_ideas = begin
        Pdf::IdeaPlainTextParserService.new(
          @phase || @project,
          @form_fields,
          @locale,
          import_form_data[:page_count]
        ).parse_text(google_forms_service.raw_text_page_array(pdf_file))
      rescue BulkImportIdeas::Error
        []
      end

      idea_rows = merge_pdf_rows(form_parsed_ideas, text_parsed_ideas, file)
      idea_rows_with_corrected_texts(idea_rows)
    end

    def merge_pdf_rows(form_parsed_ideas, text_parsed_ideas, file)
      form_parsed_idea_rows = ideas_to_idea_rows(form_parsed_ideas, file)
      text_parsed_idea_rows = ideas_to_idea_rows(text_parsed_ideas, file)

      return form_parsed_idea_rows unless form_parsed_idea_rows.count == text_parsed_idea_rows.count

      form_parsed_idea_rows.each_with_index.map do |idea, index|
        idea[:custom_field_values] = text_parsed_idea_rows[index][:custom_field_values].merge(idea[:custom_field_values])
        idea[:pdf_pages] = complete_page_range(idea[:pdf_pages], text_parsed_idea_rows[index][:pdf_pages])
        text_parsed_idea_rows[index].merge(idea)
      end
    end

    def process_field_value(field, form_fields)
      field = super field, form_fields

      if %w[text multiline_text text_multiloc html_multiloc].include?(field[:input_type]) && field[:value]
        # Strip out text that has leaked from the field description into the value
        field[:value] = field[:value].gsub(/#{field[:description]}/, '')

        # Strip out out any text that has leaked from the next questions title into the value
        next_question = form_fields[form_fields.find_index(field) + 1]
        if next_question && next_question[:name].split.count > 4
          field[:value] = field[:value].gsub(/#{next_question[:name]}*/, '')
        end
        field[:value] = field[:value].strip
      end

      field
    end

    def complete_page_range(pages1, pages2)
      min = [pages1.min, pages2.min].min
      max = [pages1.max, pages2.max].max
      (min..max).to_a
    end

    # Return the fields and page count from the form we're importing from
    def import_form_data
      @import_form_data ||= BulkImportIdeas::Exporters::IdeaPdfFormExporter.new(@phase, @locale, @personal_data_enabled).importer_data
    end

    def google_forms_service
      @google_forms_service ||= Pdf::IdeaGoogleFormParserService.new
    end

    def idea_rows_with_corrected_texts(idea_rows)
      corrector = BulkImportIdeas::Parsers::Pdf::GPTTextCorrector.new(@phase, idea_rows)
      corrector.correct
    end
  end
end<|MERGE_RESOLUTION|>--- conflicted
+++ resolved
@@ -73,13 +73,8 @@
       merged_fields = []
       form_fields = import_form_data[:fields]
       form_fields.each do |form_field|
-<<<<<<< HEAD
-        idea.each do |idea_field|
-          # TODO: JS - Should we trim the field names?? Just in case
-=======
         idea_fields.each do |idea_field|
->>>>>>> b2fccbd9
-          if form_field[:name] == idea_field[:name] || form_field[:description] == idea_field[:name]
+          if form_field[:name].trim == idea_field[:name].trim || form_field[:description].trim == idea_field[:name].trim
             if form_field[:type] == 'field' && idea_field[:value].present?
               new_field = form_field
               new_field[:value] = idea_field[:value]
