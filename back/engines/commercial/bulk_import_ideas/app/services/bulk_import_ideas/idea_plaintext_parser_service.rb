--- conflicted
+++ resolved
@@ -2,10 +2,6 @@
 
 module BulkImportIdeas
   class IdeaPlaintextParserService
-<<<<<<< HEAD
-=======
-    QUESTION_TYPES = %w[select multiselect text text_multiloc multiline_text html_multiloc number]
->>>>>>> ba323cd3
     TEXT_FIELD_TYPES = %w[text text_multiloc]
     MULTILINE_FIELD_TYPES = %w[multiline_text html_multiloc]
 
@@ -247,7 +243,7 @@
         if char.to_i.to_s == char
           number_str += char
         end
-        
+
         if char == 'o' || char == 'O'
           number_str += '0'
         end
@@ -255,7 +251,7 @@
         if char == 'l' || char == 'i' || char == 'I'
           number_str += '1'
         end
-         
+
         if char == 'z' || char == 'Z'
           number_str += '2'
         end
