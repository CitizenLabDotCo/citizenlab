# frozen_string_literal: true

module BulkImportIdeas
  class WebApi::V1::BulkImportController < ApplicationController
    skip_before_action :authenticate_user, only: %i[export_form]
    before_action :authorize_bulk_import_ideas, only: %i[bulk_create_async export_form draft_records approve_all]

    CONSTANTIZER = {
      'idea' => {
        serializer_class: ::WebApi::V1::IdeaSerializer,
        'xlsx' => {
          exporter_class: Exporters::IdeaXlsxFormExporter,
          parser_class: Parsers::IdeaXlsxFileParser
        },
        'html' => {
          exporter_class: Exporters::IdeaHtmlFormExporter,
          parser_class: nil # Not implemented for importing
        },
        'pdf' => {
          exporter_class: Exporters::IdeaHtmlPdfFormExporter,
          parser_class: Parsers::IdeaHtmlPdfFileParser
        },
        # The following classes are now for legacy support of the prawn based pdf import/export
        'legacy_pdf' => {
          exporter_class: Exporters::IdeaPdfFormExporter,
          parser_class: Parsers::IdeaPdfFileParser
        }
      }
    }

    def bulk_create_async
      send_not_found unless supported_model? && supported_format?

      file = bulk_create_params[:file]
      job_ids = file_parser_service.parse_file_async file

      sidefx.after_success current_user, @phase, params[:model], params[:format], [], []

      render json: ::WebApi::V1::BackgroundJobSerializer.new(
        QueJob.all_by_job_ids(job_ids),
        params: jsonapi_serializer_params
      ).serializable_hash
    rescue BulkImportIdeas::Error => e
      sidefx.after_failure current_user, @phase, params[:model], params[:format], e.key
      render json: { errors: { file: [{ error: e.key, **e.params }] } }, status: :unprocessable_entity
    end

    def export_form
      send_not_found and return unless supported_model? && supported_format?

      locale = params[:locale] || current_user.locale || Locale.default
      personal_data_enabled = params[:personal_data] == 'true'

      service = form_exporter_service.new(@phase, locale, personal_data_enabled)
      file = service.export

      send_not_found and return unless file

      # If the export is HTML-based, we are not sending a binary file so need to render differently
      render html: file and return if service.format == 'html'

      send_data file, type: service.mime_type, filename: service.filename
    end

    def approve_all
      send_not_found unless supported_model?

      records = imported_draft_records
      approved = 0
      not_approved = 0
      side_fx_idea_service = SideFxIdeaService.new
      records.each do |record|
        if record.update(publication_status: 'published')
          approved += 1
          side_fx_idea_service.after_import(record, current_user)
        else
          not_approved += 1
        end
      end

      render json: raw_json({ approved:, not_approved: })
    end

    def draft_records
      send_not_found unless supported_model?

      render json: linked_json(
        paginate(imported_draft_records),
        serializer,
        include: %i[author idea_import],
        params: jsonapi_serializer_params
      )
    end

    # Show the metadata of a single imported idea
    # TODO: When other model types (eg comments) are supported, IdeaImport & IdeaImportFile will need to be made polymorphic
    def show_idea_import
      idea_import = IdeaImport.find(params[:id])
      authorize idea_import.idea

      render json: WebApi::V1::IdeaImportSerializer.new(
        idea_import,
        params: jsonapi_serializer_params
      ).serializable_hash
    end

    def show_idea_import_file
      idea_import_file = IdeaImportFile.find(params[:id])
      authorize idea_import_file.project

      send_data URI.open(idea_import_file.file_content_url).read, type: 'application/octet-stream'
    end

    private

    def bulk_create_params
      params
        .require(:import)
        .permit(%i[file locale personal_data legacy])
    end

    def authorize_bulk_import_ideas
      @phase = Phase.find(params[:id])
      if @phase
        @project = @phase.project
        authorize @project
      else
        send_not_found
      end
    end

    def sidefx
      @sidefx ||= SideFxBulkImportService.new
    end

    def file_parser_service
      locale = params[:import] ? bulk_create_params[:locale] : current_user.locale
      personal_data_enabled = params[:import] ? bulk_create_params[:personal_data] || false : false
      phase_id = params[:id]

      service = find_class(:parser_class)
      @file_parser_service ||= service.new(current_user, locale, phase_id, personal_data_enabled)
    end

    def form_exporter_service
      find_class(:exporter_class)
    end

    # Find the class for the given type (exporter_class, parser_class, serializer_class)
    def find_class(class_type)
      model = params[:model]
      format = params[:format]

      return CONSTANTIZER.fetch(model)[class_type] if class_type == :serializer_class

<<<<<<< HEAD
      # TEMP: If new pdf format feature flag is on then change format from pdf to htmlpdf is used
      legacy = params[:import] ? bulk_create_params[:legacy] || false : false # Allows backdoor access to the old pdf format whilst feature flag is on
      format = 'htmlpdf' if format == 'pdf' && AppConfiguration.instance.settings.dig('html_pdfs', 'enabled') && !legacy
=======
      format = 'legacy_pdf' if format == 'pdf' && use_legacy_pdf?
>>>>>>> 9573706a

      CONSTANTIZER.fetch(model).fetch(format)[class_type]
    end

    # Use legacy pdf if the html_pdfs feature flag is off or ?legacy=true in importer url
    def use_legacy_pdf?
      legacy = params[:import] ? bulk_create_params[:legacy] || false : false # Allows backdoor access to the old pdf format whilst feature flag is on
      !AppConfiguration.instance.settings.dig('html_pdfs', 'enabled') || !legacy
    end

    def serializer
      find_class(:serializer_class)
    end

    def supported_model?
      CONSTANTIZER.key?(params[:model])
    end

    def supported_format?
      CONSTANTIZER.fetch(params[:model]).key?(params[:format])
    end

    def imported_draft_records
      if params[:model] == 'idea'
        phase = Phase.find(params[:id])
        creation_phase_id = phase.pmethod.transitive? ? nil : phase.id
        Idea
          .draft
          .in_phase(phase)
          .joins(:idea_import)
          .where(project_id: @project.id, creation_phase_id: creation_phase_id)
          .includes(%i[project idea_import author ideas_phases phases topics idea_images])
          .includes([idea_import: :file])
      end
    end
  end
end<|MERGE_RESOLUTION|>--- conflicted
+++ resolved
@@ -153,13 +153,7 @@
 
       return CONSTANTIZER.fetch(model)[class_type] if class_type == :serializer_class
 
-<<<<<<< HEAD
-      # TEMP: If new pdf format feature flag is on then change format from pdf to htmlpdf is used
-      legacy = params[:import] ? bulk_create_params[:legacy] || false : false # Allows backdoor access to the old pdf format whilst feature flag is on
-      format = 'htmlpdf' if format == 'pdf' && AppConfiguration.instance.settings.dig('html_pdfs', 'enabled') && !legacy
-=======
       format = 'legacy_pdf' if format == 'pdf' && use_legacy_pdf?
->>>>>>> 9573706a
 
       CONSTANTIZER.fetch(model).fetch(format)[class_type]
     end
