# frozen_string_literal: true

# == Schema Information
#
# Table name: maps_map_configs
#
<<<<<<< HEAD
#  id            :uuid             not null, primary key
#  center        :geography        point, 4326
#  zoom_level    :decimal(4, 2)
#  tile_provider :string
#  created_at    :datetime         not null
#  updated_at    :datetime         not null
#  mappable_type :string           not null
#  mappable_id   :uuid             not null
=======
#  id              :uuid             not null, primary key
#  project_id      :uuid             not null
#  center          :geography        point, 4326
#  zoom_level      :decimal(4, 2)
#  tile_provider   :string
#  created_at      :datetime         not null
#  updated_at      :datetime         not null
#  esri_web_map_id :string
>>>>>>> 5f8fd27f
#
# Indexes
#
#  index_maps_map_configs_on_mappable  (mappable_type,mappable_id)
#
module CustomMaps
  class MapConfig < ApplicationRecord
    self.table_name = 'maps_map_configs'

    belongs_to :mappable, polymorphic: true
    has_many :layers, -> { order(:ordering) }, class_name: 'CustomMaps::Layer', dependent: :destroy
    has_many :legend_items, -> { order(:ordering) }, class_name: 'CustomMaps::LegendItem', dependent: :destroy

    validates :zoom_level, numericality: { greater_than_or_equal_to: 0, less_than_or_equal_to: 20 }, allow_nil: true
    validates :tile_provider, format: { with: %r{\Ahttps://.+\z} }, allow_nil: true
    validates :mappable_id, presence: true, uniqueness: true

    def center_geojson
      RGeo::GeoJSON.encode(center) if center.present?
    end

    def center_geojson=(geojson)
      self.center = RGeo::GeoJSON.decode(geojson)
    end

    def project_id
      resource.project_id if resource_type == 'Project'
    end

    def custom_field_id
      resource.custom_field_id if resource_type == 'CustomField'
    end
  end
end<|MERGE_RESOLUTION|>--- conflicted
+++ resolved
@@ -4,7 +4,6 @@
 #
 # Table name: maps_map_configs
 #
-<<<<<<< HEAD
 #  id            :uuid             not null, primary key
 #  center        :geography        point, 4326
 #  zoom_level    :decimal(4, 2)
@@ -13,16 +12,7 @@
 #  updated_at    :datetime         not null
 #  mappable_type :string           not null
 #  mappable_id   :uuid             not null
-=======
-#  id              :uuid             not null, primary key
-#  project_id      :uuid             not null
-#  center          :geography        point, 4326
-#  zoom_level      :decimal(4, 2)
-#  tile_provider   :string
-#  created_at      :datetime         not null
-#  updated_at      :datetime         not null
 #  esri_web_map_id :string
->>>>>>> 5f8fd27f
 #
 # Indexes
 #
