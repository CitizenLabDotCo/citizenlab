--- conflicted
+++ resolved
@@ -4,7 +4,6 @@
 #
 # Table name: maps_map_configs
 #
-<<<<<<< HEAD
 #  id              :uuid             not null, primary key
 #  center          :geography        point, 4326
 #  zoom_level      :decimal(4, 2)
@@ -14,17 +13,7 @@
 #  esri_web_map_id :string
 #  mappable_type   :string
 #  mappable_id     :uuid
-=======
-#  id               :uuid             not null, primary key
-#  project_id       :uuid             not null
-#  center           :geography        point, 4326
-#  zoom_level       :decimal(4, 2)
-#  tile_provider    :string
-#  created_at       :datetime         not null
-#  updated_at       :datetime         not null
-#  esri_web_map_id  :string
 #  esri_base_map_id :string
->>>>>>> e8cb06f7
 #
 # Indexes
 #
