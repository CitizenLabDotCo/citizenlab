--- conflicted
+++ resolved
@@ -27,13 +27,8 @@
           :with_tile_provider,
           :with_esri_web_map_id,
           :with_esri_base_map_id,
-          :with_geojson_layers,
-<<<<<<< HEAD
-          :with_legend
+          :with_geojson_layers
         )
-=======
-          project: project)
->>>>>>> c5b3f3af
       end
       let(:map_config_id) { map_config.id }
 
@@ -173,21 +168,8 @@
       let(:esri_web_map_id) { 'my-fake-esri-web-map-id-4242' }
       let(:esri_base_map_id) { 'my-fake-esri-base-map-id-9090' }
 
-<<<<<<< HEAD
       context 'when mappable is not specified' do
         example_request 'Update a map config' do
-=======
-      context 'when the project already has a map config' do
-        before do
-          create(:map_config,
-            :with_positioning,
-            :with_tile_provider,
-            :with_esri_feature_layers,
-            project: project)
-        end
-
-        example_request 'Updates a map config successfully' do
->>>>>>> c5b3f3af
           expect(status).to eq 200
           expect(attributes['center_geojson']).to  eq 'coordinates' => [42.42, 24.24], 'type' => 'Point'
           expect(attributes['zoom_level']).to      eq '11.0'
@@ -234,25 +216,11 @@
     end
   end
 
-<<<<<<< HEAD
   shared_examples 'authorized DELETE map config' do
     delete 'web_api/v1/map_configs/:id' do
       context 'when the map config is not associated with a mappable' do
         let!(:map_config) { create(:map_config, mappable: nil) }
         let(:id) { map_config.id }
-=======
-    delete 'web_api/v1/projects/:project_id/map_config' do
-      context 'when the project already has a map config' do
-        before do
-          create(:map_config,
-            :with_positioning,
-            :with_tile_provider,
-            :with_esri_web_map_id,
-            :with_esri_base_map_id,
-            :with_geojson_layers,
-            project: project)
-        end
->>>>>>> c5b3f3af
 
         example_request 'Deletes a map config successfully' do
           expect(status).to eq 204
