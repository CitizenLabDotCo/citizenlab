--- conflicted
+++ resolved
@@ -27,12 +27,7 @@
           :with_tile_provider,
           :with_esri_web_map_id,
           :with_esri_base_map_id,
-<<<<<<< HEAD
-          :with_geojson_layers,
-          :with_legend
-=======
           :with_geojson_layers
->>>>>>> 47a5844d
         )
       end
       let(:map_config_id) { map_config.id }
