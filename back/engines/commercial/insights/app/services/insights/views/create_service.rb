--- conflicted
+++ resolved
@@ -25,12 +25,7 @@
 
       def after_create(view)
         Insights::CreateTnaTasksJob.perform_later(view)
-<<<<<<< HEAD
-        Insights::DetectCategoriesJob.perform_later(view) # [TODO] feature-flag to only detect for premium
         Insights::CategoryImporter.new.import(view, @current_user.locale)
-=======
-        Insights::TopicImportService.new.copy_assignments(view, @current_user)
->>>>>>> 60efa97f
         Insights::ProcessedFlagsService.new.set_processed(view.scope.ideas, [view.id])
         LogActivityJob.perform_later(view, 'created', @current_user, view.created_at.to_i)
       end
