--- conflicted
+++ resolved
@@ -4,12 +4,9 @@
   class View < ::ApplicationRecord
     belongs_to :scope, class_name: 'Project'
     has_many :categories, class_name: 'Insights::Category', dependent: :destroy
-<<<<<<< HEAD
     has_many :text_networks, class_name: 'Insights::TextNetwork', dependent: :destroy
     has_many :tna_tasks_views, class_name: 'Insights::TextNetworkAnalysisTaskView', dependent: :destroy
-=======
     has_many :detected_categories, class_name: 'Insights::DetectedCategory', dependent: :destroy
->>>>>>> 97f630ef
     has_many(
       :processed_flags,
       class_name: 'Insights::ProcessedFlag',
