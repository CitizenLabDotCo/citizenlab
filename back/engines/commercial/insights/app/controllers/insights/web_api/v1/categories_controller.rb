# frozen_string_literal: true

module Insights
  module WebApi::V1
    class CategoriesController < ::ApplicationController
      skip_after_action :verify_policy_scoped, only: :index # The view is authorized instead.
      after_action :verify_authorized, only: %i[index destroy_all]

      def show
        render json: serialize(category)
      end

      def index
<<<<<<< HEAD
        render json: serialize(view.categories.order(created_at: :desc))
=======
        render json: serialize(categories)
>>>>>>> 73329291
      end

      def create
        category = Insights::Category.new(create_params)
        authorize(category.view, :update?)

        if category.save
          render json: serialize(category), status: :created
        else
          render json: { errors: category.errors.details }, status: :unprocessable_entity
        end
      end

      def update
        if category.update(update_params)
          render json: serialize(category)
        else
          render json: { errors: category.errors.details }, status: :unprocessable_entity
        end
      end

      def destroy
        status = category.destroy.destroyed? ? :ok : 500
        head status
      end

      def destroy_all
        view.categories.destroy_all
        processed_service.resets_flags(view)
        status = view.categories.count.zero? ? :ok : 500
        head status
      end

      private

      def view
        @view ||= authorize(
          View.includes(:categories).find(params.require(:view_id)),
          :update?
        )
      end

      def category
        @category ||= view.categories.find(params.require(:id))
      end

      def create_params
        @create_params ||= params.require(:category)
                                 .permit(:name)
                                 .merge(view_id: params.require(:view_id))
      end

      def update_params
        @update_params ||= params.require(:category).permit(:name)
      end

      def processed_service
        @processed_service ||= Insights::ProcessedFlagsService.new
      end

      # @param categories One or a collection of categories
      def serialize(categories)
        Insights::WebApi::V1::CategorySerializer.new(categories).serialized_json
      end
    end
  end
end<|MERGE_RESOLUTION|>--- conflicted
+++ resolved
@@ -11,11 +11,7 @@
       end
 
       def index
-<<<<<<< HEAD
-        render json: serialize(view.categories.order(created_at: :desc))
-=======
-        render json: serialize(categories)
->>>>>>> 73329291
+        render json: serialize(view.categories)
       end
 
       def create
