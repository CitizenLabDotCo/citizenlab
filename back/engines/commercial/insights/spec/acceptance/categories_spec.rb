# frozen_string_literal: true

require 'rails_helper'
require 'rspec_api_documentation/dsl'

resource 'Categories' do
  explanation 'Insights categories'

  before { header 'Content-Type', 'application/json' }

  let(:json_response) { json_parse(response_body) }

  shared_examples 'unauthorized requests' do
    context 'when visitor' do
      example_request('unauthorized', document: false) { expect(status).to eq(401) }
    end

    context 'when normal user' do
      before { user_header_token }

      example_request('unauthorized', document: false) { expect(status).to eq(401) }
    end
  end

  shared_examples 'unprocessable entity' do
    context 'when name is empty' do
      let(:name) { '' }

      example_request 'returns unprocessable-entity error', document: false do
        expect(status).to eq(422)
      end
    end
  end

  get 'web_api/v1/insights/views/:view_id/categories' do
    let(:view) { create(:view) }
    let(:view_id) { view.id }
    let!(:categories) { create_list(:category, 3, view: view) }

    context 'when admin' do
      before { admin_header_token }

      example_request 'lists all categories of a view' do
        expect(status).to eq(200)
        expect(json_response[:data].pluck(:id)).to match_array(categories.pluck(:id))
      end

      example 'returns 404 if the view does not exist', document: false do
        do_request(view_id: 'bad-uuid')
        expect(status).to eq(404)
      end
    end

    include_examples 'unauthorized requests'
  end

  get 'web_api/v1/insights/views/:view_id/categories/:id' do
    let(:category) { create(:category) }
    let(:view_id) { category.view_id }
    let(:id) { category.id }

    context 'when admin' do
      before { admin_header_token }

      let(:expected_response) do
        {
          data: {
            id: category.id,
            type: 'category',
            attributes: { name: category.name, inputs_count: 0 },
            relationships: {
              view: { data: { id: view_id, type: 'view' } }
            }
          }
        }
      end

      example_request 'gets one category by id' do
        expect(status).to eq(200)
        expect(json_response).to match(expected_response)
      end
    end

    include_examples 'unauthorized requests'
  end

  post 'web_api/v1/insights/views/:view_id/categories' do
    with_options scope: :category do
      parameter :name, 'The name of the category.', required: true
    end
    ValidationErrorHelper.new.error_fields(self, Insights::Category)

    let(:name) { 'category-name' }
    let(:view) { create(:view) }
    let(:view_id) { view.id }

    context 'when admin' do
      before { admin_header_token }

      let(:expected_response) do
        {
          data: {
            id: anything,
            type: 'category',
            attributes: { name: name, inputs_count: 0 },
            relationships: {
              view: { data: { id: view_id, type: 'view' } }
            }
          }
        }
      end

      example_request 'creates a new category' do
        expect(status).to eq(201)
        expect(json_response).to match(expected_response)
      end

      include_examples 'unprocessable entity'
    end

    include_examples 'unauthorized requests'
  end

  patch 'web_api/v1/insights/views/:view_id/categories/:id' do
    with_options scope: :category do
      parameter :name, 'The name of the category.', required: false
    end
    ValidationErrorHelper.new.error_fields(self, Insights::Category)

    let(:category) { create(:category) }
    let(:view_id) { category.view_id }
    let(:id) { category.id }

    let(:previous_name) { category.name }
    let(:name) { 'Da category!' }

    context 'when admin' do
      before { admin_header_token }

      let(:expected_response) do
        {
          data: {
            id: anything,
            type: 'category',
            attributes: { name: name, inputs_count: 0 },
            relationships: {
              view: { data: { id: view_id, type: 'view' } }
            }
          }
        }
      end

      example_request 'updates a category' do
        expect(name).not_to eq(previous_name) # making sure we didn't reuse the same name by mistake
        expect(status).to eq(200)
        expect(json_response).to match(expected_response)
      end

      include_examples 'unprocessable entity'
    end

    include_examples 'unauthorized requests'
  end

  delete 'web_api/v1/insights/views/:view_id/categories/:id' do
    let(:category) { create(:category) }
    let(:view_id) { category.view_id }
    let(:id) { category.id }

    context 'when admin' do
      before { admin_header_token }

      example_request 'deletes a category' do
        expect(status).to eq(200)
        expect { category.reload }.to raise_error(ActiveRecord::RecordNotFound)
      end
    end

    include_examples 'unauthorized requests'
  end

  delete 'web_api/v1/insights/views/:view_id/categories' do
    let(:view) { create(:view) }
    let(:view_id) { view.id }
    let!(:categories) { create_list(:category, 3, view: view) }

    context 'when admin' do
      before { admin_header_token }

      example_request 'deletes all categories of a view' do
        expect(status).to eq(200)
        expect(view.categories).to be_empty
      end

<<<<<<< HEAD
      example_request 'sets all input as unprocessed' do
=======
      example 'sets all input as unprocessed', document: false do
        do_request
>>>>>>> fd0e5a22
        expect(status).to eq(200)
        expect(view.scope.ideas.map { |idea| idea.processed(view) }.uniq).to be_empty
      end

      example 'returns 404 if the view does not exist', document: false do
        do_request(view_id: 'bad-uuid')
        expect(status).to eq(404)
      end
    end

    include_examples 'unauthorized requests'
  end
end<|MERGE_RESOLUTION|>--- conflicted
+++ resolved
@@ -192,12 +192,8 @@
         expect(view.categories).to be_empty
       end
 
-<<<<<<< HEAD
-      example_request 'sets all input as unprocessed' do
-=======
       example 'sets all input as unprocessed', document: false do
         do_request
->>>>>>> fd0e5a22
         expect(status).to eq(200)
         expect(view.scope.ideas.map { |idea| idea.processed(view) }.uniq).to be_empty
       end
