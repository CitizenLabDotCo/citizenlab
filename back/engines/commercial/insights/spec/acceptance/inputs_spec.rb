--- conflicted
+++ resolved
@@ -61,11 +61,7 @@
         create(:processed_flag, input: ideas.first, view: view)
         do_request(processed: true)
         expect(status).to eq(200)
-<<<<<<< HEAD
-        expect(json_response[:data].length).to eq(1) # bc there are 3 inputs in total
-=======
         expect(json_response[:data].length).to eq(1)
->>>>>>> fd0e5a22
       end
 
       example 'returns 404 if the view does not exist', document: false do
