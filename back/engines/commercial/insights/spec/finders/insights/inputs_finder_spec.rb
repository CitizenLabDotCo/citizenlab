# frozen_string_literal: true

require 'rails_helper'

describe Insights::InputsFinder do
  describe '#execute' do
    def assignment_service
      Insights::CategoryAssignmentsService.new
    end

    let(:view) { create(:view) }

    context 'without params' do
      let(:finder) { described_class.new(view) }
      let!(:inputs) { create_list(:idea, 2, project: view.scope) }

      it 'returns all inputs' do
        expect(finder.execute).to match(inputs)
      end
    end

    context 'when view scope has no input' do
      it 'returns 0 input' do
        finder = described_class.new(create(:view))
        expect(finder.execute.count).to eq(0)
      end
    end

    context 'when page size is smaller than the nb of inputs' do
      let!(:inputs) { create_list(:idea, 5, project: view.scope) }

      it 'trims inputs on the first page' do
        page_size = 3
        params = { paginate: true, page: { size: page_size, number: 1 } }
        finder = described_class.new(view, params)
        expect(finder.execute.count).to eq(page_size)
      end

      it 'returns the rest on the last page' do
        page_size = 3
        params = { paginate: true, page: { size: 3, number: 2 } }
        finder = described_class.new(view, params)
        expect(finder.execute.count).to eq(inputs.count % page_size)
      end
    end

    context 'when using the category filter' do
      let(:category) { create(:category, view: view) }
      let(:other_category) { create(:category) }
      let!(:inputs) { create_list(:idea, 3, project: view.scope) }

      before do
        inputs.take(2).each do |input|
          assignment_service.add_assignments(input, [category])
        end
        inputs.drop(1).each do |input|
          assignment_service.add_assignments(input, [other_category])
        end
      end

      it 'can select only inputs without category' do
        finder = described_class.new(view, { category: '' })
        expect(finder.execute).to match(inputs.drop(2))
      end

      it 'can select inputs with a given category' do
        finder = described_class.new(view, { category: category.id })
        expect(finder.execute).to match(inputs.take(2))
      end

      it 'succeeds with categories without assignments' do
        category = create(:category, view: view)
        finder = described_class.new(view, { category: category.id })
        expect(finder.execute.count).to eq(0)
      end

      it 'raises an exception if the category belongs to another view' do
        category = create(:category)
        finder = described_class.new(view, { category: category.id })
        expect { finder.execute }.to raise_error(ActiveRecord::RecordNotFound)
      end
    end

<<<<<<< HEAD
    context 'when using the keywords filter' do
      let(:inputs) do
        inputs_content = [
          'dream bigger than bike lanes',
          'cell carrier is selling location data',
          'self-driving car kills woman'
        ]

        inputs_content.map do |body|
          create(:idea, project: view.scope, body_multiloc: { en: body })
        end
      end

      before do
        keywords = %w[bike car carrier]
        nodes = keywords.map { |kw| build(:text_network_node, id: kw) }
        network = build(:nlp_text_network, nodes: nodes)
        create(:insights_text_network, view: view, language: 'en', network: network)
      end

      it 'returns inputs that contains one or more keywords' do
        finder = described_class.new(view, { keywords: %w[en/bike en/carrier] })
        expect(finder.execute).to match_array(inputs.take(2))
      end

      it 'does not include partial matches' do
        finder = described_class.new(view, { keywords: ['en/car'] })
        # does not include 'carrier' when looking for 'car'
        expect(finder.execute).not_to include(inputs.second)
      end

      it 'raises an exception if the keyword does not exist' do
        finder = described_class.new(view, { keywords: ['en/imaginary'] })
        expect { finder.execute }.to raise_error(KeyError)
      end
    end
=======
    # rubocop:disable RSpec/MultipleMemoizedHelpers
    context 'when filtering by categories' do
      let(:category_1) { create(:category, view: view) }
      let(:category_2) { create(:category, view: view) }

      let!(:input_without_category) { create(:idea, project: view.scope) }

      let!(:input_with_c1) do
        create(:idea, project: view.scope).tap do |i|
          assignment_service.add_assignments(i, [category_1])
        end
      end

      let!(:input_with_c2) do
        create(:idea, project: view.scope).tap do |i|
          assignment_service.add_suggestions(i, [category_2])
        end
      end

      it 'can select inputs without categories' do
        finder = described_class.new(view, { categories: [''] })
        expect(finder.execute).to eq [input_without_category]
      end

      it 'can select inputs from a single category' do
        finder = described_class.new(view, { categories: [category_1.id] })
        expect(finder.execute).to eq [input_with_c1]
      end

      it 'can select inputs from a set of categories' do
        category_ids = [category_1, category_2].pluck(:id)
        finder = described_class.new(view, { categories: category_ids })

        expected_inputs = [input_with_c1, input_with_c2]
        expect(finder.execute).to match_array(expected_inputs)
      end

      context 'when filtering with an unknown category' do
        let(:unknown_category) { create(:category) }

        it 'raises an exception' do
          finder = described_class.new(view, { categories: [unknown_category.id] })
          expect { finder.execute }.to raise_error(ActiveRecord::RecordNotFound)
        end
      end
    end
    # rubocop:enable RSpec/MultipleMemoizedHelpers
>>>>>>> cbc819d2

    context 'when using the processed filter' do
      let!(:inputs) { create_list(:idea, 3, project: view.scope) }

      before do
        inputs.take(2).each do |input|
          create(:processed_flag, input: input, view: view)
        end
      end

      it 'can select only unprocessed inputs' do
        finder = described_class.new(view, { processed: 'false' })
        expect(finder.execute).to match_array(inputs.drop(2))
      end

      it 'can select only processed inputs' do
        finder = described_class.new(view, { processed: 'true' })
        expect(finder.execute).to match_array(inputs.take(2))
      end

      it 'can select only processed inputs for this view' do
        create(:processed_flag, input: inputs[2])
        finder = described_class.new(view, { processed: 'true' })
        expect(finder.execute).to match_array(inputs.take(2))
      end

      it 'can select only inputs not processed in this view' do
        create(:processed_flag, input: inputs[2])
        finder = described_class.new(view, { processed: 'false' })
        expect(finder.execute).to match_array(inputs.drop(2))
      end
    end

    context 'when sorting by approval status' do
      let(:category) { create(:category, view: view) }
      let!(:inputs) { create_list(:idea, 3, project: view.scope) }

      before do
        inputs = view.scope.ideas
        assignment_service.add_suggestions(inputs.first, [category])
        assignment_service.add_assignments(inputs.second, [category])
      end

      it 'returns inputs with approved categories first' do
        finder = described_class.new(view, { category: category.id, sort: 'approval' })
        inputs = finder.execute

        aggregate_failures('checking results') do
          expect(inputs.count).to eq(2)
          expect(inputs.first.insights_category_assignments.first).to be_approved
        end
      end

      it 'does not change order if not filtered by category' do
        finder = described_class.new(view, { sort: 'approval' })
        inputs = finder.execute

        aggregate_failures('checking results') do
          expect(inputs.count).to eq(3)
          expect(inputs.first.insights_category_assignments.first).not_to be_approved
        end
      end
    end

    context 'when sorting by approval status (desc)' do
      let(:category) { create(:category, view: view) }
      let!(:inputs) { create_list(:idea, 3, project: view.scope) }

      before do
        inputs = view.scope.ideas
        assignment_service.add_assignments(inputs.first, [category])
        assignment_service.add_suggestions(inputs.second, [category])
      end

      it 'returns inputs with approved categories first' do
        finder = described_class.new(view, { category: category.id, sort: '-approval' })
        inputs = finder.execute

        aggregate_failures('checking results') do
          expect(inputs.count).to eq(2)
          expect(inputs.first.insights_category_assignments.first).not_to be_approved
        end
      end
    end

    it 'supports text search' do
      idea = create(:idea, title_multiloc: { en: 'Peace in the world ☮' }, project: view.scope)
      _just_another_idea = create(:idea, project: view.scope) # to have a least two inputs

      finder = described_class.new(view, { search: 'peace' })
      expect(finder.execute).to match([idea])
    end
  end

  describe '#per_page' do
    subject(:per_page) { described_class.new(nil, params).per_page }

    let(:params) { {} }

    it 'defaults to MAX_PER_PAGE' do
      is_expected.to eq(described_class::MAX_PER_PAGE)
    end

    context 'when page size is too large' do
      let(:params) do
        { page: { size: 2 * described_class::MAX_PER_PAGE } }
      end

      it { is_expected.to eq(described_class::MAX_PER_PAGE) }
    end

    context 'when page size is a string' do
      let(:params) { { page: { size: '20' } } }

      it 'converts it to an integer' do
        is_expected.to eq(20)
      end
    end
  end

  describe '#page' do
    subject(:page) { described_class.new(nil, params).page }

    let(:params) { {} }

    it "defaults to 1" do
      is_expected.to eq(1)
    end
  end
end<|MERGE_RESOLUTION|>--- conflicted
+++ resolved
@@ -81,7 +81,6 @@
       end
     end
 
-<<<<<<< HEAD
     context 'when using the keywords filter' do
       let(:inputs) do
         inputs_content = [
@@ -118,7 +117,7 @@
         expect { finder.execute }.to raise_error(KeyError)
       end
     end
-=======
+
     # rubocop:disable RSpec/MultipleMemoizedHelpers
     context 'when filtering by categories' do
       let(:category_1) { create(:category, view: view) }
@@ -166,7 +165,6 @@
       end
     end
     # rubocop:enable RSpec/MultipleMemoizedHelpers
->>>>>>> cbc819d2
 
     context 'when using the processed filter' do
       let!(:inputs) { create_list(:idea, 3, project: view.scope) }
