--- conflicted
+++ resolved
@@ -19,13 +19,8 @@
     it { expect(scope.resolve.count).to eq(2) }
   end
 
-<<<<<<< HEAD
-  context "when user moderates the view's project" do
+  context 'when user moderates the project associated with the view' do
     let_it_be(:user) { build(:project_moderator, projects: [view.scope]) }
-=======
-  context 'when user moderates the project associated with the view' do
-    let(:user) { build(:project_moderator, projects: [view.scope]) }
->>>>>>> 7d3b849b
 
     it { is_expected.to permit(:show) }
     it { is_expected.to permit(:create) }
