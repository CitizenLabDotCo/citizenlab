--- conflicted
+++ resolved
@@ -5,13 +5,8 @@
     module Serializers
       module CustomMaps
         class MapConfig < Base
-<<<<<<< HEAD
           ref_attribute :mappable
-          attributes %i[center_geojson tile_provider]
-=======
-          ref_attribute :project
           attributes %i[center_geojson tile_provider esri_web_map_id]
->>>>>>> 5f8fd27f
           attribute(:zoom_level) { |map_config| map_config.zoom_level&.to_f }
         end
       end
