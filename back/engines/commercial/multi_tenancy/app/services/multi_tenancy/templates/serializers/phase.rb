# frozen_string_literal: true

module MultiTenancy
  module Templates
    module Serializers
      class Phase < Base
        ref_attribute :project

        attributes %i[
          title_multiloc
          description_multiloc
          campaigns_settings
          commenting_enabled
          reacting_dislike_enabled
          reacting_dislike_limited_max
          reacting_dislike_method
          ideas_order
          input_term
          participation_method
          poll_anonymous
          submission_enabled
          presentation_mode
          reacting_like_limited_max
          reacting_like_method
          reacting_enabled
          baskets_count
          votes_count
          prescreening_enabled
          expire_days_limit
          reacting_threshold
        ]

        attribute(:start_at) { |phase| serialize_timestamp(phase.start_at) }
        attribute(:end_at) { |phase| serialize_timestamp(phase.end_at) }

        attribute(:voting_method, if: :voting?)
        attribute(:voting_max_total, if: :voting?)
        attribute(:voting_min_total, if: :voting?)
        attribute(:voting_max_votes_per_idea, if: :voting?)
        attribute(:voting_term_singular_multiloc, if: :voting?)
        attribute(:voting_term_plural_multiloc, if: :voting?)
        attribute(:autoshare_results_enabled, if: :voting?)
        attribute(:survey_embed_url, if: :survey?)
        attribute(:survey_service, if: :survey?)
        attribute(:document_annotation_embed_url, if: :document_annotation?)
<<<<<<< HEAD
        attribute(:native_survey_title_multiloc, if: :native_survey?)
        attribute(:native_survey_button_multiloc, if: :native_survey?)
        attribute(:user_fields_in_form, if: :native_survey?)
=======
        attribute(:native_survey_title_multiloc, if: proc { |phase| phase.pmethod.supports_survey_form? })
        attribute(:native_survey_button_multiloc, if: proc { |phase| phase.pmethod.supports_survey_form? })
>>>>>>> b14b0fd5
      end
    end
  end
end<|MERGE_RESOLUTION|>--- conflicted
+++ resolved
@@ -43,14 +43,9 @@
         attribute(:survey_embed_url, if: :survey?)
         attribute(:survey_service, if: :survey?)
         attribute(:document_annotation_embed_url, if: :document_annotation?)
-<<<<<<< HEAD
-        attribute(:native_survey_title_multiloc, if: :native_survey?)
-        attribute(:native_survey_button_multiloc, if: :native_survey?)
-        attribute(:user_fields_in_form, if: :native_survey?)
-=======
         attribute(:native_survey_title_multiloc, if: proc { |phase| phase.pmethod.supports_survey_form? })
         attribute(:native_survey_button_multiloc, if: proc { |phase| phase.pmethod.supports_survey_form? })
->>>>>>> b14b0fd5
+        attribute(:user_fields_in_form, if: proc { |phase| phase.pmethod.supports_survey_form? })
       end
     end
   end
