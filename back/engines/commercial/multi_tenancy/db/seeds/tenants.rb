# frozen_string_literal: true

require_relative 'base'

module MultiTenancy
  module Seeds
    class Tenants < Base
      def run
        create_localhost_tenant
        create_empty_localhost_tenant if runner.create_empty_tenant?
      end

      def create_localhost_tenant
        tenant_attrs = {
          id: 'c72c5211-8e03-470b-9564-04ec0a8c322b',
          name: 'local',
          host: 'localhost',
          created_at: Faker::Date.between(from: 1.year.ago, to: Time.zone.now)
        }

        config_attrs = tenant_attrs.merge(
          logo: Rails.root.join('spec/fixtures/logo.png').open,
          settings: SettingsService.new.minimal_required_settings(
            locales: runner.seed_locales,
            lifecycle_stage: 'active'
          ).deep_merge({
            core: {
              organization_type: "#{runner.seed_size}_city",
              organization_name: runner.create_for_tenant_locales { Faker::Address.city },
              currency: CL2_SUPPORTED_CURRENCIES.sample
            },
            password_login: {
              allowed: true,
              enabled: true,
              enable_signup: true,
              phone: false,
              minimum_length: 8
            },
            facebook_login: {
              allowed: true,
              enabled: true,
              app_id: ENV.fetch('DEFAULT_FACEBOOK_LOGIN_APP_ID'),
              app_secret: ENV.fetch('DEFAULT_FACEBOOK_LOGIN_APP_SECRET')
            },
            google_login: {
              allowed: true,
              enabled: true,
              client_id: ENV.fetch('DEFAULT_GOOGLE_LOGIN_CLIENT_ID'),
              client_secret: ENV.fetch('DEFAULT_GOOGLE_LOGIN_CLIENT_SECRET')
            },
            franceconnect_login: {
              allowed: true,
              enabled: true,
              environment: 'integration',
              identifier: ENV.fetch('DEFAULT_FRANCECONNECT_LOGIN_IDENTIFIER'),
              secret: ENV.fetch('DEFAULT_FRANCECONNECT_LOGIN_SECRET')
            },
            vienna_citizen_login: {
              allowed: true,
              enabled: true,
              environment: 'test'
            },
            vienna_employee_login: {
              allowed: true,
              enabled: true,
              environment: 'test'
            },
            pages: {
              allowed: true,
              enabled: true
            },
            private_projects: {
              enabled: true,
              allowed: true
            },
            maps: {
              enabled: true,
              allowed: true,
              tile_provider: ENV.fetch('DEFAULT_MAPS_TILE_PROVIDER'),
              map_center: {
                lat: '50.8503',
                long: '4.3517'
              },
              zoom_level: 12,
              osm_relation_id: 2_404_021
            },
            custom_maps: {
              enabled: true,
              allowed: true
            },
            custom_accessibility_statement_link: {
              enabled: false,
              allowed: false
            },
            project_reports: {
              enabled: true,
              allowed: true
            },
            blocking_profanity: {
              enabled: true,
              allowed: true
            },
            user_confirmation: {
              enabled: true,
              allowed: true
            },
            representativeness: {
              enabled: true,
              allowed: true
            },
            bulk_import_ideas: {
              enabled: true,
              allowed: true
            },
            project_description_builder: {
              enabled: true,
              allowed: true
            },
            custom_idea_statuses: {
              enabled: true,
              allowed: true
            },
            idea_custom_fields: {
              enabled: true,
              allowed: true
            },
            dynamic_idea_form: {
              enabled: true,
              allowed: true
            },
            idea_author_change: {
              enabled: true,
              allowed: true
            },
            idea_custom_copy: {
              enabled: true,
              allowed: true
            },
            widgets: {
              enabled: true,
              allowed: true
            },
            admin_project_templates: {
              enabled: true,
              allowed: true
            },
            ideaflow_social_sharing: {
              enabled: true,
              allowed: true
            },
            initiativeflow_social_sharing: {
              enabled: true,
              allowed: true
            },
            manual_emailing: {
              enabled: true,
              allowed: true
            },
            automated_emailing_control: {
              enabled: true,
              allowed: true
            },
            granular_permissions: {
              enabled: true,
              allowed: true
            },
            participatory_budgeting: {
              enabled: true,
              allowed: true
            },
            machine_translations: {
              enabled: true,
              allowed: true
            },
            similar_ideas: {
              enabled: true,
              allowed: true
            },
            geographic_dashboard: {
              enabled: true,
              allowed: true
            },
            intercom: {
              enabled: true,
              allowed: true
            },
            segment: {
              enabled: false,
              allowed: false
            },
            satismeter: {
              enabled: true,
              allowed: true,
              write_key: ENV.fetch('DEFAULT_SATISMETER_WRITE_KEY')
            },
            google_analytics: {
              enabled: true,
              allowed: true,
              tracking_id: ENV.fetch('DEFAULT_GA_TRACKING_ID')
            },
            google_tag_manager: {
              enabled: true,
              allowed: true,
              destinations: 'InvasiveTracking',
              container_id: ENV.fetch('DEFAULT_GTM_CONTAINER_ID')
            },
            matomo: {
              enabled: true,
              allowed: true,
              product_site_id: ENV.fetch('MATOMO_PRODUCT_SITE_ID', ''),
              tenant_site_id: ENV.fetch('DEFAULT_MATOMO_TENANT_SITE_ID', '')
            },
            smart_groups: {
              enabled: true,
              allowed: true
            },
            surveys: {
              enabled: true,
              allowed: true
            },
            typeform_surveys: {
              enabled: true,
              allowed: true
            },
            google_forms_surveys: {
              enabled: true,
              allowed: true
            },
            survey_xact_surveys: {
              enabled: true,
              allowed: true
            },
            surveymonkey_surveys: {
              enabled: true,
              allowed: true
            },
            enalyzer_surveys: {
              enabled: true,
              allowed: true
            },
            qualtrics_surveys: {
              enabled: true,
              allowed: true
            },
            smart_survey_surveys: {
              enabled: true,
              allowed: true
            },
            microsoft_forms_surveys: {
              enabled: true,
              allowed: true
            },
            snap_survey_surveys: {
              enabled: true,
              allowed: true
            },
            events_widget: {
              enabled: true,
              allowed: true
            },
            initiatives: {
              enabled: true,
              allowed: true,
              voting_threshold: 20,
              days_limit: 5,
              threshold_reached_message: MultilocService.new.i18n_to_multiloc(
                'initiatives.default_threshold_reached_message',
                locales: CL2_SUPPORTED_LOCALES
              ),
              eligibility_criteria: MultilocService.new.i18n_to_multiloc(
                'initiatives.default_eligibility_criteria',
                locales: CL2_SUPPORTED_LOCALES
              )
            },
            polls: {
              enabled: true,
              allowed: true
            },
            insights_manual_flow: {
              enabled: true,
              allowed: true
            },
            insights_nlp_flow: {
              enabled: true,
              allowed: true
            },
            verification: {
              enabled: true,
              allowed: true,
              verification_methods: [
                {
                  name: 'cow',
                  api_username: 'fake_username',
                  api_password: 'fake_password',
                  rut_empresa: 'fake_rut_empresa'
                },
                {
                  name: 'bosa_fas',
                  environment: 'integration',
                  identifier: 'fake_identifier',
                  secret: 'fake_secret'
                },
                {
                  name: 'clave_unica',
                  client_id: 'fake_identifier',
                  client_secret: 'fake_secret'
                },
                {
                  name: 'bogus'
                },
                {
                  name: 'id_card_lookup',
                  method_name_multiloc: { en: 'Enter social security number' },
                  card_id_multiloc: { en: 'Social security number' },
                  card_id_placeholder: 'xx-xxxxx-xx',
                  card_id_tooltip_multiloc: {
                    en: 'You can find this number on you ID card. We check your number without storing it.'
                  },
                  explainer_image_url: 'http://localhost:4000/id_card_explainer.jpg'
                },
                {
                  name: 'franceconnect'
                },
                {
                  name: 'auth0',
                  client_id: 'fake_client_id',
                  client_secret: 'fake_client_secret',
                  domain: 'fake_domain',
                  method_name_multiloc: { en: 'Verify with Auth0' }
                }
              ]
            },
            volunteering: {
              enabled: true,
              allowed: true
            },
            project_folders: {
              enabled: true,
              allowed: true
            },
            moderation: {
              enabled: true,
              allowed: true
            },
            flag_inappropriate_content: {
              enabled: true,
              allowed: true
            },
            project_management: {
              enabled: true,
              allowed: true
            },
            project_visibility: {
              enabled: true,
              allowed: true
            },
            disable_downvoting: {
              enabled: true,
              allowed: true
            },
            texting: {
              enabled: true,
              allowed: true,
              from_number: '+12345678912',
              monthly_sms_segments_limit: 100_000
            },
            native_surveys: {
              enabled: true,
              allowed: true
            },
            analytics: {
              enabled: true,
              allowed: true
            },
            visitors_dashboard: {
              enabled: true,
              allowed: true
            },
            report_builder: {
              enabled: true,
              allowed: true
            },
<<<<<<< HEAD
            input_form_custom_fields: {
=======
            posthog_integration: {
>>>>>>> f1bd9729
              enabled: true,
              allowed: true
            }
          })
        )

        TenantService.new.initialize_tenant(tenant_attrs, config_attrs)
      end

      def create_empty_localhost_tenant
        tenant_attrs = {
          id: '07ff8088-cc78-4307-9a1c-ebb6fb836f96',
          name: 'empty',
          host: 'empty.localhost',
          created_at: Faker::Date.between(from: 1.year.ago, to: Time.zone.now)
        }

        config_attrs = tenant_attrs.merge(
          logo: Rails.root.join('spec/fixtures/logo.png').open,
          settings: SettingsService.new.minimal_required_settings(locales: %w[en nl-BE], lifecycle_stage: 'active')
        )

        TenantService.new.initialize_tenant(tenant_attrs, config_attrs)
      end
    end
  end
end<|MERGE_RESOLUTION|>--- conflicted
+++ resolved
@@ -380,11 +380,11 @@
               enabled: true,
               allowed: true
             },
-<<<<<<< HEAD
             input_form_custom_fields: {
-=======
+              enabled: true,
+              allowed: true
+            },
             posthog_integration: {
->>>>>>> f1bd9729
               enabled: true,
               allowed: true
             }
