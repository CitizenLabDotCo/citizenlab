--- conflicted
+++ resolved
@@ -444,11 +444,11 @@
               enabled: true,
               allowed: true
             },
-<<<<<<< HEAD
             power_bi: {
-=======
+              enabled: true,
+              allowed: true
+            },
             import_printed_forms: {
->>>>>>> 230f41c2
               enabled: true,
               allowed: true
             }
