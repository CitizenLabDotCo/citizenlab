--- conflicted
+++ resolved
@@ -380,14 +380,6 @@
               enabled: true,
               allowed: true
             },
-<<<<<<< HEAD
-            analytics: {
-=======
-            visitors_dashboard: {
->>>>>>> 71c201e7
-              enabled: true,
-              allowed: true
-            },
             report_builder: {
               enabled: true,
               allowed: true
