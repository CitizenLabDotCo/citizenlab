--- conflicted
+++ resolved
@@ -480,16 +480,14 @@
               enabled: false,
               allowed: false
             },
-<<<<<<< HEAD
+            community_monitor: {
+              enabled: true,
+              allowed: true,
+              project_id: ''
+            },
             user_fields_in_surveys: {
               enabled: true,
               allowed: true
-=======
-            community_monitor: {
-              enabled: true,
-              allowed: true,
-              project_id: ''
->>>>>>> b14b0fd5
             }
           })
         )
