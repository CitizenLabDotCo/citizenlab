# frozen_string_literal: true

require_relative 'base'

module MultiTenancy
  module Seeds
    class Tenants < Base
      def run
        create_localhost_tenant
        create_empty_localhost_tenant if runner.create_empty_tenant?
      end

      def create_localhost_tenant
        tenant_attrs = {
          id: 'c72c5211-8e03-470b-9564-04ec0a8c322b',
          name: 'local',
          host: 'localhost',
          created_at: Faker::Date.between(from: 1.year.ago, to: Time.zone.now)
        }

        config_attrs = tenant_attrs.merge(
          logo: Rails.root.join('spec/fixtures/logo.png').open,
          settings: SettingsService.new.minimal_required_settings(
            locales: runner.seed_locales,
            lifecycle_stage: 'active'
          ).deep_merge({
            core: {
              organization_type: "#{runner.seed_size}_city",
              organization_name: runner.create_for_tenant_locales { Faker::Address.city },
              currency: CL2_SUPPORTED_CURRENCIES.sample,
              maximum_admins_number: 2,
              maximum_moderators_number: 2,
              additional_admins_number: 1,
              additional_moderators_number: 1,
              population: 27_500
            },
            password_login: {
              allowed: true,
              enabled: true,
              enable_signup: true,
              minimum_length: 8
            },
            facebook_login: {
              allowed: true,
              enabled: true,
              app_id: ENV.fetch('DEFAULT_FACEBOOK_LOGIN_APP_ID'),
              app_secret: ENV.fetch('DEFAULT_FACEBOOK_LOGIN_APP_SECRET')
            },
            google_login: {
              allowed: true,
              enabled: true,
              client_id: ENV.fetch('DEFAULT_GOOGLE_LOGIN_CLIENT_ID'),
              client_secret: ENV.fetch('DEFAULT_GOOGLE_LOGIN_CLIENT_SECRET')
            },
            azure_ad_login: {
              allowed: true,
              enabled: true,
              tenant: ENV.fetch('DEFAULT_AZURE_AD_LOGIN_TENANT_ID'),
              client_id: ENV.fetch('DEFAULT_AZURE_AD_LOGIN_CLIENT_ID'),
              logo_url: 'https://cl2-seed-and-template-assets.s3.eu-central-1.amazonaws.com/images/microsoft-azure-logo.png',
              login_mechanism_name: 'Azure Active Directory'
            },
            azure_ad_b2c_login: {
              allowed: true,
              enabled: true,
              tenant_name: ENV.fetch('DEFAULT_AZURE_AD_B2C_LOGIN_TENANT_NAME'),
              tenant_id: ENV.fetch('DEFAULT_AZURE_AD_B2C_LOGIN_TENANT_ID'),
              policy_name: ENV.fetch('DEFAULT_AZURE_AD_B2C_LOGIN_POLICY_NAME'),
              client_id: ENV.fetch('DEFAULT_AZURE_AD_B2C_LOGIN_CLIENT_ID'),
              logo_url: 'https://cl2-seed-and-template-assets.s3.eu-central-1.amazonaws.com/images/microsoft-azure-logo.png',
              login_mechanism_name: 'Azure AD B2C'
            },
            criipto_login: {
              allowed: true,
              enabled: true
            },
            franceconnect_login: {
              allowed: true,
              enabled: false,
              environment: 'integration',
              identifier: ENV.fetch('DEFAULT_FRANCECONNECT_LOGIN_IDENTIFIER'),
              secret: ENV.fetch('DEFAULT_FRANCECONNECT_LOGIN_SECRET')
            },
            hoplr_login: {
              allowed: true,
              enabled: false,
              environment: 'test',
              client_id: ENV.fetch('DEFAULT_HOPLR_CLIENT_ID', 'fake id'),
              client_secret: ENV.fetch('DEFAULT_HOPLR_CLIENT_SECRET', 'fake secret')
            },
            vienna_citizen_login: {
              allowed: true,
              enabled: true,
              environment: 'test'
            },
            vienna_employee_login: {
              allowed: true,
              enabled: true,
              environment: 'test'
            },
            pages: {
              allowed: true,
              enabled: true
            },
            maps: {
              enabled: true,
              allowed: true,
              tile_provider: ENV.fetch('DEFAULT_MAPS_TILE_PROVIDER'),
              map_center: {
                lat: '50.8503',
                long: '4.3517'
              },
              zoom_level: 12,
              osm_relation_id: 2_404_021
            },
            esri_integration: {
              enabled: true,
              allowed: true
            },
            custom_maps: {
              enabled: true,
              allowed: true
            },
            custom_accessibility_statement_link: {
              enabled: false,
              allowed: false
            },
            blocking_profanity: {
              enabled: true,
              allowed: true
            },
            user_confirmation: {
              enabled: true,
              allowed: true
            },
            permission_option_email_confirmation: {
              enabled: true,
              allowed: true
            },
            permissions_custom_fields: {
              enabled: true,
              allowed: true
            },
            anonymous_participation: {
              enabled: true,
              allowed: true
            },
            bulk_import_ideas: {
              enabled: true,
              allowed: true
            },
            project_description_builder: {
              enabled: true,
              allowed: true
            },
            custom_idea_statuses: {
              enabled: true,
              allowed: true
            },
            idea_author_change: {
              enabled: true,
              allowed: true
            },
            widgets: {
              enabled: true,
              allowed: true
            },
            granular_permissions: {
              enabled: true,
              allowed: true
            },
            machine_translations: {
              enabled: true,
              allowed: true
            },
            intercom: {
              enabled: true,
              allowed: true
            },
            segment: {
              enabled: false,
              allowed: false
            },
            planhat: {
              enabled: false,
              allowed: false
            },
            satismeter: {
              enabled: true,
              allowed: true,
              write_key: ENV.fetch('DEFAULT_SATISMETER_WRITE_KEY')
            },
            google_analytics: {
              enabled: true,
              allowed: true,
              tracking_id: ENV.fetch('DEFAULT_GA_TRACKING_ID')
            },
            google_tag_manager: {
              enabled: true,
              allowed: true,
              destinations: 'InvasiveTracking',
              container_id: ENV.fetch('DEFAULT_GTM_CONTAINER_ID')
            },
            matomo: {
              enabled: true,
              allowed: true,
              product_site_id: ENV.fetch('MATOMO_PRODUCT_SITE_ID', ''),
              tenant_site_id: ENV.fetch('DEFAULT_MATOMO_TENANT_SITE_ID', '')
            },
            smart_groups: {
              enabled: true,
              allowed: true
            },
            surveys: {
              enabled: true,
              allowed: true
            },
            typeform_surveys: {
              enabled: true,
              allowed: true
            },
            google_forms_surveys: {
              enabled: true,
              allowed: true
            },
            survey_xact_surveys: {
              enabled: true,
              allowed: true
            },
            surveymonkey_surveys: {
              enabled: true,
              allowed: true
            },
            enalyzer_surveys: {
              enabled: true,
              allowed: true
            },
            qualtrics_surveys: {
              enabled: true,
              allowed: true
            },
            smart_survey_surveys: {
              enabled: true,
              allowed: true
            },
            microsoft_forms_surveys: {
              enabled: true,
              allowed: true
            },
            snap_survey_surveys: {
              enabled: true,
              allowed: true
            },
            konveio_document_annotation: {
              enabled: true,
              allowed: true
            },
            events_widget: {
              enabled: true,
              allowed: true
            },
            initiatives: {
              enabled: true,
              allowed: true,
              require_review: false,
              reacting_threshold: 20,
              days_limit: 5,
              threshold_reached_message: MultilocService.new.i18n_to_multiloc(
                'initiatives.default_threshold_reached_message',
                locales: runner.seed_locales
              ),
              eligibility_criteria: MultilocService.new.i18n_to_multiloc(
                'initiatives.default_eligibility_criteria',
                locales: runner.seed_locales
              ),
              posting_tips: MultilocService.new.i18n_to_multiloc(
                'initiatives.default_posting_tips',
                locales: runner.seed_locales
              )
            },
            initiative_review: {
              enabled: true,
              allowed: true
            },
            polls: {
              enabled: true,
              allowed: true
            },
            verification: {
              enabled: true,
              allowed: true,
              verification_methods: [
                {
                  name: 'cow',
                  api_username: 'fake_username',
                  api_password: 'fake_password',
                  rut_empresa: 'fake_rut_empresa'
                },
                {
                  name: 'bosa_fas',
                  environment: 'integration',
                  identifier: 'fake_identifier',
                  secret: 'fake_secret'
                },
                {
                  name: 'clave_unica',
                  client_id: 'fake_identifier',
                  client_secret: 'fake_secret'
                },
                {
                  name: 'bogus'
                },
                {
                  name: 'id_card_lookup',
                  method_name_multiloc: { en: 'Enter social security number' },
                  card_id_multiloc: { en: 'Social security number' },
                  card_id_placeholder: 'xx-xxxxx-xx',
                  card_id_tooltip_multiloc: {
                    en: 'You can find this number on you ID card. We check your number without storing it.'
                  },
                  explainer_image_url: 'http://localhost:4000/id_card_explainer.jpg'
                },
                {
                  name: 'franceconnect'
                },
                {
                  name: 'auth0',
                  client_id: 'fake_client_id',
                  client_secret: 'fake_client_secret',
                  domain: 'fake_domain',
                  method_name_multiloc: { en: 'Verify with Auth0' }
                },
                {
                  name: 'nemlog_in',
                  environment: 'pre_production_integration',
                  issuer: ENV.fetch('DEFAULT_NEMLOG_IN_ISSUER', 'fake issuer'),
                  private_key: ENV.fetch('DEFAULT_NEMLOG_IN_PRIVATE_KEY', 'fake key')
                },
                {
                  name: 'criipto',
                  domain: 'cl-test.criipto.id',
                  client_id: ENV.fetch('DEFAULT_CRIIPTO_CLIENT_ID', 'fake id'),
                  client_secret: ENV.fetch('DEFAULT_CRIIPTO_CLIENT_SECRET', 'fake secret'),
                  identity_source: 'DK MitID',
                  method_name_multiloc: { en: 'MitID (Criipto)' }
                }
              ]
            },
            project_folders: {
              enabled: true,
              allowed: true
            },
            moderation: {
              enabled: true,
              allowed: true
            },
            flag_inappropriate_content: {
              enabled: false,
              allowed: false
            },
            project_management: {
              enabled: true,
              allowed: true
            },
            disable_disliking: {
              enabled: true,
              allowed: true
            },
<<<<<<< HEAD
            native_surveys: {
              enabled: true,
              allowed: true
=======
            texting: {
              enabled: true,
              allowed: true,
              from_number: '+12345678912',
              monthly_sms_segments_limit: 100_000
>>>>>>> 4dd61e3a
            },
            input_form_mapping_question: {
              enabled: true,
              allowed: true
            },
            report_builder: {
              enabled: true,
              allowed: true
            },
            report_data_grouping: {
              enabled: true,
              allowed: true
            },
            input_form_custom_fields: {
              enabled: true,
              allowed: true
            },
            posthog_integration: {
              enabled: false,
              allowed: true
            },
            user_blocking: {
              enabled: true,
              allowed: true,
              duration: 90
            },
            user_avatars: {
              enabled: true,
              allowed: true
            },
            internal_commenting: {
              enabled: true,
              allowed: true
            },
            follow: {
              enabled: true,
              allowed: true
            },
            seat_based_billing: {
              enabled: true,
              allowed: true
            },
            public_api_tokens: {
              enabled: true,
              allowed: true
            },
            power_bi: {
              enabled: true,
              allowed: true
            },
            input_importer: {
              enabled: true,
              allowed: true
            },
            import_printed_forms: {
              enabled: true,
              allowed: true
            },
            user_session_recording: {
              enabled: true,
              allowed: true
            },
            analysis: {
              enabled: true,
              allowed: true
            },
            large_summaries: {
              enabled: true,
              allowed: true
            },
            ask_a_question: {
              enabled: true,
              allowed: true
            },
            advanced_autotagging: {
              enabled: true,
              allowed: true
            },
            multi_language_platform: {
              enabled: true,
              allowed: true
            },
            management_feed: {
              enabled: true,
              allowed: true
            },
            remove_vendor_branding: {
              enabled: false,
              allowed: true
            }
          })
        )

        TenantService.new.initialize_tenant(tenant_attrs, config_attrs)
      end

      def create_empty_localhost_tenant
        tenant_attrs = {
          id: '07ff8088-cc78-4307-9a1c-ebb6fb836f96',
          name: 'empty',
          host: 'empty.localhost',
          created_at: Faker::Date.between(from: 1.year.ago, to: Time.zone.now)
        }

        config_attrs = tenant_attrs.merge(
          logo: Rails.root.join('spec/fixtures/logo.png').open,
          settings: SettingsService.new.minimal_required_settings(locales: %w[en nl-BE], lifecycle_stage: 'active')
        )

        TenantService.new.initialize_tenant(tenant_attrs, config_attrs)
      end
    end
  end
end<|MERGE_RESOLUTION|>--- conflicted
+++ resolved
@@ -366,18 +366,6 @@
               enabled: true,
               allowed: true
             },
-<<<<<<< HEAD
-            native_surveys: {
-              enabled: true,
-              allowed: true
-=======
-            texting: {
-              enabled: true,
-              allowed: true,
-              from_number: '+12345678912',
-              monthly_sms_segments_limit: 100_000
->>>>>>> 4dd61e3a
-            },
             input_form_mapping_question: {
               enabled: true,
               allowed: true
