# frozen_string_literal: true

require_relative 'base'

module MultiTenancy
  module Seeds
    class Tenants < Base
      def run
        create_localhost_tenant
        create_empty_localhost_tenant if runner.create_empty_tenant?
      end

      def create_localhost_tenant
        tenant_attrs = {
          id: 'c72c5211-8e03-470b-9564-04ec0a8c322b',
          name: 'local',
          host: 'localhost',
          created_at: Faker::Date.between(from: 1.year.ago, to: Time.zone.now)
        }

        config_attrs = tenant_attrs.merge(
          logo: Rails.root.join('spec/fixtures/logo.png').open,
          settings: SettingsService.new.minimal_required_settings(
            locales: runner.seed_locales,
            lifecycle_stage: 'active'
          ).deep_merge({
            core: {
              organization_type: "#{runner.seed_size}_city",
              organization_name: runner.create_for_tenant_locales { Faker::Address.city },
              currency: CL2_SUPPORTED_CURRENCIES.sample,
              maximum_admins_number: 2,
              maximum_moderators_number: 2,
              additional_admins_number: 1,
              additional_moderators_number: 1
            },
            password_login: {
              allowed: true,
              enabled: true,
              enable_signup: true,
              phone: false,
              minimum_length: 8
            },
            facebook_login: {
              allowed: true,
              enabled: true,
              app_id: ENV.fetch('DEFAULT_FACEBOOK_LOGIN_APP_ID'),
              app_secret: ENV.fetch('DEFAULT_FACEBOOK_LOGIN_APP_SECRET')
            },
            google_login: {
              allowed: true,
              enabled: true,
              client_id: ENV.fetch('DEFAULT_GOOGLE_LOGIN_CLIENT_ID'),
              client_secret: ENV.fetch('DEFAULT_GOOGLE_LOGIN_CLIENT_SECRET')
            },
            azure_ad_login: {
              allowed: true,
              enabled: true,
              tenant: ENV.fetch('DEFAULT_AZURE_AD_LOGIN_TENANT_ID'),
              client_id: ENV.fetch('DEFAULT_AZURE_AD_LOGIN_CLIENT_ID'),
              logo_url: 'https://cl2-seed-and-template-assets.s3.eu-central-1.amazonaws.com/images/microsoft-azure-logo.png',
              login_mechanism_name: 'Azure Active Directory'
            },
            azure_ad_b2c_login: {
              allowed: true,
              enabled: true,
              tenant_name: ENV.fetch('DEFAULT_AZURE_AD_B2C_LOGIN_TENANT_NAME'),
              tenant_id: ENV.fetch('DEFAULT_AZURE_AD_B2C_LOGIN_TENANT_ID'),
              policy_name: ENV.fetch('DEFAULT_AZURE_AD_B2C_LOGIN_POLICY_NAME'),
              client_id: ENV.fetch('DEFAULT_AZURE_AD_B2C_LOGIN_CLIENT_ID'),
              logo_url: 'https://cl2-seed-and-template-assets.s3.eu-central-1.amazonaws.com/images/microsoft-azure-logo.png',
              login_mechanism_name: 'Azure AD B2C'
            },
            franceconnect_login: {
              allowed: true,
              enabled: false,
              environment: 'integration',
              identifier: ENV.fetch('DEFAULT_FRANCECONNECT_LOGIN_IDENTIFIER'),
              secret: ENV.fetch('DEFAULT_FRANCECONNECT_LOGIN_SECRET')
            },
            hoplr_login: {
              allowed: true,
              enabled: false,
              environment: 'test',
              client_id: ENV.fetch('DEFAULT_HOPLR_CLIENT_ID', 'fake id'),
              client_secret: ENV.fetch('DEFAULT_HOPLR_CLIENT_SECRET', 'fake secret')
            },
            vienna_citizen_login: {
              allowed: true,
              enabled: true,
              environment: 'test'
            },
            vienna_employee_login: {
              allowed: true,
              enabled: true,
              environment: 'test'
            },
            pages: {
              allowed: true,
              enabled: true
            },
            private_projects: {
              enabled: true,
              allowed: true
            },
            maps: {
              enabled: true,
              allowed: true,
              tile_provider: ENV.fetch('DEFAULT_MAPS_TILE_PROVIDER'),
              map_center: {
                lat: '50.8503',
                long: '4.3517'
              },
              zoom_level: 12,
              osm_relation_id: 2_404_021
            },
            esri_integration: {
              enabled: true,
              allowed: true
            },
            custom_maps: {
              enabled: true,
              allowed: true
            },
            custom_accessibility_statement_link: {
              enabled: false,
              allowed: false
            },
            blocking_profanity: {
              enabled: true,
              allowed: true
            },
            user_confirmation: {
              enabled: true,
              allowed: true
            },
            permission_option_email_confirmation: {
              enabled: true,
              allowed: true
            },
            permissions_custom_fields: {
              enabled: true,
              allowed: true
            },
            anonymous_participation: {
              enabled: true,
              allowed: true
            },
            representativeness: {
              enabled: true,
              allowed: true
            },
            bulk_import_ideas: {
              enabled: true,
              allowed: true
            },
            project_description_builder: {
              enabled: true,
              allowed: true
            },
            custom_idea_statuses: {
              enabled: true,
              allowed: true
            },
            idea_author_change: {
              enabled: true,
              allowed: true
            },
            widgets: {
              enabled: true,
              allowed: true
            },
            admin_project_templates: {
              enabled: true,
              allowed: true
            },
<<<<<<< HEAD
            ideaflow_social_sharing: {
              enabled: true,
              allowed: true
            },
            initiativeflow_social_sharing: {
=======
            manual_emailing: {
              enabled: true,
              allowed: true
            },
            automated_emailing_control: {
>>>>>>> 9947a4ab
              enabled: true,
              allowed: true
            },
            granular_permissions: {
              enabled: true,
              allowed: true
            },
            machine_translations: {
              enabled: true,
              allowed: true
            },
            intercom: {
              enabled: true,
              allowed: true
            },
            segment: {
              enabled: false,
              allowed: false
            },
            planhat: {
              enabled: false,
              allowed: false
            },
            satismeter: {
              enabled: true,
              allowed: true,
              write_key: ENV.fetch('DEFAULT_SATISMETER_WRITE_KEY')
            },
            google_analytics: {
              enabled: true,
              allowed: true,
              tracking_id: ENV.fetch('DEFAULT_GA_TRACKING_ID')
            },
            google_tag_manager: {
              enabled: true,
              allowed: true,
              destinations: 'InvasiveTracking',
              container_id: ENV.fetch('DEFAULT_GTM_CONTAINER_ID')
            },
            matomo: {
              enabled: true,
              allowed: true,
              product_site_id: ENV.fetch('MATOMO_PRODUCT_SITE_ID', ''),
              tenant_site_id: ENV.fetch('DEFAULT_MATOMO_TENANT_SITE_ID', '')
            },
            smart_groups: {
              enabled: true,
              allowed: true
            },
            surveys: {
              enabled: true,
              allowed: true
            },
            typeform_surveys: {
              enabled: true,
              allowed: true
            },
            google_forms_surveys: {
              enabled: true,
              allowed: true
            },
            survey_xact_surveys: {
              enabled: true,
              allowed: true
            },
            surveymonkey_surveys: {
              enabled: true,
              allowed: true
            },
            enalyzer_surveys: {
              enabled: true,
              allowed: true
            },
            qualtrics_surveys: {
              enabled: true,
              allowed: true
            },
            smart_survey_surveys: {
              enabled: true,
              allowed: true
            },
            microsoft_forms_surveys: {
              enabled: true,
              allowed: true
            },
            snap_survey_surveys: {
              enabled: true,
              allowed: true
            },
            konveio_document_annotation: {
              enabled: true,
              allowed: true
            },
            events_widget: {
              enabled: true,
              allowed: true
            },
            initiatives: {
              enabled: true,
              allowed: true,
              require_review: false,
              reacting_threshold: 20,
              days_limit: 5,
              threshold_reached_message: MultilocService.new.i18n_to_multiloc(
                'initiatives.default_threshold_reached_message',
                locales: runner.seed_locales
              ),
              eligibility_criteria: MultilocService.new.i18n_to_multiloc(
                'initiatives.default_eligibility_criteria',
                locales: runner.seed_locales
              ),
              posting_tips: MultilocService.new.i18n_to_multiloc(
                'initiatives.default_posting_tips',
                locales: runner.seed_locales
              )
            },
            initiative_review: {
              enabled: true,
              allowed: true
            },
            polls: {
              enabled: true,
              allowed: true
            },
            verification: {
              enabled: true,
              allowed: true,
              verification_methods: [
                {
                  name: 'cow',
                  api_username: 'fake_username',
                  api_password: 'fake_password',
                  rut_empresa: 'fake_rut_empresa'
                },
                {
                  name: 'bosa_fas',
                  environment: 'integration',
                  identifier: 'fake_identifier',
                  secret: 'fake_secret'
                },
                {
                  name: 'clave_unica',
                  client_id: 'fake_identifier',
                  client_secret: 'fake_secret'
                },
                {
                  name: 'bogus'
                },
                {
                  name: 'id_card_lookup',
                  method_name_multiloc: { en: 'Enter social security number' },
                  card_id_multiloc: { en: 'Social security number' },
                  card_id_placeholder: 'xx-xxxxx-xx',
                  card_id_tooltip_multiloc: {
                    en: 'You can find this number on you ID card. We check your number without storing it.'
                  },
                  explainer_image_url: 'http://localhost:4000/id_card_explainer.jpg'
                },
                {
                  name: 'franceconnect'
                },
                {
                  name: 'auth0',
                  client_id: 'fake_client_id',
                  client_secret: 'fake_client_secret',
                  domain: 'fake_domain',
                  method_name_multiloc: { en: 'Verify with Auth0' }
                },
                {
                  name: 'nemlog_in',
                  environment: 'pre_production_integration',
                  issuer: ENV.fetch('DEFAULT_NEMLOG_IN_ISSUER', 'fake issuer'),
                  private_key: ENV.fetch('DEFAULT_NEMLOG_IN_PRIVATE_KEY', 'fake key')
                },
                {
                  name: 'criipto',
                  domain: 'cl-test.criipto.id',
                  client_id: ENV.fetch('DEFAULT_CRIIPTO_CLIENT_ID', 'fake id'),
                  client_secret: ENV.fetch('DEFAULT_CRIIPTO_CLIENT_SECRET', 'fake secret'),
                  identity_source: 'DK MitID',
                  method_name_multiloc: { en: 'MitID (Criipto)' }
                }
              ]
            },
            volunteering: {
              enabled: true,
              allowed: true
            },
            project_folders: {
              enabled: true,
              allowed: true
            },
            moderation: {
              enabled: true,
              allowed: true
            },
            flag_inappropriate_content: {
              enabled: false,
              allowed: false
            },
            project_management: {
              enabled: true,
              allowed: true
            },
            project_visibility: {
              enabled: true,
              allowed: true
            },
            disable_disliking: {
              enabled: true,
              allowed: true
            },
            texting: {
              enabled: true,
              allowed: true,
              from_number: '+12345678912',
              monthly_sms_segments_limit: 100_000
            },
            native_surveys: {
              enabled: true,
              allowed: true
            },
            input_form_mapping_question: {
              enabled: true,
              allowed: true
            },
            analytics: {
              enabled: true,
              allowed: true
            },
            visitors_dashboard: {
              enabled: true,
              allowed: true
            },
            report_builder: {
              enabled: true,
              allowed: true
            },
            report_data_grouping: {
              enabled: true,
              allowed: true
            },
            input_form_custom_fields: {
              enabled: true,
              allowed: true
            },
            posthog_integration: {
              enabled: false,
              allowed: true
            },
            user_blocking: {
              enabled: true,
              allowed: true,
              duration: 90
            },
            user_avatars: {
              enabled: true,
              allowed: true
            },
            internal_commenting: {
              enabled: true,
              allowed: true
            },
            follow: {
              enabled: true,
              allowed: true
            },
            seat_based_billing: {
              enabled: true,
              allowed: true
            },
            public_api_tokens: {
              enabled: true,
              allowed: true
            },
            power_bi: {
              enabled: true,
              allowed: true
            },
            import_printed_forms: {
              enabled: true,
              allowed: true
            },
            user_session_recording: {
              enabled: true,
              allowed: true
            },
            analysis: {
              enabled: true,
              allowed: true
            },
            large_summaries: {
              enabled: true,
              allowed: true
            },
            ask_a_question: {
              enabled: true,
              allowed: true
            },
            advanced_autotagging: {
              enabled: true,
              allowed: true
            }
          })
        )

        TenantService.new.initialize_tenant(tenant_attrs, config_attrs)
      end

      def create_empty_localhost_tenant
        tenant_attrs = {
          id: '07ff8088-cc78-4307-9a1c-ebb6fb836f96',
          name: 'empty',
          host: 'empty.localhost',
          created_at: Faker::Date.between(from: 1.year.ago, to: Time.zone.now)
        }

        config_attrs = tenant_attrs.merge(
          logo: Rails.root.join('spec/fixtures/logo.png').open,
          settings: SettingsService.new.minimal_required_settings(locales: %w[en nl-BE], lifecycle_stage: 'active')
        )

        TenantService.new.initialize_tenant(tenant_attrs, config_attrs)
      end
    end
  end
end<|MERGE_RESOLUTION|>--- conflicted
+++ resolved
@@ -170,22 +170,6 @@
               allowed: true
             },
             admin_project_templates: {
-              enabled: true,
-              allowed: true
-            },
-<<<<<<< HEAD
-            ideaflow_social_sharing: {
-              enabled: true,
-              allowed: true
-            },
-            initiativeflow_social_sharing: {
-=======
-            manual_emailing: {
-              enabled: true,
-              allowed: true
-            },
-            automated_emailing_control: {
->>>>>>> 9947a4ab
               enabled: true,
               allowed: true
             },
