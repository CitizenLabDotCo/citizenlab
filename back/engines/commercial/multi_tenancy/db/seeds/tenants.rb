# frozen_string_literal: true

require_relative 'base'

module MultiTenancy
  module Seeds
    class Tenants < Base
      def run
        create_localhost_tenant
        create_empty_localhost_tenant if runner.create_empty_tenant?
      end

      def create_localhost_tenant
        tenant_attrs = {
          id: 'c72c5211-8e03-470b-9564-04ec0a8c322b',
          name: 'local',
          host: 'localhost',
          created_at: Faker::Date.between(from: 1.year.ago, to: Time.zone.now)
        }

        config_attrs = tenant_attrs.merge(
          logo: Rails.root.join('spec/fixtures/logo.png').open,
          settings: SettingsService.new.minimal_required_settings(
            locales: runner.seed_locales,
            lifecycle_stage: 'active'
          ).deep_merge({
            core: {
              organization_type: "#{runner.seed_size}_city",
              organization_name: runner.create_for_tenant_locales { Faker::Address.city },
              currency: CL2_SUPPORTED_CURRENCIES.sample,
              maximum_admins_number: 2,
              maximum_moderators_number: 2,
              additional_admins_number: 1,
              additional_moderators_number: 1
            },
            password_login: {
              allowed: true,
              enabled: true,
              enable_signup: true,
              phone: false,
              minimum_length: 8
            },
            facebook_login: {
              allowed: true,
              enabled: true,
              app_id: ENV.fetch('DEFAULT_FACEBOOK_LOGIN_APP_ID'),
              app_secret: ENV.fetch('DEFAULT_FACEBOOK_LOGIN_APP_SECRET')
            },
            google_login: {
              allowed: true,
              enabled: true,
              client_id: ENV.fetch('DEFAULT_GOOGLE_LOGIN_CLIENT_ID'),
              client_secret: ENV.fetch('DEFAULT_GOOGLE_LOGIN_CLIENT_SECRET')
            },
            azure_ad_login: {
              allowed: true,
              enabled: true,
              tenant: ENV.fetch('DEFAULT_AZURE_AD_LOGIN_TENANT_ID'),
              client_id: ENV.fetch('DEFAULT_AZURE_AD_LOGIN_CLIENT_ID'),
              logo_url: 'https://cl2-seed-and-template-assets.s3.eu-central-1.amazonaws.com/images/microsoft-azure-logo.png',
              login_mechanism_name: 'Azure Active Directory'
            },
            azure_ad_b2c_login: {
              allowed: true,
              enabled: true,
              tenant_name: ENV.fetch('DEFAULT_AZURE_AD_B2C_LOGIN_TENANT_NAME'),
              tenant_id: ENV.fetch('DEFAULT_AZURE_AD_B2C_LOGIN_TENANT_ID'),
              policy_name: ENV.fetch('DEFAULT_AZURE_AD_B2C_LOGIN_POLICY_NAME'),
              client_id: ENV.fetch('DEFAULT_AZURE_AD_B2C_LOGIN_CLIENT_ID'),
              logo_url: 'https://cl2-seed-and-template-assets.s3.eu-central-1.amazonaws.com/images/microsoft-azure-logo.png',
              login_mechanism_name: 'Azure AD B2C'
            },
            franceconnect_login: {
              allowed: true,
              enabled: false,
              environment: 'integration',
              identifier: ENV.fetch('DEFAULT_FRANCECONNECT_LOGIN_IDENTIFIER'),
              secret: ENV.fetch('DEFAULT_FRANCECONNECT_LOGIN_SECRET')
            },
            hoplr_login: {
              allowed: true,
              enabled: false,
              environment: 'test',
              client_id: ENV.fetch('DEFAULT_HOPLR_CLIENT_ID', 'fake id'),
              client_secret: ENV.fetch('DEFAULT_HOPLR_CLIENT_SECRET', 'fake secret')
            },
            vienna_citizen_login: {
              allowed: true,
              enabled: true,
              environment: 'test'
            },
            vienna_employee_login: {
              allowed: true,
              enabled: true,
              environment: 'test'
            },
            pages: {
              allowed: true,
              enabled: true
            },
            private_projects: {
              enabled: true,
              allowed: true
            },
            maps: {
              enabled: true,
              allowed: true,
              tile_provider: ENV.fetch('DEFAULT_MAPS_TILE_PROVIDER'),
              map_center: {
                lat: '50.8503',
                long: '4.3517'
              },
              zoom_level: 12,
              osm_relation_id: 2_404_021
            },
            esri_integration: {
              enabled: true,
              allowed: true
            },
            custom_maps: {
              enabled: true,
              allowed: true
            },
            custom_accessibility_statement_link: {
              enabled: false,
              allowed: false
            },
<<<<<<< HEAD
            phase_reports: {
=======
            project_reports: {
>>>>>>> f4e38c08
              enabled: true,
              allowed: true
            },
            blocking_profanity: {
              enabled: true,
              allowed: true
            },
            user_confirmation: {
              enabled: true,
              allowed: true
            },
            permission_option_email_confirmation: {
              enabled: true,
              allowed: true
            },
            permissions_custom_fields: {
              enabled: true,
              allowed: true
            },
            anonymous_participation: {
              enabled: true,
              allowed: true
            },
            representativeness: {
              enabled: true,
              allowed: true
            },
            bulk_import_ideas: {
              enabled: true,
              allowed: true
            },
            project_description_builder: {
              enabled: true,
              allowed: true
            },
            custom_idea_statuses: {
              enabled: true,
              allowed: true
            },
            idea_author_change: {
              enabled: true,
              allowed: true
            },
            idea_custom_copy: {
              enabled: true,
              allowed: true
            },
            widgets: {
              enabled: true,
              allowed: true
            },
            admin_project_templates: {
              enabled: true,
              allowed: true
            },
            ideaflow_social_sharing: {
              enabled: true,
              allowed: true
            },
            initiativeflow_social_sharing: {
              enabled: true,
              allowed: true
            },
            manual_emailing: {
              enabled: true,
              allowed: true
            },
            automated_emailing_control: {
              enabled: true,
              allowed: true
            },
            granular_permissions: {
              enabled: true,
              allowed: true
            },
            machine_translations: {
              enabled: true,
              allowed: true
            },
            intercom: {
              enabled: true,
              allowed: true
            },
            segment: {
              enabled: false,
              allowed: false
            },
            planhat: {
              enabled: false,
              allowed: false
            },
            satismeter: {
              enabled: true,
              allowed: true,
              write_key: ENV.fetch('DEFAULT_SATISMETER_WRITE_KEY')
            },
            google_analytics: {
              enabled: true,
              allowed: true,
              tracking_id: ENV.fetch('DEFAULT_GA_TRACKING_ID')
            },
            google_tag_manager: {
              enabled: true,
              allowed: true,
              destinations: 'InvasiveTracking',
              container_id: ENV.fetch('DEFAULT_GTM_CONTAINER_ID')
            },
            matomo: {
              enabled: true,
              allowed: true,
              product_site_id: ENV.fetch('MATOMO_PRODUCT_SITE_ID', ''),
              tenant_site_id: ENV.fetch('DEFAULT_MATOMO_TENANT_SITE_ID', '')
            },
            smart_groups: {
              enabled: true,
              allowed: true
            },
            surveys: {
              enabled: true,
              allowed: true
            },
            typeform_surveys: {
              enabled: true,
              allowed: true
            },
            google_forms_surveys: {
              enabled: true,
              allowed: true
            },
            survey_xact_surveys: {
              enabled: true,
              allowed: true
            },
            surveymonkey_surveys: {
              enabled: true,
              allowed: true
            },
            enalyzer_surveys: {
              enabled: true,
              allowed: true
            },
            qualtrics_surveys: {
              enabled: true,
              allowed: true
            },
            smart_survey_surveys: {
              enabled: true,
              allowed: true
            },
            microsoft_forms_surveys: {
              enabled: true,
              allowed: true
            },
            snap_survey_surveys: {
              enabled: true,
              allowed: true
            },
            konveio_document_annotation: {
              enabled: true,
              allowed: true
            },
            events_widget: {
              enabled: true,
              allowed: true
            },
            initiatives: {
              enabled: true,
              allowed: true,
              require_review: false,
              reacting_threshold: 20,
              days_limit: 5,
              threshold_reached_message: MultilocService.new.i18n_to_multiloc(
                'initiatives.default_threshold_reached_message',
                locales: runner.seed_locales
              ),
              eligibility_criteria: MultilocService.new.i18n_to_multiloc(
                'initiatives.default_eligibility_criteria',
                locales: runner.seed_locales
              ),
              posting_tips: MultilocService.new.i18n_to_multiloc(
                'initiatives.default_posting_tips',
                locales: runner.seed_locales
              )
            },
            initiative_review: {
              enabled: true,
              allowed: true
            },
            polls: {
              enabled: true,
              allowed: true
            },
            verification: {
              enabled: true,
              allowed: true,
              verification_methods: [
                {
                  name: 'cow',
                  api_username: 'fake_username',
                  api_password: 'fake_password',
                  rut_empresa: 'fake_rut_empresa'
                },
                {
                  name: 'bosa_fas',
                  environment: 'integration',
                  identifier: 'fake_identifier',
                  secret: 'fake_secret'
                },
                {
                  name: 'clave_unica',
                  client_id: 'fake_identifier',
                  client_secret: 'fake_secret'
                },
                {
                  name: 'bogus'
                },
                {
                  name: 'id_card_lookup',
                  method_name_multiloc: { en: 'Enter social security number' },
                  card_id_multiloc: { en: 'Social security number' },
                  card_id_placeholder: 'xx-xxxxx-xx',
                  card_id_tooltip_multiloc: {
                    en: 'You can find this number on you ID card. We check your number without storing it.'
                  },
                  explainer_image_url: 'http://localhost:4000/id_card_explainer.jpg'
                },
                {
                  name: 'franceconnect'
                },
                {
                  name: 'auth0',
                  client_id: 'fake_client_id',
                  client_secret: 'fake_client_secret',
                  domain: 'fake_domain',
                  method_name_multiloc: { en: 'Verify with Auth0' }
                },
                {
                  name: 'nemlog_in',
                  environment: 'pre_production_integration',
                  issuer: ENV.fetch('DEFAULT_NEMLOG_IN_ISSUER', 'fake issuer'),
                  private_key: ENV.fetch('DEFAULT_NEMLOG_IN_PRIVATE_KEY', 'fake key')
                },
                {
                  name: 'criipto',
                  domain: 'cl-test.criipto.id',
                  client_id: ENV.fetch('DEFAULT_CRIIPTO_CLIENT_ID', 'fake id'),
                  client_secret: ENV.fetch('DEFAULT_CRIIPTO_CLIENT_SECRET', 'fake secret'),
                  identity_source: 'DK MitID',
                  method_name_multiloc: { en: 'MitID (Criipto)' }
                }
              ]
            },
            volunteering: {
              enabled: true,
              allowed: true
            },
            project_folders: {
              enabled: true,
              allowed: true
            },
            moderation: {
              enabled: true,
              allowed: true
            },
            flag_inappropriate_content: {
              enabled: false,
              allowed: false
            },
            project_management: {
              enabled: true,
              allowed: true
            },
            project_visibility: {
              enabled: true,
              allowed: true
            },
            disable_disliking: {
              enabled: true,
              allowed: true
            },
            texting: {
              enabled: true,
              allowed: true,
              from_number: '+12345678912',
              monthly_sms_segments_limit: 100_000
            },
            native_surveys: {
              enabled: true,
              allowed: true
            },
            input_form_mapping_question: {
              enabled: true,
              allowed: true
            },
            analytics: {
              enabled: true,
              allowed: true
            },
            visitors_dashboard: {
              enabled: true,
              allowed: true
            },
            report_builder: {
              enabled: true,
              allowed: true
            },
            report_data_grouping: {
              enabled: true,
              allowed: true
            },
            input_form_custom_fields: {
              enabled: true,
              allowed: true
            },
            posthog_integration: {
              enabled: false,
              allowed: true
            },
            user_blocking: {
              enabled: true,
              allowed: true,
              duration: 90
            },
            user_avatars: {
              enabled: true,
              allowed: true
            },
            internal_commenting: {
              enabled: true,
              allowed: true
            },
            follow: {
              enabled: true,
              allowed: true
            },
            seat_based_billing: {
              enabled: true,
              allowed: true
            },
            public_api_tokens: {
              enabled: true,
              allowed: true
            },
            power_bi: {
              enabled: true,
              allowed: true
            },
            import_printed_forms: {
              enabled: true,
              allowed: true
            },
            user_session_recording: {
              enabled: true,
              allowed: true
            },
            analysis: {
              enabled: true,
              allowed: true
            },
            large_summaries: {
              enabled: true,
              allowed: true
            },
            ask_a_question: {
              enabled: true,
              allowed: true
            },
            advanced_autotagging: {
              enabled: true,
              allowed: true
            }
          })
        )

        TenantService.new.initialize_tenant(tenant_attrs, config_attrs)
      end

      def create_empty_localhost_tenant
        tenant_attrs = {
          id: '07ff8088-cc78-4307-9a1c-ebb6fb836f96',
          name: 'empty',
          host: 'empty.localhost',
          created_at: Faker::Date.between(from: 1.year.ago, to: Time.zone.now)
        }

        config_attrs = tenant_attrs.merge(
          logo: Rails.root.join('spec/fixtures/logo.png').open,
          settings: SettingsService.new.minimal_required_settings(locales: %w[en nl-BE], lifecycle_stage: 'active')
        )

        TenantService.new.initialize_tenant(tenant_attrs, config_attrs)
      end
    end
  end
end<|MERGE_RESOLUTION|>--- conflicted
+++ resolved
@@ -124,14 +124,6 @@
             custom_accessibility_statement_link: {
               enabled: false,
               allowed: false
-            },
-<<<<<<< HEAD
-            phase_reports: {
-=======
-            project_reports: {
->>>>>>> f4e38c08
-              enabled: true,
-              allowed: true
             },
             blocking_profanity: {
               enabled: true,
