# frozen_string_literal: true

require_relative 'base'

module MultiTenancy
  module Seeds
    class Projects < Base
      def run
        runner.num_projects.times do
          project = Project.new({
            title_multiloc: runner.create_for_tenant_locales { Faker::Lorem.sentence },
            description_multiloc: runner.create_for_tenant_locales { Faker::Lorem.paragraphs.map { |p| "<p>#{p}</p>" }.join },
            description_preview_multiloc: runner.create_for_tenant_locales { Faker::Lorem.sentence },
            header_bg: rand(25) == 0 ? nil : Rails.root.join("spec/fixtures/image#{rand(20)}.png").open,
            visible_to: %w[admins groups public public public][rand(5)],
            presentation_mode: %w[card card card map map][rand(5)],
            process_type: %w[timeline timeline timeline timeline continuous][rand(5)],
            areas: Array.new(rand(3)) { rand(Area.count) }.uniq.map { |offset| Area.offset(offset).first },
            allowed_input_topics: Topic.all.shuffle.take(rand(Topic.count) + 1),
            admin_publication_attributes: {
              parent_id: (rand(2) == 0 ? nil : AdminPublication.where(publication_type: ::ProjectFolders::Folder.name).ids.sample),
              publication_status: %w[published published published published published draft
                archived][rand(7)]
            }
          })

          if project.continuous?
            project.update({
              posting_enabled: rand(4) != 0,
              reacting_enabled: rand(4) != 0,
              reacting_dislike_enabled: rand(3) != 0,
              commenting_enabled: rand(4) != 0,
              reacting_like_method: %w[unlimited unlimited unlimited limited][rand(4)],
              reacting_like_limited_max: rand(1..15),
              reacting_dislike_method: %w[unlimited unlimited unlimited limited][rand(4)],
              reacting_dislike_limited_max: rand(1..15)
            })
          end

          project.save!

          project.project_images.create!(image: Rails.root.join("spec/fixtures/image#{rand(20)}.png").open)

          if project.continuous? && rand(5) == 0
            rand(1..3).times do
              project.project_files.create!(runner.generate_file_attributes)
            end
          end

          configure_timeline_for(project)
          configure_events_for(project)

          ([User.find_by(email: 'moderator@citizenlab.co')] + User.where.not(email: %w[admin@citizenlab.co
            user@citizenlab.co]).shuffle.take(rand(5))).each do |some_moderator|
            some_moderator.add_role 'project_moderator', project_id: project.id
            some_moderator.save!
          end

          if rand(5) == 0
            project.save!
          end
        end
      end

      private

      def configure_timeline_for(project)
        return unless project.timeline?

        start_at = Faker::Date.between(from: Tenant.current.created_at, to: 1.year.from_now)
        rand(8).times do
          start_at += 1.day
          phase = project.phases.new({
            title_multiloc: runner.create_for_tenant_locales { Faker::Lorem.sentence },
            description_multiloc: runner.create_for_tenant_locales { Faker::Lorem.paragraphs.map { |p| "<p>#{p}</p>" }.join },
            start_at: start_at,
            end_at: (start_at += rand(150).days),
<<<<<<< HEAD
            participation_method: %w[ideation voting poll information ideation ideation][rand(6)]
=======
            participation_method: %w[ideation budgeting poll information ideation ideation][rand(6)],
            campaigns_settings: { project_phase_started: true }
>>>>>>> 1b3d7e73
          })
          if phase.voting?
            phase.assign_attributes(voting_method: 'budgeting', voting_max_total: rand(100..1_000_099).round(-2))
          elsif phase.ideation?
            phase.assign_attributes({
              posting_enabled: rand(4) != 0,
              reacting_enabled: rand(4) != 0,
              reacting_dislike_enabled: rand(3) != 0,
              commenting_enabled: rand(4) != 0,
              reacting_like_method: %w[unlimited unlimited unlimited limited][rand(4)],
              reacting_like_limited_max: rand(1..15),
              reacting_dislike_method: %w[unlimited unlimited unlimited limited][rand(4)],
              reacting_dislike_limited_max: rand(1..15)
            })
          end
          phase.save!
          if rand(5) == 0
            rand(1..3).times do
              phase.phase_files.create!(runner.generate_file_attributes)
            end
          end
          next unless phase.poll?

          questions = Array.new(rand(1..5)) do
            question = Polls::Question.create!(
              title_multiloc: runner.create_for_some_locales { Faker::Lorem.question },
              participation_context: phase
            )
            rand(1..5).times do
              Polls::Option.create!(
                question: question,
                title_multiloc: runner.create_for_some_locales { Faker::Lorem.sentence }
              )
            end
            question
          end
          User.order('RANDOM()').take(rand(1..5)).each do |some_user|
            response = Polls::Response.create!(user: some_user, participation_context: phase)
            questions.each do |q|
              response.response_options.create!(option: runner.rand_instance(q.options))
            end
          end
        end
      end

      def configure_events_for(project)
        rand(5).times do
          start_at = Faker::Date.between(from: Tenant.current.created_at, to: 1.year.from_now)
          event = project.events.create!({
            title_multiloc: runner.create_for_some_locales { Faker::Lorem.sentence },
            description_multiloc: runner.create_for_some_locales { Faker::Lorem.paragraphs.map { |p| "<p>#{p}</p>" }.join },
            location_multiloc: runner.create_for_some_locales { Faker::Address.street_address },
            start_at: start_at,
            end_at: start_at + rand(12).hours
          })
          next unless rand(5) == 0

          rand(1..3).times do
            event.event_files.create!(runner.generate_file_attributes)
          end
        end
      end
    end
  end
end<|MERGE_RESOLUTION|>--- conflicted
+++ resolved
@@ -75,12 +75,8 @@
             description_multiloc: runner.create_for_tenant_locales { Faker::Lorem.paragraphs.map { |p| "<p>#{p}</p>" }.join },
             start_at: start_at,
             end_at: (start_at += rand(150).days),
-<<<<<<< HEAD
-            participation_method: %w[ideation voting poll information ideation ideation][rand(6)]
-=======
-            participation_method: %w[ideation budgeting poll information ideation ideation][rand(6)],
+            participation_method: %w[ideation voting poll information ideation ideation][rand(6)],
             campaigns_settings: { project_phase_started: true }
->>>>>>> 1b3d7e73
           })
           if phase.voting?
             phase.assign_attributes(voting_method: 'budgeting', voting_max_total: rand(100..1_000_099).round(-2))
