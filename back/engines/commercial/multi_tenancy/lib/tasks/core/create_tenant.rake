--- conflicted
+++ resolved
@@ -1,12 +1,6 @@
 # frozen_string_literal: true
 
-<<<<<<< HEAD
-# rubocop:disable Metrics/BlockLength
-
-namespace :cl2_back do
-=======
 namespace :cl2_back do # rubocop:disable Metrics/BlockLength
->>>>>>> a965289d
   desc 'Create a tenant with given host and optional template'
   task :create_tenant, %i[host template] => [:environment] do |_t, args| # rubocop:disable Metrics/BlockLength
     host = args[:host] || raise("Please provide the 'host' arg")
@@ -347,15 +341,13 @@
           enabled: true,
           allowed: true
         },
-<<<<<<< HEAD
         public_api_tokens: {
           enabled: true,
           allowed: true
-=======
+        },
         internal_commenting: {
           enabled: false,
           allowed: false
->>>>>>> a965289d
         }
       }
     )
