--- conflicted
+++ resolved
@@ -362,8 +362,6 @@
           enabled: false,
           allowed: false
         },
-<<<<<<< HEAD
-=======
         analysis: {
           enabled: true,
           allowed: true
@@ -380,11 +378,6 @@
           enabled: true,
           allowed: true
         },
-        phase_reports: {
-          enabled: true,
-          allowed: true
-        },
->>>>>>> 153908b9
         report_data_grouping: {
           enabled: true,
           allowed: true
