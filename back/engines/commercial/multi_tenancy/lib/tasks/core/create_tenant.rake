--- conflicted
+++ resolved
@@ -272,18 +272,6 @@
           from_number: '+12345678912',
           monthly_sms_segments_limit: 100_000
         },
-<<<<<<< HEAD
-        native_surveys: {
-          enabled: true,
-          allowed: true
-        },
-        analytics: {
-=======
-        visitors_dashboard: {
->>>>>>> 71c201e7
-          enabled: true,
-          allowed: true
-        },
         report_builder: {
           enabled: true,
           allowed: true
