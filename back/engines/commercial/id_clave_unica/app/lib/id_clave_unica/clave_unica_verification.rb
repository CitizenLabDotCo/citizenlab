# frozen_string_literal: true

module IdClaveUnica
  module ClaveUnicaVerification
    include Verification::VerificationMethod

    def verification_method_type
      :omniauth
    end

    def id
      'f06ddcf6-38c5-495d-a319-0863a7f3e073'
    end

    def name
      'clave_unica'
    end

    def config_parameters
<<<<<<< HEAD
      %i[client_id client_secret]
=======
      [:client_id, :client_secret, :rut_custom_field_key]
>>>>>>> f1399a90
    end

    def profile_to_uid(auth)
      auth['uid'] || auth.dig('extra', 'raw_info', 'RolUnico', 'numero')
    end

    def locked_attributes
      %i[first_name last_name]
    end

    def locked_custom_fields
      if rut[:rut_custom_field_key].present?
        [config[:rut_custom_field_key]]
      else
        []
      end
    end
  end
end<|MERGE_RESOLUTION|>--- conflicted
+++ resolved
@@ -17,11 +17,7 @@
     end
 
     def config_parameters
-<<<<<<< HEAD
-      %i[client_id client_secret]
-=======
-      [:client_id, :client_secret, :rut_custom_field_key]
->>>>>>> f1399a90
+      %i[client_id client_secret rut_custom_field_key]
     end
 
     def profile_to_uid(auth)
