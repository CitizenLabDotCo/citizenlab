module ReportBuilder
  class Queries::Projects < ReportBuilder::Queries::Base
<<<<<<< HEAD
    def run_query(start_at: nil, end_at: nil, publication_statuses: ['published'], excluded_project_ids: [], excluded_folder_ids: [], **_other_props)
=======
    def run_query(start_at: nil, end_at: nil, publication_statuses: ['published'], sort: nil, locale: 'en', **_other_props)
>>>>>>> afa07497
      start_date, end_date = TimeBoundariesParser.new(start_at, end_at).parse

      overlapping_project_ids = Phase
        .select(:project_id)
        .where("(start_at, coalesce(end_at, 'infinity'::DATE)) OVERLAPS (?, ?)", start_date, end_date)

      overlapping_projects = Project
        .joins(:admin_publication)
        .where(id: overlapping_project_ids)
        .where(admin_publication: { publication_status: publication_statuses })
        .not_hidden

<<<<<<< HEAD
      overlapping_projects = filter_excluded_project_ids(overlapping_projects, excluded_project_ids)
      overlapping_projects = filter_excluded_folder_ids(overlapping_projects, excluded_folder_ids)
=======
      overlapping_projects = apply_sorting(overlapping_projects, sort, locale)
>>>>>>> afa07497

      periods = Phase
        .select(
          :project_id,
          'min(start_at) as start_at',
          'CASE WHEN count(end_at) = count(*) THEN max(end_at) ELSE NULL END as end_at'
        )
        .where(project_id: overlapping_project_ids)
        .group(:project_id)
        .to_h do |period|
        [
          period.project_id,
          period.slice(:start_at, :end_at)
        ]
      end

      project_images_hash = ProjectImage
        .where(project_id: overlapping_projects)
        .to_h { |project_image| [project_image.id, serialize(project_image, ::WebApi::V1::ImageSerializer)] }

      participants = Analytics::FactParticipation
        .where(dimension_project_id: overlapping_project_ids)
        .group(:dimension_project_id)
        .select('COUNT(DISTINCT participant_id) as participants_count, dimension_project_id')
        .to_h { |participant| [participant.dimension_project_id, participant.participants_count] }

      {
        projects: serialize(overlapping_projects, ::WebApi::V1::ProjectSerializer),
        project_images: project_images_hash,
        periods: periods,
        participants: participants
      }
    end

    private

<<<<<<< HEAD
    # Excludes projects by their project IDs
    def filter_excluded_project_ids(scope, excluded_project_ids)
      return scope if excluded_project_ids.blank?

      scope.where.not(id: excluded_project_ids)
    end

    # Excludes projects whose parent folder is in the excluded folders list.
    # When a folder is excluded, all projects within that folder are automatically excluded.
    def filter_excluded_folder_ids(scope, excluded_folder_ids)
      return scope if excluded_folder_ids.blank?

      excluded_folder_admin_pub_ids = AdminPublication
        .where(publication_type: 'ProjectFolders::Folder', publication_id: excluded_folder_ids)
        .select(:id)

      scope.where(
        admin_publication: { parent_id: [nil] }
      ).or(
        scope.where.not(admin_publication: { parent_id: excluded_folder_admin_pub_ids })
=======
    def apply_sorting(scope, sort, locale)
      return scope unless sort

      ProjectsFinderAdminService.execute(
        scope,
        { sort: sort, locale: locale },
        current_user: @current_user
>>>>>>> afa07497
      )
    end

    def serialize(entity, serializer)
      serializer.new(entity, params: { current_user: @current_user }).serializable_hash[:data]
    end
  end
end<|MERGE_RESOLUTION|>--- conflicted
+++ resolved
@@ -1,10 +1,6 @@
 module ReportBuilder
   class Queries::Projects < ReportBuilder::Queries::Base
-<<<<<<< HEAD
-    def run_query(start_at: nil, end_at: nil, publication_statuses: ['published'], excluded_project_ids: [], excluded_folder_ids: [], **_other_props)
-=======
-    def run_query(start_at: nil, end_at: nil, publication_statuses: ['published'], sort: nil, locale: 'en', **_other_props)
->>>>>>> afa07497
+    def run_query(start_at: nil, end_at: nil, publication_statuses: ['published'],sort: nil, locale: 'en', excluded_project_ids: [], excluded_folder_ids: [], **_other_props)
       start_date, end_date = TimeBoundariesParser.new(start_at, end_at).parse
 
       overlapping_project_ids = Phase
@@ -17,12 +13,9 @@
         .where(admin_publication: { publication_status: publication_statuses })
         .not_hidden
 
-<<<<<<< HEAD
       overlapping_projects = filter_excluded_project_ids(overlapping_projects, excluded_project_ids)
       overlapping_projects = filter_excluded_folder_ids(overlapping_projects, excluded_folder_ids)
-=======
       overlapping_projects = apply_sorting(overlapping_projects, sort, locale)
->>>>>>> afa07497
 
       periods = Phase
         .select(
@@ -59,7 +52,6 @@
 
     private
 
-<<<<<<< HEAD
     # Excludes projects by their project IDs
     def filter_excluded_project_ids(scope, excluded_project_ids)
       return scope if excluded_project_ids.blank?
@@ -79,8 +71,9 @@
       scope.where(
         admin_publication: { parent_id: [nil] }
       ).or(
-        scope.where.not(admin_publication: { parent_id: excluded_folder_admin_pub_ids })
-=======
+        scope.where.not(admin_publication: { parent_id: excluded_folder_admin_pub_ids }))
+    end
+
     def apply_sorting(scope, sort, locale)
       return scope unless sort
 
@@ -88,7 +81,6 @@
         scope,
         { sort: sort, locale: locale },
         current_user: @current_user
->>>>>>> afa07497
       )
     end
 
