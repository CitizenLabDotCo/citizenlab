# frozen_string_literal: true

module ReportBuilder
  class QueryRepository
    GRAPH_RESOLVED_NAMES_CLASSES = {
      'ReactionsByTimeWidget' => Queries::Analytics::ReactionsByTime,
<<<<<<< HEAD
      'ParticipantsWidget' => Queries::Analytics::Participants,
      'VisitorsWidget' => Queries::Visitors,
=======
      'ParticipantsWidget' => Queries::Participants,
      'VisitorsWidget' => Queries::Analytics::Visitors,
>>>>>>> 40bd6df3
      'VisitorsTrafficSourcesWidget' => Queries::Analytics::TrafficSources,
      'SurveyQuestionResultWidget' => Queries::SurveyQuestionResult,
      'MostReactedIdeasWidget' => Queries::MostReactedIdeas,
      'SingleIdeaWidget' => Queries::SingleIdea,
      'DemographicsWidget' => Queries::Demographics,
      'RegistrationsWidget' => Queries::Registrations,
      'MethodsUsedWidget' => Queries::MethodsUsed,
      'ParticipationWidget' => Queries::Analytics::Participation,
      'ProjectsWidget' => Queries::Projects
    }.freeze

    def initialize(current_user)
      @current_user = current_user
    end

    def data_by_graph(graph_resolved_name, props)
      klass = GRAPH_RESOLVED_NAMES_CLASSES[graph_resolved_name]
      return unless klass

      kwargs = props.to_h.transform_keys(&:snakecase).symbolize_keys
      klass.new(@current_user).run_query(**kwargs)
    end
  end
end<|MERGE_RESOLUTION|>--- conflicted
+++ resolved
@@ -4,13 +4,8 @@
   class QueryRepository
     GRAPH_RESOLVED_NAMES_CLASSES = {
       'ReactionsByTimeWidget' => Queries::Analytics::ReactionsByTime,
-<<<<<<< HEAD
-      'ParticipantsWidget' => Queries::Analytics::Participants,
       'VisitorsWidget' => Queries::Visitors,
-=======
       'ParticipantsWidget' => Queries::Participants,
-      'VisitorsWidget' => Queries::Analytics::Visitors,
->>>>>>> 40bd6df3
       'VisitorsTrafficSourcesWidget' => Queries::Analytics::TrafficSources,
       'SurveyQuestionResultWidget' => Queries::SurveyQuestionResult,
       'MostReactedIdeasWidget' => Queries::MostReactedIdeas,
