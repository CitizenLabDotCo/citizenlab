# frozen_string_literal: true

module ReportBuilder
  class QueryRepository
    GRAPH_RESOLVED_NAMES_CLASSES = {
      'ReactionsByTimeWidget' => Queries::Analytics::ReactionsByTime,
      'VisitorsWidget' => Queries::Visitors,
      'ParticipantsWidget' => Queries::Participants,
      'VisitorsTrafficSourcesWidget' => Queries::Analytics::TrafficSources,
      'SurveyQuestionResultWidget' => Queries::SurveyQuestionResult,
      'MostReactedIdeasWidget' => Queries::MostReactedIdeas,
      'SingleIdeaWidget' => Queries::SingleIdea,
      'DemographicsWidget' => Queries::Demographics,
      'RegistrationsWidget' => Queries::Registrations,
      'MethodsUsedWidget' => Queries::MethodsUsed,
      'ParticipationWidget' => Queries::Analytics::Participation,
      'ProjectsWidget' => Queries::Projects,
<<<<<<< HEAD
      'DeviceTypesWidget' => Queries::DeviceTypes
=======
      'VisitorsLanguagesWidget' => Queries::VisitorsLanguages
>>>>>>> 8f847f18
    }.freeze

    def initialize(current_user)
      @current_user = current_user
    end

    def data_by_graph(graph_resolved_name, props)
      klass = GRAPH_RESOLVED_NAMES_CLASSES[graph_resolved_name]
      return unless klass

      kwargs = props.to_h.transform_keys { |key| ::Utils.snakecase(key) }.symbolize_keys
      klass.new(@current_user).run_query(**kwargs)
    end
  end
end<|MERGE_RESOLUTION|>--- conflicted
+++ resolved
@@ -15,11 +15,8 @@
       'MethodsUsedWidget' => Queries::MethodsUsed,
       'ParticipationWidget' => Queries::Analytics::Participation,
       'ProjectsWidget' => Queries::Projects,
-<<<<<<< HEAD
-      'DeviceTypesWidget' => Queries::DeviceTypes
-=======
+      'DeviceTypesWidget' => Queries::DeviceTypes,
       'VisitorsLanguagesWidget' => Queries::VisitorsLanguages
->>>>>>> 8f847f18
     }.freeze
 
     def initialize(current_user)
