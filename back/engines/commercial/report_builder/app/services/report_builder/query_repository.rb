--- conflicted
+++ resolved
@@ -13,13 +13,9 @@
       'VisitorsWidget' => Queries::Analytics::Visitors,
       'VisitorsTrafficSourcesWidget' => Queries::Analytics::TrafficSources,
       'SurveyResultsWidget' => Queries::SurveyResults,
-<<<<<<< HEAD
+      'SurveyQuestionResultWidget' => Queries::SurveyQuestionResult,
       'MostReactedIdeasWidget' => Queries::MostReactedIdeas,
       'SingleIdeaWidget' => Queries::SingleIdea
-=======
-      'SurveyQuestionResultWidget' => Queries::SurveyQuestionResult,
-      'MostReactedIdeasWidget' => Queries::MostReactedIdeas
->>>>>>> 597fd9b5
     }.freeze
 
     def initialize(current_user)
