# frozen_string_literal: true

require 'rails_helper'
require 'rspec_api_documentation/dsl'

def time_boundary_parameters(s)
  s.parameter :start_at, 'Date defining from where results should start', required: false
  s.parameter :end_at, 'Date defining till when results should go', required: false
end

def group_filter_parameter(s)
  s.parameter :group, 'Group ID. Only return users that are a member of the given group', required: false
end

def participant_filter_parameter(s)
  s.parameter :filter_by_participation, 'Filter by participants', required: false
end

shared_examples 'xlsx export' do |field_name, request_time|
  example "Users xlsx by #{field_name}" do
    if request_time.present?
      travel_to(request_time) { do_request }
    else
      do_request
    end

    expect(response_status).to eq 200

    worksheet = RubyXL::Parser.parse_buffer(response_body)[0]
    worksheet_values = xlsx_worksheet_to_array(worksheet)

    expect(worksheet.sheet_name).to eq(expected_worksheet_name)
    expect(worksheet_values).to eq(expected_worksheet_values)
  end
end

resource 'Stats - Users' do
  header 'Content-Type', 'application/json'

  let_it_be(:timezone) { AppConfiguration.instance.settings('core', 'timezone') }
  let_it_be(:now) { Time.now.in_time_zone(timezone) }
  let_it_be(:start_at) { (now - 1.year).in_time_zone(timezone).beginning_of_year }
  let_it_be(:end_at) { (now - 1.year).in_time_zone(timezone).end_of_year }

  before_all do
    Tenant.current.update!(created_at: now - 2.years)

    create(:custom_field_birthyear)
    create(:custom_field_gender, :with_options)
    create(:custom_field_domicile)
    create(:custom_field_education, :with_options, enabled: true)

    travel_to(start_at - 1.day) { create(:user) }
    travel_to(end_at + 1.day) { create(:user) }
  end

  before { admin_header_token }

  def create_group(members)
    create(:group).tap do |group|
      members.each { |user| create(:membership, user: user, group: group) }
    end
  end

  def xlsx_worksheet_to_array(worksheet)
    worksheet.map { |row| row.cells.map(&:value) }
  end

<<<<<<< HEAD
  describe 'former by_gender endpoints' do
    get 'web_api/v1/stats/users_by_custom_field/:custom_field_id' do
      time_boundary_parameters self
      group_filter_parameter self
      parameter :project, 'Project ID. Only return users that have participated in the given project.', required: false

      before do # rubocop:disable RSpec/ScatteredSetup
        travel_to start_at + 16.days do
          group_members = %w[female female unspecified].map { |gender| create(:user, gender: gender) }
          @group = create_group(group_members)
          _non_member = create(:user)
        end
      end

      let(:group) { @group.id }
      let(:custom_field_id) { CustomField.find_by(key: 'gender').id }

      context "when 'gender' custom field has no reference distribution" do
        example_request 'Users by gender' do
          expect(response_status).to eq 200
          expect(json_response_body.dig(:data, :attributes)).to include(
            series: {
              users: { female: 2, unspecified: 1, male: 0, _blank: 0 },
              reference_population: nil
            }
          )
        end
      end

      context "when 'gender' custom field has a reference distribution" do
        let!(:ref_distribution) do
          create(:categorical_distribution, custom_field: CustomField.find_by(key: 'gender'))
        end

        example_request 'Users by gender with expected user counts' do
          expect(response_status).to eq 200
          expect(json_response_body.dig(:data, :attributes)).to include(
            series: {
              users: { female: 2, unspecified: 1, male: 0, _blank: 0 },
              reference_population: ref_distribution.distribution_by_option_key.symbolize_keys
            }
          )
        end
      end
    end

    get 'web_api/v1/stats/users_by_custom_field_as_xlsx/:custom_field_id' do
      time_boundary_parameters self
      group_filter_parameter self
      parameter :project, 'Project ID. Only return users that have participated in the given project.', required: false

      before do # rubocop:disable RSpec/ScatteredSetup
        travel_to start_at + 16.days do
          group_members = %w[female female male unspecified].map { |gender| create(:user, gender: gender) }
          @group = create_group(group_members)
          _non_member = create(:user)
        end
      end

      let(:group) { @group.id }
      let(:custom_field_id) { CustomField.find_by(key: 'gender').id }

      include_examples('xlsx export', 'gender') do
        let(:expected_worksheet_name) { 'users_by_gender' }
        let(:expected_worksheet_values) do
          [
            %w[option option_id users],
            ['youth council', 'male', 1],
            ['youth council', 'female', 2],
            ['youth council', 'unspecified', 1],
            ['_blank', '_blank', 0]
          ]
        end
      end
    end
  end

  describe 'former by_domicile endpoints' do
=======
  describe 'by_domicile endpoints' do
>>>>>>> 56d19c41
    before do
      travel_to start_at + 16.days do
        @area1, @area2, @area3 = create_list(:area, 3)
        group_members = [@area1, @area1, @area2, nil].map { |area| create(:user, domicile: area&.id) }
        @group = create_group(group_members)
        _non_member = create(:user, birthyear: 1980)
      end
    end

    let(:group) { @group.id }
    let(:domicile_field) { CustomField.find_by(key: 'domicile') }
    let(:custom_field_id) { domicile_field.id }

    get 'web_api/v1/stats/users_by_custom_field/:custom_field_id' do
      time_boundary_parameters self
      group_filter_parameter self
      parameter :project, 'Project ID. Only return users that have participated in the given project.', required: false

      example_request 'Users by domicile' do
        expect(response_status).to eq 200
        expect(json_response_body.dig(:data, :attributes)).to match({
          options: domicile_field.options.to_h { |o| [o.key, o.attributes.slice('title_multiloc', 'ordering')] },
          series: {
            reference_population: nil,
            users: {
              domicile_field.options.first.key => 2,
              domicile_field.options[1].key => 1,
              domicile_field.options[2].key => 0,
              domicile_field.options.last.key => 0,
              _blank: 1
            }
          }
        }.deep_symbolize_keys)
      end
    end

    get 'web_api/v1/stats/users_by_custom_field_as_xlsx/:custom_field_id' do
      time_boundary_parameters self
      group_filter_parameter self
      parameter :project, 'Project ID. Only return users that have participated in the given project.', required: false

      include_examples('xlsx export', 'domicile') do
        let(:expected_worksheet_name) { 'users_by_domicile' }
        let(:expected_worksheet_values) do
          [
            %w[option option_id users],
            ['Westside', domicile_field.options.first.key, 2],
            ['Westside', domicile_field.options[1].key, 1],
            ['Westside', domicile_field.options[2].key, 0],
            ['Somewhere else', domicile_field.options.last.key, 0],
            ['_blank', '_blank', 1]
          ]
        end
      end
    end
  end

  describe 'by_custom_field endpoints' do
    get 'web_api/v1/stats/users_by_custom_field/:custom_field_id' do
      time_boundary_parameters self
      group_filter_parameter self
      parameter :project, 'Project ID. Only return users that have participated in the given project.', required: false

      describe 'with select field' do
        before do
          @group = create(:group)
          @custom_field = create(:custom_field_select)
          @option1, @option2, @option3 = create_list(:custom_field_option, 3, custom_field: @custom_field)

          # We create an option on a different custom_field, but with the same
          # key. This covers a regressions that mixed up custom field options
          # between fields
          @custom_field2 = create(:custom_field_select)
          create(:custom_field_option, key: @option1.key, title_multiloc: { en: 'different' }, custom_field: @custom_field2)

          travel_to(start_at - 1.day) do
            create(:user, custom_field_values: { @custom_field.key => @option1.key }, manual_groups: [@group])
          end

          travel_to(start_at + 4.days) do
            create(:user, custom_field_values: { @custom_field.key => @option1.key }, manual_groups: [@group])
            create(:user, custom_field_values: { @custom_field.key => @option2.key }, manual_groups: [@group])
            create(:user, manual_groups: [@group])
            create(:user, custom_field_values: { @custom_field.key => @option3.key })
          end

          travel_to(end_at + 1.day) do
            create(:user, custom_field_values: { @custom_field.key => @option1.key }, manual_groups: [@group])
          end
        end

        let(:group) { @group.id }
        let(:custom_field_id) { @custom_field.id }

        context 'when the custom field has no reference distribution' do
          example_request 'Users by custom field (select)' do
            expect(response_status).to eq 200
            expect(json_response_body.dig(:data, :attributes)).to match({
              options: {
                @option1.key => { title_multiloc: @option1.title_multiloc, ordering: 0 },
                @option2.key => { title_multiloc: @option2.title_multiloc, ordering: 1 },
                @option3.key => { title_multiloc: @option3.title_multiloc, ordering: 2 }
              },
              series: {
                users: {
                  @option1.key => 1,
                  @option2.key => 1,
                  @option3.key => 0,
                  _blank: 1
                },
                reference_population: nil
              }
            }.deep_symbolize_keys)
          end
        end

        context 'when the custom field has a reference distribution' do
          before { create(:categorical_distribution, custom_field: @custom_field) }

          example_request 'Users by custom field (select) including reference population' do
            expect(response_status).to eq 200
            reference_population = json_response_body.dig(:data, :attributes, :series, :reference_population)
            expect(reference_population).to match({
              @option1.key => 450,
              @option2.key => 550,
              @option3.key => 450
            }.deep_symbolize_keys)
          end
        end
      end

      describe 'with multiselect field' do
        before do
          @group = create(:group)
          @custom_field = create(:custom_field_multiselect)
          @option1, @option2, @option3 = create_list(:custom_field_option, 3, custom_field: @custom_field)
          travel_to(start_at - 1.day) do
            create(:user, custom_field_values: { @custom_field.key => [@option1.key] }, manual_groups: [@group])
          end

          travel_to(start_at + 6.days) do
            create(:user, custom_field_values: { @custom_field.key => [@option1.key] }, manual_groups: [@group])
            create(:user, custom_field_values: { @custom_field.key => [@option1.key, @option2.key] }, manual_groups: [@group])
            create(:user, manual_groups: [@group])
            create(:user, custom_field_values: { @custom_field.key => [@option3.key] })
          end

          travel_to(end_at + 1.day) do
            create(:user, custom_field_values: { @custom_field.key => [@option1.key] }, manual_groups: [@group])
          end
        end

        let(:group) { @group.id }
        let(:custom_field_id) { @custom_field.id }

        example_request 'Users by custom field (multiselect)' do
          expect(response_status).to eq 200
          expect(json_response_body.dig(:data, :attributes)).to match({
            options: {
              @option1.key => { title_multiloc: @option1.title_multiloc, ordering: 0 },
              @option2.key => { title_multiloc: @option2.title_multiloc, ordering: 1 },
              @option3.key => { title_multiloc: @option3.title_multiloc, ordering: 2 }
            },
            series: {
              users: {
                @option1.key => 2,
                @option2.key => 1,
                @option3.key => 0,
                _blank: 1
              },
              reference_population: nil
            }
          }.deep_symbolize_keys)
        end
      end

      describe 'with checkbox field' do
        before do
          @group = create(:group)
          @custom_field = create(:custom_field_checkbox)
          travel_to(start_at - 1.day) do
            create(:user, custom_field_values: { @custom_field.key => false }, manual_groups: [@group])
          end

          travel_to(start_at + 24.days) do
            create(:user, custom_field_values: { @custom_field.key => true }, manual_groups: [@group])
            create(:user, custom_field_values: { @custom_field.key => false }, manual_groups: [@group])
            create(:user, manual_groups: [@group])
          end

          travel_to(end_at + 1.day) do
            create(:user, custom_field_values: { @custom_field.key => true }, manual_groups: [@group])
          end
        end

        let(:group) { @group.id }
        let(:custom_field_id) { @custom_field.id }

        example_request 'Users by custom field (checkbox)' do
          expect(response_status).to eq 200
          expect(json_response_body.dig(:data, :attributes)).to match({
            series: {
              users: {
                # rubocop:disable Lint/BooleanSymbol
                true: 1,
                false: 1,
                # rubocop:enable Lint/BooleanSymbol
                _blank: 1
              },
              reference_population: nil
            }
          })
        end
      end
    end

    get 'web_api/v1/stats/users_by_custom_field/:custom_field_id' do
      time_boundary_parameters self
      group_filter_parameter self
      participant_filter_parameter self
      before do
        @group = create(:group)
        @custom_field = create(:custom_field_checkbox)

        travel_to(start_at + 24.days) do
          create(:user, custom_field_values: { @custom_field.key => false }, manual_groups: [@group])
          create(:user, custom_field_values: { @custom_field.key => false }, manual_groups: [@group])
          user = create(:user, custom_field_values: { @custom_field.key => false }, manual_groups: [@group])
          idea = create(:idea, author: nil)
          create(:comment, post: idea, author: user)
        end

        Analytics::PopulateDimensionsService.populate_types
      end

      describe 'with filter by participation' do
        let(:group) { @group.id }
        let(:custom_field_id) { @custom_field.id }
        let(:filter_by_participation) { true }

        example_request 'Users by custom field (filtered)' do
          expect(response_status).to eq 200
          expect(json_response_body.dig(:data, :attributes)).to match({
            series: {
              users: {
                # rubocop:disable Lint/BooleanSymbol
                false: 1,
                # rubocop:enable Lint/BooleanSymbol
                _blank: 0
              },
              reference_population: nil
            }
          })
        end
      end

      describe 'without filter by participation' do
        let(:group) { @group.id }
        let(:custom_field_id) { @custom_field.id }

        example_request 'Users by custom field (filtered)' do
          expect(response_status).to eq 200
          expect(json_response_body.dig(:data, :attributes)).to match({
            series: {
              users: {
                # rubocop:disable Lint/BooleanSymbol
                false: 3,
                # rubocop:enable Lint/BooleanSymbol
                _blank: 0
              },
              reference_population: nil
            }
          })
        end
      end
    end

    get 'web_api/v1/stats/users_by_custom_field_as_xlsx/:custom_field_id' do
      time_boundary_parameters self
      group_filter_parameter self

      describe 'with select field' do
        before do
          @group = create(:group)
          @custom_field = create(:custom_field_select, key: 'select_field')
          @option1, @option2, @option3 = create_list(:custom_field_option, 3, custom_field: @custom_field)

          # We create an option on a different custom_field, but with the same
          # key. This covers a regressions that mixed up custom field options
          # between fields
          @custom_field2 = create(:custom_field_select)
          create(:custom_field_option, key: @option1.key, title_multiloc: { en: 'different' }, custom_field: @custom_field2)

          travel_to(start_at - 1.day) do
            create(:user, custom_field_values: { @custom_field.key => @option1.key }, manual_groups: [@group])
          end

          travel_to(start_at + 4.days) do
            create(:user, custom_field_values: { @custom_field.key => @option1.key }, manual_groups: [@group])
            create(:user, custom_field_values: { @custom_field.key => @option2.key }, manual_groups: [@group])
            create(:user, manual_groups: [@group])
            create(:user, custom_field_values: { @custom_field.key => @option3.key })
          end

          travel_to(end_at + 1.day) do
            create(:user, custom_field_values: { @custom_field.key => @option1.key }, manual_groups: [@group])
          end
        end

        let(:group) { @group.id }
        let(:custom_field_id) { @custom_field.id }

        describe 'when the custom field has no reference distribution' do
          include_examples('xlsx export', 'custom field (select)') do
            let(:expected_worksheet_name) { 'users_by_select_field' }
            let(:expected_worksheet_values) do
              [
                %w[option option_id users],
                ['youth council', @option1.key, 1],
                ['youth council', @option2.key, 1],
                ['youth council', @option3.key, 0],
                ['_blank', '_blank', 1]
              ]
            end
          end
        end

        describe 'when the custom field has a reference distribution' do
          before do
            create(:categorical_distribution, custom_field: @custom_field, distribution: {
              @option1.id => 80, @option3.id => 20
            })
          end

          include_examples('xlsx export', 'custom field (select) including expected nb of users') do
            let(:expected_worksheet_name) { 'users_by_select_field' }
            let(:expected_worksheet_values) do
              [
                %w[option option_id users reference_population],
                ['youth council', @option1.key, 1, 80],
                ['youth council', @option2.key, 1, ''],
                ['youth council', @option3.key, 0, 20],
                ['_blank', '_blank', 1, '']
              ]
            end
          end
        end
      end

      describe 'with multiselect field' do
        before do
          @group = create(:group)
          @custom_field = create(:custom_field_multiselect, key: 'multiselect_field')
          @option1, @option2, @option3 = create_list(:custom_field_option, 3, custom_field: @custom_field)
          travel_to(start_at - 1.day) do
            create(:user, custom_field_values: { @custom_field.key => [@option1.key] }, manual_groups: [@group])
          end

          travel_to(start_at + 6.days) do
            create(:user, custom_field_values: { @custom_field.key => [@option1.key] }, manual_groups: [@group])
            create(:user, custom_field_values: { @custom_field.key => [@option1.key, @option2.key] }, manual_groups: [@group])
            create(:user, manual_groups: [@group])
            create(:user, custom_field_values: { @custom_field.key => [@option3.key] })
          end

          travel_to(end_at + 1.day) do
            create(:user, custom_field_values: { @custom_field.key => [@option1.key] }, manual_groups: [@group])
          end
        end

        let(:group) { @group.id }
        let(:custom_field_id) { @custom_field.id }

        include_examples('xlsx export', 'custom field (multiselect)') do
          let(:expected_worksheet_name) { 'users_by_multiselect_field' }
          let(:expected_worksheet_values) do
            [
              %w[option option_id users],
              ['youth council', @option1.key, 2],
              ['youth council', @option2.key, 1],
              ['youth council', @option3.key, 0],
              ['_blank', '_blank', 1]
            ]
          end
        end
      end

      describe 'with checkbox field' do
        before do
          @group = create(:group)
          @custom_field = create(:custom_field_checkbox, key: 'checkbox_field')
          travel_to(start_at - 1.day) do
            create(:user, custom_field_values: { @custom_field.key => false }, manual_groups: [@group])
          end

          travel_to(start_at + 24.days) do
            create(:user, custom_field_values: { @custom_field.key => true }, manual_groups: [@group])
            create(:user, custom_field_values: { @custom_field.key => false }, manual_groups: [@group])
            create(:user, manual_groups: [@group])
          end

          travel_to(end_at + 1.day) do
            create(:user, custom_field_values: { @custom_field.key => true }, manual_groups: [@group])
          end
        end

        let(:group) { @group.id }
        let(:custom_field_id) { @custom_field.id }

        include_examples('xlsx export', 'custom field (checkbox)') do
          let(:expected_worksheet_name) { 'users_by_checkbox_field' }
          let(:expected_worksheet_values) do
            [
              %w[option users],
              ['false', 1],
              ['true', 1],
              ['_blank', 1]
            ]
          end
        end
      end
    end
  end

  describe 'by_age' do
    let(:start_at) { Time.zone.local(2019) }
    let(:end_at) { Time.zone.local(2020).end_of_year }

    # Here, we use a group filter to make sure not to capture unwanted users (e.g. the
    # user making the request). As it stands, the test case of counting all users
    # (without filters) by age is not covered.
    let(:group) { @group.id }

    before do
      AppConfiguration.instance.update(created_at: start_at)

      travel_to start_at + 16.days do
        birthyears = [1962, 1976, 1980, 1990, 1991, 2005, 2006]
        users = birthyears.map { |year| create(:user, birthyear: year) }
        user_without_birthyear = create(:user, birthyear: nil)

        @group = create_group(users + [user_without_birthyear])
      end
    end

    get 'web_api/v1/stats/users_by_age' do
      time_boundary_parameters self
      group_filter_parameter self
      parameter :project, 'Project ID. Only return users that have participated in the given project.', required: false

      context 'when the birthyear custom field has no reference distribution' do
        example 'Users counts by age' do
          travel_to(Time.zone.local(2020, 1, 1)) { do_request }

          expect(response_status).to eq 200
          expect(json_response_body.dig(:data, :attributes)).to match(
            total_user_count: 8,
            unknown_age_count: 1,
            series: {
              user_counts: [0, 2, 2, 1, 1, 1, 0, 0, 0, 0],
              reference_population: nil,
              bins: UserCustomFields::AgeCounter::DEFAULT_BINS
            }
          )
        end
      end

      context 'when the birthyear custom field has a reference distribution' do
        let!(:ref_distribution) do
          create(
            :binned_distribution,
            bins: [nil, 25, 50, 75, nil],
            counts: [190, 279, 308, 213]
          )
        end

        example 'Users counts by age' do
          travel_to(Time.zone.local(2020, 1, 1)) { do_request }

          expect(response_status).to eq 200
          expect(json_response_body.dig(:data, :attributes)).to match(
            total_user_count: 8,
            unknown_age_count: 1,
            series: {
              user_counts: [2, 4, 1, 0],
              reference_population: ref_distribution.counts,
              bins: ref_distribution.bin_boundaries
            }
          )
        end
      end
    end

    get 'web_api/v1/stats/users_by_age_as_xlsx' do
      time_boundary_parameters self
      group_filter_parameter self
      parameter :project, 'Project ID. Only return users that have participated in the given project.', required: false

      context 'when the birthyear custom field has no reference distribution' do
        include_examples('xlsx export', 'age', Time.zone.local(2020, 1, 1)) do
          let(:expected_worksheet_name) { 'users_by_age' }
          let(:expected_worksheet_values) do
            [
              %w[age user_count],
              ['0-9', 0],
              ['10-19', 2],
              ['20-29', 2],
              ['30-39', 1],
              ['40-49', 1],
              ['50-59', 1],
              ['60-69', 0],
              ['70-79', 0],
              ['80-89', 0],
              ['90+', 0],
              ['unknown', 1]
            ]
          end
        end
      end

      context 'when the birthyear custom field has a reference distribution' do
        let!(:ref_distribution) do
          create(
            :binned_distribution,
            bins: [nil, 25, 50, 75, nil],
            counts: [190, 279, 308, 213]
          )
        end

        include_examples('xlsx export', 'age', Time.zone.local(2020, 1, 1)) do
          let(:expected_worksheet_name) { 'users_by_age' }
          let(:expected_worksheet_values) do
            [
              %w[age user_count total_population],
              ['0-24', 2, 190],
              ['25-49', 4, 279],
              ['50-74', 1, 308],
              ['75+', 0, 213],
              ['unknown', 1, '']
            ]
          end
        end
      end
    end
  end
end<|MERGE_RESOLUTION|>--- conflicted
+++ resolved
@@ -66,88 +66,7 @@
     worksheet.map { |row| row.cells.map(&:value) }
   end
 
-<<<<<<< HEAD
-  describe 'former by_gender endpoints' do
-    get 'web_api/v1/stats/users_by_custom_field/:custom_field_id' do
-      time_boundary_parameters self
-      group_filter_parameter self
-      parameter :project, 'Project ID. Only return users that have participated in the given project.', required: false
-
-      before do # rubocop:disable RSpec/ScatteredSetup
-        travel_to start_at + 16.days do
-          group_members = %w[female female unspecified].map { |gender| create(:user, gender: gender) }
-          @group = create_group(group_members)
-          _non_member = create(:user)
-        end
-      end
-
-      let(:group) { @group.id }
-      let(:custom_field_id) { CustomField.find_by(key: 'gender').id }
-
-      context "when 'gender' custom field has no reference distribution" do
-        example_request 'Users by gender' do
-          expect(response_status).to eq 200
-          expect(json_response_body.dig(:data, :attributes)).to include(
-            series: {
-              users: { female: 2, unspecified: 1, male: 0, _blank: 0 },
-              reference_population: nil
-            }
-          )
-        end
-      end
-
-      context "when 'gender' custom field has a reference distribution" do
-        let!(:ref_distribution) do
-          create(:categorical_distribution, custom_field: CustomField.find_by(key: 'gender'))
-        end
-
-        example_request 'Users by gender with expected user counts' do
-          expect(response_status).to eq 200
-          expect(json_response_body.dig(:data, :attributes)).to include(
-            series: {
-              users: { female: 2, unspecified: 1, male: 0, _blank: 0 },
-              reference_population: ref_distribution.distribution_by_option_key.symbolize_keys
-            }
-          )
-        end
-      end
-    end
-
-    get 'web_api/v1/stats/users_by_custom_field_as_xlsx/:custom_field_id' do
-      time_boundary_parameters self
-      group_filter_parameter self
-      parameter :project, 'Project ID. Only return users that have participated in the given project.', required: false
-
-      before do # rubocop:disable RSpec/ScatteredSetup
-        travel_to start_at + 16.days do
-          group_members = %w[female female male unspecified].map { |gender| create(:user, gender: gender) }
-          @group = create_group(group_members)
-          _non_member = create(:user)
-        end
-      end
-
-      let(:group) { @group.id }
-      let(:custom_field_id) { CustomField.find_by(key: 'gender').id }
-
-      include_examples('xlsx export', 'gender') do
-        let(:expected_worksheet_name) { 'users_by_gender' }
-        let(:expected_worksheet_values) do
-          [
-            %w[option option_id users],
-            ['youth council', 'male', 1],
-            ['youth council', 'female', 2],
-            ['youth council', 'unspecified', 1],
-            ['_blank', '_blank', 0]
-          ]
-        end
-      end
-    end
-  end
-
   describe 'former by_domicile endpoints' do
-=======
-  describe 'by_domicile endpoints' do
->>>>>>> 56d19c41
     before do
       travel_to start_at + 16.days do
         @area1, @area2, @area3 = create_list(:area, 3)
