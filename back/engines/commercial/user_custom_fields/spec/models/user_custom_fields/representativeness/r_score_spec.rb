--- conflicted
+++ resolved
@@ -3,34 +3,6 @@
 require 'rails_helper'
 
 RSpec.describe UserCustomFields::Representativeness::RScore do
-<<<<<<< HEAD
-  describe '.compute' do
-    subject(:r_score) { described_class.compute(user_counts, ref_distribution) }
-
-    let(:ref_distribution) { create(:categorical_distribution, population_counts: [100, 200]) }
-    let(:user_counts) do
-      # The number of missing values (UNKNOWN_VALUE_LABEL) does not matter as it does
-      # not affect the scores.
-      ref_distribution
-        .custom_field.option_ids.index_with(100)
-        .merge(UserCustomFields::FieldValueCounter::UNKNOWN_VALUE_LABEL => 123)
-    end
-
-    it 'creates an RScore with the correct value' do
-      expect(r_score.value).to eq(0.5)
-    end
-
-    it 'creates an RScore that holds a reference to the reference distribution' do
-      expect(r_score.ref_distribution).to eq(ref_distribution)
-    end
-
-    it 'creates an RScore that holds a reference to the user counts' do
-      expect(r_score.user_counts).to eq(user_counts)
-    end
-  end
-
-=======
->>>>>>> 5b7815ea
   describe 'scoring methods' do
     shared_examples 'ill-defined scores' do |scoring_method|
       it 'returns NaN when the score is ill-defined' do
