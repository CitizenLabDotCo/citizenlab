# frozen_string_literal: true

module UserCustomFields
  class AgeCounter
    Result = Struct.new(:binned_counts, :unknown_age_count, :bins)

    DEFAULT_BINS = [0, 10, 20, 30, 40, 50, 60, 70, 80, 90, nil].freeze

    def count(users, bins = nil)
      bins ||= DEFAULT_BINS
      birthyear_custom_field = CustomField.find_by(key: 'birthyear')
      birthyear_counts = FieldValueCounter.counts_by_field_option(users, birthyear_custom_field)

      unknown_age_count = birthyear_counts.delete(FieldValueCounter::UNKNOWN_VALUE_LABEL)
      age_counts = birthyear_counts.transform_keys { |birthyear| convert_to_age(birthyear) }
      binned_counts = bin_data(age_counts, bins)

      Result.new(binned_counts, unknown_age_count, bins)
    end

    def convert_to_age(birthyear, time: Time.zone.now)
      # Since we don't known the exact birth date, we estimate it as the middle of the
      # year: July 1st of the year of birth.
      birth_time = Time.zone.local(birthyear, 7, 1)
      (time - birth_time) / 1.year
    end

    def convert_to_birthyear(age, time: Time.zone.now)
<<<<<<< HEAD
      birth_time = time - (age * 1.year)
      birth_time.year
=======
      (time - (age.year + 6.months)).year
>>>>>>> 09479eaa
    end

    private

    # @param [Hash] counts
    # @param [Array<Numeric,nil>] bins
    def bin_data(counts, bins)
      bins = bins.dup
      bins[0] = 0 if bins.first.nil?
      bins[-1] = Float::INFINITY if bins.last.nil?

      raise ArgumentError, 'only first and last bins can be open-ended' if bins.include?(nil)
      raise ArgumentError, 'bins must increase monotonically' unless bins.compact.sorted?

      counts = counts.sort.select { |key, _count| bins.min <= key && key < bins.last }

      # Counts in the same bin are added together.
      # We use the right boundary of the bin as a grouping key.
      binned_data = bins.drop(1).index_with(0)

      counts.each do |(key, count)|
        bins = bins.drop_while { |bin| bin <= key }
        binned_data[bins.first] += count
      end

      binned_data.sort.map(&:second)
    end
  end
end<|MERGE_RESOLUTION|>--- conflicted
+++ resolved
@@ -26,12 +26,7 @@
     end
 
     def convert_to_birthyear(age, time: Time.zone.now)
-<<<<<<< HEAD
-      birth_time = time - (age * 1.year)
-      birth_time.year
-=======
       (time - (age.year + 6.months)).year
->>>>>>> 09479eaa
     end
 
     private
