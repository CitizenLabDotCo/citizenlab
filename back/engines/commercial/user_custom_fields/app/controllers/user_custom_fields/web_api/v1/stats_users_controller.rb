--- conflicted
+++ resolved
@@ -13,17 +13,9 @@
         end
 
         def users_by_age_as_xlsx
-<<<<<<< HEAD
-          send_data(users_by_age_xlsx, type: XLSX_MIME_TYPE, filename: xlsx_export_filename(custom_field))
-        end
-
-        def users_by_age_xlsx
-          AgeStatsXlsxMaker.generate(age_stats)
-=======
           age_stats = AgeStats.calculate(find_users)
           xlsx = Xlsx::AgeStatsSerializer.generate(age_stats)
           send_xlsx(xlsx, filename: 'users_by_age.xlsx')
->>>>>>> 5a759f2a
         end
 
         def users_by_custom_field
@@ -110,25 +102,6 @@
         end
 
         def expected_user_counts
-<<<<<<< HEAD
-          @expected_user_counts ||=
-            if (ref_distribution = custom_field.current_ref_distribution).present?
-              # user counts for toggled off options are not used to calculate expected user counts
-              toggled_on_option_keys = ref_distribution.distribution_by_option_key.keys
-              nb_users_to_redistribute = user_counts.slice(*toggled_on_option_keys).values.sum
-              expected_counts = ref_distribution.expected_counts(nb_users_to_redistribute)
-
-              option_id_to_key = custom_field.options.to_h { |option| [option.id, option.key] }
-              expected_counts.transform_keys { |option_id| option_id_to_key.fetch(option_id) }
-            end
-        end
-
-        def reference_population
-          @reference_population ||=
-            if (ref_distribution = custom_field.current_ref_distribution).present?
-              ref_distribution.distribution_by_option_key
-            end
-=======
           @expected_user_counts ||= calculate_expected_user_counts
         end
 
@@ -154,7 +127,6 @@
           return if (ref_distribution = custom_field.current_ref_distribution).blank?
 
           ref_distribution.distribution_by_option_key
->>>>>>> 5a759f2a
         end
 
         def users_by_custom_field_xlsx
