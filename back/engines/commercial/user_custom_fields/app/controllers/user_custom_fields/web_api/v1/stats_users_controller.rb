# frozen_string_literal: true

module UserCustomFields
  module WebApi
    module V1
      class StatsUsersController < ::WebApi::V1::StatsController
        XLSX_MIME_TYPE = 'application/vnd.openxmlformats-officedocument.spreadsheetml.sheet'
        private_constant :XLSX_MIME_TYPE

        def users_by_custom_field
          json_response = { series: {
            users: user_counts,
            expected_users: expected_user_counts,
            reference_population: reference_population
          } }

          if custom_field.options.present?
            json_response[:options] = custom_field.options.to_h do |o|
              [o.key, o.attributes.slice('title_multiloc', 'ordering')]
            end
          end

          render json: json_response
        rescue NotSupportedFieldTypeError
          head :not_implemented
        end

        def users_by_custom_field_as_xlsx
          send_data(users_by_custom_field_xlsx, type: XLSX_MIME_TYPE, filename: xlsx_export_filename(custom_field))
        rescue NotSupportedFieldTypeError
          head :not_implemented
        end

        def users_by_domicile
          areas = Area.all.select(:id, :title_multiloc)
          render json: { series: { users: user_counts }, areas: areas.to_h { |a| [a.id, a.attributes.except('id')] } }
        end

        def users_by_domicile_as_xlsx
          res = Area.all.map do |area|
            {
              'area_id' => area.id,
              'area' => MultilocService.new.t(area.title_multiloc),
              'users' => user_counts.fetch(area.id, 0)
            }
          end

          res.push(
            'area_id' => '_blank',
            'area' => 'unknown',
            'users' => user_counts['_blank']
          )

          xlsx = XlsxService.new.generate_res_stats_xlsx(res, 'users', 'area')
          send_data(xlsx, type: XLSX_MIME_TYPE, filename: xlsx_export_filename(custom_field))
        end

        private

        def do_authorize
          authorize(:'user_custom_fields/stat_user')
        end

        def custom_field
          @custom_field ||=
            if params[:custom_field_id]
              CustomField.find(params[:custom_field_id])
            elsif (key = custom_field_key_from_path)
              CustomField.find_by(key: key)
            else
              raise ActiveRecord::RecordNotFound
            end
        end

        def custom_field_key_from_path
          request
            .path.split('/').last
            .match(/^users_by_(?<key>gender|education|birthyear|domicile)/)&.[](:key)
        end

        def user_counts
          @user_counts ||= FieldValueCounter.counts_by_field_option(find_users, custom_field)
        end

        def find_users
          users = policy_scope(User.active, policy_scope_class: StatUserPolicy::Scope)
          finder_params = params.permit(:group, :project).merge(registration_date_range: @start_at..@end_at)
          UsersFinder.new(users, finder_params).execute
        end

        def expected_user_counts
          @expected_user_counts ||=
            if (ref_distribution = custom_field.current_ref_distribution).present?
              nb_users_with_response = user_counts.values.sum - user_counts['_blank']
              expected_counts = ref_distribution.expected_counts(nb_users_with_response)

<<<<<<< HEAD
              option_id_to_key = custom_field.options.to_h { |option| [option.id, option.key] }
              expected_counts.transform_keys { |option_id| option_id_to_key[option_id] }
=======
              option_id_to_key = custom_field.custom_field_options.to_h { |option| [option.id, option.key] }
              expected_counts.transform_keys { |option_id| option_id_to_key.fetch(option_id) }
            end
        end

        def reference_population
          @reference_population ||=
            if (ref_distribution = custom_field.current_ref_distribution).present?
              ref_distribution.distribution_by_option_id
>>>>>>> f77cdc53
            end
        end

        def users_by_custom_field_xlsx
          xlsx_columns =
            if (options = custom_field.options).present?
              {
                option: localized_option_titles(options) << '_blank',
                option_id: options.pluck(:key) << '_blank'
              }.tap do |cols|
                option_ids = cols[:option_id]
                cols[:users] = user_counts.fetch_values(*option_ids) { 0 }
                cols[:expected_users] = expected_user_counts.fetch_values(*option_ids) { nil } if expected_user_counts.present?
                cols[:reference_population] = reference_population.fetch_values(*option_ids) { nil } if reference_population.present?
              end
            else
              {
                option: user_counts.keys,
                users: user_counts.values
              }
            end

          XlsxService.new.xlsx_from_columns(xlsx_columns, sheetname: "users_by_#{custom_field.key}")
        end

        def localized_option_titles(options)
          options.map { |o| MultilocService.new.t(o.title_multiloc) }
        end

        def xlsx_export_filename(custom_field)
          "users_by_#{custom_field.key}.xlsx"
        end

        class NotSupportedFieldTypeError < StandardError; end
      end
    end
  end
end<|MERGE_RESOLUTION|>--- conflicted
+++ resolved
@@ -94,11 +94,7 @@
               nb_users_with_response = user_counts.values.sum - user_counts['_blank']
               expected_counts = ref_distribution.expected_counts(nb_users_with_response)
 
-<<<<<<< HEAD
               option_id_to_key = custom_field.options.to_h { |option| [option.id, option.key] }
-              expected_counts.transform_keys { |option_id| option_id_to_key[option_id] }
-=======
-              option_id_to_key = custom_field.custom_field_options.to_h { |option| [option.id, option.key] }
               expected_counts.transform_keys { |option_id| option_id_to_key.fetch(option_id) }
             end
         end
@@ -107,7 +103,6 @@
           @reference_population ||=
             if (ref_distribution = custom_field.current_ref_distribution).present?
               ref_distribution.distribution_by_option_id
->>>>>>> f77cdc53
             end
         end
 
