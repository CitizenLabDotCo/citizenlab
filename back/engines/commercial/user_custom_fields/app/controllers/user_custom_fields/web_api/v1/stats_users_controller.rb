# frozen_string_literal: true

module UserCustomFields
  module WebApi
    module V1
      class StatsUsersController < ::WebApi::V1::StatsController
        @@multiloc_service = MultilocService.new

        def users_by_gender_serie
          users = StatUserPolicy::Scope.new(current_user, User.active).resolve

          if params[:group]
            group = Group.find(params[:group])
            users = users.merge(group.members)
          end

          ps = ParticipantsService.new

          if params[:project]
            project = Project.find(params[:project])
            participants = ps.project_participants(project)
            users = users.where(id: participants)
          end

          serie = users
            .where(registration_completed_at: @start_at..@end_at)
            .group("custom_field_values->'gender'")
            .order(Arel.sql("custom_field_values->'gender'"))
            .count

          serie['_blank'] = serie.delete(nil) || 0 unless serie.empty?

          serie
        end

        def users_by_gender
          render json: { series: { users: users_by_gender_serie } }
        end

        def users_by_gender_as_xlsx
          xlsx = XlsxService.new.generate_field_stats_xlsx users_by_gender_serie, 'gender', 'users'
          send_data xlsx, type: 'application/vnd.openxmlformats-officedocument.spreadsheetml.sheet', filename: 'users_by_gender.xlsx'
        end

        def users_by_birthyear_serie
          users = StatUserPolicy::Scope.new(current_user, User.active).resolve

          if params[:group]
            group = Group.find(params[:group])
            users = users.merge(group.members)
          end

          ps = ParticipantsService.new

          if params[:project]
            project = Project.find(params[:project])
            participants = ps.project_participants(project)
            users = users.where(id: participants)
          end

          serie = users
            .where(registration_completed_at: @start_at..@end_at)
            .group("custom_field_values->'birthyear'")
            .order(Arel.sql("custom_field_values->'birthyear'"))
            .count
          serie['_blank'] = serie.delete(nil) || 0 unless serie.empty?

          serie
        end

        def users_by_birthyear
          render json: { series: { users: users_by_birthyear_serie } }
        end

        def users_by_birthyear_as_xlsx
          xlsx = XlsxService.new.generate_field_stats_xlsx users_by_birthyear_serie, 'birthyear', 'users'
          send_data xlsx, type: 'application/vnd.openxmlformats-officedocument.spreadsheetml.sheet', filename: 'users_by_birthyear.xlsx'
        end

        def users_by_domicile_serie
          users = StatUserPolicy::Scope.new(current_user, User.active).resolve

          if params[:group]
            group = Group.find(params[:group])
            users = users.merge(group.members)
          end

          ps = ParticipantsService.new

          if params[:project]
            project = Project.find(params[:project])
            participants = ps.project_participants(project)
            users = users.where(id: participants)
          end

          serie = users
            .where(registration_completed_at: @start_at..@end_at)
            .group("custom_field_values->'domicile'")
            .order(Arel.sql("custom_field_values->'domicile'"))
            .count
          serie['_blank'] = serie.delete(nil) || 0 unless serie.empty?

          serie
        end

        def users_by_domicile
          serie = users_by_domicile_serie
          areas = Area.all.select(:id, :title_multiloc)
          render json: { series: { users: serie }, areas: areas.to_h { |a| [a.id, a.attributes.except('id')] } }
        end

        def users_by_domicile_as_xlsx
          serie = users_by_domicile_serie
          res = Area.all.map do |area|
            {
              'area_id' => area.id,
              'area' => @@multiloc_service.t(area.title_multiloc),
              'users' => serie.find { |entry| entry[0] == area.id }&.at(1) || 0
            }
          end
          unless serie.empty?
            res.push({
              'area_id' => '_blank',
              'area' => 'unknown',
              'users' => serie.delete(nil) || 0
              })
          end

          xlsx = XlsxService.new.generate_res_stats_xlsx res, 'users', 'area'
          send_data xlsx, type: 'application/vnd.openxmlformats-officedocument.spreadsheetml.sheet', filename: 'users_by_domicile.xlsx'
        end

        def users_by_education_serie
          users = StatUserPolicy::Scope.new(current_user, User.active).resolve

          if params[:group]
            group = Group.find(params[:group])
            users = users.merge(group.members)
          end

          ps = ParticipantsService.new

          if params[:project]
            project = Project.find(params[:project])
            participants = ps.project_participants(project)
            users = users.where(id: participants)
          end

          serie = users
            .where(registration_completed_at: @start_at..@end_at)
            .group("custom_field_values->'education'")
            .order(Arel.sql("custom_field_values->'education'"))
            .count
          serie['_blank'] = serie.delete(nil) || 0 unless serie.empty?

          serie
        end

        def users_by_education
          render json: { series: { users: users_by_education_serie } }
        end

        def users_by_education_as_xlsx
          xlsx = XlsxService.new.generate_field_stats_xlsx users_by_education_serie, 'education', 'users'
          send_data xlsx, type: 'application/vnd.openxmlformats-officedocument.spreadsheetml.sheet', filename: 'users_by_education.xlsx'
        end

        def users_by_custom_field_serie
          users = StatUserPolicy::Scope.new(current_user, User.active).resolve

          if params[:group]
            group = Group.find(params[:group])
            users = users.merge(group.members)
          end

          ps = ParticipantsService.new

          if params[:project]
            project = Project.find(params[:project])
            participants = ps.project_participants(project)
            users = users.where(id: participants)
          end

          case @custom_field.input_type
          when 'select'
            serie = users
              .where(registration_completed_at: @start_at..@end_at)
              .group("custom_field_values->'#{@custom_field.key}'")
              .order(Arel.sql("custom_field_values->'#{@custom_field.key}'"))
              .count
            serie['_blank'] = serie.delete(nil) || 0 unless serie.empty?
            serie
          when 'multiselect'
            serie = users
              .joins("LEFT OUTER JOIN (SELECT jsonb_array_elements(custom_field_values->'#{@custom_field.key}') as field_value, id FROM users) as cfv ON users.id = cfv.id")
              .where(registration_completed_at: @start_at..@end_at)
              .group('cfv.field_value')
              .order('cfv.field_value')
              .count
            serie['_blank'] = serie.delete(nil) || 0 unless serie.empty?
            serie
          when 'checkbox'
            serie = users
              .where(registration_completed_at: @start_at..@end_at)
              .group("custom_field_values->'#{@custom_field.key}'")
              .order(Arel.sql("custom_field_values->'#{@custom_field.key}'"))
              .count
            serie['_blank'] = serie.delete(nil) || 0 unless serie.empty?
            serie
          else
            head :not_implemented
          end
        end

        def users_by_custom_field
          @custom_field = CustomField.find(params[:custom_field_id])
          serie = users_by_custom_field_serie
          if %w[select multiselect].include?(@custom_field.input_type)
<<<<<<< HEAD
            options = @custom_field.custom_field_options.select(:key, :title_multiloc, :ordering)
            render json: { series: { users: serie }, options: options.map { |o| [o.key, o.attributes.except('key', 'id')] }.to_h }
=======
            options = @custom_field.custom_field_options.select(:key, :title_multiloc)
            render json: { series: { users: serie }, options: options.to_h { |o| [o.key, o.attributes.except('key', 'id')] } }
>>>>>>> 4c875444
          else
            render json: { series: { users: serie } }
          end
        end

        def users_by_custom_field_as_xlsx
          @custom_field = CustomField.find(params[:custom_field_id])

          if %w[select multiselect].include?(@custom_field.input_type)
            serie = users_by_custom_field_serie
            options = @custom_field.custom_field_options.select(:key, :title_multiloc)

            res = options.map do |option|
              {
                'option_id' => option.key,
                'option' => @@multiloc_service.t(option.title_multiloc),
                'users' => serie[option.key] || 0
              }
            end
            res.push({
              'option_id' => '_blank',
              'option' => 'unknown',
              'users' => serie['_blank'] || 0
              })
            xlsx = XlsxService.new.generate_res_stats_xlsx res, 'users', 'option'
          else
            xlsx = XlsxService.new.generate_field_stats_xlsx users_by_custom_field_serie, 'option', 'users'
          end
          send_data xlsx, type: 'application/vnd.openxmlformats-officedocument.spreadsheetml.sheet', filename: 'users_by_custom_field.xlsx'
        end

        private

        def do_authorize
          authorize :'user_custom_fields/stat_user'
        end
      end
    end
  end
end<|MERGE_RESOLUTION|>--- conflicted
+++ resolved
@@ -216,13 +216,8 @@
           @custom_field = CustomField.find(params[:custom_field_id])
           serie = users_by_custom_field_serie
           if %w[select multiselect].include?(@custom_field.input_type)
-<<<<<<< HEAD
             options = @custom_field.custom_field_options.select(:key, :title_multiloc, :ordering)
-            render json: { series: { users: serie }, options: options.map { |o| [o.key, o.attributes.except('key', 'id')] }.to_h }
-=======
-            options = @custom_field.custom_field_options.select(:key, :title_multiloc)
             render json: { series: { users: serie }, options: options.to_h { |o| [o.key, o.attributes.except('key', 'id')] } }
->>>>>>> 4c875444
           else
             render json: { series: { users: serie } }
           end
