--- conflicted
+++ resolved
@@ -8,11 +8,8 @@
         resources :permissions, param: :permission_action do
           get 'participation_conditions', on: :member
           get 'requirements', on: :member
-<<<<<<< HEAD
           get 'schema', on: :member
-=======
           resources :permissions_custom_fields, shallow: true
->>>>>>> f291f111
         end
       end
 
