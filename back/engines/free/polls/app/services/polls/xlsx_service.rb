--- conflicted
+++ resolved
@@ -29,13 +29,8 @@
         { header: 'Last Name',  f: ->(r) { r.user.last_name } }
       ]
 
-<<<<<<< HEAD
-			columns << { header: 'Email', f: -> (r) { r.user.email }} if is_admin
-      columns.concat ::XlsxService.new.user_custom_field_columns :user, is_admin
-=======
       columns << { header: 'Email', f: ->(r) { r.user.email } } if is_admin
       columns.concat ::XlsxService.new.custom_field_columns :user, is_admin
->>>>>>> 6159f8b4
 
       columns
     end
