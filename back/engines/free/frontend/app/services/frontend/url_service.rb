# frozen_string_literal: true

module Frontend
  # The main purpose of this service is to decouple all assumptions the backend
  # makes about the frontend URLs into a single location.
  class UrlService
    def model_to_path(model_instance)
      case model_instance
      when Project
        subroute = 'projects'
        slug = model_instance.slug
      when Phase
        subroute = model_to_path model_instance.project
        slug = TimelineService.new.phase_number model_instance
      when Idea
        subroute = 'ideas'
        slug = model_instance.slug
      when Initiative
        subroute = 'initiatives'
        slug = model_instance.slug
      when StaticPage
        subroute = 'pages'
        slug = model_instance.slug
      when User
        subroute = 'profile'
        slug = model_instance.slug
      when Comment # Comments do not have a path yet, we return the post path for now
        return model_to_path(model_instance.post)
<<<<<<< HEAD
      when OfficialFeedback # Official feedback do not have a path yet, we return the post path for now
=======
      when OfficialFeedback # Official feedbacks do not have a path yet, we return the idea path for now
>>>>>>> a5dbbad2
        return model_to_path(model_instance.idea)
      when InternalComment # Internal comments are only implemented in the Back Office / Admin UI
        if model_instance.post_type == 'Idea'
          return "admin/projects/#{model_instance.post.project_id}/ideas/#{model_instance.post.id}##{model_instance.id}"
        elsif model_instance.post_type == 'Initiative'
          return "admin/initiatives/#{model_instance.post.id}##{model_instance.id}"
        end
      when ProjectFolders::Folder
        subroute = 'folders'
        slug = model_instance.slug
      when Event
        subroute = 'events'
        slug = model_instance.id
      else
        subroute = nil
        slug = nil
      end

      subroute && slug && "#{subroute}/#{slug}"
    end

    def model_to_url(model_instance, options = {})
      path = model_to_path model_instance
      path && "#{home_url(options)}/#{path}"
    end

    def admin_project_folder_url(project_folder_id, locale: nil)
      locale ||= Locale.default(config: app_config_instance)
      "#{app_config_instance.base_frontend_uri}/#{locale.to_sym}/admin/projects/folders/#{project_folder_id}"
    end

    def slug_to_url(slug, classname, options = {})
      # Does not cover phases, comments and official feedback
      subroute = nil
      case classname
      when 'Project'
        subroute = 'projects'
      when 'Idea'
        subroute = 'ideas'
      when 'Initiative'
        subroute = 'initiatives'
      when 'Page'
        subroute = 'pages'
      end

      subroute && slug && "#{home_url(options)}/#{subroute}/#{slug}"
    end

    def home_url(options = {})
      url = config_from_options(options).base_frontend_uri
      locale = options[:locale]
      locale ? "#{url}/#{locale.locale_sym}" : url
    end

    def sso_return_url(options = {})
      pathname = options[:pathname] || '/'
      pathname = strip_existing_locale_from_path(pathname) if options[:locale]
      "#{home_url(options)}#{pathname}"
    end

    def verification_return_url(options = {})
      pathname = options[:pathname]
      "#{home_url(options)}#{pathname}"
    end

    def invite_url(token, options = {})
      "#{home_url(options)}/invite?token=#{token}"
    end

    def reset_password_url(token, options = {})
      "#{home_url(options)}/reset-password?token=#{token}"
    end

    def manifest_start_url(options = {})
      configuration = config_from_options(options)
      "#{configuration.base_frontend_uri}/?utm_source=manifest"
    end

    def unsubscribe_url_template(configuration, campaign_id)
      "#{configuration.base_frontend_uri}/email-settings?unsubscription_token={{unsubscription_token}}&campaign_id=#{campaign_id}"
    end

    def unsubscribe_url(configuration, campaign_id, user_id)
      token = EmailCampaigns::UnsubscriptionToken.find_by(user_id: user_id)&.token
      if token
        "#{configuration.base_frontend_uri}/email-settings?unsubscription_token=#{token}&campaign_id=#{campaign_id}"
      else
        home_url(app_configuration: configuration)
      end
    end

    def unfollow_url(follower)
      locale = follower.user ? Locale.new(follower.user.locale) : nil
      url = model_to_url(follower.followable, locale: follower.user.presence && locale)
      url || "#{home_url(locale: locale)}/profile/#{follower.user.slug}/following"
    end

    def terms_conditions_url(configuration = app_config_instance)
      "#{configuration.base_frontend_uri}/pages/terms-and-conditions"
    end

    def privacy_policy_url(configuration = app_config_instance)
      "#{configuration.base_frontend_uri}/pages/privacy-policy"
    end

    def initiatives_url(configuration = app_config_instance)
      "#{configuration.base_frontend_uri}/initiatives"
    end

    def admin_ideas_url(configuration = app_config_instance)
      "#{configuration.base_frontend_uri}/admin/ideas"
    end

    def admin_project_url(project_id, configuration = app_config_instance)
      project = Project.find(project_id)
      last_phase_id = project ? TimelineService.new.current_or_backup_transitive_phase(project)&.id : nil
      if last_phase_id
        "#{configuration.base_frontend_uri}/admin/projects/#{project_id}/phases/#{last_phase_id}/ideas"
      else
        "#{configuration.base_frontend_uri}/admin/projects/#{project_id}/settings"
      end
    end

    def admin_initiatives_url(configuration = app_config_instance)
      "#{configuration.base_frontend_uri}/admin/initiatives"
    end

    def idea_edit_url(configuration, idea_id)
      "#{configuration.base_frontend_uri}/ideas/edit/#{idea_id}"
    end

    def reset_confirmation_code_url(options = {})
      "#{home_url(options)}/reset-confirmation-code"
    end

    private

    # @return [AppConfiguration]
    def config_from_options(options)
      tenant = options[:tenant]
      if tenant # Show a deprecation message is tenant options is used
        ActiveSupport::Deprecation.warn(':tenant options is deprecated, use :app_configuration instead.') # MT_TODO to be removed
      end
      options[:app_configuration] || tenant&.configuration || app_config_instance # TODO: OS remove: tenant&.configuration
    end

    def strip_existing_locale_from_path(pathname)
      # NOTE: Assumes the path is always passed with a leading slash & locale is always the first segment
      pathname.gsub(%r{^/([a-z]{2}(-[A-Z]{2})?)(/(.*))}, '\3')
    end

    # Memoized database query
    def app_config_instance
      @app_config_instance ||= AppConfiguration.instance
    end
  end
end<|MERGE_RESOLUTION|>--- conflicted
+++ resolved
@@ -26,11 +26,7 @@
         slug = model_instance.slug
       when Comment # Comments do not have a path yet, we return the post path for now
         return model_to_path(model_instance.post)
-<<<<<<< HEAD
-      when OfficialFeedback # Official feedback do not have a path yet, we return the post path for now
-=======
       when OfficialFeedback # Official feedbacks do not have a path yet, we return the idea path for now
->>>>>>> a5dbbad2
         return model_to_path(model_instance.idea)
       when InternalComment # Internal comments are only implemented in the Back Office / Admin UI
         if model_instance.post_type == 'Idea'
