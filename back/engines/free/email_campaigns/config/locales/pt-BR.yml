pt:
  email_campaigns:
    campaign_type_description:
      "manual": Mensagens oficiais
      "admin_rights_received": Direitos de administração recebidos
      "comment_deleted_by_admin": Excluir meu comentario
      "comment_marked_as_spam": Comente o relatório do lixo eletrônico
      "comment_on_your_comment": Uma resposta ao meu comentário
      "comment_on_your_idea": Um comentário sobre a minha ideia
      "comment_on_your_initiative": Um comentário sobre a minha proposta
      "first_idea_published": Publicação da minha primeira ideia
      "idea_marked_as_spam": Relatório de ideias spam
      "idea_published": Publicação da minha ideia
      "initiative_assigned_to_you": Atribuição de uma ideia para mim
      "initiative_marked_as_spam": Relatório de propostas spam
      "initiative_published": Publicação da minha proposta
      "invite_received": Convite
      "invite_reminder": Lembrete do convite
      "mention_in_official_feedback": Menção em uma atualização
      "new_comment_for_admin": Novo comentário em um projecto que eu dirigi
      "new_comment_on_commented_idea": Novo comentário sobre uma ideia que eu comentei
      "new_comment_on_commented_initiative": Novo comentário sobre uma proposta que eu comentei
      "new_comment_on_voted_idea": Novo comentário sobre uma ideia que eu votei favoravelmente
      "new_comment_on_voted_initiative": Novo comentário sobre uma proposta que eu votei favoravelmente
      "new_idea_for_admin": Nova idéia em um projeto que eu dirigi
      "new_initiative_for_admin": Nova proposta
      "official_feedback_on_commented_idea": Actualização sobre uma ideia que comentei
      "official_feedback_on_commented_initiative": Atualização sobre uma proposta que comentei
      "official_feedback_on_voted_idea": Atualização sobre uma idéia que eu votei
      "official_feedback_on_voted_initiative": Actualização sobre uma proposta que votei
      "official_feedback_on_your_idea": Actualização da minha ideia
      "official_feedback_on_your_initiative": Actualização sobre a minha proposta
      "password_reset": Redefinir a senha
      "project_moderation_rights_received": Direitos de moderação de projetos recebidos
      "project_folder_moderation_rights_received": Direitos de moderação da pasta de projetos recebidos
      "project_phase_started": Nova fase do projeto
      "project_phase_upcoming": Próxima nova fase do projeto
      "status_change_of_commented_idea": Alteração  de status de uma idéia que comentei
      "status_change_of_commented_initiative": Alteração de status de uma proposta que comentei
      "status_change_of_voted_idea": Alteração de status de uma ideia que votei a favor
      "status_change_of_voted_initiative": Alteração de status de uma proposta pela qual votei
      "status_change_of_your_idea": Alteração de status da minha idéia
      "status_change_of_your_initiative": Alteração de status da minha proposta
      "threshold_reached_for_admin": Proposta atingiu o limite de votação
      "welcome": Após o cadastro
      "admin_digest": Resumo semanal para gestores
      "moderator_digest": Resumo semanal para gestores de projecto
      "assignee_digest": Resumo semanal das ideas atribuídas
      "user_digest": Resumo semanal
      "your_proposed_initiatives_digest": Resumo semanal das suas propostas
    admin_campaign_type_description:
      "manual": Mensagem oficial - todos os usuários
      "admin_rights_received": Direitos de administração recebidos
      "comment_deleted_by_admin": Exclusão do seu comentário - todos os usuários
      "comment_marked_as_spam": Comente o relatório de spam - administradores e gestores de projeto
      "comment_on_your_comment": Reply on your comment - all users
      "comment_on_your_idea": Comente a sua ideia - todos os usuários
      "comment_on_your_initiative": Comente a sua ideia - todos os usuários
      "first_idea_published": Publicação da sua primeira ideia - todos os usuários
      "idea_marked_as_spam": Comente o relatório de spam - administradores e gestores de projeto
      "idea_published": Publicação da sua ideia - todos os usuários
      "initiative_assigned_to_you": Atribuição de uma ideia - administradores
      "initiative_marked_as_spam": Relatório de spam - admins
      "initiative_published": Publicação da sua ideia - todos os usuários
      "invite_received": Convite - todos os usuários
      "invite_reminder": Lembrete de convite - todos os usuários
      "mention_in_comment": Menção em um comentário - todos os usuários
      "mention_in_official_feedback": Menção em uma atualização - todos os usuários
      "new_comment_for_admin": Novo comentário - administradores e gestores de projeto
      "new_comment_on_commented_idea": Novo comentário sobre uma ideia que você comentou - todos os usuários
      "new_comment_on_commented_initiative": Novo comentário sobre uma proposta que você comentou - todos os usuários
      "new_comment_on_voted_idea": Novo comentário sobre uma ideia que você votou - todos os usuários
      "new_comment_on_voted_initiative": Novo comentário sobre uma proposta que você votou - todos os usuários
      "new_idea_for_admin": Novo comentário - administradores e gestores de projeto
      "new_initiative_for_admin": Nova proposta - administradores
      "official_feedback_on_commented_idea": Atualização sobre uma ideia que você comentou - todos os usuários
      "official_feedback_on_commented_initiative": Atualização sobre uma ideia que você comentou - todos os usuários
      "official_feedback_on_voted_idea": Atualização sobre uma ideia que você votou - todos os usuários
      "official_feedback_on_voted_initiative": Atualização sobre uma proposta que você votou - todos os usuários
      "official_feedback_on_your_idea": Atualização da sua ideia - todos os utilizadores
      "official_feedback_on_your_initiative": Update on your proposal - all users
      "password_reset": Password reset - all users
      "project_moderation_rights_received": Direitos de moderação de projeto recebidos - gerentes de projeto
      "project_folder_moderation_rights_received": Direitos de moderação da pasta de projetos recebidos
      "project_phase_started": Nova fase do projeto - todos os usuários
      "project_phase_upcoming": Próxima nova fase do projeto - administradores e gerentes de projeto
      "status_change_of_commented_idea": Mudança de status de uma ideia que você comentou - todos os usuários
      "status_change_of_commented_initiative": Mudança de status de uma proposta que você comentou - todos os usuários
      "status_change_of_voted_idea": Mudança de status de uma ideia que você votou - todos os usuários
      "status_change_of_voted_initiative": Mudança de status de uma proposta que você votou - todos os usuários
      "status_change_of_your_idea": Mudança de status da sua ideia - todos os usuários
      "status_change_of_your_initiative": Mudança de status da sua proposta - todos os usuários
      "threshold_reached_for_admin": Proposta atingiu o limite de votação - administradores
      "welcome": Novo usuário - administrador
      "admin_digest": Resumo semanal - administradores
      "moderator_digest": Resumo semanal - gestores de projeto
      "assignee_digest": Visão geral semanal das ideias atribuídas - administradores e gestores de projeto
      "user_digest": Visão geral semanal - todos os usuários
      "your_proposed_initiatives_digest": Visão geral semanal das suas propostas - todos os usuários
    footer:
      "link_privacy_policy": "Política de Privacidade"
      "link_terms_conditions": "Termos e condições"
      "link_unsubscribe": "Cancelar a inscrição"
      "powered_by": "Criado por"
      "statement": "Este e-mail foi enviado pelo CitizenLab em nome de %{organizationName}, porque você é um usuário registrado de %{organizationLink}. Você pode %{unsubscribeLink} se você não quiser receber estes e-mails no futuro."
      "unsubscribe_text": "Cancelar a inscrição"
    comment_deleted_by_admin:
      reason: 'A razão pela qual o seu comentário foi excluido:'
      cta_view: 'Veja essa idéia'
      event_description: '%{organizationName} apagou o comentário que você escreveu sobre uma idéia.'
      main_header: '%{organizationName} excluiu o seu comentário'
      other_reason: '%{otherReason}'
      inappropriate_reason: 'O seu comentário foi considerado inapropriado.'
      irrelevant_reason: 'O seu comentário foi considerado irrelevante para esse contexto.'
      no_reason: 'Nenhuma razão foi especificada'
      subject: 'O seu comentário foi excluido na plataforma de %{organizationName}'
      preheader: 'O seu comentário foi excluido'
    admin_digest:
      subject: 'Seu relatório semanal de administrador de %{time}'
      preheader: 'Resumo administrativo %{organizationName}'
      title_your_weekly_report: '%{firstName}, o seu relatório semanal'
      text_introduction: 'Nós editamos para você a listagem de idéias que geraram mais atividade na semana passada. Descubra o que está acontecendo na sua plataforma!'
      cta_visit_the_platform: 'Visite a sua plataforma'
      new_users: 'Novos usuários'
      new_ideas: 'Novas idéias'
      new_comments: 'Novos comentários'
      title_activity_past_week: 'Atividade da semana passada'
      title_no_activity_past_week: 'Não houve actividade na semana passada.'
      title_initiatives_past_week: 'Novas propostas da semana passada'
      title_successful_initiatives_past_week: 'Propostas atribuídas a você que estouraram o limite na semana passada'
      yesterday_by_author: 'Ontem por %{author}'
      today_by_author: 'Hoje por %{author}'
      x_days_ago_by_author: '%{x} días atrás por %{author}'
    admin_rights_received:
      cta_moderate_platform: 'Dirigir a sua plataforma'
      message_you_became_administrator: 'Foram-lhe concedidos direitos de administrador para a plataforma de participação de %{organizationName}.'
      preheader: 'Foram-lhe concedidos direitos de administrador para a plataforma de participação de %{organizationName}.'
      subject: 'Você se tornou um administrador na plataforma de %{organizationName}'
      text_create_participatory_process: 'Como administrador, você pode criar e configurar novos projetos de participação. Você pode adicionar novas fases usando a linha do tempo. Cada uma destas fases pode ter o seu próprio comportamento no que diz respeito ao lançamento de idéias, comentários e votação.'
      text_moderate_analyse_input: 'Uma vez que os projetos sejam lançados, as primeiras idéias chegarão. Você receberá relatórios semanais com todas as atividades necessárias para que você fique ciente de tudo. A visão geral das idéias o ajudará a moderar a entrada e a colaborar no processamento das mesmas.'
      text_platform_setup: 'Como administrador, você pode configurar sua plataforma de participação. Escolha um logotipo, imagens e cores, escreva uma mensagem pessoal na sua página inicial, envie convites, defina o que quer saber dos seus utilizadores, ...'
      title_create_participatory_process: 'Desenhar o processo participativo'
      title_moderate_analyse_input: 'Dirigir e analisar os dados introduzidos'
      title_platform_setup: 'Configure a sua plataforma'
      title_what_can_you_do_administrator: 'O que você pode fazer como administrador?'
      title_you_became_administrator: 'Você se tornou um administrador'
    comment_marked_as_spam:
      by_author: 'por %{authorName}'
      commented: '%{authorName} comentado:'
      cta_review_comment: 'Verificar o comentario'
      days_ago: '%{numberOfDays} dias atrás'
      event_description: 'O seguinte comentário postado em <strong>''%{post}''</strong> foi reportado:'
      inappropriate_content: 'Esse comentário é inapropriado ou ofensivo.'
      preheader: 'Ação sobre o comentário reportado como spam'
      reported_this_because: '%{reporterFirstName} denunciou isto porque:'
      subject: '%{organizationName}: %{firstName} %{lastName} denunciou este comentário como spam'
      title_comment_spam_report: '%{firstName} %{lastName} denunciou este comentário como spam'
      today: Hoje
      wrong_content: 'Esse comentário não é relevante.'
      yesterday: Ontem
    comment_on_your_initiative:
      commented: '%{authorFirstName} escreveu:'
      cta_reply_to: 'Responder a %{commentAuthor}'
      event_description: '%{authorNameFull} colocou uma reacção à sua proposta ''%{initiativeTitle}''. Clique no botão embaixo para continuar a conversa com '' %{authorName}.'
      main_header: '%{commentAuthor} comentou a sua proposta'
      subject: 'Você recebeu um comentário sobre %{organizationName}''s plataforma'
      preheader: '%{authorName} deixou um comentário sobre a sua proposta para %{organizationName}'
    assignee_digest:
      subject: 'idéias que requerem a sua opinião: %{numberIdeas}'
      preheader: 'Resumo do proprietario %{organizationName}'
      title_your_weekly_report: '%{firstName}, a entrada dos usuários está à espera da sua opinião'
      cta_manage_your_input: 'Administrar o acesso dos usuários'
      assigned_ideas: 'As ideias precisam da sua opinião'
      title_assignment_past_week: 'Últimas ideias atribuídas a você'
      title_no_assignment_past_week: 'Nenhuma nova ideia foi atribuída a você na semana passada'
      yesterday_by_author: 'Ontem por %{author}'
      today_by_author: 'Hoje por %{author}'
      x_days_ago_by_author: '%{x} días atrás por %{author}'
      idea_section: Idéias
      initiative_section: Propostas
      title_initiatives_past_week: 'Novas propostas atribuídas a você'
      title_successful_initiatives_past_week: 'Propostas atribuídas a você que estouraram o limite'
    idea_marked_as_spam:
      by_author: 'por %{authorName}'
      cta_review_idea: 'Verificar a idéia'
      report_inappropriate_offensive_content: 'Conteúdo inapropriado ou ofensivo.'
      report_not_an_idea: 'Este conteúdo não é uma idéia e não pertence a este espaço.'
      subject: 'Você tem um relatório como spam na plataforma de %{organizationName}'
      preheader: 'Ação a ser realizada no relatório de spam'
      reported_this_because: '%{reporterFirstName} denunciou isto porque:'
      title_spam_report: '%{firstName} %{lastName} spam reportado'
    initiative_marked_as_spam:
      by_author: 'por %{authorName}'
      cta_review_initiative: 'Verificar a proposta'
      report_inappropriate_offensive_content: 'Acho este conteúdo é inapropriado ou ofensivo.'
      report_not_an_initiative: 'Este conteúdo não é uma proposta e não pertence a este espaço.'
      subject: 'Você tem um relatório como spam na plataforma de %{organizationName}'
      preheader: 'Ação no relatório identificado no spam'
      reported_this_because: '%{reporterFirstName} denunciou isto porque:'
      title_spam_report: '%{firstName} %{lastName} spam reportado'
    initiative_assigned_to_you:
      by_author: 'por %{authorName}'
      cta_reply_to: 'Dê uma opinião a %{authorName}'
      event_description_initiative: 'Uma ideia foi atribuída a você. Dê sua opinião escrevendo uma atualização ou alterando o seu status.'
      main_header: '%{firstName}, você tem uma nova tarefa'
      subject: 'Você tem uma atribuição na plataforma de %{organizationName}'
      preheader_initiative: 'A proposta de %{authorName} foi atribuída a você'
    invite_reminder:
      cta_accept_invitation: 'Aceite o seu convite'
      invitation_header: 'O seu convite está pendente'
      preheader: '%{organizationName} enviou-lhe um convite para se juntar à sua plataforma de participação há alguns dias.'
      subject: 'Você tem pendente um convite para a plataforma de participação de %{organizationName}'
    invite_received:
      added_a_message: '%{organizationName} escreveu a seguinte mensagem:'
      cta_accept_invitation: 'Aceite o seu convite'
      invitation_header: 'Você está convidado!'
      invitation_header_message: '%{organizationName} convidou-o para a sua plataforma de participação.'
      preheader: '%{organizationName} Convidou você para se juntar à sua plataforma de participação.'
      subject: 'Está convidado a juntar-se à plataforma de %{organizationName}'
    initiative_published:
      action_add_image: '%{addImageLink} aumentar a visibilidade'
      action_published_initiative: 'Proposta posteada'
      action_send_email: 'Envie para seus contactos um %{sendEmailLink}'
      action_share_fb: 'Avise seus amigos em %{fbLink}'
      action_share_link: 'Compartilhar através de qualquer canal, copiando o %{link}'
      action_share_twitter: 'Informe para os seus seguidores em %{twitterLink}'
      cta_view_initiative: 'Ir para a sua proposta'
      link: Link
      main_header: 'Você postou uma proposta! Vamos reunir apoio para ela.'
      message_next_steps: '%{userFirstName}, a sua proposta foi publicada com sucesso na plataforma de participação de %{organizationName}. Você será notificado quando as pessoas interagirem com a sua proposta. Descubra os próximos passos que você pode dar embaixo.'
      message_get_votes: 'alcançar o numero disponivel de votos'
      preheader: 'Obrigado por partilhar a sua proposta %{initiativeTitle} por %{organizationName}. O próximo passo é obter apoio para a sua proposta, compartilhando-a através da sua rede.'
      send_email: e-mail
      subject: 'A sua proposta foi postada na plataforma de %{organizationName}'
    mention_in_official_feedback:
      by_author: 'por %{authorName}'
      commented: '%{organizationName} escreveu:'
      cta_reply_to: 'Responder a %{organizationName}'
      event_description: '%{organizationName} mencionaram-no na sua opinião sobre a idéia ''%{post}''. Clique no link embaixo para entrar na conversa com '' %{organizationName}'
      main_header: 'Você foi mencionado'
      subject: '%{organizationName} mencionou você na sua opinião'
      preheader: '%{commentAuthor} mencionou você na opinião'
    new_comment_on_commented_idea:
      commented: '%{commentAuthor} escreveu:'
      cta_reply_to: 'Responder a %{commentAuthor}'
      event_description: '%{commentAuthorFull} também escreveu um comentário sobre a idéia ''%{ideaTitle}'' na plataforma de participação de %{organizationName}. Clique no botão embaixo para iniciar a conversa com %{commentAuthor}.'
      main_header: '%{commentAuthor} escreveu um comentário sobre a mesma idéia'
      subject: 'Há outro comentário sobre a idéia que você comentou'
      preheader: '%{commentAuthor} também deixou um comentário sobre uma idéia para %{organizationName}'
    mention_in_comment:
      by_author: 'por %{authorName}'
      commented: '%{commentAuthor} escreveu:'
      cta_reply_to: 'Responder a %{commentAuthor}'
      event_description: '%{commentAuthorFull} mencionou você no seu comentário sobre a idéia ''%{post}''. Clique no link embaixo para entrar na conversa com '' %{commentAuthor}'
      main_header: 'As pessoas estão falando de você'
      subject: 'Alguém mencionou você na plataforma de %{organizationName}'
      preheader: '%{commentAuthor} mencionou você em um comentário'
    moderator_digest:
      subject: 'Seu relatório semanal como gerente do projeto de %{time}'
      preheader: 'Resumo de gerente do projeto de %{organizationName}'
      title_your_weekly_report: '%{firstName}, o seu relatório semanal'
      text_introduction: 'Nós editamos para você a listagem de idéias que geraram mais atividade na semana passada. Descubra o que está acontecendo com o seu projeto!'
      cta_moderate: 'Dirigir o seu projecto'
      new_users: 'Novos usuários'
      new_ideas: 'Novas idéias'
      new_comments: 'Novos comentários'
      title_activity_past_week: 'Atividade da semana passada'
      title_no_activity_past_week: 'Nenhuma atividade na última semana'
      yesterday_by_author: 'Ontem por %{author}'
      today_by_author: 'Hoje por %{author}'
      x_days_ago_by_author: '%{x} días atrás por %{author}'
    new_comment_on_commented_initiative:
      commented: '%{commentAuthor} escreveu:'
      cta_reply_to: 'Responder a %{commentAuthor}'
      event_description: '%{commentAuthorFull} também escreveu um comentário sobre a proposta ''%{initiativeTitle}'' na plataforma de participação de %{organizationName}. Clique no botão embaixo para iniciar a conversa com %{commentAuthor}.'
      main_header: '%{commentAuthor} escreveu um comentário sobre a mesma proposta'
      subject: 'Há outro comentário sobre a proposta que você comentou'
      preheader: '%{commentAuthor} também deixou um comentário sobre uma proposta para %{organizationName}'
    new_comment_for_admin:
      by_author: 'por %{authorName}'
      commented: '%{authorFirstName} comentado:'
      cta_reply_to: 'Checar o comentário de %{commentAuthor}'
      days_ago: '%{numberOfDays} dias atrás'
      event_description: '%{authorName} escreveu um comentário sobre a sua plataforma. Não hesite em juntar-se à discussão e mantenha a conversa ativa!'
      main_header: '%{firstName}, um novo comentário foi postado na sua plataforma'
      subject: 'Há um novo comentário sobre a plataforma em %{organizationName}'
      preheader: '%{authorName} deixou um comentário'
      today: Hoje
      yesterday: Ontem
    comment_on_your_idea:
      by_author: 'por %{authorName}'
      commented: '%{authorFirstName} escreveu:'
      cta_reply_to: 'Responder a %{commentAuthor}'
      event_description: '%{authorNameFull} coloque uma reação à sua idéia ''%{ideaTitle}''. Clique no botão abaixo para continuar a conversa com '' %{authorName}.'
      main_header: '%{authorName} comentou a sua idéia'
      subject: 'Você recebeu um comentário sobre %{organizationName}''s plataforma'
      preheader: '%{authorName} deixou um comentário sobre a sua idéia para %{organizationName}'
    new_comment_on_voted_initiative:
      commented: '%{commentAuthor} escreveu:'
      cta_reply_to: 'ir para esta idéia'
      event_description: '%{commentAuthor} comentou a proposta ''%{initiativeTitle}'' na qual você votou. Junte-se à discussão na plataforma de '' %{organizationName}!'
      main_header: '%{firstName}, há um novo comentário sobre a proposta que você votou'
      subject: 'Há um novo comentário sobre a proposta que você votou'
      preheader: '%{commentAuthor} comentou sobre a proposta que você votou na plataforma de %{organizationName}'
    new_comment_on_voted_idea:
      commented: '%{commentAuthor} comentado:'
      cta_reply_to: 'Responder a %{commentAuthor}'
      days_ago: '%{numberOfDays} dias atrás'
      event_description: '%{commentAuthor} comentou a idéia ''%{ideaTitle}'' na qual você votou. Junte-se à discussão na plataforma de '' %{organizationName}!'
      main_header: '%{firstName}, há um novo comentário sobre a idéia que você votou'
      subject: 'Há um novo comentário sobre a idéia que você votou'
      preheader: '%{commentAuthor} deixou um comentário sobre a idéia que você votou na plataforma de %{organizationName}'
      today: Hoje
      yesterday: Ontem
    new_initiative_for_admin:
      by_author: 'por %{authorName}'
      commented: '%{authorFirstName} escreveu:'
      cta_reply_to: 'Dar opinião a %{authorName}'
      event_description: '%{authorName} Postou uma nova proposta na sua plataforma. Descubra-a agora, dê alguma opinião ou mude o seu status!'
      main_header: '%{firstName}, uma nova proposta foi postada na sua plataforma'
      subject: 'Alguém postou uma nova proposta na plataforma de %{organizationName}'
      preheader: '%{authorName} postou uma nova proposta na sua plataforma'
    new_idea_for_admin:
      by_author: 'por %{authorName}'
      commented: '%{authorFirstName} comentado:'
      cta_reply_to: 'Dar opinião a %{authorName}'
      days_ago: '%{numberOfDays} dias atrás'
      event_description: '%{authorName} publicou uma nova idéia na sua plataforma. Descubra-a agora, dê alguma opinião ou mude o seu status!'
      main_header: '%{firstName}, uma nova idéia foi postada na sua plataforma'
      subject: 'Alguém postou uma nova idéia na plataforma de %{organizationName}'
      preheader: '%{authorName} postou uma nova idéia na sua plataforma'
      today: Hoje
      yesterday: Ontem
    comment_on_your_comment:
      cta_reply_to: 'Responder a %{firstName}'
      event_description: '%{authorNameFull} escreveu uma resposta ao seu comentário sobre ''%{post}'' na plataforma de participação. Clique no botão embaixo para continuar a conversa com '' %{authorName}.'
      subject: 'Você recebeu uma resposta ao seu comentário sobre a plataforma de %{organizationName}'
      main_header: '%{authorName} respondeu ao seu comentário'
      preheader: '%{authorName} respondeu ao seu comentário sobre a plataforma de %{organizationName}'
      replied: '%{authorFirstName} respondeu:'
    official_feedback_on_commented_initiative:
      by_author: 'por %{authorName}'
      updated: '%{officialName} escreveu:'
      cta_view: 'Ir para esta proposta'
      event_description: '%{officialName} deu uma atualização sobre a proposta ''%{initiativeTitle}''. Clique no botão embaixo para entrar na conversa com '' %{organizationName}.'
      main_header: 'Há uma atualização sobre uma proposta que você comentou'
      subject: 'Uma proposta que você comentou recebeu uma atualização oficial na plataforma de %{organizationName}'
      preheader: '%{officialName} deixou uma atualização oficial sobre uma idéia que você comentou'
    official_feedback_on_voted_idea:
      by_author: 'por %{authorName}'
      updated: '%{officialName} escreveu:'
      cta_view: 'Ir para idéia'
      event_description: '%{officialName} deu uma atualização sobre a idéia ''%{ideaTitle}''. Clique no botão embaixo para entrar na conversa com '' %{officialName}.'
      subject: 'Uma idéia que você votou recebeu uma atualização na plataforma de %{organizationName}'
      preheader: '%{officialName} deixou uma atualização sobre uma idéia que você votou'
      main_header: ""
    official_feedback_on_commented_idea:
      by_author: 'por %{authorName}'
      updated: '%{officialName} escreveu:'
      cta_view: 'Ir para idéia'
      event_description: '%{officialName} deu uma atualização sobre a idéia ''%{ideaTitle}''. Clique no botão embaixo para entrar na conversa com '' %{officialName}.'
      main_header: 'Há uma atualização sobre uma idéia que você comentou'
      subject: 'Uma idéia que você comentou recebeu uma atualização oficial na plataforma de %{organizationName}'
      preheader: '%{officialName} deixou uma atualização oficial sobre uma idéia que você comentou'
    official_feedback_on_your_idea:
      by_author: 'por %{authorName}'
      updated: '%{officialName} escreveu:'
      cta_view: 'Ir para a sua proposta'
      event_description: '%{officialName} Reagiu sobre a sua idéia ''%{ideaTitle}''. Clique no botão embaixo para entrar na conversa com %{officialName}.'
      main_header: 'Você recebeu uma atualização de %{organizationName}'
      subject: 'Você recebeu uma atualização de %{organizationName}'
      preheader: '%{officialName} deixou uma actualização oficial sobre a sua idéia'
    official_feedback_on_voted_initiative:
      by_author: 'por %{authorName}'
      updated: '%{officialName} escreveu:'
      cta_view: 'Ir para esta proposta'
      event_description: '%{officialName} deu uma atualização sobre a proposta ''%{initiativeTitle}''. Clique no botão embaixo para entrar na conversa com '' %{organizationName}.'
      main_header: 'Há uma atualização sobre uma proposta que você votou.'
      subject: 'Uma proposta que você votou recebeu uma atualização oficial na plataforma de %{organizationName}'
      preheader: '%{officialName} deixou uma atualização oficial sobre uma proposta que você votou'
    official_feedback_on_your_initiative:
      updated: '%{officialName} escreveu:'
      cta_view: 'Ir para a sua proposta'
      event_description: '%{officialName} deu uma atualização sobre sua proposta ''%{initiativeTitle}''. Clique no botão embaixo para entrar na conversa com '' %{organizationName}.'
      main_header: 'Você recebeu uma atualização de %{officialName}'
      subject: 'Você recebeu uma atualização de %{organizationName}'
      preheader: '%{officialName} deixou uma actualização oficial sobre a sua proposta'
    project_moderation_rights_received:
      cta_moderate_project: 'Moderar este projeto'
      message_you_became_moderator: 'Um administrador da plataforma de %{organizationName} acabou de fazer você gerente do seguinte projeto:'
      no_ideas: 'Nenhuma idéia até o momento'
      preheader: 'Um administrador da plataforma %{organizationName} acabou de fazer você gestor do seguinte projeto'
      subject: 'Você se tornou o gestor de projeto da plataforma de %{organizationName}'
      text_design_participatory_process: 'Como administrador do projeto, você pode configurar como os usuários interagem com o seu projeto. Você pode adicionar novas fases usando a linha do tempo. Cada uma destas fases pode ter o seu próprio comportamento com relação à publicação de idéias, comentários e votação.'
      text_moderate_analyse_input: 'Uma vez lançado o projecto, as primeiras idéias chegarão. Você receberá relatórios semanais com todas as atividades chave para que você fique a par das coisas. A visão geral das ideias irá ajudá-lo à compreender quais obtiveram mais votos favoráveis e desfavoráveis.'
      text_share_project_information: 'A fim de aumentar a qualidade das idéias que você está recebendo, é fundamental compartilhar informações: adicionar a descrição do projeto, anexar imagens (incluindo esboços e planos), e comunicar todos os eventos que estão acontecendo. Lembre-se: uma boa informação antecede uma boa participação!'
      title_design_participatory_process: 'Desenhar o processo participativo'
      title_moderate_analyse_input: 'Moderar e analisar os dados introduzidos'
      title_share_project_information: 'Fornecer informações sobre o projeto'
      title_what_can_you_do_moderator: 'O que você pode fazer como administrador do projeto?'
      title_you_became_moderator: 'Você se tornou um administrador de projeto'
      x_ideas: '%{numberOfIdeas} ideias'
    project_folder_moderation_rights_received:
      cta_view_folder_button: 'Visualizar essa pasta'
      message_added_as_folderadmin: 'Você recebeu direitos de administrador na plataforma de participação de %{organizationName} para a seguinte pasta:'
      no_projects: 'Nenhum projeto por enquanto'
      preheader: 'Este é o link que você solicitou para redefinir sua senha'
      subject: '%{organizationName}: Redefina sua senha'
      text_manage_folder: 'Uma pasta é uma maneira de organizar vários projetos de participação em conjunto. Como administrador de pasta, você pode editar a pasta e a descrição da pasta e criar novos projetos (para excluir projetos, entre em contato com o administrador da sua plataforma). Você também terá direitos de gerenciamento de projeto sobre todos os projetos dentro da pasta, o que permite que você edite os projetos, gerencie as entradas e envie e-mails para os participantes.'
      text_moderate_analyse_input: 'Assim que os projetos forem lançados, as primeiras entradas começarão a surgir. Você receberá relatórios semanais com as principais atividades para que possa ficar atualizado sobre o que está acontecendo. O Gerenciador de Posts na sua visualização de administrador ajudará você a ver e gerenciar a entrada, incluindo atribuir status e responder posts e comentários.'
      text_design_participatory_process: 'Você pode gerenciar os projetos de participação dentro da sua pasta — configure o método de participação, adicione uma descrição ao projeto, anexe imagens e comunique eventos relacionados. Você também pode gerenciar como os participantes interagem com os seus projetos, incluindo a definição de direitos de acesso e a configuração de postagens, votações e comentários.'
      title_design_participatory_process: 'Desenhar o processo participativo'
      title_moderate_analyse_input: 'Dirigir e analisar os dados introduzidos'
      title_manage_folder: 'Gerencie as configurações de pasta e crie novos projetos.'
      title_what_can_you_do_folderadmin: 'O que você pode fazer como administrador de pasta?'
      title_added_as_folderadmin: 'Você foi adicionado como administrador de pasta'
      x_projects: '%{numberOfProjects} projetos'
<<<<<<< HEAD
=======
      cta_reset_password: 'Resetar sua senha'
      message_you_reset_your_password: 'Você solicitou uma nova senha para a plataforma de participação de %{organizationName}. Clique no botão abaixo para escolher uma nova senha segura. O link expira em 1 hora.'
      preheader: 'Este é o link que você solicitou para redefinir sua senha'
      subject: '%{organizationName}: Redefina sua senha'
      title_reset_your_password: 'Alterar senha'
>>>>>>> 7c1f6533
    project_phase_started:
      cta_view_phase: 'Descobrir esta nova fase'
      event_description: 'Este projecto entrou numa nova fase na plataforma de %{organizationName}. Clique no link embaixo para saber mais!'
      main_header: 'Uma nova fase foi iniciada para o projeto ''%{projectName}'''
      new_phase: 'Este projecto entrou na fase ''%{phaseTitle}'''
      subject: '%{projectName} entrou numa nova fase'
      preheader: 'Foi iniciada uma nova fase para %{projectName}'
    project_phase_upcoming:
      cta_view_phase: 'Configurar esta nova fase'
      event_description: 'O projeto ''%{projectName}'' estará entrando em uma nova fase em breve. Certifique-se de que todo está preparado para esta fase: Existe uma descrição adequada? As idéias seleccionadas são transferidas para esta fase? Você quer informar para seus usuários sobre as carateristicas desta fase através de uma campanha de e-mail personalizada?'
      main_header: '%{firstName}, um projecto entrará numa nova fase em breve'
      new_phase: 'O projeto entrará na fase ''%{phaseTitle}'''
      subject: 'Prepare tudo para a nova fase de %{projectName}'
      preheader: 'Uma nova fase começará em breve para %{projectName}'
    status_change_of_commented_idea:
      status_change: 'O novo status desta idéia é ''%{ideaStatus}'''
      cta_view_idea: 'Ir para idéia'
      event_description: '%{organizationName} actualizaram o status da idéia ''%{ideaTitle}'' na sua plataforma de participação digital.'
      main_header: 'Uma idéia que você comentou tem um novo status'
      subject: 'O status de uma idéia que você comentou foi alterado'
      preheader: '%{organizationName} mudou o status de uma idéia que você comentou'
    status_change_of_your_idea:
      status_change: 'O novo estatus da sua idéia é ''%{ideaStatus}'''
      cta_view_idea: 'Ir para a sua proposta'
      event_description: '%{organizationName} actualizou o estagio da sua idéia ''%{ideaTitle}'' na sua plataforma de participação digital.'
      main_header: 'A sua idéia tem um novo status'
      subject: 'O status da sua idéia foi alterado'
      preheader: '%{organizationName} alterou o status da sua idéia'
    status_change_of_voted_idea:
      status_change: 'O novo status desta idéia é ''%{ideaStatus}'''
      cta_view_idea: 'Ir para idéia'
      event_description: '%{organizationName} actualizaram o status da idéia ''%{ideaTitle}'' na sua plataforma de participação digital.'
      main_header: 'Uma idéia que você votou tem um novo status'
      subject: 'O status de uma idéia que você votou foi mudado'
      preheader: '%{organizationName} mudou o status de uma idéia que você comentou'
    status_change_of_voted_initiative:
      status_change: 'O novo status desta proposta é ''%{initiativeStatus}'''
      cta_view_initiative: 'Ir para esta proposta'
      event_description: 'O status da proposta ''%{initiativeTitle}'' foi atualizado na plataforma de participação digital de %{organizationName}.'
      main_header: 'Uma proposta que você votou tem um novo status'
      subject: 'O status de uma proposta que você votou mudou'
      preheader: 'O status de uma proposta que você votou mudou'
    status_change_of_commented_initiative:
      status_change: 'O novo status desta proposta é ''%{initiativeStatus}'''
      cta_view_initiative: 'Ir para esta proposta'
      event_description: 'O status da proposta ''%{initiativeTitle}'' foi atualizado na plataforma de participação digital de %{organizationName}.'
      main_header: 'Uma proposta que você comentou tem um novo status'
      subject: 'O status de uma proposta que você comentou mudou'
      preheader: 'O status de uma proposta que você comentou mudou'
    status_change_of_your_initiative:
      status_change: 'O novo status da sua proposta é ''%{initiativeStatus}'''
      cta_view_initiative: 'Ir para a sua proposta'
      event_description: 'O status da proposta ''%{initiativeTitle}'' foi atualizado na plataforma de participação digital de %{organizationName}.'
      main_header: 'A sua proposta tem um novo status'
      subject: 'O status da sua proposta mudou'
      preheader: 'O status da sua proposta mudou'
    user_digest:
      subject: "Sua atividade na plataforma de participação de %{organizationName}"
      commented: "%{authorFirstName} comentado:"
      preheader: "Visão geral da semana de %{organizationName}"
      title_your_weekly_report: "Descubra o que aconteceu na semana passada"
      intro_text: "Aqui está um resumo do que está acontecendo na plataforma de participação de %{organizationName}."
      cta_go_to_the_platform: "Ir para a plataforma"
      title_no_activity_past_week: "Nenhuma atividade na última semana"
      title_proposals: "Propostas iniciadas"
      proposals_started_text: "Propostas são ideias que precisam ganhar adesão e apoio de outras pessoas (pessoas como você!) para avançar. Abaixo está uma lista de propostas que foram apresentadas na última semana. Clique em qualquer uma delas, dê uma olhada e ofereça seu apoio e feedback!"
      title_successful_proposals: "Descobrir propostas"
      successful_proposals_text: "Essas propostas receberam apoio suficiente para avançar para a próxima fase! Clique na proposta para saber mais sobre o que acontece a seguir."
      today_by_author: "Hoje por %{author}"
      yesterday_by_author: "Ontem por %{author}"
      x_days_ago_by_author: "%{x} dias atrás por %{author}"
      trending_ideas: "Ideias populares"
      trending_ideas_text: "Interessado no que está acontecendo na plataforma? Confira as três principais ideias em alta, veja o que as pessoas estão dizendo sobre elas e participe da conversa."
      no_notifications: "Sem notificações"
      one_notification: "1 notificação"
      multiple_notifications: "%{notifCount} notificações"
      no_unread_notifications: "É hora de gerar alguma nova atividade! Visite a plataforma para descobrir o que está acontecendo."
      unread_notifications: "Você tem novas notificações! Visite a plataforma para descobrir o que está acontecendo."
    threshold_reached_for_admin:
      by_author: 'por %{authorName}'
      cta_process_initiative: 'Leve esta iniciativa para os próximos passos'
      event_description: 'Uma iniciativa estourou o limite de votação na sua plataforma. Clique no botão embaixo para passar para os próximos passos!'
      main_header: 'Uma iniciativa estourou o limite de votação!'
      subject: 'Uma iniciativa estourou o limite de votação na sua plataforma!'
      preheader: 'Garantir de dar próximos passos'
    first_idea_published:
      action_add_image: '%{addImageLink} aumentar a visibilidade'
      action_comment: '%{textComment} sobre ideias existentes'
      action_published_idea: 'Idea posteada'
      action_send_email: 'Envie para seus contatos um %{sendEmailLink}'
      action_share_fb: 'Aceitar seus amigos agora em %{fbLink}'
      action_share_link: 'Compartilhar através de qualquer canal, copiando o %{link}'
      action_share_twitter: 'Informe os seus seguidores em %{twitterLink}'
      add_image: 'Adicionar uma imagem'
      cta_view_idea: 'Ir para a sua proposta'
      event_description: '%{firstName}, parabéns sobre a sua primeira ideia sobre a plataforma de participação de %{organizationName}. Você será notificado quando as pessoas interagirem com a sua ideia. Descubra abaixo os próximos passos que você pode realizar.'
      link: link
      main_header: '%{firstName}, você postou a sua primeira ideia!'
      message_get_votes: 'Alcance mais pessoas com a sua ideia:'
      preheader: '%{firstName}, parabéns por postar a sua primeira ideia na plataforma de %{organizationName}. Agora mobilize apoio para ela'
      see_you: 'Te vejo em breve na plataforma!'
      send_email: e-mail
      subject: 'A sua primeira ideia na plataforma de %{organizationName}'
    welcome:
      cta_join_platform: 'Explorar a plataforma'
      subject: 'Bem-vindo à plataforma de %{organizationName}'
      main_header: Bem-vindo!
      message_welcome: 'Parabéns, você se cadastrou com sucesso na plataforma de participação da (e) %{organizationName}. Agora você pode descobrir a plataforma e fazer ouvir a sua voz. Você também pode adicionar uma foto do perfil e uma breve descrição para dizer aos outros quem você é.'
      preheader: 'Aqui esta o que você pode fazer na plataforma de %{organizationName}'
    idea_published:
      action_add_image: '%{addImageLink} aumentar a visibilidade'
      action_published_idea: 'Idea postada'
      action_send_email: 'Envie seus contactos para %{sendEmailLink}'
      action_share_fb: 'Aceite seus amigos agora em %{fbLink}'
      action_share_link: 'Compartilhar através de qualquer canal, copiando o %{link}'
      action_share_twitter: 'Informe os seus seguidores em %{twitterLink}'
      add_image: 'Adicionar uma imagem'
      cta_view_idea: 'Ir para a sua proposta'
      event_description: '%{firstName}, a sua idéia foi postada com sucesso na plataforma de participação de %{organizationName}. Você será notificado quando as pessoas interagirem com a sua idéia. Descubra os próximos passos de interação com a plataforma abaixo.'
      link: Link
      main_header: 'Você postou uma idéia! Vamos garantir que ela seja lida.'
      message_get_votes: 'Alcance mais pessoas com a sua idéia:'
      preheader: '%{firstName}, parabéns por postar a sua idéia na plataforma de %{organizationName}. Agora mobilize apoio.'
      see_you: 'Te vejo em breve na plataforma!'
      send_email: e-mail
      subject: 'A sua idéia na plataforma de %{organizationName}'
      message_next_steps: ""
    your_proposed_initiatives_digest:
      subject: 'Actualização semanal da sua proposta'
      preheader: 'O que aconteceu à sua proposta da semana passada?'
      title_your_weekly_report: 'Como tem sido a sua proposta?'
      text_introduction: 'Encontre os números-chave abaixo e vá para a página da sua proposta para agir e reunir apoio suficiente a tempo.'
      cta_see_your_initiative: 'Ir para a sua proposta'
      total_votes: 'Total dos votos'
      new_votes: 'Novos Votos'
      remaining_votes: 'Votos restantes'
      remaining_days: 'Dias restantes'<|MERGE_RESOLUTION|>--- conflicted
+++ resolved
@@ -415,14 +415,11 @@
       title_what_can_you_do_folderadmin: 'O que você pode fazer como administrador de pasta?'
       title_added_as_folderadmin: 'Você foi adicionado como administrador de pasta'
       x_projects: '%{numberOfProjects} projetos'
-<<<<<<< HEAD
-=======
       cta_reset_password: 'Resetar sua senha'
       message_you_reset_your_password: 'Você solicitou uma nova senha para a plataforma de participação de %{organizationName}. Clique no botão abaixo para escolher uma nova senha segura. O link expira em 1 hora.'
       preheader: 'Este é o link que você solicitou para redefinir sua senha'
       subject: '%{organizationName}: Redefina sua senha'
       title_reset_your_password: 'Alterar senha'
->>>>>>> 7c1f6533
     project_phase_started:
       cta_view_phase: 'Descobrir esta nova fase'
       event_description: 'Este projecto entrou numa nova fase na plataforma de %{organizationName}. Clique no link embaixo para saber mais!'
