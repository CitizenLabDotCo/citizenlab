ro:
  email_campaigns:
    campaign_type_description:
      "manual": Mesaje oficiale
      "admin_rights_received": Drepturi de administrator primite
      "comment_deleted_by_admin": Ștergerea comentariului meu
      "comment_marked_as_spam": Comentează raportul de spam
      "comment_on_your_comment": Un răspuns la comentariul meu
      "comment_on_your_idea": Un comentariu la ideea mea
      "comment_on_your_initiative": Un comentariu la propunerea mea
      "first_idea_published": Publicarea primei mele idei
      "idea_marked_as_spam": Raportul spam despre idei
      "idea_published": Publicarea ideii mele
      "initiative_assigned_to_you": Atribuirea unei propuneri mie
      "initiative_marked_as_spam": Propunere raport de spam
      "initiative_published": Publicarea propunerii mele
      "invite_received": Invitație
      "invite_reminder": Memento pentru invitație
      "mention_in_official_feedback": Menționare într-o actualizare
      "new_comment_for_admin": Comentariu nou într-un proiect pe care îl moderez
      "new_comment_on_commented_idea": Comentariu nou la o idee pe care am comentat-o
      "new_comment_on_commented_initiative": Comentariu nou la o propunere pe care am comentat-o
      "new_comment_on_voted_idea": Comentariu nou la o idee pe care am votat-o
      "new_comment_on_voted_initiative": Comentariu nou la o propunere pe care am votat-o
      "new_idea_for_admin": Idee nouă într-un proiect pe care îl moderez
      "new_initiative_for_admin": Propunere nouă
      "official_feedback_on_commented_idea": Actualizare unei idei la care am plasat un comentariu
      "official_feedback_on_commented_initiative": Actualizare unei propuneri la care am plasat un comentariu
      "official_feedback_on_voted_idea": Actualizare unei idei votate de mine
      "official_feedback_on_voted_initiative": Actualizare unei propuneri votate de mine
      "official_feedback_on_your_idea": Actualizare la idea mea
      "official_feedback_on_your_initiative": Actualizare la propunerea mea
      "password_reset": Resetare parolă
      "project_moderation_rights_received": Drepturile de moderare a proiectului au fost primite
      "project_folder_moderation_rights_received": Folder manager rights received
      "project_phase_started": Noua etapă a proiectului
      "project_phase_upcoming": Viitoarea etapă a proiectului
      "status_change_of_commented_idea": Schimbarea statusului unei idei pe care am votat-o
      "status_change_of_commented_initiative": Schimbarea statusului unei propuneri pe care am votat-o
      "status_change_of_voted_idea": Schimbarea statusului unei idei pe care am votat-o
      "status_change_of_voted_initiative": Schimbarea statusului unei propuneri pe care am votat-o
      "status_change_of_your_idea": Schimbarea statusului ideii mele
      "status_change_of_your_initiative": Schimbarea statusului propunerii mele
      "threshold_reached_for_admin": Propunerea a atins pragul minim de voturi
      "welcome": După înregistrare
      "admin_digest": Rezumate săptămânale pentru admini
      "moderator_digest": Prezentarea săptămânală pentru managerii de proiect
      "assignee_digest": Rezumate săptămânale ale ideilor atribuite
      "user_digest": Rezumate săptămânale
      "your_proposed_initiatives_digest": Rezumate săptămânale ale propunerilor dumneavoastră
    admin_campaign_type_description:
      "manual": Mesaj oficial - toți utilizatorii
      "admin_rights_received": Drepturi de administrare primite - administratori
      "comment_deleted_by_admin": Ștergerea comentariului dvs. - toți utilizatorii
      "comment_marked_as_spam": Comentează raportul spam - administratori și manageri de proiect
      "comment_on_your_comment": Răspundeți la comentariul dvs. - toți utilizatorii
      "comment_on_your_idea": Comentează ideea ta - toți utilizatorii
      "comment_on_your_initiative": Comentează propunerea ta - toți utilizatorii
      "first_idea_published": Publicarea primei tale idei - toți utilizatorii
      "idea_marked_as_spam": Raport spam de idei - administratori și manageri de proiect
      "idea_published": Publicarea ideii dvs. - toți utilizatorii
      "initiative_assigned_to_you": Atribuirea unei propuneri - administratori
      "initiative_marked_as_spam": Raport spam al propunerii - administratori
      "initiative_published": Publicarea propunerii dvs. - toți utilizatorii
      "invite_received": Invitație - toți utilizatorii
      "invite_reminder": Memento invitație - toți utilizatorii
      "mention_in_comment": Menționează într-un comentariu - toți utilizatorii
      "mention_in_official_feedback": Menționați într-o actualizare - toți utilizatorii
      "new_comment_for_admin": Comentariu nou - administratori și manageri de proiect
      "new_comment_on_commented_idea": Comentariu nou la o idee pe care ați comentat-o - toți utilizatorii
      "new_comment_on_commented_initiative": Comentariu nou la o propunere pe care ați comentat-o - toți utilizatorii
      "new_comment_on_voted_idea": Comentariu nou la o idee pentru care ați votat-o - toți utilizatorii
      "new_comment_on_voted_initiative": Comentariu nou la o propunere pentru care ați votat - toți utilizatorii
      "new_idea_for_admin": Idee nouă - administratori și manageri de proiect
      "new_initiative_for_admin": Propunere nouă - administratori
      "official_feedback_on_commented_idea": Actualizați o idee pe care ați comentat-o - toți utilizatorii
      "official_feedback_on_commented_initiative": Actualizați o propunere pe care ați comentat-o - toți utilizatorii
      "official_feedback_on_voted_idea": Actualizați o idee pe care ați votat-o - toți utilizatorii
      "official_feedback_on_voted_initiative": Actualizați o propunere pe care ați votat-o - toți utilizatorii
      "official_feedback_on_your_idea": Actualizați-vă ideea - toți utilizatorii
      "official_feedback_on_your_initiative": Actualizați propunerea dvs. - toți utilizatorii
      "password_reset": Resetare parolă - toți utilizatorii
      "project_moderation_rights_received": Drepturi de moderare a proiectului primite - manageri de proiect
      "project_folder_moderation_rights_received": Folder manager rights received
      "project_phase_started": Faza proiectului nou - toți utilizatorii
      "project_phase_upcoming": Faza următoare a noului proiect - administratori și manageri de proiect
      "status_change_of_commented_idea": Schimbarea stării unei idei pe care ați comentat-o - toți utilizatorii
      "status_change_of_commented_initiative": Modificarea stării unei propuneri pe care ați comentat-o - toți utilizatorii
      "status_change_of_voted_idea": Schimbarea stării unei idei pe care ați votat-o - toți utilizatorii
      "status_change_of_voted_initiative": Modificarea stării unei propuneri pe care ați votat-o - toți utilizatorii
      "status_change_of_your_idea": Schimbarea stării ideii dvs. - toți utilizatorii
      "status_change_of_your_initiative": Modificarea stării propunerii dvs. - toți utilizatorii
      "threshold_reached_for_admin": Propunerea a atins pragul de vot - administratori
      "welcome": Utilizator nou - administratori
      "admin_digest": Prezentare săptămânală - administratori
      "moderator_digest": Prezentare săptămânală - manageri de proiect
      "assignee_digest": Prezentare săptămânală a ideilor atribuite - administratori și manageri de proiect
      "user_digest": Prezentare săptămânală - toți utilizatorii
      "your_proposed_initiatives_digest": Prezentare săptămânală a propriilor dvs. propuneri - toți utilizatorii
    footer:
      "link_privacy_policy": "Politica de confidențialitate"
      "link_terms_conditions": "Termeni și condiții"
      "link_unsubscribe": "Dezabonare"
      "powered_by": "Cu sprijinul"
      "statement": "Acest e-mail v-a fost trimis de CitizenLab în numele %{organizationName}, deoarece sunteți un utilizator înregistrat al %{organizationLink}. Puteți %{unsubscribeLink} dacă nu doriți să primiți aceste e-mailuri în viitor."
      "unsubscribe_text": "Dezabonare"
    comment_deleted_by_admin:
      reason: 'Motivul pentru care comentariul dvs. a fost șters:'
      cta_view: 'Vizualizați această idee'
      event_description: '%{organizationName} a șters comentariul pe care l-ai scris la o idee.'
      main_header: '%{organizationName} a șters comentariul'
      other_reason: '%{otherReason}'
      inappropriate_reason: 'Comentariul dvs. a fost considerat ca fiind inadecvat'
      irrelevant_reason: 'Comentariul dvs. a fost considerat a fi irelevant pentru contextul respectiv'
      no_reason: 'Niciun motiv nu a fost specificat'
      subject: 'Comentariul dvs. a fost șters de pe platforma %{organizationName}'
      preheader: 'Comentariul dvs. a fost șters'
    admin_digest:
      subject: 'Raportul dvs. administrativ săptămânal de %{time}'
      preheader: 'Analiza administratorului pentru %{organizationName}'
      title_your_weekly_report: '%{firstName}, raportul dvs. săptămânal'
      text_introduction: 'Am recomandat lista ideilor care au generat cea mai mare activitate în ultima săptămână. Află ce se întâmplă pe platforma ta!'
      cta_visit_the_platform: 'Accesați-vă platforma'
      new_users: 'Noi utilizatori'
      new_ideas: 'Idei noi'
      new_comments: 'Comentarii noi'
      title_activity_past_week: 'Activitatea din ultima săptămână'
      title_no_activity_past_week: 'Nu a existat nicio activitate în ultima săptămână'
      title_initiatives_past_week: 'Noi propuneri din săptămâna trecută'
      title_successful_initiatives_past_week: 'Propuneri care au atins pragul săptămâna trecută'
      yesterday_by_author: 'Ieri de %{author}'
      today_by_author: 'Astăzi de %{author}'
      x_days_ago_by_author: 'Cu %{x} zile în urmă de %{author}'
    admin_rights_received:
      cta_moderate_platform: 'Moderați-vă platforma'
      message_you_became_administrator: 'Vi s-au acordat drepturi de administrator pentru platforma de participare a %{organizationName}.'
      preheader: 'Vi s-au acordat drepturi de administrator pentru platforma de participare a %{organizationName}'
      subject: 'Ați devenit administrator pe platforma %{organizationName}'
      text_create_participatory_process: 'Ca administrator, puteți crea și configura noi proiecte de participare. Puteți adăuga noi faze folosind cronologia. Fiecare dintre aceste faze poate avea propriul său comportament în ceea ce privește postarea, comentarea și votarea ideilor.'
      text_moderate_analyse_input: 'După lansarea proiectelor, primele idei vor veni. Veți primi rapoarte săptămânale cu toate activitățile cheie, astfel încât să rămâneți la curent. Prezentarea generală a ideilor vă va ajuta să moderați conținutul și să colaborați la procesarea acestuia.'
      text_platform_setup: 'Ca administrator puteți configura platforma de participare. Alegeți un logo, imagini și culori, scrieți un mesaj personal pe pagina dvs. de origine, trimiteți invitații, definiți ce doriți să știți despre utilizatorii dvs., ...'
      title_create_participatory_process: 'Proiectarea procesului participativ'
      title_moderate_analyse_input: 'Moderați și analizați inputul'
      title_platform_setup: 'Configurează-ți platforma'
      title_what_can_you_do_administrator: 'Ce poți face ca administrator?'
      title_you_became_administrator: 'Ai devenit administrator'
    comment_marked_as_spam:
      by_author: 'De către %{authorName}'
      commented: '%{authorName} a comentat:'
      cta_review_comment: 'Examinează comentariul'
      days_ago: '%{numberOfDays} zile în urmă'
      event_description: 'Comentariul postat pe următorul <strong>''%{post}''</strong> a fost raportat:'
      inappropriate_content: 'Comentariul este nepotrivit sau ofensator.'
      preheader: 'Ia măsuri in privința comentariului raportat ca spam'
      reported_this_because: '%{reporterFirstName} a raportat acest lucru, deoarece:'
      subject: '%{organizationName}: %{firstName} %{lastName} a raportat acest comentariu ca spam'
      title_comment_spam_report: '%{firstName} %{lastName} a raportat acest comentariu ca spam'
      today: Azi
      wrong_content: 'Comentariul nu este relevant.'
      yesterday: Ieri
    comment_on_your_initiative:
      commented: '%{authorFirstName} a scris:'
      cta_reply_to: 'Răspuns la %{commentAuthor}'
      event_description: '%{authorNameFull} a reacționat la inițiativa dvs. „%{initiativeTitle}”. Faceți clic pe butonul de mai jos pentru a continua conversația cu %{authorName}.'
      main_header: '%{commentAuthor} a comentat inițiativa dvs.'
      subject: 'Ați primit un comentariu pe platforma %{organizationName}'
      preheader: '%{authorName} a lăsat un comentariu la inițiativa dvs. pentru %{organizationName}'
    assignee_digest:
      subject: 'Idei care necesită feedback'
      preheader: 'Analiza reprezentantului %{organizationName}'
      title_your_weekly_report: 'Contribuția cetățeanului așteaptă feedback-ul dvs.'
      cta_manage_your_input: 'Gestionați datele introduse'
      assigned_ideas: 'Ideile au nevoie de feedback-ul dvs.'
      title_assignment_past_week: 'Ultimele idei care v-au fost atribuite'
      title_no_assignment_past_week: 'Nu vi s-au atribuit idei noi săptămâna trecută'
      yesterday_by_author: 'Ieri de %{author}'
      today_by_author: 'Astăzi de %{author}'
      x_days_ago_by_author: 'Cu %{x} zile în urmă de %{author}'
      idea_section: Idei
      initiative_section: Propuneri
      title_initiatives_past_week: 'Noile propuneri atribuite dvs.'
      title_successful_initiatives_past_week: 'Propunerile atribuite dvs. care au atins pragul'
    idea_marked_as_spam:
      by_author: 'De către %{authorName}'
      cta_review_idea: 'Ideea de recenzie'
      report_inappropriate_offensive_content: 'Consider acest conținut inadecvat sau jignitor.'
      report_not_an_idea: 'Acest conținut nu este o idee și nu aparține aici.'
      subject: 'Aveți un raport spam pe platforma %{organizationName}'
      preheader: 'Acționați asupra acestui raport de spam'
      reported_this_because: '%{reporterFirstName} a raportat acest lucru, deoarece:'
      title_spam_report: '%{firstName} %{lastName} a raportat spam'
    initiative_marked_as_spam:
      by_author: 'De către %{authorName}'
      cta_review_initiative: 'Propunere de revizuire'
      report_inappropriate_offensive_content: 'Consider acest conținut inadecvat sau jignitor.'
      report_not_an_initiative: 'Acest conținut nu este o propunere și nu aparține aici.'
      subject: 'Aveți un raport spam pe platforma %{organizationName}'
      preheader: 'Acționați asupra acestui raport de spam'
      reported_this_because: '%{reporterFirstName} a raportat acest lucru, deoarece:'
      title_spam_report: '%{firstName} %{lastName} a raportat spam'
    initiative_assigned_to_you:
      by_author: 'De către %{authorName}'
      cta_reply_to: 'Trimiteți feedback la %{authorName}'
      event_description_initiative: 'Ți-a fost atribuită o propunere. Trimiteți feedback prin scrierea unei actualizări oficiale sau schimbarea statusului ei.'
      main_header: '%{firstName}, aveți o sarcină nouă'
      subject: 'Aveți o misiune pe platforma %{organizationName}'
      preheader_initiative: 'Propunerea de %{authorName} v-a fost atribuită'
    invite_reminder:
      cta_accept_invitation: 'Acceptați invitația'
      invitation_header: 'Invitația dvs. este în așteptare'
      preheader: '%{organizationName} v-a trimis o invitație să vă alăturați platformei de participare cu câteva zile în urmă.'
      subject: 'Invitatie in asteptare pentru platforma de participare a %{organizationName}'
    invite_received:
      added_a_message: '%{organizationName} a scris următorul mesaj:'
      cta_accept_invitation: 'Acceptați invitația'
      invitation_header: 'Esti invitat!'
      invitation_header_message: '%{organizationName} v-a invitat la platforma de participare.'
      preheader: '%{organizationName} v-a trimis o invitație să vă alăturați platformei lor de participare.'
      subject: 'Sunteți invitat să vă alăturați platformei %{organizationName}'
    initiative_published:
      action_add_image: '%{addImageLink} pentru a crește vizibilitatea'
      action_published_initiative: 'Propunere publicată'
      action_send_email: 'Trimiteți contactelor dvs. un %{sendEmailLink}'
      action_share_fb: 'Anunță-ți prietenii pe %{fbLink}'
      action_share_link: 'Partajează-l prin orice canal copiind %{link}'
      action_share_twitter: 'Informează-ți urmăritorii pe %{twitterLink}'
      cta_view_initiative: 'Du-te la propunerea ta'
      link: link
      main_header: 'Ai postat o propunere! Să adunăm sprijin pentru aceasta.'
      message_next_steps: '%{userFirstName}, propunerea dvs. a fost publicată cu succes pe platforma de participare a %{organizationName}. Veți fi anunțat atunci când oamenii interacționează cu propunerea dvs. Aflați ce pași puteți face mai jos.'
      message_get_votes: 'Atingeți pragul de vot:'
      preheader: 'Vă mulțumim că ați împărtășit propunerea %{initiativeTitle} pentru %{organizationName}. Următorul pas este să obțineți sprijin pentru propunerea dvs., distribuind-o în rețeaua dvs.'
      send_email: e-mail
      subject: 'Propunerea dvs. a fost publicată pe platforma %{organizationName}'
    mention_in_official_feedback:
      by_author: 'De către %{authorName}'
      commented: '%{organizationName} a scris:'
      cta_reply_to: 'Răspundeți la %{organizationName}'
      event_description: '%{organizationName} v-a menționat în feedback-ul lor cu privire la ideea „%{post}”. Faceți clic pe linkul de mai jos pentru a intra în conversația cu %{organizationName}'
      main_header: 'Ați fost menționat'
      subject: '%{organizationName} v-a menționat în feedback-ul lor'
      preheader: '%{commentAuthor} v-a menționat în feedback'
    new_comment_on_commented_idea:
      commented: '%{commentAuthor} a scris:'
      cta_reply_to: 'Răspuns la %{commentAuthor}'
      event_description: '%{commentAuthorFull} a scris și un comentariu la ideea „%{ideaTitle}” pe platforma de participare a %{organizationName}. Faceți clic pe butonul de mai jos pentru a începe conversația cu %{commentAuthor}.'
      main_header: '%{commentAuthor} a scris un comentariu la aceeași idee'
      subject: 'Există un alt comentariu la ideea pe care ai comentat-o'
      preheader: '%{commentAuthor} a lăsat și un comentariu la o idee pentru %{organizationName}'
    mention_in_comment:
      by_author: 'De către %{authorName}'
      commented: '%{commentAuthor} a scris:'
      cta_reply_to: 'Răspuns la %{commentAuthor}'
      event_description: '%{commentAuthorFull} v-a menționat în comentariul său despre ideea „%{post}”. Faceți clic pe linkul de mai jos pentru a intra în conversația cu %{commentAuthor}'
      main_header: 'Oamenii vorbesc despre tine'
      subject: 'Cineva v-a menționat pe platforma %{organizationName}'
      preheader: '%{commentAuthor} v-a menționat într-un comentariu'
    moderator_digest:
      subject: 'Raportul dvs. săptămânal de manager de proiect la'
      preheader: 'Rezumatul managerului de proiect al'
      title_your_weekly_report: '%{firstName}, raportul dvs. săptămânal'
      text_introduction: 'Am recomandat lista de idei care au generat cea mai mare activitate săptămâna trecută. Aflați ce se întâmplă în cadrul proiectului dvs.!'
      cta_moderate: 'Moderați proiectul'
      new_users: 'Noi utilizatori'
      new_ideas: 'Idei noi'
      new_comments: 'Comentarii noi'
      title_activity_past_week: 'Activitatea din ultima săptămână'
      title_no_activity_past_week: 'Nicio activitate în ultima săptămână'
      yesterday_by_author: 'Ieri de %{author}'
      today_by_author: 'Astăzi de %{author}'
      x_days_ago_by_author: 'Cu %{x} zile în urmă de %{author}'
    new_comment_on_commented_initiative:
      commented: '%{commentAuthor} a scris:'
      cta_reply_to: 'Răspuns la %{commentAuthor}'
      event_description: '%{commentAuthorFull} a scris și un comentariu la propunerea „%{initiativeTitle}” pe platforma de participare a %{organizationName}. Faceți clic pe butonul de mai jos pentru a începe conversația cu %{commentAuthor}.'
      main_header: '%{commentAuthor} a scris un comentariu la aceeași propunere'
      subject: 'Există un alt comentariu la propunerea pe care ai comentat-o'
      preheader: '%{commentAuthor} a lăsat, de asemenea, un comentariu la o propunere pentru %{organizationName}'
    new_comment_for_admin:
      by_author: 'De către %{authorName}'
      commented: '%{authorFirstName} a comentat:'
      cta_reply_to: 'Verifică comentariul lăsat de %{commentAuthor}'
      days_ago: '%{numberOfDays} zile în urmă'
      event_description: '%{authorName} a scris un comentariu pe platforma ta. Nu ezitați să vă alăturați discuției și să continuați conversația!'
      main_header: '%{firstName}, un nou comentariu a fost postat pe platforma dvs.'
      subject: 'Există un nou comentariu pe platforma %{organizationName}'
      preheader: '%{authorName} a lăsat un comentariu'
      today: Azi
      yesterday: Ieri
    comment_on_your_idea:
      by_author: 'De către %{authorName}'
      commented: '%{authorFirstName} a scris:'
      cta_reply_to: 'Răspuns la %{commentAuthor}'
      event_description: '%{authorNameFull} a reacționat la ideea dvs. „%{ideaTitle}”. Faceți clic pe butonul de mai jos pentru a continua conversația cu %{authorName}.'
      main_header: '%{authorName} a comentat ideea ta'
      subject: 'Ați primit un comentariu pe platforma %{organizationName}'
      preheader: '%{authorName} a lăsat un comentariu la ideea dvs. pentru %{organizationName}'
    new_comment_on_voted_initiative:
      commented: '%{commentAuthor} a scris:'
      cta_reply_to: 'Vizualizați această propunere'
      event_description: '%{commentAuthor} a comentat propunerea „%{initiativeTitle}” pentru care ați votat. Alăturați-vă discuției de pe platforma %{organizationName}!'
      main_header: '%{firstName}, există un nou comentariu la propunerea pentru care ai votat'
      subject: 'Există un nou comentariu la propunerea pentru care ați votat'
      preheader: '%{commentAuthor} a lăsat un comentariu la propunerea pe care ați votat-o pe platforma %{organizationName}'
    new_comment_on_voted_idea:
      commented: '%{commentAuthor} a comentat:'
      cta_reply_to: 'Răspuns la %{commentAuthor}'
      days_ago: '%{numberOfDays} zile în urmă'
      event_description: '%{commentAuthor} a comentat ideea „%{ideaTitle}” pe care ați votat-o. Alăturați-vă discuției de pe platforma %{organizationName}!'
      main_header: '%{firstName}, există un nou comentariu la ideea pentru care ai votat'
      subject: 'Există un nou comentariu la ideea pentru care ați votat'
      preheader: '%{commentAuthor} a lăsat un comentariu la ideea pe care ai votat-o ​​pe platforma %{organizationName}'
      today: Azi
      yesterday: Ieri
    new_initiative_for_admin:
      by_author: 'De către %{authorName}'
      commented: '%{authorFirstName} a scris:'
      cta_reply_to: 'Trimiteți feedback la %{authorName}'
      event_description: '%{authorName} a publicat o nouă propunere pe platforma dvs. Descoperă-l acum, dă un feedback sau schimbă-i starea!'
      main_header: '%{firstName}, o nouă propunere a fost publicată pe platforma ta'
      subject: 'Cineva a publicat o nouă propunere pe platforma %{organizationName}'
      preheader: '%{authorName} a publicat o nouă propunere pe platforma dvs.'
    new_idea_for_admin:
      by_author: 'De către %{authorName}'
      commented: '%{authorFirstName} a comentat:'
      cta_reply_to: 'Trimiteți feedback la %{authorName}'
      days_ago: '%{numberOfDays} zile în urmă'
      event_description: '%{authorName} a publicat o idee nouă pe platforma ta. Descoper-o acum, dă-ți cu parerea sau schimbă-i statusul!'
      main_header: '%{firstName}, o idee nouă a fost publicat pe platforma dvs.'
      subject: 'Cineva a publicat o idee nouă pe platforma de %{organizationName}'
      preheader: '%{authorName} a publicat o idee nouă pe platforma dvs.'
      today: Azi
      yesterday: Ieri
    comment_on_your_comment:
      cta_reply_to: 'Răspundeți la %{firstName}'
      event_description: '%{authorNameFull} a scris un răspuns la comentariul dvs. lăsat la ''%{post}'' pe platforma de participare. Faceți click pe butonul de mai jos pentru a continua conversația cu %{authorName}.'
      subject: 'Ați primit un răspuns la comentariul dvs. pe platforma %{organizationName}'
      main_header: '%{authorName} a răspuns comentariului tău'
      preheader: '%{authorName} a răspuns comentariului tău de pe platforma %{organizationName}'
      replied: '%{authorFirstName} a răspuns:'
    official_feedback_on_commented_initiative:
      by_author: 'De către %{authorName}'
      updated: '%{officialName} a scris:'
      cta_view: 'Accesați această propunere'
      event_description: '%{officialName} a oferit o actualizare la propunerea „%{initiativeTitle}”. Faceți clic pe butonul de mai jos pentru a intra în conversația cu %{organizationName}.'
      main_header: 'Există o actualizare la o propunere pe care ai comentat-o'
      subject: 'O propunere pe care ai comentat-o ​​a primit o actualizare oficială pe platforma %{organizationName}'
      preheader: '%{officialName} a lăsat o actualizare oficială la o propunere pe care ai comentat-o'
    official_feedback_on_voted_idea:
      by_author: 'De către %{authorName}'
      updated: '%{officialName} a scris:'
      cta_view: 'Du-te la această idee'
      event_description: '%{officialName} a oferit o actualizare la ideea „%{ideaTitle}”. Faceți clic pe butonul de mai jos pentru a intra în conversația cu %{officialName}.'
      subject: 'O idee pentru care ați votat a primit o actualizare pe platforma %{organizationName}'
      preheader: '%{officialName} a lăsat o actualizare la o idee la care ați votat'
      main_header: ""
    official_feedback_on_commented_idea:
      by_author: 'De către %{authorName}'
      updated: '%{officialName} a scris:'
      cta_view: 'Du-te la această idee'
      event_description: '%{officialName} a oferit o actualizare la ideea „%{ideaTitle}”. Faceți clic pe butonul de mai jos pentru a intra în conversația cu %{officialName}.'
      main_header: 'Există o actualizare la o idee pe care ai comentat-o'
      subject: 'O idee pe care ai comentat-o ​​a primit o actualizare oficială pe platforma %{organizationName}'
      preheader: '%{officialName} a lăsat o actualizare oficială la o idee pe care ai comentat-o'
    official_feedback_on_your_idea:
      by_author: 'De către %{authorName}'
      updated: '%{officialName} a scris:'
      cta_view: 'Du-te la ideea ta'
      event_description: '%{officialName} a oferit o actualizare a ideii „%{ideaTitle}”. Faceți clic pe butonul de mai jos pentru a intra în conversația cu %{officialName}.'
      main_header: 'Ați primit o actualizare de la %{organizationName}'
      subject: 'Ați primit o actualizare de la %{organizationName}'
      preheader: '%{officialName} a lăsat o actualizare oficială la ideea dvs.'
    official_feedback_on_voted_initiative:
      by_author: 'De către %{authorName}'
      updated: '%{officialName} a scris:'
      cta_view: 'Accesați această propunere'
      event_description: '%{officialName} a oferit o actualizare la propunerea „%{initiativeTitle}”. Faceți clic pe butonul de mai jos pentru a intra în conversația cu %{organizationName}.'
      main_header: 'Există o actualizare la o propunere la care ați votat'
      subject: 'O propunere pentru care ați votat a primit o actualizare oficială pe platforma %{organizationName}'
      preheader: '%{officialName} a lăsat o actualizare oficială la o propunere la care ați votat'
    official_feedback_on_your_initiative:
      updated: '%{officialName} a scris:'
      cta_view: 'Du-te la propunerea ta'
      event_description: '%{officialName} a oferit o actualizare la propunerea dvs. „%{initiativeTitle}”. Faceți clic pe butonul de mai jos pentru a intra în conversația cu %{organizationName}.'
      main_header: 'Ați primit o actualizare de la %{officialName}'
      subject: 'Ați primit o actualizare oficială pe platforma %{organizationName}'
      preheader: '%{officialName} a lăsat o actualizare oficială la propunerea dvs.'
    project_moderation_rights_received:
      cta_moderate_project: 'Modera acest proiect'
      message_you_became_moderator: 'Un administrator al platformei de participare a %{organizationName} tocmai v-a făcut manager de proiect pentru următorul proiect:'
      no_ideas: 'Momentan nu există nicio idee'
      preheader: 'Un administrator al platformei de participare a %{organizationName} tocmai v-a făcut manager de proiect pentru următorul proiect'
      subject: 'Ai devenit manager de proeict al platformei %{organizationName}'
      text_design_participatory_process: 'Ca manager de proiect, puteți configura modul în care utilizatorii interacționează în cadrul proiectului. Puteți adăuga noi etape folosind cronologia. Fiecare dintre aceste etape poate avea propria sa natură în ceea ce privește postarea, comentarea și votarea ideilor.'
      text_moderate_analyse_input: 'Odată ce proiectul este lansat, primele idei vor veni. Veți primi rapoarte săptămânale cu toate activitățile cheie, astfel încât să rămâneți la curent cu ce se întâmplă. Prezentarea generală a ideilor din viziunea managerului de proiect vă va ajuta să înțelegeți ce idei au obținut cele mai multe voturi pozitive și negative.'
      text_share_project_information: 'Pentru a crește calitatea ideilor pe care le primiți, este esențial să împărtășiți suficiente informații: adăugați o descriere a proiectului, atașați imagini (inclusiv schițe și planuri) și comunicați toate evenimentele conexe. Nu uitați: o informație bună precede o participare bună!'
      title_design_participatory_process: 'Proiectarea procesului participativ'
      title_moderate_analyse_input: 'Moderați și analizați inputul'
      title_share_project_information: 'Furnizați informații despre proiect'
      title_what_can_you_do_moderator: 'Ce poți să faci ca manager de proiect?'
      title_you_became_moderator: 'Ai devenit manager de proiect'
      x_ideas: '%{numberOfIdeas} idei'
    project_folder_moderation_rights_received:
      cta_view_folder_button: 'View this folder'
      message_added_as_folderadmin: 'You''ve been given folder manager rights on %{organizationName}''s participation platform for the following folder:'
      no_projects: 'No projects yet'
      preheader: 'Iată linkul pe care l-ați solicitat pentru a vă reseta parola'
      subject: '%{organizationName}: Resetați-vă parola'
      text_manage_folder: 'A folder is way to organize several participation projects together. As a folder manager, you can edit the folder and folder description and create new projects (to delete projects, contact your platform administrator). You will also have project management rights over all projects within the folder, allowing you to edit the projects, manage the inputs and email participants.'
      text_moderate_analyse_input: 'Once the projects are launched, the first inputs will start coming in. You''ll receive weekly reports with the key activities so that you can stay on top of what’s happening. The Input Manager in your ''Manage Platform'' panel allows you to see and manage the input, including assigning statuses and responding to posts and comments.'
      text_design_participatory_process: 'You can manage the different participation projects within your folder - configure the participation method, add a project description, attach images, and communicate related events. You can also manage how participants interact with your projects, including setting access rights and configuring the posting, voting and commenting settings.'
      title_design_participatory_process: 'Proiectarea procesului participativ'
      title_moderate_analyse_input: 'Moderați și analizați inputul'
      title_manage_folder: 'Manage the folder settings and create new projects.'
      title_what_can_you_do_folderadmin: 'What can you do as a folder manager?'
      title_added_as_folderadmin: 'You''ve been added as a folder manager'
      x_projects: '%{numberOfProjects} projects'
<<<<<<< HEAD
=======
      cta_reset_password: 'Resetează parola'
      message_you_reset_your_password: 'Ați solicitat o resetare a parolei pentru platforma de participare a %{organizationName}. Faceți click pe butonul de mai jos pentru a alege o nouă parolă, în condiții de siguranță. Linkul expiră în 1 oră.'
      preheader: 'Iată linkul pe care l-ați solicitat pentru a vă reseta parola'
      subject: '%{organizationName}: Resetați-vă parola'
      title_reset_your_password: 'Alegeți o parolă nouă'
>>>>>>> 7c1f6533
    project_phase_started:
      cta_view_phase: 'Descoperă această nouă fază'
      event_description: 'Acest proiect a intrat într-o nouă fază pe platforma %{organizationName}. Faceți clic pe linkul de mai jos pentru a afla mai multe!'
      main_header: 'O nouă fază a început pentru proiectul „%{projectName}”'
      new_phase: 'Acest proiect a intrat în faza ''%{phaseTitle}'''
      subject: '%{projectName} a intrat într-o nouă fază'
      preheader: 'O nouă fază a fost începută pentru %{projectName}'
    project_phase_upcoming:
      cta_view_phase: 'Setați această nouă fază'
      event_description: 'Proiectul „%{projectName}” va intra într-o nouă fază în curând. Asigurați-vă că totul este configurat pentru această fază: Există o descriere adecvată? Ideile selectate sunt transferate în această fază? Doriți să vă informați cetățenii cu privire la specificul acestei faze printr-o campanie de e-mail personalizată?'
      main_header: '%{firstName}, un proiect va intra într-o nouă fază în curând'
      new_phase: 'Proiectul va intra în faza ''%{phaseTitle}'''
      subject: 'Configurți toate setările pentru noua fază a %{projectName}'
      preheader: 'În curând va începe o nouă fază pentru %{projectName}'
    status_change_of_commented_idea:
      status_change: 'Noul statut al acestei idei este „%{ideaStatus}”'
      cta_view_idea: 'Du-te la această idee'
      event_description: '%{organizationName} a actualizat starea ideii „%{ideaTitle}” pe platforma lor de participare digitală.'
      main_header: 'O idee pe care ai comentat-o ​​are un status nou'
      subject: 'Statusul unei idei pe care ați comentat-o ​​a fost schimbat'
      preheader: '%{organizationName} a schimbat starea unei idei pe care ai comentat-o'
    status_change_of_your_idea:
      status_change: 'Noul statut al ideii dvs. este „%{ideaStatus}”'
      cta_view_idea: 'Du-te la ideea ta'
      event_description: '%{organizationName} a actualizat starea ideii dvs. „%{ideaTitle}” pe platforma lor de participare digitală.'
      main_header: 'Ideea ta are un statut nou'
      subject: 'Statutul ideii dvs. a fost schimbat'
      preheader: '%{organizationName} a schimbat status ideii tale'
    status_change_of_voted_idea:
      status_change: 'Noul statut al acestei idei este „%{ideaStatus}”'
      cta_view_idea: 'Du-te la această idee'
      event_description: '%{organizationName} a actualizat starea ideii „%{ideaTitle}” pe platforma lor de participare digitală.'
      main_header: 'O idee pentru care ați votat are un statut nou'
      subject: 'Statutul unei idei pentru care ați votat a fost schimbat'
      preheader: '%{organizationName} a schimbat starea unei idei pentru care ați votat-o'
    status_change_of_voted_initiative:
      status_change: 'Noul statut al acestei propuneri este „%{initiativeStatus}”'
      cta_view_initiative: 'Accesați această propunere'
      event_description: 'Starea propunerii „%{initiativeTitle}” a fost actualizată pe platforma de participare digitală a %{organizationName}.'
      main_header: 'O propunere pentru care ați votat are un status nou'
      subject: 'S-a schimbat statusul unei propuneri pentru care ați votat'
      preheader: 'S-a schimbat statusul unei propuneri pentru care ați votat'
    status_change_of_commented_initiative:
      status_change: 'Noul statut al acestei propuneri este „%{initiativeStatus}”'
      cta_view_initiative: 'Accesați această propunere'
      event_description: 'Starea propunerii „%{initiativeTitle}” a fost actualizată pe platforma de participare digitală a %{organizationName}.'
      main_header: 'O propunere pe care ai comentat-o ​​are un statut nou'
      subject: 'S-a schimbat starea unei propuneri pentru care ați comentat'
      preheader: 'S-a schimbat starea unei propuneri pentru care ați comentat'
    status_change_of_your_initiative:
      status_change: 'Noul status al propunerii dvs. este „%{initiativeStatus}”'
      cta_view_initiative: 'Du-te la propunerea ta'
      event_description: 'Starea propunerii „%{initiativeTitle}” a fost actualizată pe platforma de participare digitală a %{organizationName}.'
      main_header: 'Propunerea dvs. are un status nou'
      subject: 'Statusul propunerii dvs. s-a schimbat'
      preheader: 'Statusul propunerii dvs. s-a schimbat'
    user_digest:
      subject: "Actualizarea săptămânală a platformei de participare a %{organizationName}"
      commented: "%{authorFirstName} a comentat:"
      preheader: "Prezentare săptămânală a %{organizationName}"
      title_your_weekly_report: "Descoperiți ce s-a întâmplat săptămâna trecută"
      intro_text: "Here's a summary of what happened on the participation platform of %{organizationName}."
      cta_go_to_the_platform: "Mergeți pe platformă"
      title_no_activity_past_week: "Nicio activitate în ultima săptămână"
      title_proposals: "Proposals started"
      proposals_started_text: "Proposals are ideas that need to gain traction and support from others (people like you!) in order to move forward. Below is a list of proposals that have been put forward in the last week. Click on any of them to take a look and offer your support and feedback!"
      title_successful_proposals: "Proposals that reached the threshold"
      successful_proposals_text: "These proposals have gotten enough support to move to the next stage! Click on the proposal to learn more about what happens next."
      today_by_author: "Astăzi de %{author}"
      yesterday_by_author: "Ieri de %{author}"
      x_days_ago_by_author: "Cu %{x} zile în urmă de %{author}"
      trending_ideas: "Trending ideas"
      trending_ideas_text: "Interested in what’s been happening on the platform? Here are the three most trending ideas and what people are saying about them."
      no_notifications: "No notifications"
      one_notification: "1 notification"
      multiple_notifications: "%{notifCount} notifications"
      no_unread_notifications: "You've got no unread notifications. However, we invite you to visit the platform to discover what’s happening."
      unread_notifications: "You've got unread notifications. We invite you to visit the platform to discover what’s happening."
    threshold_reached_for_admin:
      by_author: 'De către %{authorName}'
      cta_process_initiative: 'Duce-ți această propunere la un alt nivel'
      event_description: 'O inițiativă a atins pragul de vot pe platforma dvs. Faceți clic pe butonul de mai jos pentru a trece la următorii pași!'
      main_header: 'O inițiativă a atins pragul de votare!'
      subject: 'O inițiativă a atins pragul de vot pe platforma dvs.'
      preheader: 'Asigurați-vă că faceți următorii pași'
    first_idea_published:
      action_add_image: '%{addImageLink} pentru a crește vizibilitatea'
      action_comment: '%{textComment} idei existente'
      action_published_idea: 'Idee publicată'
      action_send_email: 'Trimiteți contactelor dvs. un %{sendEmailLink}'
      action_share_fb: 'Lasă-ți prietenii acum pe %{fbLink}'
      action_share_link: 'Partajează-l prin orice canal copiind %{link}'
      action_share_twitter: 'Informează-ți urmăritorii pe %{twitterLink}'
      add_image: 'Adăugați o imagine'
      cta_view_idea: 'Du-te la ideea ta'
      event_description: '%{firstName}, felicitări pentru prima ta idee pe platforma de participare a %{organizationName}. Veți fi anunțat când oamenii interacționează cu ideea dvs. Aflați ce pași puteți face mai jos.'
      link: link
      main_header: '%{firstName}, ai postat prima idee!'
      message_get_votes: 'Atrage mai multe persoane cu ideea dvs.:'
      preheader: '%{firstName}, felicitări pentru că ați postat prima idee pe platforma %{organizationName}. Acum adună sprijin pentru ideea ta.'
      see_you: 'Ne vedem curând pe platformă!'
      send_email: e-mail
      subject: 'Prima ta idee pe platforma %{organizationName}'
    welcome:
      cta_join_platform: 'Descoperiți platforma'
      subject: 'Bine ați venit pe platforma %{organizationName}'
      main_header: Bine ați venit!
      message_welcome: 'Felicitări, v-ați înscris cu succes pe platforma de bugetare participativă a %{organizationName}. Acum puteți descoperi platforma și vă puteți face vocea auzită. Puteți adăuga, de asemenea, o imagine de profil și o scurtă descriere pentru a le spune celorlalți cine sunteți.'
      preheader: 'Iată ce puteți face pe platforma %{organizationName}'
    idea_published:
      action_add_image: '%{addImageLink} pentru a crește vizibilitatea'
      action_published_idea: 'Idee publicată'
      action_send_email: 'Trimiteți contactelor dvs. un %{sendEmailLink}'
      action_share_fb: 'Lasă-ți prietenii acum pe %{fbLink}'
      action_share_link: 'Partajează-l prin orice canal copiind %{link}'
      action_share_twitter: 'Informează-ți urmăritorii pe %{twitterLink}'
      add_image: 'Adăugați o imagine'
      cta_view_idea: 'Du-te la ideea ta'
      event_description: '%{firstName}, ideea ta a fost publicată cu succes pe platforma de participare a %{organizationName}. Vei fi notificat atunci când oamenii interacționează cu ideea ta. Aflați ce măsuri viitoare puteți lua de mai jos.'
      link: link
      main_header: 'Ai postat o idee! Hai sa ne asigurăm ca va fi citită!'
      message_get_votes: 'Atrage mai multe persoane cu ideea dvs.:'
      preheader: '%{firstName}, felicitări pentru că ai postat ideea ta pe platforma de participare a %{organizationName}. Acum este timpul să aduni sprijin pentru ea.'
      see_you: 'Ne vedem curând pe platformă!'
      send_email: e-mail
      subject: 'Ideea ta de pe platforma %{organizationName}'
      message_next_steps: ""
    your_proposed_initiatives_digest:
      subject: 'Actualizarea săptămânală a propunerii dvs.'
      preheader: 'Ce s-a întâmplat cu propunerea dvs. în săptămâna trecută?'
      title_your_weekly_report: 'Cum a decurs propunerea dvs.?'
      text_introduction: 'Găsiți mai jos numerele cheie și accesați pagina propunerii dvs. pentru a lua măsuri și a obține suficient suport în timp.'
      cta_see_your_initiative: 'Du-te la propunerea ta'
      total_votes: 'Total voturi'
      new_votes: 'Voturi noi'
      remaining_votes: 'Voturi rămase'
      remaining_days: 'Zile Ramase'<|MERGE_RESOLUTION|>--- conflicted
+++ resolved
@@ -415,14 +415,11 @@
       title_what_can_you_do_folderadmin: 'What can you do as a folder manager?'
       title_added_as_folderadmin: 'You''ve been added as a folder manager'
       x_projects: '%{numberOfProjects} projects'
-<<<<<<< HEAD
-=======
       cta_reset_password: 'Resetează parola'
       message_you_reset_your_password: 'Ați solicitat o resetare a parolei pentru platforma de participare a %{organizationName}. Faceți click pe butonul de mai jos pentru a alege o nouă parolă, în condiții de siguranță. Linkul expiră în 1 oră.'
       preheader: 'Iată linkul pe care l-ați solicitat pentru a vă reseta parola'
       subject: '%{organizationName}: Resetați-vă parola'
       title_reset_your_password: 'Alegeți o parolă nouă'
->>>>>>> 7c1f6533
     project_phase_started:
       cta_view_phase: 'Descoperă această nouă fază'
       event_description: 'Acest proiect a intrat într-o nouă fază pe platforma %{organizationName}. Faceți clic pe linkul de mai jos pentru a afla mai multe!'
