--- conflicted
+++ resolved
@@ -35,12 +35,7 @@
       "new_comment_for_admin": New comment in a project I moderate
       "new_idea_for_admin": New input in a project I moderate
       "new_initiative_for_admin": New proposal
-<<<<<<< HEAD
-      "official_feedback_on_idea_you_follow": Update on an idea that you follow
-=======
       "official_feedback_on_idea_you_follow": Update on an input that you follow
-      "official_feedback_on_initiative_you_follow": Update on a proposal that you follow
->>>>>>> 7f5eb6d7
       "password_reset": Password reset
       "project_moderation_rights_received": Project moderation rights received
       "project_folder_moderation_rights_received": Folder manager rights received
@@ -397,22 +392,10 @@
       main_header: 'New internal comment on ''%{post}'''
       preheader: 'New internal comment on ''%{post}'''
     official_feedback_on_idea_you_follow:
-<<<<<<< HEAD
-      header_message: '%{officialName} gave an update on the idea ''%{ideaTitle}''. Click the button below to enter the conversation with %{officialName}.'
-      header_title: 'There''s an update on an idea you follow'
-      subject: 'An idea you follow has received an official update on the platform of %{organizationName}'
-      preheader: 'There''s an update on an idea you follow'
-=======
       header_message: '%{feedback_author_name} gave an update on ''%{input_title}''.'
       header_title: 'There''s an update on "%{input_title}"'
       subject: 'Official feedback was posted on "%{input_title}"'
       preheader: 'There''s an update on an input you follow'
-    official_feedback_on_initiative_you_follow:
-      header_message: '%{officialName} gave an update on the proposal ''%{initiativeTitle}''. Click the button below to enter the conversation with %{organizationName}.'
-      header_title: 'There''s an update on a proposal you follow'
-      subject: 'A proposal you follow has received an official update on the platform of %{organizationName}'
-      preheader: 'There''s an update on a proposal you follow'
->>>>>>> 7f5eb6d7
     mention_in_official_feedback:
       cta_reply_to: 'Reply to %{organizationName}'
       event_description: '%{organizationName} mentioned you in their feedback on the idea ''%{post}‘. Click the link below to enter the conversation with %{organizationName}'
