--- conflicted
+++ resolved
@@ -680,12 +680,9 @@
         proposal_is_published: 'Proposal is published'
         user_registers_for_the_first_time: 'User registers for the first time'
         user_replies_to_comment: 'User replies to comment'
-<<<<<<< HEAD
+        user_replies_to_internal_comment: 'User replies to internal comment'
         voting_2_days_before_phase_closes: '2 days before voting phase closes'
         voting_1_day_after_last_votes: '1 day after user last voted'
         voting_basket_submitted: 'Votes are submitted'
-=======
-        user_replies_to_internal_comment: 'User replies to internal comment'
->>>>>>> 018a4696
         7_days_after_invite_is_sent: '7 days after invite is sent'
         7_days_before_the_project_changes_phase: '7 days before the project changes phase'