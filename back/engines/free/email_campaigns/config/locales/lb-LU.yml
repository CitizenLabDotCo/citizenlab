lb:
  email_campaigns:
    campaign_type_description:
      "manual": Offiziell Noriichten
      "admin_rights_received": Administratorrechter kritt
      "comment_deleted_by_admin": Mäi Kommentar läschen
      "comment_marked_as_spam": Kommentéiert de Bericht vum Spam
      "comment_on_your_comment": Eng Äntwert op mäi Kommentar
      "comment_on_your_idea": E Kommentar zu menger Iddi
      "comment_on_your_initiative": E Kommentar zu mengem Virschlag
      "first_idea_published": Verëffentlechung vu menger éischter Iddi
      "idea_marked_as_spam": Spambericht iwwer d'Iddien
      "idea_published": Verëffentlechung vu menger Iddi
      "initiative_assigned_to_you": E Virschlag gouf mir zougewisen
      "initiative_marked_as_spam": Spambericht iwwer d'Virschléi
      "initiative_published": Verëffentlechung vu mengem Virschlag
      "invite_received": Invitatioun
      "invite_reminder": Invitatiounserënnerung
      "mention_in_official_feedback": Ernimmung an engem Update
      "new_comment_for_admin": Neie Kommentar an engem Projet, deen ech moderéieren
      "new_comment_on_commented_idea": Neie Kommentar zu enger Iddi, déi ech kommentéiert hunn
      "new_comment_on_commented_initiative": Neie Kommentar zu enger Virschlag, deen ech kommentéiert hunn
      "new_comment_on_voted_idea": Neie Kommentar zu enger Iddi, fir déi ech gestëmmt hunn
      "new_comment_on_voted_initiative": Neie Kommentar zu engem Virschlag, fir deen echt gestëmmt hunn
      "new_idea_for_admin": Nei Iddi an engem Projet, deen ech moderéien
      "new_initiative_for_admin": Nei Propositioun
      "official_feedback_on_commented_idea": Update zu enger Iddi, déi ech kommentéiert hunn
      "official_feedback_on_commented_initiative": Update zu engem Virschlag, deen ech kommentéiert hunn
      "official_feedback_on_voted_idea": Update zu enger Iddi, iwwer déi ech ofgestëmmt hunn
      "official_feedback_on_voted_initiative": Update zu engem Virschlag, iwwer deen ech ofgestëmmt hunn
      "official_feedback_on_your_idea": Update zu menger Iddi
      "official_feedback_on_your_initiative": Update zu mengem Virschlag
      "password_reset": Passwuert zerécksetzen
      "project_moderation_rights_received": Moderatiounsrechter fir Projete kritt
      "project_folder_moderation_rights_received": Administratorrechter fir Dossier'en kritt
      "project_phase_started": Nei Projetsphas
      "project_phase_upcoming": Bevirstoend nei Projetsphas
      "status_change_of_commented_idea": Statusännerung vun enger Iddi, déi ech kommentéiert hunn
      "status_change_of_commented_initiative": Statusännerung vun engem Virschlag, deen ech kommentéiert hunn
      "status_change_of_voted_idea": Statusännerung vun enger Iddi, fir déi ech gestëmmt hunn
      "status_change_of_voted_initiative": Statusännerung vun engem Virschlag, fir deen ech gestëmmt hunn
      "status_change_of_your_idea": Statusännerung vu menger Iddi
      "status_change_of_your_initiative": Statusännerung vu mengem Virschlag
      "threshold_reached_for_admin": Virschlag huet d'Schwell vun de Stëmmen erreecht. 
      "welcome": No der Aschreiwung
      "admin_digest": Wéchentlechen Iwwerbléck fir Verwalteren
      "moderator_digest": Wéchentlech Iwwersiicht fir Projetsmanageren
      "assignee_digest": Wéchentlech Iwwersiicht iwwer zougewisen Iddien
      "user_digest": Wéchentlech Iwwersiicht
      "your_proposed_initiatives_digest": Wéchentlech Iwwersiicht vun Äre Virschléi
    admin_campaign_type_description:
      "manual": Official message - all users
      "admin_rights_received": Admin rights received - admins
      "comment_deleted_by_admin": Deletion of your comment - all users
      "comment_marked_as_spam": Comment spam report - admins and project managers
      "comment_on_your_comment": Reply on your comment - all users
      "comment_on_your_idea": Comment on your idea - all users
      "comment_on_your_initiative": Comment on your proposal - all users
      "first_idea_published": Publication of your first idea - all users
      "idea_marked_as_spam": Idea spam report - admins and project managers
      "idea_published": Publication of your idea - all users
      "initiative_assigned_to_you": Assignment of a proposal - admins
      "initiative_marked_as_spam": Proposal spam report - admins
      "initiative_published": Publication of your proposal - all users
      "invite_received": Invitation - all users
      "invite_reminder": Invitation reminder - all users
      "mention_in_comment": Mention in a comment - all users
      "mention_in_official_feedback": Mention in an update - all users
      "new_comment_for_admin": New comment - admins and project managers
      "new_comment_on_commented_idea": New comment on an idea you commented on - all users
      "new_comment_on_commented_initiative": New comment on a proposal you commented on - all users
      "new_comment_on_voted_idea": New comment on an idea you voted for - all users
      "new_comment_on_voted_initiative": New comment on a proposal you voted for - all users
      "new_idea_for_admin": New idea - admins and project managers
      "new_initiative_for_admin": New proposal - admins
      "official_feedback_on_commented_idea": Update on an idea you commented on - all users
      "official_feedback_on_commented_initiative": Update on a proposal you commented on - all users
      "official_feedback_on_voted_idea": Update on an idea you voted on - all users
      "official_feedback_on_voted_initiative": Update on a proposal you voted on - all users
      "official_feedback_on_your_idea": Update on your idea - all users
      "official_feedback_on_your_initiative": Update on your proposal - all users
      "password_reset": Password reset - all users
      "project_moderation_rights_received": Project moderation rights received - project managers
      "project_folder_moderation_rights_received": Administratorrechter fir Dossier'en kritt
      "project_phase_started": New project phase - all users
      "project_phase_upcoming": Upcoming new project phase - admins and project managers
      "status_change_of_commented_idea": Status change of an idea you commented on - all users
      "status_change_of_commented_initiative": Status change of a proposal you commented on - all users
      "status_change_of_voted_idea": Status change of an idea you voted on - all users
      "status_change_of_voted_initiative": Status change of a proposal you voted on - all users
      "status_change_of_your_idea": Status change of your idea - all users
      "status_change_of_your_initiative": Status change of your proposal - all users
      "threshold_reached_for_admin": Proposal reached the voting threshold - admins
      "welcome": Welcome email to new users - all users
      "admin_digest": Weekly overview - admins
      "moderator_digest": Weekly overview - project managers
      "assignee_digest": Weekly overview of assigned ideas - admins and project managers
      "user_digest": Weekly overview - all users
      "your_proposed_initiatives_digest": Weekly overview of your own proposals - all users
    footer:
      "link_privacy_policy": "Dateschutzrichtlinn"
      "link_terms_conditions": "Geschäftsbedéngungen"
      "link_unsubscribe": "Ofmellen"
<<<<<<< HEAD
      "powered_by": "Erméiglecht duerch (Citizen Lab)"
=======
      "powered_by": "Ënnerstëtzt vun"
>>>>>>> adac5d74
      "statement": "Dës E-Mail gouf Iech vu CitizenLab am Numm vun %{organizationName} geschéckt, well Dir e registréierten Notzer vun %{organizationLink} sidd. Dir kënnt Iech %{unsubscribeLink}, wann Dir an Zukunft dës E-Mailen net méi kréie wëllt."
      "unsubscribe_text": "ofmellen"
    comment_deleted_by_admin:
      reason: 'De Grond, firwat Äre Kommentar geläscht gouf:'
      cta_view: 'Dës Iddi ukucken'
      event_description: '%{organizationName} huet de Kommentar geläscht, deen Dir zu dëser Iddi geschriwwen hutt.'
      main_header: '%{organizationName} huet Äre Kommentar geläscht'
      other_reason: '%{otherReason}'
      inappropriate_reason: 'Äre Kommentar gouf als net ugemiess ageschat'
      irrelevant_reason: 'Äre Kommentar gouf als net relevant fir dëse Kontext betruecht'
      no_reason: 'Et gouf kee Grond uginn'
      subject: 'Äre Kommentar gouf vun der Plattform vun %{organizationName} geläscht'
      preheader: 'Äre Kommentar gouf geläscht'
    admin_digest:
      subject: 'Äre wëchentleche Bericht als Administrateur vun %{time}'
      preheader: 'Bericht vun der Woch vun %{organizationName}'
      title_your_weekly_report: '%{firstName}, Äre wéchentleche Bericht'
      text_introduction: 'Hei eng Auswiel vun de Bäiträg mat der meeschter Aktivitéit aus der leschter Woch. Fannt eraus wat op Ärer Plattform geschitt! !'
      cta_visit_the_platform: 'Besicht Är Plattform'
      new_users: 'Nei Benotzer'
      new_ideas: 'Nei Iddien'
      new_comments: 'Nei Kommentaren'
      title_activity_past_week: 'Aktivitéit vun der leschter Woch'
      title_no_activity_past_week: 'An der leschter Woch gouf et keng Aktivitéit'
      title_initiatives_past_week: 'Nei Propositiounen aus der leschter Woch'
      title_successful_initiatives_past_week: 'Virschléi, déi an der leschter Woch d''Schwell erreecht hunn'
      yesterday_by_author: 'Gëschter vun %{author}'
      today_by_author: 'Haut vun %{author}'
      x_days_ago_by_author: 'Virun %{x} Deeg vum %{author}'
    admin_rights_received:
      cta_moderate_platform: 'Är Plattform moderéieren'
      message_you_became_administrator: 'Dir krut Administratorrechter fir d''participativ Plattform vum %{organizationName}.'
      preheader: 'Dir krut Administratorrechter fir d''participativ Plattform vum %{organizationName}'
      subject: 'Dir sidd en Administrateur vun der Bedeelegungsplattform vun %{organizationName} ginn'
      text_create_participatory_process: 'Als Administrateur kënnt Dir nei participativ Projeten uleeën an upassen. Dir kënnt nei Phasen an der Zäitlinn dobäimaachen. Jiddereng vun dëse Phasen ka bezüglech dem Verëffentleche vun Iddien, Kommentéieren an Ofstëmmen hiert eegent Verhalen hunn.'
      text_moderate_analyse_input: "Esoubal d’Projeten ulafen, kommen déi éischt Iddien eran. Dir kritt wéchentlech Berichter mat den Haaptaktivitéiten, sou datt Dir den Iwwersiicht behaalt, wat sech deet. \nDen Iddien-Manager am Backoffice vun Ärer Plattform erméiglecht et Iech ze gesi wat fir Iddien am meeschte positiv wéi negativ Stëmme kritt huet."
      text_platform_setup: 'Als Administrateur kënnt Dir d''participativ Plattform upassen. Wielt e Logo, Biller, Faarwen, schreift e personaliséierte Message op der Startsäit, verschéckt Invitatiounen a leet fest wat genee dir vun Äre Benotzer wësse wëllt...'
      title_create_participatory_process: 'Entwerft de participative Prozess'
      title_moderate_analyse_input: 'Moderéiert an analyséiert d’Bäiträg'
      title_platform_setup: 'Riicht Är Plattform an'
      title_what_can_you_do_administrator: 'Wat kënnt Dir als Administrateur maachen?'
      title_you_became_administrator: 'Dir sidd Administrateur ginn'
    comment_marked_as_spam:
      by_author: 'vun %{authorName}'
      commented: '%{authorName} huet kommentéiert:'
      cta_review_comment: 'Kommentar iwwerpréiwen'
      days_ago: 'Virun %{numberOfDays} Deeg'
      event_description: 'De folgende Kommentar, deen op <strong>''%{post}''</strong> gepost gouf, gouf gemellt:'
      inappropriate_content: 'De Kommentar ass net ugemiess oder beleedegend.'
      preheader: 'Reagéiert op dëse Kommentar, deen als Spam gemellt gouf'
      reported_this_because: '%{reporterFirstName} huet dëst gemellt, well:'
      subject: '%{organizationName}: %{firstName} %{lastName} huet dëse Kommentar als Spam gemellt'
      title_comment_spam_report: '%{firstName} %{lastName} huet dëse Kommentar als Spam gemellt'
      today: Haut
      wrong_content: 'De Kommentar ass net relevant.'
      yesterday: Gëschter
    comment_on_your_initiative:
      commented: '%{authorFirstName} huet geschriwwen:'
      cta_reply_to: 'Äntwert dem %{commentAuthor}'
      event_description: '%{authorNameFull} huet op Äre Virschlag ''%{initiativeTitle}'' reagéiert. Klickt hei ënnendrënner fir d’Gespréich mam %{authorName} weiderzeféieren.'
      main_header: '%{commentAuthor} huet Äre Virschlag kommentéiert'
      subject: 'Dir hutt e Kommentar op der Plattform %{organizationName} kritt'
      preheader: '%{authorName} huet e Kommentar zu Ärem Virschlag op %{organizationName} hannerlooss'
    assignee_digest:
      subject: 'Iddien, déi Äre Feedback erfuerderen: %{numberIdeas}'
      preheader: 'Iwwersiicht vun den Elementer déi Iech zougewise goufen %{organizationName}'
      title_your_weekly_report: '%{firstName}, de Bäitrag vun de Benotzer waart op Äre Feedback'
      cta_manage_your_input: 'Är Bäiträg verwalten'
      assigned_ideas: 'Iddie brauchen Äre Feedback'
      title_assignment_past_week: 'Neist Iddien, déi Iech zougewise goufen'
      title_no_assignment_past_week: 'D''lescht Woch goufen Iech keng nei Iddien zougewisen'
      yesterday_by_author: 'Gëschter vun %{author}'
      today_by_author: 'Haut vun %{author}'
      x_days_ago_by_author: 'Virun %{x} Deeg vum %{author}'
      idea_section: Iddien
<<<<<<< HEAD
      initiative_section: Virschléi
=======
      initiative_section: Propositioun
>>>>>>> adac5d74
      title_initiatives_past_week: 'Neist Virschléi, déi Iech zougewise goufen'
      title_successful_initiatives_past_week: 'Virschléi, déi Iech zougewise goufen an déi d''Schwell erreecht hunn'
    idea_marked_as_spam:
      by_author: 'vun %{authorName}'
      cta_review_idea: 'Iddi iwwerpréiwen'
      report_inappropriate_offensive_content: 'Ech fannen dësen Inhalt net ugemiess oder beleidegend.'
      report_not_an_idea: 'Dësen Inhalt ass keng Iddi a gehéiert net hei hin.'
      subject: 'Dir hutt e Spambericht op der Plattform vum %{organizationName}'
      preheader: 'Reagéiert op dës Spammeldung'
      reported_this_because: '%{reporterFirstName} huet dëst gemellt, well:'
      title_spam_report: '%{firstName} %{lastName} huet Spam gemellt'
    initiative_marked_as_spam:
      by_author: 'vun %{authorName}'
      cta_review_initiative: 'Virschlag iwwerpréiwen'
<<<<<<< HEAD
      report_inappropriate_offensive_content: 'Ech fannen dësen Inhalt net ugemiess oder beleidegend.'
      report_not_an_initiative: 'Dësen Inhalt ass kee Virschlag a gehéiert net heihin.'
      subject: 'Dir hutt e Spambericht op der Plattform vum %{organizationName}'
=======
      report_inappropriate_offensive_content: 'Ech fannen dësen Inhalt net ugemiess oder beleedegend.'
      report_not_an_initiative: 'Dësen Inhalt ass kee Virschlag a gehéiert net heihin.'
      subject: 'Dir hutt eng Spammeldung op der Plattform vun %{organizationName}'
>>>>>>> adac5d74
      preheader: 'Reagéiert op dës Spammeldung'
      reported_this_because: '%{reporterFirstName} huet dëst gemellt, well:'
      title_spam_report: '%{firstName} %{lastName} huet Spam gemellt'
    initiative_assigned_to_you:
      by_author: 'vun %{authorName}'
      cta_reply_to: '%{authorName} Feedback ginn'
      event_description_initiative: 'Eng Propositioun gouf Iech zougewisen. Gitt Feedback, andeem Dir en offiziellen Update schreift oder de Status ännert.'
      main_header: '%{firstName}, Dir hutt eng nei Zouweisung'
      subject: 'Dir hutt eng Zouweisung op der Plattform vun %{organizationName}'
      preheader_initiative: 'De Virschlag vum %{authorName} gouf Iech zougewisen'
    invite_reminder:
      cta_accept_invitation: 'Invitatioun unhuelen'
      invitation_header: 'Är Invitatioun steet aus'
      preheader: '%{organizationName} huet Iech virun e puer Deeg eng Invitatioun geschéckt, fir hirer participativer Plattform bäizetrieden.'
      subject: 'Ausstoend Invitatioun fir d’participativ Plattform %{organizationName}'
    invite_received:
      added_a_message: '%{organizationName} huet déi folgend Noriicht geschriwwen:'
      cta_accept_invitation: 'Invitatioun unhuelen'
      invitation_header: 'Dir sidd invitéiert!'
      invitation_header_message: '%{organizationName} huet Iech op hir participativ Plattform invitéiert.'
      preheader: '%{organizationName} huet Iech eng Invitatioun geschéckt, fir hirer participativer Plattform bäizetrieden.'
      subject: 'Dir sidd invitéiert, fir der Plattform vun %{organizationName} bäizetrieden'
    initiative_published:
      action_add_image: '%{addImageLink} fir d’Siichtbarkeet ze erhéijen'
      action_published_initiative: 'Verëffentlechte Virschlag'
      action_send_email: 'Schéckt Äre Kontakter en %{sendEmailLink}'
      action_share_fb: 'Sot et Äre Frënn op %{fbLink}'
      action_share_link: 'Deelt et iwwer all méigleche Kanal, andeem Dir %{link} kopéiert'
      action_share_twitter: 'Informéiert Är Follower iwwer %{twitterLink}'
      cta_view_initiative: 'Bei Äre Virschlag goen'
      link: Link
      main_header: 'Dir hutt e Virschlag gepost! Sammelt a kritt elo Ënnerstëtzung dofir.'
      message_next_steps: '%{userFirstName}, Äre Virschlag gouf erfollegräich op der participativer Plattform %{organizationName} gepost. Dir gitt benoriichtegt, wa Leit mat Ärem Virschlag interagéieren. Gitt hei ënnendrënner gewuer, wat fir nächst Schrëtt Dir ënnerhuele kënnt.'
      message_get_votes: 'Erreech dei néideg Schwell u Stëmmen:'
      preheader: 'Merci, datt Dir Äre Virschlag %{initiativeTitle} op %{organizationName} gedeelt hutt. Den nächste Schrëtt ass, Ënnerstëtzung fir Äre Virschlag ze sammelen, andeem Dir en an Ärem Netzwierk deelt.'
      send_email: E-Mail
      subject: 'Är Propositioun gouf op der Plattform vun %{organizationName} verëffentlecht'
    mention_in_official_feedback:
      by_author: 'vun %{authorName}'
      commented: '%{organizationName} huet geschriwwen:'
      cta_reply_to: 'Äntwert %{organizationName}'
      event_description: '%{organizationName} hunn Iech an hirem Feedback zu der Iddi ''%{post}‘ ernimmt. Klickt op de Link hei ënnendrënner, fir Iech mat %{organizationName} z’ënnerhalen'
      main_header: 'Dir sidd ernimmt ginn'
      subject: '%{organizationName} hunn Iech an hirem Feedback ernimmmt'
      preheader: '%{commentAuthor} huet Iech am Feedback ernimmt'
    new_comment_on_commented_idea:
      commented: '%{commentAuthor} huet geschriwwen:'
      cta_reply_to: 'Äntwert dem %{commentAuthor}'
      event_description: '%{commentAuthorFull} huet och e Kommentar zu der Iddi ''%{ideaTitle}'' op der Bedeelegungsplattform vun %{organizationName} geschriwwen. Klickt op de Knapp hei ënnendrënner, fir eng Conversatioun mat %{commentAuthor} unzefänken.'
      main_header: '%{commentAuthor} huet e Kommentar zu der selwechter Iddi geschriwwen'
      subject: 'Et gëtt nach e Kommentar zu der Iddi, déi Dir kommenteiert hutt'
      preheader: '%{commentAuthor} huet och e Kommentar zu der Iddi fir %{organizationName} hannerlooss'
    mention_in_comment:
      by_author: 'vun %{authorName}'
      commented: '%{commentAuthor} huet geschriwwen:'
<<<<<<< HEAD
      cta_reply_to: 'Äntwert dem %{commentAuthor}'
=======
      cta_reply_to: 'Äntwert %{commentAuthor}'
>>>>>>> adac5d74
      event_description: '%{commentAuthorFull} huet Iech a sengem Kommentar zu der Iddi ''%{post}‘ ernimmt. Klickt op de Link hei ënnendrënner, fir mam %{commentAuthor} an d''Gespréich ze kommen'
      main_header: 'Leit schwätzen iwwer Iech'
      subject: 'Et huet een Iech op der Plattform vun %{organizationName} ernimmt'
      preheader: '%{commentAuthor} huet Iech an engem Kommentar ernimmt'
    moderator_digest:
      subject: 'Wéchentlechen Bericht fir Projetsmanageren vum %{time}'
      preheader: 'Zesummefaassung fir Projetsmanagere vun %{organizationName}'
<<<<<<< HEAD
      title_your_weekly_report: '%{firstName}, Äre wéchentleche Bericht'
=======
      title_your_weekly_report: '%{firstName}, Äre wéchentleche Rapport'
>>>>>>> adac5d74
      text_introduction: 'Hei eng Auswiel vun de Beiträg mat der meeschter Aktivitéit aus der leschter Woch. Fannt eraus wat op Ärer Plattform geschitt!'
      cta_moderate: 'Moderéiert Äre Projet'
      new_users: 'Nei Benotzer'
      new_ideas: 'Nei Iddien'
      new_comments: 'Nei Kommentaren'
      title_activity_past_week: 'Aktivitéit vun der leschter Woch'
      title_no_activity_past_week: 'An der leschter Woch gouf et keng Aktivitéit'
      yesterday_by_author: 'Gëschter vun %{author}'
      today_by_author: 'Haut vun %{author}'
      x_days_ago_by_author: 'Virun %{x} Deeg vum %{author}'
    new_comment_on_commented_initiative:
      commented: '%{commentAuthor} huet geschriwwen:'
      cta_reply_to: 'Äntwert dem %{commentAuthor}'
      event_description: '%{commentAuthorFull} huet och e Kommentar zu der Propositioun ''%{initiativeTitle}'' op der Bedeelegungsplattform vun %{organizationName} geschriwwen. Klickt op de Knapp hei ënnendrënner, fir eng Conversatioun mat %{commentAuthor} unzefänken.'
      main_header: '%{commentAuthor} huet e Kommentar zum selwechte Virschlag geschriwwen'
      subject: 'Et gëtt nach e Kommentar zum Virschlag, deen Dir kommentéiert hutt'
      preheader: '%{commentAuthor} huet och e Kommentar zum Virschlag op %{organizationName} hannerlooss'
    new_comment_for_admin:
      by_author: 'vun %{authorName}'
      commented: '%{authorFirstName} huet kommentéiert:'
      cta_reply_to: 'Dem %{commentAuthor} säi Kommentar ukucken'
      days_ago: 'Virun %{numberOfDays} Deeg'
      event_description: '%{authorName} huet en neie Kommentar op Är Plattform hannerlooss.'
      main_header: '%{firstName}, en neie Kommentar gouf op Ärer Plattform gepost'
      subject: 'En neie Kommentar gouf op der %{organizationName} Plattform gepost'
      preheader: '%{authorName} huet e Kommentar hannerlooss'
      today: Haut
      yesterday: Gëschter
    comment_on_your_idea:
      by_author: 'vun %{authorName}'
      commented: '%{authorFirstName} huet geschriwwen:'
<<<<<<< HEAD
      cta_reply_to: 'Äntwert dem %{commentAuthor}'
=======
      cta_reply_to: 'Äntwert %{commentAuthor}'
>>>>>>> adac5d74
      event_description: '%{authorNameFull} huet op Är Iddi ''%{ideaTitle}'' reagéiert. Klickt hei ënnendrënner fir d’Gespréich mam %{authorName} weiderzeféieren.'
      main_header: '%{authorName} huet Är Iddi kommentéiert'
      subject: 'Dir hutt e Kommentar op der Plattform %{organizationName} kritt'
      preheader: '%{authorName} huet e Kommentar zu Ärer Iddi fir %{organizationName} hannerlooss'
    new_comment_on_voted_initiative:
      commented: '%{commentAuthor} huet geschriwwen:'
      cta_reply_to: 'Virschléi ukucken'
      event_description: '%{commentAuthor} huet de Virschlag ''%{initiativeTitle}'' kommentéiert, iwwer deen Dir ofgestëmmt hutt. Bedeelegt Iech un der Diskussioun op der %{organizationName} Plattform!'
      main_header: '%{firstName}, et gëtt en neie Kommentar zu dem Virschlag, iwwer den Dir ofgestëmmt hutt'
      subject: 'Et gëtt en neie Kommentar zu dem Virschlag, iwwer den Dir ofgestëmmt hutt'
      preheader: '%{commentAuthor} huet e Kommentar zu dem Virschlag hannerlooss, iwwer deen Dir op der %{organizationName} Plattform ofgestëmmt hutt'
    new_comment_on_voted_idea:
      commented: '%{commentAuthor} huet kommentéiert:'
      cta_reply_to: 'Äntwert dem %{commentAuthor}'
      days_ago: 'Virun %{numberOfDays} Deeg'
      event_description: '%{commentAuthor} huet d’Iddi ''%{ideaTitle}'' kommentéiert, iwwer déi Dir ofgestëmmt hutt. Bedeelegt Iech un der Diskussioun op der Plattform vun %{organizationName}!'
      main_header: '%{firstName}, et gëtt en neie Kommentar zu der Iddi, iwwer déi Dir ofgestëmmt hutt'
      subject: 'Et gëtt en neie Kommentar zu der Iddi, iwwer déi Dir ofgestëmmt hutt'
      preheader: '%{commentAuthor} huet e Kommentar zu der Iddi hannerlooss, iwwert déi Dir op der Plattform vun %{organizationName} ofgestëmmt hutt'
      today: Haut
      yesterday: Gëschter
    new_initiative_for_admin:
      by_author: 'vun %{authorName}'
      commented: '%{authorFirstName} huet geschriwwen:'
      cta_reply_to: '%{authorName} Feedback ginn'
      event_description: '%{authorName} huet e neie Virschlag op Ärer Plattform gepost. Entdeckt en elo, gitt Feedback oder ännert de Status!'
      main_header: '%{firstName}, e neie Virschlag gouf op Ärer Plattform gepost'
      subject: 'Et huet een e neie Virschlag op der %{organizationName} Plattform gepost'
      preheader: '%{authorName} huet e neie Virschlag op Ärer Plattform gepost'
    new_idea_for_admin:
      by_author: 'vun %{authorName}'
      commented: '%{authorFirstName} huet kommentéiert:'
      cta_reply_to: '%{authorName} Feedback ginn'
      days_ago: 'Virun %{numberOfDays} Deeg'
      event_description: '%{authorName} huet eng nei Iddi op Ärer Plattform gepost. Entdeckt se elo, gitt Feedback oder ännert de Status!'
      main_header: '%{firstName}, eng nei Iddi gouf op Ärer Plattform gepost'
      subject: 'En neie Kommentar gouf op der %{organizationName} Plattform gepost'
      preheader: '%{authorName} huet eng nei Iddi op Ärer Plattform gepost'
      today: Haut
      yesterday: Gëschter
    comment_on_your_comment:
      cta_reply_to: 'Äntwert %{firstName}'
      event_description: '%{authorNameFull} huet eng Äntwert zu Ärem Kommentar zu ''%{post}'' op der participativer Plattform geschriwwen. Klickt hei ënnendrënner fir d’Gespréich mam %{authorName} weiderzeféieren.'
      subject: 'Dir hutt eng Äntwert op Äre Kommentar op der Plattform %{organizationName} kritt'
      main_header: '%{authorName} huet op Äre Kommentar geäntwert'
      preheader: '%{authorName} huet op de Kommentar op der Plattform %{organizationName} geäntwert'
      replied: '%{authorFirstName} huet geäntwert:'
    official_feedback_on_commented_initiative:
      by_author: 'vun %{authorName}'
      updated: '%{officialName} huet geschriwwen:'
      cta_view: 'Bei dëse Virschlag goen'
      event_description: '%{officialName} huet en Update zum Virschlag ''%{initiativeTitle}'' ginn. Klickt hei ënnendrënner, fir mat %{organizationName} an d''Gespréich ze kommen.'
      main_header: 'Et gëtt en Update zu engem Virschlag, deen Dir kommentéiert hutt'
      subject: 'E Virschlag, deen Dir kommentéiert hutt, huet en offiziellen Update op der %{organizationName} Plattform kritt'
      preheader: '%{officialName} huet en offiziellen Update zu engem Virschlag hannerlooss, deen Dir kommentéiert hutt'
    official_feedback_on_voted_idea:
      by_author: 'vun %{authorName}'
      updated: '%{officialName} huet geschriwwen:'
      cta_view: 'Bei dës Iddi goen'
      event_description: '%{officialName} huet en Update zu der Iddi ''%{ideaTitle}'' ginn. Klickt hei ënnendrënner, fir mam %{officialName} an d''Gespréich ze kommen.'
      subject: 'Eng Iddi, iwwer déi Dir ofgestëmmt hutt, huet en offiziellen Update op der Plattform vun %{organizationName} kritt'
      preheader: '%{officialName} huet en Update zu enger Iddi, iwwer déi Dir ofgestëmmt hutt, hannerlooss'
      main_header: ""
    official_feedback_on_commented_idea:
      by_author: 'vun %{authorName}'
      updated: '%{officialName} huet geschriwwen:'
      cta_view: 'Bei dës Iddi goen'
      event_description: '%{officialName} huet en Update zu der Iddi ''%{ideaTitle}'' ginn. Klickt hei ënnendrënner, fir mam %{officialName} an d''Gespréich ze kommen.'
      main_header: 'Et gëtt en Update zu enger Iddi, déi Dir kommentéiert hutt'
      subject: 'Eng Iddi, déi Dir kommentéiert hutt, huet en offiziellen Update op der Plattform vun %{organizationName} kritt'
      preheader: '%{officialName} huet en offiziellen Update zu enger Iddi hannerlooss, déi Dir kommentéiert hutt'
    official_feedback_on_your_idea:
      by_author: 'vun %{authorName}'
      updated: '%{officialName} huet geschriwwen:'
      cta_view: 'Gitt bei Är Iddi'
      event_description: '%{officialName} gave an update on your idea ''%{ideaTitle}''. Click the button below to enter the conversation with %{officialName}.'
      main_header: 'Dir hutt en Update vun %{organizationName} kritt'
      subject: 'Dir hutt en Update vun %{organizationName} kritt'
      preheader: '%{officialName} huet en offiziellen Update zu Ärer Iddi hannerlooss'
    official_feedback_on_voted_initiative:
      by_author: 'vun %{authorName}'
      updated: '%{officialName} huet geschriwwen:'
<<<<<<< HEAD
      cta_view: 'Bei dëse Virschlag goen'
      event_description: '%{officialName} huet en Update zum Virschlag ''%{initiativeTitle}'' ginn. Klickt hei ënnendrënner, fir mat %{organizationName} an d''Gespréich ze kommen.'
=======
      cta_view: 'Bei dës Propositioun goen'
      event_description: '%{officialName} huet en Update zu der Propositioun ''%{initiativeTitle}'' ginn. Klickt op de Knapp hei ënnendrënner, fir Iech mat %{organizationName} z’ënnerhalen.'
>>>>>>> adac5d74
      main_header: 'Et gëtt en Update zu engem Virschlag, iwwer deen Dir ofgestëmmt hutt'
      subject: 'E Virschlag, iwwer déi Dir ofgestëmmt hutt, huet en offiziellen Update op der Plattform vun %{organizationName} kritt'
      preheader: '%{officialName} huet en offiziellen Update zu engem Virschlag hannerlooss, iwwer deen Dir ofgestëmmt hutt'
    official_feedback_on_your_initiative:
      updated: '%{officialName} huet geschriwwen:'
<<<<<<< HEAD
      cta_view: 'Bei Äre Virschlag goen'
=======
      cta_view: 'Bei Är Propositioun goen'
>>>>>>> adac5d74
      event_description: '%{officialName} huet en Update zu Ärem Virschlag ''%{initiativeTitle}'' ginn. Klickt hei ënnendrënner, fir mat %{organizationName} an d''Gespréich ze kommen.'
      main_header: 'Dir hutt en Update vum %{officialName} kritt'
      subject: 'Dir hutt en offiziellen Update op der Plattform vun %{organizationName} kritt'
      preheader: '%{officialName} huet en offiziellen Update zu Ärem Virschlag hannerlooss'
    project_moderation_rights_received:
      cta_moderate_project: 'Dëse Projet moderéieren'
      message_you_became_moderator: 'En Administrateur vun der participativer Plattform %{organizationName} huet Iech grad zum Projetsmanager vum folgende Projet gemaach:'
      no_ideas: 'Nach keng Iddien'
      preheader: 'En Administrateur vun der participativer Plattform %{organizationName} huet Iech grad zum Projetsmanager vum folgende Projet gemaach'
      subject: 'Dir sidd en Administrateur vun der Bedeelegungsplattform vun %{organizationName} ginn'
      text_design_participatory_process: 'Als Projetsmanager kënnt Dir festleeë wéi d''Participante mat Äre Projeten interagéieren. Dir kënnt mat Hëllef vun der Zäitlinn nei Phase bäifügen. All eenzel Phas kann ënnerschiddlech Astellungunge fir d''Ofstëmmen, d''Kommentéieren an d''Verëffentleche vun Iddien hunn.'
      text_moderate_analyse_input: "Esoubal d’Projeten ulafen, kommen déi éischt Iddien eran. Dir kritt wéchentlech Berichter mat den Haaptaktivitéiten, sou datt Dir den Iwwersiicht behaalt, wat sech deet. \nDen Iddien-Manager am Backoffice vun Ärer Plattform erméiglecht et Iech ze gesi wat fir Iddien am meeschte positiv wéi negativ Stëmme kritt huet."
      text_share_project_information: 'Fir d''Qualitéit vun den Iddien, déi Dir kritt, ze erhéijen ass et wichteg genuch Informatioun ze deelen: Füügt eng Beschreiwung vum Projet dobäi, hänkt Biller un (beispillsweis Skizzen a Pläng) a kommunizéiert iwwer mat dem Projet verbonnen Evenementer. Denkt drun: Gutt Informatiounen sinn d’Viraussetzung fir eng konstruktiv Bedeelegung!'
<<<<<<< HEAD
      title_design_participatory_process: 'Entwerft de participative Prozess'
=======
      title_design_participatory_process: 'Konzipéiert de Bedeelegungsprozess'
>>>>>>> adac5d74
      title_moderate_analyse_input: 'Moderéiert an analyséiert d’Bäiträg'
      title_share_project_information: 'Gitt Informatiounen iwwer de Projet'
      title_what_can_you_do_moderator: 'Wat kënnt Dir als Projetsmanager maachen?'
      title_you_became_moderator: 'Dir sidd ab elo Projetsmanager'
      x_ideas: '%{numberOfIdeas} Iddien'
    project_folder_moderation_rights_received:
      cta_view_folder_button: 'Dësen Dossier ukucken'
      message_added_as_folderadmin: 'Dir hutt Administratorrechter op der participativer Plattform vum %{organizationName} fir folgenden Dossier kritt:'
      no_projects: 'Nach keng Projeten'
      preheader: 'En Administrateur vun der participativer Plattform %{organizationName} huet Iech zum Administrateur vu folgendem Dossier gemaach'
      subject: 'Dir sidd en Administrateur vun engem Dossier op der participativer Plattform %{organizationName} ginn'
      text_manage_folder: 'En Dossier bitt d''Méiglechkeet, e puer Bedeelegungprojeten zesummen z’organiséieren. Als Administrateur vun engem Dossier kënnt Dir d''Beschreiwung vum Dossier änneren an nei Projeten uleeën (fir Projeten ze läschen, kontaktéiert den Administrateur vun Ärer Plattform). Dir kritt och d''Rechter fir all Projete vum Dossier ze verwalten. Dës Rechter erlaben et Iech d''Projeten ze beaarbechten, d’Bäiträg ze verwalten a Participanten eng E-Mail ze schécken.'
      text_moderate_analyse_input: 'Esoubal d’Projeten ulafen, kommen déi éischt Bäiträg eran. Dir kritt wéchentlech Berichter mat den Haaptaktivitéiten, sou datt Dir eng Iwwersiicht behaalt, wat sech deet. De Bäitrag-Manager am Backoffice vun Ärer Plattform erméiglecht et Iech, d’Bäiträg ze gesinn an ze verwalten, inklusiv Statussen zou ze weisen an op Verëffentlechungen a Kommentaren ze äntweren.'
      text_design_participatory_process: 'Dir kënnt déi verschidde Participatiounsprojeten an Ärem Dossier verwalten – d''Method fir d''Participatioun adaptéieren, eng Beschreiwung vum Projet afügen, Biller unhänken, an iwwer Evenementer, déi domat verbonne sinn, informéieren. Dir kënnt och festleeën, wéi d''Participante mat Äre Projeten interagéiere kënnen. Dir kënnt beispillsweis Zougangsrechter festleeën an d''Verëffentlechungs- Ofstëmmungs- a Kommentarastellungen definéieren.'
<<<<<<< HEAD
      title_design_participatory_process: 'Entwerft de participative Prozess'
=======
      title_design_participatory_process: 'Konzipéiert de Bedeelegungsprozess'
>>>>>>> adac5d74
      title_moderate_analyse_input: 'Moderéiert an analyséiert d’Bäiträg'
      title_manage_folder: 'Leet d''Astellunge vum Dossier fest an erstellt nei Projeten.'
      title_what_can_you_do_folderadmin: 'Wat kënnt Dir als Administrateur vun Dossiere maachen?'
      title_added_as_folderadmin: 'Dir sidd als Administrateur vun engem Dossier bäigefüügt ginn'
      x_projects: '%{numberOfProjects} Projeten'
    project_phase_started:
      cta_view_phase: 'Entdeckt dës nei Phas'
      event_description: 'Dëse Projet ass op der %{organizationName} Plattform an eng nei Phas gaangen. Klickt op de Link hei ënnen, fir méi gewuer zu ginn!'
      main_header: 'Eng nei Phas ass fir de Projet ''%{projectName}'' ugaangen'
      new_phase: 'Dëse Projet ass an d’Phas ''%{phaseTitle}'' gaangen'
      subject: '%{projectName} ass an eng nei Phas gangen'
      preheader: 'Eng nei Phas gouf fir %{projectName} ugefaangen'
    project_phase_upcoming:
      cta_view_phase: 'Preparéiert dës nei Phas'
      event_description: 'De Projet ''%{projectName}'' geet geschwënn an eng nei Phas. Vergewëssert Iech, datt alles fir dës nei Phas preparéiert ass: Gëtt et eng ugemiess Beschreiwung? Ginn zeréckbehalen Iddien an dës Phas iwwerholl? Wëllt Dir d''Participanten iwwer d’Detailer vun dëser Phas mat enger moossgeschneiderter E-Mail-Campagne informéieren?'
      main_header: '%{firstName}, e Projet geet geschwënn an eng nei Phas'
      new_phase: 'De Projet geet an d’Phas ''%{phaseTitle}'''
      subject: 'Preparéiert alles fir déi nei Phas vu(n) %{projectName}'
      preheader: 'Geschwë fänkt eng nei Phas fir %{projectName} un'
    status_change_of_commented_idea:
      status_change: 'Den neie Status vun dëser Iddi ass ''%{ideaStatus}'''
      cta_view_idea: 'Bei dës Iddi goen'
      event_description: '%{organizationName} hunn de Status vun der Iddi ''%{ideaTitle}'' op hirer digitaler participativer Plattform aktualiséiert.'
      main_header: 'Eng Iddi, déi Dir kommentéiert hutt, huet en neie Status'
      subject: 'De Status vun enger Iddi, déi Dir kommentéiert hutt, gouf geännert'
      preheader: '%{organizationName} huet de Status vun enger Iddi, déi Dir kommentéiert hutt, geännert'
    status_change_of_your_idea:
      status_change: 'Den neie Status vun Ärer Iddi ass ''%{ideaStatus}'''
<<<<<<< HEAD
      cta_view_idea: 'Gitt bei Är Iddi'
=======
      cta_view_idea: 'Zu Ärer Iddi goen'
>>>>>>> adac5d74
      event_description: '%{organizationName} huet de Status vun der Iddi ''%{ideaTitle}'' op senger digitaler Plattform aktualiséiert.'
      main_header: 'Är Iddi huet en neie Status'
      subject: 'De Status vun Ärer Iddi gouf geännert'
      preheader: '%{organizationName} huet de Status vun Ärer Iddi geännert'
    status_change_of_voted_idea:
      status_change: 'Den neie Status vun dëser Iddi ass ''%{ideaStatus}'''
      cta_view_idea: 'Bei dës Iddi goen'
      event_description: '%{organizationName} hunn de Status vun der Iddi ''%{ideaTitle}'' op hirer digitaler participativer Plattform aktualiséiert.'
      main_header: 'Eng Iddi, iwwer déi Dir ofgestëmmt hutt, huet en neie Status'
      subject: 'De Status vun enger Iddi, iwwer déi Dir ofgestëmmt hutt, gouf geännert'
      preheader: '%{organizationName} huet de Status vun enger Iddi, iwwer déi Dir ofgestëmmt hutt, geännert'
    status_change_of_voted_initiative:
      status_change: 'Den neie Status vun dësem Virschlag ass ''%{initiativeStatus}'''
<<<<<<< HEAD
      cta_view_initiative: 'Bei dëse Virschlag goen'
=======
      cta_view_initiative: 'Bei dës Propositioun goen'
>>>>>>> adac5d74
      event_description: 'De Status vun dem Virschlag ''%{initiativeTitle}'' gouf op der digitaler Plattform vum %{organizationName} aktualiséiert.'
      main_header: 'E Virschlag, iwwer deen Dir ofgestëmmt hutt, huet en neie Status'
      subject: 'De Status vun engem Virschlag, iwwer deen Dir ofgestëmmt hutt, huet sech geännert'
      preheader: 'De Status vun engem Virschlag, iwwer deen Dir ofgestëmmt hutt, gouf geännert'
    status_change_of_commented_initiative:
<<<<<<< HEAD
      status_change: 'Den neie Status vun dësem Virschlag ass ''%{initiativeStatus}'''
      cta_view_initiative: 'Bei dëse Virschlag goen'
      event_description: 'De Status vun dem Virschlag ''%{initiativeTitle}'' gouf op der digitaler Plattform vum %{organizationName} aktualiséiert.'
      main_header: 'E Virschlag, deen Dir kommentéiert hutt, huet en neie Status'
      subject: 'De Status vun engem Virschlag, deen dir kommentéiert hutt, huet sech geännert'
      preheader: 'De Status vun engem Virschlag, deen dir kommentéiert hutt, huet sech geännert'
    status_change_of_your_initiative:
      status_change: 'Den neie Status vun Ärem Virschlag ass ''%{initiativeStatus}'''
      cta_view_initiative: 'Bei Äre Virschlag goen'
      event_description: 'De Status vun dem Virschlag ''%{initiativeTitle}'' gouf op der digitaler Plattform vum %{organizationName} aktualiséiert.'
      main_header: 'Äre Virschlag huet en neie Status'
      subject: 'De Status vun Ärem Virschlag huet sech geännert'
      preheader: 'De Status vun Ärem Virschlag huet sech geännert'
=======
      status_change: 'Den neie Status vun dëser Propositioun ass ''%{initiativeStatus}'''
      cta_view_initiative: 'Bei dës Propositioun goen'
      event_description: 'De Status vun der Propositioun ''%{initiativeTitle}'' gouf op der digitaler Plattform vun %{organizationName} aktialiséiert.'
      main_header: 'E Virschlag, deen Dir kommentéiert hutt, huet en neie Status'
      subject: 'De Status vun engem Virschlag, deen dir kommentéiert hutt, huet sech geännert'
      preheader: 'De Status vun enger Propositioun, déi dir kommentéiert hutt, huet sech geännert'
    status_change_of_your_initiative:
      status_change: 'Den neie Status vun Ärem Virschlag ass ''%{initiativeStatus}'''
      cta_view_initiative: 'Bei Är Propositioun goen'
      event_description: 'De Status vun der Propositioun ''%{initiativeTitle}'' gouf op der digitaler Plattform vun %{organizationName} aktialiséiert.'
      main_header: 'Äre Virschlag huet en neie Status'
      subject: 'De Status vun Ärem Virschlag huet sech geännert'
      preheader: 'De Status vun Ärer Propositioun huet sech geännert'
>>>>>>> adac5d74
    user_digest:
      subject: "Är wéchentlech Aktivitéit op der participativer Plattform %{organizationName}"
      commented: "%{authorFirstName} huet kommentéiert:"
      preheader: "Wéchentlechen Iwwerbléck vun %{organizationName}"
      title_your_weekly_report: "Fannt eraus wat d'lescht Woch geschitt ass"
      intro_text: "Hei ass eng Zesummefaassung vun deem, wat sech op der participativer Plattform %{organizationName} gedoen huet."
      cta_go_to_the_platform: "D'Plattform besichen"
<<<<<<< HEAD
      title_no_activity_past_week: "An der leschter Woch gouf et keng Aktivitéit"
=======
      title_no_activity_past_week: "Keng Aktivitéit an der leschter Woch"
>>>>>>> adac5d74
      title_proposals: "Ugelafe Virschléi"
      proposals_started_text: "Virschléi sinn Iddien déi vun aneren (Mënsche wéi dir) Ënnerstëtzung brauche fir weider ze kommen. Hei drënner ass eng Lëscht vu Virschléi déi an der leschter Woch agereecht goufen. Klickt op ee vun hinne fir méi gewuer ze ginn, en ze ënnerstëtzen an Är Kommentaren ze deelen!"
      title_successful_proposals: "Virschléi déi d'Schwell vu Stëmmen erreecht hunn"
      successful_proposals_text: "Dëse Virschlag huet genuch Ënnerstëtzung kritt fir an déi nächst Etapp ze kommen!! Klickt op de Virschlag fir méi gewuer ze ginn, wat als nächst geschitt."
      today_by_author: "Haut vun %{author}"
      yesterday_by_author: "Gëschter vun %{author}"
<<<<<<< HEAD
      x_days_ago_by_author: "Virun %{x} Deeg vum %{author}"
=======
      x_days_ago_by_author: "Virun %{x} Deeg %{author} vun"
>>>>>>> adac5d74
      trending_ideas: "Beléiften Iddien"
      trending_ideas_text: "Interesséiert, wat sech op der Plattform gedoen huet? Hei sinn déi dräi beléiftst Iddien a wat d’Leit doriwwer soen."
      no_notifications: "Keng Benoriichtegungen"
      one_notification: "1 Benoriichtegung"
      multiple_notifications: "%{notifCount} Benoriichtegungen"
      no_unread_notifications: "Dir hutt keng ongelies Benoriichtegungen. Besicht d’Plattform fir erauszefannen wat sech deet a fir bäizedroen!"
      unread_notifications: "Dir hutt Benoriichtegungen, déi Dir nach net gelies hutt. Besicht d’Plattform fir erauszefanne wat leeft!"
    threshold_reached_for_admin:
      by_author: 'vun %{authorName}'
      cta_process_initiative: 'Bréngt dës Initiativ an déi nächst Etapp'
      event_description: 'E Virschlag huet d''Schwell vu Stëmmen op Ärer Plattform erreecht. Klickt hei ënnendrënner, fir bei di nächst Schrëtt ze kommen!'
      main_header: 'E Virschlag huet d''Schwell vun den Ofstëmmungen erreecht!'
      subject: 'E Virschlag op Ärer Plattform huet d''Schwell vun den Ofstëmmungen erreecht'
      preheader: 'Stellt sécher, datt Dir déi nächst Schrëtter maacht'
    first_idea_published:
      action_add_image: '%{addImageLink} fir d’Siichtbarkeet ze erhéijen'
      action_comment: '%{textComment} zu bestoenden Iddien'
      action_published_idea: 'Verëffentlecht Iddi'
      action_send_email: 'Schéckt Äre Kontakter en %{sendEmailLink}'
      action_share_fb: 'Sot et Äre Frënn op %{fbLink}'
      action_share_link: 'Deelt et iwwer all méigleche Kanal, andeem Dir %{link} kopéiert'
      action_share_twitter: 'Informéiert Är Follower iwwer %{twitterLink}'
      add_image: 'E Bild afügen'
<<<<<<< HEAD
      cta_view_idea: 'Gitt bei Är Iddi'
=======
      cta_view_idea: 'Zu Ärer Iddi goen'
>>>>>>> adac5d74
      event_description: '%{firstName}, Gléckwonsch zu Ärer éischter Iddi op der participativer Plattform %{organizationName}. Dir gitt benoriichtegt, soubal Leit mat Ärer Iddi interagéieren. Gitt hei ënnendrënner gewuer, wat fir nächst Schrëtt Dir ënnerhuele kënnt.'
      link: Link
      main_header: '%{firstName}, Dir hutt Är éischt Iddi gepost!'
      message_get_votes: 'Erreecht méi Leit mat Ärer Iddi:'
      preheader: '%{firstName}, Felicitatiounen fir d’Poste vun Ärer Iddi op der Plattform vun %{organizationName}. Kritt elo Ënnerstëtzung'
      see_you: 'Bis geschwënn op der Plattform!'
      send_email: E-Mail
      subject: 'Är éischt Iddi op der %{organizationName} Plattform'
    welcome:
      cta_join_platform: 'Entdeckt d’Plattform'
      subject: 'Wëllkomm op der Plattform vum %{organizationName}'
      main_header: Wëllkomm!
      message_welcome: 'Gléckwonsch, Dir hutt Iech erfollegräich op der participativer Plattform vum %{organizationName} ugemellt. Dir kënnt elo d’Plattform entdecken an Ärer Stëmm Gehéier verschafen. Dir kënnt och e Profilbild  an eng kuerz Beschreiwung afüge fir Iech deenen anere Benotzer virzestellen.'
      preheader: 'Dar hei kënnt Dir op der Plattform vun %{organizationName} maachen'
    idea_published:
      action_add_image: '%{addImageLink} fir d’Siichtbarkeet ze erhéijen'
      action_published_idea: 'Verëffentlecht Iddi'
      action_send_email: 'Schéckt Äre Kontakter en %{sendEmailLink}'
      action_share_fb: 'Sot et Äre Frënn op %{fbLink}'
      action_share_link: 'Deelt et iwwer all méigleche Kanal, andeem Dir %{link} kopéiert'
      action_share_twitter: 'Informéiert Är Follower iwwer %{twitterLink}'
<<<<<<< HEAD
      add_image: 'E Bild afügen'
      cta_view_idea: 'Gitt bei Är Iddi'
=======
      add_image: 'A Bild afügen'
      cta_view_idea: 'Zu Ärer Iddi goen'
>>>>>>> adac5d74
      event_description: '%{firstName}, Är Iddi gouf erfollegräich op der participativer Plattform %{organizationName} gepost. Dir gitt benoriichtegt, soubal Leit mat Ärer Iddi interagéieren. Gitt hei ënnendrënner gewuer, wat fir nächst Schrëtt Dir ënnerhuele kënnt.'
      link: Link
      main_header: 'Dir hutt eng Iddi gepost! Stellt sécher, datt se gelies gëtt.'
      message_get_votes: 'Erreecht méi Leit mat Ärer Iddi:'
      preheader: '%{firstName}, Gléckwonsch fir d’Verëffentlechen vun Ärer Iddi op der %{organizationName} Plattform. Sammelt a kritt elo Ënnerstëtzung.'
      see_you: 'Bis geschwënn op der Plattform!'
      send_email: E-Mail
      subject: 'Är Iddi op der %{organizationName} Plattform'
      message_next_steps: ""
    your_proposed_initiatives_digest:
      subject: 'Wéchentlechen Update zu Äre Virschléi'
      preheader: 'Wat ass mat Ärem Virschlag an der leschter Woch geschitt?'
      title_your_weekly_report: 'Wéi huet sech Äre Virschlag entwéckelt?'
      text_introduction: 'Fannt di wichtegst Zuelen hei drënner, gitt op d''Plattform op d''Säit vun Ärem Virschlag a gitt aktiv fir mat Zäite genuch Ënnerstëtzung ze kréien.'
      cta_see_your_initiative: 'Bei Äre Virschlag goen'
      total_votes: 'Total vun de Stëmmen'
      new_votes: 'Nei Ofstëmmungen'
      remaining_votes: 'Verbleiwend Stëmmen'
      remaining_days: 'Deeg iwwereg'<|MERGE_RESOLUTION|>--- conflicted
+++ resolved
@@ -101,11 +101,7 @@
       "link_privacy_policy": "Dateschutzrichtlinn"
       "link_terms_conditions": "Geschäftsbedéngungen"
       "link_unsubscribe": "Ofmellen"
-<<<<<<< HEAD
-      "powered_by": "Erméiglecht duerch (Citizen Lab)"
-=======
       "powered_by": "Ënnerstëtzt vun"
->>>>>>> adac5d74
       "statement": "Dës E-Mail gouf Iech vu CitizenLab am Numm vun %{organizationName} geschéckt, well Dir e registréierten Notzer vun %{organizationLink} sidd. Dir kënnt Iech %{unsubscribeLink}, wann Dir an Zukunft dës E-Mailen net méi kréie wëllt."
       "unsubscribe_text": "ofmellen"
     comment_deleted_by_admin:
@@ -181,11 +177,7 @@
       today_by_author: 'Haut vun %{author}'
       x_days_ago_by_author: 'Virun %{x} Deeg vum %{author}'
       idea_section: Iddien
-<<<<<<< HEAD
-      initiative_section: Virschléi
-=======
       initiative_section: Propositioun
->>>>>>> adac5d74
       title_initiatives_past_week: 'Neist Virschléi, déi Iech zougewise goufen'
       title_successful_initiatives_past_week: 'Virschléi, déi Iech zougewise goufen an déi d''Schwell erreecht hunn'
     idea_marked_as_spam:
@@ -200,15 +192,9 @@
     initiative_marked_as_spam:
       by_author: 'vun %{authorName}'
       cta_review_initiative: 'Virschlag iwwerpréiwen'
-<<<<<<< HEAD
-      report_inappropriate_offensive_content: 'Ech fannen dësen Inhalt net ugemiess oder beleidegend.'
-      report_not_an_initiative: 'Dësen Inhalt ass kee Virschlag a gehéiert net heihin.'
-      subject: 'Dir hutt e Spambericht op der Plattform vum %{organizationName}'
-=======
       report_inappropriate_offensive_content: 'Ech fannen dësen Inhalt net ugemiess oder beleedegend.'
       report_not_an_initiative: 'Dësen Inhalt ass kee Virschlag a gehéiert net heihin.'
       subject: 'Dir hutt eng Spammeldung op der Plattform vun %{organizationName}'
->>>>>>> adac5d74
       preheader: 'Reagéiert op dës Spammeldung'
       reported_this_because: '%{reporterFirstName} huet dëst gemellt, well:'
       title_spam_report: '%{firstName} %{lastName} huet Spam gemellt'
@@ -264,11 +250,7 @@
     mention_in_comment:
       by_author: 'vun %{authorName}'
       commented: '%{commentAuthor} huet geschriwwen:'
-<<<<<<< HEAD
-      cta_reply_to: 'Äntwert dem %{commentAuthor}'
-=======
       cta_reply_to: 'Äntwert %{commentAuthor}'
->>>>>>> adac5d74
       event_description: '%{commentAuthorFull} huet Iech a sengem Kommentar zu der Iddi ''%{post}‘ ernimmt. Klickt op de Link hei ënnendrënner, fir mam %{commentAuthor} an d''Gespréich ze kommen'
       main_header: 'Leit schwätzen iwwer Iech'
       subject: 'Et huet een Iech op der Plattform vun %{organizationName} ernimmt'
@@ -276,11 +258,7 @@
     moderator_digest:
       subject: 'Wéchentlechen Bericht fir Projetsmanageren vum %{time}'
       preheader: 'Zesummefaassung fir Projetsmanagere vun %{organizationName}'
-<<<<<<< HEAD
-      title_your_weekly_report: '%{firstName}, Äre wéchentleche Bericht'
-=======
       title_your_weekly_report: '%{firstName}, Äre wéchentleche Rapport'
->>>>>>> adac5d74
       text_introduction: 'Hei eng Auswiel vun de Beiträg mat der meeschter Aktivitéit aus der leschter Woch. Fannt eraus wat op Ärer Plattform geschitt!'
       cta_moderate: 'Moderéiert Äre Projet'
       new_users: 'Nei Benotzer'
@@ -312,11 +290,7 @@
     comment_on_your_idea:
       by_author: 'vun %{authorName}'
       commented: '%{authorFirstName} huet geschriwwen:'
-<<<<<<< HEAD
-      cta_reply_to: 'Äntwert dem %{commentAuthor}'
-=======
       cta_reply_to: 'Äntwert %{commentAuthor}'
->>>>>>> adac5d74
       event_description: '%{authorNameFull} huet op Är Iddi ''%{ideaTitle}'' reagéiert. Klickt hei ënnendrënner fir d’Gespréich mam %{authorName} weiderzeféieren.'
       main_header: '%{authorName} huet Är Iddi kommentéiert'
       subject: 'Dir hutt e Kommentar op der Plattform %{organizationName} kritt'
@@ -399,23 +373,14 @@
     official_feedback_on_voted_initiative:
       by_author: 'vun %{authorName}'
       updated: '%{officialName} huet geschriwwen:'
-<<<<<<< HEAD
-      cta_view: 'Bei dëse Virschlag goen'
-      event_description: '%{officialName} huet en Update zum Virschlag ''%{initiativeTitle}'' ginn. Klickt hei ënnendrënner, fir mat %{organizationName} an d''Gespréich ze kommen.'
-=======
       cta_view: 'Bei dës Propositioun goen'
       event_description: '%{officialName} huet en Update zu der Propositioun ''%{initiativeTitle}'' ginn. Klickt op de Knapp hei ënnendrënner, fir Iech mat %{organizationName} z’ënnerhalen.'
->>>>>>> adac5d74
       main_header: 'Et gëtt en Update zu engem Virschlag, iwwer deen Dir ofgestëmmt hutt'
       subject: 'E Virschlag, iwwer déi Dir ofgestëmmt hutt, huet en offiziellen Update op der Plattform vun %{organizationName} kritt'
       preheader: '%{officialName} huet en offiziellen Update zu engem Virschlag hannerlooss, iwwer deen Dir ofgestëmmt hutt'
     official_feedback_on_your_initiative:
       updated: '%{officialName} huet geschriwwen:'
-<<<<<<< HEAD
-      cta_view: 'Bei Äre Virschlag goen'
-=======
       cta_view: 'Bei Är Propositioun goen'
->>>>>>> adac5d74
       event_description: '%{officialName} huet en Update zu Ärem Virschlag ''%{initiativeTitle}'' ginn. Klickt hei ënnendrënner, fir mat %{organizationName} an d''Gespréich ze kommen.'
       main_header: 'Dir hutt en Update vum %{officialName} kritt'
       subject: 'Dir hutt en offiziellen Update op der Plattform vun %{organizationName} kritt'
@@ -429,11 +394,7 @@
       text_design_participatory_process: 'Als Projetsmanager kënnt Dir festleeë wéi d''Participante mat Äre Projeten interagéieren. Dir kënnt mat Hëllef vun der Zäitlinn nei Phase bäifügen. All eenzel Phas kann ënnerschiddlech Astellungunge fir d''Ofstëmmen, d''Kommentéieren an d''Verëffentleche vun Iddien hunn.'
       text_moderate_analyse_input: "Esoubal d’Projeten ulafen, kommen déi éischt Iddien eran. Dir kritt wéchentlech Berichter mat den Haaptaktivitéiten, sou datt Dir den Iwwersiicht behaalt, wat sech deet. \nDen Iddien-Manager am Backoffice vun Ärer Plattform erméiglecht et Iech ze gesi wat fir Iddien am meeschte positiv wéi negativ Stëmme kritt huet."
       text_share_project_information: 'Fir d''Qualitéit vun den Iddien, déi Dir kritt, ze erhéijen ass et wichteg genuch Informatioun ze deelen: Füügt eng Beschreiwung vum Projet dobäi, hänkt Biller un (beispillsweis Skizzen a Pläng) a kommunizéiert iwwer mat dem Projet verbonnen Evenementer. Denkt drun: Gutt Informatiounen sinn d’Viraussetzung fir eng konstruktiv Bedeelegung!'
-<<<<<<< HEAD
-      title_design_participatory_process: 'Entwerft de participative Prozess'
-=======
       title_design_participatory_process: 'Konzipéiert de Bedeelegungsprozess'
->>>>>>> adac5d74
       title_moderate_analyse_input: 'Moderéiert an analyséiert d’Bäiträg'
       title_share_project_information: 'Gitt Informatiounen iwwer de Projet'
       title_what_can_you_do_moderator: 'Wat kënnt Dir als Projetsmanager maachen?'
@@ -448,11 +409,7 @@
       text_manage_folder: 'En Dossier bitt d''Méiglechkeet, e puer Bedeelegungprojeten zesummen z’organiséieren. Als Administrateur vun engem Dossier kënnt Dir d''Beschreiwung vum Dossier änneren an nei Projeten uleeën (fir Projeten ze läschen, kontaktéiert den Administrateur vun Ärer Plattform). Dir kritt och d''Rechter fir all Projete vum Dossier ze verwalten. Dës Rechter erlaben et Iech d''Projeten ze beaarbechten, d’Bäiträg ze verwalten a Participanten eng E-Mail ze schécken.'
       text_moderate_analyse_input: 'Esoubal d’Projeten ulafen, kommen déi éischt Bäiträg eran. Dir kritt wéchentlech Berichter mat den Haaptaktivitéiten, sou datt Dir eng Iwwersiicht behaalt, wat sech deet. De Bäitrag-Manager am Backoffice vun Ärer Plattform erméiglecht et Iech, d’Bäiträg ze gesinn an ze verwalten, inklusiv Statussen zou ze weisen an op Verëffentlechungen a Kommentaren ze äntweren.'
       text_design_participatory_process: 'Dir kënnt déi verschidde Participatiounsprojeten an Ärem Dossier verwalten – d''Method fir d''Participatioun adaptéieren, eng Beschreiwung vum Projet afügen, Biller unhänken, an iwwer Evenementer, déi domat verbonne sinn, informéieren. Dir kënnt och festleeën, wéi d''Participante mat Äre Projeten interagéiere kënnen. Dir kënnt beispillsweis Zougangsrechter festleeën an d''Verëffentlechungs- Ofstëmmungs- a Kommentarastellungen definéieren.'
-<<<<<<< HEAD
-      title_design_participatory_process: 'Entwerft de participative Prozess'
-=======
       title_design_participatory_process: 'Konzipéiert de Bedeelegungsprozess'
->>>>>>> adac5d74
       title_moderate_analyse_input: 'Moderéiert an analyséiert d’Bäiträg'
       title_manage_folder: 'Leet d''Astellunge vum Dossier fest an erstellt nei Projeten.'
       title_what_can_you_do_folderadmin: 'Wat kënnt Dir als Administrateur vun Dossiere maachen?'
@@ -481,11 +438,7 @@
       preheader: '%{organizationName} huet de Status vun enger Iddi, déi Dir kommentéiert hutt, geännert'
     status_change_of_your_idea:
       status_change: 'Den neie Status vun Ärer Iddi ass ''%{ideaStatus}'''
-<<<<<<< HEAD
-      cta_view_idea: 'Gitt bei Är Iddi'
-=======
       cta_view_idea: 'Zu Ärer Iddi goen'
->>>>>>> adac5d74
       event_description: '%{organizationName} huet de Status vun der Iddi ''%{ideaTitle}'' op senger digitaler Plattform aktualiséiert.'
       main_header: 'Är Iddi huet en neie Status'
       subject: 'De Status vun Ärer Iddi gouf geännert'
@@ -499,31 +452,12 @@
       preheader: '%{organizationName} huet de Status vun enger Iddi, iwwer déi Dir ofgestëmmt hutt, geännert'
     status_change_of_voted_initiative:
       status_change: 'Den neie Status vun dësem Virschlag ass ''%{initiativeStatus}'''
-<<<<<<< HEAD
-      cta_view_initiative: 'Bei dëse Virschlag goen'
-=======
       cta_view_initiative: 'Bei dës Propositioun goen'
->>>>>>> adac5d74
       event_description: 'De Status vun dem Virschlag ''%{initiativeTitle}'' gouf op der digitaler Plattform vum %{organizationName} aktualiséiert.'
       main_header: 'E Virschlag, iwwer deen Dir ofgestëmmt hutt, huet en neie Status'
       subject: 'De Status vun engem Virschlag, iwwer deen Dir ofgestëmmt hutt, huet sech geännert'
       preheader: 'De Status vun engem Virschlag, iwwer deen Dir ofgestëmmt hutt, gouf geännert'
     status_change_of_commented_initiative:
-<<<<<<< HEAD
-      status_change: 'Den neie Status vun dësem Virschlag ass ''%{initiativeStatus}'''
-      cta_view_initiative: 'Bei dëse Virschlag goen'
-      event_description: 'De Status vun dem Virschlag ''%{initiativeTitle}'' gouf op der digitaler Plattform vum %{organizationName} aktualiséiert.'
-      main_header: 'E Virschlag, deen Dir kommentéiert hutt, huet en neie Status'
-      subject: 'De Status vun engem Virschlag, deen dir kommentéiert hutt, huet sech geännert'
-      preheader: 'De Status vun engem Virschlag, deen dir kommentéiert hutt, huet sech geännert'
-    status_change_of_your_initiative:
-      status_change: 'Den neie Status vun Ärem Virschlag ass ''%{initiativeStatus}'''
-      cta_view_initiative: 'Bei Äre Virschlag goen'
-      event_description: 'De Status vun dem Virschlag ''%{initiativeTitle}'' gouf op der digitaler Plattform vum %{organizationName} aktualiséiert.'
-      main_header: 'Äre Virschlag huet en neie Status'
-      subject: 'De Status vun Ärem Virschlag huet sech geännert'
-      preheader: 'De Status vun Ärem Virschlag huet sech geännert'
-=======
       status_change: 'Den neie Status vun dëser Propositioun ass ''%{initiativeStatus}'''
       cta_view_initiative: 'Bei dës Propositioun goen'
       event_description: 'De Status vun der Propositioun ''%{initiativeTitle}'' gouf op der digitaler Plattform vun %{organizationName} aktialiséiert.'
@@ -537,7 +471,6 @@
       main_header: 'Äre Virschlag huet en neie Status'
       subject: 'De Status vun Ärem Virschlag huet sech geännert'
       preheader: 'De Status vun Ärer Propositioun huet sech geännert'
->>>>>>> adac5d74
     user_digest:
       subject: "Är wéchentlech Aktivitéit op der participativer Plattform %{organizationName}"
       commented: "%{authorFirstName} huet kommentéiert:"
@@ -545,22 +478,14 @@
       title_your_weekly_report: "Fannt eraus wat d'lescht Woch geschitt ass"
       intro_text: "Hei ass eng Zesummefaassung vun deem, wat sech op der participativer Plattform %{organizationName} gedoen huet."
       cta_go_to_the_platform: "D'Plattform besichen"
-<<<<<<< HEAD
-      title_no_activity_past_week: "An der leschter Woch gouf et keng Aktivitéit"
-=======
       title_no_activity_past_week: "Keng Aktivitéit an der leschter Woch"
->>>>>>> adac5d74
       title_proposals: "Ugelafe Virschléi"
       proposals_started_text: "Virschléi sinn Iddien déi vun aneren (Mënsche wéi dir) Ënnerstëtzung brauche fir weider ze kommen. Hei drënner ass eng Lëscht vu Virschléi déi an der leschter Woch agereecht goufen. Klickt op ee vun hinne fir méi gewuer ze ginn, en ze ënnerstëtzen an Är Kommentaren ze deelen!"
       title_successful_proposals: "Virschléi déi d'Schwell vu Stëmmen erreecht hunn"
       successful_proposals_text: "Dëse Virschlag huet genuch Ënnerstëtzung kritt fir an déi nächst Etapp ze kommen!! Klickt op de Virschlag fir méi gewuer ze ginn, wat als nächst geschitt."
       today_by_author: "Haut vun %{author}"
       yesterday_by_author: "Gëschter vun %{author}"
-<<<<<<< HEAD
-      x_days_ago_by_author: "Virun %{x} Deeg vum %{author}"
-=======
       x_days_ago_by_author: "Virun %{x} Deeg %{author} vun"
->>>>>>> adac5d74
       trending_ideas: "Beléiften Iddien"
       trending_ideas_text: "Interesséiert, wat sech op der Plattform gedoen huet? Hei sinn déi dräi beléiftst Iddien a wat d’Leit doriwwer soen."
       no_notifications: "Keng Benoriichtegungen"
@@ -584,11 +509,7 @@
       action_share_link: 'Deelt et iwwer all méigleche Kanal, andeem Dir %{link} kopéiert'
       action_share_twitter: 'Informéiert Är Follower iwwer %{twitterLink}'
       add_image: 'E Bild afügen'
-<<<<<<< HEAD
-      cta_view_idea: 'Gitt bei Är Iddi'
-=======
       cta_view_idea: 'Zu Ärer Iddi goen'
->>>>>>> adac5d74
       event_description: '%{firstName}, Gléckwonsch zu Ärer éischter Iddi op der participativer Plattform %{organizationName}. Dir gitt benoriichtegt, soubal Leit mat Ärer Iddi interagéieren. Gitt hei ënnendrënner gewuer, wat fir nächst Schrëtt Dir ënnerhuele kënnt.'
       link: Link
       main_header: '%{firstName}, Dir hutt Är éischt Iddi gepost!'
@@ -610,13 +531,8 @@
       action_share_fb: 'Sot et Äre Frënn op %{fbLink}'
       action_share_link: 'Deelt et iwwer all méigleche Kanal, andeem Dir %{link} kopéiert'
       action_share_twitter: 'Informéiert Är Follower iwwer %{twitterLink}'
-<<<<<<< HEAD
-      add_image: 'E Bild afügen'
-      cta_view_idea: 'Gitt bei Är Iddi'
-=======
       add_image: 'A Bild afügen'
       cta_view_idea: 'Zu Ärer Iddi goen'
->>>>>>> adac5d74
       event_description: '%{firstName}, Är Iddi gouf erfollegräich op der participativer Plattform %{organizationName} gepost. Dir gitt benoriichtegt, soubal Leit mat Ärer Iddi interagéieren. Gitt hei ënnendrënner gewuer, wat fir nächst Schrëtt Dir ënnerhuele kënnt.'
       link: Link
       main_header: 'Dir hutt eng Iddi gepost! Stellt sécher, datt se gelies gëtt.'
