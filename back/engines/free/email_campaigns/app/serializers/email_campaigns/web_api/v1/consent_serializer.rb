--- conflicted
+++ resolved
@@ -14,8 +14,6 @@
     end
 
     attribute :content_type_multiloc do |object|
-<<<<<<< HEAD
-=======
       if object.campaign_type.safe_constantize&.content_type_multiloc_key.present?
         @multiloc_service ||= MultilocService.new
         @multiloc_service.i18n_to_multiloc(object.campaign_type.safe_constantize&.content_type_multiloc_key)
@@ -23,7 +21,6 @@
     end
 
     attribute :content_type_ordering do |object|
->>>>>>> b829f856
       if object.campaign_type.safe_constantize&.content_type_multiloc_key.present?
         group_ordering('content_type', object.campaign_type.safe_constantize&.content_type_multiloc_key&.split('.')&.last)
       end
