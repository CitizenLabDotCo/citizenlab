--- conflicted
+++ resolved
@@ -94,19 +94,7 @@
       trackable? object
     }
 
-<<<<<<< HEAD
     # For customisation & preview of regions of the automated emails
-    attribute :custom_text_multiloc do |object|
-      object.custom_text_multiloc
-    end
-    attribute :editable_regions do |object|
-      object.mailer_class.editable_regions
-    end
-    attribute :has_preview do |object|
-      object.mailer_class.respond_to?(:preview_email)
-    end
-=======
-    # For customisation of regions of the automated emails
     attribute :editable_regions do |object|
       object.mailer_class.editable_regions
     end
@@ -121,7 +109,9 @@
     attribute :button_text_multiloc, if: proc { |object|
       content_configurable?(object)
     }
->>>>>>> 6aa25424
+    attribute :has_preview do |object|
+      object.mailer_class.respond_to?(:preview_email)
+    end
 
     belongs_to :author, record_type: :user, serializer: ::WebApi::V1::UserSerializer
 
