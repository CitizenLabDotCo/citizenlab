# frozen_string_literal: true

# == Schema Information
#
# Table name: email_campaigns_campaigns
#
#  id               :uuid             not null, primary key
#  type             :string           not null
#  author_id        :uuid
#  enabled          :boolean
#  sender           :string
#  reply_to         :string
#  schedule         :jsonb
#  subject_multiloc :jsonb
#  body_multiloc    :jsonb
#  created_at       :datetime         not null
#  updated_at       :datetime         not null
#  deliveries_count :integer          default(0), not null
#
# Indexes
#
#  index_email_campaigns_campaigns_on_author_id  (author_id)
#  index_email_campaigns_campaigns_on_type       (type)
#
# Foreign Keys
#
#  fk_rails_...  (author_id => users.id)
#
module EmailCampaigns
  class Campaigns::ModeratorDigest < Campaign
    include Disableable
    include Consentable
    include Schedulable
    include Trackable
    include LifecycleStageRestrictable
    allow_lifecycle_stages only: ['active']

    recipient_filter :user_filter_moderator_only
    recipient_filter :user_filter_no_invitees

    before_send :content_worth_sending?

    N_TOP_IDEAS = ENV.fetch('N_MODERATOR_DIGEST_IDEAS', 12).to_i

    def mailer_class
      ModeratorDigestMailer
    end

    def self.default_schedule
      IceCube::Schedule.new(Time.find_zone(AppConfiguration.instance.settings('core', 'timezone')).local(2019)) do |s|
        s.add_recurrence_rule(
          IceCube::Rule.weekly(1).day(:monday).hour_of_day(10)
        )
      end
    end

    def self.consentable_roles
      ['project_moderator']
    end

    def self.category
      'admin'
    end

    def generate_commands(recipient:, time: nil)
      name_service = UserDisplayNameService.new(AppConfiguration.instance, recipient)
      recipient.moderatable_project_ids.filter_map do |project_id|
        project = Project.find_by(id: project_id)
        next unless project

        statistics = statistics project
        next unless nonzero_statistics? statistics

<<<<<<< HEAD
        project_name = project.title_multiloc[recipient.locale || I18n.default_locale]
=======
        project_name = project.title_multiloc[recipient.locale] || project.title_multiloc[I18n.default_locale]
>>>>>>> 77db4351
        top_ideas = top_ideas project, name_service
        idea_ids = top_ideas.pluck(:id)
        {
          event_payload: {
            project_id: project.id,
            project_name: project_name,
            statistics: statistics,
            top_ideas: top_ideas,
            has_new_ideas: top_ideas.any?
          },
          tracked_content: {
            idea_ids: idea_ids
          }
        }
      end
    end

    private

    def user_filter_moderator_only(users_scope, _options = {})
      users_scope.where("roles @> '[{\"type\":\"project_moderator\"}]'")
    end

    def user_filter_no_invitees(users_scope, _options = {})
      users_scope.active
    end

    def content_worth_sending?(_)
      # TODO: figure out which moderator and project we're talking about
      true
    end

    def statistics(project)
      ps = ParticipantsService.new
      participants_increase = ps.projects_participants([project], since: (Time.now - days_ago)).size
      participants_past_increase = ps.projects_participants([project], since: (Time.now - (days_ago * 2))).size - participants_increase
      ideas = Idea.published.where(project_id: project.id).load
      comments = Comment.where(post_id: ideas.map(&:id))
      votes = Vote.where(votable_id: (ideas.map(&:id) + comments.map(&:id)))
      {
        activities: {
          new_ideas: stat_increase(
            ideas.filter_map(&:published_at)
          ),
          new_votes: stat_increase(
            votes.filter_map(&:created_at)
          ),
          new_comments: stat_increase(
            comments.filter_map(&:created_at)
          ),
          total_ideas: ideas.size
        },
        users: {
          new_visitors: stat_increase(
            []
          ),
          new_participants: {
            increase: participants_increase,
            past_increase: participants_past_increase
          },
          total_participants: ps.project_participants(project).size
        }
      }
    end

    def nonzero_statistics?(statistics)
      !((statistics.dig(:activities, :new_ideas, :increase) == 0) &&
         (statistics.dig(:activities, :new_comments, :increase) == 0) &&
         (statistics.dig(:users, :new_visitors, :increase) == 0) &&
         (statistics.dig(:users, :new_users, :increase) == 0) &&
         (statistics.dig(:users, :active_users, :increase) == 0)
       )
    end

    def days_ago
      t1, t2 = ic_schedule.first 2
      t2 ||= t1 + 7.days
      ((t2 - t1) / 1.day).days
    end

    def stat_increase(ts)
      second_last_agos = ts.select { |t| t > (Time.now - (days_ago * 2)) }
      last_agos = second_last_agos.select { |t| t > (Time.now - days_ago) }
      {
        increase: last_agos.size,
        past_increase: second_last_agos.size
      }
    end

    # @param [UserDisplayNameService] name_service
    def top_ideas(project, name_service)
      # take N_TOP_IDEAS
      top_ideas = Idea.published.where project_id: project.id
      top_ideas = top_ideas.all.select do |idea|
        idea.participation_method_on_creation.include_data_in_email? &&
          (idea_activity_count(idea) > 0 || idea.published_at > Time.now - days_ago)
      end
      top_ideas = top_ideas.sort_by do |idea|
        idea_activity_count idea
      end.reverse.take N_TOP_IDEAS
      # payload
      top_ideas.map do |idea|
        new_votes = idea.votes.where('created_at > ?', Time.now - days_ago)
        {
          id: idea.id,
          title_multiloc: idea.title_multiloc,
          url: Frontend::UrlService.new.model_to_url(idea),
          published_at: idea.published_at.iso8601,
          author_name: name_service.display_name!(idea.author),
          upvotes_count: idea.upvotes_count,
          upvotes_increment: new_votes.where(mode: 'up').count,
          downvotes_count: idea.downvotes_count,
          downvotes_increment: new_votes.where(mode: 'down').count,
          comments_count: idea.comments_count,
          comments_increment: idea.comments.where('created_at > ?', Time.now - days_ago).count
        }
      end
    end

    def idea_activity_count(idea)
      new_vote_count = idea.votes.where('created_at > ?', Time.now - days_ago).count
      new_comments_count = idea.comments.where('created_at > ?', Time.now - days_ago).count
      new_vote_count + new_comments_count
    end

    protected

    def set_enabled
      self.enabled = false if enabled.nil?
    end
  end
end<|MERGE_RESOLUTION|>--- conflicted
+++ resolved
@@ -71,11 +71,7 @@
         statistics = statistics project
         next unless nonzero_statistics? statistics
 
-<<<<<<< HEAD
-        project_name = project.title_multiloc[recipient.locale || I18n.default_locale]
-=======
         project_name = project.title_multiloc[recipient.locale] || project.title_multiloc[I18n.default_locale]
->>>>>>> 77db4351
         top_ideas = top_ideas project, name_service
         idea_ids = top_ideas.pluck(:id)
         {
