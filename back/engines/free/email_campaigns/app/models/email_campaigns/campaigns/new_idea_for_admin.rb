--- conflicted
+++ resolved
@@ -83,11 +83,7 @@
 
     def generate_commands(recipient:, activity:, time: nil)
       idea = activity.item
-<<<<<<< HEAD
-      return [] if idea.participation_method_on_creation.never_show?
-=======
       return [] if !idea.participation_method_on_creation.supports_public_visibility?
->>>>>>> 2867ca6a
 
       [{
         event_payload: {
