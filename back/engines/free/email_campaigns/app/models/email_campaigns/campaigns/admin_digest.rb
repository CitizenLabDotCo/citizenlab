# frozen_string_literal: true

# == Schema Information
#
# Table name: email_campaigns_campaigns
#
#  id               :uuid             not null, primary key
#  type             :string           not null
#  author_id        :uuid
#  enabled          :boolean
#  sender           :string
#  reply_to         :string
#  schedule         :jsonb
#  subject_multiloc :jsonb
#  body_multiloc    :jsonb
#  created_at       :datetime         not null
#  updated_at       :datetime         not null
#  deliveries_count :integer          default(0), not null
#  context_id       :uuid
#
# Indexes
#
#  index_email_campaigns_campaigns_on_author_id   (author_id)
#  index_email_campaigns_campaigns_on_context_id  (context_id)
#  index_email_campaigns_campaigns_on_type        (type)
#
# Foreign Keys
#
#  fk_rails_...  (author_id => users.id)
#
module EmailCampaigns
  class Campaigns::AdminDigest < Campaign
    include Disableable
    include Consentable
    include Schedulable
    include RecipientConfigurable
    include Trackable
    include LifecycleStageRestrictable

    allow_lifecycle_stages only: ['active']

    recipient_filter :user_filter_admin_only
    recipient_filter :user_filter_no_invitees

    before_send :content_worth_sending?

    N_TOP_IDEAS = 12

    def self.default_schedule
      start_time = AppConfiguration.timezone.local(2019)

      IceCube::Schedule.new(start_time) do |schedule|
        every_monday_at10_am = IceCube::Rule
          .weekly(1)
          .day(:monday)
          .hour_of_day(10)

        schedule.add_recurrence_rule(every_monday_at10_am)
      end
    end

    def mailer_class
      AdminDigestMailer
    end

    def self.consentable_roles
      ['admin']
    end

    def self.recipient_role_multiloc_key
      'email_campaigns.admin_labels.recipient_role.admins_and_managers'
    end

    def self.recipient_segment_multiloc_key
      'email_campaigns.admin_labels.recipient_segment.admins'
    end

    def self.content_type_multiloc_key
      'email_campaigns.admin_labels.content_type.general'
    end

    def generate_commands(recipient:, time: Time.now)
      [{
        event_payload: {
          statistics: statistics,
          top_project_ideas: top_project_ideas,
          new_initiatives: new_initiatives(time: time),
          successful_initiatives: successful_initiatives(time: time)
        },
        tracked_content: {
          idea_ids: idea_ids(time: time),
          initiative_ids: initiative_ids(time: time)
        }
      }]
    end

    private

    def initiative_ids(time:)
      @initiative_ids ||= (new_initiatives(time: time) + successful_initiatives(time: time)).pluck(:id).compact
    end

    def idea_ids(time:)
      @idea_ids ||= top_project_ideas.flat_map { |tpi| tpi[:top_ideas].pluck(:id) }
    end

    def user_filter_admin_only(users_scope, _options = {})
      users_scope.admin
    end

    def user_filter_no_invitees(users_scope, _options = {})
      users_scope.active
    end

    def content_worth_sending?(_)
      [
        statistics[:new_ideas_increase],
        statistics[:new_comments_increase],
        statistics[:new_users_increase]
      ].any?(&:positive?)
    end

    def statistics
      @statistics ||= {
        new_ideas_increase: stat_increase(Idea.pluck(:published_at).compact),
        new_comments_increase: stat_increase(Comment.pluck(:created_at)),
        new_users_increase: stat_increase(User.pluck(:registration_completed_at).compact)
      }
    end

    def days_ago
      t1, t2 = ic_schedule.first 2
      t2 ||= t1 + 7.days
      ((t2 - t1) / 1.day).days
    end

    def stat_increase(stat_dates = [])
      stat_dates.count { |t| t > (Time.now - days_ago) }
    end

    def top_project_ideas
      @top_project_ideas ||= Project.where(id: top_project_ids).map do |project|
        phase = TimelineService.new.current_phase project
        {
          project: serialize_project(project),
          current_phase: phase ? serialize_phase(phase) : nil,
          top_ideas: top_ideas_grouped_by_project[project.id].map { |idea| serialize_idea(idea) }
        }
      end
    end

    def top_project_ids
      project_ideas_total_activity_sum = lambda { |project_id|
        top_ideas_grouped_by_project[project_id].sum { |idea| total_idea_activity(idea) }
      }

      @top_project_ids ||= top_ideas_grouped_by_project.keys.sort_by(&project_ideas_total_activity_sum).reverse
    end

    def top_ideas_grouped_by_project
      @top_ideas_grouped_by_project ||= top_ideas.group_by(&:project_id)
    end

    def top_ideas
<<<<<<< HEAD
      @top_ideas ||= new_ideas.concat(active_ideas).uniq(&:id).reject do |idea|
        idea.participation_method_on_creation.never_show?
=======
      @top_ideas ||= new_ideas.concat(active_ideas).uniq(&:id).select do |idea|
        idea.participation_method_on_creation.supports_public_visibility?
>>>>>>> 2867ca6a
      end
    end

    def active_ideas
      @active_ideas ||= published_ideas.then do |ideas|
        ideas.select { |idea| total_idea_activity(idea).positive? }
          .sort_by { |idea| total_idea_activity(idea) }
          .last(N_TOP_IDEAS)
      end
    end

    def new_ideas
      @new_ideas ||= published_ideas.where('published_at > ?', Time.now - days_ago)
        .sort_by { |idea| total_idea_activity(idea) }
        .last(N_TOP_IDEAS)
    end

    def published_ideas
      @published_ideas ||= Idea.published
    end

    def published_ideas_activity
      @published_ideas_activity ||= ideas_activity_counts(published_ideas)
    end

    def total_idea_activity(idea)
      published_ideas_activity.dig(idea.id, :total)
    end

    def idea_activity(idea, key)
      published_ideas_activity.dig(idea.id, key)
    end

    def new_initiatives(time: Time.zone.today)
      @new_initiatives ||= Initiative.published.proposed_after(1.week.ago)
        .order(published_at: :desc)
        .includes(:initiative_images)
        .map { |initiative| serialize_initiative(initiative) }
    end

    def successful_initiatives(time: Time.zone.today)
      @successful_initiatives ||= Initiative
        .published
        .joins(initiative_status_changes: :initiative_status)
        .includes(:initiative_images)
        .with_status_code('threshold_reached')
        .where('initiative_status_changes.created_at > ?', time - 1.week)
        .feedback_needed
        .map { |initiative| serialize_initiative(initiative) }
    end

    def ideas_activity_counts(ideas)
      idea_ids = ideas.pluck(:id)
      new_reactions = Reaction.where(reactable_id: idea_ids).where('created_at > ?', Time.now - days_ago)
      new_likes_counts = new_reactions.where(mode: 'up').group(:reactable_id).count
      new_dislikes_counts = new_reactions.where(mode: 'down').group(:reactable_id).count
      new_comments_increases = Comment.where(post_id: idea_ids).where('created_at > ?', Time.now - days_ago).group(:post_id).count

      idea_ids.each_with_object({}) do |idea_id, object|
        likes = (new_likes_counts[idea_id] || 0)
        dislikes = (new_dislikes_counts[idea_id] || 0)
        comments        = (new_comments_increases[idea_id] || 0)
        total           = (likes + dislikes + comments)
        object[idea_id] = { likes: likes, dislikes: dislikes, comments: comments, total: total }
      end
    end

    public

    def serialize_project(project)
      {
        id: project.id,
        title_multiloc: project.title_multiloc,
        url: Frontend::UrlService.new.model_to_url(project)
      }
    end

    def serialize_phase(phase)
      {
        id: phase.id,
        title_multiloc: phase.title_multiloc,
        participation_method: phase.participation_method,
        start_at: phase.start_at.iso8601,
        end_at: phase.end_at&.iso8601
      }
    end

    def serialize_idea(idea)
      {
        id: idea.id,
        title_multiloc: idea.title_multiloc,
        url: Frontend::UrlService.new.model_to_url(idea),
        published_at: idea.published_at.iso8601,
        author_name: idea.author_name,
        likes_count: idea.likes_count,
        likes_increment: idea_activity(idea, :likes),
        dislikes_count: idea.dislikes_count,
        dislikes_increment: idea_activity(idea, :dislikes),
        comments_count: idea.comments_count,
        comments_increment: idea_activity(idea, :comments)
      }
    end

    def serialize_initiative(initiative)
      {
        id: initiative.id,
        title_multiloc: initiative.title_multiloc,
        url: Frontend::UrlService.new.model_to_url(initiative),
        published_at: initiative.published_at&.iso8601,
        author_name: initiative.author_name,
        likes_count: initiative.likes_count,
        comments_count: initiative.comments_count,
        threshold_reached_at: initiative.threshold_reached_at&.iso8601,
        images: initiative.initiative_images.map { |image| serialize_image(image) },
        header_bg: { versions: version_urls(initiative.header_bg) }
      }
    end

    def serialize_image(image)
      {
        ordering: image.ordering,
        versions: version_urls(image.image)
      }
    end

    def version_urls(image)
      image.versions.to_h { |k, v| [k.to_s, v.url] }
    end
  end
end<|MERGE_RESOLUTION|>--- conflicted
+++ resolved
@@ -162,13 +162,8 @@
     end
 
     def top_ideas
-<<<<<<< HEAD
-      @top_ideas ||= new_ideas.concat(active_ideas).uniq(&:id).reject do |idea|
-        idea.participation_method_on_creation.never_show?
-=======
       @top_ideas ||= new_ideas.concat(active_ideas).uniq(&:id).select do |idea|
         idea.participation_method_on_creation.supports_public_visibility?
->>>>>>> 2867ca6a
       end
     end
 
