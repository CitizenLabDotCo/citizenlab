# frozen_string_literal: true

# == Schema Information
#
# Table name: email_campaigns_campaigns
#
#  id               :uuid             not null, primary key
#  type             :string           not null
#  author_id        :uuid
#  enabled          :boolean
#  sender           :string
#  reply_to         :string
#  schedule         :jsonb
#  subject_multiloc :jsonb
#  body_multiloc    :jsonb
#  created_at       :datetime         not null
#  updated_at       :datetime         not null
#  deliveries_count :integer          default(0), not null
#  context_id       :uuid
#
# Indexes
#
#  index_email_campaigns_campaigns_on_author_id   (author_id)
#  index_email_campaigns_campaigns_on_context_id  (context_id)
#  index_email_campaigns_campaigns_on_type        (type)
#
# Foreign Keys
#
#  fk_rails_...  (author_id => users.id)
#
module EmailCampaigns
  class Campaigns::IdeaPublished < Campaign
    include Consentable
    include ActivityTriggerable
    include RecipientConfigurable
    include Disableable
    include Trackable
    include LifecycleStageRestrictable
    allow_lifecycle_stages only: %w[trial active]

    recipient_filter :filter_recipient

    def mailer_class
      IdeaPublishedMailer
    end

    def activity_triggers
      { 'Idea' => { 'published' => true } }
    end

    def filter_recipient(users_scope, activity:, time: nil)
      users_scope.where(id: activity.item.author_id)
    end

    def self.recipient_role_multiloc_key
      'email_campaigns.admin_labels.recipient_role.registered_users'
    end

    def self.recipient_segment_multiloc_key
      'email_campaigns.admin_labels.recipient_segment.user_who_published_the_input'
    end

    def self.content_type_multiloc_key
      'email_campaigns.admin_labels.content_type.inputs'
    end

    def self.trigger_multiloc_key
      'email_campaigns.admin_labels.trigger.input_is_published'
    end

    def generate_commands(recipient:, activity:)
      idea = activity.item
<<<<<<< HEAD
      return [] if idea.participation_method_on_creation.never_show?
=======
      return [] if !idea.participation_method_on_creation.supports_public_visibility?
>>>>>>> 2867ca6a

      [{
        event_payload: {
          post_id: idea.id,
          post_title_multiloc: idea.title_multiloc,
          post_body_multiloc: idea.body_multiloc,
          post_url: Frontend::UrlService.new.model_to_url(idea, locale: Locale.new(recipient.locale)),
          post_images: idea.idea_images.map do |image|
            {
              ordering: image.ordering,
              versions: image.image.versions.to_h { |k, v| [k.to_s, v.url] }
            }
          end
        }
      }]
    end
  end
end<|MERGE_RESOLUTION|>--- conflicted
+++ resolved
@@ -70,11 +70,7 @@
 
     def generate_commands(recipient:, activity:)
       idea = activity.item
-<<<<<<< HEAD
-      return [] if idea.participation_method_on_creation.never_show?
-=======
       return [] if !idea.participation_method_on_creation.supports_public_visibility?
->>>>>>> 2867ca6a
 
       [{
         event_payload: {
