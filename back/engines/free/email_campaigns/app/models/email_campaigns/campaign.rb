--- conflicted
+++ resolved
@@ -211,19 +211,5 @@
 
       errors.add(:base, :no_recipients, message: "Can't send a campaign without recipients")
     end
-<<<<<<< HEAD
-
-    def global_campaign
-      @global_campaign ||= !manual? && context && self.class.find_by(context: nil, type: self.class.name)
-    end
-
-    def fallback_to_global(attribute)
-      value = self[attribute]
-      return value unless value.blank? && context && global_campaign
-
-      global_campaign&.send(attribute)
-    end
-=======
->>>>>>> 8d190b6c
   end
 end