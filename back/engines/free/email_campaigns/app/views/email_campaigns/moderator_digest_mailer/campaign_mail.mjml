<<<<<<< HEAD
=======

<mj-wrapper background-color="#F6F6F6" full-width="full-width" padding="40px 0 0">

  <mj-section>
    <mj-column>
      <mj-text>
        <h2 style="padding: 20px 0">
          <%= event.project_name %>
        </h2>
      </mj-text>
    </mj-column>
  </mj-section>

>>>>>>> f1558c47
  <!-- 3 statistics box-->
  <mj-wrapper
    padding="0 25px"
  >
    <mj-section
      border="1px solid #EAEAEA"
      padding="25px"
    >
      <mj-column>
        <mj-text font-size="28px" align="center" font-weight="700">
          <%= event.statistics.users.new_participants.increase %>
          <img
            alt="User icon"
            width="29px"
            src="https://cl2-seed-and-template-assets.s3.eu-central-1.amazonaws.com/images/icons/icon_user.png"
          />
        </mj-text>
        <mj-text font-size="16px" align="center">
          <%= format_message("new_users") %>
        </mj-text>
        <% unless change_users.zero? %>
          <mj-text color="<%= change_users.positive? ? '#04884C' : '#E52516' %>" font-size="16px" align="center" font-weight="700">
            <%= '+' if change_users.positive? %>
            <%= change_users %>%
          </mj-text>
        <% end %>
      </mj-column>

      <mj-column>
        <mj-text font-size="28px" align="center" font-weight="700">
          <%= event.statistics.activities.new_ideas.increase %>
          <img
            alt="Idea icon"
            width="24px"
            src="https://cl2-seed-and-template-assets.s3.eu-central-1.amazonaws.com/images/icons/icon_idea.png"
          />
        </mj-text>
        <mj-text font-size="16px" align="center">
          <%= format_message("new_ideas") %>
        </mj-text>
        <!-- <mj-text font-size="28px" align="center" font-weight="700">
          <%= event.statistics.activities.new_ideas.increase %>
        </mj-text>
        <mj-text font-size="16px" align="center">
          <%= format_message("new_ideas") %>
        </mj-text> -->
        <!-- <% unless change_ideas.zero? %>
          <mj-text color="<%= change_ideas.positive? ? '#04884C' : '#E52516' %>" font-size="16px" align="center" font-weight="700">
            <%= '+' if change_ideas.positive? %>
            <%= change_ideas %>%
          </mj-text>
        <% end %> -->
      </mj-column>

      <mj-column>
        <mj-text font-size="28px" align="center" font-weight="700">
          <%= event.statistics.activities.new_comments.increase %>
          <img
            alt="Comment icon"
            width="26px"
            src="https://cl2-seed-and-template-assets.s3.eu-central-1.amazonaws.com/images/icons/icon_comment.png"
          />
        </mj-text>
        <mj-text font-size="16px" align="center">
          <%= format_message("new_comments") %>
        </mj-text>
        <!-- <% unless change_comments.zero? %>
          <mj-text color="<%= change_comments.positive? ? '#04884C' : '#E52516' %>" font-size="16px" align="center" font-weight="700">
            <%= '+' if change_comments.positive? %>
            <%= change_comments %>%
          </mj-text>
        <% end %> -->
      </mj-column>
    </mj-section>
  </mj-wrapper>

  <!-- Activity of the past week -->

<<<<<<< HEAD
  <mj-section padding="25px">
=======
  <mj-section padding="40px 25px">
>>>>>>> f1558c47
    <mj-column>
      <mj-text>
        <h2 style="padding: 20px 0">
          <% if event.top_ideas.blank? %>
            <%= format_message('title_no_inputs_past_week') %>
          <% else %>
            <%= format_message('title_inputs_past_week') %>
          <% end %>
        </h2>
      </mj-text>

      <mj-table cellpadding="15">
        <% event.top_ideas.each do |serialized_idea| %>
          <%= render 'email_campaigns/ideas/idea-minimal', serialized_idea: serialized_idea %>
        <% end %>
      </mj-table>
    </mj-column>
  </mj-section>

<<<<<<< HEAD
  <%= 
   render partial: 'application/cta_button', 
   locals: { 
    href:  "#{url_service.home_url(app_configuration: @app_configuration, locale: @locale)}/admin/projects", 
    message: format_message('cta_moderate') } 
  %>
=======
  <%= render partial: 'application/cta_button', locals: { href:  "#{url_service.home_url(app_configuration: @app_configuration, locale: @locale)}/admin/projects/#{event.project_id}", message: format_message('cta_moderate') } %>

</mj-wrapper>
>>>>>>> f1558c47
<|MERGE_RESOLUTION|>--- conflicted
+++ resolved
@@ -1,130 +1,114 @@
-<<<<<<< HEAD
-=======
+<mj-section>
+  <mj-column>
+    <mj-text>
+      <h2 style="padding: 20px 0">
+        <%= event.project_name %>
+      </h2>
+    </mj-text>
+  </mj-column>
+</mj-section>
 
-<mj-wrapper background-color="#F6F6F6" full-width="full-width" padding="40px 0 0">
+<!-- 3 statistics box-->
+<mj-wrapper
+  padding="0 25px"
+>
+  <mj-section
+    border="1px solid #EAEAEA"
+    padding="25px"
+  >
+    <mj-column>
+      <mj-text font-size="28px" align="center" font-weight="700">
+        <%= event.statistics.users.new_participants.increase %>
+        <img
+          alt="User icon"
+          width="29px"
+          src="https://cl2-seed-and-template-assets.s3.eu-central-1.amazonaws.com/images/icons/icon_user.png"
+        />
+      </mj-text>
+      <mj-text font-size="16px" align="center">
+        <%= format_message("new_users") %>
+      </mj-text>
+      <% unless change_users.zero? %>
+        <mj-text color="<%= change_users.positive? ? '#04884C' : '#E52516' %>" font-size="16px" align="center" font-weight="700">
+          <%= '+' if change_users.positive? %>
+          <%= change_users %>%
+        </mj-text>
+      <% end %>
+    </mj-column>
 
-  <mj-section>
     <mj-column>
-      <mj-text>
-        <h2 style="padding: 20px 0">
-          <%= event.project_name %>
-        </h2>
+      <mj-text font-size="28px" align="center" font-weight="700">
+        <%= event.statistics.activities.new_ideas.increase %>
+        <img
+          alt="Idea icon"
+          width="24px"
+          src="https://cl2-seed-and-template-assets.s3.eu-central-1.amazonaws.com/images/icons/icon_idea.png"
+        />
       </mj-text>
+      <mj-text font-size="16px" align="center">
+        <%= format_message("new_ideas") %>
+      </mj-text>
+      <!-- <mj-text font-size="28px" align="center" font-weight="700">
+        <%= event.statistics.activities.new_ideas.increase %>
+      </mj-text>
+      <mj-text font-size="16px" align="center">
+        <%= format_message("new_ideas") %>
+      </mj-text> -->
+      <!-- <% unless change_ideas.zero? %>
+        <mj-text color="<%= change_ideas.positive? ? '#04884C' : '#E52516' %>" font-size="16px" align="center" font-weight="700">
+          <%= '+' if change_ideas.positive? %>
+          <%= change_ideas %>%
+        </mj-text>
+      <% end %> -->
+    </mj-column>
+
+    <mj-column>
+      <mj-text font-size="28px" align="center" font-weight="700">
+        <%= event.statistics.activities.new_comments.increase %>
+        <img
+          alt="Comment icon"
+          width="26px"
+          src="https://cl2-seed-and-template-assets.s3.eu-central-1.amazonaws.com/images/icons/icon_comment.png"
+        />
+      </mj-text>
+      <mj-text font-size="16px" align="center">
+        <%= format_message("new_comments") %>
+      </mj-text>
+      <!-- <% unless change_comments.zero? %>
+        <mj-text color="<%= change_comments.positive? ? '#04884C' : '#E52516' %>" font-size="16px" align="center" font-weight="700">
+          <%= '+' if change_comments.positive? %>
+          <%= change_comments %>%
+        </mj-text>
+      <% end %> -->
     </mj-column>
   </mj-section>
+</mj-wrapper>
 
->>>>>>> f1558c47
-  <!-- 3 statistics box-->
-  <mj-wrapper
-    padding="0 25px"
-  >
-    <mj-section
-      border="1px solid #EAEAEA"
-      padding="25px"
-    >
-      <mj-column>
-        <mj-text font-size="28px" align="center" font-weight="700">
-          <%= event.statistics.users.new_participants.increase %>
-          <img
-            alt="User icon"
-            width="29px"
-            src="https://cl2-seed-and-template-assets.s3.eu-central-1.amazonaws.com/images/icons/icon_user.png"
-          />
-        </mj-text>
-        <mj-text font-size="16px" align="center">
-          <%= format_message("new_users") %>
-        </mj-text>
-        <% unless change_users.zero? %>
-          <mj-text color="<%= change_users.positive? ? '#04884C' : '#E52516' %>" font-size="16px" align="center" font-weight="700">
-            <%= '+' if change_users.positive? %>
-            <%= change_users %>%
-          </mj-text>
+<!-- Activity of the past week -->
+
+<mj-section padding="25px">
+  <mj-column>
+    <mj-text>
+      <h2 style="padding: 20px 0">
+        <% if event.top_ideas.blank? %>
+          <%= format_message('title_no_inputs_past_week') %>
+        <% else %>
+          <%= format_message('title_inputs_past_week') %>
         <% end %>
-      </mj-column>
+      </h2>
+    </mj-text>
 
-      <mj-column>
-        <mj-text font-size="28px" align="center" font-weight="700">
-          <%= event.statistics.activities.new_ideas.increase %>
-          <img
-            alt="Idea icon"
-            width="24px"
-            src="https://cl2-seed-and-template-assets.s3.eu-central-1.amazonaws.com/images/icons/icon_idea.png"
-          />
-        </mj-text>
-        <mj-text font-size="16px" align="center">
-          <%= format_message("new_ideas") %>
-        </mj-text>
-        <!-- <mj-text font-size="28px" align="center" font-weight="700">
-          <%= event.statistics.activities.new_ideas.increase %>
-        </mj-text>
-        <mj-text font-size="16px" align="center">
-          <%= format_message("new_ideas") %>
-        </mj-text> -->
-        <!-- <% unless change_ideas.zero? %>
-          <mj-text color="<%= change_ideas.positive? ? '#04884C' : '#E52516' %>" font-size="16px" align="center" font-weight="700">
-            <%= '+' if change_ideas.positive? %>
-            <%= change_ideas %>%
-          </mj-text>
-        <% end %> -->
-      </mj-column>
+    <mj-table cellpadding="15">
+      <% event.top_ideas.each do |serialized_idea| %>
+        <%= render 'email_campaigns/ideas/idea-minimal', serialized_idea: serialized_idea %>
+      <% end %>
+    </mj-table>
+  </mj-column>
+</mj-section>
 
-      <mj-column>
-        <mj-text font-size="28px" align="center" font-weight="700">
-          <%= event.statistics.activities.new_comments.increase %>
-          <img
-            alt="Comment icon"
-            width="26px"
-            src="https://cl2-seed-and-template-assets.s3.eu-central-1.amazonaws.com/images/icons/icon_comment.png"
-          />
-        </mj-text>
-        <mj-text font-size="16px" align="center">
-          <%= format_message("new_comments") %>
-        </mj-text>
-        <!-- <% unless change_comments.zero? %>
-          <mj-text color="<%= change_comments.positive? ? '#04884C' : '#E52516' %>" font-size="16px" align="center" font-weight="700">
-            <%= '+' if change_comments.positive? %>
-            <%= change_comments %>%
-          </mj-text>
-        <% end %> -->
-      </mj-column>
-    </mj-section>
-  </mj-wrapper>
-
-  <!-- Activity of the past week -->
-
-<<<<<<< HEAD
-  <mj-section padding="25px">
-=======
-  <mj-section padding="40px 25px">
->>>>>>> f1558c47
-    <mj-column>
-      <mj-text>
-        <h2 style="padding: 20px 0">
-          <% if event.top_ideas.blank? %>
-            <%= format_message('title_no_inputs_past_week') %>
-          <% else %>
-            <%= format_message('title_inputs_past_week') %>
-          <% end %>
-        </h2>
-      </mj-text>
-
-      <mj-table cellpadding="15">
-        <% event.top_ideas.each do |serialized_idea| %>
-          <%= render 'email_campaigns/ideas/idea-minimal', serialized_idea: serialized_idea %>
-        <% end %>
-      </mj-table>
-    </mj-column>
-  </mj-section>
-
-<<<<<<< HEAD
-  <%= 
-   render partial: 'application/cta_button', 
-   locals: { 
-    href:  "#{url_service.home_url(app_configuration: @app_configuration, locale: @locale)}/admin/projects", 
-    message: format_message('cta_moderate') } 
-  %>
-=======
-  <%= render partial: 'application/cta_button', locals: { href:  "#{url_service.home_url(app_configuration: @app_configuration, locale: @locale)}/admin/projects/#{event.project_id}", message: format_message('cta_moderate') } %>
-
-</mj-wrapper>
->>>>>>> f1558c47
+<%= 
+  render partial: 'application/cta_button', 
+  locals: { 
+  href:  "#{url_service.home_url(app_configuration: @app_configuration, locale: @locale)}/admin/projects/#{event.project_id}", 
+  message: format_message('cta_moderate') } 
+%>