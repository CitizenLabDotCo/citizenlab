# frozen_string_literal: true

module EmailCampaigns
  module GroupOrderingHelper
<<<<<<< HEAD
    RECIPIENT_ROLE_ORDER = %w[registered_users admins_and_moderators admins managers]
    CONTENT_TYPES_ORDER = %w[general permissions inputs comments reactions proposals projects content_moderation]
=======
    RECIPIENT_ROLE_ORDER = %w[registered_users admins_and_managers admins managers]
    CONTENT_TYPES_ORDER = %w[general permissions inputs comments votes proposals projects content_moderation]

>>>>>>> 7419bde7
    def group_ordering(group_type, key)
      if group_type == 'recipient_role'
        RECIPIENT_ROLE_ORDER.index(key)
      elsif group_type == 'content_type'
        CONTENT_TYPES_ORDER.index(key)
      else
        raise "Unknown group type #{group_type}"
      end
    end
  end
end<|MERGE_RESOLUTION|>--- conflicted
+++ resolved
@@ -2,14 +2,9 @@
 
 module EmailCampaigns
   module GroupOrderingHelper
-<<<<<<< HEAD
-    RECIPIENT_ROLE_ORDER = %w[registered_users admins_and_moderators admins managers]
+    RECIPIENT_ROLE_ORDER = %w[registered_users admins_and_managers admins managers]
     CONTENT_TYPES_ORDER = %w[general permissions inputs comments reactions proposals projects content_moderation]
-=======
-    RECIPIENT_ROLE_ORDER = %w[registered_users admins_and_managers admins managers]
-    CONTENT_TYPES_ORDER = %w[general permissions inputs comments votes proposals projects content_moderation]
 
->>>>>>> 7419bde7
     def group_ordering(group_type, key)
       if group_type == 'recipient_role'
         RECIPIENT_ROLE_ORDER.index(key)
