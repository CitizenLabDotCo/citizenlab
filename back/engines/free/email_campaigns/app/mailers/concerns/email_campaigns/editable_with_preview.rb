module EmailCampaigns
  module EditableWithPreview
    extend ActiveSupport::Concern

    class_methods do
      # Each mailer can define its own editable regions.
      # These regions are used to define which custom text can be edited by the admin.
      def editable_regions
        []
      end

      # Each mailer can define its own editable region variables - these must match the keys of substitution_variables.
      def editable_region_variable_keys
        []
      end

      def define_editable_region(key, type: 'text', default_message_key: key.to_s, allow_blank_locales: false)
        message_group = "email_campaigns.#{campaign_class.name.demodulize.underscore}"
        {
          key: key,
          type: type,
          default_value_multiloc: MultilocService.new.i18n_to_multiloc_liquid_version("#{message_group}.#{default_message_key}") || {},
          allow_blank_locales: allow_blank_locales
        }
      end
<<<<<<< HEAD

      # Static data used that can be across email previews.
      def preview_data(recipient)
        {
          id: SecureRandom.uuid,
          user_first_name: I18n.t('email_campaigns.preview_data.first_name', locale: recipient.locale),
          user_last_name: I18n.t('email_campaigns.preview_data.last_name', locale: recipient.locale),
          user_display_name: I18n.t('email_campaigns.preview_data.display_name', locale: recipient.locale),
          project_title_multiloc: MultilocService.new.i18n_to_multiloc('email_campaigns.preview_data.project_title'),
          project_url: "/#{recipient.locale}/projects/example-project",
          comment_body_multiloc: MultilocService.new.i18n_to_multiloc('email_campaigns.preview_data.comment_body'),
          idea_title_multiloc: MultilocService.new.i18n_to_multiloc('email_campaigns.preview_data.idea_title'),
          idea_url: "/#{recipient.locale}/ideas/example-idea",
          proposal_title_multiloc: MultilocService.new.i18n_to_multiloc('email_campaigns.preview_data.proposal_title')
        }
      end
=======
>>>>>>> 8532e74c
    end

    private

    # Variables available for substitution in the email templates - override in classes.
    def substitution_variables
      {}
    end

    # Default methods for template output of the common editable regions.
    def subject
      format_editable_region(:subject_multiloc)
    end

    def header_title
      format_editable_region(:title_multiloc)
    end

    def header_message
      format_editable_region(:intro_multiloc)
    end

    def cta_button_text
      format_editable_region(:button_text_multiloc)
    end

    def preheader
      format_message('preheader', values: substitution_variables)
    end

    # To format an editable message, use `format_editable_region`.
    # The `region_key` must exist in editable regions.
    def format_editable_region(region_key, values: substitution_variables, override_default_key: nil)
      region = self.class.editable_regions.find { |r| r[:key] == region_key }
      return unless region

      # NOTE: Default values for regions are already merged in the campaign class
      multiloc_service = MultilocService.new
      region_text = multiloc_service.t(@campaign.send(region_key), locale.to_s)
      region_default_text = multiloc_service.t(region[:default_value_multiloc], locale.to_s)

      # Sometimes we need to override the default value because the default is conditional
      # eg in `CommentOnIdeaYouFollowMailer` where title is dependent on the input term.
      if override_default_key && region_text == region_default_text
        message_group = "email_campaigns.#{campaign.class.name.demodulize.underscore}"
        region_text = I18n.t("#{message_group}.#{override_default_key}", locale: locale.to_s).gsub(/%\{(.*?)}/, '{{\1}}')
      end

      render_liquid_template(
        text: region_text,
        values: values.transform_keys(&:to_s),
        html: region[:type] == 'html'
      )
    end

    def render_liquid_template(text: nil, values: {}, html: false)
      template_text = html ? fix_image_widths(text) : text
      template = Liquid::Template.parse(template_text)
      rendered_value = template.render(values)
      html ? rendered_value.html_safe : rendered_value
    end

    def fix_image_widths(html)
      doc = Nokogiri::HTML.fragment(html)
      doc.css('img').each do |img|
        # Set the width to 100% if it's not set.
        # Otherwise, the image will be displayed at its original size.
        # This can mess up the layout if the original image is e.g. 4000px wide.
        img['width'] = '100%' if img['width'].blank?
      end
      doc.to_s
    end
  end
end<|MERGE_RESOLUTION|>--- conflicted
+++ resolved
@@ -23,25 +23,6 @@
           allow_blank_locales: allow_blank_locales
         }
       end
-<<<<<<< HEAD
-
-      # Static data used that can be across email previews.
-      def preview_data(recipient)
-        {
-          id: SecureRandom.uuid,
-          user_first_name: I18n.t('email_campaigns.preview_data.first_name', locale: recipient.locale),
-          user_last_name: I18n.t('email_campaigns.preview_data.last_name', locale: recipient.locale),
-          user_display_name: I18n.t('email_campaigns.preview_data.display_name', locale: recipient.locale),
-          project_title_multiloc: MultilocService.new.i18n_to_multiloc('email_campaigns.preview_data.project_title'),
-          project_url: "/#{recipient.locale}/projects/example-project",
-          comment_body_multiloc: MultilocService.new.i18n_to_multiloc('email_campaigns.preview_data.comment_body'),
-          idea_title_multiloc: MultilocService.new.i18n_to_multiloc('email_campaigns.preview_data.idea_title'),
-          idea_url: "/#{recipient.locale}/ideas/example-idea",
-          proposal_title_multiloc: MultilocService.new.i18n_to_multiloc('email_campaigns.preview_data.proposal_title')
-        }
-      end
-=======
->>>>>>> 8532e74c
     end
 
     private
