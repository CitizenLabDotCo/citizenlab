# frozen_string_literal: true

module EmailCampaigns
  class DeliveryService
    CAMPAIGN_CLASSES = [
      Campaigns::AdminDigest,
      Campaigns::AdminRightsReceived,
      Campaigns::AssigneeDigest,
      Campaigns::CommentDeletedByAdmin,
      Campaigns::CommentMarkedAsSpam,
      Campaigns::CommentOnYourComment,
      Campaigns::CommentOnIdeaYouFollow,
      Campaigns::CommentOnInitiativeYouFollow,
      Campaigns::CosponsorOfYourInitiative,
<<<<<<< HEAD
      Campaigns::EventUpcoming,
=======
      Campaigns::EventRegistrationConfirmation,
>>>>>>> 4279dc5e
      Campaigns::IdeaMarkedAsSpam,
      Campaigns::IdeaPublished,
      Campaigns::InitiativeAssignedToYou,
      Campaigns::InitiativeMarkedAsSpam,
      Campaigns::InitiativePublished,
      Campaigns::InvitationToCosponsorInitiative,
      Campaigns::InitiativeResubmittedForReview,
      Campaigns::InternalCommentOnIdeaAssignedToYou,
      Campaigns::InternalCommentOnIdeaYouCommentedInternallyOn,
      Campaigns::InternalCommentOnIdeaYouModerate,
      Campaigns::InternalCommentOnInitiativeAssignedToYou,
      Campaigns::InternalCommentOnInitiativeYouCommentedInternallyOn,
      Campaigns::InternalCommentOnUnassignedInitiative,
      Campaigns::InternalCommentOnUnassignedUnmoderatedIdea,
      Campaigns::InternalCommentOnYourInternalComment,
      Campaigns::InviteReceived,
      Campaigns::InviteReminder,
      Campaigns::Manual,
      Campaigns::MentionInInternalComment,
      Campaigns::MentionInOfficialFeedback,
      Campaigns::ModeratorDigest,
      Campaigns::NewCommentForAdmin,
      Campaigns::NewIdeaForAdmin,
      Campaigns::NewInitiativeForAdmin,
      Campaigns::OfficialFeedbackOnIdeaYouFollow,
      Campaigns::OfficialFeedbackOnInitiativeYouFollow,
      Campaigns::ProjectFolderModerationRightsReceived,
      Campaigns::ProjectModerationRightsReceived,
      Campaigns::ProjectPhaseStarted,
      Campaigns::ProjectPhaseUpcoming,
      Campaigns::ProjectPublished,
      Campaigns::StatusChangeOnIdeaYouFollow,
      Campaigns::StatusChangeOnInitiativeYouFollow,
      Campaigns::ThresholdReachedForAdmin,
      Campaigns::UserDigest,
      Campaigns::Welcome,
      Campaigns::YourProposedInitiativesDigest
    ].freeze

    def campaign_types
      campaign_classes.map(&:name)
    end

    def campaign_classes
      CAMPAIGN_CLASSES
    end

    def consentable_campaign_types_for(user)
      consentable_types = Consentable.consentable_campaign_types(campaign_classes, user, self)
      disabled_types = Disableable.enabled_campaign_types(Campaign.where(type: campaign_types))
      consentable_types - disabled_types
    end

    # called every hour
    def send_on_schedule(time = Time.zone.now)
      campaign_candidates = Campaign.where(type: campaign_types)
      apply_send_pipeline(campaign_candidates, time: time)
    end

    #  called on every activity
    def send_on_activity(activity)
      campaign_candidates = Campaign.where(type: campaign_types)
      apply_send_pipeline(campaign_candidates, activity: activity)
    end

    #  called when explicit send is requested by human
    def send_now(campaign)
      apply_send_pipeline([campaign])
    end

    def send_preview(campaign, recipient)
      campaign.generate_commands(
        recipient: recipient,
        time: Time.zone.now
      ).each do |command|
        process_command(campaign, command.merge({ recipient: recipient }))
      end
    end

    # This only works for emails that are sent out internally
    def preview_html(campaign, recipient)
      command = campaign.generate_commands(
        recipient: recipient,
        time: Time.zone.now
      ).first&.merge(recipient: recipient)
      return unless command

      mail = campaign.mailer_class.with(campaign: campaign, command: command).campaign_mail
      mail.body.to_s
    end

    private

    # Takes options, either
    # * time: Time object when the sending command happened
    # * activity: Activity object which activity happened
    def apply_send_pipeline(campaign_candidates, options = {})
      valid_campaigns           = filter_valid_campaigns_before_send(campaign_candidates, options)
      campaigns_with_recipients = assign_campaigns_recipients(valid_campaigns, options)
      campaigns_with_command    = assign_campaigns_command(campaigns_with_recipients, options)

      ExamplesService.new.save_examples(campaigns_with_command)
      process_send_campaigns(campaigns_with_command)
    end

    def filter_valid_campaigns_before_send(campaigns, options)
      campaigns.select { |campaign| campaign.run_before_send_hooks(options) }
    end

    def assign_campaigns_recipients(campaigns, options)
      campaigns.flat_map do |campaign|
        recipients = campaign.apply_recipient_filters(options)
        recipients.zip([campaign].cycle)
      end
    end

    def assign_campaigns_command(campaigns_with_recipients, options)
      campaigns_with_recipients.flat_map do |(recipient, campaign)|
        campaign.generate_commands(recipient: recipient, **options)
          .map { |command| command.merge(recipient: recipient) }
          .zip([campaign].cycle)
      end
    end

    def process_send_campaigns(campaigns_with_command)
      campaigns_with_command.each do |(command, campaign)|
        process_command(campaign, command)
        campaign.run_after_send_hooks(command)
      end
    end

    # A command can have the following structure:
    # {
    #   time: , # Time at which the send_on_schedule was sent, optional
    #   activity: # Activity that triggered the command, optional
    #   recipient: # A user object, required
    #   event_payload: # A hash with the daa that's needed to generate email view, required
    #   delay: # Integer in seconds, optional
    # }
    def process_command(campaign, command)
      send_command_internal(campaign, command) if campaign.respond_to? :mailer_class
    end

    # This method is triggered when the given sending command should be sent
    # out through the interal Rails mailing stack
    def send_command_internal(campaign, command)
      campaign.mailer_class
        .with(campaign: campaign, command: command)
        .campaign_mail
        .deliver_later(wait: command[:delay] || 0)
    end
  end
end

EmailCampaigns::DeliveryService.prepend(FlagInappropriateContent::Patches::EmailCampaigns::DeliveryService)
EmailCampaigns::DeliveryService.prepend(IdeaAssignment::Patches::EmailCampaigns::DeliveryService)<|MERGE_RESOLUTION|>--- conflicted
+++ resolved
@@ -12,11 +12,8 @@
       Campaigns::CommentOnIdeaYouFollow,
       Campaigns::CommentOnInitiativeYouFollow,
       Campaigns::CosponsorOfYourInitiative,
-<<<<<<< HEAD
+      Campaigns::EventRegistrationConfirmation,
       Campaigns::EventUpcoming,
-=======
-      Campaigns::EventRegistrationConfirmation,
->>>>>>> 4279dc5e
       Campaigns::IdeaMarkedAsSpam,
       Campaigns::IdeaPublished,
       Campaigns::InitiativeAssignedToYou,
