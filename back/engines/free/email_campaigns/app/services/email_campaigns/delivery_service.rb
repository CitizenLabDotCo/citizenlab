--- conflicted
+++ resolved
@@ -129,15 +129,11 @@
       return {} unless mail
 
       {
-<<<<<<< HEAD
-        to: campaign.class.recipient_segment_multiloc_key ? I18n.t(campaign.class.recipient_segment_multiloc_key, locale: recipient.locale) : '',
-=======
         to: if campaign.class.recipient_segment_multiloc_key
               I18n.t(campaign.class.recipient_segment_multiloc_key, locale: recipient.locale)
             else
               campaign.groups.map { |g| MultilocService.new.t(g.title_multiloc, recipient.locale) }.join(', ')
         end,
->>>>>>> 66d7ae33
         from: mail[:from].value,
         reply_to: mail.reply_to.first,
         subject: mail.subject,
