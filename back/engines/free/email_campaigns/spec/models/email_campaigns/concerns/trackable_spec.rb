--- conflicted
+++ resolved
@@ -35,24 +35,6 @@
     end
   end
 
-<<<<<<< HEAD
-  describe 'run_after_send_hooks' do
-    it 'creates a delivery' do
-      user = create(:user)
-      command = {
-        event_payload: {},
-        recipient: user,
-        tracked_content: {},
-        delivery_id: SecureRandom.uuid
-      }
-      campaign.run_after_send_hooks(command)
-      expect(EmailCampaigns::Delivery.first).to have_attributes({
-        campaign_id: campaign.id,
-        user_id: user.id,
-        delivery_status: 'sent'
-      })
-    end
-=======
   it 'generates the delivery ID, includes it in the Mailgun headers, and persists the delivery after sending' do
     user = create(:user)
     command = {
@@ -73,6 +55,5 @@
       user_id: user.id,
       delivery_status: 'sent'
     })
->>>>>>> 91a3da47
   end
 end