# frozen_string_literal: true

require 'rails_helper'

RSpec.describe EmailCampaigns::AdminRightsReceivedMailer do
  describe 'campaign_mail' do
    let_it_be(:recipient) { create(:admin, locale: 'en') }
    let_it_be(:campaign) { EmailCampaigns::Campaigns::AdminRightsReceived.create! }
    let_it_be(:command) do
      {
        recipient: recipient,
        event_payload: {}
      }
    end

<<<<<<< HEAD
    before_all { EmailCampaigns::UnsubscriptionToken.create!(user_id: recipient.id) }

    context 'with default content' do
      let_it_be(:mail) { described_class.with(command: command, campaign: campaign).campaign_mail.deliver_now }
=======
    let_it_be(:mailer) { described_class.with(command: command, campaign: campaign) }
    let_it_be(:mail) { mailer.campaign_mail.deliver_now }

    before_all { EmailCampaigns::UnsubscriptionToken.create!(user_id: recipient.id) }

    include_examples 'campaign delivery tracking'

    it 'renders the subject' do
      expect(mail.subject).to start_with('You became an administrator on the platform of')
    end
>>>>>>> 71e1e34f

      it 'renders the subject' do
        expect(mail.subject).to start_with('You became an administrator on the platform of')
      end

      it 'renders the receiver email' do
        expect(mail.to).to eq([recipient.email])
      end

      it 'renders the sender email' do
        expect(mail.from).to all(end_with('@citizenlab.co'))
      end

      it 'assigns the message box title (title_what_can_you_do_administrator)' do
        expect(mail_body(mail)).to match('What can you do as an administrator?')
      end

      it 'assigns moderate CTA' do
        expect(mail_body(mail)).to match(Frontend::UrlService.new.home_url(app_configuration: AppConfiguration.instance, locale: Locale.new('en')))
      end
    end

    context 'when editable regions are customised' do
      let(:mail) { described_class.with(command: command, campaign: campaign).campaign_mail.deliver_now }

      before do
        campaign.update!(
          subject_multiloc: { 'en' => 'Custom subject for {{organizationName}}' },
          title_multiloc: { 'en' => 'CUSTOM TITLE' },
          intro_multiloc: { 'en' => '<b>CUSTOM BODY TEXT</b>' }
        )
      end

      it 'renders the customised subject' do
        expect(mail.subject).to eq('Custom subject for Liege')
      end

      it 'renders the customised title' do
        expect(mail_body(mail)).to include('CUSTOM TITLE')
      end

      it 'renders the customised intro as html' do
        expect(mail_body(mail)).to include('<b>CUSTOM BODY TEXT</b>')
      end
    end
  end
end<|MERGE_RESOLUTION|>--- conflicted
+++ resolved
@@ -13,12 +13,6 @@
       }
     end
 
-<<<<<<< HEAD
-    before_all { EmailCampaigns::UnsubscriptionToken.create!(user_id: recipient.id) }
-
-    context 'with default content' do
-      let_it_be(:mail) { described_class.with(command: command, campaign: campaign).campaign_mail.deliver_now }
-=======
     let_it_be(:mailer) { described_class.with(command: command, campaign: campaign) }
     let_it_be(:mail) { mailer.campaign_mail.deliver_now }
 
@@ -26,10 +20,8 @@
 
     include_examples 'campaign delivery tracking'
 
-    it 'renders the subject' do
-      expect(mail.subject).to start_with('You became an administrator on the platform of')
-    end
->>>>>>> 71e1e34f
+    context 'with default content' do
+      let_it_be(:mail) { described_class.with(command: command, campaign: campaign).campaign_mail.deliver_now }
 
       it 'renders the subject' do
         expect(mail.subject).to start_with('You became an administrator on the platform of')
