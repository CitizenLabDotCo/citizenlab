--- conflicted
+++ resolved
@@ -18,23 +18,13 @@
       ).first.merge({ recipient: recipient })
     end
 
-<<<<<<< HEAD
-    let_it_be(:mailer) { described_class.with(command: command, campaign: campaign) }
-    let_it_be(:mail) { mailer.campaign_mail.deliver_now }
-
-    before { EmailCampaigns::UnsubscriptionToken.create!(user_id: recipient.id) }
-
-    include_examples 'campaign delivery tracking'
-
-    it 'renders the subject' do
-      expect(mail.subject).to be_present
-    end
-=======
     before { EmailCampaigns::UnsubscriptionToken.create!(user_id: recipient.id) }
 
     context 'default mail' do
-      let_it_be(:mail) { described_class.with(command: command, campaign: campaign).campaign_mail.deliver_now }
->>>>>>> da818a1b
+      let_it_be(:mailer) { described_class.with(command: command, campaign: campaign) }
+      let_it_be(:mail) { mailer.campaign_mail.deliver_now }
+
+      include_examples 'campaign delivery tracking'
 
       it 'renders the subject' do
         expect(mail.subject).to be_present
