--- conflicted
+++ resolved
@@ -45,12 +45,6 @@
       }
     end
 
-<<<<<<< HEAD
-    before_all { EmailCampaigns::UnsubscriptionToken.create!(user_id: recipient.id) }
-
-    context 'default mail' do
-      let_it_be(:mail) { described_class.with(command: command, campaign: campaign).campaign_mail.deliver_now }
-=======
     let_it_be(:mailer) { described_class.with(command: command, campaign: campaign) }
     let_it_be(:mail) { mailer.campaign_mail.deliver_now }
 
@@ -58,10 +52,8 @@
 
     include_examples 'campaign delivery tracking'
 
-    it 'renders the subject' do
-      expect(mail.subject).to start_with('Ideas requiring your feedback:')
-    end
->>>>>>> 71e1e34f
+    context 'default mail' do
+      let_it_be(:mail) { described_class.with(command: command, campaign: campaign).campaign_mail.deliver_now }
 
       it 'renders the subject' do
         expect(mail.subject).to start_with('Ideas requiring your feedback')
