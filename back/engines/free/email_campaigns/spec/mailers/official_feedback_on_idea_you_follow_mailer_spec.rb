# frozen_string_literal: true

require 'rails_helper'

RSpec.describe EmailCampaigns::OfficialFeedbackOnIdeaYouFollowMailer do
  describe 'campaign_mail' do
    before_all do
      config = AppConfiguration.instance
      config.settings['core']['organization_name'] = { 'en' => 'Vaudeville' }
      config.save!
    end

    let_it_be(:recipient) { create(:user, locale: 'en') }
<<<<<<< HEAD
    let_it_be(:idea) { create(:idea, title_multiloc: { 'en' => 'Idea title' }) }
    let_it_be(:feedback) { create(:official_feedback, body_multiloc: { 'en' => 'We appreciate your participation' }, idea: idea) }
=======
    let_it_be(:idea_author) { create(:user, first_name: 'Kermit', last_name: 'the Frog') }
    let_it_be(:input) { create(:idea, title_multiloc: { 'en' => 'Input title' }, body_multiloc: { 'en' => 'Input body' }, author: idea_author) }
    let_it_be(:feedback_author_multiloc) { { 'en' => 'Gonzo' } }
    let_it_be(:feedback) { create(:official_feedback, body_multiloc: { 'en' => 'We appreciate your participation' }, post: input, author_multiloc: feedback_author_multiloc) }
>>>>>>> 7f5eb6d7
    let_it_be(:campaign) { EmailCampaigns::Campaigns::OfficialFeedbackOnIdeaYouFollow.create! }
    let_it_be(:notification) { create(:official_feedback_on_idea_you_follow, recipient: recipient, post: input, official_feedback: feedback) }
    let_it_be(:command) do
      activity = create(:activity, item: notification, action: 'created')
      create(:official_feedback_on_idea_you_follow_campaign).generate_commands(
        activity: activity,
        recipient: recipient
      ).first.merge({ recipient: recipient })
    end
    let_it_be(:mail) { described_class.with(command: command, campaign: campaign).campaign_mail.deliver_now }

    it 'renders the subject' do
      expect(mail.subject).to eq('An input you follow has received an official update on the platform of Vaudeville')
    end

    it 'renders the sender email' do
      expect(mail.from).to all(end_with('@citizenlab.co'))
    end

    it 'includes the header' do
      expect(mail.body.encoded).to have_tag('div') do
        with_tag 'h1' do
          with_text(/There's an update on an input you follow/)
        end
        with_tag 'p' do
          with_text(/Gonzo gave an update on the input 'Input title'\. Click the button below to enter the conversation with Gonzo/)
        end
      end
    end

    it 'includes the input box' do
      expect(mail.body.encoded).to have_tag('table') do
        with_tag 'h2' do
          with_text(/Input title/)
        end
        with_tag 'p' do
          with_text(/Input body/)
        end
        with_tag 'p' do
          with_text(/Kermit the Frog/)
        end
      end
    end

    it 'includes the official feedback box' do
      expect(mail.body.encoded).to have_tag('table') do
        with_tag 'div' do
          with_text(/Gonzo wrote:/)
        end
        with_tag 'p' do
          with_text(/We appreciate your participation/)
        end
      end
    end

    it 'includes the CTA' do
      expect(mail.body.encoded).to have_tag('a', with: { href: "http://example.org/en/ideas/#{input.slug}" }) do
        with_text(/Go to this idea/)
      end
    end

    it 'includes the unfollow url' do
      expect(mail.body.encoded).to match(Frontend::UrlService.new.unfollow_url(Follower.new(followable: input, user: recipient)))
    end
  end
end<|MERGE_RESOLUTION|>--- conflicted
+++ resolved
@@ -11,15 +11,10 @@
     end
 
     let_it_be(:recipient) { create(:user, locale: 'en') }
-<<<<<<< HEAD
-    let_it_be(:idea) { create(:idea, title_multiloc: { 'en' => 'Idea title' }) }
-    let_it_be(:feedback) { create(:official_feedback, body_multiloc: { 'en' => 'We appreciate your participation' }, idea: idea) }
-=======
     let_it_be(:idea_author) { create(:user, first_name: 'Kermit', last_name: 'the Frog') }
     let_it_be(:input) { create(:idea, title_multiloc: { 'en' => 'Input title' }, body_multiloc: { 'en' => 'Input body' }, author: idea_author) }
     let_it_be(:feedback_author_multiloc) { { 'en' => 'Gonzo' } }
-    let_it_be(:feedback) { create(:official_feedback, body_multiloc: { 'en' => 'We appreciate your participation' }, post: input, author_multiloc: feedback_author_multiloc) }
->>>>>>> 7f5eb6d7
+    let_it_be(:feedback) { create(:official_feedback, body_multiloc: { 'en' => 'We appreciate your participation' }, idea: input, author_multiloc: feedback_author_multiloc) }
     let_it_be(:campaign) { EmailCampaigns::Campaigns::OfficialFeedbackOnIdeaYouFollow.create! }
     let_it_be(:notification) { create(:official_feedback_on_idea_you_follow, recipient: recipient, post: input, official_feedback: feedback) }
     let_it_be(:command) do
