--- conflicted
+++ resolved
@@ -5,42 +5,7 @@
     include EmailCampaigns::MailerPreview
 
     def campaign_mail
-<<<<<<< HEAD
-      campaign = EmailCampaigns::Campaigns::NativeSurveyNotSubmitted.first
-      idea = Idea.where.not(creation_phase: nil).order(created_at: :asc).first
-      if idea.nil?
-        project = Project.create!(
-          title_multiloc: { 'en' => 'Created for survey not submitted mail preview' },
-          description_multiloc: { 'en' => 'Created for survey not submitted mail preview' },
-          slug: 'for-survey-not-submitted-mail-preview',
-          visible_to: 'public'
-        )
-        phase = Phase.create!(
-          project: project,
-          title_multiloc: { 'en' => 'Created for survey not submitted mail preview' },
-          description_multiloc: { 'en' => 'Created for survey not submitted mail preview' },
-          start_at: Time.now - 1.day,
-          end_at: Time.now + 1.day,
-          participation_method: 'native_survey',
-          submission_enabled: true,
-          native_survey_title_multiloc: { 'en' => 'Survey' },
-          native_survey_button_multiloc: { 'en' => 'Take the survey' }
-        )
-        idea = Idea.create!(
-          project: project,
-          creation_phase: phase,
-          author: recipient_user
-        )
-      end
-      item = Notifications::NativeSurveyNotSubmitted.new(idea: idea)
-      user = recipient_user
-      activity = Activity.new(item: item, user: user)
-      commands = campaign.generate_commands(recipient: user, activity: activity)
-      command = commands[0].merge({ recipient: user })
-      campaign.mailer_class.with(campaign: campaign, command: command).campaign_mail
-=======
       preview_campaign_mail(EmailCampaigns::Campaigns::NativeSurveyNotSubmitted)
->>>>>>> 287e38ba
     end
   end
 end