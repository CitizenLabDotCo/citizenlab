--- conflicted
+++ resolved
@@ -169,11 +169,11 @@
           enabled: true,
           allowed: true
         },
-<<<<<<< HEAD
         smart_survey_surveys: {
-=======
+          enabled: true,
+          allowed: true
+        },
         microsoft_forms_surveys: {
->>>>>>> 91118c32
           enabled: true,
           allowed: true
         },
