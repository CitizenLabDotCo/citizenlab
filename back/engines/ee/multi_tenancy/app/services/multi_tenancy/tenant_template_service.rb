# frozen_string_literal: true

module MultiTenancy
  class TenantTemplateService
    IMAGE_BACKGROUND_ASSIGNMENT_WHITELIST = {
      'User' => %w[remote_avatar_url],
      'Initiative' => %w[remote_header_bg_url],
      'Project' => %w[remote_header_bg_url],
      'ProjectFolders::Folder' => %w[remote_header_bg_url]
    }.freeze

    def available_templates(external_subfolder: 'release')
      template_names = {}
      template_names[:internal] = Dir[Rails.root.join('config/tenant_templates/*.yml')].map do |file|
        File.basename(file, '.yml')
      end
      if external_subfolder
        template_names[:external] =
          available_external_templates(external_subfolder: external_subfolder).select(&:present?)
      end
      template_names
    end

    def resolve_and_apply_template(template_name, external_subfolder: 'release', validate: true, max_time: nil)
      apply_template resolve_template(template_name, external_subfolder: external_subfolder), validate: validate,
        max_time: max_time
    end

    def apply_template(template, validate: true, max_time: nil)
      t1 = Time.zone.now
      obj_to_id_and_class = {}
      template['models'].each do |model_name, fields|
        LogActivityJob.perform_later(Tenant.current, 'loading_template', nil, Time.now.to_i, payload: {
          model_name: model_name,
          model_name_pluralized: model_name.pluralize
        })
        model_class = get_model_class(model_name)

        fields.each do |attributes|
<<<<<<< HEAD
          minutes_spent = Time.zone.now - t1
=======
          attributes ||= {} # Avoid nil. Enables an empty model field to lead to creation of record with default values.
          minutes_spent = Time.now - t1
>>>>>>> 81f5202a
          if max_time && (minutes_spent > max_time)
            raise "Template application exceed time limit of #{max_time / 1.minute} minutes"
          end

          model = model_class.new
          image_assignments = {}
          restored_attributes = restore_template_attributes attributes, obj_to_id_and_class
          restored_attributes.each do |field_name, field_value|
            if field_name.start_with?('remote_') && field_name.end_with?('_url') && field_name.exclude?('file')
              image_assignments[field_name] = field_value
            else
              model.send("#{field_name}=", field_value)
            end
          end
          begin
            if validate
              model.save!
            else
              model.save # Might fail but runs before_validations
              model.save(validate: false)
            end
            attributes.each do |field_name, field_value| # taking original attributes to get correct object ID
              if field_name.end_with?('_attributes') && field_value.is_a?(Hash) # linking attribute refs (not supported for lists of attributes)
                submodel = model.send(field_name.chomp('_attributes'))
                obj_to_id_and_class[field_value.object_id] = [submodel.id, submodel.class]
              end
            end
            assign_images(model, image_assignments) if image_assignments.present?
          rescue Exception => e
            table_names = ActiveRecord::Base.connection.execute(
              <<-SQL.squish
                SELECT table_name
                FROM information_schema.tables
                WHERE table_type = 'BASE TABLE'
                AND table_schema = \'#{Tenant.current.schema_name}\'
              SQL
            ).map do |r|
              r['table_name']
            end
            json_info = {
              error_message: e.message,
              app_config_host: AppConfiguration.instance.host, # temporary for debugging
              app_config_settings: AppConfiguration.instance.settings, # temporary for debugging
              tenant_host: Tenant.current.host, # temporary for debugging
              tenant_settings: Tenant.current.settings, # temporary for debugging
              table_names: table_names, # temporary for debugging
              model_class: model_class.name,
              attributes: attributes
            }.to_json
            raise "Failed to create instance during template application: #{json_info}"
          end
          obj_to_id_and_class[attributes.object_id] = [model.id, model_class]
        end
      end
      nil
    end

    def restore_template_attributes(attributes, obj_to_id_and_class)
      @start_of_day ||= Time.now.in_time_zone(Tenant.settings('core', 'timezone')).beginning_of_day
      new_attributes = {}
      attributes.each do |field_name, field_value|
        if (field_name =~ /_multiloc$/) && (field_value.is_a? String)
          multiloc_value = CL2_SUPPORTED_LOCALES.to_h do |locale|
            translation = I18n.with_locale(locale) { I18n.t!(field_value) }
            [locale, translation]
          end
          new_attributes[field_name] = multiloc_value
        elsif field_name.end_with?('_attributes') && field_value.is_a?(Hash)
          new_attributes[field_name] = restore_template_attributes field_value, obj_to_id_and_class
        elsif field_name.end_with?('_attributes') && field_value.is_a?(Array) && field_value.all?(Hash)
          new_attributes[field_name] = field_value.map do |v|
            restore_template_attributes v, obj_to_id_and_class
          end
        elsif field_name.end_with?('_ref')
          ref_suffix = field_name.end_with?('_attributes_ref') ? '_attributes_ref' : '_ref' # linking attribute refs
          if field_value
            id, ref_class = obj_to_id_and_class[field_value.object_id]
            new_attributes[field_name.chomp(ref_suffix)] = ref_class.find(id)
          end
        elsif field_name.end_with?('_timediff')
          if field_value.is_a?(Numeric)
            time = @start_of_day + field_value.hours
            new_attributes[field_name.chomp('_timediff')] = time
          end
        else
          new_attributes[field_name] = field_value
        end
      end

      # Required to make templates tests work in which case file storage is used
      if Rails.env.test?
        keys = new_attributes.keys.select do |key|
          key.start_with?('remote_') && key.end_with?('_url') && new_attributes[key]&.start_with?('/')
        end
        keys.each do |key|
          new_key = key.gsub('remote_', '').gsub('_url', '')
          new_attributes[new_key] = File.open "public#{new_attributes[key]}"
          new_attributes.delete key
        end
      end

      new_attributes
    end

    def template_locales(template)
      locales = Set.new
      template['models'].each do |_, instances|
        instances.each do |attributes|
          attributes.each do |field_name, multiloc|
            next unless (field_name =~ /_multiloc$/) && multiloc.is_a?(Hash)

            multiloc.each_key do |locale|
              locales.add locale
            end
          end
        end
      end
      template['models']['user']&.each do |attributes|
        locales.add attributes['locale']
      end
      locales.to_a
    end

    def change_locales(template, locale_from, locale_to)
      template['models'].each do |_, instances|
        instances.each do |attributes|
          attributes.each do |field_name, multiloc|
            next unless (field_name =~ /_multiloc$/) && multiloc.is_a?(Hash) && multiloc[locale_to].blank?

            multiloc[locale_to] = if locale_from.blank?
              multiloc.values.first
            else
              multiloc[locale_from]
            end
          end
        end
      end
      template['models']['user']&.each do |attributes|
        attributes['locale'] = locale_to
      end
      template
    end

    def required_locales(template_name, external_subfolder: 'release')
      template = resolve_template template_name, external_subfolder: external_subfolder
      locales = Set.new
      template['models']['user']&.each do |attributes|
        locales.add attributes['locale']
      end
      locales.to_a
    end

    def translate_and_fix_locales(template)
      translator = MachineTranslations::MachineTranslationService.new
      locales_to = Tenant.current.settings.dig('core', 'locales')
      return template if Set.new(template_locales(template)).subset? Set.new(locales_to)

      locales_from = required_locales template
      # Change unsupported user locales to first target tenant locale.
      unless Set.new(locales_from).subset? Set.new(locales_to)
        template['models']['user']&.each do |attributes|
          unless locales_to.include? attributes['locale']
            attributes['locale'] = locales_to.first
          end
        end
      end
      # Determine if translation needs to happen.
      translate_from = locales_from.first
      translate_to = locales_to.include?(translate_from) ? nil : locales_to.first
      # Change multiloc fields, applying translation and removing
      # unsupported locales.
      template['models'].each do |_model_name, fields|
        fields.each do |attributes|
          attributes.each do |field_name, field_value|
            if (field_name =~ /_multiloc$/) && field_value.is_a?(Hash)
              if (field_value.keys & locales_to).blank? && !field_value.key?(translate_from) && field_value.present?
                other_translate_from = field_value.keys.first
                other_translate_to = translate_to || locales_to.first
                translation = translator.translate field_value[other_translate_from], other_translate_from,
                  other_translate_to, retries: 10
                attributes[field_name] = { translate_to => translation }
              else
                field_value.each_key do |locale|
                  if locale == translate_from && translate_to
                    field_value[locale] = translator.translate field_value[locale], locale, translate_to, retries: 10
                  elsif locales_to.exclude?(locale)
                    field_value.delete locale
                  end
                end
              end
            end
          end
        end
      end
      # Cut off translations that are too long.
      {
        'project' => { 'description_preview_multiloc' => 280 },
        'idea' => { 'title_multiloc' => 80 }
      }.each do |model, restrictions|
        template['models'][model]&.each do |attributes|
          restrictions.each do |field_name, max_len|
            multiloc = attributes[field_name]
            multiloc.each do |locale, value|
              multiloc[locale] = value[0...max_len] if value.size > max_len
            end
          end
        end
      end
      template
    end

    private

    def assign_images(model, image_assignments)
      # EDIT: Disabling for now to see if using futures offer a
      # significant improvement in speed.
      #
      # Ideally images should never be assigned in the background
      # while applying a template, so that they can be properly
      # verified and so that the tenant status doesn't turn into
      # "created", while the creation could actually still fail.
      #
      # The main reason for this change is as a quick fix so that the
      # generation of templates remains within the 3 hours execution
      # limit of CircleCI.
      #
      # This change can be reverted when the generation of templates
      # is taken out of CI or when the number and size of the
      # templates are no longer a concern.

      # allowed_atrs_for_bg_assignment = IMAGE_BACKGROUND_ASSIGNMENT_WHITELIST[model.class.name] || []
      # atrs_for_bg = image_assignments.keys & allowed_atrs_for_bg_assignment
      # atrs_not_for_bg = image_assignments.keys - allowed_atrs_for_bg_assignment
      # ImageAssignmentJob.perform_later model, image_assignments.slice(*atrs_for_bg) if atrs_for_bg.present?
      # ImageAssignmentJob.perform_now model, image_assignments.slice(*atrs_not_for_bg) if atrs_not_for_bg.present?

      ImageAssignmentJob.perform_now model, image_assignments
    end

    def get_model_class(model_name)
      legacy_class_names = {
        'ProjectFolder' => ProjectFolders::Folder,
        'ProjectFolderFile' => ProjectFolders::File,
        'ProjectFolderImage' => ProjectFolders::Image,
        'Verification::IdCard' => IdIdCardLookup::IdCard
      }

      class_name = model_name.classify
      legacy_class_names[class_name] || class_name.constantize
    end

    def available_external_templates(external_subfolder: 'release')
      s3 = Aws::S3::Resource.new client: Aws::S3::Client.new(region: 'eu-central-1')
      bucket = s3.bucket(ENV.fetch('TEMPLATE_BUCKET', 'cl2-tenant-templates'))
      bucket.objects(prefix: external_subfolder).map(&:key).map do |template_name|
        template_name.slice! "#{external_subfolder}/"
        template_name.chomp '.yml'
      end
    end

    def resolve_template(template_name, external_subfolder: 'release')
      if template_name.is_a? String
        throw 'Unknown template' unless available_templates(external_subfolder: external_subfolder).values.flatten.uniq.include? template_name
        internal_path = Rails.root.join('config', 'tenant_templates', "#{template_name}.yml")
        if File.exist? internal_path
          YAML.load open(internal_path).read
        else
          s3 = Aws::S3::Resource.new client: Aws::S3::Client.new(region: 'eu-central-1')
          bucket = s3.bucket(ENV.fetch('TEMPLATE_BUCKET', 'cl2-tenant-templates'))
          object = bucket.object("#{external_subfolder}/#{template_name}.yml")
          YAML.load object.get.body.read
        end
      elsif template_name.is_a? Hash
        template_name
      elsif template_name.nil?
        YAML.load open(Rails.root.join('config/tenant_templates/base.yml')).read
      else
        throw 'Could not resolve template'
      end
    end
  end
end<|MERGE_RESOLUTION|>--- conflicted
+++ resolved
@@ -37,12 +37,8 @@
         model_class = get_model_class(model_name)
 
         fields.each do |attributes|
-<<<<<<< HEAD
+          attributes ||= {} # Avoid nil. Enables an empty model field to lead to creation of record with default values.
           minutes_spent = Time.zone.now - t1
-=======
-          attributes ||= {} # Avoid nil. Enables an empty model field to lead to creation of record with default values.
-          minutes_spent = Time.now - t1
->>>>>>> 81f5202a
           if max_time && (minutes_spent > max_time)
             raise "Template application exceed time limit of #{max_time / 1.minute} minutes"
           end
