--- conflicted
+++ resolved
@@ -105,73 +105,6 @@
       new_attributes
     end
 
-<<<<<<< HEAD
-    def tenant_to_template tenant
-      init_refs
-      @template = {'models' => {}}
-
-      Apartment::Tenant.switch(tenant.schema_name) do
-        @template['models']['area']                                 = yml_areas
-        @template['models']['custom_form']                          = yml_custom_forms
-        @template['models']['custom_field']                         = yml_custom_fields
-        @template['models']['custom_field_option']                  = yml_custom_field_options
-        @template['models']['topic']                                = yml_topics
-        @template['models']['user']                                 = yml_users
-        @template['models']['email_campaigns/unsubscription_token'] = yml_unsubscription_tokens
-        @template['models']['project_folders/folder']               = yml_project_folders
-        @template['models']['project_folders/image']                = yml_project_folder_images
-        @template['models']['project_folders/file']                 = yml_project_folder_files
-        @template['models']['project']                              = yml_projects
-        @template['models']['project_file']                         = yml_project_files
-        @template['models']['project_image']                        = yml_project_images
-        @template['models']['projects_topic']                       = yml_projects_topics
-        @template['models']['phase']                                = yml_phases
-        @template['models']['phase_file']                           = yml_phase_files
-        @template['models']['areas_project']                        = yml_areas_projects
-        @template['models']['email_campaigns/campaigns']            = yml_campaigns
-        @template['models']['basket']                               = yml_baskets
-        @template['models']['event']                                = yml_events
-        @template['models']['event_file']                           = yml_event_files
-        @template['models']['group']                                = yml_groups
-        @template['models']['groups_project']                       = yml_groups_projects
-        @template['models']['permission']                           = yml_permissions
-        @template['models']['groups_permission']                    = yml_groups_permissions
-        @template['models']['membership']                           = yml_memberships
-        @template['models']['static_page']                          = yml_static_pages
-        @template['models']['nav_bar_items']                        = yml_nav_bar_items
-        @template['models']['static_page_file']                     = yml_static_page_files
-        @template['models']['idea_status']                          = yml_idea_statuses
-        @template['models']['idea']                                 = yml_ideas
-        @template['models']['areas_idea']                           = yml_areas_ideas
-        @template['models']['baskets_idea']                         = yml_baskets_ideas
-        @template['models']['idea_file']                            = yml_idea_files
-        @template['models']['idea_image']                           = yml_idea_images
-        @template['models']['ideas_phase']                          = yml_ideas_phases
-        @template['models']['ideas_topic']                          = yml_ideas_topics
-        @template['models']['initiative_status']                    = yml_initiative_statuses
-        @template['models']['initiative']                           = yml_initiatives
-        @template['models']['areas_initiative']                     = yml_areas_initiatives
-        @template['models']['initiative_file']                      = yml_initiative_files
-        @template['models']['initiative_image']                     = yml_initiative_images
-        @template['models']['initiatives_topic']                    = yml_initiatives_topics
-        @template['models']['official_feedback']                    = yml_official_feedback
-        @template['models']['comment']                              = yml_comments
-        @template['models']['vote']                                 = yml_votes
-        @template['models']['polls/question']                       = yml_poll_questions
-        @template['models']['polls/option']                         = yml_poll_options
-        @template['models']['polls/response']                       = yml_poll_responses
-        @template['models']['polls/response_option']                = yml_poll_response_options
-        @template['models']['volunteering/cause']                   = yml_volunteering_causes
-        @template['models']['volunteering/volunteer']               = yml_volunteering_volunteers
-        @template['models']['custom_maps/map_config']               = yml_maps_map_configs
-        @template['models']['custom_maps/layer']                    = yml_maps_layers
-        @template['models']['custom_maps/legend_item']              = yml_maps_legend_items
-      end
-      @template
-    end
-
-=======
->>>>>>> cd385033
     def template_locales template
       locales = Set.new
       template['models'].each do |_, instances|
@@ -332,925 +265,5 @@
         throw "Could not resolve template"
       end
     end
-<<<<<<< HEAD
-
-    def init_refs
-      @refs = {}
-    end
-
-    def lookup_ref id, model_name
-      return nil if !id
-      if model_name.kind_of?(Array)
-        model_name.each do |n|
-          return @refs.dig(n, id) if @refs.dig(n, id)
-        end
-        return nil
-      else
-        @refs[model_name][id]
-      end
-    end
-
-    def store_ref yml_obj, id, model_name
-      @refs[model_name] ||= {}
-      @refs[model_name][id] = yml_obj
-    end
-
-    def yml_areas
-      Area.all.map do |a|
-        yml_area = {
-          'title_multiloc'       => a.title_multiloc,
-          'description_multiloc' => a.description_multiloc,
-          'created_at'           => a.created_at.to_s,
-          'updated_at'           => a.updated_at.to_s,
-          'ordering'             => a.ordering
-        }
-        store_ref yml_area, a.id, :area
-        yml_area
-      end
-    end
-
-    def yml_custom_forms
-      CustomForm.all.map do |c|
-        yml_custom_form = {
-          'created_at'           => c.created_at.to_s,
-          'updated_at'           => c.updated_at.to_s,
-        }
-        store_ref yml_custom_form, c.id, :custom_form
-        yml_custom_form
-      end
-    end
-
-    def yml_custom_fields
-      CustomField.all.map do |c|
-        yml_custom_field = {
-          'resource_ref'         => c.resource_id && lookup_ref(c.resource_id, :custom_form),
-          'key'                  => c.key,
-          'input_type'           => c.input_type,
-          'title_multiloc'       => c.title_multiloc,
-          'description_multiloc' => c.description_multiloc,
-          'ordering'             => c.ordering,
-          'created_at'           => c.created_at.to_s,
-          'updated_at'           => c.updated_at.to_s,
-          'enabled'              => c.enabled,
-          'code'                 => c.code
-        }
-        if c.resource_type == User.name
-          yml_custom_field['resource_type'] = c.resource_type
-          # No user custom fields are required anymore because
-          # the user choices cannot be remembered.
-        else
-          yml_custom_field['resource_ref'] = c.resource_id && lookup_ref(c.resource_id, :custom_form)
-          yml_custom_field['required'] = c.required
-        end
-        store_ref yml_custom_field, c.id, :custom_field
-        yml_custom_field
-      end
-    end
-
-    def yml_custom_field_options
-      CustomFieldOption.all.map do |c|
-        yml_custom_field_option = {
-          'custom_field_ref'     => lookup_ref(c.custom_field_id, :custom_field),
-          'key'                  => c.key,
-          'title_multiloc'       => c.title_multiloc,
-          'ordering'             => c.ordering,
-          'created_at'           => c.created_at.to_s,
-          'updated_at'           => c.updated_at.to_s
-        }
-        store_ref yml_custom_field_option, c.id, :custom_field_option
-        yml_custom_field_option
-      end
-    end
-
-    def yml_topics
-      Topic.all.map do |t|
-        yml_topic = {
-          'title_multiloc'       => t.title_multiloc,
-          'description_multiloc' => t.description_multiloc,
-          'icon'                 => t.icon,
-          'ordering'             => t.ordering,
-          'code'                 => t.code,
-          'created_at'           => t.created_at.to_s,
-          'updated_at'           => t.updated_at.to_s
-        }
-        store_ref yml_topic, t.id, :topic
-        yml_topic
-      end
-    end
-
-    def yml_users
-      # Roles are left out so first user to login becomes
-      # admin and because project ids of moderators would
-      # become invalid.
-      # Pending invitations are cleared out.
-
-      # TODO properly copy project moderator roles and domicile
-      User.where("invite_status IS NULL or invite_status != ?", 'pending').map do |u|
-        yml_user = {
-          'email'                     => u.email,
-          'password_digest'           => u.password_digest,
-          'created_at'                => u.created_at.to_s,
-          'updated_at'                => u.updated_at.to_s,
-          'remote_avatar_url'         => u.avatar_url,
-          'first_name'                => u.first_name,
-          'last_name'                 => u.last_name,
-          'locale'                    => u.locale,
-          'bio_multiloc'              => u.bio_multiloc,
-          'cl1_migrated'              => u.cl1_migrated,
-          'custom_field_values'       => u.custom_field_values.delete_if{|k,v| v.nil? || (k == 'domicile')},
-          'registration_completed_at' => u.registration_completed_at.to_s,
-          'verified'                  => u.verified,
-        }
-        if !yml_user['password_digest']
-          yml_user['password'] = SecureRandom.urlsafe_base64 32
-        end
-        store_ref yml_user, u.id, :user
-        yml_user
-      end
-    end
-
-    def yml_project_folders
-      ProjectFolders::Folder.all.map do |f|
-        yml_folder = {
-          'title_multiloc'               => f.title_multiloc,
-          'description_multiloc'         => f.description_multiloc,
-          'remote_header_bg_url'         => f.header_bg_url,
-          'description_preview_multiloc' => f.description_preview_multiloc,
-          'created_at'                   => f.created_at.to_s,
-          'updated_at'                   => f.updated_at.to_s,
-          'admin_publication_attributes' => {
-            'publication_status'         => f.admin_publication.publication_status,
-            'ordering'                   => f.admin_publication.ordering
-          }
-        }
-        store_ref yml_folder, f.id, :project_folder
-        store_ref yml_folder['admin_publication_attributes'], f.admin_publication.id, :admin_publication_attributes
-        yml_folder
-      end
-    end
-
-    def yml_project_folder_images
-      ProjectFolders::Image.all.map do |p|
-        {
-          'project_folder_ref' => lookup_ref(p.project_folder_id, :project_folder),
-          'remote_image_url'   => p.image_url,
-          'ordering'           => p.ordering,
-          'created_at'         => p.created_at.to_s,
-          'updated_at'         => p.updated_at.to_s
-        }
-      end
-    end
-
-    def yml_project_folder_files
-      ProjectFolders::File.all.map do |p|
-        {
-          'project_folder_ref' => lookup_ref(p.project_folder_id, :project_folder),
-          'name'               => p.name,
-          'ordering'           => p.ordering,
-          'remote_file_url'    => p.file_url,
-          'created_at'         => p.created_at.to_s,
-          'updated_at'         => p.updated_at.to_s
-        }
-      end
-    end
-
-    def yml_projects
-      Project.all.map do |p|
-        yml_project = yml_participation_context p
-        yml_project.merge!({
-          'title_multiloc'               => p.title_multiloc,
-          'description_multiloc'         => p.description_multiloc,
-          'created_at'                   => p.created_at.to_s,
-          'updated_at'                   => p.updated_at.to_s,
-          'remote_header_bg_url'         => p.header_bg_url,
-          'visible_to'                   => p.visible_to,
-          'ideas_order'                  => p.ideas_order,
-          'input_term'                   => p.input_term,
-          'description_preview_multiloc' => p.description_preview_multiloc,
-          'process_type'                 => p.process_type,
-          'internal_role'                => p.internal_role,
-          'custom_form_ref'              => lookup_ref(p.custom_form_id, :custom_form),
-          'admin_publication_attributes' => {
-            'publication_status'         => p.admin_publication.publication_status,
-            'ordering'                   => p.admin_publication.ordering,
-            'parent_ref'                 => lookup_ref(p.admin_publication.parent_id, :admin_publication_attributes)
-          },
-          'text_images_attributes'       => p.text_images.map{ |ti|
-            {
-              'imageable_field'          => ti.imageable_field,
-              'remote_image_url'         => ti.image_url,
-              'text_reference'           => ti.text_reference,
-              'created_at'               => ti.created_at.to_s,
-              'updated_at'               => ti.updated_at.to_s
-            }
-          }
-        })
-        store_ref yml_project, p.id, :project
-        yml_project
-      end
-    end
-
-    def yml_project_files
-      ProjectFile.all.map do |p|
-        {
-          'project_ref'     => lookup_ref(p.project_id, :project),
-          'name'            => p.name,
-          'ordering'        => p.ordering,
-          'remote_file_url' => p.file_url,
-          'created_at'      => p.created_at.to_s,
-          'updated_at'      => p.updated_at.to_s
-        }
-      end
-    end
-
-    def yml_project_images
-      ProjectImage.all.map do |p|
-        {
-          'project_ref'      => lookup_ref(p.project_id, :project),
-          'remote_image_url' => p.image_url,
-          'ordering'         => p.ordering,
-          'created_at'       => p.created_at.to_s,
-          'updated_at'       => p.updated_at.to_s
-        }
-      end
-    end
-
-    def yml_projects_topics
-      ProjectsTopic.all.map do |p|
-        {
-          'project_ref' => lookup_ref(p.project_id, :project),
-          'topic_ref'   => lookup_ref(p.topic_id, :topic),
-          'ordering'    => p.ordering,
-          'created_at'  => p.created_at.to_s,
-          'updated_at'  => p.updated_at.to_s
-        }
-      end
-    end
-
-    def yml_phases
-      Phase.all.map do |p|
-        yml_phase = yml_participation_context p
-        yml_phase.merge!({
-          'project_ref'            => lookup_ref(p.project_id, :project),
-          'title_multiloc'         => p.title_multiloc,
-          'description_multiloc'   => p.description_multiloc,
-          'start_at'               => p.start_at.to_s,
-          'end_at'                 => p.end_at.to_s,
-          'ideas_order'            => p.ideas_order,
-          'input_term'             => p.input_term,
-          'created_at'             => p.created_at.to_s,
-          'updated_at'             => p.updated_at.to_s,
-          'text_images_attributes' => p.text_images.map{ |ti|
-            {
-              'imageable_field'    => ti.imageable_field,
-              'remote_image_url'   => ti.image_url,
-              'text_reference'     => ti.text_reference,
-              'created_at'         => ti.created_at.to_s,
-              'updated_at'         => ti.updated_at.to_s
-            }
-          }
-        })
-        store_ref yml_phase, p.id, :phase
-        yml_phase
-      end
-    end
-
-    def yml_phase_files
-      PhaseFile.all.map do |p|
-        {
-          'phase_ref'       => lookup_ref(p.phase_id, :phase),
-          'name'            => p.name,
-          'ordering'        => p.ordering,
-          'remote_file_url' => p.file_url,
-          'created_at'      => p.created_at.to_s,
-          'updated_at'      => p.updated_at.to_s
-        }
-      end
-    end
-
-    def yml_participation_context pc
-      yml_pc = {
-        'presentation_mode'            => pc.presentation_mode,
-        'participation_method'         => pc.participation_method,
-        'posting_enabled'              => pc.posting_enabled,
-        'commenting_enabled'           => pc.commenting_enabled,
-        'voting_enabled'               => pc.voting_enabled,
-        'upvoting_method'              => pc.upvoting_method,
-        'upvoting_limited_max'         => pc.upvoting_limited_max,
-        'downvoting_enabled'           => pc.downvoting_enabled,
-        'downvoting_method'            => pc.downvoting_method,
-        'downvoting_limited_max'       => pc.downvoting_limited_max,
-        'max_budget'                   => pc.max_budget
-      }
-      if yml_pc['participation_method'] == 'survey'
-        yml_pc.merge!({
-          'survey_embed_url' => pc.survey_embed_url,
-          'survey_service'   => pc.survey_service
-        })
-      end
-      yml_pc
-    end
-
-    def yml_areas_projects
-      AreasProject.all.map do |a|
-        {
-          'area_ref'    => lookup_ref(a.area_id, :area),
-          'project_ref' => lookup_ref(a.project_id, :project)
-        }
-      end
-    end
-
-    def yml_campaigns
-      EmailCampaigns::Campaign.where(type: "EmailCampaigns::Campaigns::Manual").map do |c|
-        yml_campaign = {
-          'type'                   => c.type,
-          'author_ref'             => lookup_ref(c.author_id, :user),
-          'enabled'                => c.enabled,
-          'sender'                 => c.sender,
-          'subject_multiloc'       => c.subject_multiloc,
-          'body_multiloc'          => c.body_multiloc,
-          'created_at'             => c.created_at.to_s,
-          'updated_at'             => c.updated_at.to_s,
-          'text_images_attributes' => c.text_images.map{ |ti|
-            {
-              'imageable_field'    => ti.imageable_field,
-              'remote_image_url'   => ti.image_url,
-              'text_reference'     => ti.text_reference,
-              'created_at'         => ti.created_at.to_s,
-              'updated_at'         => ti.updated_at.to_s
-            }
-          }
-        }
-        store_ref yml_campaign, c.id, :email_campaign
-        yml_campaign
-      end
-    end
-
-    def yml_unsubscription_tokens
-      EmailCampaigns::UnsubscriptionToken.all.map do |ut|
-        user_ref = lookup_ref(ut.user_id, :user)
-        if user_ref # only add tokens for users we include in template
-          {
-            'user_ref'        => user_ref,
-            'token'           => ut.token
-          }
-        end
-      end.compact
-    end
-
-    def yml_baskets
-      Basket.all.map do |b|
-        yml_basket = {
-          'submitted_at'              => b.submitted_at.to_s,
-          'user_ref'                  => lookup_ref(b.user_id, :user),
-          'participation_context_ref' => lookup_ref(b.participation_context_id, [:project, :phase]),
-          'created_at'                => b.created_at.to_s,
-          'updated_at'                => b.updated_at.to_s,
-        }
-        store_ref yml_basket, b.id, :basket
-        yml_basket
-      end
-    end
-
-    def yml_events
-      Event.all.map do |e|
-        yml_event = {
-          'project_ref'            => lookup_ref(e.project_id, :project),
-          'title_multiloc'         => e.title_multiloc,
-          'description_multiloc'   => e.description_multiloc,
-          'location_multiloc'      => e.location_multiloc,
-          'start_at'               => e.start_at.to_s,
-          'end_at'                 => e.end_at.to_s,
-          'created_at'             => e.created_at.to_s,
-          'updated_at'             => e.updated_at.to_s,
-          'text_images_attributes' => e.text_images.map{ |ti|
-            {
-              'imageable_field'    => ti.imageable_field,
-              'remote_image_url'   => ti.image_url,
-              'text_reference'     => ti.text_reference,
-              'created_at'         => ti.created_at.to_s,
-              'updated_at'         => ti.updated_at.to_s
-            }
-          }
-        }
-        store_ref yml_event, e.id, :event
-        yml_event
-      end
-    end
-
-    def yml_event_files
-      EventFile.all.map do |e|
-        {
-          'event_ref'       => lookup_ref(e.event_id, :event),
-          'name'            => e.name,
-          'ordering'        => e.ordering,
-          'remote_file_url' => e.file_url,
-          'created_at'      => e.created_at.to_s,
-          'updated_at'      => e.updated_at.to_s
-        }
-      end
-    end
-
-    def yml_groups
-      Group.where(membership_type: 'manual').map do |g|
-        yml_group = {
-          'title_multiloc'  => g.title_multiloc,
-          'created_at'      => g.created_at.to_s,
-          'updated_at'      => g.updated_at.to_s,
-          'membership_type' => g.membership_type,
-          'rules'           => g.rules
-        }
-        store_ref yml_group, g.id, :group
-        yml_group
-      end
-    end
-
-    def yml_groups_projects
-      GroupsProject.where(group_id: Group.where(membership_type: 'manual').ids).map do |g|
-        {
-          'group_ref'   => lookup_ref(g.group_id, :group),
-          'project_ref' => lookup_ref(g.project_id, :project),
-          'created_at'  => g.created_at.to_s,
-          'updated_at'  => g.updated_at.to_s
-        }
-      end
-    end
-
-    def yml_permissions
-      Permission.all.map do |p|
-        yml_permission = {
-          'action'          => p.action,
-          'permitted_by'    => p.permitted_by,
-          'permission_scope_ref' => lookup_ref(p.permission_scope_id, [:project, :phase]),
-          'created_at'      => p.created_at.to_s,
-          'updated_at'      => p.updated_at.to_s
-        }
-        store_ref yml_permission, p.id, :permission
-        yml_permission
-      end
-    end
-
-    def yml_groups_permissions
-      GroupsPermission.where(group_id: Group.where(membership_type: 'manual').ids).map do |g|
-        {
-          'permission_ref' => lookup_ref(g.permission_id, :permission),
-          'group_ref'      => lookup_ref(g.group_id, :group),
-          'created_at'     => g.created_at.to_s,
-          'updated_at'     => g.updated_at.to_s
-        }
-      end
-    end
-
-    def yml_memberships
-      Membership.all.map do |m|
-        user = lookup_ref(m.user_id, :user)
-        if user
-          {
-            'group_ref'  => lookup_ref(m.group_id, :group),
-            'user_ref'   => user,
-            'created_at' => m.created_at.to_s,
-            'updated_at' => m.updated_at.to_s
-          }
-        end
-      end.compact
-    end
-
-    def yml_static_pages
-      StaticPage.all.map do |p|
-        yml_page = {
-          'title_multiloc'         => p.title_multiloc,
-          'body_multiloc'          => p.body_multiloc,
-          'slug'                   => p.slug,
-          'created_at'             => p.created_at.to_s,
-          'updated_at'             => p.updated_at.to_s,
-          'project_ref'            => lookup_ref(p.project_id, :project),
-          'publication_status'     => p.publication_status,
-          'text_images_attributes' => p.text_images.map{ |ti|
-            {
-              'imageable_field'    => ti.imageable_field,
-              'remote_image_url'   => ti.image_url,
-              'text_reference'     => ti.text_reference,
-              'created_at'         => ti.created_at.to_s,
-              'updated_at'         => ti.updated_at.to_s
-            }
-          }
-        }
-        store_ref yml_page, p.id, :static_page
-        yml_page
-      end
-    end
-
-    def yml_nav_bar_items
-      NavBarItem.all.map do |n|
-        {
-          'code'            => n.code,
-          'title_multiloc'  => n.title_multiloc,
-          'ordering'        => n.ordering,
-          'static_page_ref' => lookup_ref(n.static_page_id, :static_page),
-          'created_at'      => n.created_at.to_s,
-          'updated_at'      => n.updated_at.to_s
-        }
-      end
-    end
-
-    def yml_static_page_files
-      StataicPageFile.all.map do |p|
-        {
-          'static_page_ref' => lookup_ref(p.static_page_id, :static_page),
-          'ordering'        => p.ordering,
-          'name'            => p.name,
-          'remote_file_url' => p.file_url,
-          'created_at'      => p.created_at.to_s,
-          'updated_at'      => p.updated_at.to_s
-        }
-      end
-    end
-
-    def yml_idea_statuses
-      IdeaStatus.all.map do |i|
-        yml_idea_status = {
-          'title_multiloc'       => i.title_multiloc,
-          'ordering'             => i.ordering,
-          'code'                 => i.code,
-          'color'                => i.color,
-          'created_at'           => i.created_at.to_s,
-          'updated_at'           => i.updated_at.to_s,
-          'description_multiloc' => i.description_multiloc
-        }
-        store_ref yml_idea_status, i.id, :idea_status
-        yml_idea_status
-      end
-    end
-
-    def yml_ideas
-      Idea.published.where.not(author_id: nil).map do |i|
-        yml_idea = {
-          'title_multiloc'         => i.title_multiloc,
-          'body_multiloc'          => i.body_multiloc,
-          'publication_status'     => i.publication_status,
-          'published_at'           => i.published_at.to_s,
-          'project_ref'            => lookup_ref(i.project_id, :project),
-          'author_ref'             => lookup_ref(i.author_id, :user),
-          'created_at'             => i.created_at.to_s,
-          'updated_at'             => i.updated_at.to_s,
-          'location_point_geojson' => i.location_point_geojson,
-          'location_description'   => i.location_description,
-          'idea_status_ref'        => lookup_ref(i.idea_status_id, :idea_status),
-          'budget'                 => i.budget,
-          'proposed_budget'       => i.proposed_budget,
-          'text_images_attributes'       => i.text_images.map{ |i|
-            {
-              'imageable_field'          => i.imageable_field,
-              'remote_image_url'         => i.image_url,
-              'text_reference'           => i.text_reference,
-              'created_at'               => i.created_at.to_s,
-              'updated_at'               => i.updated_at.to_s
-            }
-          }
-        }
-        store_ref yml_idea, i.id, :idea
-        yml_idea
-      end
-    end
-
-    def yml_areas_ideas
-      AreasIdea.where(idea: Idea.published.where.not(author_id: nil)).map do |a|
-        if lookup_ref(a.idea_id, :idea)
-          {
-            'area_ref' => lookup_ref(a.area_id, :area),
-            'idea_ref' => lookup_ref(a.idea_id, :idea)
-          }
-        end
-      end.compact
-    end
-
-    def yml_baskets_ideas
-      BasketsIdea.where(idea: Idea.published.where.not(author_id: nil)).map do |b|
-        if lookup_ref(b.idea_id, :idea)
-          {
-            'basket_ref' => lookup_ref(b.basket_id, :basket),
-            'idea_ref'   => lookup_ref(b.idea_id, :idea)
-          }
-        end.compact
-      end
-    end
-
-    def yml_idea_files
-      IdeaFile.where(idea: Idea.published.where.not(author_id: nil)).map do |i|
-        {
-          'idea_ref'        => lookup_ref(i.idea_id, :idea),
-          'name'            => i.name,
-          'remote_file_url' => i.file_url,
-          'ordering'        => i.ordering,
-          'created_at'      => i.created_at.to_s,
-          'updated_at'      => i.updated_at.to_s
-        }
-      end
-    end
-
-    def yml_idea_images
-      IdeaImage.where(idea: Idea.published.where.not(author_id: nil)).map do |i|
-        {
-          'idea_ref'         => lookup_ref(i.idea_id, :idea),
-          'remote_image_url' => i.image_url,
-          'ordering'         => i.ordering,
-          'created_at'       => i.created_at.to_s,
-          'updated_at'       => i.updated_at.to_s
-        }
-      end
-    end
-
-    def yml_ideas_phases
-      IdeasPhase.where(idea: Idea.published.where.not(author_id: nil)).map do |i|
-        {
-          'idea_ref'   => lookup_ref(i.idea_id, :idea),
-          'phase_ref'  => lookup_ref(i.phase_id, :phase),
-          'created_at' => i.created_at.to_s,
-          'updated_at' => i.updated_at.to_s
-        }
-      end
-    end
-
-    def yml_ideas_topics
-      IdeasTopic.where(idea: Idea.published.where.not(author_id: nil)).map do |i|
-        {
-          'idea_ref'   => lookup_ref(i.idea_id, :idea),
-          'topic_ref'  => lookup_ref(i.topic_id, :topic)
-        }
-      end
-    end
-
-    def yml_initiative_statuses
-      InitiativeStatus.all.map do |i|
-        yml_initiative_status = {
-          'title_multiloc'       => i.title_multiloc,
-          'ordering'             => i.ordering,
-          'code'                 => i.code,
-          'color'                => i.color,
-          'created_at'           => i.created_at.to_s,
-          'updated_at'           => i.updated_at.to_s,
-          'description_multiloc' => i.description_multiloc
-        }
-        store_ref yml_initiative_status, i.id, :initiative_status
-        yml_initiative_status
-      end
-    end
-
-    def yml_initiatives
-      Initiative.published.map do |i|
-        yml_initiative = {
-          'title_multiloc'         => i.title_multiloc,
-          'body_multiloc'          => i.body_multiloc,
-          'publication_status'     => i.publication_status,
-          'published_at'           => i.published_at.to_s,
-          'author_ref'             => lookup_ref(i.author_id, :user),
-          'created_at'             => i.created_at.to_s,
-          'updated_at'             => i.updated_at.to_s,
-          'location_point_geojson' => i.location_point_geojson,
-          'location_description'   => i.location_description,
-          'text_images_attributes' => i.text_images.map{ |ti|
-            {
-              'imageable_field'    => ti.imageable_field,
-              'remote_image_url'   => ti.image_url,
-              'text_reference'     => ti.text_reference,
-              'created_at'         => ti.created_at.to_s,
-              'updated_at'         => ti.updated_at.to_s
-            }
-          }
-        }
-        store_ref yml_initiative, i.id, :initiative
-        yml_initiative
-      end
-    end
-
-    def yml_initiative_status_changes
-      InitiativeStatusChange.where(initiative: Initiative.published).map do |i|
-        {
-          'created_at'            => i.created_at.to_s,
-          'updated_at'            => i.updated_at.to_s,
-          'initiative_ref'        => lookup_ref(i.initiative_id, :initiative),
-          'initiative_status_ref' => lookup_ref(i.initiative_status_id, :initiative_status)
-        }
-      end
-    end
-
-    def yml_areas_initiatives
-      AreasInitiative.where(initiative: Initiative.published).map do |a|
-        if lookup_ref(a.initiative_id, :initiative)
-          {
-            'area_ref'       => lookup_ref(a.area_id, :area),
-            'initiative_ref' => lookup_ref(a.initiative_id, :initiative)
-          }
-        end
-      end.compact
-    end
-
-    def yml_initiative_files
-      InitiativeFile.where(initiative: Initiative.published).map do |i|
-        {
-          'initiative_ref'  => lookup_ref(i.initiative_id, :initiative),
-          'name'            => i.name,
-          'remote_file_url' => i.file_url,
-          'ordering'        => i.ordering,
-          'created_at'      => i.created_at.to_s,
-          'updated_at'      => i.updated_at.to_s,
-        }
-      end
-    end
-
-    def yml_initiative_images
-      InitiativeImage.where(initiative: Initiative.published).map do |i|
-        {
-          'initiative_ref'   => lookup_ref(i.initiative_id, :initiative),
-          'remote_image_url' => i.image_url,
-          'ordering'         => i.ordering,
-          'created_at'       => i.created_at.to_s,
-          'updated_at'       => i.updated_at.to_s
-        }
-      end
-    end
-
-    def yml_initiatives_topics
-      InitiativesTopic.where(initiative: Initiative.published).map do |i|
-        {
-          'initiative_ref'   => lookup_ref(i.initiative_id, :initiative),
-          'topic_ref'  => lookup_ref(i.topic_id, :topic)
-        }
-      end
-    end
-
-    def yml_official_feedback
-      OfficialFeedback.where.not(post_id: Idea.where(author_id: nil)).map do |a|
-        yml_official_feedback = {
-          'user_ref'        => lookup_ref(a.user_id, :user),
-          'post_ref'        => lookup_ref(a.post_id, [:idea, :initiative]),
-          'body_multiloc'   => a.body_multiloc,
-          'author_multiloc' => a.author_multiloc,
-          'created_at'      => a.created_at.to_s,
-          'updated_at'      => a.updated_at.to_s
-        }
-        store_ref yml_official_feedback, a.id, :admin_feedback
-        yml_official_feedback
-      end
-    end
-
-    def yml_comments
-      comments = Comment.where.not(post_id: Idea.where(author_id: nil))
-      (comments.where('parent_id IS NULL')+comments.where('parent_id IS NOT NULL')).map do |c|
-        yml_comment = {
-          'author_ref'         => lookup_ref(c.author_id, :user),
-          'post_ref'           => lookup_ref(c.post_id, [:idea, :initiative]),
-          'body_multiloc'      => c.body_multiloc,
-          'created_at'         => c.created_at.to_s,
-          'updated_at'         => c.updated_at.to_s,
-          'publication_status' => c.publication_status,
-          'body_updated_at'    => c.body_updated_at.to_s
-        }
-        yml_comment['parent_ref'] = lookup_ref(c.parent_id, :comment) if c.parent_id
-        store_ref yml_comment, c.id, :comment
-        yml_comment
-      end
-    end
-
-    def yml_votes
-      Vote.where('user_id IS NOT NULL').where.not(votable_id: Idea.where(author_id: nil)).map do |v|
-        yml_vote = {
-          'votable_ref' => lookup_ref(v.votable_id, [:idea, :initiative, :comment]),
-          'user_ref'    => lookup_ref(v.user_id, :user),
-          'mode'        => v.mode,
-          'created_at'  => v.created_at.to_s,
-          'updated_at'  => v.updated_at.to_s
-        }
-        store_ref yml_vote, v.id, :vote
-        yml_vote
-      end
-    end
-
-    def yml_poll_questions
-      Polls::Question.all.map do |q|
-        yml_question = {
-          'participation_context_ref' => lookup_ref(q.participation_context_id, [:project, :phase]),
-          'title_multiloc'            => q.title_multiloc,
-          'ordering'                  => q.ordering,
-          'created_at'                => q.created_at.to_s,
-          'updated_at'                => q.updated_at.to_s
-        }
-        store_ref yml_question, q.id, :poll_question
-        yml_question
-      end
-    end
-
-    def yml_poll_options
-      Polls::Option.all.map do |o|
-        yml_option = {
-          'question_ref'   => lookup_ref(o.question_id, [:poll_question]),
-          'title_multiloc' => o.title_multiloc,
-          'ordering'       => o.ordering,
-          'created_at'     => o.created_at.to_s,
-          'updated_at'     => o.updated_at.to_s
-        }
-        store_ref yml_option, o.id, :poll_option
-        yml_option
-      end
-    end
-
-    def yml_poll_responses
-      Polls::Response.all.map do |r|
-        yml_response = {
-          'participation_context_ref' => lookup_ref(r.participation_context_id, [:project, :phase]),
-          'user_ref'                  => lookup_ref(r.user_id, :user),
-          'created_at'                => r.created_at.to_s,
-          'updated_at'                => r.updated_at.to_s
-        }
-        store_ref yml_response, r.id, :poll_response
-        yml_response
-      end
-    end
-
-    def yml_poll_response_options
-      Polls::ResponseOption.all.map do |r|
-        yml_response_option = {
-          'response_ref' => lookup_ref(r.response_id, :poll_response),
-          'option_ref'   => lookup_ref(r.option_id, :poll_option),
-          'created_at'   => r.created_at.to_s,
-          'updated_at'   => r.updated_at.to_s
-        }
-        store_ref yml_response_option, r.id, :poll_response_option
-        yml_response_option
-      end
-    end
-
-    def yml_volunteering_causes
-      Volunteering::Cause.all.map do |c|
-        yml_cause = {
-          'participation_context_ref' => lookup_ref(c.participation_context_id, [:project, :phase]),
-          'title_multiloc'            => c.title_multiloc,
-          'description_multiloc'      => c.description_multiloc,
-          'remote_image_url'          => c.image_url,
-          'ordering'                  => c.ordering,
-          'created_at'                => c.created_at.to_s,
-          'updated_at'                => c.updated_at.to_s,
-        }
-        store_ref yml_cause, c.id, :volunteering_cause
-        yml_cause
-      end
-    end
-
-    def yml_volunteering_volunteers
-      Volunteering::Volunteer.all.map do |v|
-        yml_volunteer = {
-          'cause_ref'   => lookup_ref(v.cause_id, [:volunteering_cause]),
-          'user_ref'    => lookup_ref(v.user_id, :user),
-          'created_at'  => v.created_at.to_s,
-          'updated_at'  => v.updated_at.to_s
-        }
-        store_ref yml_volunteer, v.id, :volunteering_volunteer
-        yml_volunteer
-      end
-    end
-
-    def yml_maps_map_configs
-      CustomMaps::MapConfig.all.map do |map_config|
-        yml_map_config = {
-          'project_ref'            => lookup_ref(map_config.project_id, :project),
-          'center_geojson'         => map_config.center_geojson,
-          'zoom_level'             => map_config.zoom_level&.to_f,
-          'tile_provider'          => map_config.tile_provider,
-          'created_at'             => map_config.created_at.to_s,
-          'updated_at'             => map_config.updated_at.to_s
-        }
-        store_ref yml_map_config, map_config.id, :maps_map_config
-        yml_map_config
-      end
-    end
-
-    def yml_maps_layers
-      CustomMaps::Layer.all.map do |layer|
-        yml_layer = {
-          'map_config_ref'  => lookup_ref(layer.map_config_id, :maps_map_config),
-          'title_multiloc'  => layer.title_multiloc,
-          'geojson'         => layer.geojson,
-          'default_enabled' => layer.default_enabled,
-          'marker_svg_url'  => layer.marker_svg_url,
-          'created_at'      => layer.created_at.to_s,
-          'updated_at'      => layer.updated_at.to_s
-        }
-        yml_layer
-      end
-    end
-
-    def yml_maps_legend_items
-      CustomMaps::LegendItem.all.map do |legend_item|
-        {
-          'map_config_ref' => lookup_ref(legend_item.map_config_id, :maps_map_config),
-          'title_multiloc' => legend_item.title_multiloc,
-          'color'          => legend_item.color,
-          'created_at'     => legend_item.created_at.to_s,
-          'updated_at'     => legend_item.updated_at.to_s
-        }
-      end
-    end
-=======
->>>>>>> cd385033
   end
 end