--- conflicted
+++ resolved
@@ -114,35 +114,6 @@
         end
       end
 
-<<<<<<< HEAD
-  def yml_custom_fields
-    CustomField.all.map do |c|
-      yml_custom_field = {
-        'resource_ref'         => c.resource_id && lookup_ref(c.resource_id, :custom_form),
-        'key'                  => c.key,
-        'input_type'           => c.input_type,
-        'title_multiloc'       => c.title_multiloc,
-        'description_multiloc' => c.description_multiloc,
-        'ordering'             => c.ordering,
-        'created_at'           => c.created_at.to_s,
-        'updated_at'           => c.updated_at.to_s,
-        'enabled'              => c.enabled,
-        'code'                 => c.code,
-        'hidden'               => c.hidden
-      }
-      if c.resource_type == User.name
-        yml_custom_field['resource_type'] = c.resource_type
-        # No user custom fields are required anymore because
-        # the user choices cannot be remembered.
-      else
-        yml_custom_field['resource_ref'] = c.resource_id && lookup_ref(c.resource_id, :custom_form)
-        yml_custom_field['required'] = c.required
-      end
-      store_ref yml_custom_field, c.id, :custom_field
-      yml_custom_field
-    end
-  end
-=======
       def yml_custom_fields
         CustomField.all.map do |c|
           yml_custom_field = {
@@ -169,7 +140,6 @@
           yml_custom_field
         end
       end
->>>>>>> 20ae2709
 
       def yml_custom_field_options
         CustomFieldOption.all.map do |c|
@@ -660,15 +630,16 @@
             'idea_status_ref' => lookup_ref(i.idea_status_id, :idea_status),
             'budget' => i.budget,
             'proposed_budget' => i.proposed_budget,
-            'text_images_attributes' => i.text_images.map do |idea|
+            'text_images_attributes' => i.text_images.map do |img|
               {
-                'imageable_field' => idea.imageable_field,
-                'remote_image_url' => idea.image_url,
-                'text_reference' => idea.text_reference,
-                'created_at' => idea.created_at.to_s,
-                'updated_at' => idea.updated_at.to_s
+                'imageable_field' => img.imageable_field,
+                'remote_image_url' => img.image_url,
+                'text_reference' => img.text_reference,
+                'created_at' => img.created_at.to_s,
+                'updated_at' => img.updated_at.to_s
               }
-            end
+            end,
+            'custom_field_values' => i.custom_field_values
           }
           store_ref yml_idea, i.id, :idea
           yml_idea
@@ -686,50 +657,6 @@
         end
       end
 
-<<<<<<< HEAD
-  def yml_ideas
-    Idea.published.where.not(author_id: nil).map do |i|
-      yml_idea = {
-        'title_multiloc'         => i.title_multiloc,
-        'body_multiloc'          => i.body_multiloc,
-        'publication_status'     => i.publication_status,
-        'published_at'           => i.published_at.to_s,
-        'project_ref'            => lookup_ref(i.project_id, :project),
-        'author_ref'             => lookup_ref(i.author_id, :user),
-        'created_at'             => i.created_at.to_s,
-        'updated_at'             => i.updated_at.to_s,
-        'location_point_geojson' => i.location_point_geojson,
-        'location_description'   => i.location_description,
-        'idea_status_ref'        => lookup_ref(i.idea_status_id, :idea_status),
-        'budget'                 => i.budget,
-        'proposed_budget'        => i.proposed_budget,
-        'text_images_attributes' => i.text_images.map{ |i|
-          {
-            'imageable_field'    => i.imageable_field,
-            'remote_image_url'   => i.image_url,
-            'text_reference'     => i.text_reference,
-            'created_at'         => i.created_at.to_s,
-            'updated_at'         => i.updated_at.to_s
-          }
-        },
-        'custom_field_values'    => i.custom_field_values
-      }
-      store_ref yml_idea, i.id, :idea
-      yml_idea
-    end
-  end
-
-  def yml_baskets_ideas
-    BasketsIdea.where(idea: Idea.published.where.not(author_id: nil)).map do |b|
-      if lookup_ref(b.idea_id, :idea)
-        {
-          'basket_ref' => lookup_ref(b.basket_id, :basket),
-          'idea_ref'   => lookup_ref(b.idea_id, :idea)
-        }
-      end.compact
-    end
-  end
-=======
       def yml_idea_files
         IdeaFile.where(idea: Idea.published.where.not(author_id: nil)).map do |i|
           {
@@ -742,7 +669,6 @@
           }
         end
       end
->>>>>>> 20ae2709
 
       def yml_idea_images
         IdeaImage.where(idea: Idea.published.where.not(author_id: nil)).map do |i|
