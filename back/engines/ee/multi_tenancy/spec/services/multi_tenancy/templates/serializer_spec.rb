# frozen_string_literal: true

require 'rails_helper'

describe MultiTenancy::Templates::Serializer do
  describe '#run', slow_test: true do
    it 'successfully generates a tenant template from a given tenant' do
      load Rails.root.join('db/seeds.rb')
      localhost = Tenant.find_by(host: 'localhost')
      settings = localhost.settings
      settings['core']['locales'] = AppConfiguration.instance.settings('core', 'locales')
      localhost.update!(settings: settings) # TODO: OS how will tenant templates work?
      Apartment::Tenant.switch('localhost') do
        load Rails.root.join('db/seeds.rb')
      end
      serializer = described_class.new(Tenant.find_by(host: 'localhost'))
      template = serializer.run
      tenant = create :tenant, locales: localhost.settings.dig('core', 'locales')
      Apartment::Tenant.switch(tenant.schema_name) do
        MultiTenancy::TenantTemplateService.new.apply_template template
        expect(HomePage.count).to be 1
        expect(Area.count).to be > 0
        expect(Comment.count).to be > 0
        expect(CustomFieldOption.count).to be > 0
        expect(Event.count).to be > 0
        expect(IdeaStatus.count).to be > 0
        expect(Vote.count).to be > 0
        expect(EmailCampaigns::UnsubscriptionToken.count).to be > 0
        expect(Volunteering::Cause.count).to be 5
        expect(Volunteering::Volunteer.count).to be > 0
        expect(CustomMaps::MapConfig.count).to be 1
        expect(CustomMaps::Layer.count).to be 2
        expect(CustomMaps::LegendItem.count).to be 7
      end
    end

    it 'correctly generates and links attributes references' do
      create(:project_folder, projects: create_list(:project, 2))
      serializer = described_class.new(Tenant.current)
      template = serializer.run

      admin_publication_attributes = template.dig('models',
        'project_folders/folder').first['admin_publication_attributes']
      expect(admin_publication_attributes).to be_present
      template.dig('models', 'project').each do |pj|
        expect(pj.dig('admin_publication_attributes', 'parent_ref')).to eq admin_publication_attributes
      end
    end

    it "doesn't include title_multiloc for NavBarItems without custom copy" do
      create(:nav_bar_item, code: 'home', title_multiloc: nil)
      serializer = described_class.new(Tenant.current)
      template = serializer.run

      home_attributes = template.dig('models', 'nav_bar_item').find { |item| item['code'] == 'home' }
      expect(home_attributes['title_multiloc']).to be_blank
    end

    it 'can deal with projects without admin publication' do
      # The changes introduced by ticket CL-793 can be
      # reverted once the issue with projects losing their
      # admin publications is solved.

      project = create :project
      project.admin_publication.delete
      expect(project.reload).to be_present
      serializer = described_class.new(Tenant.current)
      template = serializer.run

      expect(template['models']).to be_present
      expect(template.dig('models', 'project', 0, 'admin_publication_attributes')).to be_nil
    end

<<<<<<< HEAD
    it 'can deal with missing authors' do
      idea = create :idea, author: nil
      create :comment, post: idea

      serializer = described_class.new Tenant.current
      template = serializer.run
      tenant = create :tenant, locales: Tenant.current.settings.dig('core', 'locales')
      Apartment::Tenant.switch(tenant.schema_name) do
        MultiTenancy::TenantTemplateService.new.apply_template template
        expect(Comment.count).to eq 1
      end
=======
    it 'includes a reference to an existing home_page header_bg' do
      create(:home_page, header_bg: File.open(Rails.root.join('spec/fixtures/header.jpg')))

      serializer = described_class.new(Tenant.current)
      template = serializer.run

      expect(template['models']).to be_present
      expect(template.dig('models', 'home_page', 0, 'remote_header_bg_url')).to match(%r{/uploads/.*/home_page/header_bg/.*.jpg})
>>>>>>> 93be9d73
    end
  end
end<|MERGE_RESOLUTION|>--- conflicted
+++ resolved
@@ -71,7 +71,6 @@
       expect(template.dig('models', 'project', 0, 'admin_publication_attributes')).to be_nil
     end
 
-<<<<<<< HEAD
     it 'can deal with missing authors' do
       idea = create :idea, author: nil
       create :comment, post: idea
@@ -83,7 +82,8 @@
         MultiTenancy::TenantTemplateService.new.apply_template template
         expect(Comment.count).to eq 1
       end
-=======
+    end
+
     it 'includes a reference to an existing home_page header_bg' do
       create(:home_page, header_bg: File.open(Rails.root.join('spec/fixtures/header.jpg')))
 
@@ -92,7 +92,6 @@
 
       expect(template['models']).to be_present
       expect(template.dig('models', 'home_page', 0, 'remote_header_bg_url')).to match(%r{/uploads/.*/home_page/header_bg/.*.jpg})
->>>>>>> 93be9d73
     end
   end
 end