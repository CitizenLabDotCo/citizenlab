--- conflicted
+++ resolved
@@ -85,11 +85,7 @@
 gem 'pundit', '~> 2.3.0'
 gem 'active_model_serializers', '~> 0.10.12'
 
-<<<<<<< HEAD
 gem 'jwt', '~> 2.7.0'
-=======
-gem 'jwt', '~> 2.2.2'
->>>>>>> c7afb4a2
 gem 'que', git: 'https://github.com/que-rb/que', branch: 'master', ref: '77c6b92952b821898c393239ce0e4047b17d7dae'
 gem 'sinatra', '~> 3.0.6' # Fixes CVE-2022-45442. Sinatra is a dependency of que-web, but que-web depends on sinatra >= 0.
 gem 'que-web'
