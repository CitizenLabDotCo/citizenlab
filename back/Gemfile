# frozen_string_literal: true

source 'https://rubygems.org'

git_source(:github) do |repo_name|
  repo_name = "#{repo_name}/#{repo_name}" unless repo_name.include?('/')
  "https://github.com/#{repo_name}.git"
end

# Bundle edge Rails instead: gem 'rails', github: 'rails/rails'
gem 'rails', '~> 6.1.7.1'
# Use postgresql as the database for Active Record
gem 'pg' # , '~> 0.18'
# Use Puma as the app server
gem 'puma', '~> 5.6.2'
# Build JSON APIs with ease. Read more: https://github.com/rails/jbuilder
# gem 'jbuilder', '~> 2.5'
# Use Redis adapter to run Action Cable in production
# gem 'redis', '~> 3.0'
# Use ActiveModel has_secure_password
gem 'bcrypt', '~> 3.1.7'

# Use Capistrano for deployment
# gem 'capistrano-rails', group: :development

# Use Rack CORS for handling Cross-Origin Resource Sharing (CORS), making cross-origin AJAX possible
gem 'rack-cors'

group :development, :test do
  # Call 'byebug' anywhere in the code to stop execution and get a debugger console
  gem 'byebug', platforms: %i[mri mingw x64_mingw]
  gem 'pry'
  gem 'pry-byebug'
  gem 'pry-rails'
  gem 'pry-rescue'
  gem 'pry-stack_explorer'
  gem 'database_cleaner', '~> 2.0.1'
  gem 'factory_bot_rails'
  gem 'license_finder'
  # Use module prepend to patch NET::HTTP to avoid stack level too deep errors.
  # The errors are due to a conflict between patches that are using two
  # different patching methods (method aliasing vs module prepend).
  # Here, rack-mini-profiler conflicts with sentry-ruby which patches NET::HTTP
  # with prepend.
  # See https://github.com/MiniProfiler/rack-mini-profiler#nethttp-stack-level-too-deep-errors
  gem 'rack-mini-profiler', require: %w[prepend_net_http_patch rack-mini-profiler]
  gem 'rspec_api_documentation'
  gem 'rspec_junit_formatter'
  gem 'rspec-rails', '~> 5.1.0'
  gem 'rspec-parameterized'
  gem 'rspec-sqlimit'
  gem 'rspec-its'
  gem 'rubocop', require: false
  gem 'rubocop-ast', require: false
  gem 'rubocop-performance', require: false
  gem 'rubocop-rails', require: false
  gem 'rubocop-rspec', require: false
  gem 'bundler-audit', require: false
  gem 'saharspec'
  gem 'simplecov'
  gem 'simplecov-rcov'
  gem 'test-prof', '~> 1.1'
  gem 'vcr', '~> 6.1'
end

group :development do
  gem 'bullet'
  gem 'listen', '>= 3.0.5', '< 4.0'
  # Spring speeds up development by keeping your application running in the background. Read more: https://github.com/rails/spring
  gem 'redcarpet'
  gem 'spring'
  gem 'spring-commands-rspec'
  gem 'spring-watcher-listen', '~> 2.0.0'
  gem 'annotate'
end

group :test do
  gem 'rubyXL'
  gem 'shoulda-matchers', '~> 5.0.0'
  gem 'webmock', '~> 3.14'
end

# Windows does not include zoneinfo files, so bundle the tzinfo-data gem
# gem 'tzinfo-data', platforms: [:mingw, :mswin, :x64_mingw, :jruby]

# Latest version (2.4.1) of Pundit on RubyGems is quite outdated (2019-08-14).
# This newer version from Git adds reason to Pundit::NotAuthorized.
gem 'pundit', git: 'https://github.com/varvet/pundit', branch: 'master', ref: '973b63b396c2a98099caf5eefd1c6841416eddfa'
gem 'active_model_serializers', '~> 0.10.12'

# See https://github.com/nsarno/knock/issues/250
# Installs v2.2 which is not available on rubygems.org
gem 'knock', git: 'https://github.com/nsarno/knock', branch: 'master', ref: '9214cd027422df8dc31eb67c60032fbbf8fc100b'
gem 'que', git: 'https://github.com/que-rb/que', branch: 'master', ref: '77c6b92952b821898c393239ce0e4047b17d7dae'
gem 'sinatra', '~> 2.2.3' # Fixes CVE-2022-45442. Sinatra is a dependency of que-web, but que-web depends on sinatra >= 0.
gem 'que-web'

gem 'activerecord-import', '~> 1.0'
gem 'activerecord_json_validator', '~> 1.3.0'
gem 'activerecord-postgis-adapter', '~> 7.0.0'

# Processing images
# We need `config.download_retry_count`.
# It should be available in the version next to 2.2.2
gem 'carrierwave', git: 'https://github.com/carrierwaveuploader/carrierwave.git',
  ref: 'a3ffc5381e70a4014b61b27b35540aa3b945910d'
gem 'carrierwave-base64', '~> 2.10'
gem 'fog-aws', '~> 3.12'

gem 'api-pagination', '~> 5.0.0'
gem 'kaminari', '~> 1.2'
gem 'rails-i18n', '~> 6.0.0'
gem 'awesome_nested_set', '~> 3.5.0'
gem 'axlsx', '3.0.0.pre'
gem 'counter_culture', '~> 3.2'
gem 'groupdate', '~> 4.1'
gem 'interactor'
gem 'interactor-rails'
gem 'liquid', '~> 4.0'
gem 'mini_magick', '~> 4.9'
gem 'pg_search', '~> 2.3.5'
gem 'premailer-rails', '~> 1.12.0'
gem 'rest-client'
gem 'rgeo-geojson'
gem 'rubyzip', '~> 1.3.0'
gem 'nokogiri', '~> 1.13.10'

gem 'okcomputer'
gem 'omniauth', '~> 1.9.1'
gem 'omniauth-saml', '~> 1.10.3'
gem 'omniauth-rails_csrf_protection'
gem 'omniauth-facebook'
gem 'omniauth-google-oauth2'
gem 'sentry-ruby'
gem 'sentry-rails'
gem 'simple_segment', '~>1.2'
# This fork was made to update the version of jws which is
# required for the google omniauth gem.
gem 'omniauth-azure-activedirectory', github: 'CitizenLabDotCo/omniauth-azure-activedirectory'
gem 'omniauth_openid_connect', '~> 0.4.0'
gem 'acts_as_list', '~> 1.0'
gem 'bunny', '>= 2.7.2'
gem 'faker'
gem 'order_as_specified'
# Forked to support a userinfo response in JWT form
# Can go back to vanilla when this PR is merged and released:
# https://github.com/nov/openid_connect/pull/48
gem 'openid_connect', github: 'CitizenLabDotCo/openid_connect'
gem 'scenic'

# This fork was made to support the latest verions of Ruby
# and Rails.
gem 'ice_cube', github: 'CitizenLabDotCo/ice_cube'
# Also required here to be able to initialize Mailgun in
# e.g. production.rb, which would otherwise result in an
# "undefined method 'mailgun_settings=' for ActionMailer::Base:Class"
# exception.
gem 'aws-sdk-s3', '~> 1'
gem 'bootsnap', '~> 1', require: false
gem 'dalli', '~> 3.2.3'
gem 'mailgun-ruby', '~>1.2.0'
gem 'rails_semantic_logger'
gem 'rinku', '~> 2'
# For serialization of heterogeneous collections (i.e. notifications), see
# https://github.com/Netflix/fast_jsonapi/pull/410.
gem 'fast_jsonapi', github: 'dvandersluis/fast_jsonapi', branch: 'heterogeneous-collection'
gem 'rack-attack', '~> 6'

# mjml-rails cannot find the MJML parser when installed
# through the emails engine and is therefore specified
# in the main app.
gem 'intercom', '~> 4.1'
gem 'mjml-rails', '~> 4.4'

# Included here because of CVE-2022-32209.
# See https://groups.google.com/g/rubyonrails-security/c/ce9PhUANQ6s
# The gem is a dependency of Rails, but we use Rails 6.1.6 and no Rails upgrade is available yet.
# Specifying this gem explicitly can probably be removed when the Rails upgrade is available.
gem 'rails-html-sanitizer', '>= 1.4.3'

# Used to define CRON tasks. See back/config/schedule.rb.
gem 'whenever', '~> 1.0'

Dir.children('engines/free').each do |engine_name|
  path = "engines/free/#{engine_name}"
  gem engine_name, path: path if File.directory?(path)
end

<<<<<<< HEAD
require './lib/citizen_lab'
CitizenLab.ee do
  gem 'ros-apartment', require: 'apartment'

  # Upstream actionpack-cloudfront depends on ActionController::Helpers, which
  # is not enabled for a rails api project, so we run on a fork.
  # PR to merge to upstream: https://github.com/customink/actionpack-cloudfront/pull/18
  gem 'actionpack-cloudfront', github: 'CitizenLabDotCo/actionpack-cloudfront'

  # Waiting for a new release that includes this PR:
  # https://github.com/PostHog/posthog-ruby/pull/26
  gem 'posthog-ruby', github: 'PostHog/posthog-ruby', branch: 'master'

  commercial_engines = [
    'multi_tenancy',

    'admin_api',
    'analytics',
    'bulk_import_ideas',
    'content_builder',
    'custom_idea_statuses',
    'custom_maps',
    'flag_inappropriate_content',
    'geographic_dashboard',
    'google_tag_manager',
    'granular_permissions',
    'idea_assignment',
    'idea_custom_fields',
    'impact_tracking',
    'insights',
    'machine_translations',
    'matomo',
    'moderation',
    'nlp',
    'posthog_integration',
    'public_api',
    'remove_vendor_branding',
    'report_builder',
    'smart_groups',
    'texting',
    'user_custom_fields',

    # ID verification engines.
    # Engines that registers verification methods must be installed before the
    # verification engine.
    'id_auth0',
    'id_bogus',
    'id_bosa_fas',
    'id_clave_unica',
    'id_cow',
    'id_franceconnect',
    'id_gent_rrn',
    'id_id_card_lookup',
    'id_oostende_rrn',
    # The `id_vienna_saml` engine actually registers an authentication method rather
    # than a verification method, so the constraint does not apply. However, we still
    # group it with the other "id_" engines.
    'id_vienna_saml',
    'verification'
  ]

  commercial_engines.each do |engine_name|
    path = "engines/commercial/#{engine_name}"
    gem engine_name, path: path if File.directory?(path)
  end
=======
gem 'ros-apartment', require: 'apartment'

# Upstream actionpack-cloudfront depends on ActionController::Helpers, which
# is not enabled for a rails api project, so we run on a fork.
# PR to merge to upstream: https://github.com/customink/actionpack-cloudfront/pull/18
gem 'actionpack-cloudfront', github: 'CitizenLabDotCo/actionpack-cloudfront'

commercial_engines = [
  'multi_tenancy',

  'admin_api',
  'analytics',
  'bulk_import_ideas',
  'content_builder',
  'custom_idea_statuses',
  'custom_maps',
  'flag_inappropriate_content',
  'geographic_dashboard',
  'google_tag_manager',
  'granular_permissions',
  'idea_assignment',
  'idea_custom_fields',
  'impact_tracking',
  'insights',
  'machine_translations',
  'matomo',
  'moderation',
  'nlp',
  'public_api',
  'remove_vendor_branding',
  'report_builder',
  'smart_groups',
  'texting',
  'user_custom_fields',

  # ID verification engines.
  # Engines that registers verification methods must be installed before the
  # verification engine.
  'id_auth0',
  'id_bogus',
  'id_bosa_fas',
  'id_clave_unica',
  'id_cow',
  'id_franceconnect',
  'id_gent_rrn',
  'id_id_card_lookup',
  'id_oostende_rrn',
  # The `id_vienna_saml` engine actually registers an authentication method rather
  # than a verification method, so the constraint does not apply. However, we still
  # group it with the other "id_" engines.
  'id_vienna_saml',
  'verification'
]

commercial_engines.each do |engine_name|
  path = "engines/commercial/#{engine_name}"
  gem engine_name, path: path if File.directory?(path)
>>>>>>> 63845a9a
end<|MERGE_RESOLUTION|>--- conflicted
+++ resolved
@@ -186,79 +186,16 @@
   gem engine_name, path: path if File.directory?(path)
 end
 
-<<<<<<< HEAD
-require './lib/citizen_lab'
-CitizenLab.ee do
-  gem 'ros-apartment', require: 'apartment'
-
-  # Upstream actionpack-cloudfront depends on ActionController::Helpers, which
-  # is not enabled for a rails api project, so we run on a fork.
-  # PR to merge to upstream: https://github.com/customink/actionpack-cloudfront/pull/18
-  gem 'actionpack-cloudfront', github: 'CitizenLabDotCo/actionpack-cloudfront'
-
-  # Waiting for a new release that includes this PR:
-  # https://github.com/PostHog/posthog-ruby/pull/26
-  gem 'posthog-ruby', github: 'PostHog/posthog-ruby', branch: 'master'
-
-  commercial_engines = [
-    'multi_tenancy',
-
-    'admin_api',
-    'analytics',
-    'bulk_import_ideas',
-    'content_builder',
-    'custom_idea_statuses',
-    'custom_maps',
-    'flag_inappropriate_content',
-    'geographic_dashboard',
-    'google_tag_manager',
-    'granular_permissions',
-    'idea_assignment',
-    'idea_custom_fields',
-    'impact_tracking',
-    'insights',
-    'machine_translations',
-    'matomo',
-    'moderation',
-    'nlp',
-    'posthog_integration',
-    'public_api',
-    'remove_vendor_branding',
-    'report_builder',
-    'smart_groups',
-    'texting',
-    'user_custom_fields',
-
-    # ID verification engines.
-    # Engines that registers verification methods must be installed before the
-    # verification engine.
-    'id_auth0',
-    'id_bogus',
-    'id_bosa_fas',
-    'id_clave_unica',
-    'id_cow',
-    'id_franceconnect',
-    'id_gent_rrn',
-    'id_id_card_lookup',
-    'id_oostende_rrn',
-    # The `id_vienna_saml` engine actually registers an authentication method rather
-    # than a verification method, so the constraint does not apply. However, we still
-    # group it with the other "id_" engines.
-    'id_vienna_saml',
-    'verification'
-  ]
-
-  commercial_engines.each do |engine_name|
-    path = "engines/commercial/#{engine_name}"
-    gem engine_name, path: path if File.directory?(path)
-  end
-=======
 gem 'ros-apartment', require: 'apartment'
 
 # Upstream actionpack-cloudfront depends on ActionController::Helpers, which
 # is not enabled for a rails api project, so we run on a fork.
 # PR to merge to upstream: https://github.com/customink/actionpack-cloudfront/pull/18
 gem 'actionpack-cloudfront', github: 'CitizenLabDotCo/actionpack-cloudfront'
+
+# Waiting for a new release that includes this PR:
+# https://github.com/PostHog/posthog-ruby/pull/26
+gem 'posthog-ruby', github: 'PostHog/posthog-ruby', branch: 'master'
 
 commercial_engines = [
   'multi_tenancy',
@@ -281,6 +218,7 @@
   'matomo',
   'moderation',
   'nlp',
+  'posthog_integration',
   'public_api',
   'remove_vendor_branding',
   'report_builder',
@@ -310,5 +248,4 @@
 commercial_engines.each do |engine_name|
   path = "engines/commercial/#{engine_name}"
   gem engine_name, path: path if File.directory?(path)
->>>>>>> 63845a9a
 end