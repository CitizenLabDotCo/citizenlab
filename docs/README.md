--- conflicted
+++ resolved
@@ -2,11 +2,8 @@
 
 ## Next release
 
-<<<<<<< HEAD
 ### Added
 - Activity feed access for project managers
-=======
-/
 
 ## 2020-12-08
 
@@ -14,7 +11,6 @@
 - Issues with password reset and invitation emails
 - No more idea duplicates showing up on idea overview pages
 - Images no longer disappear from a body of an idea, or description of a project on phase, if placed at the bottom.
->>>>>>> d970d9a7
 
 ### Changed
 - Increased color contrast of inactive timeline phases text to meet accesibility standard
