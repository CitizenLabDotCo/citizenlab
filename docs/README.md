# Changelog

## 2018-11-22

### Fixed
- In the clustering prototype, comparing clusters using the CTRL key now also works on Mac
- Widget HTML code can now be copied again
- Long consequent lines of text now get broken up in multiple lines on the idea page
<<<<<<< HEAD
- Admin pages are no longer accessible for normal users
- Reduced problems with edge cases for uploading images and attachments
=======
- Unauthorized access to admin panel get redirected to sign-up, and disconnecting from admin panel redirects to landing page.
>>>>>>> 170b43d7

### Added
- Participatory budgeting (PB)
  - A new participation method in continuous and timeline projects
  - Admins and moderators can set budget on ideas and a maximum budget on the PB phase
  - Citizens can fill their basket with ideas, until they hit the limit
  - Citizens can submit their basket when they're done
  - Admins and moderators can process the results through the idea manager and excel export
- Advanced dashboards: iteration 1
  - The summary tab shows statistics on idea/comment/vote and registration activities
  - The users tab shows information on user demographics and a leaderboard
  - The time filter can be controller with the precision of a day
  - Project, group and topic filters are available when applicable
  - Project moderators can access the summary tabs with enforced project filter
- Social sharing through the modal is now separately trackable from sharing through the idea page
- The ideas excel export now contains the idea status
- A new smart group rule allows for filtering on project moderators and normal users

### Changed
- Project navigation is now shown in new navigation bar on top
- The content of the 'Open idea project' for new tenants has changed
- After posting an idea, the user is redirected towards the idea page of the new idea, instead of the landing page

## 2018-11-07

### Fixed
- The widget HTML snippet can be copied again

## 2018-11-05

### Fixed
- Clicking Terms & Conditions links during sign up now opens in a new tab

### Added
- Azure Active Directory login support, used for VUB Net ID

## 2018-10-25

### Fixed
- Resizing and alignment of images and video in the editor now works as expected
- Language selector is now updating the saved locale of a signed in user
- When clicking "view project" in the project admin in a new tab, the projects loads as expected
- The navbar user menu is now keyboard accessible
- Radio buttons in forms are now keyboard accessible
- The link to the terms and conditions from social sign in buttons is fixed
- In admin > settings > pages, the editors now have labels that show the language they're in
- Emails are no longer case sensitive, resolving recurring password reset issues
- The widget now renders properly in IE11
- Videos are no longer possible in the invitation editor

### Added
- Cookie consent manager
  - A cookie consent footer is shown when the user has not yet accepted cookies
  - The user can choose to accept all cookies, or open the manager and approve only some use cases
  - The consent settings are automatically derived from Segment
  - When the user starts using the platform, they silently accept cookies
- A new cookie policy page is easier to understand and can no longer be customized through the admin
- Granular permissions
  - In the project permissions, an admin or project moderator can choose which citizens can take which actions (posting/voting/comments/taking survey)
  - Feature flagged as 'granular_permissions', turned off by default
- Ideas excel export now contains links to the ideas
- Ideas and comments can now be exported from within a project, also by project moderators
- Ideas and comments can now be exported for a selection of ideas
- When signing up, a user gets to see which signup fields are optional

### Changed
- Published projects are now shown first in the admin projects overview
- It's now more clear that the brand color can not be changed through the initial input box
- All "Add <something>" buttons in the admin have moved to the top, for consistency
- The widget no longer shows the vote count when there are no votes
- When a project contains no ideas, the project card no longer shows "no ideas yet"

## 2018-10-09

### Fixed
- UTM tags are again present on social sharing
- Start an idea button is no longer shown in the navbar on mobile
- Exceptionally slow initial loading has been fixed
- Sharing on facebook is again able to (quite) consistently scrape the images
- When using the project copy tool in Admin HQ, attachments are now copied over as well

### Added
- Email engine in the admin (feature flagged)
  - Direct emails can be sent to specific groups by admins and moderators
  - Delivered/Opened/Clicked statistics can be seen for every campaign
  - An overview of all automated emails is shown and some can be disabled for the whole platform

## 2018-09-26

### Fixed
- Error messages are no longer cut off when they are longer than the red box
- The timeline dropdown on mobile shows the correct phase names again
- Adding an idea by clicking on the map works again
- Filip peeters is no longer sending out spam reports
- Reordering projects on the projects admin no longer behaves unexpectedly
- Fixes to the idea manager
  - Tabs on the left no longer overlap the idea table
  - Idea status tooltips no longer have an arrow that points too much to the right
  - When the screen in not wide enough, the preview panel on the right is no longer shown
  - Changing an idea status through the idea manager is possible again

### Added
- Social sharing modal is now shown after posting an idea
  - Feature flagged as `ideaflow_social_sharing`
  - Offers sharing buttons for facebook, twitter and email
- File attachments can now be added to
  - Ideas, shown on the idea page. Also works for citizens.
  - Projects, shown in the information page, for admins and moderators
  - Phases, shown under the phase description under the timeline, for admins and moderators
  - Events, shown under the event description, for admins and moderators
  - Pages, shown under the text, for admins
- Some limited rich text options can now be used in email invitation texts

### Changed
- The admin projects page now shows 3 seperate sections for published, draft and archived
- When there are no voting buttons, comment icon and count are now also aligned to the right
- It's now possible to remove your avatar

## 2018-09-07

### Fixed
- Submit idea button is now aligned with idea form
- An error caused by social sign in on French platforms not longer has an English error message
- Checkboxes are now keyboard navigable
- Projects that currently don't accept ideas can no longer be selected when posting an idea
- Deleting an idea no longer results in a blank page
- Deleting a comment no longer results in a blank page
- When sign in fails, the error message no longer says the user doesn't exist
- `null` is no longer shown as a lastname for migrated cl1 users without last name
- Clicking on the table headers in the idea managers again swaps the sorting order as expected
- Typeform Survey now is properly usable on mobile
### Added

- Email notification control
  - Every user can opt-out from all recurring types of e-mails sent out by the platform by editing their profile
  - Emails can be fully disabled per type and per tenant (through S&S ticket)
- An widget that shows platform ideas can now be embedded on external sites
  - The style and content of the widget can be configured through admin > settings > widgets
  - Widget functionality is feature flagged as "widgets", on by default

### Changed
- Initial loading speed of the platform has drastically improved, particulary noticable on mobile
- New tenants have custom signup fields and survey feature enabled by default

## 2018-08-20

### Fixed
- The idea sidepane on the map correctly displays HTML again
- Editing your own comment no longer turns the screen blank
- Page tracking to segment no longer tracks the previous page instead of the current one
- Some browsers no longer break because of missing internationalization support
- The options of a custom field are now shown in the correct order

### Added
- A major overhaul of all citizen-facing pages to have significantly better accessibility (almost WCAG2 Level A compliant)
  - Keyboard navigation supported everywhere
  - Forms and images will work better with screen readers
  - Color constrasts have been increased throughout
  - A warning is shown when the color in admin settings is too low on constrast
  - And a lot of very small changes to increase WCAG2 compliance
- Archived projects are visible by citizens
  - Citizens can filter to see all, active or archived projects
  - Projects and project cards show a badge indicating a project is archived
  - In the admin, active and archived projects are shown separately
- A favicon can now be configured at the hidden location `/admin/favicon`
  - On android in Chrome, the platform can be added to the Android homescreen and will use the favicon as an icon
- Visitors coming through Onze Stad App now are trackable in analytics

### Changed
- All dropdown menus now have the same style
- The style of all form select fields has changed
- Page tracking to segment no longer includes the url as the `name` property (salesmachine)
- Font sizes throughout the citizen-facing side are more consistent

## 2018-08-03

### Fixed
- The landingpage header layout is no longer broken on mobile devices 
- Yet another bug related to the landingpage not correctly redirecting the user to the correct locale
- The Page not found page was not found when a page was not found

### Added
- The 'Create an account' call to action button on the landing page now gets tracked

## 2018-08-02

### Fixed
- The browser no longer goes blank when editing a comment
- Redirect to the correct locale in the URL no longer goes incorrectly to `en`

## 2018-07-31

### Fixed
- The locale in the URL no longer gets added twice in certain conditions
- Various fixes to the rich text editor
  - The controls are now translated
  - Line breaks in the editor and the resulting page are now consistent
  - The editor no longer breaks form keyboard accessibility
  - The images can no longer have inconsistent widht/height ratio wich used to happen in some cases
  - The toolbar buttons have a label for accessibility
- A new tenant created in French no longer contains some untranslated content
- The tenant lifecycle stage is now properly included in `group()` calls to segment
- Comment body and various dynamic titles are secured against XSS attacks

### Added
- Ideas published on CitizenLab can now also be pushed to Onze Stad App news stream
- The rich text editor
  - Now support copy/paste of images
- Event descriptions now also support rich text
- When not signed in, the header shows a CTA to create an account
- A new smart group rule allows you to specify members than have participated (vote, comment, idea) in a certain project
- The admin now shows a "Get started" link to the knowledge base on the bottom left
- The Dutch platforms show a "fake door" to Agenda Setting in the admin navigation

### Changed
- The idea card now shows name and date on 2 lines
- The navbar now shows the user name next to the avatar
- The user menu now shows "My ideas" instead of "Profile page"

## 2018-07-12

### Fixed
- New text editor fixes various bugs present in old editor:
  - Typing idea texts on Android phones now works as expected
  - Adding a link to a text field now opens the link in a new window
  - Resizing images now works as expected
  - When saving, the editor no longer causes extra whitespace to appear
- A (too) long list of IE11 fixes: The platform is now fully usable on IE11
- The group count in the smart groups now always shows the correct number
- The admin dashboard is no longer too wide on smaller screens
- The home button on mobile is no longer always active
- Fix for page crash when trying to navigate away from 2nd signup step when one or more required fields are present

### Added
- The language is now shown in the URL at all times (e.g. `/en/ideas`)
- The new text editor enables following extras:
  - It's now possible to upload images through the text editor
  - It's now possible to add youtube videos through the text editor
- `recruiter` has been added to the UTM campaign parameters

### Know issues
- The controls of the text editor are not yet translated
- Posting images through a URL in the text editor is no longer possible
- Images that have been resized by IE11 in the text editor, can subsequently no longer be resized by other browsers

## 2018-06-29

### Fixed
- Facebook now correctly shows the idea image on the very first share
- Signing up with a google account that has no avatar configured now works again
- Listing the projects and ideas for projects that have more than 1 group linked to them now works again

### Added
- Voting Insights [beta]: Get inisghts into who's voting for which content
  - Feature flagged as 'clustering', disabled by default
  - Admin dashboard shows a link to the prototype
- Social sharing buttons on the project info page
- Usage of `utm_` parameters on social sharing to track sharing performance
- Various improvements to meta tags throughout the platform
  - Page title shows the unread notification count
  - More descriptive page titles on home/projects/ideas
  - Engaging generic default texts when no meta title/description are provided
  - Search engines now understand what language and region the platform is targeting
- Optimized idea image size for facebook sharing
- Sharing button for facebook messenger on mobile
- When you receive admin rights, a notification is shown
- `tenantLifecycleStage` property is now present in all tracked events to segment

### Changed
 - Meta tags can't be changed through the admin panel anymore
 - Social sharing buttons changed aspect to be more visible

## 2018-06-20

### Fixed
- Visual fixes for IE11 (more to come)
  - The text on the homepage doesn't fall outside the text box anymore
  - The buttons on the project page are now in the right place
  - In the projects pages, the footer is no longer behaving like a header
- When trying to add a timeline phase that overlaps with another phase, a more descriptive error is shown
- Visuelt font is now always being loaded

### Added
- Smart groups allow admins to automatically and continuously make users part of groups based on conditions
- New user manager allows
  - Navigating through users by group
  - Moving, adding and removing users from/to (manual) groups
  - Editing the group details from within the user manager
  - Creating groups from within the user manager
  - Exporting users to excel by group or by selection
- Custom registration fields now support the new type "number"
- The city website url can now be specified in admin settings, which is used as a link in the footer logo

### Changed
- The checkbox copy at signup has changed and now links to both privacy policy and terms and conditions
- Improved styling of usermenu dropdown (the menu that opens when you click on the avatar in the navigation bar)

### Removed
- The groups page is no longer a separate page, but the functionality is part of the user manager

## 2018-06-11

### Fixed
- Notifications that indicate a status change now show the correct status name
- The admin pages editors support changing content and creating new pages again
- When searching in the invites, filters still work as expected
- The font has changed again to Visuelt

### Added
- Accessibility improvements:
  - All images have an 'alt' attributes
  - The whole navbar is now usable with a keyboard
  - Modals can be closed with the escape key
  - The contrast of labels on white backgrounds has increased
- New ideas will now immediately be scraped by facebook
- When inviting a user, you can now pick projects for which the user becomes a moderator

### Changed
- The language switcher is now shown on the top right in the navbar

## 2018-05-27

### Fixed
- Sitemap now has the correct date format
- Empty invitation rows are no longer created when the given excel file contains empty rows
- Hitting enter while editing a project no longer triggers the delete button
- Registration fields on signup and profile editing are now always shown in the correct language
- The dropdown menu for idea sorting no longer gets cut off by the edge of the screen on small screens
- Saving a phase or continuous project no longer fails when participation method is not ideation
### Added
- Language selection now also has a regional component (e.g. Dutch (Belgium) instead of Dutch)
- Added noindex tag on pages that should be shown in Google
- A new 'user created' event is now being tracked from the frontend side
- It's now possible to use HTML in the field description of custom fields (no editor, only for internal usage)

## 2018-05-16

### Fixed
- Phases are now correctly active during the day specified in their end date
- On the new idea page, the continue button is now shown at all resolutions
- On the idea list the order-by dropdown is now correctly displayed at all resolutions.

### Added
- Project moderators can be specified in project permissions, giving them admin and moderation capabilities within that project only
   - Moderators can access all admin settings of their projects
   - Moderators can see they are moderating certain projects through icons
   - Moderators can edit/delete ideas and delete comments in their projects
- A correct meta description tag for SEO is now rendered
- The platforms now render sitemaps at sitemap.xml
- It is now possible to define the default view (map/cards) for every phase individually
- The tenant can now be configured with an extra `lifecycle_stage` property, visible in Admin HQ.
- Downloading ideas and comments xlsx from admin is now tracked with events
- The fragment system, to experiment with custom content per tenant, now also covers custom project descriptions, pages and individual ideas

### Changed
- It is no longer possible to define phases with overlapping dates
- Initial loading speed of the platform has improved

## 2018-04-30

### Fixed
- When posting an idea and only afterward signing in, the content originally typed is no longer lost
- An error is no longer shown on the homepage when using Internet Explorer
- Deleting a user is possible again

### Changed
- The idea manager again shows 10 ideas on one page, instead of 5
- Submit buttons in the admin no longer show 'Error' on the buttons themselves

### Removed
- The project an idea belongs to can no longer be changed through the edit idea form, only through the idea manager

## 2018-04-26

### Added
- Areas can now be created, edited and deleted in the admin settings
- The order of projects can now be changed through drag&drop in the admin projects overview
- Before signing up, the user is requested to accept the terms and conditions
- It's possible to experiment with platform-specific content on the landing page footer, currently through setup & support
- Images are only loaded when they appear on screen, improving page loading speed

### Fixed
- You can no longer click a disabled "add an idea" button on the timeline
- When accessing a removed idea or project, a message is shown

### Known issues
- Posting an idea before logging in is currently broken; the user is redirected to an empty posting form
- Social sharing is not consistently showing all metadata

## 2018-04-18

### Fixed
- Adding an idea at a specific location by clicking on the map is fixed

## 2018-04-09

### Fixed
- An idea with a location now centers on that location
- Map markers far west or east (e.g. Vancouver) are now positioned as expected
- Links in comment now correctly break to a new line when they're too long
- Hitting enter in the idea search box no longer reloads the page
- A survey project no longer shows the amount of ideas on the project card
- The navbar no longer shows empty space above it on mobile
- The report as spam window no longer scrolls in a weird way
- The project listing on the homepage no longer repeats the same project for some non-admin users
- Google/Facebook login errors are captured and shown on an error page
- Some rendering issues were fixed for IE11 and Edge, some remain
- An idea body with very long words no longer overlaps the controls on the right
- Project cards no longer overlap the notification menu

### Added
- A user can now edit and delete its own comments
- An admin can now delete a user's comment and specify the reason, notifying the user by notification
- Invitations
  - Admins can invite users by specifying comma separated email addresses
  - Admins can invite users with extra information by uploading an excel file
  - Invited users can be placed in groups, made admin, and given a specific language
  - Admins can specify a message that will be included in the email to the invited users
  - Admins receive a notification when invited users sign up
- Users receive a notification and email when their idea changes status
- Idea titles are now limited to 80 characters

### Known issues
- Adding an idea through the map does not position it correctly

## 2018-03-23

### Fixed
- Fixed padding being added on top of navigation bar on mobile devices

## 2018-03-22

### Fixed
- Idea creation page would not load when no published projects where present. Instead of the loading indicator the page now shows a message telling the user there are no projects.

## 2018-03-20

### Fixed
- Various visual glitches on IE11 and Edge
- Scrolling behviour on mobile devices is back to normal
- The admin idea manager no longer shows an empty right column by default

### Added
- Experimental raw HTML editing for pages in the admin at `/admin/pages`

## 2018-03-14

### Fixed
- When making a registration field required, the user can't skip the second sign up step
- When adding a registration field of the "date" type, a date in the past can now be chosen
- The project listing on the landing page for logged in users that aren't admin is fixed

### Added
- When something goes wrong while authenticating through social networks, an error page is shown

## 2018-03-05

### Added
- Limited voting in timeline phases
- Facebook app id is included in the meta headers

### Known issues
- When hitting your maimum vote count as a citizen, other idea cards are not properly updating untill you try voting on them
- Changing the participation settings on a continuous project is impossible


## 2018-02-26

### Fixed
- Project pages
  - Fixed header image not being centered
- Project timeline page
  - Fixed currently active phase not being selected by default
  - Fixed 'start an idea' button not being shown insde the empty idea container
  - Fixed 'start an idea' button not linking to the correct idea creation step
- Ideas and Projects filter dropdown
  - Fixed the dropdown items not always being clickable
- Navigation bar
  - Fixed avatar and options menu not showing on mobile devices
  
### Added
- Responsive admin sidebar
- Top navigation menu stays in place when scrolling in admin section on mobile devices

### Changed
- Project timeline
  - Better word-breaking of phases titles in the timeline

## 2018-02-22

### Fixed
- Idea page
  - Fixed voting buttons not being displayed when page is accessed directly
- Edit profile form page
  - Fixed broken input fields (first name, last name, password, ...)
  - Fixed broken submit button behavior
- Admin project section
  - Fixed default view (map or card) not being saved
  - Fixed save button not being enabled when an image is added or removed
- Project page
  - Fixed header navigation button of the current page not being highlighted in certain scenarios
  - Fixed no phase selected in certain scenarios
  - Fixed mobile timeline phase selection not working
- Idea cards
  - Fixed 'Load more' button being shown when no more ideas
- Project cards
  - Fixed 'Load more' button being shown when no more projects
- Idea page
  - Fixed faulty link to project page
- Add an idea > project selection page
  - Fixed broken layout on mobile devices

### Added
- Landing page
  - Added 'load more' button to project and idea cards
  - Added search, sort and filter by topic to idea cards
- Project card
  - Added ideas count
- Idea card
  - Added author avatar
  - Added comment count and icon
- Idea page
  - Added loading indicator
- Project page
  - Added loading indicator
  - Added border to project header buttons to make them more visible
- Admin page section
  - Added header options in rich-text editors

### Changed
- Navigation bar
  - Removed 'ideas' menu item
  - Converted 'projects' menu item into dropdown
  - Changed style of the 'Start an idea' button 
- Landing page
  - Header style changes (larger image dimensions, text centered)
  - Removed 'Projects' title on top of project cards
- Project card
  - Changed project image dimensions
  - Changed typography
- Idea card
  - Removed image placeholder
  - Reduced idea image height
- Filter dropdowns
  - Height, width and alignment changes for mobile version (to ensure the dropdown is fully visible on smaller screens)
- Idea page
  - Improved loading behavior
  - Relocated 'show on map' button to sidebar (above sharing buttons)
  - Automatically scroll to map when 'show on map' button is clicked
  - Larger font sizes and better overall typography for idea and comment text
  - Child comments style changes
  - Child commenting form style change
  - Comment options now only visible on hover on desktop
- Project page
  - Improved loading behavior
  - Timeline style changes to take into account longer project titles
  - Changed copy from 'timeline' to 'process'
  - Changed link from projects/<projectname>/timeline to projects/<projectname>/process
  - Events header button not being shown if there are no events
- Add an idea > project selection page
  - Improved project cards layout
  - Improved mobile page layout

## 2018-01-03

### Fixed
- Updating the bio on the profile page works again
- 2018 can be selected as the year of events/phases
- The project dropdown in the idea posting form no longer shows blank values
- Reset password email

### Added
- Ideas can be edited by admins and by their author
- An idea shows a changelog with its latest updates
- Improved admin idea manager
  - Bulk update project, topics and statuses of ideas
  - Bulk delete ideas
  - Preview the idea content
  - Links through to viewing and editing the idea
- When on a multi-lingual platform, the language can be changed in the footer
- The project pages now show previews of the project events in the footer
- The project card now shows a description preview text, which is changeable through the admin
- Images are automatically optimized after uploading, to reduce the file size

### Changed
- Image dimensions have changed to more optimal dimensions

## 2017-12-13

### Fixed
- The ideas of deleted users are properly shown
- Slider to make users admins is again functional

### Added
- The idea show page shows a project link
- Mentions are operational in comments
- Projects can be deleted in the admin

### Changed
- Ideas and projects sections switched positions on the landing page

## 2017-12-06

### Fixed
- Phases and events date-picker no longer overlaps with the description text
- No longer needed to hard refresh if you visited al old version of the platform
- Inconsistency when saving project permissions has been fixed
- Bullet lists are now working in project description, phases and events
- The notifications show the currect user as the one taking the action

### Added
- Translators can use `orgName` and `orgType` variables everywhere
- Previews of the correct image dimension when uploading images

### Changed
- Lots of styling tweaks to the admin interface
- Behaviour of image uploads has improved

## 2017-11-23

### Fixed
- Loading the customize tab in the admin no longer requires a hard refresh

## 2017-11-22

### Fixed
- When saving a phase in the admin, the spinner stops on success or errors
- Deleting a user no longer breaks the idea listing, idea page and comments
- Better error handling in the signup flow
- Various bug fixes to the projects admin
- The switches that control age, gender, ... now have an effect on the signup flow.
- For new visitors, hard reloading will no longer be required

### Added
- Social Sign In with facebook and google. (Needs to be setup individually per customer)
- Information pages are reachable through the navbar and editable through the admin
- A partner API that allows our partners to list ideas and projects programmatically
- Ideas with a location show a map on the idea show page
- Activation of welcome and reset password e-mails

### Changed
- Changes to mobile menu layout
- Changes to the style of switches
- Better overall mobile experience for citizen-facing site

### Known issues
- If you visited the site before and the page did not load, you need to hard refresh.
- If the "Customize" tab in the admin settings does not load, reload the browser on that page


## 2017-11-01

### Fixed

- Various copy added to the translation system
- Fixed bug where image was not shown after posting an idea
- Loading behaviour of the information pages
- Fixed bug where the app no longer worked after visiting some projects
### Added
- Added groups to the admin
- Added permissions to projects
- Social sharing of ideas on twitter and (if configured for the platform) facebook
- Projects can be linked to certain areas in the admin
- Projects can be filtered by area on the projects page
- Backend events are logged to segment

### Changed
- Improved the styling of the filters 
- Project description in the admin has its own tab
- Restored the landing page header with an image and configurable text 
- Improved responsiveness for idea show page
- Maximum allowed password length has increased to 72 characters
- Newest projects are list first

## 2017-10-09

### Fixed
- The male/female gender selection is no longer reversed after registration
- On firefox, the initial loading animation is properly scaled
- After signing in, the state of the vote buttons on idea cards is now correct for the current user
- Fixed bug were some text would disappear, because it was not available in the current language
- Fixed bug where adding an idea failed because of a wrongly stored user language
- Fixed bug where removing a language in the admin settings fails
- Graphical glitches on the project pages

### Added
- End-to-end test coverage for the happy flow of most of the citizen-facing app interaction
- Automated browser error logging to be proactive on bugs
- An idea can be removed through the admin

### Changed
- The modal that shows an idea is now fullscreen and has a new animation
- New design for the idea show page
- New design for the comments, with animation and better error handling
- The "Trending" sorting algorithm has changed to be more balanced and give new ideas a better chance
- Slightly improved design of the page that shows the user profile

## 2017-09-22

### Fixed
- Bug where multiple form inputs didn't accept typed input
- Issues blocking the login process
- The success message when commenting no longer blocks you from adding another comment
- Clicking an internal link from the idea modal didn't work
- Responsiveness of filters on the ideas page
- Updating an idea status through the admin failed

### Added
- Initial loading animation on page load
- Initial version of the legal pages (T&C, privacy policy, cookie policy)
- All forms give more detailed error information when something goes wrong
- Full caching and significant speed improvements for all data resources

### Changed
- Refactoring and restyling of the landing page, idea cards and project cards
- Added separate sign in and sign up components
- Cleaned up old and unused code
- The navbar is no longer shown when opening a modal
- Lots of little tweaks to styling, UX and responsiveness


## 2017-09-01

### Fixed
- Saving forms in the admin of Projects will now show success or error messages appropriately
- The link to the guide has been hidden from the admin sidebar until we have a guide to link to

### Added
- Adding an idea from a project page will pre-fill parts of the new idea form
- The landing page now prompts user to add an Idea if there are none
- The landing page will hide the Projects block if there are none

### Changed
- Under-the-hood optimizations to increase the loading speed of the platform

## 2017-08-27

### Fixed
- Changing the logo and background image in admin settings works
- Platform works for users with an unsupported OS language

### Added
- Admin dashboard
- Default topics and idea statuses for newly deployed platforms
- Proper UX for handling voting without being signed in
- Meta tags for SEO and social sharing
- Better error handling in project admin

### Changed
- Projects and user profile pages now use slugs in the URL

## 2017-08-18

### Fixed
- Changing idea status in admin
- Signing up
- Proper rending of menu bar within a project
- Admin settings are properly rendered within the tab container
- Lots of small tweaks to rendering on mobile
- Default sort ideas on trending on the ideas index page

### Added
- Admin section in projects to CRUD phases
- Admin section in projects to CRUD events
- New navbar on mobile
- Responsive version of idea show page

### Changed
- Navbar design updated
- One single login flow experience instead of 2 separate ones (posting idea/direct)
- Admins can only specify light/dark for menu color, not the exact color

### Removed
- Facebook login (Yet to be added to new login flow, will be back soon)

## 2017-08-13

### Fixed

* Voting on cards and in an idea page
* Idea modal loading speed
* Unread notification counter

### Added

* New improved flow for posting an idea
* Admin interface for projects
* New design for idea and project cards
* Consistenly applied modal, with new design, for ideas
* Segment.io integration, though not all events are tracked yet

### Changed

* Idea URls now using slugs for SEO<|MERGE_RESOLUTION|>--- conflicted
+++ resolved
@@ -6,12 +6,8 @@
 - In the clustering prototype, comparing clusters using the CTRL key now also works on Mac
 - Widget HTML code can now be copied again
 - Long consequent lines of text now get broken up in multiple lines on the idea page
-<<<<<<< HEAD
 - Admin pages are no longer accessible for normal users
 - Reduced problems with edge cases for uploading images and attachments
-=======
-- Unauthorized access to admin panel get redirected to sign-up, and disconnecting from admin panel redirects to landing page.
->>>>>>> 170b43d7
 
 ### Added
 - Participatory budgeting (PB)
@@ -20,12 +16,6 @@
   - Citizens can fill their basket with ideas, until they hit the limit
   - Citizens can submit their basket when they're done
   - Admins and moderators can process the results through the idea manager and excel export
-- Advanced dashboards: iteration 1
-  - The summary tab shows statistics on idea/comment/vote and registration activities
-  - The users tab shows information on user demographics and a leaderboard
-  - The time filter can be controller with the precision of a day
-  - Project, group and topic filters are available when applicable
-  - Project moderators can access the summary tabs with enforced project filter
 - Social sharing through the modal is now separately trackable from sharing through the idea page
 - The ideas excel export now contains the idea status
 - A new smart group rule allows for filtering on project moderators and normal users
