--- conflicted
+++ resolved
@@ -2,18 +2,14 @@
 
 ## Next release
 
-<<<<<<< HEAD
 ### Fixed
 - The empty white popup box won't pop up anymore after clicking the map view in non-ideation phases.
-=======
-/
 
 ## 2020-12-01
 
 ### Changed
 
 - Ideas are now still editable when idea posting is disabled for a project.
->>>>>>> a5f90008
 
 ## 2020-11-30
 
