--- conflicted
+++ resolved
@@ -3,11 +3,8 @@
 ## Next release
 
 ### Fixed
-<<<<<<< HEAD
 - The empty white popup box won't pop up anymore after clicking the map view in non-ideation phases.
-=======
 - Styling mistakes in the idea page voting and participatory budget boxes.
->>>>>>> 81ca3673
 
 ## 2020-12-01
 
