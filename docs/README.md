--- conflicted
+++ resolved
@@ -19,13 +19,8 @@
 - The city website url can now be specified in admin settings, which is used as a link in the footer logo
 
 ### Changed
-<<<<<<< HEAD
 - The checkbox copy at signup has changed and now links to both privacy policy and terms and conditions
-- Invitations have moved to an individual menu entry in the main admin navbar
-=======
-- The checkbox copy at signup has changed and now linkts to both privacy policy and terms and conditions
 - Improved styling of usermenu dropdown (the menu that opens when you click on the avatar in the navigation bar)
->>>>>>> cc321fe1
 
 ### Removed
 - The groups page is no longer a separate page, but the functionality is part of the user manager
