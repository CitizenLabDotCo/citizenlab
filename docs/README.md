# Changelog

## Next release

<<<<<<< HEAD
### Changed
- Proposal descriptions now require 30 characters instead of the previous 500
=======
### Fixed
- Sections with extra padding or funky widths in Admin were returned to normal
>>>>>>> 5c7e5a25

## 2020-11-23

### Added
- Some specific copy for Sterling Council

### Fixed
- The Admin UI is no longer exposed to regular (and unauthenticated) users
- Clicking the toggle button of a custom registration field (in Admin > Settings > Registration fields) no longer duplicated the row
- Buttons added in the WYSIWYG editor now have the correct color when hovered
- The cookie policy and accessibility statement are not editable anymore from Admin > Settings > Pages

### Changed

**Project page:**

- Show all events at bottom of page instead of only upcoming events
- Reduced padding of sticky top bar
- Only show sticky top bar when an action button (e.g. 'Post an idea') is present, and you've scrolled past it.

**Project page right-hand sidebar:**

- Show 'See the ideas' button when the project has ended and the last phase was an ideation phase
- Show 'X ideas in the final phase' when the project has ended and the last phase was an ideation phase
- 'X phases' is now clickable and scrolls to the timeline when clicked
- 'X upcoming events' changed to 'X events', and event count now counts all events, not only upcoming events

**Admin project configuration page:**

- Replaced 'Project images' upload widget in back-office (Project > General) with 'Project card image', reduced the max count from 5 to 1 and updated the corresponding tooltip with new recommended image dimensions

**Idea page:**

- The map modal now shows address on top of the map when opened
- Share button copy change from "share idea" to "share"
- Right-hand sidebar is sticky now when its height allows it (= when the viewport is taller than the sidebar)
- Comment box now has an animation when it expands
- Adjusted scroll-to position when pressing 'Add a comment' to make sure the comment box is always fully visible in the viewport.

**Other:**

- Adjusted FileDisplay (downloadable files for a project or idea) link style to show underline by default, and increased contrast of hover color
- Reduced width of DateTimePicker, and always show arrows for time input

## 2020-11-20 (2)

### Fixed
- The project header image is screen reader friendly.
- The similar ideas feature doesn't make backend requests anymore when it's not enabled.

### Changed 
- Areas are requested with a max. of 500 now, so more areas are visible in e.g. the admin dashboard.

## 2020-11-18

### Added
- Archived project folder cards on the homepage will now have an "Archived" label, the same way archived projects do\
- Improved support for right-to-left layout
- Experimental processing feature that allows admins and project managers to automatically assign tags to a set of ideas.

### Fixed
- Projects without idea sorting methods are no longer invalid.
- Surveys tab now shows for projects with survey phases.

### Changed
- Moved welcome email from cl2-emails to cl2-back

## 2020-11-16

### Added
- Admins can now select the default sort order for ideas in ideation and participatory budgeting projects, per project

### Changed
- The default sort order of ideas is now "Trending" instead of "Random" for every project if left unchanged
- Improved sign in/up loading speed
- Removed link to survey in the project page sidebar when not logged in. Instead it will show plain none-clickable text (e.g. '1 survey')

### Fixed
- Custom project slugs can now contain alphanumeric Arabic characters
- Project Topics table now updates if a topic is deleted or reordered.
- Empty lines with formatting (like bold or italic) in a Quill editor are now removed if not used as paragraphs.

## 2020-11-10

### Added

#### Integration of trial management into AdminHQ
- The lifecycle of the trials created from AdminHQ and from the website has been unified.
- After 14 days, a trial platform goes to Purgatory (`expired_trial`) and is no longer accessible. Fourteen days later, the expired trial will be removed altogether (at this point, there is no way back). 
- The end date of a trial can be modified in AdminHQ (> Edit tenant > Internal tab).

## 2020-11-06

### Added
- Social sharing via WhatsApp
- Ability to edit the project URL
- Fragment to embed a form directly into the new proposal page, for regular users only

### Fixed
- The project about section is visibile in mobile view again
- Maps will no longer overflow on page resizes

## 2020-11-05

### Added
- Reordering of and cleaner interface for managing custom registration field options
- An 'add proposal' button in the proposals admin
- Fragment to user profile page to manage party membership settings (CD&V)
- "User not found" message when visiting a profile for a user that was deleted or could not be found

### Changed
- Proposal title max. length error message
- Moved delete functionality for projects and project folders to the admin overview

### Fixed
- The automatic scroll to the survey on survey project page

## 2020-11-03

### Fixed
- Fixed broken date picker for phase start and end date

## 2020-10-30

### Added

- Initial Right to left layout for Arabic language
- Idea description WYSIWYG editor now supports adding images and/or buttons

## 2020-10-27

### Added

- Support for Arabic

## 2020-10-22

### Added
- Project edit button on project page for admins/project manager
- Copy for Sterling Council

### Fixed
- Links will open in a new tab or stay on the same page depending on their context. Links to places on the platform will open on the same page, unless it breaks the flow (i.e. going to the T&C policy while signing up). Otherwise, they will open in a new tab.

### Changed
- In the project management rights no ambiguous 'no options' message will be shown anymore when you place your cursor in the search field

## 2020-10-16

### Added
- Ability to reorder geographic areas

### Fixed
- Stretched images in 'avatar bubbles'
- Input fields where other people can be @mentioned don't grow too wide anymore 
- Linebar charts overlapping elements in the admin dashboard

## 2020-10-14

### Changed
- Project page redesign

## 2020-10-09

### Added
- Map configuration tool in AdminHQ (to configure maps and layers at the project level).

## 2020-10-08

### Added
- Project reports

### Changed
- Small styling fixes
- Smart group support multiple area codes
- Layout refinements for the new idea page
- More compact idea/proposal comment input
- Proposal 'how does it work' redesign

## 2020-10-01

### Changed
- Idea page redesign

## 2020-09-25

### Fixed
- The "Go to platform" button in custom email campaigns now works in Norwegian

### Added
- Granular permissions for proposals
- Possibility to restrict survey access to registered users only
- Logging project published events

### Changed
- Replaced `posting_enabled` in the proposal settings by the posting proposal granular permission
- Granular permissions are always granted to admins

## 2020-09-22

### Added
- Accessibility statement

## 2020-09-17

### Added
- Support for checkbox, number and (free) text values when initializing custom fields through excel invites.

### Changed
- Copy update for German, Romanian, Spanish (CL), and French (BE).

## 2020-09-15

### Added
- Support Enalyzer as a new survey provider
- Registration fields can now be hidden, meaning the user can't see or change them, typically controlled by an outside integration. They can still be used in smart groups.
- Registration fields can now be pre-populated using the invites excel

## 2020-09-08

### Fixed
- Custom buttons (e.g. in project descriptions) have correct styling in Safari.
- Horizontal bar chart overflow in Admin > Dashboard > Users tab
- User graphs for registration fields that are not used are not shown anymore in Admin > Dashboard > Users tab

### Added
- Pricing plan feature flags for smart groups and project access rights

## 2020-09-01

### Fixed
- IE11 no longer gives an error on places that use the intersection observer: project cards, most images, ...

### Added

- New platform setting: 'Abbreviated user names'. When enabled, user names are shown on the platform as first name + initial of last name (Jane D. instead of Jane Doe). This setting is intended for new platforms only. Once this options has been enabled, you MUST NOT change it back.
- You can now export all charts in the admin dashboard as xlsx or svg.
- Translation improvements (email nl...)

### Changed
- The about us (CitizenLab) section has been removed from the cookie policy

## 2020-08-27

### Added

- Support for rich text in field descriptions in the idea form.
- New "Proposed Budget" field in the idea form.

### Changed

- Passwords are checked against a list of common passwords before validation.
- Improving the security around xlsx exports (escaping formulas, enforcing access restrictions, etc.)
- Adding request throttling (rate-limiting) rules.
- Improving the consistency of the focus style.

## 2020-07-30

### Added
- Pricing plans in AdminHQ (Pricing plan limitations are not enforced).
- Showing the number of deviations from the pricing plan defaults in the tenant listing of AdminHQ.  

### Changed
- Tidying up the form for creating new tenants in AdminHQ (removing unused features, adding titles and descriptions, reordering features, adding new feature flags, removing fields for non-relevant locales).

## 2020-07-10

### Added
- Project topics

### Changed
- Userid instead of email is used for hidden field in surveys (Leiden)
- New projects have 'draft' status by default

### Fixed
- Topics filter in ideas overview works again

## 2020-07-09 - Workshops

### Fixed
- Speps are scrollable

### Added
- Ability to export the inputs as an exel sheet
- Polish translations
- Portugese (pt-BR) translations

## 2020-06-26

### Fixed
- No longer possible to invite a project manager without selecting a project
- The button on the homepage now also respects the 'disable posting' setting in proposals
- Using project copy or a tenant template that contains a draft initiative no longer fails

### Added
- Romanian

## 2020-06-19

### Fixed
- Polish characters not being rendered correctly

### Added
- Back-office toggle to turn on/off the ability to add new proposals to the platform

## 2020-06-17

### Fixed
- It's no longer needed to manually refresh after deleting your account for a consistent UI
- It's no longer needed to manually refresh after using the admin toggle in the user overview
- The sign-in/up flow now correctly asks the user to verify if the smart group has other rules besides verification
-


demo` is no longer an available option for `organization_type` in admin HQ
- An error is shown when saving a typeform URL with `?email=xxxx` in the URL, which prevented emails to be linked to survey results
- On mobile, the info container in the proposal info page now has the right width
- A general issue with storing cookies if fixed, noticable by missing data in GA, Intercom not showing and the cookie consent repeatedly appearing
- Accessibility fix for the search field
- The `signup_helper_text` setting in admin HQ is again displayed in step 1 of the sign up flow
### Added
- There's a new field in admin HQ to configure custom copy in step 2 of the sign up flow called `custom_fields_signup_helper_text`
- `workshops` can be turned on/off in admin HQ, displayed as a new page in the admin interface

### Changed
- The copy for `project moderator` has changed to `project manager` everywhere
- The info image in the proposals header has changed

## 2020-06-03

### Fixed

- Maps with markers don't lose their center/zoom settings anymore
- English placeholders in idea form are gone for Spanish platforms

## 2020-05-26

### Changed
- Lots of small UI improvements throughout the platform
- Completely overhauled sign up/in flow:
  - Improved UI
  - Opens in a modal on top of existing page
  - Opens when an unauthenticaed user tries to perform an action that requires authentication (e.g. voting)
  - Automatically executes certain actions (e.g. voting) after the sign in/up flow has been completed (note: does not work for social sign-on, only email/password sign-on)
  - Includes a verification step in the sign up flow when the action requires it (e.g. voting is only allowed for verified users)

## 2020-05-20

### Fixed

- Budget field is shown again in idea form for participatory budget projects

## 2020-05-14

### Added

- Idea configurability: disabling/requiring certain fields in the idea form
- The footer has our new logo

### Changed

- Admins will receive a warning and need to confirm before sending a custom email to all users
- A survey project link in the top navigation will link to /info instead of to /survey

## 2020-04-29

### Fixed

- Folders are again shown in the navbar
- Adding an image to the description text now works when creating a project or a phase

### Added

- Support for Polish, Hungarian and Greenlandic

## 2020-04-23

### Fixed

- Long timeline phase names show properly

### Changed

- Redirect to project settings after creating the project
- Links to projects in the navigation menu link to the timeline for timeline projects

## 2020-04-21

### Fixed

- Fixed overlapping issue with idea vote bar on mobile
- Fixed an issue where images were used for which the filename contained special characters

### Added

- The overview (moderation) in the admin now has filters
  - Seen/not seen
  - Type: Comment/Idea/Proposal
  - Project
  - Search
- The idea xlsx export contains extra columns on location, number of comments and number of attachments

### Changed

- The permissions tab in the project settings has reordered content, to be more logical
- In German, the formal 'Sie' form has been replaced with the informal 'Du' form

## 2020-03-31

### Fixed

- Signing up with keyboard keys (Firefox)
- Composing manual emails with text images
- Exporting sheet of volunteers with long cause titles

### Added

- Folder attachments
- Publication status for folders

### Changed

- Show folder projects within admin project page

## 2020-03-20

### Added

- Volunteering as a new participation method

## 2020-03-16

### Fixed

- The project templates in the admin load again

## 2020-03-13

### Fixed

- The folder header image is not overly compressed when making changes to the folder settings
- The loading spinner on the idea page is centered

### Added

- Add images to folders, shown in cards.

### Changed

- Admins can now comment on ideas.

## 2020-03-10

### Fixed

- Fixed consent banner popping up every time you log in as admin
- Fixed back-office initiative status change 'Use latest official updates' radio button not working
- Fixed broken copy in Initiative page right-hand widget

### Added

- Add tooltip explaining what the city will do when the voting threshold is reached for a successful initiative
- Added verification step to the signup flow
- New continuous flow from vote button clicked to vote casted for unauthenticated, unverified users (click vote button -> account creation -> verification -> optional/required custom signup fields -> programmatically cast vote -> successfully voted message appears)
- The rich text editor in the admin now supports buttons

### Changed

- Admin HQ: new and improved list of timezones

## 2020-03-05

### Fixed

- Signup step 2 can no longer be skipped when there are required fields
- Correct tooltip link for support article on invitations
- Correct error messages when not filling in start/end date of a phase

### Added

- Setting to disable downvoting in a phase/project, feature flagged
- When a non-logged in visitor tries to vote on an idea that requires verification, the verification modal automatically appears after registering

## 2020-02-24

### Fixed

- Initiative image not found errors
- Templates generator out of disk space

### Added

- Folders i1
  - When enabled, an admin can create, edit, delete folders and move projects into and out of folders
  - Folders show in the project lists and can be ordered within projects

### Changed

- Initiative explanatory texts show on mobile views
- Existing platforms have a moderator@citizenlab.co admin user with a strong password in LastPass
- In the admin section, projects are no longer presented by publication status (Folders i1)

## 2020-02-19

### Fixed

- Loading more comments on the user profile page works again
- Accessibility improvements
- Adding an image no longer pops up the file dialog twice
- Changed to dedicated IP in mailgun to improve general deliverability of emails

### Added

- Improvements to the PB UI to make sure users confirm their basket at the end
- Ideation configurability i1
  - The idea form can be customized, on a project level, to display custom description texts for every field
- People filling out a poll are now included in the 'participated in' smart group rules
- Make me admin section in Admin HQ

### Changed

- When a platform no longer is available at a url, the application redirects to the CitizenLab website
- New platforms automatically get a moderator@citizenlab.co admin user with a strong password in LastPass

## 2020-01-29

### Fixed

- Rich text editor no longer allows non-video iframe content
- Smart groups that refer to a deleted project now get cleaned up when deleting a project
- All cookie consent buttons are now reachable on IE11
- More accessibility fixes
- The organization name is no longer missing in the password reset email

### Added

- CSAM verification
  - Users can authenticate and verify using BeID or itsme
  - User properties controlled by a verification method are locked in the user profile
  - Base layer of support for other similar verification methods in the future
- The order of project templates can now be changed in Templates HQ

### Changed

- Project templates overview no longer shows the filters

## 2020-01-17

### Fixed

- Further accesibility improvements:
  - Screen reader improvement for translations
  - Some color contrast improvements

### Added

- A hidden topics manager available at https://myfavouriteplatform.citizenlab.co/admin/topics

## 2020-01-15

### Fixed

- In the admin, the project title is now always displayed when editing a project
- Further accesibility improvements:
  - Site map improvements (navigation, clearer for screen readers)
  - Improved colors in several places for users with sight disability
  - Improved HTML to better inform screen reader users
  - Added keyboard functionality of password recovery
  - Improved forms (easier to use for users with motoric disabilities, better and more consistent validation, tips and tricks on mobile initiative form)
  - Improvements for screen reader in different languages (language picker, comment translations)
  - Added title (visible in your tab) for user settings page
  - Improved screen reader experience for comment posting, deleting, upvoting and idea voting

### Added

- The email notification settings on the user profile are now grouped in categories
- Unsubscribing through an email link now works without having to sign in first

### Changed

- The idea manager now shows all ideas by default, instead of filtered by the current user as assignee

## 2020-01-07

### Added

- Go to idea manager when clicking 'idea assigned to you' notification
- 2th iteration of the new admin moderation feature:
  - Not viewed/Viewed filtering
  - The ability to select one or more items and mark them as viewed/not viewed
  - 'Belongs to' table column, which shows the context that a piece of content belongs to (e.g. the idea and project that a comment belongs to)
  - 'Read more' expand mechanism for longer pieces of content
  - Language selector for multilingual content
  - 'Go to' link that will open a new tab and navigate you to the idea/iniative/comment that was posted

### Changed

- Improve layout (and more specifically width) of idea/iniatiatve forms on mobile
- Separate checkboxes for privacy policy and cookie policy
- Make the emails opt-in at registration

### Fixed

- Fix for unreadable password reset error message on Firefox
- Fix for project granular permission radio buttons not working

## 2019-12-12

### Added

- Polls now support questions for which a user can check multiple options, with a configurable maximum
- It's now possible to make a poll anonymous, which hides the user from the response excel export
- New verification method `id_card_lookup`, which supports the generic flow of verifying a user using a predined list of ID card numbers.
  - The copy can be configured in Admin HQ
  - The id cards CSV can be uploaded through Admin HQ

## 2019-12-11

### Added

- Admin moderation iteration 1 (feature flagged, turned on for a selected number of test clients)
- New verification onboarding campaign

### Changed

- Improved timeline composer
- Wysiwyg accessibility improvement

### Fixed

- English notifications when you have French as your language

## 2019-12-06

### Fixed

- Accessibility improvements:
  - Polls
  - Idea/initiative filter boxes
- Uploading a file in admin project page now shows the loading spinner when in progress
- Fixed English copy in notifications when other language selected
- Fixed project copy in Admin HQ not being saved

## 2019-12-05

### Fixed

- Small popups (popovers) no longer go off-screen on smaller screens
- Tooltips are no longer occluded by the checkbox in the idea manager
- The info icon on the initiatives voting box has improved alignment
- Project templates now display when there's only `en` is configured as a tenant locale
- When changing the lifecycle stage of a tenant, the update is now sent right away to segment
- When users accept an inivitation and are in a group, the group count is correctly updated
- Dropdowns in the registration flow can again support empty values
- Accessibility:
  - Various color changes to improve color contrasts
  - Color warning when picking too low contrast
  - Improvements to radio buttons, checkboxes, links and buttons for keyboard accessibility
  - Default built-in pages for new tenants have a better hierarchy for screen readers
- User posted an idea/initiative notification for admins will be in the correct language

## 2019-11-25

### Changed

- Updated translations
- Area filter not shown when no areas are configured
- Overall accessibility improvements for screen readers
- Improved accessibility of the select component, radio button, image upload and tooltip

### Fixed

- When adding a vote that triggers the voting limit on a project/phase, the other idea cards now automatically get updated with disabled vote buttons
- Fix for mobile bottom menu not being clickable when idea page was opened
- Navigating directly between projects via the menu no longer results in faulty idea card collections
- Display toggle (map or list view) of idea and initiative cards works again

## 2019-11-19

### Added

- New ideation project/phase setting called 'Idea location', which enables or disabled the ability to add a location to an idea and show the ideas on a map

### Changed

- Improved accessibility of the image upload component
- COW tooltipy copy
- Sharing modal layout improvement

### Fixed

- Checkboxes have unique ids to correctly identify their corresponding label, which improves screen reader friendliness when you have multiple checkboxes on one page.
- Avatar layout is back to the previous, smaller version

## 2019-11-15

### Fixed

- Fix for 'Click on map to add an idea' functionality not working
- Fix for notifications not showing

## 2019-11-12

### Fixed

- An email with subject `hihi` is no longer sent to admins that had their invite accepted
- Whe clicking the delete button in the file uploader, the page no longer refreshes
- Project templates no longer show with empty copy when the language is missing
- The countdown timer on initiatives now shows the correct value for days
- The radio buttons in the cookie manager are clickable again
- Changing the host of a tenant no longer breaks images embedded in texts
- It's possible again to unassign an idea in the idea manager
- The popup for adding a video or link URL is no longer invisible or unusable in some situations
- Uploading files is no longer failing for various filetypes we want to support
- Keyboard accessibility for modals

### Added

- ID Verification iteration 1
  - Users can verify their account by entering their ID card numbers (currently Chile only)
  - Verification is feature flagged and off by default
  - Smart groups can include the criterium 'is verified'
  - Users are prompted to verify their account when taking an actions that requires verification
- Total population for a tenant can now be entered in Admin HQ
- It's now possible to configure the word used for areas towards citizens from the areas admin
- Improvements to accessibility:
  - Idea and initiative forms: clearer for screen readers, keyboard accessibility, and more accessible input fields
  - Nav bar: clearer for screen readers and improved keyboard navigation
  - Project navigation and phases: clearer for screen readers
  - Sign-in, password reset and recovery pages: labeling of the input fields, clearer for screen readers
  - Participatory budgeting: clearer for screen readers

### Changed

- The organization name is now the default author in an official update

## 2019-10-22

### Fixed

- The sharing title on the idea page is now vertically aligned
- Improvements to the 'bad gateway' message sometimes affecting social sharing
- The map and markers are again visible in the admin dashboard
- First round of accessibility fixes and improvements
  - Dynamics of certain interactions are picked up by screen readers (PB, voting, ...)
  - Overall clarity for screen readers has improved
  - Improvements to information structure: HTML structure, W3C errors, head element with correct titles
  - Keyboard accessibility has generally improved: sign-up problems, login links, PB assignment, ...

### Added

- Initiatives iteration 3
  - Automatic status changes on threshold reached or time expired
  - When updating the status, official feedback needs to be provided simultaneously
  - Users receive emails and notifications related to (their) initiative
  - Initiatives support images in their body text
- Project templates
  - Admins can now create projects starting from a template
  - Templates contain images, a description and a timeline and let admin filter them by tags
  - Admins can share template descriptions with a publically accessible link
- It's now possible to configure the banner overlay color from the customize settings
- A custom email campaign now contains a CTA button by default

### Changed

- Complete copy overhaul of all emails

## 2019-10-03

### Fixed

- PB phase now has a basket button in the project navbar
- The datepicker in the timeline admin now works in IE11

### Changed

- For fragments (small pieces of UI that can be overridden per tenant) to work, they need to be enabled individually in admin HQ.

## 2019-09-25

### Fixed

- It's again possible to change a ideation/PB phase to something else when it contains no ideas
- Older browsers no longer crash when scrolling through comments (intersection observer error)
- Pagination controls are now correctly shown when there's multiple pages of users in the users manager
- The user count of groups in the users manager no longer includes invitees and matches the data shown
- Transition of timeline phases now happen at midnight, properly respecting the tenant timezone
- When looking at the map of an idea or initiative, the map marker is visible again
- The initiatives overview pages now uses the correct header and text colors
- The vote control on an initiative is no longer invisible on a tablet screen size
- The idea page in a budgeting context now shows the idea's budget
- The assign button on an idea card in a budgeting context behaves as expected when not logged in
- Project copy in Admin HQ that includes comments no longer fails
- Changing granular permissions by project moderator no longer fails

### Added

- Polling is now supported as a new participation method in a continuous project or a phase
  - A poll consists of multiple question with predefined answers
  - Users can only submit a poll once
  - Taking a poll can be restricted to certain groups, using granular permissions
  - The poll results can be exported to excel from the project settings
- It's now possible to disable Google Analytics, Google Tag Manager, Facebook Pixel and AdWords for specific tenants through Admin HQ

### Changed

- Large amount of copy improvements throughout to improve consistency and experience
- The ideas overview page is no longer enabled by default for new tenants
- The built-in 'Open idea project' can now be deleted in the project admin

## 2019-08-30

### Fixed

- The map preview box no longer overflows on mobile devices
- You're now correctly directed back to the idea/initiatives page after signing in/up through commenting

### Changed

- The height of the rich text editor is now limited to your screen height, to limit the scrolling when applying styles

## 2019-08-29

### Fixed

- Uploaded animated gifs are no longer displayed with weird artifacts
- Features that depend on NLP are less likely to be missing some parts of the data

### Added

- Citizen initiatives
  - Citizens can post view and post initiatives
  - Admins can manage initiatives, similar to how they manage ideas
  - Current limitation to be aware of, coming very soon:
    - No emails and notifications related to initiatives yet
    - No automated status changes when an initiative reaches enough votes or expires yet

## 2019-08-09

### Fixed

- Fixed a bug that sometimes prevented voting on comments
- When editing a comment, a mention in the comment no longer shows up as html
- In the dashboard, the domicile value 'outside' is now properly translated
- Some fixes were made to improve loading of the dashboard map with data edge cases
- Deleting a phase now still works when users that reveived notifications about the phase have deleted their account
- New releases should no longer require a hard refresh, avoiding landing page crashing issues we had

### Added

- File input on the idea form now works on mobile, if the device supports it

## 2019-07-26

### Fixed

- The project moderator email and notification now link to the admin idea manager instead of citizen side
- The widget no longer shows the `Multiloc`, but the real idea titles for some platforms

### Added

- Speed improvements to data requests to the backend throughout the whole paltform
- Changing the participation method from ideation to information/survey when there are ideas present is now prevented by the UI
- It's now possible to manually reorder archived projects
- There's new in-platform notifications for a status change on an idea you commented or voted on

## 2019-07-18

### Fixed

- It's no longer possible to change the participation method to information or survey if a phase/project already contains ideas
- The 'Share your idea modal' is now properly centered
- It's no longer possible to send out a manual email campaign when the author is not properly defined
- Invite emails are being sent out again
- Imported ideas no longer cause incomplete pages of idea cards
- Invited users who did not accept yet no longer receive any automated digest emails

## 2019-07-08

### Fixed

- When changing images like the project header, it's no longer needed to refresh to see the result
- The comments now display with a shorter date format to work better on smaller screens
- The code snippet from the widget will now work in some website that are strict on valid html
- The number of days in the assignee digest email is no longer 'null'
- The project preview description input is displayed again in the projects admin
- The idea status is no longer hidden when no vote buttons are displayed on the idea page
- Duplicate idea cards no longer appear when loading new pages

### Added

- Performance optimizations on the initial loading of the platform
- Performance optimizations on loading new pages of ideas and projects
- Newly uploaded images are automatically optimized to be smaller in filesize and load faster
- The 'Add an idea' button is now shown in every tab of the projects admin
- It's now possible to add videos to the idea body text
- E-mails are no longer sent out through Vero, but are using the internal cl2-emails server

### Changed

- The automated emails in the admin no longer show the time schedule, to work around the broken translations
- The rights for voting on comments now follow the same rights than commenting itself, instead of following the rights for idea voting
- On smaller desktop screens, 3 columns of idea cards are now shown instead of 2
- When adding an idea from the map, the idea will now be positioned on the exact location that was clicked instead of to the nearest detectable address
- Using the project copy tool in admin HQ is more tolerant about making copies of inconsistent source projects

## 2019-06-19

### Fixed

- Show 3-column instead of 2-column layout for ideas overview page on smaller desktop screens
- Don't hide status label on idea page when voting buttons are not shown

### Changed

- Small improvement in loading speed

## 2019-06-17

## Fixed

- The column titles in comments excel export are aligned with the content
- There's now enough space between voting anc translate links under a comment
- Vote button on an idea no longer stays active when a vote on that idea causes the voting treshold of the project to be reached

## Added

- The admin part of the new citizen initiatives is available (set initiatives feature on `allowed`)
  - Cities can configure how they plan to use initiatives
- A preview of how initiatives will look like city side is available, not yet ready for prime time (set initiatives feature on `allowed` and `enabled`)
- The ideas overview page has a new filtering sidebar, which will be used for other idea and initiative listings in the future
  - On idea status
  - On topic
  - Search
- Comments now load automatically while scrolling down, so the first comments appear faster

## 2019-06-05

### Fixed

- Fix an issue that when showing some ideas in an idea card would make the application crash

## 2019-05-21

### Fixed

- The idea page does no longer retain its previous scroll position when closing and reopening it
- The Similar Ideas box no longer has a problem with long idea titles not fitting inside of the box
- The Similar Ideas box content did not update when directly navigating from one idea page to the next
- The 'What were you looking for?' modal no longer gives an error when trying to open it

### Changed

- You now get redirected to the previously visited page instead of the landing page after you've completed the signup process

## 2019-05-20

### Fixed

- Closing the notification menu after scrolling no longer results in a navbar error
- When accessing the idea manager as a moderator, the assignee filter defaults to 'assigned to me'
- The idea and comment counts on the profile page now update as expected
- It's now possible to use a dropdown input in the 2nd registration step with a screen reader
- An invited user can no longer request a password reset, thereby becoming an inconsistent user that resulted in lots of problems

### Added

- Restyle of the idea page
  - Cleaner new style
  - Opening an idea no longer appears to be a modal
  - Properly styled similar ideas section
  - Showing comment count and avatars of contributors

### Changed

- When clicking the edit button in the idea manager, the edit form now opens in the sidemodal

## 2019-05-15

### Fixed

- Opening the projects dropdown no longer shows all menu items hovered when opened
- Users that can't contribute (post/comment/vote/survey) no longer get an email when a phase starts
- When a project has an ideation and a PB phase, the voting buttons are now shown during the ideation phase
- The admin navigation menu for moderators is now consistent with that for admins
- Moderators that try to access pages only accessible for admins, now get redirected to the dashboard
- The details tab in clustering doesn't cause the info panel to freeze anymore
- When writing an official update, the sbumit button now only becomes active when submission is possible
- The 'no options' copy in a dropdown without anything inside is now correctly translated
- Making a field empty in Admin HQ now correctly saves the empty value
- The active users graph no longer includes users that received an email as being active
- The translation button in an idea is no longer shown when there's only one platform language
- After changing granular permission, a refresh is no longer needed to see the results on ideas
- The sideview in the idea manager now shows the status dropdown in the correct language
- The layout of the sideview in the idea manager is now corrected
- A digest email to idea assignees is no longer sent out when no ideas are assigned to the admin/moderator
- Signing in with VUB Net ID works again
- Loading the insights map can no longer be infinite, it will now show an error message when the request fails

### Added

- The profile page of a user now also shows the comments by that user
- Users can now delete their own profile from their edit profile page
- Similar ideas, clustering and location detection now work in Spanish, German, Danish and Norwegian
- Facebooks bot coming from `tfbnw.net` are now blocked from signing up
- Moderators now also have a global idea manager, showing all the ideas from the projects they're moderating
- Loading the insights map, which can be slow, now shows a loading indicator

### Changed

- Voting buttons are no longer shown when voting is not enabled
- Improved and more granular copy text for several voting and commenting disabled messages

## 2019-04-30

### Fixed

- Time remaning on project card is no longer Capitalized
- Non-admin users no longer get pushed to intercom
- Improvements to the idea manager for IE11
- When filtering on a project in the idea manager, the selected project is highlighted again
- @citizenlab.cl admins can now also access churned platforms
- The user count in the user manager now includes migrated cl1 users
- Sending invitations will no longer fail on duplicate mixed-case email addresses

### Added

- Ideas can now be assigned to moderators and admins in the idea manager
  - Added filter on assignee, set by default to 'assigned to me'
  - Added filter to only show ideas that need feedback
  - When clicking an idea, it now opens in and can be partially edited from a half screen modal
  - Admins and moderators get a weekly digest email with their ideas that need feedback
- Completely new comments UI with support for comment upvotes
  - Comments are visually clearly grouped per parent comment
  - Sub-comments use @mentions to target which other subcomment they reply to
  - Comments can be sorted by time or by votes
- Ideas can now be sorted randomly, which is the new default
- New smart group rule for users that contributed to a specific topic
- New smart group rule for users that contributed to ideas with a specific status
- Clear error message when an invitee does a normal sign up

### Changed

- The idea grid no longer shows a 'post an idea' button when there are no ideas yet

## 2019-04-24

### Fixed

- Project cards now show correct time remaining until midnight

## 2019-04-23

### Fixed

- Closing the notification menu does not cause an error anymore
- The unread notifications count is now displayed correctly on IE11
- Clicking on an invite link will now show an immediate error if the invite is no longer valid

### Changed

- The admin guide is now under the Get Started link and the dashboards is the admin index
- The project cards give feedback CTA was removed
- An idea can now be deleted on the idea page
- The default border radius throughout the platform now is 3px instead of 5px
- The areas filter on the project cards is only shown when there is more than one area

## 2019-04-16

### Fixed

- The comment count of a project remains correct when moving an idea to a different project
- Fixed an issue when copying projects (through the admin HQ) to tenants with conflicting locales
- Only count people who posted/voted/commented/... as participants (this is perceived as a fix in the dashboards)
- Invites are still sent out when some emails correspond to existing users/invitees
- Phase started/upcoming notifications are only sent out for published projects

### Added

- Posting text with a URL will turn the URL part into a link
- Added smart group rules for topic and idea status participants

### Changed

- New configuration for which email campaigns are enabled by default
- Changed project image medium size to 575x575

## 2019-04-02

### Fixed

- The new idea button now shows the tooltip on focus
- The gender graph in clustering is now translated
- Tooltips on the right of the screen no longer fall off
- Text in tooltips no longer overflows the tooltip borders
- When there are no ideas, the 'post an idea' button is no longer shown on a user profile or the ideas overview page
- The project card no longer displays a line on the bottom when there is no meta information available
- Downloading the survey results now consistently triggers a browser download
- The bottom of the left sidebar of the idea manager can now be reached when there are a lot of projects
- The time control in the admin dashboard is now translated
- Various fixes to improve resilience of project copy tool

### Added

- The ideas overview page now has a project filter
- The various pages now support the `$|orgName|` variable, which is replaced by the organization name of the tenant
- Non-CitizenLab admins can no longer access the admin when the lifecycle stage is set to churned
- A new style variable controls the header opacity when signed in
- New email as a reminder to an invitee after 3 days
- New email when a project phase will start in a week
- New email when a new project phase has started
- The ideas link in the navbar is now feature flagged as `ideas_overview`

### Changed

- When filtering projects by multiple areas, all projects that have one of the areas or no area are now shown
- The user search box for adding a moderator now shows a better placeholder text, explaining the goal

## 2019-03-20

### Fixed

- Fixed mobile layout issues with cookie policy, idea image and idea title for small screens (IPhone 5S)
- Posting an idea in a timeline that hasn't started yet (as an admin) now puts the idea in the first phase
- Notifications menu renders properly in IE11
- The CTA on project cards is no longer shown for archived and finished projects
- Invited users that sign up with another authentication provider now automatically redeem their invitation
- When the tenant only has one locale, no language switcher is shown in the official feedback form

### Added

- Capabilities have been added to apply custom styling to the platform header
  - Styling can be changed through a new style tab in admin HQ
  - It's also possible to configure a different platform-wide font
  - Styling changes should only be done by a designer or front-end developer, as there are a lot of things that could go wrong
- The initial loading speed of the platform has increased noticably due to no longer loading things that are not immediately needed right away.
- Tenant templates are now automatically updated from the `.template` platforms every night
- The project copy tool in admin HQ now supports time shifting and automatically tries to solve language conflicts in the data
- New notifications and emails for upcoming (1 week before) and starting phases

### Changed

- Archived ieas are no longer displayed on the general ideas page
- The time remaining on project cards is no longer shown on 2 lines if there's enough space
- New platforms will show the 'manual project sorting' toggle by default
- Some changes were made to modals throughout to make them more consistent and responsiveness
- New ideas now have a minimal character limit of 10 for the title and 30 for the body
- User pages have a more elaborate meta title and description for SEO purposes

## 2019-03-11

### Fixed

- Notifications layout on IE11
- Errors due to loading the page during a deployment

## 2019-03-11

### Fixed

- Similar ideas is now fast enough to enable in production
- NLP insights will no longer keep on loading when creating a new clusgtering graph
- The comment count on project cards now correctly updates on deleted comments
- Various spacing issues with the new landing page on mobile are fixed
- When logging out, the avatars on the project card no longer disappear
- The widget no longer cuts off the title when it's too long
- In admin > settings > pages, all inputs are now correctly displayed using the rich text editor
- The notifications are no longer indented inconsistently
- Exporting typeform survey results now also work when the survey embed url contains `?source=xxxxx`
- When there's a dropdown with a lot of options during signup, these options are no longer unreachable when scrolling down
- The cookie policy no longer displays overlapping text on mobile
- The `isSuperAdmin`, `isProjectModerator` and `highestRole` user properties are now always named using camelCasing

### Added

- Official feedback
  - Admins and moderators can react to ideas with official feedback from the idea page
  - Users contributing to the idea receive a notification and email
  - Feedback can be posted using a free text name
  - Feedback can be updated later on
  - Admin and moderators can no longer write top-level comments
  - Comments by admins or moderators carry an `Official` badge
- When giving product feedback from the footer, a message and email can be provided for negative feedback
- CTA on project card now takes granular permissions into account
- CTA on project card is now also shown on mobile
- Projects for which the final phase has finished are marked as finished on their project card
- Projects on the landing page and all projects page can now be filtered on area through the URL

### Changed

- The avatars on a project card now include all users that posted, voted or commented
- Commenting is no longer possible on ideas not in the active phase

## 2019-03-03

### Fixed

- Manually sorting projects in the admin works as expected

### Added

- Support for Spanish
- The copy of 'x is currently working on' can be customized in admin HQ
- Extra caching layer in cl2-nlp speeds up similar ideas and creating clusters

## 2019-02-28

### Fixed

- In the dashboard, the labels on the users by gender donut chart are no longer cut off
- Adding file attachments with multiple consecutive spaces in the filename no longer fails
- Project copy in admin HQ no longer fails when users have mismatching locales with the new platform

### Added

- New landing page redesign
  - Project cards have a new layout and show the time remaining, a CTA and a metric related to the type of phase
  - The bottom of the landing page displays a new custom info text, configurable in the admin settings
  - New smarter project sorting algorithm, which can be changed to manual ordering in the projects admin
  - Ideas are no longer shown on the landing page
  - The `Show all projects` link is only shown when there are more than 10 projects
- New attributes are added to segment, available in all downstream tools:
  - `isSuperAdmin`: Set to true when the user is an admin with a citizenlab email
  - `isProjectModerator`
  - `highestRole`: Either `super_admin`, `admin`, `project_moderator` or `user`

### Changed

- Intercom now only receives users that are admin or project moderator (excluding citizenlab users)

## 2019-02-20

### Fixed

- User digest email events are sent out again
- The user statistics on the admin dashboard are back to the correct values
- Creating a new project page as an admin does not result in a blank page anymore
- Improved saving behaviour when saving images in a phase's description
- When logged in and visiting a url containing another locale than the one you previously picked, your locale choice is no longer overwritten

### Added

- Project copy feature (in admin HQ) now also supports copying ideas (including comments and votes) and allows you to specify a new slug for the project URL
- Unlogged users locale preference is saved in their browser

## 2019-02-14

### Fixed

- Project/new is no longer a blank page

## 2019-02-13

### Fixed

- Texts written with the rich text editor are shown more consistently in and outside of the editor
- Opening a dropdown of the smart group conditions form now scrolls down the modal
- When changing the sorting method in the ideas overview, the pagination now resets as expected
- Google login no longer uses the deprecated Google+ authentication API

### Added

- Typeform survey for typeform can now be downloaded as xlsx from a tab in the project settings
  - The Segment user token needs to be filled out in Admin HQ
  - New survey responses generate an event in segment
- Survey providers can be feature flagged individually
- New \*.template.citizenlab.co platforms now serve as definitions of the tenant template
- The registration fields overview in admin now shows a badge when fields are required

### Changed

- Surveymonkey is now feature-flagged off by default for new platforms

## 2019-01-30

### Fixed

- Long topic names no longer overlap in the admin dashboards
- Video no longer pops out of the phase description text
- Added event tracking for widget code copy and changing notification settings
- Saving admin settings no longer fails because of a mismatch between platform and user languages
- The password reset message now renders correctly on IE11
- It's easier to delete a selected image in the rich text editor
- The copy in the modal to create a new group now renders correctly in IE11
- Texts used in the the dashboard insights are no longer only shown in English
- Tracking of the 'Did you find what you're looking for?' footer not works correctly

### Added

- Tooltips have been added throughout the whole admin interface
- A new homepage custom text section can be configured in the admin settings, it will appear on the landing page in a future release
- New experimental notifications have been added that notify admins/moderators on every single idea and comment
- New tenant properties are being logged to Google Analytics

## 2019-01-19

### Fixed

- Registration fields of the type 'multiple select' can again be set in the 2nd step of the signup flow
- Creating invitations through an excel file no longer fails when there are multiple users with the same first and last name

## 2019-01-18

### Fixed

- Overflowing text in project header
- Fixed color overlay full opaque for non-updated tenant settings
- Fixed avatar layout in IE11
- Fixed idea page scrolling not working in some cases on iPad
- Pressing the enter key inside of a project settings page will no longer trigger a dialog to delet the project

### Changed

- Reduced the size of the avatars on the landing page header and footer
- Made 'alt' text inside avatar invisible
- Better cross-browser scaling of the background image of the header that's being shown to signed-in users
- Added more spacing underneath Survey, as not to overlap the new feedback buttons
- Increased width of author header inside of a comment to better accomodate long names
- Adjusted avatar hover effect to be inline with design spec￼

## 2019-01-17

### Added

- `header_overlay_opacity` in admin HQ allows to configure how transparent header color is when not signed in
- `custom_onboarding_fallback_message` in admin HQ allows to override the message shown in the header when signed in

## 2019-01-16

### Fixed

- The clustering prototype no longer shows labels behind other content
- Removing a project header image is again possible
- New active platforms get properly submitted to google search console again
- Scrolling issues with an iPad on the idea modal have been resolved
- Signing up through Google is working again
- The line underneath active elements in the project navbar now has the correct length
- A long location does no longer break the lay-out of an event card
- The dashboards are visible again by project moderators
- The admin toggle in the users manager is working again

### Added

- When logged in, a user gets to see a dynamic call to action, asking to
  - Complete their profile
  - Display a custom message configurable through admin HQ
  - Display the default fallback engagement motivator
- The landing page header now shows user avatars
- It's now possible to post an idea from the admin idea manager
- The footer now shows a feedback element for citizens
- A new 'map' dashboard now shows the ideas on their locations detected from the text using NLP
- The clustering prototype now shows the detected keywords when clustering is used

### Changed

- The navbar and landing page have a completely refreshed design
  - The font has changed all over the platform
  - 3 different colors (main, secondary, text) are configurable in Admin HQ
- The clustering prototype has been moved to its own dashboard tab
- Project cards for continuous projects now link to the information page instead of ideas

## 2018-12-26

### Fixed

- The rich text editor now formats more content the same way as they will be shown in the platform

### Added

- Admin onboarding guide
  - Shown as the first page in the admin, guiding users on steps to take
- The idea page now shows similar ideas, based on NLP
  - Feature flagged as `similar_ideas`, turned off by default
  - Experimental, intended to evaluate NLP similarity performance
- A user is now automatically signed out from FranceConnect when signing out of the platform

### Changed

- When a user signs in using FranceConnect, names and some signup fields can no longer be changed manually
- The FranceConnect button now has the official size and dimensions and no T&C
- SEO improvements to the "Powered by CitizenLab" logo

## 2018-12-13

### Fixed

- User digest email campaigns is sent out again
- IE11 UI fixes:
  - Project card text overflow bug
  - Project header text wrapping/centering bug
  - Timeline header broken layout bug
  - Dropdown not correctly positioned bug
- Creating new tenants and changing the host of existing tenants makes automatic DNS changes again

### Added

- SEO improvements: project pages and info pages are now included in sitemap
- Surveys now have Google Forms support

## 2018-12-11-2

### Fixed

- A required registration field of type number no longer blocks users on step 2 of the registration flow

## 2018-12-11

### Fixed

- Loading an idea page with a deleted comment no longer results in an error being shown
- Assigning a first bedget to a PB project as a new user no longer shows an infinite spinner
- Various dropdowns, most famously users group selection dropdown, no longer overlap menu items

## 2018-12-07

### Fixed

- It's again possible to write a comment to a comment on mobile
- When logged in and trying to log in again, the user is now redirected to the homepage
- A deleted user no longer generates a link going nowhere in the comments
- The dropdown menu for granular permissions no longer disappears behind the user search field
- After deleting an idea, the edit and delete buttons are no longer shown in the idea manager
- Long event title no longer pass out of the event box
- Notifications from a user that got deleted now show 'deleted user' instead of nothing

### Added

- Machine translations on the idea page
  - The idea body and every comment not in the user's language shows a button to translate
  - Feature flagged as `machine_translations`
  - Works for all languages
- Show the currency in the amount field for participatory budgeting in the admin
- Built-in registration fields can now be made required in the admin
- FranceConnect now shows a "What is FranceConnect?" link under the button

### Changed

- The picks column in the idea manager no longer shows a euro icon

## 2018-11-28

### Fixed

- IE11 graphical fixes in text editor, status badges and file drag&drop area fixed
- The idea tab is visible again within the admin of a continuous PB project
- The checkbox within 3rd party login buttons is now clickable in Firefox

## 2018-11-27

### Fixed

- When all registration fields are disabled, signing up through invite no longer blocks on the first step
- A moderator that has not yet accepted their invitation, is no longer shown as 'null null' in the moderators list
- Adding an idea by clicking on the map is possible again

### Changed

- When there are no events in a project, the events title is no longer shown
- The logo for Azure AD login (VUB Net ID) is shown as a larger image
- When logging in through a 3rd party login provider, the user needs to confirm that they've already accepted the terms and conditions

## 2018-11-22

### Fixed

- In the clustering prototype, comparing clusters using the CTRL key now also works on Mac
- Widget HTML code can now be copied again
- Long consequent lines of text now get broken up in multiple lines on the idea page
- Admin pages are no longer accessible for normal users
- Reduced problems with edge cases for uploading images and attachments

### Added

- Participatory budgeting (PB)
  - A new participation method in continuous and timeline projects
  - Admins and moderators can set budget on ideas and a maximum budget on the PB phase
  - Citizens can fill their basket with ideas, until they hit the limit
  - Citizens can submit their basket when they're done
  - Admins and moderators can process the results through the idea manager and excel export
- Advanced dashboards: iteration 1
  - The summary tab shows statistics on idea/comment/vote and registration activities
  - The users tab shows information on user demographics and a leaderboard
  - The time filter can be controller with the precision of a day
  - Project, group and topic filters are available when applicable
  - Project moderators can access the summary tabs with enforced project filter
- Social sharing through the modal is now separately trackable from sharing through the idea page
- The ideas excel export now contains the idea status
- A new smart group rule allows for filtering on project moderators and normal users

### Changed

- Project navigation is now shown in new navigation bar on top
- The content of the 'Open idea project' for new tenants has changed
- After posting an idea, the user is redirected towards the idea page of the new idea, instead of the landing page

## 2018-11-07

### Fixed

- The widget HTML snippet can be copied again

## 2018-11-05

### Fixed

- Clicking Terms & Conditions links during sign up now opens in a new tab

### Added

- Azure Active Directory login support, used for VUB Net ID

## 2018-10-25

### Fixed

- Resizing and alignment of images and video in the editor now works as expected
- Language selector is now updating the saved locale of a signed in user
- When clicking "view project" in the project admin in a new tab, the projects loads as expected
- The navbar user menu is now keyboard accessible
- Radio buttons in forms are now keyboard accessible
- The link to the terms and conditions from social sign in buttons is fixed
- In admin > settings > pages, the editors now have labels that show the language they're in
- Emails are no longer case sensitive, resolving recurring password reset issues
- The widget now renders properly in IE11
- Videos are no longer possible in the invitation editor

### Added

- Cookie consent manager
  - A cookie consent footer is shown when the user has not yet accepted cookies
  - The user can choose to accept all cookies, or open the manager and approve only some use cases
  - The consent settings are automatically derived from Segment
  - When the user starts using the platform, they silently accept cookies
- A new cookie policy page is easier to understand and can no longer be customized through the admin
- Granular permissions
  - In the project permissions, an admin or project moderator can choose which citizens can take which actions (posting/voting/comments/taking survey)
  - Feature flagged as 'granular_permissions', turned off by default
- Ideas excel export now contains links to the ideas
- Ideas and comments can now be exported from within a project, also by project moderators
- Ideas and comments can now be exported for a selection of ideas
- When signing up, a user gets to see which signup fields are optional

### Changed

- Published projects are now shown first in the admin projects overview
- It's now more clear that the brand color can not be changed through the initial input box
- All "Add <something>" buttons in the admin have moved to the top, for consistency
- The widget no longer shows the vote count when there are no votes
- When a project contains no ideas, the project card no longer shows "no ideas yet"

## 2018-10-09

### Fixed

- UTM tags are again present on social sharing
- Start an idea button is no longer shown in the navbar on mobile
- Exceptionally slow initial loading has been fixed
- Sharing on facebook is again able to (quite) consistently scrape the images
- When using the project copy tool in Admin HQ, attachments are now copied over as well

### Added

- Email engine in the admin (feature flagged)
  - Direct emails can be sent to specific groups by admins and moderators
  - Delivered/Opened/Clicked statistics can be seen for every campaign
  - An overview of all automated emails is shown and some can be disabled for the whole platform

## 2018-09-26

### Fixed

- Error messages are no longer cut off when they are longer than the red box
- The timeline dropdown on mobile shows the correct phase names again
- Adding an idea by clicking on the map works again
- Filip peeters is no longer sending out spam reports
- Reordering projects on the projects admin no longer behaves unexpectedly
- Fixes to the idea manager
  - Tabs on the left no longer overlap the idea table
  - Idea status tooltips no longer have an arrow that points too much to the right
  - When the screen in not wide enough, the preview panel on the right is no longer shown
  - Changing an idea status through the idea manager is possible again

### Added

- Social sharing modal is now shown after posting an idea
  - Feature flagged as `ideaflow_social_sharing`
  - Offers sharing buttons for facebook, twitter and email
- File attachments can now be added to
  - Ideas, shown on the idea page. Also works for citizens.
  - Projects, shown in the information page, for admins and moderators
  - Phases, shown under the phase description under the timeline, for admins and moderators
  - Events, shown under the event description, for admins and moderators
  - Pages, shown under the text, for admins
- Some limited rich text options can now be used in email invitation texts

### Changed

- The admin projects page now shows 3 seperate sections for published, draft and archived
- When there are no voting buttons, comment icon and count are now also aligned to the right
- It's now possible to remove your avatar

## 2018-09-07

### Fixed

- Submit idea button is now aligned with idea form
- An error caused by social sign in on French platforms not longer has an English error message
- Checkboxes are now keyboard navigable
- Projects that currently don't accept ideas can no longer be selected when posting an idea
- Deleting an idea no longer results in a blank page
- Deleting a comment no longer results in a blank page
- When sign in fails, the error message no longer says the user doesn't exist
- `null` is no longer shown as a lastname for migrated cl1 users without last name
- Clicking on the table headers in the idea managers again swaps the sorting order as expected
- Typeform Survey now is properly usable on mobile

### Added

- Email notification control
  - Every user can opt-out from all recurring types of e-mails sent out by the platform by editing their profile
  - Emails can be fully disabled per type and per tenant (through S&S ticket)
- An widget that shows platform ideas can now be embedded on external sites
  - The style and content of the widget can be configured through admin > settings > widgets
  - Widget functionality is feature flagged as "widgets", on by default

### Changed

- Initial loading speed of the platform has drastically improved, particulary noticable on mobile
- New tenants have custom signup fields and survey feature enabled by default

## 2018-08-20

### Fixed

- The idea sidepane on the map correctly displays HTML again
- Editing your own comment no longer turns the screen blank
- Page tracking to segment no longer tracks the previous page instead of the current one
- Some browsers no longer break because of missing internationalization support
- The options of a custom field are now shown in the correct order

### Added

- A major overhaul of all citizen-facing pages to have significantly better accessibility (almost WCAG2 Level A compliant)
  - Keyboard navigation supported everywhere
  - Forms and images will work better with screen readers
  - Color constrasts have been increased throughout
  - A warning is shown when the color in admin settings is too low on constrast
  - And a lot of very small changes to increase WCAG2 compliance
- Archived projects are visible by citizens
  - Citizens can filter to see all, active or archived projects
  - Projects and project cards show a badge indicating a project is archived
  - In the admin, active and archived projects are shown separately
- A favicon can now be configured at the hidden location `/admin/favicon`
  - On android in Chrome, the platform can be added to the Android homescreen and will use the favicon as an icon
- Visitors coming through Onze Stad App now are trackable in analytics

### Changed

- All dropdown menus now have the same style
- The style of all form select fields has changed
- Page tracking to segment no longer includes the url as the `name` property (salesmachine)
- Font sizes throughout the citizen-facing side are more consistent

## 2018-08-03

### Fixed

- The landingpage header layout is no longer broken on mobile devices
- Yet another bug related to the landingpage not correctly redirecting the user to the correct locale
- The Page not found page was not found when a page was not found

### Added

- The 'Create an account' call to action button on the landing page now gets tracked

## 2018-08-02

### Fixed

- The browser no longer goes blank when editing a comment
- Redirect to the correct locale in the URL no longer goes incorrectly to `en`

## 2018-07-31

### Fixed

- The locale in the URL no longer gets added twice in certain conditions
- Various fixes to the rich text editor
  - The controls are now translated
  - Line breaks in the editor and the resulting page are now consistent
  - The editor no longer breaks form keyboard accessibility
  - The images can no longer have inconsistent widht/height ratio wich used to happen in some cases
  - The toolbar buttons have a label for accessibility
- A new tenant created in French no longer contains some untranslated content
- The tenant lifecycle stage is now properly included in `group()` calls to segment
- Comment body and various dynamic titles are secured against XSS attacks

### Added

- Ideas published on CitizenLab can now also be pushed to Onze Stad App news stream
- The rich text editor
  - Now support copy/paste of images
- Event descriptions now also support rich text
- When not signed in, the header shows a CTA to create an account
- A new smart group rule allows you to specify members than have participated (vote, comment, idea) in a certain project
- The admin now shows a "Get started" link to the knowledge base on the bottom left
- The Dutch platforms show a "fake door" to Agenda Setting in the admin navigation

### Changed

- The idea card now shows name and date on 2 lines
- The navbar now shows the user name next to the avatar
- The user menu now shows "My ideas" instead of "Profile page"

## 2018-07-12

### Fixed

- New text editor fixes various bugs present in old editor:
  - Typing idea texts on Android phones now works as expected
  - Adding a link to a text field now opens the link in a new window
  - Resizing images now works as expected
  - When saving, the editor no longer causes extra whitespace to appear
- A (too) long list of IE11 fixes: The platform is now fully usable on IE11
- The group count in the smart groups now always shows the correct number
- The admin dashboard is no longer too wide on smaller screens
- The home button on mobile is no longer always active
- Fix for page crash when trying to navigate away from 2nd signup step when one or more required fields are present

### Added

- The language is now shown in the URL at all times (e.g. `/en/ideas`)
- The new text editor enables following extras:
  - It's now possible to upload images through the text editor
  - It's now possible to add youtube videos through the text editor
- `recruiter` has been added to the UTM campaign parameters

### Know issues

- The controls of the text editor are not yet translated
- Posting images through a URL in the text editor is no longer possible
- Images that have been resized by IE11 in the text editor, can subsequently no longer be resized by other browsers

## 2018-06-29

### Fixed

- Facebook now correctly shows the idea image on the very first share
- Signing up with a google account that has no avatar configured now works again
- Listing the projects and ideas for projects that have more than 1 group linked to them now works again

### Added

- Voting Insights [beta]: Get inisghts into who's voting for which content
  - Feature flagged as 'clustering', disabled by default
  - Admin dashboard shows a link to the prototype
- Social sharing buttons on the project info page
- Usage of `utm_` parameters on social sharing to track sharing performance
- Various improvements to meta tags throughout the platform
  - Page title shows the unread notification count
  - More descriptive page titles on home/projects/ideas
  - Engaging generic default texts when no meta title/description are provided
  - Search engines now understand what language and region the platform is targeting
- Optimized idea image size for facebook sharing
- Sharing button for facebook messenger on mobile
- When you receive admin rights, a notification is shown
- `tenantLifecycleStage` property is now present in all tracked events to segment

### Changed

- Meta tags can't be changed through the admin panel anymore
- Social sharing buttons changed aspect to be more visible

## 2018-06-20

### Fixed

- Visual fixes for IE11 (more to come)
  - The text on the homepage doesn't fall outside the text box anymore
  - The buttons on the project page are now in the right place
  - In the projects pages, the footer is no longer behaving like a header
- When trying to add a timeline phase that overlaps with another phase, a more descriptive error is shown
- larsseit font is now always being loaded

### Added

- Smart groups allow admins to automatically and continuously make users part of groups based on conditions
- New user manager allows
  - Navigating through users by group
  - Moving, adding and removing users from/to (manual) groups
  - Editing the group details from within the user manager
  - Creating groups from within the user manager
  - Exporting users to excel by group or by selection
- Custom registration fields now support the new type "number"
- The city website url can now be specified in admin settings, which is used as a link in the footer logo

### Changed

- The checkbox copy at signup has changed and now links to both privacy policy and terms and conditions
- Improved styling of usermenu dropdown (the menu that opens when you click on the avatar in the navigation bar)

### Removed

- The groups page is no longer a separate page, but the functionality is part of the user manager

## 2018-06-11

### Fixed

- Notifications that indicate a status change now show the correct status name
- The admin pages editors support changing content and creating new pages again
- When searching in the invites, filters still work as expected
- The font has changed again to larsseit

### Added

- Accessibility improvements:
  - All images have an 'alt' attributes
  - The whole navbar is now usable with a keyboard
  - Modals can be closed with the escape key
  - The contrast of labels on white backgrounds has increased
- New ideas will now immediately be scraped by facebook
- When inviting a user, you can now pick projects for which the user becomes a moderator

### Changed

- The language switcher is now shown on the top right in the navbar

## 2018-05-27

### Fixed

- Sitemap now has the correct date format
- Empty invitation rows are no longer created when the given excel file contains empty rows
- Hitting enter while editing a project no longer triggers the delete button
- Registration fields on signup and profile editing are now always shown in the correct language
- The dropdown menu for idea sorting no longer gets cut off by the edge of the screen on small screens
- Saving a phase or continuous project no longer fails when participation method is not ideation

### Added

- Language selection now also has a regional component (e.g. Dutch (Belgium) instead of Dutch)
- Added noindex tag on pages that should be shown in Google
- A new 'user created' event is now being tracked from the frontend side
- It's now possible to use HTML in the field description of custom fields (no editor, only for internal usage)

## 2018-05-16

### Fixed

- Phases are now correctly active during the day specified in their end date
- On the new idea page, the continue button is now shown at all resolutions
- On the idea list the order-by dropdown is now correctly displayed at all resolutions.

### Added

- Project moderators can be specified in project permissions, giving them admin and moderation capabilities within that project only
  - Moderators can access all admin settings of their projects
  - Moderators can see they are moderating certain projects through icons
  - Moderators can edit/delete ideas and delete comments in their projects
- A correct meta description tag for SEO is now rendered
- The platforms now render sitemaps at sitemap.xml
- It is now possible to define the default view (map/cards) for every phase individually
- The tenant can now be configured with an extra `lifecycle_stage` property, visible in Admin HQ.
- Downloading ideas and comments xlsx from admin is now tracked with events
- The fragment system, to experiment with custom content per tenant, now also covers custom project descriptions, pages and individual ideas

### Changed

- It is no longer possible to define phases with overlapping dates
- Initial loading speed of the platform has improved

## 2018-04-30

### Fixed

- When posting an idea and only afterward signing in, the content originally typed is no longer lost
- An error is no longer shown on the homepage when using Internet Explorer
- Deleting a user is possible again

### Changed

- The idea manager again shows 10 ideas on one page, instead of 5
- Submit buttons in the admin no longer show 'Error' on the buttons themselves

### Removed

- The project an idea belongs to can no longer be changed through the edit idea form, only through the idea manager

## 2018-04-26

### Added

- Areas can now be created, edited and deleted in the admin settings
- The order of projects can now be changed through drag&drop in the admin projects overview
- Before signing up, the user is requested to accept the terms and conditions
- It's possible to experiment with platform-specific content on the landing page footer, currently through setup & support
- Images are only loaded when they appear on screen, improving page loading speed

### Fixed

- You can no longer click a disabled "add an idea" button on the timeline
- When accessing a removed idea or project, a message is shown

### Known issues

- Posting an idea before logging in is currently broken; the user is redirected to an empty posting form
- Social sharing is not consistently showing all metadata

## 2018-04-18

### Fixed

- Adding an idea at a specific location by clicking on the map is fixed

## 2018-04-09

### Fixed

- An idea with a location now centers on that location
- Map markers far west or east (e.g. Vancouver) are now positioned as expected
- Links in comment now correctly break to a new line when they're too long
- Hitting enter in the idea search box no longer reloads the page
- A survey project no longer shows the amount of ideas on the project card
- The navbar no longer shows empty space above it on mobile
- The report as spam window no longer scrolls in a weird way
- The project listing on the homepage no longer repeats the same project for some non-admin users
- Google/Facebook login errors are captured and shown on an error page
- Some rendering issues were fixed for IE11 and Edge, some remain
- An idea body with very long words no longer overlaps the controls on the right
- Project cards no longer overlap the notification menu

### Added

- A user can now edit and delete its own comments
- An admin can now delete a user's comment and specify the reason, notifying the user by notification
- Invitations
  - Admins can invite users by specifying comma separated email addresses
  - Admins can invite users with extra information by uploading an excel file
  - Invited users can be placed in groups, made admin, and given a specific language
  - Admins can specify a message that will be included in the email to the invited users
  - Admins receive a notification when invited users sign up
- Users receive a notification and email when their idea changes status
- Idea titles are now limited to 80 characters

### Known issues

- Adding an idea through the map does not position it correctly

## 2018-03-23

### Fixed

- Fixed padding being added on top of navigation bar on mobile devices

## 2018-03-22

### Fixed

- Idea creation page would not load when no published projects where present. Instead of the loading indicator the page now shows a message telling the user there are no projects.

## 2018-03-20

### Fixed

- Various visual glitches on IE11 and Edge
- Scrolling behviour on mobile devices is back to normal
- The admin idea manager no longer shows an empty right column by default

### Added

- Experimental raw HTML editing for pages in the admin at `/admin/pages`

## 2018-03-14

### Fixed

- When making a registration field required, the user can't skip the second sign up step
- When adding a registration field of the "date" type, a date in the past can now be chosen
- The project listing on the landing page for logged in users that aren't admin is fixed

### Added

- When something goes wrong while authenticating through social networks, an error page is shown

## 2018-03-05

### Added

- Limited voting in timeline phases
- Facebook app id is included in the meta headers

### Known issues

- When hitting your maimum vote count as a citizen, other idea cards are not properly updating untill you try voting on them
- Changing the participation settings on a continuous project is impossible

## 2018-02-26

### Fixed

- Project pages
  - Fixed header image not being centered
- Project timeline page
  - Fixed currently active phase not being selected by default
  - Fixed 'start an idea' button not being shown insde the empty idea container
  - Fixed 'start an idea' button not linking to the correct idea creation step
- Ideas and Projects filter dropdown
  - Fixed the dropdown items not always being clickable
- Navigation bar
  - Fixed avatar and options menu not showing on mobile devices

### Added

- Responsive admin sidebar
- Top navigation menu stays in place when scrolling in admin section on mobile devices

### Changed

- Project timeline
  - Better word-breaking of phases titles in the timeline

## 2018-02-22

### Fixed

- Idea page
  - Fixed voting buttons not being displayed when page is accessed directly
- Edit profile form page
  - Fixed broken input fields (first name, last name, password, ...)
  - Fixed broken submit button behavior
- Admin project section
  - Fixed default view (map or card) not being saved
  - Fixed save button not being enabled when an image is added or removed
- Project page
  - Fixed header navigation button of the current page not being highlighted in certain scenarios
  - Fixed no phase selected in certain scenarios
  - Fixed mobile timeline phase selection not working
- Idea cards
  - Fixed 'Load more' button being shown when no more ideas
- Project cards
  - Fixed 'Load more' button being shown when no more projects
- Idea page
  - Fixed faulty link to project page
- Add an idea > project selection page
  - Fixed broken layout on mobile devices

### Added

- Landing page
  - Added 'load more' button to project and idea cards
  - Added search, sort and filter by topic to idea cards
- Project card
  - Added ideas count
- Idea card
  - Added author avatar
  - Added comment count and icon
- Idea page
  - Added loading indicator
- Project page
  - Added loading indicator
  - Added border to project header buttons to make them more visible
- Admin page section
  - Added header options in rich-text editors

### Changed

- Navigation bar
  - Removed 'ideas' menu item
  - Converted 'projects' menu item into dropdown
  - Changed style of the 'Start an idea' button
- Landing page
  - Header style changes (larger image dimensions, text centered)
  - Removed 'Projects' title on top of project cards
- Project card
  - Changed project image dimensions
  - Changed typography
- Idea card
  - Removed image placeholder
  - Reduced idea image height
- Filter dropdowns
  - Height, width and alignment changes for mobile version (to ensure the dropdown is fully visible on smaller screens)
- Idea page
  - Improved loading behavior
  - Relocated 'show on map' button to sidebar (above sharing buttons)
  - Automatically scroll to map when 'show on map' button is clicked
  - Larger font sizes and better overall typography for idea and comment text
  - Child comments style changes
  - Child commenting form style change
  - Comment options now only visible on hover on desktop
- Project page
  - Improved loading behavior
  - Timeline style changes to take into account longer project titles
  - Changed copy from 'timeline' to 'process'
  - Changed link from projects/<projectname>/timeline to projects/<projectname>/process
  - Events header button not being shown if there are no events
- Add an idea > project selection page
  - Improved project cards layout
  - Improved mobile page layout

## 2018-01-03

### Fixed

- Updating the bio on the profile page works again
- 2018 can be selected as the year of events/phases
- The project dropdown in the idea posting form no longer shows blank values
- Reset password email

### Added

- Ideas can be edited by admins and by their author
- An idea shows a changelog with its latest updates
- Improved admin idea manager
  - Bulk update project, topics and statuses of ideas
  - Bulk delete ideas
  - Preview the idea content
  - Links through to viewing and editing the idea
- When on a multi-lingual platform, the language can be changed in the footer
- The project pages now show previews of the project events in the footer
- The project card now shows a description preview text, which is changeable through the admin
- Images are automatically optimized after uploading, to reduce the file size

### Changed

- Image dimensions have changed to more optimal dimensions

## 2017-12-13

### Fixed

- The ideas of deleted users are properly shown
- Slider to make users admins is again functional

### Added

- The idea show page shows a project link
- Mentions are operational in comments
- Projects can be deleted in the admin

### Changed

- Ideas and projects sections switched positions on the landing page

## 2017-12-06

### Fixed

- Phases and events date-picker no longer overlaps with the description text
- No longer needed to hard refresh if you visited al old version of the platform
- Inconsistency when saving project permissions has been fixed
- Bullet lists are now working in project description, phases and events
- The notifications show the currect user as the one taking the action

### Added

- Translators can use `orgName` and `orgType` variables everywhere
- Previews of the correct image dimension when uploading images

### Changed

- Lots of styling tweaks to the admin interface
- Behaviour of image uploads has improved

## 2017-11-23

### Fixed

- Loading the customize tab in the admin no longer requires a hard refresh

## 2017-11-22

### Fixed

- When saving a phase in the admin, the spinner stops on success or errors
- Deleting a user no longer breaks the idea listing, idea page and comments
- Better error handling in the signup flow
- Various bug fixes to the projects admin
- The switches that control age, gender, ... now have an effect on the signup flow.
- For new visitors, hard reloading will no longer be required

### Added

- Social Sign In with facebook and google. (Needs to be setup individually per customer)
- Information pages are reachable through the navbar and editable through the admin
- A partner API that allows our partners to list ideas and projects programmatically
- Ideas with a location show a map on the idea show page
- Activation of welcome and reset password e-mails

### Changed

- Changes to mobile menu layout
- Changes to the style of switches
- Better overall mobile experience for citizen-facing site

### Known issues

- If you visited the site before and the page did not load, you need to hard refresh.
- If the "Customize" tab in the admin settings does not load, reload the browser on that page

## 2017-11-01

### Fixed

- Various copy added to the translation system
- Fixed bug where image was not shown after posting an idea
- Loading behaviour of the information pages
- Fixed bug where the app no longer worked after visiting some projects

### Added

- Added groups to the admin
- Added permissions to projects
- Social sharing of ideas on twitter and (if configured for the platform) facebook
- Projects can be linked to certain areas in the admin
- Projects can be filtered by area on the projects page
- Backend events are logged to segment

### Changed

- Improved the styling of the filters
- Project description in the admin has its own tab
- Restored the landing page header with an image and configurable text
- Improved responsiveness for idea show page
- Maximum allowed password length has increased to 72 characters
- Newest projects are list first

## 2017-10-09

### Fixed

- The male/female gender selection is no longer reversed after registration
- On firefox, the initial loading animation is properly scaled
- After signing in, the state of the vote buttons on idea cards is now correct for the current user
- Fixed bug were some text would disappear, because it was not available in the current language
- Fixed bug where adding an idea failed because of a wrongly stored user language
- Fixed bug where removing a language in the admin settings fails
- Graphical glitches on the project pages

### Added

- End-to-end test coverage for the happy flow of most of the citizen-facing app interaction
- Automated browser error logging to be proactive on bugs
- An idea can be removed through the admin

### Changed

- The modal that shows an idea is now fullscreen and has a new animation
- New design for the idea show page
- New design for the comments, with animation and better error handling
- The "Trending" sorting algorithm has changed to be more balanced and give new ideas a better chance
- Slightly improved design of the page that shows the user profile

## 2017-09-22

### Fixed

- Bug where multiple form inputs didn't accept typed input
- Issues blocking the login process
- The success message when commenting no longer blocks you from adding another comment
- Clicking an internal link from the idea modal didn't work
- Responsiveness of filters on the ideas page
- Updating an idea status through the admin failed

### Added

- Initial loading animation on page load
- Initial version of the legal pages (T&C, privacy policy, cookie policy)
- All forms give more detailed error information when something goes wrong
- Full caching and significant speed improvements for all data resources

### Changed

- Refactoring and restyling of the landing page, idea cards and project cards
- Added separate sign in and sign up components
- Cleaned up old and unused code
- The navbar is no longer shown when opening a modal
- Lots of little tweaks to styling, UX and responsiveness

## 2017-09-01

### Fixed

- Saving forms in the admin of Projects will now show success or error messages appropriately
- The link to the guide has been hidden from the admin sidebar until we have a guide to link to

### Added

- Adding an idea from a project page will pre-fill parts of the new idea form
- The landing page now prompts user to add an Idea if there are none
- The landing page will hide the Projects block if there are none

### Changed

- Under-the-hood optimizations to increase the loading speed of the platform

## 2017-08-27

### Fixed

- Changing the logo and background image in admin settings works
- Platform works for users with an unsupported OS language

### Added

- Admin dashboard
- Default topics and idea statuses for newly deployed platforms
- Proper UX for handling voting without being signed in
- Meta tags for SEO and social sharing
- Better error handling in project admin

### Changed

- Projects and user profile pages now use slugs in the URL

## 2017-08-18

### Fixed

- Changing idea status in admin
- Signing up
- Proper rending of menu bar within a project
- Admin settings are properly rendered within the tab container
- Lots of small tweaks to rendering on mobile
- Default sort ideas on trending on the ideas index page

### Added

- Admin section in projects to CRUD phases
- Admin section in projects to CRUD events
- New navbar on mobile
- Responsive version of idea show page

### Changed

- Navbar design updated
- One single login flow experience instead of 2 separate ones (posting idea/direct)
- Admins can only specify light/dark for menu color, not the exact color

### Removed

- Facebook login (Yet to be added to new login flow, will be back soon)

## 2017-08-13

### Fixed

- Voting on cards and in an idea page
- Idea modal loading speed
- Unread notification counter

### Added

- New improved flow for posting an idea
- Admin interface for projects
- New design for idea and project cards
- Consistenly applied modal, with new design, for ideas
- Segment.io integration, though not all events are tracked yet

### Changed

- Idea URls now using slugs for SEO<|MERGE_RESOLUTION|>--- conflicted
+++ resolved
@@ -2,13 +2,11 @@
 
 ## Next release
 
-<<<<<<< HEAD
+### Fixed
+- Sections with extra padding or funky widths in Admin were returned to normal
+
 ### Changed
 - Proposal descriptions now require 30 characters instead of the previous 500
-=======
-### Fixed
-- Sections with extra padding or funky widths in Admin were returned to normal
->>>>>>> 5c7e5a25
 
 ## 2020-11-23
 
