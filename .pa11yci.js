const config = {
  defaults: {
<<<<<<< HEAD
    timeout: 30000,
    wait: 5000,
    chromeLaunchConfig: {
      args: ['--no-sandbox', '--disable-setuid-sandbox'],
      // headless: false,
    },
    headers: {
      Accept: 'text/html'
    }
=======
    timeout: 10000,
    threshold: 1
>>>>>>> 73c46a15
  },
  standard: 'WCAG2A',
  urls: process.env.NODE_ENV === 'staging' ? [
    // Every page that has the IdeaCards component
    // will complain a missing submit button for the search field
    // So we ignore this specific rule for such pages
    {
      url: 'https://demo.stg.citizenlab.co/en/',
      ignore: [
        'WCAG2AA.Principle3.Guideline3_2.3_2_2.H32.2'
      ]
    }, {
      url: 'https://demo.stg.citizenlab.co/en/ideas',
      ignore: [
        'WCAG2AA.Principle3.Guideline3_2.3_2_2.H32.2'
      ]
    }, {
      url: 'https://demo.stg.citizenlab.co/en/projects/renewing-westbrook-parc/process',
      ignore: [
        'WCAG2AA.Principle3.Guideline3_2.3_2_2.H32.2'
      ]
    }, {
      url: 'https://demo.stg.citizenlab.co/en/projects/renewing-westbrook-parc/info',
      ignore: [
        'WCAG2AA.Principle3.Guideline3_2.3_2_2.H32.2'
      ]
    }, {
      url: 'https://demo.stg.citizenlab.co/en/profile/koen-gremmelprez',
      ignore: [
        'WCAG2AA.Principle3.Guideline3_2.3_2_2.H32.2'
      ]
    },
    'https://demo.stg.citizenlab.co/en/projects',
    'https://demo.stg.citizenlab.co/en/projects/renewing-westbrook-parc/events',,
    'https://demo.stg.citizenlab.co/en/ideas/more-box-parking-for-bikes-in-the-centrum',
    'https://demo.stg.citizenlab.co/en/sign-in',
    'https://demo.stg.citizenlab.co/en/sign-up',
    'https://demo.stg.citizenlab.co/en/ideas/new',
    'https://demo.stg.citizenlab.co/en/projects/open-idea-project/ideas/new',
    'https://demo.stg.citizenlab.co/en/pages/information'
  ] : [
    'http://localhost:3000/',
    'http://localhost:3000/projects',
    'http://localhost:3000/en/projects/ratione-rerum-minus-quisquam-aperiam/process',
    'http://localhost:3000/en/projects/ratione-rerum-minus-quisquam-aperiam/info',
    'http://localhost:3000/en/projects/ratione-rerum-minus-quisquam-aperiam/events',
    'http://localhost:3000/en/ideas',
    'http://localhost:3000/en/ideas/ut-maiores-dolorem-optio-aut-quas',
    'http://localhost:3000/en/sign-in',
    'http://localhost:3000/en/sign-up',,
    'http://localhost:3000/en/ideas/new',
    'http://localhost:3000/en/projects/open-idea-project/ideas/new',
    'http://localhost:3000/en/pages/information',
  ]
}

module.exports = config;<|MERGE_RESOLUTION|>--- conflicted
+++ resolved
@@ -1,7 +1,7 @@
 const config = {
   defaults: {
-<<<<<<< HEAD
-    timeout: 30000,
+    timeout: 10000,
+    threshold: 1,
     wait: 5000,
     chromeLaunchConfig: {
       args: ['--no-sandbox', '--disable-setuid-sandbox'],
@@ -10,10 +10,6 @@
     headers: {
       Accept: 'text/html'
     }
-=======
-    timeout: 10000,
-    threshold: 1
->>>>>>> 73c46a15
   },
   standard: 'WCAG2A',
   urls: process.env.NODE_ENV === 'staging' ? [
@@ -55,8 +51,8 @@
     'https://demo.stg.citizenlab.co/en/projects/open-idea-project/ideas/new',
     'https://demo.stg.citizenlab.co/en/pages/information'
   ] : [
-    'http://localhost:3000/',
-    'http://localhost:3000/projects',
+    'http://localhost:3000/en/',
+    'http://localhost:3000/en/projects',
     'http://localhost:3000/en/projects/ratione-rerum-minus-quisquam-aperiam/process',
     'http://localhost:3000/en/projects/ratione-rerum-minus-quisquam-aperiam/info',
     'http://localhost:3000/en/projects/ratione-rerum-minus-quisquam-aperiam/events',
