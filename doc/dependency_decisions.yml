--- conflicted
+++ resolved
@@ -185,16 +185,14 @@
     :versions: []
     :when: 2021-03-07 22:38:17.089349800 Z
 - - :approve
-<<<<<<< HEAD
   - citizen_lab
   - :who:
     :why:
     :versions: []
     :when: 2021-03-15 22:14:35.291972200 Z
-=======
+- - :approve
   - custom_maps
   - :who:
     :why:
     :versions: []
     :when: 2021-03-10 12:22:03.464981600 Z
->>>>>>> 1021eea4
