---
- - :permit
  - MIT
  - :who: 
    :why: 
    :versions: []
    :when: 2020-11-16 23:10:14.177024779 Z
- - :permit
  - ruby
  - :who: 
    :why: 
    :versions: []
    :when: 2020-11-16 23:10:22.251584497 Z
- - :permit
  - Apache 2.0
  - :who: 
    :why: 
    :versions: []
    :when: 2020-11-16 23:17:41.317926625 Z
- - :permit
  - ISC
  - :who: 
    :why: 
    :versions: []
    :when: 2020-11-16 23:19:46.989627255 Z
- - :approve
  - WTFPL
  - :who: 
    :why: 
    :versions: []
    :when: 2020-11-16 23:43:20.561698523 Z
- - :approve
  - New BSD
  - :who: 
    :why: 
    :versions: []
    :when: 2020-11-16 23:45:12.362528969 Z
- - :approve
  - BSD 3-Clause
  - :who: 
    :why: 
    :versions: []
    :when: 2020-11-16 23:45:34.497617768 Z
- - :permit
  - WTFPL
  - :who: 
    :why: 
    :versions: []
    :when: 2020-11-16 23:52:14.323115325 Z
- - :permit
  - New BSD
  - :who: 
    :why: 
    :versions: []
    :when: 2020-11-16 23:52:39.960950292 Z
- - :permit
  - Simplified BSD
  - :who: 
    :why: 
    :versions: []
    :when: 2020-11-16 23:54:14.723953082 Z
- - :permit
  - BSD 3-Clause
  - :who: 
    :why: 
    :versions: []
    :when: 2020-11-16 23:55:19.036737894 Z
- - :license
  - activerecord-postgis-adapter
  - BSD 3-Clause
  - :who: 
    :why: 
    :versions: []
    :when: 2020-11-17 00:01:48.552672458 Z
- - :license
  - rgeo-geojson
  - BSD 3-Clause
  - :who: 
    :why: 
    :versions: []
    :when: 2020-11-17 00:02:58.643770167 Z
- - :permit
  - 2-clause BSDL
  - :who: 
    :why: 
    :versions: []
    :when: 2020-11-17 00:05:01.110510128 Z
- - :license
  - rgeo
  - BSD 3-Clause
  - :who: 
    :why: 
    :versions: []
    :when: 2020-11-17 00:06:31.056107479 Z
- - :license
  - rgeo-activerecord
  - BSD 3-Clause
  - :who: 
    :why: 
    :versions: []
    :when: 2020-11-17 00:06:56.743802694 Z
- - :license
  - simplecov-rcov
  - MIT
  - :who: 
    :why: 
    :versions: []
    :when: 2020-11-17 00:08:53.943260529 Z
- - :permit
  - CitizenLab Commercial License
  - :who: 
    :why: 
    :versions: []
    :when: 2021-02-24 13:52:04.031811239 Z
- - :approve
  - admin_api
  - :who: 
    :why: 
    :versions: []
    :when: 2021-02-24 13:55:48.746984657 Z
- - :approve
  - email_campaigns
  - :who: 
    :why: 
    :versions: []
    :when: 2021-02-24 13:56:17.996729810 Z
- - :approve
  - frontend
  - :who: 
    :why: 
    :versions: []
    :when: 2021-02-24 13:56:18.297371212 Z
- - :approve
  - onboarding
  - :who: 
    :why: 
    :versions: []
    :when: 2021-02-24 13:56:18.596411203 Z
- - :approve
  - polls
  - :who: 
    :why: 
    :versions: []
    :when: 2021-02-24 13:56:18.898552631 Z
- - :approve
  - seo
  - :who: 
    :why: 
    :versions: []
    :when: 2021-02-24 13:56:19.212311410 Z
- - :approve
  - surveys
  - :who: 
    :why: 
    :versions: []
    :when: 2021-02-24 13:56:19.512278233 Z
- - :approve
  - volunteering
  - :who: 
    :why: 
    :versions: []
    :when: 2021-02-24 13:56:21.699541131 Z
- - :approve
  - que-web
  - :who: 
    :why: 
    :versions: []
    :when: 2021-02-24 14:15:04.392754008 Z
- - :approve
  - custom_statuses
  - :who: 
    :why: 
    :versions: []
    :when: 2021-02-26 16:46:24.585563900 Z
- - :approve
  - custom_style
  - :who: 
    :why: 
    :versions: []
    :when: 2021-02-26 08:24:10.943461100 Z
- - :approve
  - geographic_dashboard
  - :who: 
    :why: 
    :versions: []
    :when: 2021-03-07 22:38:17.089349800 Z
<<<<<<< HEAD
=======
- - :approve
  - custom_maps
  - :who: 
    :why: 
    :versions: []
    :when: 2021-03-10 12:22:03.464981600 Z
>>>>>>> 6db428f7
<|MERGE_RESOLUTION|>--- conflicted
+++ resolved
@@ -184,12 +184,9 @@
     :why: 
     :versions: []
     :when: 2021-03-07 22:38:17.089349800 Z
-<<<<<<< HEAD
-=======
 - - :approve
   - custom_maps
-  - :who: 
-    :why: 
+  - :who:
+    :why:
     :versions: []
     :when: 2021-03-10 12:22:03.464981600 Z
->>>>>>> 6db428f7
