--- conflicted
+++ resolved
@@ -179,13 +179,12 @@
     :versions: []
     :when: 2021-02-26 08:24:10.943461100 Z
 - - :approve
-<<<<<<< HEAD
   - custom_topics
   - :who: 
     :why: 
     :versions: []
     :when: 2021-03-05 16:38:06.886486000 Z
-=======
+- - :approve
   - geographic_dashboard
   - :who: 
     :why: 
@@ -196,5 +195,4 @@
   - :who: 
     :why: 
     :versions: []
-    :when: 2021-03-10 12:22:03.464981600 Z
->>>>>>> e5070916
+    :when: 2021-03-10 12:22:03.464981600 Z