const path = require('path');
const isDev = process.env.NODE_ENV === 'development';
const isProd = process.env.NODE_ENV === 'production';
const webpack = require('webpack');
const ForkTsCheckerWebpackPlugin = require('fork-ts-checker-webpack-plugin');
const HtmlWebpackPlugin = require('html-webpack-plugin');
const TerserPlugin = require('terser-webpack-plugin');
const MiniCssExtractPlugin = require('mini-css-extract-plugin');
const OptimizeCSSAssetsPlugin = require('optimize-css-assets-webpack-plugin');
const MomentLocalesPlugin = require('moment-locales-webpack-plugin');
const MomentTimezoneDataPlugin = require('moment-timezone-data-webpack-plugin');
const { CleanWebpackPlugin } = require('clean-webpack-plugin');
const SentryCliPlugin = require('@sentry/webpack-plugin');
const BundleAnalyzerPlugin = require('webpack-bundle-analyzer').BundleAnalyzerPlugin;
const argv = require('yargs').argv;
const appLocalesMomentPairs = require(path.join(process.cwd(), 'app/containers/App/constants')).appLocalesMomentPairs;
const API_HOST = process.env.API_HOST || 'localhost';
const API_PORT = process.env.API_PORT || 4000;
const currentYear = new Date().getFullYear();

const config = {
  entry: path.join(process.cwd(), 'app/root'),

  output: {
    path: path.resolve(process.cwd(), 'build'),
    pathinfo: false,
    publicPath: '/',
    filename: isDev ? '[name].bundle.js' : '[name].[contenthash].bundle.js',
    chunkFilename: isDev ? '[name].chunk.js' : '[name].[contenthash].chunk.js'
  },

  optimization: {
    splitChunks: {
      chunks: 'all',
    },
    minimizer: !isDev ? [
      new TerserPlugin(),
      new OptimizeCSSAssetsPlugin()
    ] : [],
  },

  mode: isDev ? 'development' : 'production',

  devtool: isDev ? 'cheap-module-eval-source-map' : (isProd ? 'source-map' : false),

  devServer: {
    contentBase: path.join(process.cwd(), 'build'),
    port: 3000,
    host: '0.0.0.0',
    disableHostCheck: true,
    historyApiFallback: true,
    proxy: {
      '/web_api': `http://${API_HOST}:${API_PORT}`,
      '/auth/': `http://${API_HOST}:${API_PORT}`,
      '/widgets/': `http://${API_HOST}:3200`,
    },
  },

  module: {
    rules: [
      {
        test: /\.(tsx?)|(js)$/,
        include: path.join(process.cwd(), 'app'),
        use: {
          loader: 'babel-loader',
          options: {
            cacheDirectory: true
          }
        }
      },
      {
        test: /\.css$/,
        use: [
          { loader: isDev ? 'style-loader' : MiniCssExtractPlugin.loader },
          { loader: 'css-loader' },
        ],
      },
      {
        test: /\.(svg|jpg|png|gif)$/,
        use: [
          { loader: 'cache-loader' },
          {
            loader: 'url-loader',
            options: {
              limit: 8192,
            },
          },
        ],
      },
      {
        test: /\.(eot|ttf|woff|woff2)$/,
        loader: 'file-loader',
        options: {
          name: isDev ? '[name].[ext]' : '[name].[contenthash].[ext]'
        }
      },
      {
        test: /\.htaccess/,
        include: path.resolve(process.cwd(), 'app'),
        use: {
          loader: 'file-loader',
          options: {
            name: '[name].[ext]',
          },
        },
      },
    ],
  },

  plugins: [
    new webpack.DefinePlugin({
      'process.env': {
        NODE_ENV: JSON.stringify(process.env.NODE_ENV),
        API_HOST: JSON.stringify(process.env.API_HOST),
        API_PORT: JSON.stringify(process.env.API_PORT),
        CROWDIN_PLUGIN_ENABLED: !!process.env.CROWDIN_PLUGIN_ENABLED,
        SEGMENT_API_KEY: JSON.stringify(process.env.SEGMENT_API_KEY),
        SENTRY_DSN: JSON.stringify(process.env.SENTRY_DSN),
        CI: JSON.stringify(process.env.CI),
        CIRCLECI: JSON.stringify(process.env.CIRCLECI),
        CIRCLE_BUILD_NUM: JSON.stringify(process.env.CIRCLE_BUILD_NUM),
        CIRCLE_SHA1: JSON.stringify(process.env.CIRCLE_SHA1),
        CIRCLE_BRANCH: JSON.stringify(process.env.CIRCLE_BRANCH),
      },
    }),

    // Strip all moment locales except “en” and the ones defined below
    // (“en” is built into Moment and can’t be removed).
    new MomentLocalesPlugin({
      localesToKeep: [...new Set(Object.values(appLocalesMomentPairs))]
    }),

    new MomentTimezoneDataPlugin({
      startYear: 2012,
      endYear: currentYear + 10,
    }),

    new ForkTsCheckerWebpackPlugin({
      checkSyntacticErrors: true,
      tsconfig: path.join(process.cwd(), 'app/tsconfig.json'),
      silent: !!argv.json, // silent when trying to profile the chunks sizes
    }),

    new CleanWebpackPlugin(),

    new HtmlWebpackPlugin({
      template: 'app/index.html'
    }),
    // new BundleAnalyzerPlugin({
    //   statsOptions: {
    //     source: false
    //   }
    // })

    ...isDev ? [
      new webpack.ProgressPlugin(),
    ] : [
      new webpack.HashedModuleIdsPlugin(),
      new MiniCssExtractPlugin({
        filename: '[name].[contenthash].css',
        chunkFilename: '[name].[contenthash].chunk.css'
      }),
      // new OptimizeCSSAssetsPlugin({
      //   cssProcessor: require('cssnano'),
      //   cssProcessorPluginOptions: {
      //     preset: [
      //       'default',
      //       {
      //         discardComments: {
      //           removeAll: true
      //         }
      //       }
      //     ]
      //   },
      //   canPrint: true
      // })
    ],

<<<<<<< HEAD
    ...isProd ? [
      new SentryCliPlugin({
        include: path.resolve(process.cwd(), 'build'),
        release: process.env.CIRCLE_BUILD_NUM,
      })
    ] : []
=======
    new webpack.HashedModuleIdsPlugin(),

    // new BundleAnalyzerPlugin({
    //   statsOptions: {
    //     source: false
    //   }
    // })
>>>>>>> 3cf33d58
  ],

  resolve: {
    modules: [path.resolve(process.cwd(), 'app'), 'node_modules'],
    extensions: ['.js', '.jsx', '.ts', '.tsx', '.json'],
  },

  optimization: {
    splitChunks: {
      chunks: 'all',
    },
  },
};
<<<<<<< HEAD
=======

if (isDev) {
  config.plugins.push(
    new webpack.ProgressPlugin(),
  );
} else {
  config.plugins.push(
    new MiniCssExtractPlugin({
      filename: '[name].[contenthash].css',
      chunkFilename: '[name].[contenthash].chunk.css'
    })
  );

  if (isProd) {
    new SentryCliPlugin({
      include: path.resolve(process.cwd(), 'build'),
      release: process.env.CIRCLE_BUILD_NUM,
    });
  }
}
>>>>>>> 3cf33d58

module.exports = config;<|MERGE_RESOLUTION|>--- conflicted
+++ resolved
@@ -146,6 +146,8 @@
     new HtmlWebpackPlugin({
       template: 'app/index.html'
     }),
+    // better to run the bundle analyzer in production mode,
+    // but can be useful in dev mode for a more readable analyze
     // new BundleAnalyzerPlugin({
     //   statsOptions: {
     //     source: false
@@ -176,22 +178,12 @@
       // })
     ],
 
-<<<<<<< HEAD
     ...isProd ? [
       new SentryCliPlugin({
         include: path.resolve(process.cwd(), 'build'),
         release: process.env.CIRCLE_BUILD_NUM,
       })
     ] : []
-=======
-    new webpack.HashedModuleIdsPlugin(),
-
-    // new BundleAnalyzerPlugin({
-    //   statsOptions: {
-    //     source: false
-    //   }
-    // })
->>>>>>> 3cf33d58
   ],
 
   resolve: {
@@ -205,28 +197,5 @@
     },
   },
 };
-<<<<<<< HEAD
-=======
-
-if (isDev) {
-  config.plugins.push(
-    new webpack.ProgressPlugin(),
-  );
-} else {
-  config.plugins.push(
-    new MiniCssExtractPlugin({
-      filename: '[name].[contenthash].css',
-      chunkFilename: '[name].[contenthash].chunk.css'
-    })
-  );
-
-  if (isProd) {
-    new SentryCliPlugin({
-      include: path.resolve(process.cwd(), 'build'),
-      release: process.env.CIRCLE_BUILD_NUM,
-    });
-  }
-}
->>>>>>> 3cf33d58
 
 module.exports = config;