const path = require('path');
const isDev = process.env.NODE_ENV === 'development';
const webpack = require('webpack');
const ForkTsCheckerWebpackPlugin = require('fork-ts-checker-webpack-plugin');
const HtmlWebpackPlugin = require('html-webpack-plugin');
const MiniCssExtractPlugin = require('mini-css-extract-plugin');
const ResourceHintsWebpackPlugin = require('resource-hints-webpack-plugin');
const CleanWebpackPlugin = require('clean-webpack-plugin');
const argv = require('yargs').argv;
const API_HOST = process.env.API_HOST || 'localhost';
const API_PORT = process.env.API_PORT || 4000;

const config = {
  entry: path.join(process.cwd(), 'app/root'),

  output: {
    path: path.resolve(process.cwd(), 'build'),
    pathinfo: false,
    publicPath: '/',
    filename: isDev ? '[name].js' : '[name].[hash].js',
    chunkFilename: isDev ? '[name].chunk.js' : '[name].[hash].chunk.js',
  },

  mode: isDev ? 'development' : 'production',

  devServer: {
    contentBase: path.join(process.cwd(), 'build'),
    port: 3000,
    historyApiFallback: true,
    proxy: {
      '/web_api': `http://${API_HOST}:${API_PORT}`,
      '/auth/': `http://${API_HOST}:${API_PORT}`,
    },
  },

  module: {
    rules: [
      {
        test: /\.(tsx?)|(js)$/,
        exclude: /node_modules/,
        use: {
          loader: 'babel-loader',
          options: {
            cacheDirectory: true
          }
        }
      },
      {
        test: /\.css$/,
        use: [
          { loader: isDev ? 'style-loader' : MiniCssExtractPlugin.loader },
          { loader: 'css-loader' },
        ],
      },
      {
        test: /\.(svg|jpg|png|gif)$/,
        use: [
          { loader: 'cache-loader' },
          {
            loader: 'url-loader',
            options: {
              limit: 8192,
            },
          },
        ],
      },
      {
        test: /\.(eot|ttf|woff|woff2)$/,
        loader: 'file-loader',
      },
      {
        test: /\.htaccess/,
        include: path.resolve(process.cwd(), 'app'),
        use: {
          loader: 'file-loader',
          options: {
            name: '[name].[ext]',
          },
        },
      },
    ],
  },

  plugins: [
    new webpack.DefinePlugin({
      'process.env': {
        NODE_ENV: JSON.stringify(process.env.NODE_ENV),
        API_HOST: JSON.stringify(process.env.API_HOST),
        API_PORT: JSON.stringify(process.env.API_PORT),
        CROWDIN_PLUGIN_ENABLED: !!process.env.CROWDIN_PLUGIN_ENABLED,
        SEGMENT_API_KEY: JSON.stringify(process.env.SEGMENT_API_KEY),
        SENTRY_DSN: JSON.stringify(process.env.SENTRY_DSN),
        CI: JSON.stringify(process.env.CI),
        CIRCLECI: JSON.stringify(process.env.CIRCLECI),
        CIRCLE_BUILD_NUM: JSON.stringify(process.env.CIRCLE_BUILD_NUM),
        CIRCLE_SHA1: JSON.stringify(process.env.CIRCLE_SHA1),
        CIRCLE_BRANCH: JSON.stringify(process.env.CIRCLE_BRANCH),
      },
    }),

    new ForkTsCheckerWebpackPlugin({
      checkSyntacticErrors: true,
      tsconfig: path.join(process.cwd(), 'app/tsconfig.json'),
      silent: !!argv.json, // silent when trying to profile the chunks sizes
    }),

    new CleanWebpackPlugin(['build']),

    new HtmlWebpackPlugin({
      template: 'app/index.html',
      preload: [
        'main.*.js',
        'main.*.css',
        '*.eot',
        '*.ttf',
        '*.woff',
        '*.woff2',
      ],
      prefetch: [
        '*.chunk.js',
        '*.chunk.css'
      ],
    }),

    new ResourceHintsWebpackPlugin(),

    new MiniCssExtractPlugin({
      filename: '[name].[hash].css',
      chunkFilename: '[name].[hash].chunk.css'
    }),
  ],

  resolve: {
    modules: ['app', 'node_modules'],
    extensions: ['.js', '.jsx', '.ts', '.tsx', '.json'],
  },
};

if (isDev) {
<<<<<<< HEAD
  // Quick source maps for rebuilds
  WEBPACK_CONFIG.devtool = 'eval-source-map';

  // Dev Server for the WIP files
  WEBPACK_CONFIG.devServer = {
    contentBase: path.join(process.cwd(), 'build'),
    compress: true,
    host: '0.0.0.0',
    port: 3000,
    disableHostCheck: true,
    hot: true,
    historyApiFallback: true,
    proxy: {
      '/web_api': `http://${API_HOST}:${API_PORT}`,
      '/auth/': `http://${API_HOST}:${API_PORT}`,
      '/widgets/': `http://${API_HOST}:3200`,
    },
    stats: {
      chunks: false,
      chunkOrigins: false,
      modules: false,
      performance: true,
      timings: true,
    },
  };

  // Show progress
  WEBPACK_CONFIG.plugins.push(new webpack.ProgressPlugin());

  // HMR plugin
  WEBPACK_CONFIG.plugins.push(new webpack.HotModuleReplacementPlugin());
  WEBPACK_CONFIG.plugins.push(new webpack.NamedModulesPlugin());
} else {
  // WEBPACK_CONFIG.devtool = 'inline-source-map';
  // Optimization of the output
  WEBPACK_CONFIG.plugins.push(
    new UglifyJSPlugin({
      cache: true,
      sourceMap: false,
      parallel: true,
      uglifyOptions: {
        compress: {
          conditionals: false,
        },
      },
    })
  );

  // Ensure consistent vendor build names
  WEBPACK_CONFIG.plugins.push(new webpack.HashedModuleIdsPlugin());

  // Stats output
  if (!argv.json) {
    WEBPACK_CONFIG.stats = {
      chunks: false,
      chunkOrigins: false,
      modules: false,
      performance: true,
      timings: true,
    };
  }
=======
  config.plugins.push(new webpack.ProgressPlugin());
>>>>>>> b1331839
}

module.exports = config;<|MERGE_RESOLUTION|>--- conflicted
+++ resolved
@@ -30,6 +30,7 @@
     proxy: {
       '/web_api': `http://${API_HOST}:${API_PORT}`,
       '/auth/': `http://${API_HOST}:${API_PORT}`,
+      '/widgets/': `http://${API_HOST}:3200`,
     },
   },
 
@@ -137,71 +138,7 @@
 };
 
 if (isDev) {
-<<<<<<< HEAD
-  // Quick source maps for rebuilds
-  WEBPACK_CONFIG.devtool = 'eval-source-map';
-
-  // Dev Server for the WIP files
-  WEBPACK_CONFIG.devServer = {
-    contentBase: path.join(process.cwd(), 'build'),
-    compress: true,
-    host: '0.0.0.0',
-    port: 3000,
-    disableHostCheck: true,
-    hot: true,
-    historyApiFallback: true,
-    proxy: {
-      '/web_api': `http://${API_HOST}:${API_PORT}`,
-      '/auth/': `http://${API_HOST}:${API_PORT}`,
-      '/widgets/': `http://${API_HOST}:3200`,
-    },
-    stats: {
-      chunks: false,
-      chunkOrigins: false,
-      modules: false,
-      performance: true,
-      timings: true,
-    },
-  };
-
-  // Show progress
-  WEBPACK_CONFIG.plugins.push(new webpack.ProgressPlugin());
-
-  // HMR plugin
-  WEBPACK_CONFIG.plugins.push(new webpack.HotModuleReplacementPlugin());
-  WEBPACK_CONFIG.plugins.push(new webpack.NamedModulesPlugin());
-} else {
-  // WEBPACK_CONFIG.devtool = 'inline-source-map';
-  // Optimization of the output
-  WEBPACK_CONFIG.plugins.push(
-    new UglifyJSPlugin({
-      cache: true,
-      sourceMap: false,
-      parallel: true,
-      uglifyOptions: {
-        compress: {
-          conditionals: false,
-        },
-      },
-    })
-  );
-
-  // Ensure consistent vendor build names
-  WEBPACK_CONFIG.plugins.push(new webpack.HashedModuleIdsPlugin());
-
-  // Stats output
-  if (!argv.json) {
-    WEBPACK_CONFIG.stats = {
-      chunks: false,
-      chunkOrigins: false,
-      modules: false,
-      performance: true,
-      timings: true,
-    };
-  }
-=======
   config.plugins.push(new webpack.ProgressPlugin());
->>>>>>> b1331839
 }
 
 module.exports = config;