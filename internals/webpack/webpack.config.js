--- conflicted
+++ resolved
@@ -66,36 +66,6 @@
         }),
         new OptimizeCSSAssetsPlugin()
       ]
-<<<<<<< HEAD
-      // minimizer: [
-      //   new TerserPlugin({
-      //       cache: true,
-      //       parallel: true,
-      //       sourceMap: buildSourceMap,
-      //       terserOptions: {
-      //         warnings: false,
-      //         compress: {
-      //           comparisons: false,
-      //         },
-      //         parse: {},
-      //         mangle: true,
-      //         output: {
-      //           comments: false,
-      //           ascii_only: true,
-      //         },
-      //       },
-      //   }),
-      //   new OptimizeCSSAssetsPlugin({
-      //     assetNameRegExp: /\.css$/g,
-      //     cssProcessor: cssnano,
-      //     cssProcessorPluginOptions: {
-      //       preset: ['default', { discardComments: { removeAll: true } }],
-      //     },
-      //     canPrint: true
-      //   })
-      // ]
-=======
->>>>>>> da7f21b5
     }
   },
 
@@ -197,13 +167,8 @@
 
     !isDev && new webpack.HashedModuleIdsPlugin(),
 
-<<<<<<< HEAD
     buildSourceMap && new SentryCliPlugin({
-      include: path.resolve(process.cwd(), 'build'),
-=======
-    isProd && new SentryCliPlugin({
       include: path.join(process.cwd(), 'build'),
->>>>>>> da7f21b5
       release: process.env.CIRCLE_BUILD_NUM,
     })
   ].filter(Boolean),
