--- conflicted
+++ resolved
@@ -109,22 +109,10 @@
       },
       {
         test: /\.(svg|jpg|png|gif)$/,
-<<<<<<< HEAD
-        use: [
-          // { loader: 'cache-loader' },
-          {
-            loader: 'url-loader',
-            options: {
-              limit: 8192,
-            },
-          },
-        ],
-=======
         loader: 'url-loader',
         options: {
           limit: 8192,
         }
->>>>>>> 0c61ae87
       },
       {
         test: /\.(eot|ttf|woff|woff2)$/,
