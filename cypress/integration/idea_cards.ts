--- conflicted
+++ resolved
@@ -119,47 +119,4 @@
     cy.apiRemoveIdea(ideaId2);
     cy.apiRemoveIdea(ideaId3);
   });
-<<<<<<< HEAD
-});
-
-describe('Idea cards inside of a project with location enabled', () => {
-  const projectTitle = randomString();
-  let projectId: string;
-  let ideaId: string;
-
-  before(() => {
-    const projectDescriptionPreview = randomString();
-    const projectDescription = randomString();
-
-    cy.apiCreateProject({
-      type: 'continuous',
-      title: projectTitle,
-      descriptionPreview: projectDescriptionPreview,
-      description: projectDescription,
-      publicationStatus: 'published',
-      participationMethod: 'ideation',
-    }).then((project) => {
-      projectId = project.body.data.id;
-      const ideaTitle = randomString();
-      const ideaContent = randomString();
-      const locationGeoJSON = { type: 'Point', coordinates: [4.351710300000036, 50.8503396] };
-      const locationDescription = 'Brussel, België';
-      return cy.apiCreateIdea(projectId, ideaTitle, ideaContent, locationGeoJSON, locationDescription);
-    }).then((idea) => {
-      ideaId = idea.body.data.id;
-    });
-  });
-
-  it('displays the map/list viewbuttons above the idea cards', () => {
-    cy.visit(`projects/${projectTitle}/ideas`);
-    cy.get('#e2e-ideas-container');
-    cy.get('.e2e-list-map-viewbuttons').should('exist');
-  });
-
-  after(() => {
-    cy.apiRemoveIdea(ideaId);
-    cy.apiRemoveProject(projectId);
-  });
-=======
->>>>>>> 26874006
 });