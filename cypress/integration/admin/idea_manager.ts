--- conflicted
+++ resolved
@@ -1,14 +1,9 @@
-<<<<<<< HEAD
-=======
-import { isString, get, first } from 'lodash-es';
->>>>>>> e3b14eda
 import { randomString, randomEmail } from '../../support/commands';
 
 beforeEach(() => {
   cy.login('admin@citizenlab.co', 'testtest');
 });
 
-<<<<<<< HEAD
 describe('Assignee filter', () => {
   it('Filters on All ideas', () => {
     cy.visit('/admin/ideas/');
@@ -20,46 +15,35 @@
     // check that number of ideas on first page is 10
     cy.get('.e2e-idea-manager-idea-row').should('have.length', 10);
   });
-=======
-// describe('Assignee filter', () => {
-//   it('Filters on All ideas', () => {
-//     // grab and open assignee filter menu
-//     cy.get('#e2e-idea-select-assignee-filter').click();
-//     // click on All ideas filter
-//     cy.get('#e2e-assignee-filter-all-ideas').click();
-//     // check that number of ideas on first page is 10
-//     cy.get('.e2e-idea-manager-idea-row').should('have.length', 10);
-//   });
->>>>>>> e3b14eda
 
-//   it('Filters on Assigned to me', () => {
+  it('Filters on Assigned to me', () => {
 
-//     cy.getAuthUser().then((user) => {
-//       const projectTitle = randomString();
-//       const projectDescriptionPreview = randomString();
-//       const projectDescription = randomString();
-//       const userId = user.body.data.id;
+    cy.getAuthUser().then((user) => {
+      const projectTitle = randomString();
+      const projectDescriptionPreview = randomString();
+      const projectDescription = randomString();
+      const userId = user.body.data.id;
 
-//       // create project with signed-in admin/user as default assignee
-//       cy.apiCreateProject('continuous', projectTitle, projectDescriptionPreview, projectDescription, 'published', userId).then((project) => {
-//         const projectId = project.body.data.id;
-//         const ideaTitle = randomString();
-//         const ideaContent = randomString();
+      // create project with signed-in admin/user as default assignee
+      cy.apiCreateProject('continuous', projectTitle, projectDescriptionPreview, projectDescription, 'published', userId).then((project) => {
+        const projectId = project.body.data.id;
+        const ideaTitle = randomString();
+        const ideaContent = randomString();
 
-//         cy.apiCreateIdea(projectId, ideaTitle, ideaContent);
+        cy.apiCreateIdea(projectId, ideaTitle, ideaContent);
 
-//         // do a refresh for the new idea to appear
-//         cy.visit('/admin/ideas/');
-//         // grab and open assignee filter menu
-//         cy.get('#e2e-idea-select-assignee-filter').click();
-//         // click on Assigned to me filter
-//         cy.get('#e2e-assignee-filter-assigned-to-user').click();
-//         // Check whether the newly created idea is assigned to the user
-//         cy.get('.e2e-idea-manager-idea-row').contains(ideaTitle);
-//       });
-//     });
-//   });
-// });
+        // do a refresh for the new idea to appear
+        cy.visit('/admin/ideas/');
+        // grab and open assignee filter menu
+        cy.get('#e2e-idea-select-assignee-filter').click();
+        // click on Assigned to me filter
+        cy.get('#e2e-assignee-filter-assigned-to-user').click();
+        // Check whether the newly created idea is assigned to the user
+        cy.get('.e2e-idea-manager-idea-row').contains(ideaTitle);
+      });
+    });
+  });
+});
 
 // describe('Need feedback toggle', () => {
 //   it('Filters on ideas that need feedback', () => {
@@ -85,7 +69,6 @@
 //   });
 // });
 
-<<<<<<< HEAD
 describe('Idea preview ', () => {
   it('Opens when you click an idea title', () => {
     cy.visit('/admin/ideas/');
@@ -98,53 +81,20 @@
     // check if the modal popped out and has the idea in it
     cy.get('#e2e-modal-container').find('.e2e-ideatitle').contains(ideaTitle.text());
     });
-=======
-// describe('Idea preview ', () => {
-//   it('Opens when you click an idea title', () => {
-//     // grab and open assignee filter menu
-//     cy.get('#e2e-idea-select-assignee-filter').click();
-//     // click on All ideas filter
-//     cy.get('#e2e-assignee-filter-all-ideas').click();
-//     // click on title of first idea
-//     cy.get('.e2e-idea-manager-idea-title').first().click().then(ideaTitle => {
-//     // check if the modal popped out and has the idea in it
-//     cy.get('#e2e-modal-container').find('.e2e-ideatitle').contains(ideaTitle.text());
-//     });
-//   });
-
-//   it('Closes when you click the X (close button)', () => {
-//     // grab and open assignee filter menu
-//     cy.get('#e2e-idea-select-assignee-filter').click();
-//     // click on All ideas filter
-//     cy.get('#e2e-assignee-filter-all-ideas').click();
-//     // click on title of first idea to open modal
-//     cy.get('.e2e-idea-manager-idea-title').first().click();
-//     // close modal
-//     cy.get('.e2e-modal-close-button').click();
-//     // check if the modal is no longer on the page
-//     cy.get('#e2e-modal-container').should('have.length', 0);
-//   });
-// });
-
-describe('Assignee select', () => {
-  const firstName = randomString();
-  const lastName = randomString();
-  const email = randomEmail();
-  const password = randomString();
-
-  before(() => {
-    cy.apiCreateUser(firstName, lastName, email, password);
->>>>>>> e3b14eda
   });
 
-  it('Assigns a user to an idea', () => {
-    // Select unassigned in assignee filter
+  it('Closes when you click the X (close button)', () => {
+    cy.visit('/admin/ideas/');
+    // grab and open assignee filter menu
     cy.get('#e2e-idea-select-assignee-filter').click();
-    cy.get('#e2e-assignee-filter-unassigned').click();
-    // Pick first idea in idea table and assign it to our user
-    cy.get('.e2e-idea-manager-idea-row-assignee-select').first().click().contains(`${firstName} ${lastName}`).click();
-    // Select this user in the assignee filter
-    // Check if idea is there
+    // click on All ideas filter
+    cy.get('#e2e-assignee-filter-all-ideas').click();
+    // click on title of first idea to open modal
+    cy.get('.e2e-idea-manager-idea-title').first().click();
+    // close modal
+    cy.get('.e2e-modal-close-button').click();
+    // check if the modal is no longer on the page
+    cy.get('#e2e-modal-container').should('have.length', 0);
   });
 });
 
