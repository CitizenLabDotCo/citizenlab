--- conflicted
+++ resolved
@@ -121,8 +121,7 @@
         // Navigates to admin/settings/projects
         cy.location('pathname').should('eq', '/en-GB/admin/projects');
 
-<<<<<<< HEAD
-        // Get project id, then area id and look up area to compare
+        // Get projectId, then areaId and look up area to compare
         let projectId;
         cy.get(`.e2e-admin-edit-project.${projectTitleEN}`)
           .find('a')
@@ -144,36 +143,6 @@
               });
             }
           });
-=======
-        // Get project id
-        let projectId;
-        cy.get(`.e2e-admin-edit-project.${projectTitleEN}`)
-          .find('a')
-          .should('have.attr', 'href')
-          .then((link) => {
-            const href = link.attr('href');
-            const segments = href && href.split('/');
-            projectId = Array.isArray(segments) && segments[segments.length - 2];
-          });
-
-        // Get project data through a request
-        const getProjectData = (projectId: string) => {
-          return cy.request({
-            headers: {
-              'Content-Type': 'application/json',
-            },
-            method: 'GET',
-            url: `web_api/v1/projects/${projectId}`,
-          });
-        };
-
-        if (projectId) {
-          getProjectData(projectId).then((response) => {
-            expect(response.body.relationships.areas.data[0]).to.eq('Carrotgem');
-          });
-        }
-
->>>>>>> e7434493
       });
     });
   });
