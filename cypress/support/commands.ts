--- conflicted
+++ resolved
@@ -184,25 +184,14 @@
   projectId: string,
   ideaTitle: string,
   ideaContent: string,
-<<<<<<< HEAD
   locationGeoJSON?: {'type': string, 'coordinates': number[]},
   locationDescription?: string
-=======
-  jwt?: string
->>>>>>> 704b4813
 ) {
-  let headers: { 'Content-Type': string; Authorization: string; } | null = null;
-  if (jwt) {
-    headers = {
-      'Content-Type': 'application/json',
-      Authorization: `Bearer ${jwt}`
-    };
-  }
-  return cy.apiLogin('admin@citizenlab.co', 'testtest').then((response) => {
-    const adminJwt = response.body.jwt;
-
-    return cy.request({
-      headers: headers || {
+  return cy.apiLogin('admin@citizenlab.co', 'testtest').then((response) => {
+    const adminJwt = response.body.jwt;
+
+    return cy.request({
+      headers: {
         'Content-Type': 'application/json',
         Authorization: `Bearer ${adminJwt}`
       },
