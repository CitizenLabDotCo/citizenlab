{
  "description": "Schema for validating the settings on a tenant",
  "type": "object",
  "required": ["core"],
  "additionalProperties": false,
  "properties":
    {
      "core": {
        "type": "object",
        "title": "Core system",
        "description": "The container for general settings. The core system should always be enabled.",
        "required-settings": ["organization_type", "timezone", "currency", "locales", "color_main", "color_secondary","color_text", "lifecycle_stage"],
        "additionalProperties": false,
        "required": ["allowed", "enabled"],
        "properties": {
          "allowed": { "type": "boolean", "default": true},
          "enabled": { "type": "boolean", "default": true},
          "organization_name": {
            "title": "Organisation Name",
            "description": "How the city or organisation is referred to throughout the platform.",
            "$ref": "#/definitions/multiloc_string"
          },
          "organization_site": {
            "title": "Organisation Website",
            "description": "The city or organisation's official website.",
            "type": "string",
            "pattern": "^$|^((http:\/\/.+)|(https:\/\/.+))"
          },
          "organization_type": {
            "title": "Organisation Type",
            "description": "Based on city's population: <40k small, 40-120k medium, >120k large. Otherwise, select 'generic'.",
            "type": "string",
            "enum": ["small_city", "medium_city", "large_city", "generic"],
            "default": "medium_city"
          },
          "lifecycle_stage": {
            "title": "Lifecycle Stage",
            "description": "The lifecycle stage of the customer.",
            "type": "string",
            "enum": ["trial", "expired_trial", "demo", "active", "churned", "not_applicable"],
            "default": "demo"
          },
          "timezone": {
            "title": "Time Zone",
            "type": "string",
            "default": "Brussels",
            "enum": [<%= ActiveSupport::TimeZone.all.sort_by{|tz| TimezoneService.new.display_timezone(tz)}.map(&:name).map{|l| "\"#{l}\""}.join(",") %>],
            "enumNames": [<%= ActiveSupport::TimeZone.all.map{|tz| TimezoneService.new.display_timezone(tz)}.sort.map{|l| "\"#{l}\""}.join(",") %>]
          },
          "currency": {
            "title": "Currency",
            "description": "Currency used by the organisation, for projects like participatory budgeting that have budget fields.",
            "type": "string",
            "default": "EUR",
            "enum": [<%= CL2_SUPPORTED_CURRENCIES.map{|l| "\"#{l}\""}.join(",") %>]
          },
          "locales": {
            "title": "Platform Languages",
            "description": "Select all of the languages that will be in use on the platform.",
            "type": "array",
            "items": {
              "type": "string",
              "enum": [<%= CL2_SUPPORTED_LOCALES.map{|l| "\"#{l}\""}.join(",") %>]
            },
            "uniqueItems": true,
            "minItems": 1,
            "default": ["en"]
          },
          "color_main": {
            "title": "Main Colour",
            "description": "Main colour of platform. Input as a 6-digit HEX color, including the # sign (e.g. #073F80).",
            "type": "string",
            "pattern": "^#([A-Fa-f0-9]{6}|[A-Fa-f0-9]{3})$",
            "default": "#163A7D"
          },
          "color_secondary": {
            "title": "Secondary Colour",
            "description": "Secondary colour of platform. Input as a 6-digit HEX color, including the # sign (e.g. #ff672f).",
            "type": "string",
            "pattern": "^#([A-Fa-f0-9]{6}|[A-Fa-f0-9]{3})$",
            "default": "#CF4040"
          },
          "color_text": {
            "title": "Text Colour",
            "description": "Colour of platform text. Input as a 6-digit HEX color, including the # sign (e.g. #7fbbca).",
            "type": "string",
            "pattern": "^#([A-Fa-f0-9]{6}|[A-Fa-f0-9]{3})$",
            "default": "#163A7D"
          },
          "header_title": {
            "title": "Homepage Title",
            "description": "The header (title) shown on the main banner of the homepage (max 45 characters).",
            "type": "object",
            "allOf": [{"$ref": "#/definitions/multiloc_string"}],
            "additionalProperties": {"maxLength": 45}
          },
          "header_slogan": {
            "title": "Homepage Subtitle",
            "description": "The sub-title shown on the main banner of the homepage (max 90 characters).",
            "type": "object",
            "allOf": [{"$ref": "#/definitions/multiloc_string"}],
            "additionalProperties": {"maxLength": 90}
          },
          "meta_title": {
            "title": "Page Title",
            "description": "The title of the homepage displayed on the browser tab in search engine results and when shared on social media.",
            "$ref": "#/definitions/multiloc_string"
          },
          "meta_description": {
            "title": "Social Media Description",
            "description": "The description of the platform shown in search engine results and when shared on some social media platforms.",
            "$ref": "#/definitions/multiloc_string"
          },
          "custom_onboarding_message": {
            "title": "Header Banner Call-to-Action Text",
            "description": "Optional Call-to-Action text for signed in users, shown on a banner on the top of the homepage. Accompanied by a Call-to-Action (CTA) button. If this field is left blank, 'Header banner non-call to action' text is shown in the banner.",
            "$ref": "#/definitions/multiloc_string",
            "private": true
          },
          "custom_onboarding_button": {
            "title": "Header Banner CTA Button",
            "description": "Text for the CTA button in the header banner for signed-in users. Accompanies the 'Header banner call to action text' field.",
            "$ref": "#/definitions/multiloc_string",
            "private": true
          },
          "custom_onboarding_link": {
            "title": "Header Banner CTA Link",
            "description": "Web location that the CTA button links to. This should be a relative link on the platform starting with (e.g., platform.citizenlab.co/initiatives should be inputted here as /initiatives).",
            "type": "string",
            "pattern": "^$|^/.*$",
            "private": true
          },
          "custom_onboarding_fallback_message": {
            "title": "Header Banner Non-CTA Text",
            "description": "Optional text shown on a banner on the top of the homepage for signed in users. If this field and the 'Header Banner Call-to-Action Text' field are both left blank, the banner text defaults to \"{orgName} is listening to you. It's your turn to make your voice heard!\".",
            "$ref": "#/definitions/multiloc_string"
          },
          "currently_working_on_text": {
            "title": "Project Overview Header Title",
            "description": "Header title shown at the top of all of the projects on the homepage. If left blank, this field defaults to \"{orgName} is currently working on\".",
            "$ref": "#/definitions/multiloc_string"
          },
          "signup_helper_text": {
            "title": "Sign-up Helper Text (Step 1)",
            "description": "Optional short text, shown at the top of Step 1 of the sign up form (i.e., email and password). Supports HTML.",
            "$ref": "#/definitions/multiloc_string"
          },
          "custom_fields_signup_helper_text":  {
            "title": "Sign-up Helper Text (Step 2)",
            "description": "Optional short text, shown at the top of Step 2 of the sign up form (i.e., additional registration fields). Supports HTML.",
            "$ref": "#/definitions/multiloc_string"
          },
          "areas_term": {
            "title": "Geographic Units",
            "description": "What a geographic unit should be called on this platform (e.g., neighbourhoods, districts, etc.). Input the plural form here with all lowercase letters. If left blank, this field defaults to 'areas'.",
            "$ref": "#/definitions/multiloc_string"
          },
          "area_term": {
            "title": "Geographic Unit",
            "description": "What a geographic unit should be called on this platform (e.g., neighbourhood, district, etc.)? Input the singular form here with all lowercase letters. If left blank, this field defaults to 'area'.",
            "$ref": "#/definitions/multiloc_string"
          }
        }
      },

      "user_custom_fields": {
        "type": "object",
        "title": "Custom Registration Fields",
        "description":  "Allow admin to define custom registration fields.",
        "additionalProperties": false,
        "required": ["allowed", "enabled"],
        "properties": {
          "allowed": { "type": "boolean", "default": true},
          "enabled": { "type": "boolean", "default": true}
        }
      },

      "password_login": {
        "type": "object",
        "title": "Password Login",
        "description": "Allow users to register with an email and password.",
        "additionalProperties": false,
        "required": ["allowed", "enabled"],
        "required-settings": ["phone"],
        "properties": {
          "allowed": { "type": "boolean", "default": true},
          "enabled": { "type": "boolean", "default": true},
          "phone": {
            "title": "Phone",
            "description": "Allow users to register with a phone number. This option is not advised, please check with development team before enabling this field.",
            "type": "boolean",
            "default": false
          },
          "phone_email_pattern": {
            "title": "Phone Number Format",
            "description": "Specify how phone numbers should be stored in the database (needs to be in email format - e.g., 'phone+__PHONE__@test.com' stores the phone number as 'phone+32478637483@test.com'.",
            "type": "string",
            "format": "email",
            "pattern": "^.*__PHONE__.*@.*$",
            "private": true
          }
        }
      },

      "facebook_login": {
        "type": "object",
        "title": "Facebook Login",
        "description":	"Allow users to register and sign in through their Facebook account.",
        "additionalProperties": false,
        "required": ["allowed", "enabled"],
        "required-settings": ["app_id"],
        "properties": {
          "allowed": { "type": "boolean", "default": false},
          "enabled": { "type": "boolean", "default": false},
          "app_id": {
            "title": "App ID",
            "type": "string"
          },
          "app_secret": {
            "title": "App Secret",
            "type": "string",
            "private": true
          }
        }
      },

      "google_login": {
        "type": "object",
        "title": "Google Login",
        "description":  "Allow users to register and sign in through their Google account.",
        "additionalProperties": false,
        "required": ["allowed", "enabled"],
        "required-settings": ["client_id", "client_secret"],
        "properties": {
          "allowed": { "type": "boolean", "default": false},
          "enabled": { "type": "boolean", "default": false},
          "client_id": {
            "title": "Client ID",
            "type": "string"
          },
          "client_secret": {
            "title": "Client Secret",
            "type": "string",
            "private": true
          }
        }
      },

      "azure_ad_login": {
        "type": "object",
        "title": "Azure Login",
        "description":  "Allow users to register and sign in with Azure Active Directory.",
        "additionalProperties": false,
        "required": ["allowed", "enabled"],
        "required-settings": ["tenant", "client_id", "logo_url", "login_mechanism_name"],
        "properties": {
          "allowed": { "type": "boolean", "default": false},
          "enabled": { "type": "boolean", "default": false},
          "tenant": {
            "title": "Tenant",
            "type": "string",
            "private": true
          },
          "client_id": {
            "title": "Client ID",
            "description": "Sometimes also called 'application_id'",
            "type": "string",
            "private": true
          },
          "logo_url": {
            "title": "Logo",
            "type": "string",
            "pattern": "^https:\/\/.+",
            "description": "The full URL to the logo image that is shown on the authentication button. Logo should be approx. 25px in height."
          },
          "login_mechanism_name": {
            "title": "Login Mechanism Name",
            "type": "string",
            "description": "The Login Mechanism Name is used for user-facing copy. For instance, \"Sign up with {login_mechanism_name}.\"."
          }
        }
      },

      "franceconnect_login": {
        "type": "object",
        "title": "FranceConnect Login",
        "description":  "Allow users to register and sign in with a FranceConnect account.",
        "additionalProperties": false,
        "required": ["allowed", "enabled"],
        "required-settings": ["environment", "identifier", "secret"],
        "properties": {
          "allowed": { "type": "boolean", "default": false},
          "enabled": { "type": "boolean", "default": false},
          "environment": {
            "type": "string",
            "title": "Environment",
            "description": "Live on the production FranceConnect environment or still testing on their integration environment?",
            "enum": ["production", "integration"],
            "default": "production",
            "private": true
          },
          "identifier": {
            "title": "Identifier",
            "type": "string",
            "private": true
          },
          "secret": {
            "title": "Secret Key",
            "type": "string",
            "private": true
          }
        }
      },

      "integration_onze_stad_app": {
        "type": "object",
        "description":  "Allow posting ideas to Onze StadApp as news.",
        "additionalProperties": false,
        "required": ["allowed", "enabled"],
        "required-settings": ["app_id", "api_key"],
        "properties": {
          "allowed": { "type": "boolean", "default": false},
          "enabled": { "type": "boolean", "default": false},
          "app_id": {
            "title": "App ID",
            "type": "string",
            "private": true
          },
          "api_key": {
            "title": "API Key",
            "type": "string",
            "private": true
          }
        }
      },

      "verification": {
        "type": "object",
        "title": "Verification",
        "description": "Use a pre-defined list to verify user identities during registration.",
        "additionalProperties": false,
        "required": ["allowed", "enabled"],
        "required-settings": ["verification_methods"],
        "properties": {
          "allowed": { "type": "boolean", "default": false},
          "enabled": { "type": "boolean", "default": false},
          "verification_methods": {
            "title": "Verification Methods",
            "private": true,
            "type": "array",
            "default": [],
            "items": {
              "anyOf":
                <%= Verification::VerificationService.new.all_methods.map do |method|
                    {
                      type: "object",
                      title: method.name,
                      required: ["name", *method.config_parameters],
                      properties: {
                        name: {type: "string", enum: [method.name], default: method.name, readOnly: true},
                        **method.config_parameters.map do |cp|
                          parameter_schema = method.respond_to?(:config_parameters_schema) && method.config_parameters_schema[cp]
                          [cp, parameter_schema || {type: "string", private: "true"}]
                        end.to_h
                      }
                    }
                  end.to_json
                %>
            }
          }
        }
      },

      "maps": {
        "type": "object",
        "title": "Maps",
        "description":  "Enable maps for all projects.",
        "additionalProperties": false,
        "required": ["allowed", "enabled"],
        "properties": {
          "allowed": { "type": "boolean", "default": true},
          "enabled": { "type": "boolean", "default": true},
          "tile_provider": {
            "title": "Tile provider",
            "description": "The OSM compatible tile provider URL pattern (https is required).",
            "type": "string",
            "pattern": "^https:\/\/.+",
            "default": "https://api.maptiler.com/maps/basic/{z}/{x}/{y}.png?key=DIZiuhfkZEQ5EgsaTk6D"
          },
          "map_center": {
            "title": "Map Center",
            "description": "The default center point of the platform maps (latitude/longitude). Use a dot as a decimal separator.",
            "type": "object",
            "additionalProperties": false,
            "properties": {
              "lat": {
                "title": "Latitude",
                "type": "string",
                "default": "50.8503"
              },
              "long": {
                "title": "Longitude",
                "type": "string",
                "default": "4.3517"
              }
            }
          },
          "zoom_level": {
            "type": "number",
            "title": "Map Zoom Level",
            "description": "The zoom level of the platform maps. The Zoom Level should be a number between 0 - 19. The default zoom level is 12 (town). See https://wiki.openstreetmap.org/wiki/Zoom_levels for more information about zoom levels.",
            "default": 12
          },
          "osm_relation_id": {
            "type": "integer",
            "title": "OSM Relation ID",
            "description": "The boundary of the municipality/organisation is specified by its Relation ID in OpenStreetMap (OSM). You can find the Relation ID at https://www.openstreetmap.org. Search for the place, click on the correct result and you'll find the Relation ID if the result is a relation (e.g. \"Relation: Knokke-Heist (4569)\"). If there is no relation defined for the place (e.g. Scheveningen), search for the next largest administrative territory (e.g. The Hague)."
          }
        }
      },

<<<<<<< HEAD
=======
      "custom_maps": {
        "type": "object",
        "title": "Custom Map Configuration",
        "description": "Adds an extra tab to the project settings where admins can customize the project map",
        "additionalProperties": false,
        "required": ["allowed", "enabled"],
        "properties": {
          "allowed": { "type": "boolean", "default": false},
          "enabled": { "type": "boolean", "default": false}
        }
      },

      "geographic_dashboard": {
        "type": "object",
        "title": "Geographic Dashboard",
        "description":  "Shows a map with automatically detected idea locations. PoC, not yet stable.",
        "additionalProperties": false,
        "required": ["allowed", "enabled"],
        "properties": {
          "allowed": { "type": "boolean", "default": false},
          "enabled": { "type": "boolean", "default": false}
        }
      },

>>>>>>> 374b14c3
      "intercom": {
        "type": "object",
        "title": "Intercom Integration",
        "description":  "Integrates Intercom messenger and data collection",
        "additionalProperties": false,
        "required": ["allowed", "enabled"],
        "properties": {
          "allowed": { "type": "boolean", "default": true},
          "enabled": { "type": "boolean", "default": true}
        }
      },
      "segment": {
        "type": "object",
        "title": "Segment Integration",
        "description":  "Integrates segment data collection",
        "additionalProperties": false,
        "required": ["allowed", "enabled"],
        "properties": {
          "allowed": { "type": "boolean", "default": false},
          "enabled": { "type": "boolean", "default": false},
          "destinations": {
            "type": "string",
            "description": "As more tools can be activated through Segment, here you can specify them using comma separated text, shown in the cookie consent"
          }
        }
      },

      "satismeter": {
        "type": "object",
        "title": "Satismeter Integration",
        "description":  "Integrates Satismeter polls and data collection to the front-end",
        "additionalProperties": false,
        "required": ["allowed", "enabled"],
        "required-settings": ["write_key"],
        "properties": {
          "allowed": { "type": "boolean", "default": true},
          "enabled": { "type": "boolean", "default": true},
          "write_key": {
            "type": "string",
            "description": "The write key the front-end send its data to.",
            "default": "<%= ENV.fetch('DEFAULT_SATISMETER_WRITE_KEY', '')%>"
          }
        }
      },

      "google_analytics": {
        "type": "object",
        "title": "Google Analytics Integration",
        "description":  "Integrates Google Analytics data collection to the front-end",
        "additionalProperties": false,
        "required": ["allowed", "enabled"],
        "required-settings": ["tracking_id"],
        "properties": {
          "allowed": { "type": "boolean", "default": true},
          "enabled": { "type": "boolean", "default": true},
          "tracking_id": {
            "type": "string",
            "description": "The tracking ID the front-end send it's data to. Format UA-XXXXXXXXX-XX",
            "pattern": "^(UA|YT|MO)\-[0-9]+\-[0-9]+$",
            "default": "<%= ENV.fetch('DEFAULT_GA_TRACKING_ID', '')%>"
          }
        }
      },
      "google_tag_manager": {
        "type": "object",
        "title": "Google Tag Manager Integration",
        "description": "Integrates Google Tag Manager with the front-end",
        "additionalProperties": false,
        "required": ["allowed", "enabled"],
        "required-settings": ["container_id"],
        "properties": {
          "allowed": { "type": "boolean", "default": true},
          "enabled": { "type": "boolean", "default": true},
          "destinations": {
            "type": "string",
            "description": "As more tools can be activated through GTM, here you can specify them using comma separated text, shown in the cookie consent"
          },
          "container_id": {
            "type": "string",
            "description": "The unique ID of your GTM workspace, format GTM-XXXXXXX",
            "pattern": "^GTM-[A-Z0-9]{1,7}$",
            "default": "<%= ENV.fetch('DEFAULT_GTM_CONTAINER_ID', '') %>"
          }
        }
      },

      "participatory_budgeting": {
        "type": "object",
        "title": "Participatory Budgeting",
        "description":  "Allow participatory budgeting.",
        "additionalProperties": false,
        "required": ["allowed", "enabled"],
        "properties": {
          "allowed": { "type": "boolean", "default": true},
          "enabled": { "type": "boolean", "default": true}
        }
      },

      "polls": {
        "type": "object",
        "title": "Polls",
        "description": "Allow polls.",
        "additionalProperties": false,
        "required": ["allowed", "enabled"],
        "properties": {
          "allowed": { "type": "boolean", "default": true},
          "enabled": { "type": "boolean", "default": true}
        }
      },

      "initiatives": {
        "type": "object",
        "title": "Proposals",
        "description":  "Allow proposals.",
        "additionalProperties": false,
        "required-settings": ["voting_threshold", "days_limit", "threshold_reached_message", "eligibility_criteria","success_stories"],
        "required": ["allowed", "enabled"],
        "properties": {
          "allowed": { "type": "boolean", "default": true },
          "enabled": { "type": "boolean", "default": true },
          "voting_threshold": {
            "title": "Voting Threshold",
            "description": "Default value for how many votes a proposal needs to move to the next stage. This value can be changed in the admin panel on the platform.",
            "type": "integer",
            "minimum": 2,
            "default": 300
          },
          "days_limit": {
            "title": "Time Limit (in days)",
            "description": "Default value for how many days a proposal has to meet the voting threshold and move to the next stage. This value can be changed in the admin panel on the platform.",
            "type": "integer",
            "minimum": 1,
            "default": 90
          },
          "threshold_reached_message": {
            "title": "Proposal Success Message",
            "description": "Default text that users receive when their proposal reaches the voting threshold. Supports HTML paragraphs and breaks. This text can be changed in the admin panel on the platform.",
            "$ref": "#/definitions/multiloc_string",
            "default": <%= MultilocService.new.i18n_to_multiloc(
            'initiatives.default_threshold_reached_message',
            locales: CL2_SUPPORTED_LOCALES).to_json
            %>
          },
          "eligibility_criteria": {
            "title": "Proposal Criteria",
            "description": "Default text specifying criteria that proposals should meet. Supports HTML paragraphs and breaks. This text can be changed in the admin panel on the platform.",
            "$ref": "#/definitions/multiloc_string",
            "default": <%= MultilocService.new.i18n_to_multiloc(
            'initiatives.default_eligibility_criteria',
            locales: CL2_SUPPORTED_LOCALES).to_json
            %>
          },
          "success_stories": {
            "type": "array",
            "title": "Proposal Success Stories",
            "description": "Link to other pages that highlight prior success stories and examples that users can refer to.",
            "default": [],
            "items": {
              "type": "object",
              "additionalProperties": false,
              "required": ["page_slug", "location", "image_url"],
              "properties": {
                "page_slug": {"type": "string"},
                "location": {"type": "string"},
                "image_url": {"type": "string", "format": "uri"}
              }
            }
          }
        }
      },

      "surveys": {
        "type": "object",
        "title": "Surveys",
        "description":  "Allow Typeform surveys to be embedded.",
        "additionalProperties": false,
        "required": ["allowed", "enabled"],
        "properties": {
          "allowed": { "type": "boolean", "default": true},
          "enabled": { "type": "boolean", "default": true}
        }
      },

      "typeform_surveys": {
        "type": "object",
        "title": "Typeform Surveys",
        "description":  "Allow Typeform surveys to be embedded.",
        "additionalProperties": false,
        "required": ["allowed", "enabled"],
        "properties": {
          "allowed": { "type": "boolean", "default": true},
          "enabled": { "type": "boolean", "default": true},
          "user_token": {
            "title": "User Token",
            "description": "The user token is generated from the tenant's typeform profile. Survey results are only downloadable for this token.",
            "type": "string",
            "private": true,
            "default": "<%= ENV.fetch('DEFAULT_TYPEFORM_USER_TOKEN', '') %>"
          }
        }
      },

      "google_forms_surveys": {
        "type": "object",
        "title": "Google Forms Surveys",
        "description":  "Allow Google Form surveys to be embedded.",
        "additionalProperties": false,
        "required": ["allowed", "enabled"],
        "properties": {
          "allowed": { "type": "boolean", "default": true},
          "enabled": { "type": "boolean", "default": true}
        }
      },

      "enalyzer_surveys": {
        "type": "object",
        "title": "Enalyzer Forms Surveys",
        "description":  "Allow Enalyzer surveys to be embedded.",
        "additionalProperties": false,
        "required": ["allowed", "enabled"],
        "properties": {
          "allowed": { "type": "boolean", "default": false},
          "enabled": { "type": "boolean", "default": false}
        }
      },

      "surveymonkey_surveys": {
        "type": "object",
        "title": "Surveymonkey Surveys",
        "description":  "Allow the embedding of Surveymonkey surveys. Deprecated, since not supported on mobile.",
        "additionalProperties": false,
        "required": ["allowed", "enabled"],
        "properties": {
          "allowed": { "type": "boolean", "default": false},
          "enabled": { "type": "boolean", "default": false}
        }
      },

      "volunteering": {
        "type": "object",
        "title": "Volunteering",
        "description": "Allow volunteering.",
        "additionalProperties": false,
        "required": ["allowed", "enabled"],
        "properties": {
          "allowed": { "type": "boolean", "default": true},
          "enabled": { "type": "boolean", "default": true}
        }
      },

      "workshops": {
        "title": "Workshops",
        "type": "object",
        "description":	"Allow workshops.",
        "additionalProperties": false,
        "required": ["allowed", "enabled"],
        "properties": {
          "allowed": { "type": "boolean", "default": true},
          "enabled": { "type": "boolean", "default": true}
        }
      },

      "machine_translations": {
        "type": "object",
        "title": "Machine Translations",
        "description":  "Allows users to see translated content.",
        "additionalProperties": false,
        "required": ["allowed", "enabled"],
        "properties": {
          "allowed": { "type": "boolean", "default": true},
          "enabled": { "type": "boolean", "default": true}
        }
      },

      "project_reports": {
        "type": "object",
        "title": "Project Reports",
        "description": "Browse and download the results of a project.",
        "additionalProperties": false,
        "required": ["allowed", "enabled"],
        "properties": {
          "allowed": { "type": "boolean", "default": false},
          "enabled": { "type": "boolean", "default": false}
        }
      },

      "clustering": {
        "type": "object",
        "title": "Clustering",
        "description":  "Allows admins to analyze ideas by creating clustered visualizations.",
        "additionalProperties": false,
        "required": ["allowed", "enabled"],
        "properties": {
          "allowed": { "type": "boolean", "default": false},
          "enabled": { "type": "boolean", "default": false}
        }
      },

      "similar_ideas": {
        "type": "object",
        "title": "Similar Ideas",
        "description":  "Show links to similar ideas when viewing an idea. Still in beta.",
        "additionalProperties": false,
        "required": ["allowed", "enabled"],
        "properties": {
          "allowed": { "type": "boolean", "default": true},
          "enabled": { "type": "boolean", "default": true}
        }
      },

      "admin_project_templates": {
        "type": "object",
        "title": "Project Templates",
        "description":  "Enable the template library for admin to create new projects.",
        "additionalProperties": false,
        "required": ["allowed", "enabled"],
        "properties": {
          "allowed": { "type": "boolean", "default": true},
          "enabled": { "type": "boolean", "default": true}
        }
      },

      "custom_topics": {
        "type": "object",
        "title": "Custom Topics",
        "description": "Admin and project managers can customize idea topics.",
        "additionalProperties": false,
        "required": ["allowed", "enabled"],
        "properties": {
          "allowed": { "type": "boolean", "default": true},
          "enabled": { "type": "boolean", "default": true}
        }
      },

      "idea_assignment": {
        "type": "object",
        "title": "Assign Ideas",
        "description": "Ideas can be assigned to specific admin and project managers to respond to.",
        "additionalProperties": false,
        "required": ["allowed", "enabled"],
        "properties": {
          "allowed": { "type": "boolean", "default": true},
          "enabled": { "type": "boolean", "default": true}
        }
      },

      "idea_custom_fields": {
        "type": "object",
        "title": "Custom Idea Fields",
        "description":  "Admin and project managers can specify which idea form fields to enable/disable or make mandatory.",
        "additionalProperties": false,
        "required": ["allowed", "enabled"],
        "properties": {
          "allowed": { "type": "boolean", "default": true},
          "enabled": { "type": "boolean", "default": true}
        }
      },

      "smart_groups": {
        "type": "object",
        "title": "Smart Groups",
        "description":  "Users can automatically be assigned to a group based on certain criteria.",
        "additionalProperties": false,
        "required": ["allowed", "enabled"],
        "properties": {
          "allowed": { "type": "boolean", "default": false},
          "enabled": { "type": "boolean", "default": false}
        }
      },

      "ideas_overview": {
        "type": "object",
        "title": "Idea Overview",
        "description":  "Create a page with all the ideas in a single overview page (mobile and desktop).",
        "additionalProperties": false,
        "required": ["allowed", "enabled"],
        "properties": {
          "allowed": { "type": "boolean", "default": true},
          "enabled": { "type": "boolean", "default": false}
        }
      },

      "disable_downvoting": {
        "type": "object",
        "title": "Disable Downvoting",
        "description": "Ideas and proposals cannot be downvoted, only upvoted.",
        "additionalProperties": false,
        "required": ["allowed", "enabled"],
        "properties": {
          "allowed": { "type": "boolean", "default": false},
          "enabled": { "type": "boolean", "default": false}
        }
      },

      "ideaflow_social_sharing": {
        "type": "object",
        "title": "Share Proposals on Social Media",
        "description":  "After posting a proposal, users receive a pop-up to share their proposal on social media.",
        "additionalProperties": false,
        "required": ["allowed", "enabled"],
        "properties": {
          "allowed": { "type": "boolean", "default": true},
          "enabled": { "type": "boolean", "default": true}
        }
      },

      "initiativeflow_social_sharing": {
        "type": "object",
        "title": "Share Initiative on Social Media",
        "description": "After posting an initiative, users receive a pop-up to share their proposal on social media.",
        "additionalProperties": false,
        "required": ["allowed", "enabled"],
        "properties": {
          "allowed": { "type": "boolean", "default": true},
          "enabled": { "type": "boolean", "default": true}
        }
      },

      "widgets": {
        "type": "object",
        "title": "Widgets",
        "description":  "Admins can generate platform widgets to embed on external websites.",
        "additionalProperties": false,
        "required": ["allowed", "enabled"],
        "properties": {
          "allowed": { "type": "boolean", "default": true},
          "enabled": { "type": "boolean", "default": true}
        }
      },

      "manual_emailing": {
        "type": "object",
        "title": "Manual Emails",
        "description":  "Admin and project managers can email users through the platform.",
        "additionalProperties": false,
        "required": ["allowed", "enabled"],
        "properties": {
          "allowed": { "type": "boolean", "default": true},
          "enabled": { "type": "boolean", "default": true}
        }
      },

      "automated_emailing_control": {
        "type": "object",
        "title": "Automated Emails",
        "description":  "Admin can set and control automated e-mail campaigns and notifications.",
        "additionalProperties": false,
        "required": ["allowed", "enabled"],
        "properties": {
          "allowed": { "type": "boolean", "default": true},
          "enabled": { "type": "boolean", "default": true}
        }
      },

      "pages": {
        "type": "object",
        "title": "Custom Pages",
        "description":	"Allow custom pages to be made and added to the platform's navigation.",
        "additionalProperties": false,
        "required": ["allowed", "enabled"],
        "properties": {
          "allowed": { "type": "boolean", "default": true},
          "enabled": { "type": "boolean", "default": true}
        }
      },

      "redirects": {
        "type": "object",
        "title": "URL redirection rules",
        "description":  "Define redirection rules on certain targets",
        "additionalProperties": false,
        "required": ["allowed", "enabled"],
        "properties": {
          "allowed": { "type": "boolean", "default": true},
          "enabled": { "type": "boolean", "default": true},
          "rules": {
            "type": "array",
            "default": [],
            "items": {
              "type": "object",
              "required": ["path", "target"],
              "additionalProperties": false,
              "properties": {
                "path": {"type": "string", "description": "The URL path that should trigger the redirect. This is the part after the locale. For e.g. https://my-platform.com/en-GB/projects/my-project, the path would be projects/my-project."},
                "target": {"type": "string", "description": "The URL where the path should redirected to, e.g. https://google.com"}
              }
            }
          }
        }
      },

      "abbreviated_user_names": {
        "type": "object",
        "title": "Abbreviated User Name",
        "description": "NOTE: Once you have selected this option, you cannot change it back. User names are shown on the platform as first name + first initial (Jane D. instead of Jane Doe).",
        "additionalProperties": false,
        "required": ["allowed", "enabled"],
        "properties": {
          "allowed": { "type": "boolean", "default": true},
          "enabled": { "type": "boolean", "default": false}
        }
      },

      "moderation": {
        "type": "object",
        "title": "Moderation",
        "description": "Moderations are pieces of user-generated content that need to be moderated.",
        "additionalProperties": false,
        "required": ["allowed", "enabled"],
        "properties": {
          "allowed": { "type": "boolean", "default": true},
          "enabled": { "type": "boolean", "default": true}
        }
      },

      "manual_tagging": {
        "type": "object",
        "title": "Manual Tagging",
        "description": "Allows to manually analyze text inputs",
        "additionalProperties": false,
        "required": ["allowed", "enabled"],
        "properties": {
          "allowed": { "type": "boolean", "default": false},
          "enabled": { "type": "boolean", "default": false}
        }
      },

      "automatic_tagging": {
        "type": "object",
        "title": "Automatic Tagging",
        "description": "Allows to automatically analyze text inputs",
        "additionalProperties": false,
        "required": ["allowed", "enabled"],
        "properties": {
          "allowed": { "type": "boolean", "default": false},
          "enabled": { "type": "boolean", "default": false}
        }
      },

      "idea_custom_copy": {
        "type": "object",
        "title": "Idea Custom Copy",
        "description": "Allows the changing of the word `idea` as the default term of input.",
        "additionalProperties": false,
        "required": ["allowed", "enabled"],
        "properties": {
          "allowed": { "type": "boolean", "default": false},
          "enabled": { "type": "boolean", "default": false}
        }
      },

      "project_management": {
        "type": "object",
        "title": "Project Managers",
        "description": "Enable the project manager role (users who have some administrative rights at a project level).",
        "additionalProperties": false,
        "required": ["allowed", "enabled"],
        "properties": {
          "allowed": { "type": "boolean", "default": true},
          "enabled": { "type": "boolean", "default": true}
        }
      },

      "granular_permissions": {
        "type": "object",
        "title": "Granular Permissions",
        "description": "Admin can specify permissions for specific projects and project phases (e.g., who can post, vote, etc.).",
        "additionalProperties": false,
        "required": ["allowed", "enabled"],
        "properties": {
          "allowed": { "type": "boolean", "default": true},
          "enabled": { "type": "boolean", "default": true}
        }
      },

      "project_visibility": {
        "type": "object",
        "title": "Project Visibility",
        "description": "Admin can make projects visible only to certain groups of users (e.g., admin only, smart groups).",
        "additionalProperties": false,
        "required": ["allowed", "enabled"],
        "properties": {
          "allowed": { "type": "boolean", "default": true},
          "enabled": { "type": "boolean", "default": true}
        }
      },

      "private_projects": {
        "type": "object",
        "title": "Private projects",
        "description":  "Make projects visible to certain groups only (Access Rights tab in the Admin panel).",
        "additionalProperties": false,
        "required": ["allowed", "enabled"],
        "properties": {
          "allowed": { "type": "boolean", "default": true},
          "enabled": { "type": "boolean", "default": true}
        }
      },

      "fragments": {
        "type": "object",
        "title": "Fragments",
        "description":  "Internal system to allow specific pieces of UI to be overridden with custom HTML.",
        "additionalProperties": false,
        "required": ["allowed", "enabled"],
        "required-settings": ["enabled_fragments"],
        "properties": {
          "allowed": { "type": "boolean", "default": false},
          "enabled": { "type": "boolean", "default": false},
          "enabled_fragments": {
            "title": "Enabled Fragments",
            "type": "array",
            "default": [],
            "description": "List of fragment names that should be enabled (e.g., 'signed-out-header').",
            "items": {
              "type": "string"
            }
          }
        }
      }
    },
  "dependencies": {
    "typeform_surveys": ["surveys"],
    "google_forms_surveys": ["surveys"],
    "enalyzer_surveys": ["surveys"],
    "surveymonkey_surveys": ["surveys"],
    "automatic_tagging": ["manual_tagging"]
  },
  "definitions": {
    "multiloc_string": {
      "type": "object",
      "additionalProperties": false,
      "properties": {
        <%= CL2_SUPPORTED_LOCALES.map{|l| "\"#{l.to_s}\": {\"type\": \"string\"}"}.join(",") %>
      }
    }
  }
}<|MERGE_RESOLUTION|>--- conflicted
+++ resolved
@@ -419,8 +419,6 @@
         }
       },
 
-<<<<<<< HEAD
-=======
       "custom_maps": {
         "type": "object",
         "title": "Custom Map Configuration",
@@ -433,19 +431,6 @@
         }
       },
 
-      "geographic_dashboard": {
-        "type": "object",
-        "title": "Geographic Dashboard",
-        "description":  "Shows a map with automatically detected idea locations. PoC, not yet stable.",
-        "additionalProperties": false,
-        "required": ["allowed", "enabled"],
-        "properties": {
-          "allowed": { "type": "boolean", "default": false},
-          "enabled": { "type": "boolean", "default": false}
-        }
-      },
-
->>>>>>> 374b14c3
       "intercom": {
         "type": "object",
         "title": "Intercom Integration",
