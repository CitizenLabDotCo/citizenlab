--- conflicted
+++ resolved
@@ -385,11 +385,16 @@
           "enabled": { "type": "boolean", "default": true}
         }
       },
-<<<<<<< HEAD
       "granular_permissions": {
         "type": "object",
         "description":  "Choose which users are permitted to take which actions (e.g. posting, voting) in which projects/phases",
-=======
+        "additionalProperties": false,
+        "required": ["allowed", "enabled"],
+        "properties": {
+          "allowed": { "type": "boolean", "default": true},
+          "enabled": { "type": "boolean", "default": true}
+        }
+      },
       "manual_emailing": {
         "type": "object",
         "description":  "Allows admins and moderators to send out direct email to groups of citizens",
@@ -403,7 +408,6 @@
       "automated_emailing_control": {
         "type": "object",
         "description":  "Allows admins to control which automated e-mail campaigns are active",
->>>>>>> 6adb8537
         "additionalProperties": false,
         "required": ["allowed", "enabled"],
         "properties": {
