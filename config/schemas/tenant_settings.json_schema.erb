--- conflicted
+++ resolved
@@ -375,7 +375,16 @@
           "enabled": { "type": "boolean", "default": true}
         }
       },
-<<<<<<< HEAD
+      "ideaflow_social_sharing": {
+        "type": "object",
+        "description":  "A social sharing option is presented after posting an idea",
+        "additionalProperties": false,
+        "required": ["allowed", "enabled"],
+        "properties": {
+          "allowed": { "type": "boolean", "default": true},
+          "enabled": { "type": "boolean", "default": true}
+        }
+      },
       "manual_emailing": {
         "type": "object",
         "description":  "Allows admins and moderators to send out direct email to groups of citizens",
@@ -389,11 +398,6 @@
       "automated_emailing_control": {
         "type": "object",
         "description":  "Allows admins to control which automated e-mail campaigns are active",
-=======
-      "ideaflow_social_sharing": {
-        "type": "object",
-        "description":  "A social sharing option is presented after posting an idea",
->>>>>>> e321a798
         "additionalProperties": false,
         "required": ["allowed", "enabled"],
         "properties": {
