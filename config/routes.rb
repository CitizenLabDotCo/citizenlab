Rails.application.routes.draw do

  mount PublicApi::Engine => "/api", as: 'public_api'
  mount AdminApi::Engine => "/admin_api", as: 'admin_api', defaults: {format: :json}
  mount EmailCampaigns::Engine => "", as: 'email_campaigns'
  mount MachineTranslations::Engine => "", as: 'machine_translations'
  mount NLP::Engine => "", as: 'nlp'

  namespace :web_api, :defaults => {:format => :json} do
    namespace :v1 do

      get 'comments/as_xlsx' => 'comments#index_xlsx'

      concern :votable do
        resources :votes, except: [:update], shallow: true do
          post :up, on: :collection
          post :down, on: :collection
        end
      end
      concern :spam_reportable do
        resources :spam_reports, shallow: true
      end

      resources :ideas, 
        concerns: [:votable, :spam_reportable], 
        defaults: { votable: 'Idea', spam_reportable: 'Idea' } do

        resources :comments, shallow: true, 
          concerns: [:votable, :spam_reportable], 
          defaults: { votable: 'Comment', spam_reportable: 'Comment' } do

          post :mark_as_deleted, on: :member
        end
        resources :images, defaults: {container_class: Idea, image_class: IdeaImage}
        resources :files, defaults: {container_class: Idea, file_class: IdeaFile}
        resources :activities, only: [:index]
        get :as_xlsx, on: :collection, action: 'index_xlsx'
        get 'by_slug/:slug', on: :collection, to: 'ideas#by_slug'
        get :as_markers, on: :collection, action: 'index_idea_markers'
      end

      resources :idea_statuses, only: [:index, :show]

      # auth
      post 'user_token' => 'user_token#create'


      scope :users do
        resources :custom_fields, defaults: {resource_type: 'User'} do
          patch 'reorder', on: :member
          get 'schema', on: :collection
          resources :custom_field_options do
            patch 'reorder', on: :member
          end
        end
      end

      resources :users do
        get :me, on: :collection
        post :complete_registration, on: :collection
        get :as_xlsx, on: :collection, action: 'index_xlsx'
        post "reset_password_email" => "reset_password#reset_password_email", on: :collection
        post "reset_password" => "reset_password#reset_password", on: :collection
        get 'by_slug/:slug', on: :collection, to: 'users#by_slug'
        get 'by_invite/:token', on: :collection, to: 'users#by_invite'
      end

      resources :topics, only: [:index, :show]
      resources :areas

      resources :tenants, only: [:update] do
        get :current, on: :collection
      end
      resources :pages do
        resources :files, defaults: {container_class: Page, file_class: PageFile}, shallow: false
        get 'by_slug/:slug', on: :collection, to: 'pages#by_slug'
      end

      concern :participation_context do
        # :action is already used as param, so we chose :permission_action instead
        resources :permissions, param: :permission_action do
          get 'groups_inclusion', on: :member
        end
      end

      # Events and phases are split in two because we cannot have a non-shallow
      # resource (i.e. files) nested in a shallow resource. File resources have
      # to be shallow so we can determine their container class. See e.g.
      # https://github.com/rails/rails/pull/24405
      resources :events, only: [:show, :edit, :update, :destroy] do
        resources :files, defaults: {container_class: Event, file_class: EventFile}, shallow: false
      end
      resources :phases, only: [:show, :edit, :update, :destroy], concerns: :participation_context, defaults: {parent_param: :phase_id} do
        resources :files, defaults: {container_class: Phase, file_class: PhaseFile}, shallow: false
      end
      resources :projects, concerns: :participation_context, defaults: {parent_param: :project_id} do
        resources :events, only: [:index, :new, :create]
        resources :phases, only: [:index, :new, :create]
        resources :images, defaults: {container_class: Project, image_class: ProjectImage}
        resources :files, defaults: {container_class: Project, file_class: ProjectFile}
        resources :groups_projects, shallow: true, except: [:update]
        resources :moderators, except: [:update] do
          get :users_search, on: :collection
        end
        get 'by_slug/:slug', on: :collection, to: 'projects#by_slug'
        patch 'reorder', on: :member
      end

      resources :notifications, only: [:index, :show] do
        post 'mark_read', on: :member
        post 'mark_all_read', on: :collection
      end

      resources :groups do
        resources :memberships, shallow: true, except: [:update] do
          get :users_search, on: :collection
          get 'by_user_id/:user_id', on: :collection, to: 'memberships#show_by_user_id'
          delete 'by_user_id/:user_id', on: :collection, to: 'memberships#destroy_by_user_id'
        end
        get 'by_slug/:slug', on: :collection, to: 'groups#by_slug'
      end

      resources :invites do
        post 'by_token/:token/accept', on: :collection, to: 'invites#accept'
        post :bulk_create, on: :collection
        post :bulk_create_xlsx, on: :collection
        get :example_xlsx, on: :collection
        get :as_xlsx, on: :collection, action: 'index_xlsx'
      end

      scope 'stats', controller: 'stats' do
        with_options controller: 'stats_users' do
          get 'users_count'
          get 'users_by_time'
          get 'users_by_time_cumulative'
          get 'active_users_by_time'
          get 'users_by_gender'
          get 'users_by_birthyear'
          get 'users_by_domicile'
          get 'users_by_education'
          get 'users_by_custom_field/:custom_field_id', action: :users_by_custom_field
          get 'users_engagement_scores'
        end

        with_options controller: 'stats_ideas' do
          get 'ideas_count'
          get 'ideas_by_time'
          get 'ideas_by_time_cumulative'
          get 'ideas_by_topic'
          get 'ideas_by_project'
          get 'ideas_by_area'
        end

        with_options controller: 'stats_comments' do
          get 'comments_count'
          get 'comments_by_time'
          get 'comments_by_time_cumulative'
          get 'comments_by_topic'
          get 'comments_by_project'
        end

        with_options controller: 'stats_votes' do
          get 'votes_count'
          get 'votes_by_birthyear'
          get 'votes_by_education'
          get 'votes_by_domicile'
          get 'votes_by_gender'
          get 'votes_by_custom_field'
          get 'votes_by_time'
          get 'votes_by_time_cumulative'
          get 'votes_by_topic'
          get 'votes_by_project'
        end
      end

      scope 'mentions', controller: 'mentions' do
        get 'users'
      end

      resources :baskets, except: [:index]
      resources :clusterings

      resources :avatars, only: [:index]

      match 'manifest.json', to: 'manifest#show', via: :get
      
    end


  end

  get '/auth/:provider/callback', to: 'omniauth_callback#create'
  post '/auth/:provider/callback', to: 'omniauth_callback#create'
  get '/auth/failure', to: 'omniauth_callback#failure'
  post '/auth/failure', to: 'omniauth_callback#failure'
  get '/auth/:provider/logout', to: 'omniauth_callback#logout'

<<<<<<< HEAD

  mount PublicApi::Engine => "/api", as: 'public_api'
  mount AdminApi::Engine => "/admin_api", as: 'admin_api', defaults: {format: :json}
  mount EmailCampaigns::Engine => "", as: 'email_campaigns'
  mount MachineTranslations::Engine => "", as: 'machine_translations'
  mount NLP::Engine => "", as: 'nlp'
  mount Onboarding::Engine => "", as: 'onboarding'

=======
>>>>>>> 30f4da02
  if Rails.env.development?
    require_dependency 'sidekiq/web'
    mount Sidekiq::Web => '/sidekiq'
  end

end<|MERGE_RESOLUTION|>--- conflicted
+++ resolved
@@ -5,6 +5,7 @@
   mount EmailCampaigns::Engine => "", as: 'email_campaigns'
   mount MachineTranslations::Engine => "", as: 'machine_translations'
   mount NLP::Engine => "", as: 'nlp'
+  mount Onboarding::Engine => "", as: 'onboarding'
 
   namespace :web_api, :defaults => {:format => :json} do
     namespace :v1 do
@@ -195,17 +196,6 @@
   post '/auth/failure', to: 'omniauth_callback#failure'
   get '/auth/:provider/logout', to: 'omniauth_callback#logout'
 
-<<<<<<< HEAD
-
-  mount PublicApi::Engine => "/api", as: 'public_api'
-  mount AdminApi::Engine => "/admin_api", as: 'admin_api', defaults: {format: :json}
-  mount EmailCampaigns::Engine => "", as: 'email_campaigns'
-  mount MachineTranslations::Engine => "", as: 'machine_translations'
-  mount NLP::Engine => "", as: 'nlp'
-  mount Onboarding::Engine => "", as: 'onboarding'
-
-=======
->>>>>>> 30f4da02
   if Rails.env.development?
     require_dependency 'sidekiq/web'
     mount Sidekiq::Web => '/sidekiq'
