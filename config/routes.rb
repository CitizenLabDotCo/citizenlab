--- conflicted
+++ resolved
@@ -1,6 +1,5 @@
 Rails.application.routes.draw do
-<<<<<<< HEAD
-
+  
   mount AdminApi::Engine => "/admin_api", as: 'admin_api', defaults: {format: :json}
   mount CustomStatuses::Engine => "", as: 'custom_statuses'
   mount EmailCampaigns::Engine => "", as: 'email_campaigns'
@@ -11,26 +10,11 @@
   mount Onboarding::Engine => "", as: 'onboarding'
   mount Polls::Engine => "", as: 'polls'
   mount PublicApi::Engine => "/api", as: 'public_api'
+  mount Seo::Engine => '', as: 'seo'
   mount Surveys::Engine => "", as: 'surveys'
   mount Tagging::Engine => "", as: 'tagging'
   mount Verification::Engine => "", as: 'verification'
   mount Volunteering::Engine => "", as: 'volunteering'
-=======
-  mount PublicApi::Engine => '/api', as: 'public_api'
-  mount AdminApi::Engine => '/admin_api', as: 'admin_api', defaults: {format: :json}
-  mount EmailCampaigns::Engine => '', as: 'email_campaigns'
-  mount MachineTranslations::Engine => '', as: 'machine_translations'
-  mount NLP::Engine => '', as: 'nlp'
-  mount Onboarding::Engine => '', as: 'onboarding'
-  mount Surveys::Engine => '', as: 'surveys'
-  mount Frontend::Engine => '', as: 'frontend'
-  mount Polls::Engine => '', as: 'polls'
-  mount Verification::Engine => '', as: 'verification'
-  mount Volunteering::Engine => '', as: 'volunteering'
-  mount Maps::Engine => '', as: 'maps'
-  mount Tagging::Engine => '', as: 'tagging'
-  mount Seo::Engine => '', as: 'seo'
->>>>>>> 3dd65351
 
   namespace :web_api, :defaults => {:format => :json} do
     namespace :v1 do
