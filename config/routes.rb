--- conflicted
+++ resolved
@@ -10,11 +10,8 @@
   mount Frontend::Engine => "", as: 'frontend'
   mount Polls::Engine => "", as: 'polls'
   mount Verification::Engine => "", as: 'verification'
-<<<<<<< HEAD
+  mount Volunteering::Engine => "", as: 'volunteering'
   mount Maps::Engine => "", as: 'maps'
-=======
-  mount Volunteering::Engine => "", as: 'volunteering'
->>>>>>> 24d6ff4f
 
   namespace :web_api, :defaults => {:format => :json} do
     namespace :v1 do
