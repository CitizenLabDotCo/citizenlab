Rails.application.routes.draw do

  mount AdminApi::Engine => "/admin_api", as: 'admin_api', defaults: {format: :json}
<<<<<<< HEAD
  mount CustomTopics::Engine => "", as: 'custom_topics'
=======
  mount CustomMaps::Engine => "", as: 'custom_maps'
>>>>>>> b77d83d1
  mount CustomStatuses::Engine => "", as: 'custom_statuses'
  mount EmailCampaigns::Engine => "", as: 'email_campaigns'
  mount Frontend::Engine => "", as: 'frontend'
  mount GeographicDashboard::Engine => '', as: 'geographic_dashboard'
  mount MachineTranslations::Engine => "", as: 'machine_translations'
  mount NLP::Engine => "", as: 'nlp'
  mount Onboarding::Engine => "", as: 'onboarding'
  mount Polls::Engine => "", as: 'polls'
  mount PublicApi::Engine => "/api", as: 'public_api'
  mount Seo::Engine => '', as: 'seo'
  mount Surveys::Engine => "", as: 'surveys'
  mount Tagging::Engine => "", as: 'tagging'
  mount Verification::Engine => "", as: 'verification'
  mount Volunteering::Engine => "", as: 'volunteering'

  namespace :web_api, :defaults => {:format => :json} do
    namespace :v1 do

      concern :votable do
        resources :votes, except: [:update], shallow: true do
          post :up, on: :collection
          post :down, on: :collection
        end
      end
      concern :post do
        resources :activities, only: [:index]
        resources :comments, shallow: true,
          concerns: [:votable, :spam_reportable],
          defaults: { votable: 'Comment', spam_reportable: 'Comment' } do

          get :children, on: :member
          post :mark_as_deleted, on: :member
        end
        get 'comments/as_xlsx', on: :collection, to: 'comments#index_xlsx'
        resources :official_feedback, shallow: true
      end
      concern :spam_reportable do
        resources :spam_reports, shallow: true
      end

      resources :ideas,
        concerns: [:votable, :spam_reportable, :post],
        defaults: { votable: 'Idea', spam_reportable: 'Idea', post: 'Idea' } do

        resources :images, defaults: {container_type: 'Idea'}
        resources :files, defaults: {container_type: 'Idea'}

        get :as_xlsx, on: :collection, action: 'index_xlsx'
        get :as_xlsx_with_tags, on: :collection, action: 'index_with_tags_xlsx'
        get :mini, on: :collection, action: 'index_mini'
        get 'by_slug/:slug', on: :collection, to: 'ideas#by_slug'
        get :as_markers, on: :collection, action: 'index_idea_markers'
        get :filter_counts, on: :collection
      end

      resources :initiatives,
        concerns: [:votable, :spam_reportable, :post],
        defaults: { votable: 'Initiative', spam_reportable: 'Initiative', post: 'Initiative' } do

        resources :images, defaults: {container_type: 'Initiative'}
        resources :files, defaults: {container_type: 'Initiative'}

        resources :initiative_status_changes, shallow: true, except: [:update, :destroy]

        get :as_xlsx, on: :collection, action: 'index_xlsx'
        get 'by_slug/:slug', on: :collection, to: 'initiatives#by_slug'
        get :as_markers, on: :collection, action: 'index_initiative_markers'
        get :filter_counts, on: :collection
        get :allowed_transitions, on: :member
      end

      resources :idea_statuses, only: %i[index show]
      resources :initiative_statuses, only: %i[index show]

      # auth
      post 'user_token' => 'user_token#create'


      scope :users do
        resources :custom_fields, controller: 'user_custom_fields' do
          patch 'reorder', on: :member
          get 'schema', on: :collection
          resources :custom_field_options do
            patch 'reorder', on: :member
          end
        end
      end

      resources :users do
        resources :comments, only: [:index], controller: 'user_comments'
        get :me, on: :collection
        post :complete_registration, on: :collection
        get :as_xlsx, on: :collection, action: 'index_xlsx'
        post "reset_password_email" => "reset_password#reset_password_email", on: :collection
        post "reset_password" => "reset_password#reset_password", on: :collection
        get 'by_slug/:slug', on: :collection, to: 'users#by_slug'
        get 'by_invite/:token', on: :collection, to: 'users#by_invite'
        get 'ideas_count', on: :member
        get 'initiatives_count', on: :member
        get 'comments_count', on: :member
      end

      resources :topics, only: [:index, :show]

      resources :projects_topics, only: [:index, :show, :create, :reorder, :destroy] do
        patch 'reorder', on: :member
      end

      resources :areas do
        patch 'reorder', on: :member
      end

      resource :app_configuration, only: [:show, :update]

      resources :pages do
        resources :files, defaults: {container_type: 'Page'}, shallow: false
        get 'by_slug/:slug', on: :collection, to: 'pages#by_slug'
      end

      # :action is already used as param, so we chose :permission_action instead
      resources :permissions, param: :permission_action do
        get 'participation_conditions', on: :member
      end
      concern :participation_context do
        # :action is already used as param, so we chose :permission_action instead
        resources :permissions, param: :permission_action do
          get 'participation_conditions', on: :member
        end
      end

      # Events and phases are split in two because we cannot have a non-shallow
      # resource (i.e. files) nested in a shallow resource. File resources have
      # to be shallow so we can determine their container class. See e.g.
      # https://github.com/rails/rails/pull/24405

      resources :events, only: %i[show edit update destroy] do
        resources :files, defaults: { container_type: 'Event' }, shallow: false
      end

      resources :phases,
                only: %i[show edit update destroy],
                concerns: %i[participation_context],
                defaults: { parent_param: :phase_id } do
        resources :files, defaults: { container_type: 'Phase' }, shallow: false
      end

      resources :projects,
                concerns: %i[participation_context],
                defaults: { parent_param: :project_id } do

        resources :events, only: %i[index new create]
        resources :projects_topics, only: [:index]
        resources :topics, only: %i[index reorder] do
          patch 'reorder', on: :member
        end
        resources :phases, only: %i[index new create]
        resources :images, defaults: { container_type: 'Project' }
        resources :files, defaults: { container_type: 'Project' }
        resources :groups_projects, shallow: true, except: [:update]
        resources :moderators, except: [:update] do
          get :users_search, on: :collection
        end
        resources :custom_fields, controller: 'idea_custom_fields', only: %i[index show] do
          get 'schema', on: :collection
          patch 'by_code/:code', action: 'upsert_by_code', on: :collection
        end
        get 'by_slug/:slug', on: :collection, to: 'projects#by_slug'
      end
      resources :admin_publications, only: %i[index show] do
        patch 'reorder', on: :member
      end

      resources :notifications, only: %i[index show] do
        post 'mark_read', on: :member
        post 'mark_all_read', on: :collection
      end

      resources :groups do
        resources :memberships, shallow: true, except: [:update] do
          get :users_search, on: :collection
          get 'by_user_id/:user_id', on: :collection, to: 'memberships#show_by_user_id'
          delete 'by_user_id/:user_id', on: :collection, to: 'memberships#destroy_by_user_id'
        end
        get 'by_slug/:slug', on: :collection, to: 'groups#by_slug'
      end

      resources :invites do
        post 'by_token/:token/accept', on: :collection, to: 'invites#accept'
        post :bulk_create, on: :collection
        post :bulk_create_xlsx, on: :collection
        get :example_xlsx, on: :collection
        get :as_xlsx, on: :collection, action: 'index_xlsx'
      end

      scope 'stats' do
        route_params = {controller: 'stats_users'}
        get 'users_count', **route_params

        get 'users_by_time', **route_params
        get 'users_by_time_cumulative', **route_params
        get 'active_users_by_time', **route_params
        get 'active_users_by_time_cumulative', **route_params
        get 'users_by_gender', **route_params
        get 'users_by_birthyear', **route_params
        get 'users_by_domicile', **route_params
        get 'users_by_education', **route_params
        get 'users_engagement_scores', **route_params
        get 'users_by_custom_field/:custom_field_id', action: :users_by_custom_field, **route_params

        get 'users_by_time_as_xlsx', **route_params
        get 'users_by_time_cumulative_as_xlsx', **route_params
        get 'active_users_by_time_as_xlsx', **route_params
        get 'users_by_gender_as_xlsx', **route_params
        get 'users_by_birthyear_as_xlsx', **route_params
        get 'users_by_domicile_as_xlsx', **route_params
        get 'users_by_education_as_xlsx', **route_params
        get 'users_by_custom_field_as_xlsx/:custom_field_id', action: :users_by_custom_field_as_xlsx, **route_params

        route_params = {controller: 'stats_ideas'}
        get 'ideas_count', **route_params

        get 'ideas_by_time', **route_params
        get 'ideas_by_time_cumulative', **route_params
        get 'ideas_by_topic', **route_params
        get 'ideas_by_project', **route_params
        get 'ideas_by_area', **route_params
        get 'ideas_by_status', **route_params
        get 'ideas_by_status_as_xlsx', **route_params

        get 'ideas_by_time_as_xlsx', **route_params
        get 'ideas_by_time_cumulative_as_xlsx', **route_params
        get 'ideas_by_topic_as_xlsx', **route_params
        get 'ideas_by_project_as_xlsx', **route_params
        get 'ideas_by_area_as_xlsx', **route_params

        route_params = { controller: 'stats_initiatives' }
        get 'initiatives_count', **route_params
        get 'initiatives_by_time', **route_params
        get 'initiatives_by_time_cumulative', **route_params
        get 'initiatives_by_topic', **route_params
        get 'initiatives_by_area', **route_params

        route_params = { controller: 'stats_comments' }
        get 'comments_count', **route_params
        get 'comments_by_time', **route_params
        get 'comments_by_time_cumulative', **route_params
        get 'comments_by_topic', **route_params
        get 'comments_by_project', **route_params

        get 'comments_by_time_as_xlsx', **route_params
        get 'comments_by_time_cumulative_as_xlsx', **route_params
        get 'comments_by_topic_as_xlsx', **route_params
        get 'comments_by_project_as_xlsx', **route_params

        route_params = { controller: 'stats_votes' }
        get 'votes_count', **route_params
        get 'votes_by_birthyear', **route_params
        get 'votes_by_education', **route_params
        get 'votes_by_domicile', **route_params
        get 'votes_by_gender', **route_params
        get 'votes_by_custom_field', **route_params
        get 'votes_by_time', **route_params
        get 'votes_by_time_cumulative', **route_params
        get 'votes_by_topic', **route_params
        get 'votes_by_project', **route_params

        get 'votes_by_birthyear_as_xlsx', **route_params
        get 'votes_by_education_as_xlsx', **route_params
        get 'votes_by_domicile_as_xlsx', **route_params
        get 'votes_by_gender_as_xlsx', **route_params
        get 'votes_by_custom_field_as_xlsx', **route_params
        get 'votes_by_time_as_xlsx', **route_params
        get 'votes_by_time_cumulative_as_xlsx', **route_params
        get 'votes_by_topic_as_xlsx', **route_params
        get 'votes_by_project_as_xlsx', **route_params
      end

      scope 'mentions', controller: 'mentions' do
        get 'users'
      end

      scope 'action_descriptors', controller: 'action_descriptors' do
        get 'initiatives'
      end

      resources :baskets, except: [:index]
      resources :clusterings

      resources :avatars, only: [:index, :show]
      resources :moderations, only: [:index] do
        patch ':moderatable_type/:moderatable_id' => 'moderations#update', on: :collection
      end
    end


  end

  get '/auth/:provider/callback', to: 'omniauth_callback#create'
  post '/auth/:provider/callback', to: 'omniauth_callback#create'
  get '/auth/failure', to: 'omniauth_callback#failure'
  post '/auth/failure', to: 'omniauth_callback#failure'
  get '/auth/:provider/logout', to: 'omniauth_callback#logout'

  if Rails.env.development?
    require 'que/web'
    mount Que::Web => '/que'
  end
end<|MERGE_RESOLUTION|>--- conflicted
+++ resolved
@@ -1,11 +1,8 @@
 Rails.application.routes.draw do
 
   mount AdminApi::Engine => "/admin_api", as: 'admin_api', defaults: {format: :json}
-<<<<<<< HEAD
+  mount CustomMaps::Engine => "", as: 'custom_maps'
   mount CustomTopics::Engine => "", as: 'custom_topics'
-=======
-  mount CustomMaps::Engine => "", as: 'custom_maps'
->>>>>>> b77d83d1
   mount CustomStatuses::Engine => "", as: 'custom_statuses'
   mount EmailCampaigns::Engine => "", as: 'email_campaigns'
   mount Frontend::Engine => "", as: 'frontend'
