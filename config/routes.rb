--- conflicted
+++ resolved
@@ -7,11 +7,6 @@
   mount EmailCampaigns::Engine => "", as: 'email_campaigns'
   mount Frontend::Engine => "", as: 'frontend'
   mount GeographicDashboard::Engine => '', as: 'geographic_dashboard'
-<<<<<<< HEAD
-  mount IdeaCustomFields::Engine => '', as: 'idea_custom_fields'
-  mount MachineTranslations::Engine => "", as: 'machine_translations'
-=======
->>>>>>> b4eb5592
   mount NLP::Engine => "", as: 'nlp'
   mount Onboarding::Engine => "", as: 'onboarding'
   mount Polls::Engine => "", as: 'polls'
