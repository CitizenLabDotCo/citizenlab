Rails.application.routes.draw do

  mount AdminApi::Engine => "/admin_api", as: 'admin_api', defaults: {format: :json}
  mount CustomMaps::Engine => "", as: 'custom_maps'
  mount CustomStatuses::Engine => "", as: 'custom_statuses'
  mount EmailCampaigns::Engine => "", as: 'email_campaigns'
  mount Frontend::Engine => "", as: 'frontend'
  mount GeographicDashboard::Engine => '', as: 'geographic_dashboard'
  mount MachineTranslations::Engine => "", as: 'machine_translations'
  mount NLP::Engine => "", as: 'nlp'
  mount Onboarding::Engine => "", as: 'onboarding'
  mount Polls::Engine => "", as: 'polls'
  mount PublicApi::Engine => "/api", as: 'public_api'
  mount Seo::Engine => '', as: 'seo'
  mount SmartGroups::Engine => '', as: 'smart_groups'
  mount Surveys::Engine => "", as: 'surveys'
  mount Tagging::Engine => "", as: 'tagging'
  mount Verification::Engine => "", as: 'verification'
  mount Volunteering::Engine => "", as: 'volunteering'

  namespace :web_api, :defaults => {:format => :json} do
    namespace :v1 do

      concern :votable do
        resources :votes, except: [:update], shallow: true do
          post :up, on: :collection
          post :down, on: :collection
        end
      end
      concern :post do
        resources :activities, only: [:index]
        resources :comments, shallow: true,
          concerns: [:votable, :spam_reportable],
          defaults: { votable: 'Comment', spam_reportable: 'Comment' } do

          get :children, on: :member
          post :mark_as_deleted, on: :member
        end
        get 'comments/as_xlsx', on: :collection, to: 'comments#index_xlsx'
        resources :official_feedback, shallow: true
      end
      concern :spam_reportable do
        resources :spam_reports, shallow: true
      end

      resources :ideas,
        concerns: [:votable, :spam_reportable, :post],
        defaults: { votable: 'Idea', spam_reportable: 'Idea', post: 'Idea' } do

        resources :images, defaults: {container_type: 'Idea'}
        resources :files, defaults: {container_type: 'Idea'}

        get :as_xlsx, on: :collection, action: 'index_xlsx'
        get :as_xlsx_with_tags, on: :collection, action: 'index_with_tags_xlsx'
        get :mini, on: :collection, action: 'index_mini'
        get 'by_slug/:slug', on: :collection, to: 'ideas#by_slug'
        get :as_markers, on: :collection, action: 'index_idea_markers'
        get :filter_counts, on: :collection
      end

      resources :initiatives,
        concerns: [:votable, :spam_reportable, :post],
        defaults: { votable: 'Initiative', spam_reportable: 'Initiative', post: 'Initiative' } do

        resources :images, defaults: {container_type: 'Initiative'}
        resources :files, defaults: {container_type: 'Initiative'}

        resources :initiative_status_changes, shallow: true, except: [:update, :destroy]

        get :as_xlsx, on: :collection, action: 'index_xlsx'
        get 'by_slug/:slug', on: :collection, to: 'initiatives#by_slug'
        get :as_markers, on: :collection, action: 'index_initiative_markers'
        get :filter_counts, on: :collection
        get :allowed_transitions, on: :member
      end

      resources :idea_statuses, only: %i[index show]
      resources :initiative_statuses, only: %i[index show]

      # auth
      post 'user_token' => 'user_token#create'


      scope :users do
        resources :custom_fields, controller: 'user_custom_fields' do
          patch 'reorder', on: :member
          get 'schema', on: :collection
          resources :custom_field_options do
            patch 'reorder', on: :member
          end
        end
      end

      resources :users do
        resources :comments, only: [:index], controller: 'user_comments'
        get :me, on: :collection
        post :complete_registration, on: :collection
        get :as_xlsx, on: :collection, action: 'index_xlsx'
        post "reset_password_email" => "reset_password#reset_password_email", on: :collection
        post "reset_password" => "reset_password#reset_password", on: :collection
        get 'by_slug/:slug', on: :collection, to: 'users#by_slug'
        get 'by_invite/:token', on: :collection, to: 'users#by_invite'
        get 'ideas_count', on: :member
        get 'initiatives_count', on: :member
        get 'comments_count', on: :member
      end

      resources :topics do
        patch 'reorder', on: :member
      end

      resources :projects_topics, only: [:index, :show, :create, :reorder, :destroy] do
        patch 'reorder', on: :member
      end

      resources :areas do
        patch 'reorder', on: :member
      end

      resource :app_configuration, only: [:show, :update]

      resources :pages do
        resources :files, defaults: {container_type: 'Page'}, shallow: false
        get 'by_slug/:slug', on: :collection, to: 'pages#by_slug'
      end

<<<<<<< HEAD
      # :action is already used as param, so we chose :permission_action instead
      resources :permissions, param: :permission_action

      concern :participation_context do
        # :action is already used as param, so we chose :permission_action instead
        resources :permissions, param: :permission_action
      end

=======
>>>>>>> 164e0069
      # Events and phases are split in two because we cannot have a non-shallow
      # resource (i.e. files) nested in a shallow resource. File resources have
      # to be shallow so we can determine their container class. See e.g.
      # https://github.com/rails/rails/pull/24405

      resources :events, only: %i[show edit update destroy] do
        resources :files, defaults: { container_type: 'Event' }, shallow: false
      end

      resources :phases, only: %i[show edit update destroy] do
        resources :files, defaults: { container_type: 'Phase' }, shallow: false
      end

      resources :projects do
        resources :events, only: %i[index new create]
        resources :projects_topics, only: [:index]
        resources :topics, only: %i[index reorder] do
          patch 'reorder', on: :member
        end
        resources :phases, only: %i[index new create]
        resources :images, defaults: { container_type: 'Project' }
        resources :files, defaults: { container_type: 'Project' }
        resources :groups_projects, shallow: true, except: [:update]
        resources :moderators, except: [:update] do
          get :users_search, on: :collection
        end
        resources :custom_fields, controller: 'idea_custom_fields', only: %i[index show] do
          get 'schema', on: :collection
          patch 'by_code/:code', action: 'upsert_by_code', on: :collection
        end
        get 'by_slug/:slug', on: :collection, to: 'projects#by_slug'
      end
      resources :admin_publications, only: %i[index show] do
        patch 'reorder', on: :member
      end

      resources :notifications, only: %i[index show] do
        post 'mark_read', on: :member
        post 'mark_all_read', on: :collection
      end

      resources :groups do
        resources :memberships, shallow: true, except: [:update] do
          get :users_search, on: :collection
          get 'by_user_id/:user_id', on: :collection, to: 'memberships#show_by_user_id'
          delete 'by_user_id/:user_id', on: :collection, to: 'memberships#destroy_by_user_id'
        end
        get 'by_slug/:slug', on: :collection, to: 'groups#by_slug'
      end

      resources :invites do
        post 'by_token/:token/accept', on: :collection, to: 'invites#accept'
        post :bulk_create, on: :collection
        post :bulk_create_xlsx, on: :collection
        get :example_xlsx, on: :collection
        get :as_xlsx, on: :collection, action: 'index_xlsx'
      end

      scope 'stats' do
        route_params = {controller: 'stats_users'}
        get 'users_count', **route_params

        get 'users_by_time', **route_params
        get 'users_by_time_cumulative', **route_params
        get 'active_users_by_time', **route_params
        get 'active_users_by_time_cumulative', **route_params
        get 'users_by_gender', **route_params
        get 'users_by_birthyear', **route_params
        get 'users_by_domicile', **route_params
        get 'users_by_education', **route_params
        get 'users_engagement_scores', **route_params
        get 'users_by_custom_field/:custom_field_id', action: :users_by_custom_field, **route_params

        get 'users_by_time_as_xlsx', **route_params
        get 'users_by_time_cumulative_as_xlsx', **route_params
        get 'active_users_by_time_as_xlsx', **route_params
        get 'users_by_gender_as_xlsx', **route_params
        get 'users_by_birthyear_as_xlsx', **route_params
        get 'users_by_domicile_as_xlsx', **route_params
        get 'users_by_education_as_xlsx', **route_params
        get 'users_by_custom_field_as_xlsx/:custom_field_id', action: :users_by_custom_field_as_xlsx, **route_params

        route_params = {controller: 'stats_ideas'}
        get 'ideas_count', **route_params

        get 'ideas_by_time', **route_params
        get 'ideas_by_time_cumulative', **route_params
        get 'ideas_by_topic', **route_params
        get 'ideas_by_project', **route_params
        get 'ideas_by_area', **route_params
        get 'ideas_by_status', **route_params
        get 'ideas_by_status_as_xlsx', **route_params

        get 'ideas_by_time_as_xlsx', **route_params
        get 'ideas_by_time_cumulative_as_xlsx', **route_params
        get 'ideas_by_topic_as_xlsx', **route_params
        get 'ideas_by_project_as_xlsx', **route_params
        get 'ideas_by_area_as_xlsx', **route_params

        route_params = { controller: 'stats_initiatives' }
        get 'initiatives_count', **route_params
        get 'initiatives_by_time', **route_params
        get 'initiatives_by_time_cumulative', **route_params
        get 'initiatives_by_topic', **route_params
        get 'initiatives_by_area', **route_params

        route_params = { controller: 'stats_comments' }
        get 'comments_count', **route_params
        get 'comments_by_time', **route_params
        get 'comments_by_time_cumulative', **route_params
        get 'comments_by_topic', **route_params
        get 'comments_by_project', **route_params

        get 'comments_by_time_as_xlsx', **route_params
        get 'comments_by_time_cumulative_as_xlsx', **route_params
        get 'comments_by_topic_as_xlsx', **route_params
        get 'comments_by_project_as_xlsx', **route_params

        route_params = { controller: 'stats_votes' }
        get 'votes_count', **route_params
        get 'votes_by_birthyear', **route_params
        get 'votes_by_education', **route_params
        get 'votes_by_domicile', **route_params
        get 'votes_by_gender', **route_params
        get 'votes_by_custom_field', **route_params
        get 'votes_by_time', **route_params
        get 'votes_by_time_cumulative', **route_params
        get 'votes_by_topic', **route_params
        get 'votes_by_project', **route_params

        get 'votes_by_birthyear_as_xlsx', **route_params
        get 'votes_by_education_as_xlsx', **route_params
        get 'votes_by_domicile_as_xlsx', **route_params
        get 'votes_by_gender_as_xlsx', **route_params
        get 'votes_by_custom_field_as_xlsx', **route_params
        get 'votes_by_time_as_xlsx', **route_params
        get 'votes_by_time_cumulative_as_xlsx', **route_params
        get 'votes_by_topic_as_xlsx', **route_params
        get 'votes_by_project_as_xlsx', **route_params
      end

      scope 'mentions', controller: 'mentions' do
        get 'users'
      end

      scope 'action_descriptors', controller: 'action_descriptors' do
        get 'initiatives'
      end

      resources :baskets, except: [:index]
      resources :clusterings

      resources :avatars, only: [:index, :show]
      resources :moderations, only: [:index] do
        patch ':moderatable_type/:moderatable_id' => 'moderations#update', on: :collection
      end
    end
  end

  get '/auth/:provider/callback', to: 'omniauth_callback#create'
  post '/auth/:provider/callback', to: 'omniauth_callback#create'
  get '/auth/failure', to: 'omniauth_callback#failure'
  post '/auth/failure', to: 'omniauth_callback#failure'
  get '/auth/:provider/logout', to: 'omniauth_callback#logout'

  if Rails.env.development?
    require 'que/web'
    mount Que::Web => '/que'
  end
end<|MERGE_RESOLUTION|>--- conflicted
+++ resolved
@@ -124,17 +124,6 @@
         get 'by_slug/:slug', on: :collection, to: 'pages#by_slug'
       end
 
-<<<<<<< HEAD
-      # :action is already used as param, so we chose :permission_action instead
-      resources :permissions, param: :permission_action
-
-      concern :participation_context do
-        # :action is already used as param, so we chose :permission_action instead
-        resources :permissions, param: :permission_action
-      end
-
-=======
->>>>>>> 164e0069
       # Events and phases are split in two because we cannot have a non-shallow
       # resource (i.e. files) nested in a shallow resource. File resources have
       # to be shallow so we can determine their container class. See e.g.
