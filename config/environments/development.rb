--- conflicted
+++ resolved
@@ -97,8 +97,6 @@
 
   # No whitelist for host header
   config.hosts = nil
-<<<<<<< HEAD
-=======
 
   config.after_initialize do
     Bullet.enable = true
@@ -110,5 +108,4 @@
     # Bullet.stacktrace_includes = [ 'your_gem', 'your_middleware' ]
     # Bullet.stacktrace_excludes = [ 'their_gem', 'their_middleware', ['my_file.rb', 'my_method'], ['my_file.rb', 16..20] ]
   end
->>>>>>> a2dc83c4
 end