---
models:
  idea_status:
    - 
      title_multiloc: statuses.proposed
      ordering: 100
      code: proposed
      color: '#84939E'
      description_multiloc: statuses.proposed_description
    - 
      title_multiloc: statuses.under_consideration
      ordering: 200
      code: under_consideration
      color: '#29ABD0'
      description_multiloc: statuses.under_consideration_description
    - 
      title_multiloc: statuses.accepted
      ordering: 300
      code: accepted
      color: '#17C37B'
      description_multiloc: statuses.accepted_description
    - 
      title_multiloc: statuses.rejected
      ordering: 400
      code: rejected
      color: '#EF3E4A'
      description_multiloc: statuses.rejected_description
    -
      title_multiloc: statuses.implemented
      ordering: 500
      code: implemented
      color: '#B5DA23'
      description_multiloc: statuses.implemented_description
  topic:
    -
      title_multiloc: topics.infrastructure
      description_multiloc: topics.infrastructure_description
    -
      title_multiloc: topics.waste
      description_multiloc: topics.waste_description
    -
      title_multiloc: topics.mobility
      description_multiloc: topics.mobility_description
    -
      title_multiloc: topics.technology
      description_multiloc: topics.technology_description
    -
      title_multiloc: topics.economy
      description_multiloc: topics.economy_description
    -
      title_multiloc: topics.nature
      description_multiloc: topics.nature_description
    -
      title_multiloc: topics.sustainability
      description_multiloc: topics.sustainability_description
    -
      title_multiloc: topics.housing
      description_multiloc: topics.housing_description
    -
      title_multiloc: topics.culture
      description_multiloc: topics.culture_description
    -
      title_multiloc: topics.citizenship
      description_multiloc: topics.citizenship_description
    -
      title_multiloc: topics.social
      description_multiloc: topics.social_description
    -
      title_multiloc: topics.health
      description_multiloc: topics.health_description
    -
      title_multiloc: topics.sport
      description_multiloc: topics.sport_description
    -
      title_multiloc: topics.education
      description_multiloc: topics.education_description
  page:
    - &9001
      title_multiloc: pages.infopage_title
      body_multiloc: pages.infopage_body
      slug: information
    - &9002
      title_multiloc: pages.cookie_policy_title
      body_multiloc: pages.cookie_policy_body
      slug: cookie-policy
    - &9003
      title_multiloc: pages.privacy_policy_title
      body_multiloc: pages.privacy_policy_body
      slug: privacy-policy
    - &9004
      title_multiloc: pages.terms_and_conditions_title
      body_multiloc: pages.terms_and_conditions_body
      slug: terms-and-conditions
  page_link:
    - linking_page_ref: *9001
      linked_page_ref: *9002
      ordering: 1
    - linking_page_ref: *9001
      linked_page_ref: *9003
      ordering: 2
    - linking_page_ref: *9001
      linked_page_ref: *9004
      ordering: 3
    - linking_page_ref: *9002
      linked_page_ref: *9001
      ordering: 1
    - linking_page_ref: *9002
      linked_page_ref: *9003
      ordering: 2
    - linking_page_ref: *9002
      linked_page_ref: *9004
      ordering: 3
    - linking_page_ref: *9003
      linked_page_ref: *9001
      ordering: 1
    - linking_page_ref: *9003
      linked_page_ref: *9002
      ordering: 2
    - linking_page_ref: *9003
      linked_page_ref: *9004
      ordering: 3
    - linking_page_ref: *9004
      linked_page_ref: *9001
      ordering: 1
    - linking_page_ref: *9004
      linked_page_ref: *9002
      ordering: 2
    - linking_page_ref: *9004
      linked_page_ref: *9003
      ordering: 3
  custom_field:
    - &cfgender
      resource_type: User
      key: gender
      title_multiloc: custom_fields.gender
      input_type: select
      required: false
      ordering: 0
      enabled: true
      code: gender
    - &cfbirthyear
      resource_type: User
      key: birthyear
      title_multiloc: custom_fields.birthyear
      input_type: select
      required: false
      ordering: 1
      enabled: true
      code: birthyear
    - &cfdomicile
      resource_type: User
      key: domicile
      title_multiloc: custom_fields.domicile
      input_type: select
      required: false
      ordering: 2
      enabled: true
      code: domicile
    - &cfeducation
      resource_type: User
      key: education
      title_multiloc: custom_fields.education
      input_type: select
      required: false
      ordering: 3
      enabled: false
      code: education
  custom_field_option:
    - custom_field_ref: *cfgender
      key: male
      title_multiloc: custom_field_options.gender.male
      ordering: 0
    - custom_field_ref: *cfgender
      key: female
      title_multiloc: custom_field_options.gender.female
      ordering: 1
    - custom_field_ref: *cfgender
      key: unspecified
      title_multiloc: custom_field_options.gender.unspecified
      ordering: 2
    - custom_field_ref: *cfeducation
      key: "2"
      title_multiloc: custom_field_options.education.ISCED2
      ordering: 0
    - custom_field_ref: *cfeducation
      key: "3"
      title_multiloc: custom_field_options.education.ISCED3
      ordering: 1
    - custom_field_ref: *cfeducation
      key: "4"
      title_multiloc: custom_field_options.education.ISCED4
      ordering: 2
    - custom_field_ref: *cfeducation
      key: "5"
      title_multiloc: custom_field_options.education.ISCED5
      ordering: 3
    - custom_field_ref: *cfeducation
      key: "6"
      title_multiloc: custom_field_options.education.ISCED6
      ordering: 4
    - custom_field_ref: *cfeducation
      key: "7"
      title_multiloc: custom_field_options.education.ISCED7
      ordering: 5
    - custom_field_ref: *cfeducation
      key: "8"
      title_multiloc: custom_field_options.education.ISCED8
      ordering: 6
  user:
<<<<<<< HEAD
  - &260
    email: hello@citoyen.fr
    first_name: Simone
    last_name: Weil
    cl1_migrated: false
    locale: fr
    bio_multiloc:
      fr: 
    gender: female
    birthyear: 
    domicile: 
    education: '5'
    password_digest: "$2a$10$0SpEPKB7JdpbvYjUVRy2oeaDR9v/Bu5woIlET.5Ld96EerUI1b1xK"
    remote_avatar_url: https://cl2-tenants-production-benelux.s3.amazonaws.com/uploads/d9665d5d-111c-4327-a00b-46d5eae9a577/user/avatar/8898de5c-c2c7-490c-b4e3-cb98e93d9a06/simoneveil1.jpg
    roles: []
    created_at: !ruby/object:ActiveSupport::TimeWithZone
      utc: &1 2018-01-15 23:38:37.824677000 Z
      zone: &2 !ruby/object:ActiveSupport::TimeZone
        name: Etc/UTC
      time: *1
    updated_at: !ruby/object:ActiveSupport::TimeWithZone
      utc: &3 2018-01-15 23:38:37.824677000 Z
      zone: *2
      time: *3
  - &102
    email: arry@citizenlab.co
    first_name: Jean
    last_name: Demarest
    cl1_migrated: false
    locale: fr
    bio_multiloc:
      fr: 
    gender: male
    birthyear: 2016
    domicile: outside
    education: '4'
    password_digest: "$2a$10$PwbaOGAAS9ixdcnVitjixOJdgAEv8fYTWxXc4ZHzBCg2nBRtezazi"
    remote_avatar_url: https://cl2-tenants-production-benelux.s3.amazonaws.com/uploads/d9665d5d-111c-4327-a00b-46d5eae9a577/user/avatar/f207318a-5a5b-425c-bbb6-9639324a6c87/TrollFace.jpg
    roles: []
    created_at: !ruby/object:ActiveSupport::TimeWithZone
      utc: &4 2018-01-15 23:38:34.687704000 Z
      zone: *2
      time: *4
    updated_at: !ruby/object:ActiveSupport::TimeWithZone
      utc: &5 2018-01-15 23:38:34.687704000 Z
      zone: *2
      time: *5
  - &177
    email: princesslea@gmail.com
    first_name: Lea
    last_name: Skywalker
    cl1_migrated: false
    locale: fr
    bio_multiloc:
      fr: 
    gender: female
    birthyear: 1996
    domicile: outside
    education: '8'
    password_digest: "$2a$10$xc.4clD8ALe63wseQBxbv.Y0ThpbKwYBPzG6z.3Ef/uf9xL6vslBa"
    remote_avatar_url: https://cl2-tenants-production-benelux.s3.amazonaws.com/uploads/d9665d5d-111c-4327-a00b-46d5eae9a577/user/avatar/1e3fb521-e61a-4491-b56f-db30e00f732e/leia-princess-leia-organa-solo-skywalker-9301321-576-1010.jpg
    roles: []
    created_at: !ruby/object:ActiveSupport::TimeWithZone
      utc: &6 2018-01-15 23:38:36.147760000 Z
      zone: *2
      time: *6
    updated_at: !ruby/object:ActiveSupport::TimeWithZone
      utc: &7 2018-01-15 23:38:36.147760000 Z
      zone: *2
      time: *7
  - &153
=======
  - &157
>>>>>>> 99f54022
    email: bonjoursalut@gmail.com
    first_name: Loïc
    last_name: Didier
    cl1_migrated: false
    locale: fr-BE
    bio_multiloc:
      fr-BE: 
    gender: male
    birthyear: 1958
    domicile: outside
    education: '1'
    password_digest: "$2a$10$sN9Hz/ZLXSABIKcByMnrT.d8Hb2d76/AFJ3nKxo4tqmxZkS8pz6vm"
    remote_avatar_url: https://cl2-tenant-template-content.s3.amazonaws.com/fr2_tenant_template/user/avatar/7ca644b8-4ebf-4e74-a266-c8f9f945fc28/profile-1474295964-7c5694e2fc409f9ba430e094fee7f906.jpg
    roles: []
    created_at: !ruby/object:ActiveSupport::TimeWithZone
      utc: &1 2018-01-15 23:38:36.850061000 Z
      zone: &2 !ruby/object:ActiveSupport::TimeZone
        name: Etc/UTC
      time: *1
    updated_at: !ruby/object:ActiveSupport::TimeWithZone
      utc: &3 2018-01-15 23:38:36.850061000 Z
      zone: *2
      time: *3
  - &284
    email: changerlemonde@now.org
    first_name: Jamie
    last_name: Oliver
    cl1_migrated: false
    locale: fr-BE
    bio_multiloc:
      fr-BE: 
    gender: male
    birthyear: 1956
    domicile: 
    education: 
    password_digest: "$2a$10$WWtdPdDwy/kYybvpsNOI7Oq5KUYroP.gG8epz9TeYZOqHm.7LhqW."
    remote_avatar_url: 
    roles: []
    created_at: !ruby/object:ActiveSupport::TimeWithZone
      utc: &4 2018-01-15 23:38:38.152256000 Z
      zone: *2
      time: *4
    updated_at: !ruby/object:ActiveSupport::TimeWithZone
      utc: &5 2018-01-15 23:38:38.152256000 Z
      zone: *2
      time: *5
  - &161
    email: lavieestbelle@gmail.com
    first_name: 'Philippe '
    last_name: De Belgique
    cl1_migrated: false
    locale: fr-BE
    bio_multiloc:
      fr-BE: 
    gender: male
    birthyear: 1972
    domicile: 
    education: '4'
    password_digest: "$2a$10$1YvrW32PjbwTav9NTerMSeMexcTJwxsIIe1X3q6kQ5BVBh8HAyAYy"
    remote_avatar_url: https://cl2-tenant-template-content.s3.amazonaws.com/fr2_tenant_template/user/avatar/df27a317-8060-470b-b809-db5d65fafcab/Philippe-de-Belgique.jpg
    roles: []
    created_at: !ruby/object:ActiveSupport::TimeWithZone
      utc: &6 2018-01-15 23:38:38.531416000 Z
      zone: *2
      time: *6
    updated_at: !ruby/object:ActiveSupport::TimeWithZone
      utc: &7 2018-01-15 23:38:38.531416000 Z
      zone: *2
      time: *7
  - &149
    email: jamilia-test@citizenlab.co
    first_name: Jamila
    last_name: Kaidi
    cl1_migrated: false
    locale: fr-BE
    bio_multiloc:
      fr-BE: 
    gender: female
    birthyear: 1958
    domicile: outside
    education: '3'
    password_digest: "$2a$10$yN4Q5dmD5nrA9n15lcnNQOiAxkUp7izfr764jJLbKJzJdGrFvTJH."
    remote_avatar_url: https://cl2-tenant-template-content.s3.amazonaws.com/fr2_tenant_template/user/avatar/1ded0d3c-a50f-4b68-b7ff-f1ca23dc185a/Portrait-8.jpg
    roles: []
    created_at: !ruby/object:ActiveSupport::TimeWithZone
      utc: &8 2018-01-15 23:38:39.979786000 Z
      zone: *2
      time: *8
    updated_at: !ruby/object:ActiveSupport::TimeWithZone
      utc: &9 2018-01-15 23:38:39.979786000 Z
      zone: *2
      time: *9
  - &102
    email: feline-test@citizenlab.co
    first_name: Feline
    last_name: Esmé
    cl1_migrated: false
    locale: fr-BE
    bio_multiloc:
      fr-BE: 
    gender: female
    birthyear: 1934
    domicile: outside
    education: '7'
    password_digest: "$2a$10$rbHnRV2wJRo1cDOurctMcudoJv5Jj5NjrhFftZ/7d6JbGRVBf3l8G"
    remote_avatar_url: https://cl2-tenant-template-content.s3.amazonaws.com/fr2_tenant_template/user/avatar/c6896f8d-2128-403a-82f0-fa04647173c6/popin_2016.jpg
    roles: []
    created_at: !ruby/object:ActiveSupport::TimeWithZone
      utc: &10 2018-01-15 23:38:41.139805000 Z
      zone: *2
      time: *10
    updated_at: !ruby/object:ActiveSupport::TimeWithZone
      utc: &11 2018-01-15 23:38:41.139805000 Z
      zone: *2
      time: *11
  - &129
    email: jan-test@citizenlab.co
    first_name: Jan
    last_name: Modestine
    cl1_migrated: false
    locale: fr-BE
    bio_multiloc:
      fr-BE: 
    gender: male
    birthyear: 1995
    domicile: outside
    education: '1'
    password_digest: "$2a$10$MoRW4uQfO267wYVxwE9npOIEH7NFhFl1TWcHvZhi717MuwchX0pam"
    remote_avatar_url: https://cl2-tenant-template-content.s3.amazonaws.com/fr2_tenant_template/user/avatar/ce774a9d-78dc-4ad8-9579-c4106045a39b/platon-photographer-putin-man-of-the-year-portrait.jpg
    roles: []
    created_at: !ruby/object:ActiveSupport::TimeWithZone
      utc: &12 2018-01-15 23:38:41.953670000 Z
      zone: *2
      time: *12
    updated_at: !ruby/object:ActiveSupport::TimeWithZone
      utc: &13 2018-01-15 23:38:41.953670000 Z
      zone: *2
      time: *13
  - &173
    email: heino-test@citizenlab.co
    first_name: Heino
    last_name: Georgina
    cl1_migrated: false
    locale: fr-BE
    bio_multiloc:
      fr-BE: 
    gender: male
    birthyear: 1993
    domicile: outside
    education: '8'
    password_digest: "$2a$10$bIqZRPjChPrdwVhH5fQwrum4138jmB4kR6cd61ep/BiQBOl.iCOoy"
    remote_avatar_url: https://cl2-tenant-template-content.s3.amazonaws.com/fr2_tenant_template/user/avatar/7937ab55-2985-4d6e-a4ab-db25d605ef72/66c297f1dcd085d2304f63c5ed612c0a--beauty-portrait-male-portraits.jpg
    roles: []
    created_at: !ruby/object:ActiveSupport::TimeWithZone
      utc: &14 2018-01-15 23:38:42.711980000 Z
      zone: *2
      time: *14
    updated_at: !ruby/object:ActiveSupport::TimeWithZone
      utc: &15 2018-01-15 23:38:42.711980000 Z
      zone: *2
      time: *15
  - &137
    email: eve-test@citizenlab.co
    first_name: Eve
    last_name: Gerd
    cl1_migrated: false
    locale: fr-BE
    bio_multiloc:
      fr-BE: 
    gender: female
    birthyear: 1942
    domicile: outside
    education: '7'
    password_digest: "$2a$10$gU1bYY2jFLtCq7Dt4N1EJuJQgA3wHeYe5ek1BeAZMoQ2EgqTe2hDi"
    remote_avatar_url: https://cl2-tenant-template-content.s3.amazonaws.com/fr2_tenant_template/user/avatar/ffdc4756-2a6e-4f3d-b147-b259ea519e4c/89c81ca5da657d45d323eff5b8ad7c69.jpg
    roles: []
    created_at: !ruby/object:ActiveSupport::TimeWithZone
      utc: &16 2018-01-15 23:38:45.294541000 Z
      zone: *2
      time: *16
    updated_at: !ruby/object:ActiveSupport::TimeWithZone
      utc: &17 2018-01-15 23:38:45.294541000 Z
      zone: *2
      time: *17
  - &153
    email: leonard-test@citizenlab.co
    first_name: Léonard
    last_name: Octave
    cl1_migrated: false
    locale: fr-BE
    bio_multiloc:
      fr-BE: 
    gender: male
    birthyear: 1987
    domicile: outside
    education: '1'
    password_digest: "$2a$10$G/wKDvEAltemxRMp2ViQMOIHpEaGiEMNNqASSqPqmP3etHHP86P9q"
    remote_avatar_url: https://cl2-tenant-template-content.s3.amazonaws.com/fr2_tenant_template/user/avatar/84184598-6aac-408a-a49b-26ec0176a94b/49cd4c44d562e92d90a3a4c81ced02dc.jpg
    roles: []
    created_at: !ruby/object:ActiveSupport::TimeWithZone
      utc: &18 2018-01-15 23:38:46.873691000 Z
      zone: *2
      time: *18
    updated_at: !ruby/object:ActiveSupport::TimeWithZone
      utc: &19 2018-01-15 23:38:46.873691000 Z
      zone: *2
      time: *19
  - &270
    email: bill@citizenlab.co
    first_name: Julien
    last_name: Gabay
    cl1_migrated: false
    locale: fr-BE
    bio_multiloc:
      fr-BE: 
    gender: male
    birthyear: 2013
    domicile: outside
    education: '4'
    password_digest: "$2a$10$OXH1Zrph0hUK/j/u.AaT6OJgVkidckR0W5Wm2KD6hbkeJZBLyJ10O"
    remote_avatar_url: https://cl2-tenant-template-content.s3.amazonaws.com/fr2_tenant_template/user/avatar/f34ad5d9-c337-4f12-a084-9027ee484cb6/16992834140_99815ee4ac_m.jpg
    roles: []
    created_at: !ruby/object:ActiveSupport::TimeWithZone
      utc: &20 2018-01-15 23:38:48.205364000 Z
      zone: *2
      time: *20
    updated_at: !ruby/object:ActiveSupport::TimeWithZone
      utc: &21 2018-01-15 23:38:48.205364000 Z
      zone: *2
      time: *21
  - &106
    email: koen@citizenlab.co
    first_name: Koen
    last_name: Martin
    cl1_migrated: false
    locale: fr-BE
    bio_multiloc:
      fr-BE: 
    gender: male
    birthyear: 
    domicile: outside
    education: '5'
    password_digest: "$2a$10$tkrZiMkcBRxMiOiP4yadhe57wSw0f.nZwVr9kinAW7y/K2/EuBlLu"
    remote_avatar_url: https://cl2-tenant-template-content.s3.amazonaws.com/fr2_tenant_template/user/avatar/d6684b22-b759-4e3e-8793-5029ff27ba25/bryan_cranston_0095.jpg
    roles: []
    created_at: !ruby/object:ActiveSupport::TimeWithZone
      utc: &22 2018-01-15 23:38:49.915922000 Z
      zone: *2
      time: *22
    updated_at: !ruby/object:ActiveSupport::TimeWithZone
      utc: &23 2018-01-15 23:38:49.915922000 Z
      zone: *2
      time: *23
  - &110
    email: rosanne-test@citizenlab.co
    first_name: Rosanne
    last_name: Yvette
    cl1_migrated: false
    locale: fr-BE
    bio_multiloc:
      fr-BE: 
    gender: female
    birthyear: 
    domicile: outside
    education: '1'
    password_digest: "$2a$10$mAy8Wksm3T4ivlx6RBAosOOPOPTZ7DEJ8UgAd/k/eDdmpUcMcD9jq"
    remote_avatar_url: https://cl2-tenant-template-content.s3.amazonaws.com/fr2_tenant_template/user/avatar/9327615c-0dcd-4b72-bc1d-d7d821bbcf89/5dcf2c739263eb1e32ca1ef35d2664a8.jpg
    roles: []
    created_at: !ruby/object:ActiveSupport::TimeWithZone
      utc: &24 2018-01-15 23:38:50.681333000 Z
      zone: *2
      time: *24
    updated_at: !ruby/object:ActiveSupport::TimeWithZone
      utc: &25 2018-01-15 23:38:50.681333000 Z
      zone: *2
      time: *25
  - &145
    email: christine-test@citizenlab.co
    first_name: Christine
    last_name: Rémy
    cl1_migrated: false
    locale: fr-BE
    bio_multiloc:
      fr-BE: 
    gender: female
    birthyear: 2007
    domicile: outside
    education: '4'
    password_digest: "$2a$10$vBWVYDVyYaX8JNZQjauxm.48DCdRL66eYm3A7IRC1tsY71GHvAclW"
    remote_avatar_url: https://cl2-tenant-template-content.s3.amazonaws.com/fr2_tenant_template/user/avatar/9eb7a4fa-b750-4d84-a10f-0a29f7b8cd59/juror-ford.jpg
    roles: []
    created_at: !ruby/object:ActiveSupport::TimeWithZone
      utc: &26 2018-01-15 23:38:51.280799000 Z
      zone: *2
      time: *26
    updated_at: !ruby/object:ActiveSupport::TimeWithZone
      utc: &27 2018-01-15 23:38:51.280799000 Z
      zone: *2
      time: *27
  - &141
    email: katelijne-test@citizenlab.co
    first_name: Katelijne
    last_name: Bénédicte
    cl1_migrated: false
    locale: fr-BE
    bio_multiloc:
      fr-BE: 
    gender: female
    birthyear: 2007
    domicile: outside
    education: '4'
    password_digest: "$2a$10$SfF.2EEmtZe78YonmQpnoedtcxNyTB0T7GMgCVhJ6kPOCdmp0GcsG"
    remote_avatar_url: https://cl2-tenant-template-content.s3.amazonaws.com/fr2_tenant_template/user/avatar/851a2bdb-ef19-4d9a-a56b-75256cf855eb/BethanyR.jpg
    roles: []
    created_at: !ruby/object:ActiveSupport::TimeWithZone
      utc: &28 2018-01-15 23:38:52.642033000 Z
      zone: *2
      time: *28
    updated_at: !ruby/object:ActiveSupport::TimeWithZone
      utc: &29 2018-01-15 23:38:52.642033000 Z
      zone: *2
      time: *29
  - &165
    email: nabil-test@citizenlab.co
    first_name: Nabil
    last_name: Zacharie
    cl1_migrated: false
    locale: fr-BE
    bio_multiloc:
      fr-BE: 
    gender: male
    birthyear: 1993
    domicile: outside
    education: '2'
    password_digest: "$2a$10$d6GdbwpdixbNzwM6BP9pnuLd3PUe5wxDqcT6AgpOGAZKFZk5KIAqS"
    remote_avatar_url: https://cl2-tenant-template-content.s3.amazonaws.com/fr2_tenant_template/user/avatar/90095a74-7993-4bff-b47f-154faf3efebe/dof2.jpg
    roles: []
    created_at: !ruby/object:ActiveSupport::TimeWithZone
      utc: &30 2018-01-15 23:38:53.407689000 Z
      zone: *2
      time: *30
    updated_at: !ruby/object:ActiveSupport::TimeWithZone
      utc: &31 2018-01-15 23:38:53.407689000 Z
      zone: *2
      time: *31
  - &304
    email: khalida-test@citizenlab.co
    first_name: Khalida
    last_name: Adrienne
    cl1_migrated: false
    locale: fr-BE
    bio_multiloc:
      fr-BE: 
    gender: female
    birthyear: 1959
    domicile: outside
    education: '2'
    password_digest: "$2a$10$/xK7BKyvod6w1dygMI6zNOf.rGSI9g4aZXlYylCeXTD3SD9sh7VD2"
    remote_avatar_url: https://cl2-tenant-template-content.s3.amazonaws.com/fr2_tenant_template/user/avatar/4c7ab5ab-fc25-470a-81fa-c1c984759c3a/83857__portrait-tips2.jpg
    roles: []
    created_at: !ruby/object:ActiveSupport::TimeWithZone
      utc: &32 2018-01-15 23:38:53.951162000 Z
      zone: *2
      time: *32
    updated_at: !ruby/object:ActiveSupport::TimeWithZone
      utc: &33 2018-01-15 23:38:53.951162000 Z
      zone: *2
      time: *33
  - &291
    email: jules-test@citizenlab.co
    first_name: Jules
    last_name: Christiaens
    cl1_migrated: false
    locale: fr-BE
    bio_multiloc:
      fr-BE: 
    gender: male
    birthyear: 
    domicile: outside
    education: '7'
    password_digest: "$2a$10$4pOXVooBhBuObJNwQwqYJ.38seOp3fw3oX6q4JW1YCP.N3r1BOB9a"
<<<<<<< HEAD
    remote_avatar_url: https://cl2-tenants-production-benelux.s3.amazonaws.com/uploads/d9665d5d-111c-4327-a00b-46d5eae9a577/user/avatar/0f45002b-02b2-4273-ba97-84171e2331d4/sherlock-season-4-featured-image.jpg
    roles: []
    created_at: !ruby/object:ActiveSupport::TimeWithZone
      utc: &40 2018-01-15 23:38:54.661523000 Z
      zone: *2
      time: *40
    updated_at: !ruby/object:ActiveSupport::TimeWithZone
      utc: &41 2018-01-15 23:38:54.661523000 Z
      zone: *2
      time: *41
  - &299
    email: alphonsine-test@citizenlab.co
    first_name: Alphonsine
    last_name: Maël
    cl1_migrated: false
    locale: fr
    bio_multiloc:
      fr: 
    gender: female
    birthyear: 1956
    domicile: outside
    education: '1'
    password_digest: "$2a$10$JllCIYkpv6CFriTtRKetB.2j9qd4t4kNMSl4Upobc6HW8xl6IKFg6"
    remote_avatar_url: https://cl2-tenants-production-benelux.s3.amazonaws.com/uploads/d9665d5d-111c-4327-a00b-46d5eae9a577/user/avatar/47d3e466-4dc8-47b1-a592-9f31f4f405e4/c644c101aad7a5b28f74526a50a2d7c1--rankin-photography-light-photography.jpg
=======
    remote_avatar_url: https://cl2-tenant-template-content.s3.amazonaws.com/fr2_tenant_template/user/avatar/5bd7a252-19bb-4645-8a1f-77de7bcd8706/sherlock-season-4-featured-image.jpg
>>>>>>> 99f54022
    roles: []
    created_at: !ruby/object:ActiveSupport::TimeWithZone
      utc: &34 2018-01-15 23:38:54.661523000 Z
      zone: *2
      time: *34
    updated_at: !ruby/object:ActiveSupport::TimeWithZone
      utc: &35 2018-01-15 23:38:54.661523000 Z
      zone: *2
      time: *35
  - &133
    email: timothee-test@citizenlab.co
    first_name: Timothée
    last_name: Fabrice
    cl1_migrated: false
    locale: fr-BE
    bio_multiloc:
      fr-BE: 
    gender: male
    birthyear: 1931
    domicile: outside
    education: '7'
    password_digest: "$2a$10$X6v1gkQuBBim3yi7pdeXmutqH96iW/qiqU6PlITmrvwW1Bll5h/52"
    remote_avatar_url: https://cl2-tenant-template-content.s3.amazonaws.com/fr2_tenant_template/user/avatar/fc984a52-9e03-4407-a87c-75c956535a99/51DLRByNOXL._UX250_.jpg
    roles: []
    created_at: !ruby/object:ActiveSupport::TimeWithZone
      utc: &36 2018-01-15 23:38:56.153744000 Z
      zone: *2
      time: *36
    updated_at: !ruby/object:ActiveSupport::TimeWithZone
      utc: &37 2018-01-15 23:38:56.153744000 Z
      zone: *2
      time: *37
  - &114
    email: bente-test@citizenlab.co
    first_name: Bente
    last_name: Ludo
    cl1_migrated: false
    locale: fr-BE
    bio_multiloc:
      fr-BE: 
    gender: male
    birthyear: 2003
    domicile: outside
    education: '3'
    password_digest: "$2a$10$1LTppZm.U4lYO0QXDW35YOYnssix0wmGXHi//cErs/JbXUBk9B3MK"
    remote_avatar_url: https://cl2-tenant-template-content.s3.amazonaws.com/fr2_tenant_template/user/avatar/20e7c7a9-90ff-4c14-a6a1-8c6ed106b0b4/images.jpeg
    roles: []
    created_at: !ruby/object:ActiveSupport::TimeWithZone
      utc: &38 2018-01-15 23:38:56.777135000 Z
      zone: *2
      time: *38
    updated_at: !ruby/object:ActiveSupport::TimeWithZone
      utc: &39 2018-01-15 23:38:56.777135000 Z
      zone: *2
      time: *39
  - &433
    email: geraldine-test@citizenlab.co
    first_name: Géraldine
    last_name: Hieronymus
    cl1_migrated: false
    locale: fr-BE
    bio_multiloc:
      fr-BE: 
    gender: female
    birthyear: 1940
    domicile: outside
    education: '2'
    password_digest: "$2a$10$TgmDMJbkf/wy87EGUCLEwOax3IAVzBzVto4cm/erMwbDFDe1zO8au"
    remote_avatar_url: https://cl2-tenant-template-content.s3.amazonaws.com/fr2_tenant_template/user/avatar/7550ac4f-fc07-4898-9e31-7e6ecb925d87/6c44f9503011a7dd186449bd25f49f4b--painting-portraits-portrait-art.jpg
    roles: []
    created_at: !ruby/object:ActiveSupport::TimeWithZone
      utc: &40 2018-01-15 23:38:57.570331000 Z
      zone: *2
      time: *40
    updated_at: !ruby/object:ActiveSupport::TimeWithZone
      utc: &41 2018-01-15 23:38:57.570331000 Z
      zone: *2
      time: *41
  - &203
    email: ghassan-test@citizenlab.co
    first_name: Ghassan
    last_name: Muhsina
    cl1_migrated: false
    locale: fr-BE
    bio_multiloc:
      fr-BE: 
    gender: male
    birthyear: 1968
    domicile: outside
    education: '6'
    password_digest: "$2a$10$xC9cPtn/rkjuPwVH6fDtE.S14oFsFCLCkk/eNTBjOZ0fHX.kdHlnO"
    remote_avatar_url: https://cl2-tenant-template-content.s3.amazonaws.com/fr2_tenant_template/user/avatar/e4a62fcc-498f-49d5-a374-f625a3075659/461482218-594x367.jpg
    roles: []
    created_at: !ruby/object:ActiveSupport::TimeWithZone
      utc: &42 2018-01-15 23:38:58.301227000 Z
      zone: *2
      time: *42
    updated_at: !ruby/object:ActiveSupport::TimeWithZone
      utc: &43 2018-01-15 23:38:58.301227000 Z
      zone: *2
      time: *43
  - &169
    email: princesslea@gmail.com
    first_name: Lea
    last_name: Skywalker
    cl1_migrated: false
    locale: fr-BE
    bio_multiloc:
<<<<<<< HEAD
      fr: 
    gender: male
    birthyear: 2003
    domicile: 
    education: '2'
    password_digest: "$2a$10$Y/eIBiWh2kQHN.mhNrCgRutorwu3H4z5/JbekniF32vyMNCisTb5W"
    remote_avatar_url: 
=======
      fr-BE: 
    gender: female
    birthyear: '1996'
    domicile: outside
    education: '8'
    password_digest: "$2a$10$xc.4clD8ALe63wseQBxbv.Y0ThpbKwYBPzG6z.3Ef/uf9xL6vslBa"
    remote_avatar_url: https://cl2-tenant-template-content.s3.amazonaws.com/fr2_tenant_template/user/avatar/d1100534-2d07-41c8-b68c-f6b005e96ba8/leia-princess-leia-organa-solo-skywalker-9301321-576-1010.jpg
>>>>>>> 99f54022
    roles: []
    created_at: !ruby/object:ActiveSupport::TimeWithZone
      utc: &44 2018-01-15 23:38:36.147760000 Z
      zone: *2
      time: *44
    updated_at: !ruby/object:ActiveSupport::TimeWithZone
      utc: &45 2018-01-15 23:38:36.147760000 Z
      zone: *2
      time: *45
  - &209
    email: claude-test@citizenlab.co
    first_name: Claude
    last_name: Loane
    cl1_migrated: false
    locale: fr-BE
    bio_multiloc:
      fr-BE: 
    gender: male
    birthyear: 2011
    domicile: outside
    education: '3'
    password_digest: "$2a$10$Rt1PBV5ZwIW/NDvXDyAG7.o9wydxk/QfHetwKAjyFHFGiUf9t30GO"
<<<<<<< HEAD
    remote_avatar_url: https://cl2-tenants-production-benelux.s3.amazonaws.com/uploads/d9665d5d-111c-4327-a00b-46d5eae9a577/user/avatar/ecedc67e-cdfb-45c3-b33c-ad7dda062bcf/4164298-miranda-kerr-4.jpg
    roles: []
    created_at: !ruby/object:ActiveSupport::TimeWithZone
      utc: &54 2018-01-15 23:38:59.144495000 Z
      zone: *2
      time: *54
    updated_at: !ruby/object:ActiveSupport::TimeWithZone
      utc: &55 2018-01-15 23:38:59.144495000 Z
      zone: *2
      time: *55
  - &216
    email: kevin-test@citizenlab.co
    first_name: Joséphine
    last_name: Heintje
    cl1_migrated: false
    locale: fr
    bio_multiloc:
      fr: 
    gender: male
    birthyear: 1939
    domicile: outside
    education: '5'
    password_digest: "$2a$10$g5K3cjeKAIvv9cXY.KbEfOBu7YcwTX5mOkbR4oQhFRf.BCrPTD7ei"
    remote_avatar_url: https://cl2-tenants-production-benelux.s3.amazonaws.com/uploads/d9665d5d-111c-4327-a00b-46d5eae9a577/user/avatar/73e72abf-f45d-4969-bf88-3d75ad09c396/1_JvrUroQL_0QkqBqlY7Wb0A.jpeg
    roles: []
    created_at: !ruby/object:ActiveSupport::TimeWithZone
      utc: &56 2018-01-15 23:39:00.626133000 Z
      zone: *2
      time: *56
    updated_at: !ruby/object:ActiveSupport::TimeWithZone
      utc: &57 2018-01-15 23:39:00.626133000 Z
      zone: *2
      time: *57
  - &219
    email: wietse@citizenlab.co
    first_name: Alidéa
    last_name: Lafolle
    cl1_migrated: false
    locale: fr
    bio_multiloc:
      fr: 
    gender: male
    birthyear: 1966
    domicile: outside
    education: '6'
    password_digest: "$2a$10$Pe7I8KUQ5lCEvAMtxVqt0ecE2aSxOKnSRrh8WZAb2AUxdivmYrXHC"
    remote_avatar_url: https://cl2-tenants-production-benelux.s3.amazonaws.com/uploads/d9665d5d-111c-4327-a00b-46d5eae9a577/user/avatar/d9049ead-573f-4ab2-a78f-1179d54afb8b/portrait-camera-mode-e.jpg
=======
    remote_avatar_url: https://cl2-tenant-template-content.s3.amazonaws.com/fr2_tenant_template/user/avatar/496fe56e-0f4f-4596-b0fe-f7d6709b481e/4164298-miranda-kerr-4.jpg
>>>>>>> 99f54022
    roles: []
    created_at: !ruby/object:ActiveSupport::TimeWithZone
      utc: &46 2018-01-15 23:38:59.144495000 Z
      zone: *2
      time: *46
    updated_at: !ruby/object:ActiveSupport::TimeWithZone
      utc: &47 2018-01-15 23:38:59.144495000 Z
      zone: *2
      time: *47
  - &125
    email: tim-test@citizenlab.co
    first_name: Tim
    last_name: Lucas
    cl1_migrated: false
    locale: fr-BE
    bio_multiloc:
      fr-BE: 
    gender: male
    birthyear: 1934
    domicile: outside
    education: '5'
    password_digest: "$2a$10$CjhYzNCbJcv4BfPaZMn4WeIGHDgv.yK3Hv3OWCD/lzgNmw9kF6htC"
    remote_avatar_url: https://cl2-tenant-template-content.s3.amazonaws.com/fr2_tenant_template/user/avatar/31bf5bfa-9cb8-49e6-a067-6dff9d1231fe/Prof_Ertl-Portrait.jpg
    roles: []
    created_at: !ruby/object:ActiveSupport::TimeWithZone
      utc: &48 2018-01-15 23:39:03.472795000 Z
      zone: *2
      time: *48
    updated_at: !ruby/object:ActiveSupport::TimeWithZone
      utc: &49 2018-01-15 23:39:03.472795000 Z
      zone: *2
      time: *49
  - &217
    email: julien-test@citizenlab.co
    first_name: Julien
    last_name: Gabay
    cl1_migrated: false
    locale: fr-BE
    bio_multiloc:
      fr-BE: 
    gender: male
    birthyear: 1952
    domicile: outside
    education: 
    password_digest: "$2a$10$.CPIl90ExqxYf79Ved3SAeN27OoahkoDbTZaDVj5wCYifo1vneLHe"
    remote_avatar_url: https://cl2-tenant-template-content.s3.amazonaws.com/fr2_tenant_template/user/avatar/c969dc8b-a29a-4758-b38c-9c3a209aad50/500.jpg
    roles: []
    created_at: !ruby/object:ActiveSupport::TimeWithZone
      utc: &50 2018-01-15 23:39:04.143682000 Z
      zone: *2
      time: *50
    updated_at: !ruby/object:ActiveSupport::TimeWithZone
      utc: &51 2018-01-15 23:39:04.143682000 Z
      zone: *2
      time: *51
  - &220
    email: olivier.chaput@ecores.eu
    first_name: Olivier
    last_name: Chaput
    cl1_migrated: false
    locale: fr-BE
    bio_multiloc:
      fr-BE: 
    gender: male
    birthyear: 2015
    domicile: outside
    education: '8'
    password_digest: "$2a$10$f0img/0jVtFUDx51mCIsnODmLJCCHNqLF62QFnp14601HJUiMYgr."
    remote_avatar_url: https://cl2-tenant-template-content.s3.amazonaws.com/fr2_tenant_template/user/avatar/241f271a-f5d5-47ec-a07f-17624e604e23/pexels-photo-247917.jpeg
    roles: []
    created_at: !ruby/object:ActiveSupport::TimeWithZone
      utc: &52 2018-01-15 23:39:06.807891000 Z
      zone: *2
      time: *52
    updated_at: !ruby/object:ActiveSupport::TimeWithZone
      utc: &53 2018-01-15 23:39:06.807891000 Z
      zone: *2
      time: *53
  - &223
    email: bill.cortvriend@gmail.com
    first_name: William
    last_name: Robert
    cl1_migrated: false
    locale: fr-BE
    bio_multiloc:
      fr-BE: 
    gender: male
    birthyear: 1976
    domicile: outside
    education: '5'
    password_digest: "$2a$10$KWrq1tUeg3yUG1z2/A.kWuymcxY5FP.3HAPtICoebzQtQqCCJlz0a"
    remote_avatar_url: https://cl2-tenant-template-content.s3.amazonaws.com/fr2_tenant_template/user/avatar/3a0daa4e-25b3-4087-b0a0-74681741f468/00d6436d2d9283f7ce61f87b07ae378e--portrait-men-male-portrait-photography.jpg
    roles: []
    created_at: !ruby/object:ActiveSupport::TimeWithZone
      utc: &54 2018-01-15 23:39:07.745006000 Z
      zone: *2
      time: *54
    updated_at: !ruby/object:ActiveSupport::TimeWithZone
      utc: &55 2018-01-15 23:39:07.745006000 Z
      zone: *2
      time: *55
  - &226
    email: odeleuze.bgm@wb.irisnet.be
    first_name: Olivier
    last_name: Deleuze
    cl1_migrated: false
    locale: fr-BE
    bio_multiloc:
      fr-BE: 
    gender: male
    birthyear: 1981
    domicile: outside
    education: '5'
    password_digest: "$2a$10$w8EFgLD5gBNoQmvPcI9ccelQX9/ZvmWK4TwgdO/yBwWlXjdoPFf6q"
    remote_avatar_url: https://cl2-tenant-template-content.s3.amazonaws.com/fr2_tenant_template/user/avatar/12831742-dc2c-4dd7-8896-d9ddb29a997a/017840b7be8c4a19c57fd213eb8377a0--portrait-photography-men-face-photography.jpg
    roles: []
    created_at: !ruby/object:ActiveSupport::TimeWithZone
      utc: &56 2018-01-15 23:39:08.676748000 Z
      zone: *2
      time: *56
    updated_at: !ruby/object:ActiveSupport::TimeWithZone
      utc: &57 2018-01-15 23:39:08.676748000 Z
      zone: *2
      time: *57
  - &229
    email: steve.grinnaert@lahuulpe.be
    first_name: Steve
    last_name: Grinnaert
    cl1_migrated: false
    locale: fr-BE
    bio_multiloc:
      fr-BE: 
    gender: male
    birthyear: 1959
    domicile: outside
    education: '4'
    password_digest: "$2a$10$7ZOIHTdMZeN.NPoVvwFI0.C.Pkt4zope1GI5xK25xmUZncpccqCeW"
    remote_avatar_url: https://cl2-tenant-template-content.s3.amazonaws.com/fr2_tenant_template/user/avatar/54245944-8135-462a-b98f-24a75ed7c9b8/3df459479af007fed226ae39b9464af8--portrait-photography-men-photography-photos.jpg
    roles: []
    created_at: !ruby/object:ActiveSupport::TimeWithZone
      utc: &58 2018-01-15 23:39:09.627902000 Z
      zone: *2
      time: *58
    updated_at: !ruby/object:ActiveSupport::TimeWithZone
      utc: &59 2018-01-15 23:39:09.627902000 Z
      zone: *2
      time: *59
  - &232
    email: mathieu.levoir@citizenlab.co
    first_name: Mathieu
    last_name: Levoir
    cl1_migrated: false
    locale: fr-BE
    bio_multiloc:
      fr-BE: 
    gender: male
    birthyear: 1933
    domicile: outside
    education: '6'
    password_digest: "$2a$10$UeXD3XWbI85shLBj5qbN2uIrKMrbOI0llPqVE3oTHkmAG/Vr4z15u"
    remote_avatar_url: https://cl2-tenant-template-content.s3.amazonaws.com/fr2_tenant_template/user/avatar/25f8652e-62d1-4651-9ed3-449ba3174be2/black-white-portrait2.jpg
    roles: []
    created_at: !ruby/object:ActiveSupport::TimeWithZone
      utc: &60 2018-01-15 23:39:11.445136000 Z
      zone: *2
      time: *60
    updated_at: !ruby/object:ActiveSupport::TimeWithZone
      utc: &61 2018-01-15 23:39:11.445136000 Z
      zone: *2
      time: *61
  - &235
    email: deodat-test@citizenlab.co
    first_name: Déodat
    last_name: Diana
    cl1_migrated: false
    locale: fr-BE
    bio_multiloc:
      fr-BE: 
    gender: female
    birthyear: 1959
    domicile: outside
    education: 
    password_digest: "$2a$10$a7niTMGhR2/br8yWjj5X3.NmiM7t5eci6ncAYqcIGGgZId9vLCVIO"
    remote_avatar_url: https://cl2-tenant-template-content.s3.amazonaws.com/fr2_tenant_template/user/avatar/75616256-0236-4f3e-9027-66a0d40f46f5/csm_Karakasoglu_Yasemin1_360cb6e01f.jpg
    roles: []
    created_at: !ruby/object:ActiveSupport::TimeWithZone
      utc: &62 2018-01-15 23:39:12.041398000 Z
      zone: *2
      time: *62
    updated_at: !ruby/object:ActiveSupport::TimeWithZone
      utc: &63 2018-01-15 23:39:12.041398000 Z
      zone: *2
      time: *63
  - &238
    email: godfriend-test@citizenlab.co
    first_name: Godfried
    last_name: Katelijne
    cl1_migrated: false
    locale: fr-BE
    bio_multiloc:
      fr-BE: 
    gender: male
    birthyear: 1963
    domicile: 
    education: '5'
    password_digest: "$2a$10$B7ubEVrwaDRqUC81qefwZ.MePehqDlBn13lbk8uWugbm.qrM.BVXq"
    remote_avatar_url: https://cl2-tenant-template-content.s3.amazonaws.com/fr2_tenant_template/user/avatar/8c5928c1-89b6-4b48-92d5-d751c1c13643/5607404f-fb91-4e9f-9522-9e3363f404a6-mahmoud-benazzouk-dentiste-.jpg
    roles: []
    created_at: !ruby/object:ActiveSupport::TimeWithZone
      utc: &64 2018-01-15 23:39:12.629985000 Z
      zone: *2
      time: *64
    updated_at: !ruby/object:ActiveSupport::TimeWithZone
      utc: &65 2018-01-15 23:39:12.629985000 Z
      zone: *2
      time: *65
  - &241
    email: olleh@citizenlab.co
    first_name: Wietse
    last_name: Champion
    cl1_migrated: false
    locale: fr-BE
    bio_multiloc:
      fr-BE: 
    gender: male
    birthyear: 1939
    domicile: 
    education: '2'
    password_digest: "$2a$10$qylGLo.6k.2yc5VbQI4XeOOVfnOI6wTAXzd45zA.fYnWM5aA6dFee"
    remote_avatar_url: https://cl2-tenant-template-content.s3.amazonaws.com/fr2_tenant_template/user/avatar/0e52873d-26ac-4716-9654-3c4257b613d1/70971_portrait-benjamin-dhardemare.jpg
    roles: []
    created_at: !ruby/object:ActiveSupport::TimeWithZone
      utc: &66 2018-01-15 23:39:13.504570000 Z
      zone: *2
      time: *66
    updated_at: !ruby/object:ActiveSupport::TimeWithZone
      utc: &67 2018-01-15 23:39:13.504570000 Z
      zone: *2
      time: *67
  - &244
    email: julien.joxe@citizenlab.co
    first_name: Julien
    last_name: Joxe
    cl1_migrated: false
    locale: fr-BE
    bio_multiloc:
      fr-BE: 
    gender: male
    birthyear: 
    domicile: outside
    education: '7'
    password_digest: "$2a$10$PpVJzCtxRW6qzMl/Q.JtzuTgYv53ZfJ/55OKCsdJH7oqlr6UitUOq"
    remote_avatar_url: https://cl2-tenant-template-content.s3.amazonaws.com/fr2_tenant_template/user/avatar/2de4f773-4f92-4aa6-a4ae-92f690bf111c/20170601183357-5506a2c2-cu_e355.jpg
    roles: []
    created_at: !ruby/object:ActiveSupport::TimeWithZone
      utc: &68 2018-01-15 23:39:14.276211000 Z
      zone: *2
      time: *68
    updated_at: !ruby/object:ActiveSupport::TimeWithZone
      utc: &69 2018-01-15 23:39:14.276211000 Z
      zone: *2
      time: *69
  - &118
    email: hello@citizenlab.co
    first_name: Mathieu
    last_name: Levoir
    cl1_migrated: false
    locale: fr-BE
    bio_multiloc: {}
    gender: male
    birthyear: 2005
    domicile: outside
    education: 
    password_digest: "$2a$10$F4MZkuWRT7095Js74SHHB.LFkQyWDmHTQCcQ5054Io9cBwNIU5fvi"
    remote_avatar_url: https://cl2-tenant-template-content.s3.amazonaws.com/fr2_tenant_template/user/avatar/e492cd63-a632-4525-b5a6-4dc1fb708475/b9a11a50ed3acb04d48eccd9e0395f3e.png
    roles:
    - type: admin
    created_at: !ruby/object:ActiveSupport::TimeWithZone
      utc: &70 2018-01-17 20:37:16.562782000 Z
      zone: *2
      time: *70
    updated_at: !ruby/object:ActiveSupport::TimeWithZone
      utc: &71 2018-03-26 15:10:21.789622000 Z
      zone: *2
      time: *71
  - &294
    email: alphonsine-test@citizenlab.co
    first_name: Alphonsine
    last_name: Maël
    cl1_migrated: false
    locale: fr-BE
    bio_multiloc:
      fr-BE: 
    gender: female
    birthyear: '1956'
    domicile: outside
    education: '1'
    password_digest: "$2a$10$JllCIYkpv6CFriTtRKetB.2j9qd4t4kNMSl4Upobc6HW8xl6IKFg6"
    remote_avatar_url: https://cl2-tenant-template-content.s3.amazonaws.com/fr2_tenant_template/user/avatar/dfbd3eac-84eb-424f-8589-64f87b1c98a0/c644c101aad7a5b28f74526a50a2d7c1--rankin-photography-light-photography.jpg
    roles: []
    created_at: !ruby/object:ActiveSupport::TimeWithZone
      utc: &72 2018-01-15 23:38:55.497811000 Z
      zone: *2
      time: *72
    updated_at: !ruby/object:ActiveSupport::TimeWithZone
      utc: &73 2018-01-15 23:38:55.497811000 Z
      zone: *2
      time: *73
  - &253
    email: hello@citoyen.fr
    first_name: Simone
    last_name: Weil
    cl1_migrated: false
    locale: fr-BE
    bio_multiloc:
      fr-BE: 
    gender: female
    birthyear: 
    domicile: 
    education: '5'
    password_digest: "$2a$10$0SpEPKB7JdpbvYjUVRy2oeaDR9v/Bu5woIlET.5Ld96EerUI1b1xK"
    remote_avatar_url: https://cl2-tenant-template-content.s3.amazonaws.com/fr2_tenant_template/user/avatar/43b629dc-762d-4c28-9478-4a6145c7a0c1/simoneveil1.jpg
    roles: []
    created_at: !ruby/object:ActiveSupport::TimeWithZone
      utc: &74 2018-01-15 23:38:37.824677000 Z
      zone: *2
      time: *74
    updated_at: !ruby/object:ActiveSupport::TimeWithZone
      utc: &75 2018-01-15 23:38:37.824677000 Z
      zone: *2
      time: *75
  - &177
    email: arry@citizenlab.co
    first_name: Jean
    last_name: Demarest
    cl1_migrated: false
    locale: fr-BE
    bio_multiloc:
      fr-BE: 
    gender: male
    birthyear: '2016'
    domicile: outside
    education: '4'
    password_digest: "$2a$10$PwbaOGAAS9ixdcnVitjixOJdgAEv8fYTWxXc4ZHzBCg2nBRtezazi"
    remote_avatar_url: https://cl2-tenant-template-content.s3.amazonaws.com/fr2_tenant_template/user/avatar/a10aac1b-9c2c-4a9e-a49f-657627fd9096/TrollFace.jpg
    roles: []
    created_at: !ruby/object:ActiveSupport::TimeWithZone
      utc: &76 2018-01-15 23:38:34.687704000 Z
      zone: *2
      time: *76
    updated_at: !ruby/object:ActiveSupport::TimeWithZone
      utc: &77 2018-01-15 23:38:34.687704000 Z
      zone: *2
      time: *77
  - &206
    email: bartholomeus-test@citizenlab.co
    first_name: Bartholomeus
    last_name: Mailys
    cl1_migrated: false
    locale: fr-BE
    bio_multiloc:
      fr-BE: 
    gender: male
    birthyear: '2003'
    domicile: 
    education: '2'
    password_digest: "$2a$10$Y/eIBiWh2kQHN.mhNrCgRutorwu3H4z5/JbekniF32vyMNCisTb5W"
    remote_avatar_url: 
    roles: []
    created_at: !ruby/object:ActiveSupport::TimeWithZone
      utc: &78 2018-01-15 23:38:58.657282000 Z
      zone: *2
      time: *78
    updated_at: !ruby/object:ActiveSupport::TimeWithZone
      utc: &79 2018-01-15 23:38:58.657282000 Z
      zone: *2
      time: *79
  - &279
    email: kevin-test@citizenlab.co
    first_name: Joséphine
    last_name: Heintje
    cl1_migrated: false
    locale: fr-BE
    bio_multiloc:
      fr-BE: 
    gender: male
    birthyear: '1939'
    domicile: outside
    education: '5'
    password_digest: "$2a$10$g5K3cjeKAIvv9cXY.KbEfOBu7YcwTX5mOkbR4oQhFRf.BCrPTD7ei"
    remote_avatar_url: https://cl2-tenant-template-content.s3.amazonaws.com/fr2_tenant_template/user/avatar/6a2c3645-929f-45c0-aab5-02b196c18b56/1_JvrUroQL_0QkqBqlY7Wb0A.jpeg
    roles: []
    created_at: !ruby/object:ActiveSupport::TimeWithZone
      utc: &80 2018-01-15 23:39:00.626133000 Z
      zone: *2
      time: *80
    updated_at: !ruby/object:ActiveSupport::TimeWithZone
      utc: &81 2018-01-15 23:39:00.626133000 Z
      zone: *2
      time: *81
  - &212
    email: wietse@citizenlab.co
    first_name: Alidéa
    last_name: Lafolle
    cl1_migrated: false
    locale: fr-BE
    bio_multiloc:
      fr-BE: 
    gender: male
    birthyear: '1966'
    domicile: outside
    education: '6'
    password_digest: "$2a$10$Pe7I8KUQ5lCEvAMtxVqt0ecE2aSxOKnSRrh8WZAb2AUxdivmYrXHC"
    remote_avatar_url: https://cl2-tenant-template-content.s3.amazonaws.com/fr2_tenant_template/user/avatar/1b9903c9-5bda-47ff-b085-e4f33a6dacb5/portrait-camera-mode-e.jpg
    roles: []
    created_at: !ruby/object:ActiveSupport::TimeWithZone
      utc: &82 2018-01-15 23:39:01.695981000 Z
      zone: *2
      time: *82
    updated_at: !ruby/object:ActiveSupport::TimeWithZone
      utc: &83 2018-01-15 23:39:01.695981000 Z
      zone: *2
      time: *83
  project:
  - &96
    title_multiloc:
      fr-BE: Boîte à idées
    description_multiloc:
      fr-BE: Ces idées ne sont pas liées à un projet.
    remote_header_bg_url: https://cl2-tenant-template-content.s3.amazonaws.com/fr2_tenant_template/project/header_bg/fed9493a-02e0-4390-9e4d-9bcfd5a4246c/Idea_cover_qdrwa6.jpg
    description_preview_multiloc: {}
    presentation_mode: card
    participation_method: ideation
    process_type: continuous
    internal_role: open_idea_box
    publication_status: draft
    created_at: !ruby/object:ActiveSupport::TimeWithZone
      utc: &84 2018-01-26 02:20:20.245952000 Z
      zone: *2
      time: *84
    updated_at: !ruby/object:ActiveSupport::TimeWithZone
      utc: &85 2018-02-16 10:12:55.592709000 Z
      zone: *2
      time: *85
    posting_enabled: true
    commenting_enabled: true
    voting_enabled: true
    voting_method: unlimited
    voting_limited_max: 10
  - &97
    title_multiloc:
      fr-BE: Comment améliorer la mobilité dans votre ville
    description_multiloc:
      fr-BE: "<p>Contribuez à création d'une ville durable où la mobilité est réfléchie
        et intermodale. Soyez créatifs afin de trouver des solutions innovantes pour
        s'adapter aux nouveaux modes de déplacements. </p>\n"
    remote_header_bg_url: https://cl2-tenant-template-content.s3.amazonaws.com/fr2_tenant_template/project/header_bg/aee07191-b0cd-44e5-accd-a6964c196024/header_bg.jpeg
    description_preview_multiloc:
      fr-BE: 'Le nombre d''accidents corporels enregistré sur les routes wallonnes
        l''année dernière est de 11.240 l''année dernière. Quels sont selon vous les
        zones de vigilance et les pistes d''amélioration possibles. '
    presentation_mode: card
    participation_method: ideation
    process_type: timeline
    internal_role: 
    publication_status: published
    created_at: !ruby/object:ActiveSupport::TimeWithZone
      utc: &86 2018-01-15 23:39:14.559711000 Z
      zone: *2
      time: *86
    updated_at: !ruby/object:ActiveSupport::TimeWithZone
      utc: &87 2018-05-22 12:41:34.892752000 Z
      zone: *2
      time: *87
    posting_enabled: true
    commenting_enabled: true
    voting_enabled: true
    voting_method: unlimited
    voting_limited_max: 10
  - &98
    title_multiloc:
      fr-BE: Consultation sur les rythmes scolaires
    description_multiloc:
      fr-BE: |-
        <p>La problématique de l'aménagement du temps scolaire repose sur deux axes : le respect physiologique de l'enfant, de son rythme et de son développement, et la nécessité de répondre aux besoins des parents qui ne sont pas les mêmes que ceux de leurs enfants. </p>
        <p></p>
        <p>Choisissons ensemble les modalités du rythme éducatif à la fois à la maison et à l'école. L'enfant est davantage à la maison qu'à l'école, il convient ainsi de s'accorder sur les pratiques à adopter afin de respecter le temps d'apprentissage et de loisir nécessaire à l'enfant. </p>
    remote_header_bg_url: https://cl2-tenant-template-content.s3.amazonaws.com/fr2_tenant_template/project/header_bg/2c7b35ba-a8c6-4078-838d-14a2c15b50a9/header_bg.jpeg
    description_preview_multiloc:
      fr-BE: 'La problématique de l''aménagement du temps scolaire repose sur deux
        axes : le respect physiologique de l''enfant, de son rythme et de son développement,
        et la nécessité de répondre aux besoins des parents qui ne sont pas les mêmes
        que ceux de leurs enfants. Choisissons ensemble. '
    presentation_mode: card
    participation_method: ideation
    process_type: timeline
    internal_role: 
    publication_status: published
    created_at: !ruby/object:ActiveSupport::TimeWithZone
      utc: &88 2018-03-26 14:54:01.728819000 Z
      zone: *2
      time: *88
    updated_at: !ruby/object:ActiveSupport::TimeWithZone
      utc: &89 2018-05-22 12:41:34.892752000 Z
      zone: *2
      time: *89
    posting_enabled: true
    commenting_enabled: true
    voting_enabled: true
    voting_method: unlimited
    voting_limited_max: 10
  - &99
    title_multiloc:
      fr-BE: Une meilleure gestion de nos déchets
    description_multiloc:
      fr-BE: "<p>Chaque année, un habitant produit 354 kg d’ordures ménagères. En
        prenant en compte la quantité de déchets municipaux par habitant, la quantité
        produite monte alors à 536 kg par an. Réduire la quantité de déchets est un
        enjeu environnemental, financier et sociétal. </p>\n"
    remote_header_bg_url: https://cl2-tenant-template-content.s3.amazonaws.com/fr2_tenant_template/project/header_bg/6af982e6-8f19-4199-ad2e-a1359503e963/header_bg.jpeg
    description_preview_multiloc:
      fr-BE: 'La gestion des immondices est une affaire de tous. Le coût pour la commune
        s''élève à 746.928€ par an. Ensemble, trouvons les solutions pour diminuer
        le coût et l''impact environnemental de nos déchets. '
    presentation_mode: card
    participation_method: ideation
    process_type: timeline
    internal_role: 
    publication_status: published
    created_at: !ruby/object:ActiveSupport::TimeWithZone
      utc: &90 2018-01-15 23:39:14.570845000 Z
      zone: *2
      time: *90
    updated_at: !ruby/object:ActiveSupport::TimeWithZone
      utc: &91 2018-05-22 12:41:34.892752000 Z
      zone: *2
      time: *91
    posting_enabled: true
    commenting_enabled: true
    voting_enabled: true
    voting_method: unlimited
    voting_limited_max: 10
  - &100
    title_multiloc:
      fr-BE: Budget participatif
    description_multiloc:
      fr-BE: |
        <p><strong>Participez au  budget participatif de notre ville. </strong></p>
        <p></p>
        <p>Le conseil municipal a décidé d'allouer 1% de son budget pour des projets et initiatives décidés collectivement. </p>
        <p></p>
        <p> Cette année la 3ème édition a eu lieu. Elle permet aux habitants de plus de 16 ans d'agir concrètement sur les choix budgétaires de la commune en proposant des projets d'intérêt général et en votant pour ceux qui seront réalisés. 800 000 € issus du budget d'investissement sont ainsi délégués aux citoyens. </p>
    remote_header_bg_url: https://cl2-tenant-template-content.s3.amazonaws.com/fr2_tenant_template/project/header_bg/d106f71a-ca8d-4421-b1eb-6e1f9416df77/header_bg.png
    description_preview_multiloc:
      fr-BE: Le budget participatif de la Commune vise à permettre aux citoyens de
        développer des initiatives au bénéfice de la collectivité, dans tous les villages
        de l’entité. Ce projet est institué par le Conseil communal du 28 septembre
        2018 pour une mise en œuvre dès janvier 2019.
    presentation_mode: card
    participation_method: ideation
    process_type: timeline
    internal_role: 
    publication_status: published
    created_at: !ruby/object:ActiveSupport::TimeWithZone
      utc: &92 2018-03-26 15:05:42.191815000 Z
      zone: *2
      time: *92
    updated_at: !ruby/object:ActiveSupport::TimeWithZone
      utc: &93 2018-03-26 15:05:42.191815000 Z
      zone: *2
      time: *93
    posting_enabled: true
    commenting_enabled: true
    voting_enabled: true
    voting_method: unlimited
    voting_limited_max: 10
  - &101
    title_multiloc:
      fr-BE: Forums de quartier
    description_multiloc:
      fr-BE: |-
        <h1>Présentation et missions</h1>
        <p>Conformément au programme de la nouvelle équipe municipale élue au mois de mars 2014, la Ville s’engage dans un processus de renforcement de l’action de proximité et de développement de la démocratie participative.</p>
        <p></p>
        <p><strong>Permanence tous les mercredis</strong></p>
        <p>De 9h30 à midi, l’équipe des forums des quartiers vous reçoit à l’antenne de l’Office de Tourisme du centre-ville.</p>
        <p></p>
        <p>Les référents sont également invités à y participer.</p>
        <p></p>
        <p>La mise en place de référents et de Forums de Quartiers a pour objectif de poser les bases de ce nouveau mode de fonctionnement et de définir un espace d’échanges de proximité entre les citoyens et la municipalité.   Le dispositif des Forums de quartiers se veut simple pour favoriser la proximité, le dynamisme et la réactivité.   Il repose sur deux éléments :</p>
        <ul>
          <li>un réseau de référents de quartiers ;</li>
          <li>l’organisation de réunions régulières de proximité : les Forums de quartiers.</li>
        </ul>
        <h2>Missions et rôle des référents de quartiers</h2>
        <p>La mission essentielle des référents de quartiers est de faire le lien entre les habitants et la municipalité et de rapprocher les administrés de l’administration communale. </p>
        <p>A ce titre, ils doivent collecter les informations, demandes, propositions et doléances auprès des habitants et acteurs socio-économiques du quartier et les transmettre obligatoirement à l’élu responsable des Forums de quartiers : Monsieur Patrick VILLARDRY, 1er Adjoint au Maire délégué à la proximité, aux fins de traitement. </p>
        <p>De même,  les référents de quartiers pourront être informés par la municipalité de tout projet afin de le diffuser aux habitants du quartier, pour obtenir le cas échéant, leurs avis ou leurs observations. </p>
        <p>Il est toutefois précisé que les référents de quartiers ne sont pas :</p>
        <ul>
          <li>des substituts des forces de l’ordre ;</li>
          <li>des élus ;</li>
          <li>des agents de la Ville.</li>
        </ul>
        <p></p>
    remote_header_bg_url: https://cl2-tenant-template-content.s3.amazonaws.com/fr2_tenant_template/project/header_bg/16cd2dce-dff0-42b5-81ef-888068db9d16/header_bg.jpeg
    description_preview_multiloc:
      fr-BE: 'Cette plate-forme a pour vocation d''être l''espace d’échanges de proximité
        entre les citoyens et la municipalité. Suivez les compte-rendus des rencontres
        et interpellez vos référents pour contribuer à notre démocratie de proximité. '
    presentation_mode: card
    participation_method: ideation
    process_type: timeline
    internal_role: 
    publication_status: published
    created_at: !ruby/object:ActiveSupport::TimeWithZone
      utc: &94 2018-03-26 15:05:04.912208000 Z
      zone: *2
      time: *94
    updated_at: !ruby/object:ActiveSupport::TimeWithZone
      utc: &95 2018-05-22 12:41:34.892752000 Z
      zone: *2
      time: *95
    posting_enabled: true
    commenting_enabled: true
    voting_enabled: true
    voting_method: unlimited
    voting_limited_max: 10
  project_image:
  - project_ref: *96
    remote_image_url: https://cl2-tenant-template-content.s3.amazonaws.com/fr2_tenant_template/project_image/image/6b493484-3499-4c73-8e82-ad0516c6b2b0/open_idea_box_gaxtpy.png
    ordering: 
  - project_ref: *97
    remote_image_url: https://cl2-tenant-template-content.s3.amazonaws.com/fr2_tenant_template/project_image/image/299b6b35-2d06-489d-91fd-c8a634929fa8/rsz_fd6e28f288acfdc7a88b43f8bd3181af57f3cf8a.png
    ordering: 
  - project_ref: *98
    remote_image_url: https://cl2-tenant-template-content.s3.amazonaws.com/fr2_tenant_template/project_image/image/6dfc77c6-7ac5-4fe4-8ded-c8f343a03941/image.jpeg
    ordering: 
  - project_ref: *99
    remote_image_url: https://cl2-tenant-template-content.s3.amazonaws.com/fr2_tenant_template/project_image/image/7e2763bb-7591-4cce-9214-5f0effa31af7/20161206_idea19.jpg
    ordering: 
  - project_ref: *100
    remote_image_url: https://cl2-tenant-template-content.s3.amazonaws.com/fr2_tenant_template/project_image/image/0e6ae38a-a9a2-4cf5-aa3c-ab2c654e24f2/image.jpeg
    ordering: 
  - project_ref: *101
    remote_image_url: https://cl2-tenant-template-content.s3.amazonaws.com/fr2_tenant_template/project_image/image/f19efaae-633e-42d9-841a-1f173337aed6/image.jpeg
    ordering: 
  - project_ref: *101
    remote_image_url: https://cl2-tenant-template-content.s3.amazonaws.com/fr2_tenant_template/project_image/image/e2e7c0a3-1f2a-4294-86d0-7bf016005ad0/image.jpeg
    ordering: 
  - project_ref: *101
    remote_image_url: https://cl2-tenant-template-content.s3.amazonaws.com/fr2_tenant_template/project_image/image/e7f46c9b-2a68-41c9-bf0c-43c3b25abb6a/image.jpeg
    ordering: 
  - project_ref: *101
    remote_image_url: https://cl2-tenant-template-content.s3.amazonaws.com/fr2_tenant_template/project_image/image/c5a48a87-31ea-4ab2-924a-127ee9168378/image.jpeg
    ordering: 
  - project_ref: *101
    remote_image_url: https://cl2-tenant-template-content.s3.amazonaws.com/fr2_tenant_template/project_image/image/a0efc203-48b3-4d1b-aa49-ad24ff7f3f74/image.png
    ordering: 
  idea:
  - &181
    title_multiloc:
      fr-BE: Créer un couloir de mobilité douce le long de la Meuse
    body_multiloc:
      fr-BE: "<p>construction d'une piste cyclable le long du boulevard de la sauvenière
        \ pou facilité le déplacement de cycliste et ce avec un éventuelle raccordement
        au ravel long la Meuse.</p>\n"
    publication_status: published
    project_ref: *97
    author_ref: *102
    location_description: 
    published_at: !ruby/object:ActiveSupport::TimeWithZone
      utc: &103 2018-01-15 23:39:21.689481000 Z
      zone: *2
      time: *103
    created_at: !ruby/object:ActiveSupport::TimeWithZone
      utc: &104 2018-01-15 23:39:21.690924000 Z
      zone: *2
      time: *104
    updated_at: !ruby/object:ActiveSupport::TimeWithZone
      utc: &105 2018-02-15 15:23:46.288571000 Z
      zone: *2
      time: *105
  - &182
    title_multiloc:
      fr-BE: Tram, Réseau Express Liégeois et deuxième phase
    body_multiloc:
      fr-BE: |
        <p>Dans les rues à stationnement alternatif par quinzaine, les usagers ne changent pas de côté tous en même temps. De plus, il est fréquent que des usagers oublient de changer leur véhicule. Cela engendre à chaque quinzaine des difficultés de circulation ainsi que des risques d'accident d'autant plus importants lorsque la voirie concernée est fréquentée par des transports en commun.
        Pourquoi ne pas modifier la signalisation afin que l'on se gare toujours du même côté.</p>
    publication_status: published
    project_ref: *97
    author_ref: *106
    location_description: 
    published_at: !ruby/object:ActiveSupport::TimeWithZone
      utc: &107 2018-01-15 23:39:21.776816000 Z
      zone: *2
      time: *107
    created_at: !ruby/object:ActiveSupport::TimeWithZone
      utc: &108 2018-01-15 23:39:21.776980000 Z
      zone: *2
      time: *108
    updated_at: !ruby/object:ActiveSupport::TimeWithZone
      utc: &109 2018-02-15 15:23:27.916135000 Z
      zone: *2
      time: *109
  - &183
    title_multiloc:
      fr-BE: Mettre en place des bus de nuit
    body_multiloc:
      fr-BE: "<p>A vol d'oiseau, il y a moins de 300 mètres entre l'hôpital de la
        Citadelle et le chemon de fer situé en contrebas. \nOn peut difficilement
        faire plus proche.\nL'idée c'est de connecter l'hôpital au rail pour favoriser
        les déplacements sans voiture dans la ville. Tout bénéfice pour la qualité
        de l'air, la diminution des nuisances sonores, moins d'embouteillages, etc.
        (Tout en sachant que le réseau express liégeois (REL) est en cours de développement
        à Liège et que dans ce cadre, la réouverture de la gare Liège-Vivegnis est
        prévue)\nLe hic c'est le dénivelé, qui peut facilement être franchi avec un
        téléphérique.</p>\n"
    publication_status: published
    project_ref: *97
    author_ref: *110
    location_description: 
    published_at: !ruby/object:ActiveSupport::TimeWithZone
      utc: &111 2018-01-15 23:39:21.792602000 Z
      zone: *2
      time: *111
    created_at: !ruby/object:ActiveSupport::TimeWithZone
      utc: &112 2018-01-15 23:39:21.792781000 Z
      zone: *2
      time: *112
    updated_at: !ruby/object:ActiveSupport::TimeWithZone
      utc: &113 2018-02-15 15:23:28.013821000 Z
      zone: *2
      time: *113
  - &184
    title_multiloc:
      fr-BE: Funiculaire
    body_multiloc:
      fr-BE: "<p>Trop souvent des fous du volant tentent de se dépasser dans le tournant
        de Burenville en empietant parfois sur la bande de ceux qui descendent.  Il
        faudrait sécuriser ce tournant accidentogène</p>\n"
    publication_status: published
    project_ref: *97
    author_ref: *114
    location_description: 
    published_at: !ruby/object:ActiveSupport::TimeWithZone
      utc: &115 2018-01-15 23:39:21.873391000 Z
      zone: *2
      time: *115
    created_at: !ruby/object:ActiveSupport::TimeWithZone
      utc: &116 2018-01-15 23:39:21.873565000 Z
      zone: *2
      time: *116
    updated_at: !ruby/object:ActiveSupport::TimeWithZone
      utc: &117 2018-01-18 08:29:45.402522000 Z
      zone: *2
      time: *117
  - &185
    title_multiloc:
      fr-BE: Organiser des visites de site de traitement des déchets
    body_multiloc:
      fr-BE: |-
        <p>Sensibiliser les habitants au tri collectif en proposant des visites des sites de tri collectifs. </p>
        <p></p>
    publication_status: published
    project_ref: *99
    author_ref: *118
    location_description: Nancy, Frankrijk
    published_at: !ruby/object:ActiveSupport::TimeWithZone
      utc: &119 2018-01-23 11:20:01.606969000 Z
      zone: *2
      time: *119
    created_at: !ruby/object:ActiveSupport::TimeWithZone
      utc: &120 2018-01-23 11:20:01.607167000 Z
      zone: *2
      time: *120
    updated_at: !ruby/object:ActiveSupport::TimeWithZone
      utc: &121 2018-03-07 22:24:33.100311000 Z
      zone: *2
      time: *121
  - &186
    title_multiloc:
      fr-BE: Des bi-porteurs en libre service
    body_multiloc:
      fr-BE: |-
        <p>Pour assurer une mobilité douce, il faut favoriser le déplacement de jeunes familles en vélo. Les biporteurs sont les véhicules les plus sûrs pour la sécurité de chacun. </p>
        <p>Toutefois, le prix d'acquisition est important, il serait souhaitable de réaliser un lieu de partage de ces vélos. </p>
    publication_status: published
    project_ref: *99
    author_ref: *118
    location_description: Place Stanislas, Nancy, Frankrijk
    published_at: !ruby/object:ActiveSupport::TimeWithZone
      utc: &122 2018-01-23 14:07:32.236576000 Z
      zone: *2
      time: *122
    created_at: !ruby/object:ActiveSupport::TimeWithZone
      utc: &123 2018-01-23 14:07:32.236778000 Z
      zone: *2
      time: *123
    updated_at: !ruby/object:ActiveSupport::TimeWithZone
      utc: &124 2018-03-07 22:19:05.928399000 Z
      zone: *2
      time: *124
  - &187
    title_multiloc:
      fr-BE: Ticket de transport unique
    body_multiloc:
      fr-BE: |
        <p>Le boulevard Piercot est continuellement embouteillé. Les automobilistes qui vont vers le centre n'empruntent pas l'avenue Destenay mais passent par le bvd Piercot. Ils sont nombreux encore à prendre la rue Isaye en "raccourci" vers les Chiroux.</p>

        <p>Mettre la rue Isaye (très étroite) en sens unique de la place St Jacques vers le bvd Piercot supprimerait déjà tous les automobilistes qui cherchent ce raccourci. Supprimer le passage des bus 2 et 3 sur le bvd Piercot (banlieue vers centre) avec arrêt face au Conservatoire et les faire passer en site propre comme les autres bus venat des Guillemins fludifierait la cirulation.</p>
    publication_status: published
    project_ref: *97
    author_ref: *125
    location_description: 
    published_at: !ruby/object:ActiveSupport::TimeWithZone
      utc: &126 2018-01-15 23:39:21.955091000 Z
      zone: *2
      time: *126
    created_at: !ruby/object:ActiveSupport::TimeWithZone
      utc: &127 2018-01-15 23:39:21.955257000 Z
      zone: *2
      time: *127
    updated_at: !ruby/object:ActiveSupport::TimeWithZone
      utc: &128 2018-02-15 15:23:27.893706000 Z
      zone: *2
      time: *128
  - &188
    title_multiloc:
      fr-BE: Navettes fluviales permanentes
    body_multiloc:
      fr-BE: |
        <p>Il serait de bon aloi de développer le système de navettes fluviales déjà existant.</p>

        <p>Il est étonnant de constater la volonté de mettre en place un système de tram alors que les voies navigables à Liège sont libres, que les quais sont déjà aménagés et que différents endroits actuels seraient déjà propices à des embarcadères.  </p>

        <p>Il s'agirait de multiplier les navettes déjà en place et d'allonger les trajets, ajouter des destinations le long des quais de Meuse. Cela désengorgerait les rues de la cité ardente aux heures de pointes et permettrait sans aucun doute un accroissement de l'intérêt touristique pour notre ville (cfr succès du service de navettes déjà en place).</p>
    publication_status: published
    project_ref: *97
    author_ref: *129
    location_description: 
    published_at: !ruby/object:ActiveSupport::TimeWithZone
      utc: &130 2018-01-15 23:39:21.709158000 Z
      zone: *2
      time: *130
    created_at: !ruby/object:ActiveSupport::TimeWithZone
      utc: &131 2018-01-15 23:39:21.709331000 Z
      zone: *2
      time: *131
    updated_at: !ruby/object:ActiveSupport::TimeWithZone
      utc: &132 2018-02-15 15:23:46.274429000 Z
      zone: *2
      time: *132
  - &189
    title_multiloc:
      fr-BE: Interdire tout transit de véhicules dans l'hyper-centre
    body_multiloc:
      fr-BE: |
        <p>Retrouvez la liste complète des projets déposés dans la catégorie  "Mobilité" en cliquant sur ce lien :  http://bit.ly/2qFztt0 </p>

        <p>Sur ce document, les titres sont cliquables et vous renvoient directement au projet que vous souhaitez découvrir.</p>

        <p>Une recherche par mots-clés est aussi disponible en haut à gauche de la plate-forme.</p>
    publication_status: published
    project_ref: *97
    author_ref: *133
    location_description: 
    published_at: !ruby/object:ActiveSupport::TimeWithZone
      utc: &134 2018-01-15 23:39:21.860031000 Z
      zone: *2
      time: *134
    created_at: !ruby/object:ActiveSupport::TimeWithZone
      utc: &135 2018-01-15 23:39:21.860223000 Z
      zone: *2
      time: *135
    updated_at: !ruby/object:ActiveSupport::TimeWithZone
      utc: &136 2018-02-13 10:07:52.351004000 Z
      zone: *2
      time: *136
  - &190
    title_multiloc:
      fr-BE: Créer un réseau cyclable cohérent et continu
    body_multiloc:
      fr-BE: "<p>Une signalisation plus visible et plus efficace : places de parking
        clairement délimitées partout avec, en plus,  un aménagement matériel (piquets,
        panneaux) pour les places pour personnes handicapées, les accès de garages,...
        Augmenter la sécurité au niveau des carrefours, des passages pour piétons,
        des quais    Vidéosurveillance étendue à titre de prévention</p>\n"
    publication_status: published
    project_ref: *97
    author_ref: *137
    location_description: 
    published_at: !ruby/object:ActiveSupport::TimeWithZone
      utc: &138 2018-01-15 23:39:21.742616000 Z
      zone: *2
      time: *138
    created_at: !ruby/object:ActiveSupport::TimeWithZone
      utc: &139 2018-01-15 23:39:21.742789000 Z
      zone: *2
      time: *139
    updated_at: !ruby/object:ActiveSupport::TimeWithZone
      utc: &140 2018-02-20 11:02:40.382598000 Z
      zone: *2
      time: *140
  - &191
    title_multiloc:
      fr-BE: Mettre des vélos à disposition en libreservice
    body_multiloc:
      fr-BE: |
        <p>Elaborer un vrai plan global de la mobilité concernant à la fois Chênée, rue de Gaillarmont et rue de Bois-de-Breux.
        Plan de mobilité tenant compte notamment du développement prochain du CHU site des Bruyères et du nouveau quartier "le Vergers de Fayenbois" situé rue de Bois-de-Breux</p>
    publication_status: published
    project_ref: *97
    author_ref: *141
    location_description: 
    published_at: !ruby/object:ActiveSupport::TimeWithZone
      utc: &142 2018-01-15 23:39:21.829611000 Z
      zone: *2
      time: *142
    created_at: !ruby/object:ActiveSupport::TimeWithZone
      utc: &143 2018-01-15 23:39:21.829799000 Z
      zone: *2
      time: *143
    updated_at: !ruby/object:ActiveSupport::TimeWithZone
      utc: &144 2018-02-15 15:23:28.042277000 Z
      zone: *2
      time: *144
  - &192
    title_multiloc:
      fr-BE: Sécuriser et achever le réseau piéton
    body_multiloc:
      fr-BE: |
        <p>ATELIER CITOYENS Chênée - lundi 8 mai</p>

        <p>Encourager la mobilité à vélo est une très bonne chose.  Mais il faut pouvoir déposer son vélo en sécurité pour pouvoir le récupérer --&gt; il faudrait développer des parkings vélos qui soient sécurisés (dispositifs anti-vol) et surveillés (par des personnes engagées par la Ville ou bénévoles).  On pourrait utiliser un système de jetons ou de tickets (comme dans les parkings voiture) permettant de récupérer son vélo en toute confiance.</p>

        <p>Autre idée : instaurer un système de "scooter-sécurité " permettant de contrôler (= limiter) le bruit et la vitesse des scooters qui perturbent la vie des habitants.</p>
    publication_status: published
    project_ref: *97
    author_ref: *145
    location_description: 
    published_at: !ruby/object:ActiveSupport::TimeWithZone
      utc: &146 2018-01-15 23:39:21.810621000 Z
      zone: *2
      time: *146
    created_at: !ruby/object:ActiveSupport::TimeWithZone
      utc: &147 2018-01-15 23:39:21.810778000 Z
      zone: *2
      time: *147
    updated_at: !ruby/object:ActiveSupport::TimeWithZone
      utc: &148 2018-03-08 12:44:16.677034000 Z
      zone: *2
      time: *148
  - &193
    title_multiloc:
      fr-BE: Développer des garages à vélos collectifs en zone urbaine
    body_multiloc:
      fr-BE: "<p>Pour permettre les déplacements en partie à vélo et en bus. Vous
        souhaitez vous déplacer à vélo mais ce qui vous freine, ce sont les longs
        déplacements et les côtes trop raides à gravir? Une solution simple: combiner
        le vélo et le bus. Ainsi, vous n'hésiterez plus à rejoindre votre lieu de
        travail à vélo (avec une parie du chemin effectué en bus). Vous pourrez également
        effectuer le trajet aller à vélo et le trajet retour en bus. Pratique!</p>\n"
    publication_status: published
    project_ref: *97
    author_ref: *149
    location_description: 
    published_at: !ruby/object:ActiveSupport::TimeWithZone
      utc: &150 2018-01-15 23:39:21.672976000 Z
      zone: *2
      time: *150
    created_at: !ruby/object:ActiveSupport::TimeWithZone
      utc: &151 2018-01-15 23:39:21.673176000 Z
      zone: *2
      time: *151
    updated_at: !ruby/object:ActiveSupport::TimeWithZone
      utc: &152 2018-02-15 15:23:46.145144000 Z
      zone: *2
      time: *152
  - &194
    title_multiloc:
      fr-BE: Prolonger au delà de Liège l'utilisation des navettes fluviales
    body_multiloc:
      fr-BE: "<p>Nous sommes piétons/PMR, cyclistes, usagers du TEC, de la SNCB, nous
        devons avoir le droit de voter pour nos besoins en démocratie directe participative</p>\n"
    publication_status: published
    project_ref: *97
    author_ref: *153
    location_description: 
    published_at: !ruby/object:ActiveSupport::TimeWithZone
      utc: &154 2018-01-15 23:39:21.761953000 Z
      zone: *2
      time: *154
    created_at: !ruby/object:ActiveSupport::TimeWithZone
      utc: &155 2018-01-15 23:39:21.762133000 Z
      zone: *2
      time: *155
    updated_at: !ruby/object:ActiveSupport::TimeWithZone
      utc: &156 2018-01-15 23:39:21.762133000 Z
      zone: *2
      time: *156
  - &195
    title_multiloc:
      fr-BE: Verbaliser les conducteurs seuls d'une infraction de première classe
    body_multiloc:
      fr-BE: "<p>Une voiture pèse en moyenne 1200 kg et mesure plus de 4 mètres soit
        17 fois plus lourd qu'un homme et deux fois et demi sa taille. La solution
        aux bouchons, nuisances sonores et aux pollutions urbaines est alors toute
        simple: interdire la voiture aux personnes qui pourraient s'en passer. Pour
        faire preuve de pragmatisme, j'aimerais que l'on commence à interdire la voiture
        aux personnes qui ne cherchent pas à reduire leur empreinte carbone. La qualité
        de l'air et l'environnement est une affaire de tous! Des actions courageuses
        auraient dû être prises il y a déjà longtemps, nous n'avons plus le luxe de
        revendiquer notre confort personnel. En ne faisant rien, les générations à
        venir se souviendront de nous comme des criminels égoistes ayant refusé la
        créativité politique pour répondre à l'urgence environnementale. </p>\n"
    publication_status: published
    project_ref: *97
    author_ref: *157
    location_description: 
    published_at: !ruby/object:ActiveSupport::TimeWithZone
      utc: &158 2018-01-15 23:39:21.605951000 Z
      zone: *2
      time: *158
    created_at: !ruby/object:ActiveSupport::TimeWithZone
      utc: &159 2018-01-15 23:39:21.606128000 Z
      zone: *2
      time: *159
    updated_at: !ruby/object:ActiveSupport::TimeWithZone
      utc: &160 2018-02-15 15:23:46.284512000 Z
      zone: *2
      time: *160
  - &196
    title_multiloc:
      fr-BE: Ne plus avoir des poubelles en plastiques pour le rammassage des ordures
    body_multiloc:
      fr-BE: "<p>L'idée est de favoriser le tri dans la gestion des ordures ; les
        containers sont une solution propre afin d'encourager les habitants à faire
        le tri. En effet, les poubelles de compost ne peuvent être gardées plusieurs
        jours dans un logement sans générer un écosystème de moucherons et une odeur
        nauséabonde! </p>\n"
    publication_status: published
    project_ref: *99
    author_ref: *161
    location_description: 
    published_at: !ruby/object:ActiveSupport::TimeWithZone
      utc: &162 2018-01-15 23:39:21.656096000 Z
      zone: *2
      time: *162
    created_at: !ruby/object:ActiveSupport::TimeWithZone
      utc: &163 2018-01-15 23:39:21.656571000 Z
      zone: *2
      time: *163
    updated_at: !ruby/object:ActiveSupport::TimeWithZone
      utc: &164 2018-01-26 08:35:32.005441000 Z
      zone: *2
      time: *164
  - &197
    title_multiloc:
      fr-BE: Des piétonniers accessibles aux PMR
    body_multiloc:
      fr-BE: |
        <p>Le Ravel en rive droite offre une continuité cyclable en site propre tout le long de la Meuse et de l’Ourthe. </p>

        <p>En rive gauche, les nouveaux quais de Meuse entre la passerelle La Belle Liégeoise et le pont Kennedy offrent également un espace de circulation dédié aux cyclistes. Mais en amont vers le Val-Benoit ou en aval vers Coronmeuse, cette connexion est inexistante, rendant la continuité d’un pôle à l’autre impossible.
        La Ville de Liège souhaite équiper la rive gauche d’un couloir de mobilité douce comprenant des espaces spécifiques dédiés pour chaque utilisateur (piétons et cyclistes) dans la philosophie des quais de Meuse, depuis le Val Benoit jusqu’au futur éco-quartier de Coronmeuse.</p>

        <p>Le quai Saint Léonard sera équipé via les travaux liés au tram. </p>

        <p>La partie entre le Val Benoit et le quai de Rome et la partie entre le pont Kennedy et la Place des Déportés seront aménagées via un budget spécifique.</p>
    publication_status: published
    project_ref: *97
    author_ref: *165
    location_description: 
    published_at: !ruby/object:ActiveSupport::TimeWithZone
      utc: &166 2018-01-15 23:39:21.845428000 Z
      zone: *2
      time: *166
    created_at: !ruby/object:ActiveSupport::TimeWithZone
      utc: &167 2018-01-15 23:39:21.845641000 Z
      zone: *2
      time: *167
    updated_at: !ruby/object:ActiveSupport::TimeWithZone
      utc: &168 2018-01-15 23:39:21.845641000 Z
      zone: *2
      time: *168
  - &198
    title_multiloc:
      fr-BE: Multiplier les bacs de compost urbain
    body_multiloc:
      fr-BE: "<p>La moitié de nos poubelles sont composées d'éléments organiques qui
        devraient revenir à la terre au lieu d'être brûlés dans des crématoires qui
        émettent une quantité importante de dioxyde de carbone dans l'atmosphère.
        Il faut multiplier les points de compost dans la ville pour rendre cette pratique
        accessible à tous. De plus, le compost est un engrais indispensable pour les
        jardins partagés qui fleurissent partout à travers la ville. Autoriser ces
        points de compost c'est aussi donner les clés du quartier aux habitants qui
        s'approprient leur territoire en devenant co-acteur. Les dernières expériences
        de compost partagés montrent que des personnes isolées parviennent à recréer
        du lien avec les autres habitants de leur quartier. Ainsi pour un voisinage
        de qualité, une réduction des émissions carbonique dans l'atmosphère et des
        jardins partagés féconds grâce à un engrais local, je vous invite à soutenir
        cette initiative. Votez pour! </p>\n"
    publication_status: published
    project_ref: *99
    author_ref: *169
    location_description: 
    published_at: !ruby/object:ActiveSupport::TimeWithZone
      utc: &170 2018-01-15 23:39:21.585095000 Z
      zone: *2
      time: *170
    created_at: !ruby/object:ActiveSupport::TimeWithZone
      utc: &171 2018-01-15 23:39:21.586840000 Z
      zone: *2
      time: *171
    updated_at: !ruby/object:ActiveSupport::TimeWithZone
      utc: &172 2018-01-26 08:35:34.143279000 Z
      zone: *2
      time: *172
  - &199
    title_multiloc:
      fr-BE: Mettre en place des véhicules autonomes partagés
    body_multiloc:
      fr-BE: |
        <p>L'aménagement routier entrepris par La Ville de Liège avant l'inauguration de la nouvelle gare paralyse le trafic de transit vers les Guillemins, les carrefours à feux mis en place en 2010 n'ont pas solutionné le problème, dès lors, nous réclamons une étude globale pour équilibrer le flux de circulation  notamment que cette zone est desservie par les transports en commun ce qui oblige les navetteurs à descendre du véhicule du TEC et continuer le chemin à pied.
        Ne serait-il pas pertinent de prendre les mesures nécessaires pour réguler la circulation autour de la Gare des Guillemins et l'avenue de l'observatoire?</p>
    publication_status: published
    project_ref: *97
    author_ref: *173
    location_description: 
    published_at: !ruby/object:ActiveSupport::TimeWithZone
      utc: &174 2018-01-15 23:39:21.724203000 Z
      zone: *2
      time: *174
    created_at: !ruby/object:ActiveSupport::TimeWithZone
      utc: &175 2018-01-15 23:39:21.724503000 Z
      zone: *2
      time: *175
    updated_at: !ruby/object:ActiveSupport::TimeWithZone
      utc: &176 2018-02-15 15:23:46.252906000 Z
      zone: *2
      time: *176
  - &200
    title_multiloc:
      fr-BE: Créer une aire de covoiturage au centre de la ville
    body_multiloc:
      fr-BE: "<p>La pratique du covoiturage explose face à l'inflation des prix des
        transports en commun. Afin de faciliter et d'encourager cette pratique bénéfique
        pour les habitants d'une ville, il faudrait prévoir des espaces réservés dans
        l'espace public. </p>\n"
    publication_status: published
    project_ref: *97
    author_ref: *177
    location_description: 
    published_at: !ruby/object:ActiveSupport::TimeWithZone
      utc: &178 2018-01-15 23:39:21.555089000 Z
      zone: *2
      time: *178
    created_at: !ruby/object:ActiveSupport::TimeWithZone
      utc: &179 2018-01-15 23:39:21.555275000 Z
      zone: *2
      time: *179
    updated_at: !ruby/object:ActiveSupport::TimeWithZone
      utc: &180 2018-02-15 15:23:46.617912000 Z
      zone: *2
      time: *180
  idea_image:
  - idea_ref: *181
    remote_image_url: https://cl2-tenant-template-content.s3.amazonaws.com/fr2_tenant_template/idea_image/image/9ed6a480-f88c-422b-ae5f-382e40bc08ad/logo.png
    ordering: 
  - idea_ref: *182
    remote_image_url: https://cl2-tenant-template-content.s3.amazonaws.com/fr2_tenant_template/idea_image/image/2af87953-cb2b-48ee-9162-9d7a40182359/Autoroutes_A41__26_A43.JPG
    ordering: 
  - idea_ref: *183
    remote_image_url: https://cl2-tenant-template-content.s3.amazonaws.com/fr2_tenant_template/idea_image/image/adc828e3-55f8-4844-a169-c4f0792745bc/200911060736.jpg
    ordering: 
  - idea_ref: *184
    remote_image_url: https://cl2-tenant-template-content.s3.amazonaws.com/fr2_tenant_template/idea_image/image/dfc7ec81-f0ea-4ccd-8f01-66413c97d68a/1200px-Montmartre_Funicular_2C_Paris_22_June_2014_002.jpg
    ordering: 
  - idea_ref: *185
    remote_image_url: https://cl2-tenant-template-content.s3.amazonaws.com/fr2_tenant_template/idea_image/image/1b5f1d4a-ed37-45f4-90b9-05f464493f97/image.png
    ordering: 0
  - idea_ref: *186
    remote_image_url: https://cl2-tenant-template-content.s3.amazonaws.com/fr2_tenant_template/idea_image/image/ad0656ee-1bc1-4300-afaf-2b8467cb437f/image.jpeg
    ordering: 0
  - idea_ref: *187
    remote_image_url: https://cl2-tenant-template-content.s3.amazonaws.com/fr2_tenant_template/idea_image/image/b6887f42-c6c4-460c-b462-da0ce3d6b2e0/1200px-MP_Train.JPG
    ordering: 
  - idea_ref: *188
    remote_image_url: https://cl2-tenant-template-content.s3.amazonaws.com/fr2_tenant_template/idea_image/image/489e0e46-a748-493f-a2d1-8941ddee15f0/Quai-Navette-fluviale-Millenaire.jpg
    ordering: 
  - idea_ref: *189
    remote_image_url: https://cl2-tenant-template-content.s3.amazonaws.com/fr2_tenant_template/idea_image/image/8b12f9db-e98a-45a1-944d-3950f0ece502/201310221553-full.jpg
    ordering: 
  - idea_ref: *190
    remote_image_url: https://cl2-tenant-template-content.s3.amazonaws.com/fr2_tenant_template/idea_image/image/33be799f-def7-4770-b677-78854e09b43b/2014_piste-cyclable_x2-sens_04.jpg
    ordering: 
  - idea_ref: *191
    remote_image_url: https://cl2-tenant-template-content.s3.amazonaws.com/fr2_tenant_template/idea_image/image/88e5a43c-fe2c-463f-ad96-fe1f4f27825e/1200px-VilloStationAlmostFull.jpg
    ordering: 
  - idea_ref: *192
    remote_image_url: https://cl2-tenant-template-content.s3.amazonaws.com/fr2_tenant_template/idea_image/image/f0e7a89b-18d2-4a2d-992d-e04c8c06613a/420px-Ville_souterraine_de_Montreal_04.JPG
    ordering: 
  - idea_ref: *193
    remote_image_url: https://cl2-tenant-template-content.s3.amazonaws.com/fr2_tenant_template/idea_image/image/80be8b87-08ee-41d1-9198-2168b1e5e447/d10057.jpg
    ordering: 
  - idea_ref: *194
    remote_image_url: https://cl2-tenant-template-content.s3.amazonaws.com/fr2_tenant_template/idea_image/image/5c12e25e-895a-4ec5-b670-b9d68a5c717f/Quai-Navette-fluviale-Millenaire.jpg
    ordering: 
  - idea_ref: *195
    remote_image_url: https://cl2-tenant-template-content.s3.amazonaws.com/fr2_tenant_template/idea_image/image/fb5f1fda-82b5-4454-a293-0b078178e692/Bikes-vs-cars-1-900x506.jpg
    ordering: 
  - idea_ref: *196
    remote_image_url: https://cl2-tenant-template-content.s3.amazonaws.com/fr2_tenant_template/idea_image/image/d605c050-22bd-4448-8268-4c53cf0d3448/870x489_fotolia-37009058-subscription-xxl.jpg
    ordering: 
  - idea_ref: *197
    remote_image_url: https://cl2-tenant-template-content.s3.amazonaws.com/fr2_tenant_template/idea_image/image/86d21ffd-a45d-48c4-89c2-2600f45ab074/picto-marquage-handicape-e1445681185643.jpg
    ordering: 
  - idea_ref: *198
    remote_image_url: https://cl2-tenant-template-content.s3.amazonaws.com/fr2_tenant_template/idea_image/image/5cf151cf-6137-4da6-b1c6-ee43c9db9b05/Dr-Bouti-645x400.jpg
    ordering: 
  - idea_ref: *199
    remote_image_url: https://cl2-tenant-template-content.s3.amazonaws.com/fr2_tenant_template/idea_image/image/a9ec5fd3-a49a-4dc8-aafa-3bcbf11ea156/000018574_imageArticlePrincipaleLarge.png
    ordering: 
  - idea_ref: *200
    remote_image_url: https://cl2-tenant-template-content.s3.amazonaws.com/fr2_tenant_template/idea_image/image/61058656-d4b2-470f-ae10-7dd5de87e19d/covoiturage2.jpg
    ordering: 
  comment:
  - body_multiloc:
      fr-BE: "<p>Pourquoi pas, c&#39;est une bonne idée ! </p>\n"
    author_ref: *177
    idea_ref: *200
    created_at: !ruby/object:ActiveSupport::TimeWithZone
      utc: &201 2018-01-15 23:39:45.545306000 Z
      zone: *2
      time: *201
    updated_at: !ruby/object:ActiveSupport::TimeWithZone
      utc: &202 2018-01-15 23:39:45.545306000 Z
      zone: *2
      time: *202
  - body_multiloc:
      fr-BE: "<p>Exellente idée.  Pour tous les étudiants empruntant la ligne 48,
        c&#39;est la galère !  Une ligne téléphérique est la meilleure solution pour
        relier la vallée au Sart-Tilman, mais pas seulement, également pour accéder
        à la Citadelle, en partant de la place des Déportés.</p>\n"
    author_ref: *203
    idea_ref: 
    created_at: !ruby/object:ActiveSupport::TimeWithZone
      utc: &204 2018-01-15 23:39:45.574311000 Z
      zone: *2
      time: *204
    updated_at: !ruby/object:ActiveSupport::TimeWithZone
      utc: &205 2018-01-15 23:39:45.574311000 Z
      zone: *2
      time: *205
  - body_multiloc:
      fr-BE: "<p>Pourquoi pas faire d&#39;une pierre deux coups comme on dit?</p>\n"
    author_ref: *206
    idea_ref: 
    created_at: !ruby/object:ActiveSupport::TimeWithZone
      utc: &207 2018-01-15 23:39:45.585633000 Z
      zone: *2
      time: *207
    updated_at: !ruby/object:ActiveSupport::TimeWithZone
      utc: &208 2018-01-15 23:39:45.585633000 Z
      zone: *2
      time: *208
  - body_multiloc:
      fr-BE: |
        <p>Au niveau du coût d&#39;un tel projet, cela ne passera jamais actuellement. On arrive déjà pas à faire un réseau de tram complet et cohérent...
        Par contre, multiplier les liaisons en bus, via de nouvelles connexions (rive droite-ST,48, 58, Seraing-ST, 28, rail-ST via gare de Kinkempois ou gare de Tilff), enfin oser imaginer de nouveaux tracés de bus.</p>
    author_ref: *209
    idea_ref: 
    created_at: !ruby/object:ActiveSupport::TimeWithZone
      utc: &210 2018-01-15 23:39:45.595894000 Z
      zone: *2
      time: *210
    updated_at: !ruby/object:ActiveSupport::TimeWithZone
      utc: &211 2018-01-15 23:39:45.595894000 Z
      zone: *2
      time: *211
  - body_multiloc:
      fr-BE: "<p>J&#39;ai déjà proposé un téléphérique qui irait d&#39;Angleur à la
        rue de la Belle Jardinière via la lande de Streupas (domaine universitaire).
        L&#39;avantage est que la gare d&#39;Angleur est accessible  à  vélo via le
        Ravel ou via les trains des lignes de l&#39;Ourthe et de la Vesdre, le téléphérique
        permettant l&#39;accès aux vélos. Ce  téléphérique pourrait, comme le Poma
        de Laon, être entièrement automatisé. Le problème est que tout le transport
        en commun est géré par les Tec dont les subventions sont déjà insuffisantes...mais
        on peut rêver ;-)</p>\n"
    author_ref: *212
    idea_ref: 
    created_at: !ruby/object:ActiveSupport::TimeWithZone
      utc: &213 2018-01-15 23:39:45.619534000 Z
      zone: *2
      time: *213
    updated_at: !ruby/object:ActiveSupport::TimeWithZone
      utc: &214 2018-01-15 23:39:45.619534000 Z
      zone: *2
      time: *214
  - body_multiloc:
      fr-BE: "<p>J&#39;ai déjà proposé un téléphérique qui irait d&#39;Angleur à la
        rue de la Belle Jardinière via la lande de Streupas (domaine universitaire).
        L&#39;avantage est que la gare d&#39;Angleur est accessible  à  vélo via le
        Ravel ou via les trains des lignes de l&#39;Ourthe et de la Vesdre, le téléphérique
        permettant l&#39;accès aux vélos. Ce  téléphérique pourrait, comme le Poma
        de Laon, être entièrement automatisé. Le problème est que tout le transport
        en commun est géré par les Tec dont les subventions sont déjà insuffisantes...mais
        on peut rêver ;-)</p>\n"
    author_ref: *125
    idea_ref: 
    created_at: !ruby/object:ActiveSupport::TimeWithZone
      utc: &215 2018-01-15 23:39:45.629564000 Z
      zone: *2
      time: *215
    updated_at: !ruby/object:ActiveSupport::TimeWithZone
      utc: &216 2018-01-15 23:39:45.629564000 Z
      zone: *2
      time: *216
  - body_multiloc:
      fr-BE: "<p>La liaison rail-ST existe via ligne 28 qui est une des dernières
        lignes créées par les Tec avec la 58 ;-)</p>\n"
    author_ref: *217
    idea_ref: 
    created_at: !ruby/object:ActiveSupport::TimeWithZone
      utc: &218 2018-01-15 23:39:45.640956000 Z
      zone: *2
      time: *218
    updated_at: !ruby/object:ActiveSupport::TimeWithZone
      utc: &219 2018-01-15 23:39:45.640956000 Z
      zone: *2
      time: *219
  - body_multiloc:
      fr-BE: "<p>La liaison rail-ST existe via ligne 28 qui est une des dernières
        lignes créées par les Tec avec la 58 ;-)</p>\n"
    author_ref: *220
    idea_ref: 
    created_at: !ruby/object:ActiveSupport::TimeWithZone
      utc: &221 2018-01-15 23:39:45.654237000 Z
      zone: *2
      time: *221
    updated_at: !ruby/object:ActiveSupport::TimeWithZone
      utc: &222 2018-01-15 23:39:45.654237000 Z
      zone: *2
      time: *222
  - body_multiloc:
      fr-BE: |
        <p>Concernant l’Université, autant continuer de la ramener en ville…
        Pour ce qui est de la traversée des coteaux avec un téléphérique , le RER passera place Vivegnis avec la réouverture d&#39;une gare. Autant démarrer de là. On augmente grandement le nombre potentiel d&#39;usagers qui pourront aller à la Citadelle sans être venu en voiture car le RER ira loin en dehors de La ville.</p>
    author_ref: *223
    idea_ref: 
    created_at: !ruby/object:ActiveSupport::TimeWithZone
      utc: &224 2018-01-15 23:39:45.668264000 Z
      zone: *2
      time: *224
    updated_at: !ruby/object:ActiveSupport::TimeWithZone
      utc: &225 2018-01-15 23:39:45.668264000 Z
      zone: *2
      time: *225
  - body_multiloc:
      fr-BE: "<p>Je soutiens cette idée à 100%!</p>\n"
    author_ref: *226
    idea_ref: 
    created_at: !ruby/object:ActiveSupport::TimeWithZone
      utc: &227 2018-01-15 23:39:45.678373000 Z
      zone: *2
      time: *227
    updated_at: !ruby/object:ActiveSupport::TimeWithZone
      utc: &228 2018-01-15 23:39:45.678373000 Z
      zone: *2
      time: *228
  - body_multiloc:
      fr-BE: |
        <p>Les bus4  et 1 sont en fin de vie.Non seulement vétustes,mais bruyants et polluants; et IL  EXISTE  des bus électriques:des projets&quot;pilotes&quot;  ont été mis sur pied pour certaine villes wallonnes,dont..Charleroi,Mons.
        La ville attend tjs ceux promis.Il serait temps qu&#39;on se réveille..</p>
    author_ref: *229
    idea_ref: 
    created_at: !ruby/object:ActiveSupport::TimeWithZone
      utc: &230 2018-01-15 23:39:45.688891000 Z
      zone: *2
      time: *230
    updated_at: !ruby/object:ActiveSupport::TimeWithZone
      utc: &231 2018-01-15 23:39:45.688891000 Z
      zone: *2
      time: *231
  - body_multiloc:
      fr-BE: "<p>1er PROJET à garder !!</p>\n"
    author_ref: *232
    idea_ref: 
    created_at: !ruby/object:ActiveSupport::TimeWithZone
      utc: &233 2018-01-15 23:39:45.701171000 Z
      zone: *2
      time: *233
    updated_at: !ruby/object:ActiveSupport::TimeWithZone
      utc: &234 2018-01-15 23:39:45.701171000 Z
      zone: *2
      time: *234
  - body_multiloc:
      fr-BE: "<p>Habitant le quartier, je confirme les nuisances sonores. Certains
        chauffeurs sont plus respectueux que d&#39;autres et pilotent ces engins avec
        un respect certain pour les habitants des rues qu&#39;ils traversent. D&#39;autres
        poussent des machines déjà à bout de souffle comme des bolides de course sur
        un circuit, sauf qu&#39;ils sont en ville, au sein de la circulation et de
        rues habitées. Leurs passages tonitruants font vibrer murs et planchers. Je
        pense que ces véhicules ne doivent pas passer haut la main le test CO2 au
        contrôle technique... On demande sans cesse aux citoyens de penser &quot;écologie&quot;
        et &quot;respect de son prochain&quot;, pourquoi n&#39;en va-t-il pas de même
        lorsqu&#39;il s&#39;agit des entreprises?</p>\n"
    author_ref: *235
    idea_ref: 
    created_at: !ruby/object:ActiveSupport::TimeWithZone
      utc: &236 2018-01-15 23:39:45.711576000 Z
      zone: *2
      time: *236
    updated_at: !ruby/object:ActiveSupport::TimeWithZone
      utc: &237 2018-01-15 23:39:45.711576000 Z
      zone: *2
      time: *237
  - body_multiloc:
      fr-BE: "<p>J&#39;oubliais : pourrait-on également adapter la taille des bus
        aux rues dans lesquelles ils sont amenés à circuler?</p>\n"
    author_ref: *238
    idea_ref: 
    created_at: !ruby/object:ActiveSupport::TimeWithZone
      utc: &239 2018-01-15 23:39:45.723605000 Z
      zone: *2
      time: *239
    updated_at: !ruby/object:ActiveSupport::TimeWithZone
      utc: &240 2018-01-15 23:39:45.723605000 Z
      zone: *2
      time: *240
  - body_multiloc:
      fr-BE: "<p>Même avec l&#39;arrivée du tram, il restera des bus. Autant qu&#39;ils
        soient électriques!</p>\n"
    author_ref: *241
    idea_ref: 
    created_at: !ruby/object:ActiveSupport::TimeWithZone
      utc: &242 2018-01-15 23:39:45.735297000 Z
      zone: *2
      time: *242
    updated_at: !ruby/object:ActiveSupport::TimeWithZone
      utc: &243 2018-01-15 23:39:45.735297000 Z
      zone: *2
      time: *243
  - body_multiloc:
      fr-BE: "<p>Bus hybrides ça me  paraît encore mieux car mieux adapté à notre
        relief</p>\n"
    author_ref: *244
    idea_ref: 
    created_at: !ruby/object:ActiveSupport::TimeWithZone
      utc: &245 2018-01-15 23:39:45.747529000 Z
      zone: *2
      time: *245
    updated_at: !ruby/object:ActiveSupport::TimeWithZone
      utc: &246 2018-01-15 23:39:45.747529000 Z
      zone: *2
      time: *246
  - body_multiloc:
      fr-BE: "<p>Je suis totalement pour!!! Aux Pays-Bas, les bus électriques existent
        depuis longtemps...</p>\n"
    author_ref: *177
    idea_ref: 
    created_at: !ruby/object:ActiveSupport::TimeWithZone
      utc: &247 2018-01-15 23:39:45.757827000 Z
      zone: *2
      time: *247
    updated_at: !ruby/object:ActiveSupport::TimeWithZone
      utc: &248 2018-01-15 23:39:45.757827000 Z
      zone: *2
      time: *248
  - body_multiloc:
      fr-BE: "<p>Merci pour ces explications! Je comprends mieux. De fait, c&#39;est
        une solution.</p>\n"
    author_ref: *110
    idea_ref: 
    created_at: !ruby/object:ActiveSupport::TimeWithZone
      utc: &249 2018-01-15 23:39:45.926346000 Z
      zone: *2
      time: *249
    updated_at: !ruby/object:ActiveSupport::TimeWithZone
      utc: &250 2018-01-15 23:39:45.926346000 Z
      zone: *2
      time: *250
  - body_multiloc:
      fr-BE: "<p>Excellente idée!</p>\n"
    author_ref: *157
    idea_ref: 
    created_at: !ruby/object:ActiveSupport::TimeWithZone
      utc: &251 2018-01-15 23:39:45.778047000 Z
      zone: *2
      time: *251
    updated_at: !ruby/object:ActiveSupport::TimeWithZone
      utc: &252 2018-01-15 23:39:45.778047000 Z
      zone: *2
      time: *252
  - body_multiloc:
      fr-BE: |
        <p>Il me semble que nous n&#39;avons pas de &quot;pistes cyclables&quot; à La ville. A part un semblant Bvd de la Sauvenière ...</p>

        <p>Les Hollandais ont des pistes cyclables.</p>

        <p>A La ville, nous avons soit des RAVeL, espaces partagés avec les piétons, soit des &gt; pistes suggérées &gt; partagées avec les bus ou les autres véhicules.</p>

        <p>Vivement les pistes cyclables! :)</p>
    author_ref: *253
    idea_ref: 
    created_at: !ruby/object:ActiveSupport::TimeWithZone
      utc: &254 2018-01-15 23:39:45.791376000 Z
      zone: *2
      time: *254
    updated_at: !ruby/object:ActiveSupport::TimeWithZone
      utc: &255 2018-01-15 23:39:45.791376000 Z
      zone: *2
      time: *255
  - body_multiloc:
      fr-BE: "<p>Même si sur le fond votre idée part d&#39;un constat qui a une part
        de vérité, le ton est toujours aussi méprisant</p>\n"
    author_ref: *161
    idea_ref: 
    created_at: !ruby/object:ActiveSupport::TimeWithZone
      utc: &256 2018-01-15 23:39:45.819835000 Z
      zone: *2
      time: *256
    updated_at: !ruby/object:ActiveSupport::TimeWithZone
      utc: &257 2018-01-15 23:39:45.819835000 Z
      zone: *2
      time: *257
  - body_multiloc:
      fr-BE: "<p>Je vous rejoins sur ce propos... du moins, dans votre deuxième observation
        ;)</p>\n"
    author_ref: *149
    idea_ref: 
    created_at: !ruby/object:ActiveSupport::TimeWithZone
      utc: &258 2018-01-15 23:39:45.831779000 Z
      zone: *2
      time: *258
    updated_at: !ruby/object:ActiveSupport::TimeWithZone
      utc: &259 2018-01-15 23:39:45.831779000 Z
      zone: *2
      time: *259
  - body_multiloc:
      fr-BE: "<p>Renard, en grand défenseur des cyclistes, je m&#39;attendais bien
        à recevoir une critique de votre part. \nMerci,malgré  tout,  pour l&#39;intérêt
        que vous portez à ma proposition.</p>\n"
    author_ref: *102
    idea_ref: 
    created_at: !ruby/object:ActiveSupport::TimeWithZone
      utc: &260 2018-01-15 23:39:45.843688000 Z
      zone: *2
      time: *260
    updated_at: !ruby/object:ActiveSupport::TimeWithZone
      utc: &261 2018-01-15 23:39:45.843688000 Z
      zone: *2
      time: *261
  - body_multiloc:
      fr-BE: "<p>Comme dit Renard, même si votre proposition n&#39;est pas infondée,
        votre agressivité déforce vos propos.\n&quot;bobos écolos frustrés&quot;\nNon
        mais franchement, abstenez vous plutôt que de déverser votre ressenti dénué
        de pertinence. \nVous qui êtes si déterminés à améliorer La ville, commencez
        peut être par vous même.</p>\n"
    author_ref: *129
    idea_ref: 
    created_at: !ruby/object:ActiveSupport::TimeWithZone
      utc: &262 2018-01-15 23:39:45.854195000 Z
      zone: *2
      time: *262
    updated_at: !ruby/object:ActiveSupport::TimeWithZone
      utc: &263 2018-01-15 23:39:45.854195000 Z
      zone: *2
      time: *263
  - body_multiloc:
      fr-BE: "<p>Quelle agressivité relevez vous dans &quot;bobos écolos frustrés
        &quot; ? Aucune! A moins que vous ne vous sentiez visé par mon constat, aucune
        agressivité n&#39;émane de la rédaction de ce sujet!  Mais merci pour votre
        soutien,  puisque je ne peux que constater que vous êtes tous d&#39;accord
        sur le fond. La forme... chacun a sa manière pour vendre son projet.  \U0001F609
        \ La mienne est percutante ; est faite pour marquer les esprits.  Et ca marche
        manifestement  ... lollllllll</p>\n"
    author_ref: *173
    idea_ref: 
    created_at: !ruby/object:ActiveSupport::TimeWithZone
      utc: &264 2018-01-15 23:39:45.864195000 Z
      zone: *2
      time: *264
    updated_at: !ruby/object:ActiveSupport::TimeWithZone
      utc: &265 2018-01-15 23:39:45.864195000 Z
      zone: *2
      time: *265
  - body_multiloc:
      fr-BE: "<p>Malheureusement, beaucoup de cyclistes utilisent de leur qualité
        &quot;d&#39;usagers faibles&quot; pour se permettre beaucoup de choses...\nCependant,
        pour que l&#39;idée fonctionne, il faut que le service de d&#39;immatriculation
        soit rapide (afin d&#39;éviter le découragement de certains cyclistes) et
        imaginer des emplacements partout dans la ville où il est possibles de louer
        des vélos (via des bornes où le citoyen doit passer sa carte d&#39;identité
        pour prendre le vélo)... \nEvidemment, une sensibilisation à tous les citoyens
        pour le danger du non respect due code de la route en tant que cycliste est
        également nécessaire. Par ex, à Louvain, je sais que toutes les écoles primaires
        organisent régulièrement des promenades en vélos avec leur classes (groupe
        d&#39;une vingtaines d&#39;enfants, 3-4 responsables)...</p>\n"
    author_ref: *137
    idea_ref: 
    created_at: !ruby/object:ActiveSupport::TimeWithZone
      utc: &266 2018-01-15 23:39:45.876023000 Z
      zone: *2
      time: *266
    updated_at: !ruby/object:ActiveSupport::TimeWithZone
      utc: &267 2018-01-15 23:39:45.876023000 Z
      zone: *2
      time: *267
  - body_multiloc:
      fr-BE: |
        <p>Le problème ne vient pas des cyclistes mais des pistes cyclables. La plupart du temps, il est impossible d&#39;aller d&#39;un point A à un point B sans devoir passer par un trottoir car la piste cyclable s&#39;arrête dessus. Le cycliste qui veut continuer sa route se retrouve donc obligé de continuer sur un trottoir jusqu&#39;à trouver un accès à la route (je rappelle que beaucoup de trottoir sont très élevés, donc descendre sur la route en vélo quand on est sur le trottoir peut être dangereux).
        Pour les rues à sens uniques, c&#39;est la même chose : les pistes cyclables ne sont pas assez nombreuses. Si un détour de plusieurs centaines de mètre correspond à une ou deux minutes pour une voiture, cela peut se transformer en dix minutes pour un vélo ! Sans compter que certains détours induisent de monter dans une rue ce qui est parfois fastidieux pour un vélo.
        Enfin, en vélo, on est constamment soumis à la pollution. En tant que cycliste urbaine, je roule plus de 50 % du temps dans la circulation, à mes risques et périls. Lorsque vous êtes arrêté à un feu rouge derrière une voiture voire un bus, l&#39;air devient irrespirable et ce sont les cyclistes qui paient de leur santé, pour la pollution des autres.
        Je ne dis pas que certains comportements ne sont pas dangereux. Je dis simplement que si les itinéraires cyclables étaient mieux faits, les cyclistes ne perdraient surement pas leur temps à slalomer entre les piétons ou à risquer leur vie dans la circulation.</p>
    author_ref: *153
    idea_ref: 
    created_at: !ruby/object:ActiveSupport::TimeWithZone
      utc: &268 2018-01-15 23:39:45.888937000 Z
      zone: *2
      time: *268
    updated_at: !ruby/object:ActiveSupport::TimeWithZone
      utc: &269 2018-01-15 23:39:45.888937000 Z
      zone: *2
      time: *269
  - body_multiloc:
      fr-BE: "<p>\U0001F44D</p>\n"
    author_ref: *270
    idea_ref: 
    created_at: !ruby/object:ActiveSupport::TimeWithZone
      utc: &271 2018-01-15 23:39:45.900937000 Z
      zone: *2
      time: *271
    updated_at: !ruby/object:ActiveSupport::TimeWithZone
      utc: &272 2018-01-15 23:39:45.900937000 Z
      zone: *2
      time: *272
  - body_multiloc:
      fr-BE: "<p>Le fait de permettre aux voitures de se garer &quot;à moitié&quot;
        sur le trottoir ne va pas améliorer la sécurité des piétons, que du contraire!
        Cela rétrécirait encore le passage qui leur est laissé... Je ne comprends
        pas votre idée.</p>\n"
    author_ref: *106
    idea_ref: 
    created_at: !ruby/object:ActiveSupport::TimeWithZone
      utc: &273 2018-01-15 23:39:45.913502000 Z
      zone: *2
      time: *273
    updated_at: !ruby/object:ActiveSupport::TimeWithZone
      utc: &274 2018-01-15 23:39:45.913502000 Z
      zone: *2
      time: *274
  - body_multiloc:
      fr-BE: "<p>Super idée ; je vous soutiens ! </p>\n"
    author_ref: *169
    idea_ref: *200
    created_at: !ruby/object:ActiveSupport::TimeWithZone
      utc: &275 2018-01-15 23:39:45.530663000 Z
      zone: *2
      time: *275
    updated_at: !ruby/object:ActiveSupport::TimeWithZone
      utc: &276 2018-01-15 23:39:45.530663000 Z
      zone: *2
      time: *276
  - body_multiloc:
      fr-BE: "<p>Pourquoi s&#39;arrêter en si bon chemin, nous pourrions également
        penser à intégrer tout ceci dans une démarche de smartcity ... Qu&#39;en pensez-vous
        ?</p>\n"
    author_ref: *177
    idea_ref: *200
    created_at: !ruby/object:ActiveSupport::TimeWithZone
      utc: &277 2018-01-15 23:39:45.560018000 Z
      zone: *2
      time: *277
    updated_at: !ruby/object:ActiveSupport::TimeWithZone
      utc: &278 2018-01-15 23:39:45.560018000 Z
      zone: *2
      time: *278
  - body_multiloc:
      fr-BE: "<p>Un départ des Guillemins serait complexe vu la densité des habitations
        et le problème de survol. Un départ du Val Benoit permettrait d&#39;éviter
        cet inconvénient en suivant une trajectoire similaire à celle de la ligne
        à haute tension.  Autres avantages: arrêt de tram sur le site, à 800m du quai
        de la gare, arrêt de bus sur le site, et permettrait un accès direct des 270
        lkots à venir sur le site vers le campus.</p>\n"
    author_ref: *279
    idea_ref: 
    created_at: !ruby/object:ActiveSupport::TimeWithZone
      utc: &280 2018-01-15 23:39:45.605754000 Z
      zone: *2
      time: *280
    updated_at: !ruby/object:ActiveSupport::TimeWithZone
      utc: &281 2018-01-15 23:39:45.605754000 Z
      zone: *2
      time: *281
  - body_multiloc:
      fr-BE: |
        <p>Une idée à tester. Mais n&#39;est-ce pas beaucoup d&#39;espace public, d&#39;argent (public?) dépensé pour protéger 5 vélos? Combien de vélos pourrait-on fabriquer avec autant de métal? Et nous n&#39;avons qu&#39;une planète :)</p>

        <p>Quand je vois la densité des parkings à vélo aux Pays-Bas, ces infrastructures pour quelques vélos me semblent disproportionnées. Ce n&#39;est que mon avis.</p>

        <p>J&#39;aime cependant beaucoup l&#39;idée de parquer les vélos à la place d&#39;une auto! :)</p>
    author_ref: *169
    idea_ref: 
    created_at: !ruby/object:ActiveSupport::TimeWithZone
      utc: &282 2018-01-15 23:39:45.767793000 Z
      zone: *2
      time: *282
    updated_at: !ruby/object:ActiveSupport::TimeWithZone
      utc: &283 2018-01-15 23:39:45.767793000 Z
      zone: *2
      time: *283
  - body_multiloc:
      fr-BE: |
        <p>Il est vrai que ces &quot;pistes&quot; sont partagées, mais vu la quantité d&#39;usagers de la route, cela devient difficile à éviter. Et il ne sera pas possible de réaménager entièrement la ville en 10 ans. Nos rues étroites sont déjà un problème pour une bande pour voiture et deux trottoirs... Par contre, en améliorant petit à petit les déplacements à vélo, il y aura de plus en plus d&#39;usagers et cela donnera une réelle légitimité à de nouveaux aménagements plus conséquents.</p>

        <p>Quelques exemples d&#39;endroits où l&#39;on peut améliorer la cohabitation piéton-cyclistes : </p>

        <p>1) Le chemin au milieu du Parc d&#39;Avroy. On remarquera deux feux pour vélo au croisement avec l&#39;Avenue Destenay. Evidemment, après cela, il faut un oeuil aguéri pour trouver où ces pistes continuent... mais elles sont là ! Quelques bordures rabaissées, un peu de tarmac ci et là, un peu de peinture au sol et de signalisation, permettraient de sensibiliser piétons et cyclistes.</p>

        <p>2) Les trottoirs nouvellement aménagés Bvd Frère-Orban et suivants comprennent des pistes cyclables. Quelques vélos peints au sol les mettraient en valeur et aideraient à la signalisation. </p>

        <p>Bref, le réseau est loin d&#39;être parfait, mais on peut, à frais limités, en tirer beaucoup plus !</p>
    author_ref: *284
    idea_ref: 
    created_at: !ruby/object:ActiveSupport::TimeWithZone
      utc: &285 2018-01-15 23:39:45.803451000 Z
      zone: *2
      time: *285
    updated_at: !ruby/object:ActiveSupport::TimeWithZone
      utc: &286 2018-01-15 23:39:45.803451000 Z
      zone: *2
      time: *286
  - body_multiloc:
      fr-BE: "<p>Pourquoi nous faut il une place de parking devant chez soi en ville
        je pense qu&#39;il n&#39;est pas nécessaire d&#39;avoir une voiture ...</p>\n"
    author_ref: *141
    idea_ref: 
    created_at: !ruby/object:ActiveSupport::TimeWithZone
      utc: &287 2018-01-15 23:39:45.946914000 Z
      zone: *2
      time: *287
    updated_at: !ruby/object:ActiveSupport::TimeWithZone
      utc: &288 2018-01-15 23:39:45.946914000 Z
      zone: *2
      time: *288
  - body_multiloc:
      fr-BE: "<p>Devant chez soi? Pas besoin de voiture en ville? \n - La question
        c&#39;est le stationnement en sécurité pour les usagers faibles devant chez
        soi ou pas. Il y a des professions qui requièrent une voiture qu&#39;il faut
        bien stationner. Il y a des personnes qui sans un accès proche de leur domicile
        ne peuvent se déplacer, s&#39;approvisionner, se rendre à des soins. \nUne
        bonne infrastructure bien organisée pallie au stationnement sauvage.</p>\n"
    author_ref: *165
    idea_ref: 
    created_at: !ruby/object:ActiveSupport::TimeWithZone
      utc: &289 2018-01-15 23:39:45.960495000 Z
      zone: *2
      time: *289
    updated_at: !ruby/object:ActiveSupport::TimeWithZone
      utc: &290 2018-01-15 23:39:45.960495000 Z
      zone: *2
      time: *290
  - body_multiloc:
      fr-BE: "<p>Que de bonnes idées</p>\n"
    author_ref: *291
    idea_ref: 
    created_at: !ruby/object:ActiveSupport::TimeWithZone
      utc: &292 2018-01-15 23:39:45.989128000 Z
      zone: *2
      time: *292
    updated_at: !ruby/object:ActiveSupport::TimeWithZone
      utc: &293 2018-01-15 23:39:45.989128000 Z
      zone: *2
      time: *293
  - body_multiloc:
      fr-BE: "<p>Actuellement les voitures sont parfois garées avec les 4 roues sur
        le trottoir ou presque contre les façades. En installant des plots à 1,20
        mètre des façades il y aurait assez de place pour les piétons et les PMR.
        L&#39;espace pris sur le trottoir libérerait aussi la chaussée.</p>\n"
    author_ref: *294
    idea_ref: 
    created_at: !ruby/object:ActiveSupport::TimeWithZone
      utc: &295 2018-01-15 23:39:46.003455000 Z
      zone: *2
      time: *295
    updated_at: !ruby/object:ActiveSupport::TimeWithZone
      utc: &296 2018-01-15 23:39:46.003455000 Z
      zone: *2
      time: *296
  - &301
    body_multiloc:
      fr-BE: 'forum

'
    author_ref: *118
    idea_ref: *186
    created_at: !ruby/object:ActiveSupport::TimeWithZone
      utc: &297 2018-01-26 11:52:23.427063000 Z
      zone: *2
      time: *297
    updated_at: !ruby/object:ActiveSupport::TimeWithZone
      utc: &298 2018-05-22 12:42:09.156524000 Z
      zone: *2
      time: *298
  - body_multiloc:
      fr-BE: 'oui

'
    author_ref: *118
    idea_ref: *186
    created_at: !ruby/object:ActiveSupport::TimeWithZone
      utc: &299 2018-01-26 11:52:32.309584000 Z
      zone: *2
      time: *299
    updated_at: !ruby/object:ActiveSupport::TimeWithZone
      utc: &300 2018-05-22 12:42:09.156524000 Z
      zone: *2
      time: *300
    parent_ref: *301
  - body_multiloc:
      fr-BE: "<p>Il faut vraiment un plan d&#39;ensemble pour le parking dans les
        quartiers... et des solutions au cas par cas ! Réserver des espaces riverains
        en suffisance (avec de beaux aménagements, pas à la 6-4-2, que ça donne envie
        aussi) et centraliser dans des parkings &quot;par quartier&quot; les extérieurs.
        Parce qu&#39;il ne faut pas non plus rendre impossible le parking dans les
        quartiers pour les extérieurs. \nSi on autorise le parking à moitié sur trottoir
        pourquoi ne pas aménager directement le trottoir en le rétrécissant? La place
        est quand même perdue pour les piétons, non?</p>\n"
    author_ref: *145
    idea_ref: 
    created_at: !ruby/object:ActiveSupport::TimeWithZone
      utc: &302 2018-01-15 23:39:45.936334000 Z
      zone: *2
      time: *302
    updated_at: !ruby/object:ActiveSupport::TimeWithZone
      utc: &303 2018-01-15 23:39:45.936334000 Z
      zone: *2
      time: *303
  - body_multiloc:
      fr-BE: "<p>Promouvoir de véritables zones de stationnement au sein de la ville
        pour ses habitants afin de réduire le stationnement en bordure des trottoirs
        ou sur les trottoirs devient urgent, il est vrai. La division - parfois excessive
        - des habitations en des logements multiples et qui n&#39;offrent aucune possibilité
        de stationnement (garage, place de parking) pose également problème. Personnellement,
        je possède un véhicule. Je vis dans une rue où les places de stationnements
        sont payantes. Les quelques places de stationnement &quot;riverains&quot;
        sont toujours occupées. Je loue donc un emplacement de stationnement dans
        un parking privé. Mais tout le monde n&#39;a pas forcément les moyens financiers
        de verser une petite centaine d&#39;euros chaque mois pour un emplacement
        de parking... Je trouve l&#39;idée de parkings de délestage à l&#39;extérieur
        du centre tout-à-fait judicieuse. Je ne comprends même pas pourquoi cela n&#39;a
        pas encore été mis en place?!?  Peut-être parce qu&#39;il faudrait repenser
        les transports en communs - et peut-être aussi le coût d&#39;un ticket de
        bus pour un trajet en zone urbaine... De plus, les aménagements de stationnements
        pensés par la Ville dernièrement dans certaines rues s&#39;avèrent précaires.
        Dans la rue Wazon, par exemple, on a dessiné des emplacements de stationnement
        en quinconce et à cheval sur les trottoirs. Cela a été tellement bien pensé
        qu&#39;il est difficile de circuler à plus de trente kilomètres heures dans
        cette rue, et qu&#39;il vous faut monter sur le trottoir lorsque vous croisez
        un autobus. Et on vous parlera de mobilité et de sécurité des piétons... Il
        existe, un peu partout dans cette ville, des parkings inutilisés les WE par
        les bureaux/entreprises privés. Il existe des espaces arrières de bâtiments
        inexploités, des espaces en friche qui servent rapidement de décharge pour
        déchets en tous genres, des infrastructures qui pourraient être aménagées
        en zones de stationnement (les dessous des ponts de chemins de fer dans le
        laveu, par exemple). Il faudrait recenser, réfléchir et aménager... Et il
        n&#39;est pas impossible de penser emplacement de stationnement et végétation
        :-)</p>\n"
    author_ref: *304
    idea_ref: 
    created_at: !ruby/object:ActiveSupport::TimeWithZone
      utc: &305 2018-01-15 23:39:45.975180000 Z
      zone: *2
      time: *305
    updated_at: !ruby/object:ActiveSupport::TimeWithZone
      utc: &306 2018-01-15 23:39:45.975180000 Z
      zone: *2
      time: *306
  votes:
  - mode: up
    user_ref: *235
    votable_type: Idea
    created_at: !ruby/object:ActiveSupport::TimeWithZone
      utc: &307 2018-01-15 23:39:21.964917000 Z
      zone: *2
      time: *307
    updated_at: !ruby/object:ActiveSupport::TimeWithZone
      utc: &308 2018-01-15 23:39:21.964917000 Z
      zone: *2
      time: *308
    votable_ref: *200
  - mode: up
    user_ref: *253
    votable_type: Idea
    created_at: !ruby/object:ActiveSupport::TimeWithZone
      utc: &309 2018-01-15 23:39:21.973916000 Z
      zone: *2
      time: *309
    updated_at: !ruby/object:ActiveSupport::TimeWithZone
      utc: &310 2018-01-15 23:39:21.973916000 Z
      zone: *2
      time: *310
    votable_ref: *200
  - mode: up
    user_ref: *129
    votable_type: Idea
    created_at: !ruby/object:ActiveSupport::TimeWithZone
      utc: &311 2018-01-15 23:39:21.982065000 Z
      zone: *2
      time: *311
    updated_at: !ruby/object:ActiveSupport::TimeWithZone
      utc: &312 2018-01-15 23:39:21.982065000 Z
      zone: *2
      time: *312
    votable_ref: *200
  - mode: up
    user_ref: *220
    votable_type: Idea
    created_at: !ruby/object:ActiveSupport::TimeWithZone
      utc: &313 2018-01-15 23:39:21.990069000 Z
      zone: *2
      time: *313
    updated_at: !ruby/object:ActiveSupport::TimeWithZone
      utc: &314 2018-01-15 23:39:21.990069000 Z
      zone: *2
      time: *314
    votable_ref: *200
  - mode: up
    user_ref: *125
    votable_type: Idea
    created_at: !ruby/object:ActiveSupport::TimeWithZone
      utc: &315 2018-01-15 23:39:21.998315000 Z
      zone: *2
      time: *315
    updated_at: !ruby/object:ActiveSupport::TimeWithZone
      utc: &316 2018-01-15 23:39:21.998315000 Z
      zone: *2
      time: *316
    votable_ref: *200
  - mode: down
    user_ref: *169
    votable_type: Idea
    created_at: !ruby/object:ActiveSupport::TimeWithZone
      utc: &317 2018-01-15 23:39:22.006851000 Z
      zone: *2
      time: *317
    updated_at: !ruby/object:ActiveSupport::TimeWithZone
      utc: &318 2018-01-15 23:39:22.006851000 Z
      zone: *2
      time: *318
    votable_ref: *200
  - mode: up
    user_ref: *223
    votable_type: Idea
    created_at: !ruby/object:ActiveSupport::TimeWithZone
      utc: &319 2018-01-15 23:39:22.017693000 Z
      zone: *2
      time: *319
    updated_at: !ruby/object:ActiveSupport::TimeWithZone
      utc: &320 2018-01-15 23:39:22.017693000 Z
      zone: *2
      time: *320
    votable_ref: *198
  - mode: up
    user_ref: *173
    votable_type: Idea
    created_at: !ruby/object:ActiveSupport::TimeWithZone
      utc: &321 2018-01-15 23:39:22.028471000 Z
      zone: *2
      time: *321
    updated_at: !ruby/object:ActiveSupport::TimeWithZone
      utc: &322 2018-01-15 23:39:22.028471000 Z
      zone: *2
      time: *322
    votable_ref: *198
  - mode: up
    user_ref: *137
    votable_type: Idea
    created_at: !ruby/object:ActiveSupport::TimeWithZone
      utc: &323 2018-01-15 23:39:22.036999000 Z
      zone: *2
      time: *323
    updated_at: !ruby/object:ActiveSupport::TimeWithZone
      utc: &324 2018-01-15 23:39:22.036999000 Z
      zone: *2
      time: *324
    votable_ref: *198
  - mode: down
    user_ref: *157
    votable_type: Idea
    created_at: !ruby/object:ActiveSupport::TimeWithZone
      utc: &325 2018-01-15 23:39:22.046540000 Z
      zone: *2
      time: *325
    updated_at: !ruby/object:ActiveSupport::TimeWithZone
      utc: &326 2018-01-15 23:39:22.046540000 Z
      zone: *2
      time: *326
    votable_ref: *198
  - mode: down
    user_ref: *229
    votable_type: Idea
    created_at: !ruby/object:ActiveSupport::TimeWithZone
      utc: &327 2018-01-15 23:39:22.056419000 Z
      zone: *2
      time: *327
    updated_at: !ruby/object:ActiveSupport::TimeWithZone
      utc: &328 2018-01-15 23:39:22.056419000 Z
      zone: *2
      time: *328
    votable_ref: *198
  - mode: up
    user_ref: *133
    votable_type: Idea
    created_at: !ruby/object:ActiveSupport::TimeWithZone
      utc: &329 2018-01-15 23:39:22.065755000 Z
      zone: *2
      time: *329
    updated_at: !ruby/object:ActiveSupport::TimeWithZone
      utc: &330 2018-01-15 23:39:22.065755000 Z
      zone: *2
      time: *330
    votable_ref: *195
  - mode: up
    user_ref: *291
    votable_type: Idea
    created_at: !ruby/object:ActiveSupport::TimeWithZone
      utc: &331 2018-01-15 23:39:22.074325000 Z
      zone: *2
      time: *331
    updated_at: !ruby/object:ActiveSupport::TimeWithZone
      utc: &332 2018-01-15 23:39:22.074325000 Z
      zone: *2
      time: *332
    votable_ref: *195
  - mode: down
    user_ref: *284
    votable_type: Idea
    created_at: !ruby/object:ActiveSupport::TimeWithZone
      utc: &333 2018-01-15 23:39:22.082694000 Z
      zone: *2
      time: *333
    updated_at: !ruby/object:ActiveSupport::TimeWithZone
      utc: &334 2018-01-15 23:39:22.082694000 Z
      zone: *2
      time: *334
    votable_ref: *195
  - mode: down
    user_ref: *153
    votable_type: Idea
    created_at: !ruby/object:ActiveSupport::TimeWithZone
      utc: &335 2018-01-15 23:39:22.093679000 Z
      zone: *2
      time: *335
    updated_at: !ruby/object:ActiveSupport::TimeWithZone
      utc: &336 2018-01-15 23:39:22.093679000 Z
      zone: *2
      time: *336
    votable_ref: *195
  - mode: down
    user_ref: *223
    votable_type: Idea
    created_at: !ruby/object:ActiveSupport::TimeWithZone
      utc: &337 2018-01-15 23:39:22.112865000 Z
      zone: *2
      time: *337
    updated_at: !ruby/object:ActiveSupport::TimeWithZone
      utc: &338 2018-01-15 23:39:22.112865000 Z
      zone: *2
      time: *338
    votable_ref: *195
  - mode: up
    user_ref: *118
    votable_type: Idea
    created_at: !ruby/object:ActiveSupport::TimeWithZone
      utc: &339 2018-02-22 18:14:32.065354000 Z
      zone: *2
      time: *339
    updated_at: !ruby/object:ActiveSupport::TimeWithZone
      utc: &340 2018-02-22 18:14:32.065354000 Z
      zone: *2
      time: *340
    votable_ref: *185
  - mode: up
    user_ref: *304
    votable_type: Idea
    created_at: !ruby/object:ActiveSupport::TimeWithZone
      utc: &341 2018-01-15 23:39:22.220932000 Z
      zone: *2
      time: *341
    updated_at: !ruby/object:ActiveSupport::TimeWithZone
      utc: &342 2018-01-15 23:39:22.220932000 Z
      zone: *2
      time: *342
    votable_ref: *196
  - mode: down
    user_ref: *284
    votable_type: Idea
    created_at: !ruby/object:ActiveSupport::TimeWithZone
      utc: &343 2018-01-15 23:39:22.229269000 Z
      zone: *2
      time: *343
    updated_at: !ruby/object:ActiveSupport::TimeWithZone
      utc: &344 2018-01-15 23:39:22.229269000 Z
      zone: *2
      time: *344
    votable_ref: *196
  - mode: down
    user_ref: *279
    votable_type: Idea
    created_at: !ruby/object:ActiveSupport::TimeWithZone
      utc: &345 2018-01-15 23:39:22.238444000 Z
      zone: *2
      time: *345
    updated_at: !ruby/object:ActiveSupport::TimeWithZone
      utc: &346 2018-01-15 23:39:22.238444000 Z
      zone: *2
      time: *346
    votable_ref: *196
  - mode: down
    user_ref: *220
    votable_type: Idea
    created_at: !ruby/object:ActiveSupport::TimeWithZone
      utc: &347 2018-01-15 23:39:22.246656000 Z
      zone: *2
      time: *347
    updated_at: !ruby/object:ActiveSupport::TimeWithZone
      utc: &348 2018-01-15 23:39:22.246656000 Z
      zone: *2
      time: *348
    votable_ref: *196
  - mode: down
    user_ref: *125
    votable_type: Idea
    created_at: !ruby/object:ActiveSupport::TimeWithZone
      utc: &349 2018-01-15 23:39:22.254891000 Z
      zone: *2
      time: *349
    updated_at: !ruby/object:ActiveSupport::TimeWithZone
      utc: &350 2018-01-15 23:39:22.254891000 Z
      zone: *2
      time: *350
    votable_ref: *196
  - mode: down
    user_ref: *241
    votable_type: Idea
    created_at: !ruby/object:ActiveSupport::TimeWithZone
      utc: &351 2018-01-15 23:39:22.266046000 Z
      zone: *2
      time: *351
    updated_at: !ruby/object:ActiveSupport::TimeWithZone
      utc: &352 2018-01-15 23:39:22.266046000 Z
      zone: *2
      time: *352
    votable_ref: *196
  - mode: down
    user_ref: *229
    votable_type: Idea
    created_at: !ruby/object:ActiveSupport::TimeWithZone
      utc: &353 2018-01-15 23:39:22.274676000 Z
      zone: *2
      time: *353
    updated_at: !ruby/object:ActiveSupport::TimeWithZone
      utc: &354 2018-01-15 23:39:22.274676000 Z
      zone: *2
      time: *354
    votable_ref: *196
  - mode: down
    user_ref: *145
    votable_type: Idea
    created_at: !ruby/object:ActiveSupport::TimeWithZone
      utc: &355 2018-01-15 23:39:22.282735000 Z
      zone: *2
      time: *355
    updated_at: !ruby/object:ActiveSupport::TimeWithZone
      utc: &356 2018-01-15 23:39:22.282735000 Z
      zone: *2
      time: *356
    votable_ref: *196
  - mode: up
    user_ref: *217
    votable_type: Idea
    created_at: !ruby/object:ActiveSupport::TimeWithZone
      utc: &357 2018-01-15 23:39:22.291178000 Z
      zone: *2
      time: *357
    updated_at: !ruby/object:ActiveSupport::TimeWithZone
      utc: &358 2018-01-15 23:39:22.291178000 Z
      zone: *2
      time: *358
    votable_ref: *193
  - mode: up
    user_ref: *212
    votable_type: Idea
    created_at: !ruby/object:ActiveSupport::TimeWithZone
      utc: &359 2018-01-15 23:39:22.299406000 Z
      zone: *2
      time: *359
    updated_at: !ruby/object:ActiveSupport::TimeWithZone
      utc: &360 2018-01-15 23:39:22.299406000 Z
      zone: *2
      time: *360
    votable_ref: *193
  - mode: up
    user_ref: *141
    votable_type: Idea
    created_at: !ruby/object:ActiveSupport::TimeWithZone
      utc: &361 2018-01-15 23:39:22.308212000 Z
      zone: *2
      time: *361
    updated_at: !ruby/object:ActiveSupport::TimeWithZone
      utc: &362 2018-01-15 23:39:22.308212000 Z
      zone: *2
      time: *362
    votable_ref: *193
  - mode: up
    user_ref: *110
    votable_type: Idea
    created_at: !ruby/object:ActiveSupport::TimeWithZone
      utc: &363 2018-01-15 23:39:22.316927000 Z
      zone: *2
      time: *363
    updated_at: !ruby/object:ActiveSupport::TimeWithZone
      utc: &364 2018-01-15 23:39:22.316927000 Z
      zone: *2
      time: *364
    votable_ref: *193
  - mode: up
    user_ref: *304
    votable_type: Idea
    created_at: !ruby/object:ActiveSupport::TimeWithZone
      utc: &365 2018-01-15 23:39:22.325998000 Z
      zone: *2
      time: *365
    updated_at: !ruby/object:ActiveSupport::TimeWithZone
      utc: &366 2018-01-15 23:39:22.325998000 Z
      zone: *2
      time: *366
    votable_ref: *193
  - mode: down
    user_ref: *114
    votable_type: Idea
    created_at: !ruby/object:ActiveSupport::TimeWithZone
      utc: &367 2018-01-15 23:39:22.334214000 Z
      zone: *2
      time: *367
    updated_at: !ruby/object:ActiveSupport::TimeWithZone
      utc: &368 2018-01-15 23:39:22.334214000 Z
      zone: *2
      time: *368
    votable_ref: *193
  - mode: up
    user_ref: *217
    votable_type: Idea
    created_at: !ruby/object:ActiveSupport::TimeWithZone
      utc: &369 2018-01-15 23:39:22.342957000 Z
      zone: *2
      time: *369
    updated_at: !ruby/object:ActiveSupport::TimeWithZone
      utc: &370 2018-01-15 23:39:22.342957000 Z
      zone: *2
      time: *370
    votable_ref: *181
  - mode: up
    user_ref: *141
    votable_type: Idea
    created_at: !ruby/object:ActiveSupport::TimeWithZone
      utc: &371 2018-01-15 23:39:22.352176000 Z
      zone: *2
      time: *371
    updated_at: !ruby/object:ActiveSupport::TimeWithZone
      utc: &372 2018-01-15 23:39:22.352176000 Z
      zone: *2
      time: *372
    votable_ref: *181
  - mode: up
    user_ref: *153
    votable_type: Idea
    created_at: !ruby/object:ActiveSupport::TimeWithZone
      utc: &373 2018-01-15 23:39:22.360744000 Z
      zone: *2
      time: *373
    updated_at: !ruby/object:ActiveSupport::TimeWithZone
      utc: &374 2018-01-15 23:39:22.360744000 Z
      zone: *2
      time: *374
    votable_ref: *181
  - mode: down
    user_ref: *169
    votable_type: Idea
    created_at: !ruby/object:ActiveSupport::TimeWithZone
      utc: &375 2018-01-15 23:39:22.373429000 Z
      zone: *2
      time: *375
    updated_at: !ruby/object:ActiveSupport::TimeWithZone
      utc: &376 2018-01-15 23:39:22.373429000 Z
      zone: *2
      time: *376
    votable_ref: *181
  - mode: up
    user_ref: *217
    votable_type: Idea
    created_at: !ruby/object:ActiveSupport::TimeWithZone
      utc: &377 2018-01-15 23:39:22.381075000 Z
      zone: *2
      time: *377
    updated_at: !ruby/object:ActiveSupport::TimeWithZone
      utc: &378 2018-01-15 23:39:22.381075000 Z
      zone: *2
      time: *378
    votable_ref: *188
  - mode: up
    user_ref: *270
    votable_type: Idea
    created_at: !ruby/object:ActiveSupport::TimeWithZone
      utc: &379 2018-01-15 23:39:22.389791000 Z
      zone: *2
      time: *379
    updated_at: !ruby/object:ActiveSupport::TimeWithZone
      utc: &380 2018-01-15 23:39:22.389791000 Z
      zone: *2
      time: *380
    votable_ref: *188
  - mode: down
    user_ref: *291
    votable_type: Idea
    created_at: !ruby/object:ActiveSupport::TimeWithZone
      utc: &381 2018-01-15 23:39:22.398476000 Z
      zone: *2
      time: *381
    updated_at: !ruby/object:ActiveSupport::TimeWithZone
      utc: &382 2018-01-15 23:39:22.398476000 Z
      zone: *2
      time: *382
    votable_ref: *188
  - mode: up
    user_ref: *141
    votable_type: Idea
    created_at: !ruby/object:ActiveSupport::TimeWithZone
      utc: &383 2018-01-15 23:39:22.405041000 Z
      zone: *2
      time: *383
    updated_at: !ruby/object:ActiveSupport::TimeWithZone
      utc: &384 2018-01-15 23:39:22.405041000 Z
      zone: *2
      time: *384
    votable_ref: *199
  - mode: up
    user_ref: *173
    votable_type: Idea
    created_at: !ruby/object:ActiveSupport::TimeWithZone
      utc: &385 2018-01-15 23:39:22.413127000 Z
      zone: *2
      time: *385
    updated_at: !ruby/object:ActiveSupport::TimeWithZone
      utc: &386 2018-01-15 23:39:22.413127000 Z
      zone: *2
      time: *386
    votable_ref: *199
  - mode: up
    user_ref: *177
    votable_type: Idea
    created_at: !ruby/object:ActiveSupport::TimeWithZone
      utc: &387 2018-01-15 23:39:22.422875000 Z
      zone: *2
      time: *387
    updated_at: !ruby/object:ActiveSupport::TimeWithZone
      utc: &388 2018-01-15 23:39:22.422875000 Z
      zone: *2
      time: *388
    votable_ref: *199
  - mode: up
    user_ref: *102
    votable_type: Idea
    created_at: !ruby/object:ActiveSupport::TimeWithZone
      utc: &389 2018-01-15 23:39:22.431739000 Z
      zone: *2
      time: *389
    updated_at: !ruby/object:ActiveSupport::TimeWithZone
      utc: &390 2018-01-15 23:39:22.431739000 Z
      zone: *2
      time: *390
    votable_ref: *199
  - mode: up
    user_ref: *291
    votable_type: Idea
    created_at: !ruby/object:ActiveSupport::TimeWithZone
      utc: &391 2018-01-15 23:39:22.440830000 Z
      zone: *2
      time: *391
    updated_at: !ruby/object:ActiveSupport::TimeWithZone
      utc: &392 2018-01-15 23:39:22.440830000 Z
      zone: *2
      time: *392
    votable_ref: *199
  - mode: up
    user_ref: *217
    votable_type: Idea
    created_at: !ruby/object:ActiveSupport::TimeWithZone
      utc: &393 2018-01-15 23:39:22.451022000 Z
      zone: *2
      time: *393
    updated_at: !ruby/object:ActiveSupport::TimeWithZone
      utc: &394 2018-01-15 23:39:22.451022000 Z
      zone: *2
      time: *394
    votable_ref: *199
  - mode: up
    user_ref: *284
    votable_type: Idea
    created_at: !ruby/object:ActiveSupport::TimeWithZone
      utc: &395 2018-01-15 23:39:22.460638000 Z
      zone: *2
      time: *395
    updated_at: !ruby/object:ActiveSupport::TimeWithZone
      utc: &396 2018-01-15 23:39:22.460638000 Z
      zone: *2
      time: *396
    votable_ref: *190
  - mode: up
    user_ref: *153
    votable_type: Idea
    created_at: !ruby/object:ActiveSupport::TimeWithZone
      utc: &397 2018-01-15 23:39:22.470311000 Z
      zone: *2
      time: *397
    updated_at: !ruby/object:ActiveSupport::TimeWithZone
      utc: &398 2018-01-15 23:39:22.470311000 Z
      zone: *2
      time: *398
    votable_ref: *190
  - mode: up
    user_ref: *212
    votable_type: Idea
    created_at: !ruby/object:ActiveSupport::TimeWithZone
      utc: &399 2018-01-15 23:39:22.477538000 Z
      zone: *2
      time: *399
    updated_at: !ruby/object:ActiveSupport::TimeWithZone
      utc: &400 2018-01-15 23:39:22.477538000 Z
      zone: *2
      time: *400
    votable_ref: *190
  - mode: up
    user_ref: *220
    votable_type: Idea
    created_at: !ruby/object:ActiveSupport::TimeWithZone
      utc: &401 2018-01-15 23:39:22.485270000 Z
      zone: *2
      time: *401
    updated_at: !ruby/object:ActiveSupport::TimeWithZone
      utc: &402 2018-01-15 23:39:22.485270000 Z
      zone: *2
      time: *402
    votable_ref: *194
  - mode: up
    user_ref: *110
    votable_type: Idea
    created_at: !ruby/object:ActiveSupport::TimeWithZone
      utc: &403 2018-01-15 23:39:22.493094000 Z
      zone: *2
      time: *403
    updated_at: !ruby/object:ActiveSupport::TimeWithZone
      utc: &404 2018-01-15 23:39:22.493094000 Z
      zone: *2
      time: *404
    votable_ref: *182
  - mode: up
    user_ref: *294
    votable_type: Idea
    created_at: !ruby/object:ActiveSupport::TimeWithZone
      utc: &405 2018-01-15 23:39:22.501453000 Z
      zone: *2
      time: *405
    updated_at: !ruby/object:ActiveSupport::TimeWithZone
      utc: &406 2018-01-15 23:39:22.501453000 Z
      zone: *2
      time: *406
    votable_ref: *182
  - mode: up
    user_ref: *238
    votable_type: Idea
    created_at: !ruby/object:ActiveSupport::TimeWithZone
      utc: &407 2018-01-15 23:39:22.509191000 Z
      zone: *2
      time: *407
    updated_at: !ruby/object:ActiveSupport::TimeWithZone
      utc: &408 2018-01-15 23:39:22.509191000 Z
      zone: *2
      time: *408
    votable_ref: *182
  - mode: up
    user_ref: *177
    votable_type: Idea
    created_at: !ruby/object:ActiveSupport::TimeWithZone
      utc: &409 2018-01-15 23:39:22.516917000 Z
      zone: *2
      time: *409
    updated_at: !ruby/object:ActiveSupport::TimeWithZone
      utc: &410 2018-01-15 23:39:22.516917000 Z
      zone: *2
      time: *410
    votable_ref: *183
  - mode: up
    user_ref: *212
    votable_type: Idea
    created_at: !ruby/object:ActiveSupport::TimeWithZone
      utc: &411 2018-01-15 23:39:22.525876000 Z
      zone: *2
      time: *411
    updated_at: !ruby/object:ActiveSupport::TimeWithZone
      utc: &412 2018-01-15 23:39:22.525876000 Z
      zone: *2
      time: *412
    votable_ref: *183
  - mode: up
    user_ref: *244
    votable_type: Idea
    created_at: !ruby/object:ActiveSupport::TimeWithZone
      utc: &413 2018-01-15 23:39:22.534002000 Z
      zone: *2
      time: *413
    updated_at: !ruby/object:ActiveSupport::TimeWithZone
      utc: &414 2018-01-15 23:39:22.534002000 Z
      zone: *2
      time: *414
    votable_ref: *192
  - mode: up
    user_ref: *153
    votable_type: Idea
    created_at: !ruby/object:ActiveSupport::TimeWithZone
      utc: &415 2018-01-15 23:39:22.547298000 Z
      zone: *2
      time: *415
    updated_at: !ruby/object:ActiveSupport::TimeWithZone
      utc: &416 2018-01-15 23:39:22.547298000 Z
      zone: *2
      time: *416
    votable_ref: *192
  - mode: up
    user_ref: *223
    votable_type: Idea
    created_at: !ruby/object:ActiveSupport::TimeWithZone
      utc: &417 2018-01-15 23:39:22.555410000 Z
      zone: *2
      time: *417
    updated_at: !ruby/object:ActiveSupport::TimeWithZone
      utc: &418 2018-01-15 23:39:22.555410000 Z
      zone: *2
      time: *418
    votable_ref: *192
  - mode: up
    user_ref: *125
    votable_type: Idea
    created_at: !ruby/object:ActiveSupport::TimeWithZone
      utc: &419 2018-01-15 23:39:22.564910000 Z
      zone: *2
      time: *419
    updated_at: !ruby/object:ActiveSupport::TimeWithZone
      utc: &420 2018-01-15 23:39:22.564910000 Z
      zone: *2
      time: *420
    votable_ref: *192
  - mode: up
    user_ref: *241
    votable_type: Idea
    created_at: !ruby/object:ActiveSupport::TimeWithZone
      utc: &421 2018-01-15 23:39:22.574963000 Z
      zone: *2
      time: *421
    updated_at: !ruby/object:ActiveSupport::TimeWithZone
      utc: &422 2018-01-15 23:39:22.574963000 Z
      zone: *2
      time: *422
    votable_ref: *192
  - mode: up
    user_ref: *304
    votable_type: Idea
    created_at: !ruby/object:ActiveSupport::TimeWithZone
      utc: &423 2018-01-15 23:39:22.583404000 Z
      zone: *2
      time: *423
    updated_at: !ruby/object:ActiveSupport::TimeWithZone
      utc: &424 2018-01-15 23:39:22.583404000 Z
      zone: *2
      time: *424
    votable_ref: *192
  - mode: down
    user_ref: *232
    votable_type: Idea
    created_at: !ruby/object:ActiveSupport::TimeWithZone
      utc: &425 2018-01-15 23:39:22.592086000 Z
      zone: *2
      time: *425
    updated_at: !ruby/object:ActiveSupport::TimeWithZone
      utc: &426 2018-01-15 23:39:22.592086000 Z
      zone: *2
      time: *426
    votable_ref: *192
  - mode: up
    user_ref: *270
    votable_type: Idea
    created_at: !ruby/object:ActiveSupport::TimeWithZone
      utc: &427 2018-01-15 23:39:22.602654000 Z
      zone: *2
      time: *427
    updated_at: !ruby/object:ActiveSupport::TimeWithZone
      utc: &428 2018-01-15 23:39:22.602654000 Z
      zone: *2
      time: *428
    votable_ref: *191
  - mode: up
    user_ref: *157
    votable_type: Idea
    created_at: !ruby/object:ActiveSupport::TimeWithZone
      utc: &429 2018-01-15 23:39:22.610601000 Z
      zone: *2
      time: *429
    updated_at: !ruby/object:ActiveSupport::TimeWithZone
      utc: &430 2018-01-15 23:39:22.610601000 Z
      zone: *2
      time: *430
    votable_ref: *191
  - mode: up
    user_ref: *235
    votable_type: Idea
    created_at: !ruby/object:ActiveSupport::TimeWithZone
      utc: &431 2018-01-15 23:39:22.618594000 Z
      zone: *2
      time: *431
    updated_at: !ruby/object:ActiveSupport::TimeWithZone
      utc: &432 2018-01-15 23:39:22.618594000 Z
      zone: *2
      time: *432
    votable_ref: *191
  - mode: down
    user_ref: *433
    votable_type: Idea
    created_at: !ruby/object:ActiveSupport::TimeWithZone
      utc: &434 2018-01-15 23:39:22.626317000 Z
      zone: *2
      time: *434
    updated_at: !ruby/object:ActiveSupport::TimeWithZone
      utc: &435 2018-01-15 23:39:22.626317000 Z
      zone: *2
      time: *435
    votable_ref: *191
  - mode: down
    user_ref: *110
    votable_type: Idea
    created_at: !ruby/object:ActiveSupport::TimeWithZone
      utc: &436 2018-01-15 23:39:22.635519000 Z
      zone: *2
      time: *436
    updated_at: !ruby/object:ActiveSupport::TimeWithZone
      utc: &437 2018-01-15 23:39:22.635519000 Z
      zone: *2
      time: *437
    votable_ref: *191
  - mode: up
    user_ref: *212
    votable_type: Idea
    created_at: !ruby/object:ActiveSupport::TimeWithZone
      utc: &438 2018-01-15 23:39:22.643151000 Z
      zone: *2
      time: *438
    updated_at: !ruby/object:ActiveSupport::TimeWithZone
      utc: &439 2018-01-15 23:39:22.643151000 Z
      zone: *2
      time: *439
    votable_ref: *197
  - mode: down
    user_ref: *238
    votable_type: Idea
    created_at: !ruby/object:ActiveSupport::TimeWithZone
      utc: &440 2018-01-15 23:39:22.651122000 Z
      zone: *2
      time: *440
    updated_at: !ruby/object:ActiveSupport::TimeWithZone
      utc: &441 2018-01-15 23:39:22.651122000 Z
      zone: *2
      time: *441
    votable_ref: *197
  - mode: down
    user_ref: *153
    votable_type: Idea
    created_at: !ruby/object:ActiveSupport::TimeWithZone
      utc: &442 2018-01-15 23:39:22.659546000 Z
      zone: *2
      time: *442
    updated_at: !ruby/object:ActiveSupport::TimeWithZone
      utc: &443 2018-01-15 23:39:22.659546000 Z
      zone: *2
      time: *443
    votable_ref: *197
  - mode: down
    user_ref: *244
    votable_type: Idea
    created_at: !ruby/object:ActiveSupport::TimeWithZone
      utc: &444 2018-01-15 23:39:22.670051000 Z
      zone: *2
      time: *444
    updated_at: !ruby/object:ActiveSupport::TimeWithZone
      utc: &445 2018-01-15 23:39:22.670051000 Z
      zone: *2
      time: *445
    votable_ref: *197
  - mode: up
    user_ref: *173
    votable_type: Idea
    created_at: !ruby/object:ActiveSupport::TimeWithZone
      utc: &446 2018-01-15 23:39:22.678644000 Z
      zone: *2
      time: *446
    updated_at: !ruby/object:ActiveSupport::TimeWithZone
      utc: &447 2018-01-15 23:39:22.678644000 Z
      zone: *2
      time: *447
    votable_ref: *189
  - mode: up
    user_ref: *270
    votable_type: Idea
    created_at: !ruby/object:ActiveSupport::TimeWithZone
      utc: &448 2018-01-15 23:39:22.686177000 Z
      zone: *2
      time: *448
    updated_at: !ruby/object:ActiveSupport::TimeWithZone
      utc: &449 2018-01-15 23:39:22.686177000 Z
      zone: *2
      time: *449
    votable_ref: *189
  - mode: up
    user_ref: *114
    votable_type: Idea
    created_at: !ruby/object:ActiveSupport::TimeWithZone
      utc: &450 2018-01-15 23:39:22.696004000 Z
      zone: *2
      time: *450
    updated_at: !ruby/object:ActiveSupport::TimeWithZone
      utc: &451 2018-01-15 23:39:22.696004000 Z
      zone: *2
      time: *451
    votable_ref: *189
  - mode: up
    user_ref: *220
    votable_type: Idea
    created_at: !ruby/object:ActiveSupport::TimeWithZone
      utc: &452 2018-01-15 23:39:22.704030000 Z
      zone: *2
      time: *452
    updated_at: !ruby/object:ActiveSupport::TimeWithZone
      utc: &453 2018-01-15 23:39:22.704030000 Z
      zone: *2
      time: *453
    votable_ref: *189
  - mode: up
    user_ref: *145
    votable_type: Idea
    created_at: !ruby/object:ActiveSupport::TimeWithZone
      utc: &454 2018-01-15 23:39:22.734507000 Z
      zone: *2
      time: *454
    updated_at: !ruby/object:ActiveSupport::TimeWithZone
      utc: &455 2018-01-15 23:39:22.734507000 Z
      zone: *2
      time: *455
    votable_ref: *189
  - mode: up
    user_ref: *217
    votable_type: Idea
    created_at: !ruby/object:ActiveSupport::TimeWithZone
      utc: &456 2018-01-15 23:39:22.742357000 Z
      zone: *2
      time: *456
    updated_at: !ruby/object:ActiveSupport::TimeWithZone
      utc: &457 2018-01-15 23:39:22.742357000 Z
      zone: *2
      time: *457
    votable_ref: *189
  - mode: down
    user_ref: *133
    votable_type: Idea
    created_at: !ruby/object:ActiveSupport::TimeWithZone
      utc: &458 2018-01-15 23:39:22.750469000 Z
      zone: *2
      time: *458
    updated_at: !ruby/object:ActiveSupport::TimeWithZone
      utc: &459 2018-01-15 23:39:22.750469000 Z
      zone: *2
      time: *459
    votable_ref: *189
  - mode: up
    user_ref: *145
    votable_type: Idea
    created_at: !ruby/object:ActiveSupport::TimeWithZone
      utc: &460 2018-01-15 23:39:22.760154000 Z
      zone: *2
      time: *460
    updated_at: !ruby/object:ActiveSupport::TimeWithZone
      utc: &461 2018-01-15 23:39:22.760154000 Z
      zone: *2
      time: *461
    votable_ref: *184
  - mode: up
    user_ref: *253
    votable_type: Idea
    created_at: !ruby/object:ActiveSupport::TimeWithZone
      utc: &462 2018-01-15 23:39:22.767796000 Z
      zone: *2
      time: *462
    updated_at: !ruby/object:ActiveSupport::TimeWithZone
      utc: &463 2018-01-15 23:39:22.767796000 Z
      zone: *2
      time: *463
    votable_ref: *184
  - mode: up
    user_ref: *137
    votable_type: Idea
    created_at: !ruby/object:ActiveSupport::TimeWithZone
      utc: &464 2018-01-15 23:39:22.777207000 Z
      zone: *2
      time: *464
    updated_at: !ruby/object:ActiveSupport::TimeWithZone
      utc: &465 2018-01-15 23:39:22.777207000 Z
      zone: *2
      time: *465
    votable_ref: *184
  - mode: down
    user_ref: *206
    votable_type: Idea
    created_at: !ruby/object:ActiveSupport::TimeWithZone
      utc: &466 2018-01-15 23:39:22.784935000 Z
      zone: *2
      time: *466
    updated_at: !ruby/object:ActiveSupport::TimeWithZone
      utc: &467 2018-01-15 23:39:22.784935000 Z
      zone: *2
      time: *467
    votable_ref: *184
  - mode: up
    user_ref: *118
    votable_type: Idea
    created_at: !ruby/object:ActiveSupport::TimeWithZone
      utc: &468 2018-02-22 18:14:35.683831000 Z
      zone: *2
      time: *468
    updated_at: !ruby/object:ActiveSupport::TimeWithZone
      utc: &469 2018-02-22 18:14:35.683831000 Z
      zone: *2
      time: *469
    votable_ref: *196
  - mode: up
    user_ref: *125
    votable_type: Idea
    created_at: !ruby/object:ActiveSupport::TimeWithZone
      utc: &470 2018-01-15 23:39:22.944977000 Z
      zone: *2
      time: *470
    updated_at: !ruby/object:ActiveSupport::TimeWithZone
      utc: &471 2018-01-15 23:39:22.944977000 Z
      zone: *2
      time: *471
    votable_ref: *187
  - mode: up
    user_ref: *118
    votable_type: Idea
    created_at: !ruby/object:ActiveSupport::TimeWithZone
      utc: &472 2018-01-17 22:25:01.758697000 Z
      zone: *2
      time: *472
    updated_at: !ruby/object:ActiveSupport::TimeWithZone
      utc: &473 2018-01-17 22:25:01.758697000 Z
      zone: *2
      time: *473
    votable_ref: *189
  - mode: up
    user_ref: *118
    votable_type: Idea
    created_at: !ruby/object:ActiveSupport::TimeWithZone
      utc: &474 2018-01-23 14:14:21.706837000 Z
      zone: *2
      time: *474
    updated_at: !ruby/object:ActiveSupport::TimeWithZone
      utc: &475 2018-01-23 14:14:21.706837000 Z
      zone: *2
      time: *475
    votable_ref: *194
  - mode: up
    user_ref: *118
    votable_type: Idea
    created_at: !ruby/object:ActiveSupport::TimeWithZone
      utc: &476 2018-01-23 14:14:26.391402000 Z
      zone: *2
      time: *476
    updated_at: !ruby/object:ActiveSupport::TimeWithZone
      utc: &477 2018-01-23 14:14:26.391402000 Z
      zone: *2
      time: *477
    votable_ref: *195
  - mode: down
    user_ref: *118
    votable_type: Idea
    created_at: !ruby/object:ActiveSupport::TimeWithZone
      utc: &478 2018-01-23 14:14:27.713939000 Z
      zone: *2
      time: *478
    updated_at: !ruby/object:ActiveSupport::TimeWithZone
      utc: &479 2018-01-23 14:14:27.713939000 Z
      zone: *2
      time: *479
    votable_ref: *199
  - mode: up
    user_ref: *118
    votable_type: Idea
    created_at: !ruby/object:ActiveSupport::TimeWithZone
      utc: &480 2018-01-23 14:14:30.934699000 Z
      zone: *2
      time: *480
    updated_at: !ruby/object:ActiveSupport::TimeWithZone
      utc: &481 2018-01-23 14:14:30.934699000 Z
      zone: *2
      time: *481
    votable_ref: *190
  - mode: up
    user_ref: *118
    votable_type: Idea
    created_at: !ruby/object:ActiveSupport::TimeWithZone
      utc: &482 2018-01-23 14:14:33.154671000 Z
      zone: *2
      time: *482
    updated_at: !ruby/object:ActiveSupport::TimeWithZone
      utc: &483 2018-01-23 14:14:33.154671000 Z
      zone: *2
      time: *483
    votable_ref: *192
  - mode: up
    user_ref: *118
    votable_type: Idea
    created_at: !ruby/object:ActiveSupport::TimeWithZone
      utc: &484 2018-01-23 14:14:36.851059000 Z
      zone: *2
      time: *484
    updated_at: !ruby/object:ActiveSupport::TimeWithZone
      utc: &485 2018-01-23 14:14:36.851059000 Z
      zone: *2
      time: *485
    votable_ref: *191
  - mode: down
    user_ref: *118
    votable_type: Idea
    created_at: !ruby/object:ActiveSupport::TimeWithZone
      utc: &486 2018-01-24 13:04:06.155048000 Z
      zone: *2
      time: *486
    updated_at: !ruby/object:ActiveSupport::TimeWithZone
      utc: &487 2018-01-24 13:04:06.155048000 Z
      zone: *2
      time: *487
    votable_ref: *193
  - mode: up
    user_ref: *118
    votable_type: Idea
    created_at: !ruby/object:ActiveSupport::TimeWithZone
      utc: &488 2018-02-07 15:15:09.031019000 Z
      zone: *2
      time: *488
    updated_at: !ruby/object:ActiveSupport::TimeWithZone
      utc: &489 2018-02-07 15:15:09.031019000 Z
      zone: *2
      time: *489
    votable_ref: *198
  - mode: up
    user_ref: *118
    votable_type: Idea
    created_at: !ruby/object:ActiveSupport::TimeWithZone
      utc: &490 2018-03-26 15:12:27.379660000 Z
      zone: *2
      time: *490
    updated_at: !ruby/object:ActiveSupport::TimeWithZone
      utc: &491 2018-03-26 15:12:27.379660000 Z
      zone: *2
      time: *491
    votable_ref: *200
  - mode: up
    user_ref: *118
    votable_type: Idea
    created_at: !ruby/object:ActiveSupport::TimeWithZone
      utc: &492 2018-03-26 15:55:38.390379000 Z
      zone: *2
      time: *492
    updated_at: !ruby/object:ActiveSupport::TimeWithZone
      utc: &493 2018-03-26 15:55:38.390379000 Z
      zone: *2
      time: *493
    votable_ref: *184
  phase:
  - title_multiloc:
      fr-BE: Résultats de votes
    description_multiloc:
      fr-BE: "<p>Les résultats du vote citoyen sont annocés</p>\n"
    project_ref: *99
    start_at: 2018-04-29
    end_at: 2018-05-07
    participation_method: ideation
    created_at: !ruby/object:ActiveSupport::TimeWithZone
      utc: &494 2018-01-15 23:39:46.077335000 Z
      zone: *2
      time: *494
    updated_at: !ruby/object:ActiveSupport::TimeWithZone
      utc: &495 2018-01-15 23:39:46.077335000 Z
      zone: *2
      time: *495
    posting_enabled: true
    commenting_enabled: true
    voting_enabled: true
    voting_method: unlimited
    voting_limited_max: 10
  - title_multiloc:
      fr-BE: Sélection des actions à réaliser
    description_multiloc:
      fr-BE: "<p>Mise en place des projets retenus </p>\n"
    project_ref: *97
    start_at: 2018-05-24
    end_at: 2018-06-15
    participation_method: ideation
    created_at: !ruby/object:ActiveSupport::TimeWithZone
      utc: &496 2018-01-15 23:39:46.052550000 Z
      zone: *2
      time: *496
    updated_at: !ruby/object:ActiveSupport::TimeWithZone
      utc: &497 2018-03-20 11:35:20.381607000 Z
      zone: *2
      time: *497
    posting_enabled: true
    commenting_enabled: true
    voting_enabled: true
    voting_method: unlimited
    voting_limited_max: 
  - title_multiloc:
      fr-BE: Enquête sur les rythmes scolaires
    description_multiloc:
      fr-BE: "<p>Cette enquête a pour but d'établir les fondements des discussions
        qui débuteront au premier juillet. Merci pour votre participation. </p>"
    project_ref: *98
    start_at: 2018-03-01
    end_at: 2018-03-21
    participation_method: survey
    created_at: !ruby/object:ActiveSupport::TimeWithZone
      utc: &498 2018-03-26 14:54:02.859373000 Z
      zone: *2
      time: *498
    updated_at: !ruby/object:ActiveSupport::TimeWithZone
      utc: &499 2018-03-26 14:54:02.859373000 Z
      zone: *2
      time: *499
    posting_enabled: 
    commenting_enabled: 
    voting_enabled: 
    voting_method: 
    voting_limited_max: 
    survey_embed_url: https://citizenlabco.typeform.com/to/Yv6B7V
    survey_service: typeform
  - title_multiloc:
      fr-BE: Résultat du sondage
    description_multiloc:
      fr-BE: "<p>Découvrez le résultat du sondage réalisé par nos soins. </p>"
    project_ref: *98
    start_at: 2018-03-22
    end_at: 2018-04-09
    participation_method: information
    created_at: !ruby/object:ActiveSupport::TimeWithZone
      utc: &500 2018-03-26 14:54:02.864059000 Z
      zone: *2
      time: *500
    updated_at: !ruby/object:ActiveSupport::TimeWithZone
      utc: &501 2018-03-26 14:54:02.864059000 Z
      zone: *2
      time: *501
    posting_enabled: 
    commenting_enabled: 
    voting_enabled: 
    voting_method: 
    voting_limited_max: 
  - title_multiloc:
      fr-BE: Collecte de solutions sur les temps éducatifs de l'enfant
    description_multiloc:
      fr-BE: "<p>Bienvenue sur ce remue-méninges qui permettra de rassembler les discussions
        sur ce sujet. </p>"
    project_ref: *98
    start_at: 2018-04-10
    end_at: 2018-04-27
    participation_method: ideation
    created_at: !ruby/object:ActiveSupport::TimeWithZone
      utc: &502 2018-03-26 14:54:02.868373000 Z
      zone: *2
      time: *502
    updated_at: !ruby/object:ActiveSupport::TimeWithZone
      utc: &503 2018-03-26 14:54:02.868373000 Z
      zone: *2
      time: *503
    posting_enabled: true
    commenting_enabled: true
    voting_enabled: true
    voting_method: unlimited
    voting_limited_max: 
  - title_multiloc:
      fr-BE: Sélection de quatre actions à privilégier pour notre ville
    description_multiloc:
      fr-BE: |-
        <p>Sélectionnons quatre projets qui ont fait l'objet de discussions et qui ont vocation à être réalisés dans un futur proche. Pour cela, nous avons limité le nombre de vote à 4. </p>
        <p></p>
        <p>Nous vous remercions pour vos contributions. </p>
    project_ref: *98
    start_at: 2018-04-28
    end_at: 2018-05-24
    participation_method: ideation
    created_at: !ruby/object:ActiveSupport::TimeWithZone
      utc: &504 2018-03-26 14:54:02.872433000 Z
      zone: *2
      time: *504
    updated_at: !ruby/object:ActiveSupport::TimeWithZone
      utc: &505 2018-03-26 14:54:02.872433000 Z
      zone: *2
      time: *505
    posting_enabled: true
    commenting_enabled: true
    voting_enabled: true
    voting_method: limited
    voting_limited_max: 4
  - title_multiloc:
      fr-BE: Présentation de la démarche
    description_multiloc:
      fr-BE: |-
        Présentation et missions
        <p></p>
        <p>Conformément au programme de la nouvelle équipe municipale élue au mois de mars 2014, la Ville de Saint-Laurent-du-Var s’engage dans un processus de renforcement de l’action de proximité et de développement de la démocratie participative.</p>
        <p></p>
        <p>Permanence tous les mercredis</p>
        <p></p>
        <p>De 9h30 à midi, l’équipe des forums des quartiers vous reçoit à l’antenne de l’Office de Tourisme du centre-ville située au 11 Corniche Fanhestock.</p>
        <p></p>
        <p>Les référents sont également invités à y participer.</p>
        <p></p>
        <p>  La mise en place de référents et de Forums de Quartiers a pour objectif de poser les bases de ce nouveau mode de fonctionnement et de définir un espace d’échanges de proximité entre les Laurentins et la municipalité.   Le dispositif des Forums de quartiers se veut simple pour favoriser la proximité, le dynamisme et la réactivité.   Il repose sur deux éléments :</p>
        <ul>
          <li>un réseau de référents de quartiers ;</li>
          <li>l’organisation de réunions régulières de proximité : les Forums de quartiers.</li>
        </ul>
        <p>Missions et rôle des référents de quartiers</p>
        <p></p>
        <p>La mission essentielle des référents de quartiers est de faire le lien entre les habitants et la municipalité et de rapprocher les administrés de l’administration communale. </p>
        <p></p>
        <p>A ce titre, ils doivent collecter les informations, demandes, propositions et doléances auprès des habitants et acteurs socio-économiques du quartier et les transmettre obligatoirement à l’élu responsable des Forums de quartiers : Monsieur Patrick VILLARDRY, 1er Adjoint au Maire délégué à la proximité, aux fins de traitement. </p>
        <p></p>
        <p>De même,  les référents de quartiers pourront être informés par la municipalité de tout projet afin de le diffuser aux habitants du quartier, pour obtenir le cas échéant, leurs avis ou leurs observations. </p>
        <p></p>
        <p>Il est toutefois précisé que les référents de quartiers ne sont pas :</p>
        <ul>
          <li>des substituts des forces de l’ordre ;</li>
          <li>des élus ;</li>
          <li>des agents de la Ville.</li>
        </ul>
        <p></p>
        <p>Les référents de quartiers sont joignables par les administrés de plusieurs façons :</p>
        <ul>
          <li>par téléphone : 04 92 12 42 42 - Service Forums de Quartiers ;</li>
          <li>par mail à l’adresse de messagerie suivante : <a href="mailto:forum.quartiers@saintlaurentduvar.fr">forum.quartiers@saintlaurentduvar.fr(link sends e-mail)</a> ;</li>
          <li>lors des Forums de quartiers.</li>
        </ul>
        <p></p>
        <p>Vous pouvez également remplir le formulaire de contact en ligne :</p>
        <p></p>
        <p><a href="http://www.saintlaurentduvar.fr/contactez-un-referent-de-quartier">Contactez un référent de quartier</a></p>
        <p></p>
        <p>Ils signent une Charte du référent qui rappelle leur rôle et les valeurs qu’ils s’engagent à respecter et à faire respecter durant le temps de leur mission (bénévolat, démocratie, laïcité, discrétion, respect de l’autre et des opinions, écoute, proximité).</p>

        <p>Représentation</p>
        <p></p>
        <p>Pour chaque quartier, des habitants référents volontaires et bénévoles ont été désignés.</p>

        <p>Domaines d’intervention</p>
        <p></p>
        <p>Les Forums de quartiers et les référents ont vocation à intervenir uniquement dans les domaines qui relèvent de la compétence municipale.</p>

        <p>Déroulement des Forums de quartiers</p>
        <p></p>
        <p>Les réunions se déroulent en présence du Maire ou de son représentant et des référents de quartier désignés ci-dessus, mais également :</p>
        <p>des élus en charge de l’action dans les quartiers : Monsieur Patrick VILLARDRY 1er Adjoint au Maire délégué à la proximité, Madame Pascale FORMISANO Conseillère municipale et Monsieur Patrice Jacquesson, Conseiller municipal ;</p>
        <ul>
          <li>des agents municipaux référents dans les domaines : administratif (cabinet), technique (Ville et métropole) et de la sécurité (police municipale) chargés de la préparation et du suivi des réunions, des dossiers et des actions ;</li>
          <li>des personnalités qualifiées invitées selon les thèmes en cas de besoin.</li>
        </ul>
        <p></p>
        <p>  Une invitation comprenant l’ordre du jour de chaque réunion est diffusée au préalable par le service municipal en charge.   Le Président de séance est Monsieur le Maire, Joseph SEGURA, qui a la possibilité de désigner un représentant. Il anime la séance en collaboration avec les référents de quartiers et assure la sérénité des débats.   Les réunions se déroulent en principe en trois temps :</p>
        <ul>
          <li>les sujets présentés par la municipalité qui sont soumis au débat;</li>
          <li>l’analyse des demandes des habitants présentées par les référents de quartier;</li>
          <li>les questions diverses.</li>
        </ul>
        <p></p>
        <p>Le Président peut faire expulser toute personne qui troublerait l’ordre de la séance.   Un compte-rendu de séance est établi et transmis aux référents.  </p>
    project_ref: *101
    start_at: 2018-02-01
    end_at: 2018-02-20
    participation_method: information
    created_at: !ruby/object:ActiveSupport::TimeWithZone
      utc: &506 2018-03-26 15:05:09.525900000 Z
      zone: *2
      time: *506
    updated_at: !ruby/object:ActiveSupport::TimeWithZone
      utc: &507 2018-03-26 15:05:09.525900000 Z
      zone: *2
      time: *507
    posting_enabled: 
    commenting_enabled: 
    voting_enabled: 
    voting_method: 
    voting_limited_max: 
  - title_multiloc:
      fr-BE: Identifions les problèmes pour mieux les résoudre
    description_multiloc:
      fr-BE: <p>Avant de trouver des solutions ou des idées, identifions les problème
        que l'on cherche à résoudre. En cliquant sur le bouton "lancez une idée" ayez
        à l'esprit de définir précisément le problème auquel vous êtes confronté. </p>
    project_ref: *101
    start_at: 2018-02-21
    end_at: 2018-02-25
    participation_method: ideation
    created_at: !ruby/object:ActiveSupport::TimeWithZone
      utc: &508 2018-03-26 15:05:09.532056000 Z
      zone: *2
      time: *508
    updated_at: !ruby/object:ActiveSupport::TimeWithZone
      utc: &509 2018-03-26 15:05:09.532056000 Z
      zone: *2
      time: *509
    posting_enabled: true
    commenting_enabled: true
    voting_enabled: true
    voting_method: unlimited
    voting_limited_max: 
  - title_multiloc:
      fr-BE: Sélection des sujets transversaux
    description_multiloc:
      fr-BE: |-
        <p>Les 11 conseils de quartiers sont les seuls à pouvoir voter sur les sujets transversaux à traiter. A l'issue du vote, quatre sujets seront sélectionnés pour être traités pendant l'année 2018.</p>
        <p></p>
        <p>Rappel des différents conseils de quartiers : </p>
        <p></p>
        <ol>
          <li>Vespins - Littoral</li>
          <li>Tzanck - Galinières - Sauvaigo</li>
          <li>La Gare</li>
          <li>Jacquons - Ravet</li>
          <li>Centre-Ville</li>
          <li>Point du jour - Porte de France</li>
          <li>Plateaux Fleuris - Corniche Sud</li>
          <li>Rascas - Rives d'Or</li>
          <li>Les Pugets</li>
          <li>Montaleigne - Corniche Sud</li>
          <li>Iscles - Ste Pétronille</li>
        </ol>
    project_ref: *101
    start_at: 2018-02-26
    end_at: 2018-03-23
    participation_method: ideation
    created_at: !ruby/object:ActiveSupport::TimeWithZone
      utc: &510 2018-03-26 15:05:09.537258000 Z
      zone: *2
      time: *510
    updated_at: !ruby/object:ActiveSupport::TimeWithZone
      utc: &511 2018-03-26 15:05:09.537258000 Z
      zone: *2
      time: *511
    posting_enabled: true
    commenting_enabled: true
    voting_enabled: true
    voting_method: unlimited
    voting_limited_max: 
  - title_multiloc:
      fr-BE: Récolte de solutions aux problèmes rencontrés
    description_multiloc:
      fr-BE: |-
        <p>Les conseils de quartiers ont choisi de travailler sur ces quatres sujets : </p>
        <ol>
          <li>A </li>
          <li>B</li>
          <li>C</li>
          <li>D</li>
        </ol>
        <p>Maintenant à vous la parole ! Trouvons ensemble les solutions et témoignez de votre vécu afin de faire avancer le débat. </p>
    project_ref: *101
    start_at: 2018-03-24
    end_at: 2018-04-15
    participation_method: ideation
    created_at: !ruby/object:ActiveSupport::TimeWithZone
      utc: &512 2018-03-26 15:05:09.540823000 Z
      zone: *2
      time: *512
    updated_at: !ruby/object:ActiveSupport::TimeWithZone
      utc: &513 2018-03-26 15:05:09.540823000 Z
      zone: *2
      time: *513
    posting_enabled: true
    commenting_enabled: true
    voting_enabled: true
    voting_method: unlimited
    voting_limited_max: 
  - title_multiloc:
      fr-BE: Réalisation des projets
    description_multiloc:
      fr-BE: "<p>Les solutions sont désormais connues, suivez l'évolution de ces projets
        ! </p>"
    project_ref: *101
    start_at: 2018-04-16
    end_at: 2018-04-28
    participation_method: ideation
    created_at: !ruby/object:ActiveSupport::TimeWithZone
      utc: &514 2018-03-26 15:05:09.544015000 Z
      zone: *2
      time: *514
    updated_at: !ruby/object:ActiveSupport::TimeWithZone
      utc: &515 2018-03-26 15:05:09.544015000 Z
      zone: *2
      time: *515
    posting_enabled: true
    commenting_enabled: true
    voting_enabled: true
    voting_method: unlimited
    voting_limited_max: 
  - title_multiloc:
      fr-BE: Dépôt d'idées et de projets à financer
    description_multiloc:
      fr-BE: "<p>Citoyen,  vous avez plus d'un mois pour déposer vos idées auprès
        de la ville.   </p>\n"
    project_ref: *100
    start_at: 2018-03-19
    end_at: 2018-04-15
    participation_method: ideation
    created_at: !ruby/object:ActiveSupport::TimeWithZone
      utc: &516 2018-03-26 15:05:43.496229000 Z
      zone: *2
      time: *516
    updated_at: !ruby/object:ActiveSupport::TimeWithZone
      utc: &517 2018-03-26 15:05:43.496229000 Z
      zone: *2
      time: *517
    posting_enabled: true
    commenting_enabled: true
    voting_enabled: true
    voting_method: unlimited
    voting_limited_max: 
  - title_multiloc:
      fr-BE: Votes
    description_multiloc:
      fr-BE: "<p>Cette phase laisse le temps aux citoyens de plébiciter les idées
        qui leur semblent les plus pertinentes et réalistes</p>\n"
    project_ref: *99
    start_at: 2018-04-11
    end_at: 2018-04-28
    participation_method: ideation
    created_at: !ruby/object:ActiveSupport::TimeWithZone
      utc: &518 2018-01-15 23:39:46.070610000 Z
      zone: *2
      time: *518
    updated_at: !ruby/object:ActiveSupport::TimeWithZone
      utc: &519 2018-01-15 23:39:46.070610000 Z
      zone: *2
      time: *519
    posting_enabled: true
    commenting_enabled: true
    voting_enabled: true
    voting_method: unlimited
    voting_limited_max: 10
  - title_multiloc:
      fr-BE: Implémentation des projets retenus
    description_multiloc:
      fr-BE: "<p>Mise en place des projets retenus </p>\n"
    project_ref: *99
    start_at: 2018-05-08
    end_at: 2018-05-10
    participation_method: ideation
    created_at: !ruby/object:ActiveSupport::TimeWithZone
      utc: &520 2018-01-15 23:39:46.086268000 Z
      zone: *2
      time: *520
    updated_at: !ruby/object:ActiveSupport::TimeWithZone
      utc: &521 2018-01-15 23:39:46.086268000 Z
      zone: *2
      time: *521
    posting_enabled: true
    commenting_enabled: true
    voting_enabled: true
    voting_method: unlimited
    voting_limited_max: 10
  - title_multiloc:
      fr-BE: Récolte d'idéees
    description_multiloc:
      fr-BE: "<p>La première phase consiste à récolter tous les projets auprès des
        citoyens</p>\n"
    project_ref: *99
    start_at: 2018-05-11
    end_at: 2018-05-22
    participation_method: ideation
    created_at: !ruby/object:ActiveSupport::TimeWithZone
      utc: &522 2018-01-15 23:39:46.062048000 Z
      zone: *2
      time: *522
    updated_at: !ruby/object:ActiveSupport::TimeWithZone
      utc: &523 2018-01-26 08:39:00.423565000 Z
      zone: *2
      time: *523
    posting_enabled: true
    commenting_enabled: true
    voting_enabled: true
    voting_method: unlimited
    voting_limited_max: 
  - title_multiloc:
      fr-BE: Diagnostic par les habitants
    description_multiloc:
      fr-BE: "<p>Cette phase laisse le temps aux citoyens de plébiciter les problématiques
        qui leur semblent les plus pertinentes et urgentes à résoudre</p>"
    project_ref: *97
    start_at: 2018-03-20
    end_at: 2018-04-11
    participation_method: ideation
    created_at: !ruby/object:ActiveSupport::TimeWithZone
      utc: &524 2018-01-15 23:39:46.037180000 Z
      zone: *2
      time: *524
    updated_at: !ruby/object:ActiveSupport::TimeWithZone
      utc: &525 2018-03-20 11:32:28.816643000 Z
      zone: *2
      time: *525
    posting_enabled: true
    commenting_enabled: true
    voting_enabled: true
    voting_method: unlimited
    voting_limited_max: 
  - title_multiloc:
      fr-BE: Collecte d'idées pour résoudre les points noirs identifiés
    description_multiloc:
      fr-BE: "<p>Toutes les idées sont les bienvenues afin de résoudre les problématiques
        prédécemment définies. </p>"
    project_ref: *97
    start_at: 2018-05-08
    end_at: 2018-05-23
    participation_method: ideation
    created_at: !ruby/object:ActiveSupport::TimeWithZone
      utc: &526 2018-01-15 23:39:46.045611000 Z
      zone: *2
      time: *526
    updated_at: !ruby/object:ActiveSupport::TimeWithZone
      utc: &527 2018-03-20 11:34:33.651629000 Z
      zone: *2
      time: *527
    posting_enabled: true
    commenting_enabled: true
    voting_enabled: true
    voting_method: unlimited
    voting_limited_max: 
  - title_multiloc:
      fr-BE: Diagnostic du territoire et objet de la concertation
    description_multiloc:
      fr-BE: |-
        <p><strong>Cette consultation suivra plusieurs étapes :  </strong></p>
        <ol>
          <li>Diagnostic du territoire par une agence de la mobilité </li>
          <li>Diagnostic de la mobilité des habitants : identification des points noirs</li>
          <li>Mise à contribution des citoyens pour faire émerger des solutions</li>
          <li>Sélection des actions à réaliser</li>
          <li>Mise en oeuvre des actions </li>
        </ol>
        <p></p>
        <p>La mobilité quotidienne des ménages est un défi permanent à l’aménagement, mais aussi à l’organisation de la solidarité d’agglomération pour les services, le logement, la santé, la culture ….  </p>
        <p>Ces déplacements engendrent des coûts très élevés des services publics de transport, la vulnérabilité énergétique et l’isolement de ménages</p>
        <p>vieillissants, la mauvaise accessibilité aux services de proximité, la</p>
        <p>dévitalisation des territoires ruraux …  </p>
        <p>Pour répondre pragmatiquement à cette organisation urbaine « multi-pôles », il est choisi une organisation spécifique relevant de la solidarité</p>
        <p>d’agglomération, de l’innovation technologique et des changements des</p>
        <p>pratiques. Les différents objectifs qui découlent de ce constat sont :  </p>
        <ul>
          <li>Inscrire davantage les communes rurales dans la dynamique de développement de l’agglomération. Chaque commune joue ainsi un rôle dans le développement de l’agglomération, en complémentarité avec les autres.  </li>
          <li>Offrir aux ménages une plus grande diversité de formes de logements, adaptées à chaque étape du parcours résidentiel et une accessibilité durable à des services de proximité.  </li>
          <li>Permettre un développement solidaire de l’agglomération à plusieurs échelles, du quartier à la métropole.  </li>
          <li>Prioriser l’aménagement de secteurs stratégiques, situés à l’articulation de plusieurs communes et cristallisant de nombreuses difficultés (trafic, axes accidentogènes non adaptés à la vie de proximité, pression foncière forte et développement sans cohérence d’ensemble). Ainsi pourra être assuré un développement complémentaire des communes et qu’aux différentes échelles de l’agglomération, les habitants puissent disposer de services et équipements accessibles par tous. Sur la base de cette organisation, il s’agira de développer les secteurs intercommunaux stratégiques et d’enjeu d’agglomération.  </li>
        </ul>
        <p>Nous vous invitions par cette présente concertation à nous aider à définir la mobilité de demain. </p>
        <p></p>
        <p></p>
    project_ref: *97
    start_at: 2018-04-12
    end_at: 2018-05-07
    participation_method: information
    created_at: !ruby/object:ActiveSupport::TimeWithZone
      utc: &528 2018-01-15 23:39:46.030010000 Z
      zone: *2
      time: *528
    updated_at: !ruby/object:ActiveSupport::TimeWithZone
      utc: &529 2018-03-20 11:30:52.837109000 Z
      zone: *2
      time: *529
    posting_enabled: 
    commenting_enabled: 
    voting_enabled: 
    voting_method: 
    voting_limited_max: 
  - title_multiloc:
      fr-BE: Une semaine pour sélectionner les trois projets lauréats à financer
    description_multiloc:
      fr-BE: |-
        <p> Maintenant que tous les projets ont été déposés sur la plateforme, il faut choisir ceux qui doivent être mis en oeuvre. Nous comptons sur vous pour sélectionner les projets qui répondent à l'intérêt général. Les trois projets sélectionnés seront financés sur le budget d'investissement de la ville. </p>
        <p></p>
        <p></p>
        <p>Le vote est limité à trois.  </p>
    project_ref: *100
    start_at: 2018-04-16
    end_at: 2018-05-12
    participation_method: ideation
    created_at: !ruby/object:ActiveSupport::TimeWithZone
      utc: &530 2018-03-26 15:05:43.500669000 Z
      zone: *2
      time: *530
    updated_at: !ruby/object:ActiveSupport::TimeWithZone
      utc: &531 2018-03-26 15:05:43.500669000 Z
      zone: *2
      time: *531
    posting_enabled: true
    commenting_enabled: true
    voting_enabled: true
    voting_method: limited
    voting_limited_max: 3
  - title_multiloc:
      fr-BE: Mise en oeuvre des projets financés
    description_multiloc:
      fr-BE: |-
        <p> Pendant la mise en oeuvre des différents projets, vous pouvez soutenir et apporter vos contributions en commentant les différents projets qui ont été sélectionnés.   </p>
        <p></p>
        <p>Vous ne pouvez plus poster de nouvelles idées. </p>
    project_ref: *100
    start_at: 2018-05-13
    end_at: 2018-06-06
    participation_method: ideation
    created_at: !ruby/object:ActiveSupport::TimeWithZone
      utc: &532 2018-03-26 15:05:43.504103000 Z
      zone: *2
      time: *532
    updated_at: !ruby/object:ActiveSupport::TimeWithZone
      utc: &533 2018-03-26 15:05:43.504103000 Z
      zone: *2
      time: *533
    posting_enabled: false
    commenting_enabled: true
    voting_enabled: true
    voting_method: unlimited
    voting_limited_max: 
  event:
  - title_multiloc:
      fr-BE: Soirée officielle de présentation des projets du budget participatif
    description_multiloc:
      fr-BE: "<p> Lors de cette soirée, les différents citoyens et associations ayant
        participé au budget participatif auront l'occasion de présenter leur projets
        auprès des citoyens. Leurs contributions seront ajoutées sur le site pour
        ceux qui ne pourront pas être présents.  </p>\n"
    project_ref: *100
    start_at: !ruby/object:ActiveSupport::TimeWithZone
      utc: &534 2018-07-21 17:00:00.000000000 Z
      zone: *2
      time: *534
    end_at: !ruby/object:ActiveSupport::TimeWithZone
      utc: &535 2018-07-21 18:00:00.000000000 Z
      zone: *2
      time: *535
    location_multiloc:
      fr-BE: Mairie de la commune
    created_at: !ruby/object:ActiveSupport::TimeWithZone
      utc: &536 2018-03-26 15:05:43.507597000 Z
      zone: *2
      time: *536
    updated_at: !ruby/object:ActiveSupport::TimeWithZone
      utc: &537 2018-03-26 15:05:43.507597000 Z
      zone: *2
      time: *537
  - title_multiloc:
      fr-BE: Visite d'un centre de déchets
    description_multiloc:
      fr-BE: "<p>Afin de sensibiliser les habitants au tri des déchets, nous vous
        invitons à visiter un centre de tri et de recyclage afin de souligner l'importance
        des actions individuelles pour une meilleure gestion de nos déchets.</p>"
    project_ref: *99
    start_at: !ruby/object:ActiveSupport::TimeWithZone
      utc: &538 2018-06-29 09:00:00.000000000 Z
      zone: *2
      time: *538
    end_at: !ruby/object:ActiveSupport::TimeWithZone
      utc: &539 2018-06-29 15:00:00.000000000 Z
      zone: *2
      time: *539
    location_multiloc:
      fr-BE: Centre de tri
    created_at: !ruby/object:ActiveSupport::TimeWithZone
      utc: &540 2018-01-26 08:37:38.737874000 Z
      zone: *2
      time: *540
    updated_at: !ruby/object:ActiveSupport::TimeWithZone
      utc: &541 2018-03-20 12:01:22.552165000 Z
      zone: *2
      time: *541
  - title_multiloc:
      fr-BE: Fête du vélo
    description_multiloc:
      fr-BE: "<p>Venez fêter avec nous la grand fête annuelle du vélo en ville! Tout
        véhicule est accepté à condition qu'il roule sans émettre la moindre pollution.
        </p>\n"
    project_ref: *97
    start_at: !ruby/object:ActiveSupport::TimeWithZone
      utc: &542 2018-08-18 08:00:00.000000000 Z
      zone: *2
      time: *542
    end_at: !ruby/object:ActiveSupport::TimeWithZone
      utc: &543 2018-08-18 15:00:00.000000000 Z
      zone: *2
      time: *543
    location_multiloc:
      fr-BE: Grand Place
    created_at: !ruby/object:ActiveSupport::TimeWithZone
      utc: &544 2018-01-15 23:39:46.015118000 Z
      zone: *2
      time: *544
    updated_at: !ruby/object:ActiveSupport::TimeWithZone
      utc: &545 2018-03-21 07:47:22.312842000 Z
      zone: *2
      time: *545
  - title_multiloc:
      fr-BE: Restitution du sondage réalisé sur les rythmes scolaires
    description_multiloc:
      fr-BE: "<p>Lors de ces derniers mois, nous vous avons consulté afin d'établir
        un diagnostic des rythmes éducatifs de l'enfant à la fois en milieu scolaire
        et à la maison. Cette base nous permettra de tenir des échanges approfondis
        au cours de ces prochaines semaines grâce à la plateforme en ligne. </p>"
    project_ref: *98
    start_at: !ruby/object:ActiveSupport::TimeWithZone
      utc: &546 2018-06-30 16:00:00.000000000 Z
      zone: *2
      time: *546
    end_at: !ruby/object:ActiveSupport::TimeWithZone
      utc: &547 2018-06-30 18:00:00.000000000 Z
      zone: *2
      time: *547
    location_multiloc:
      fr-BE: Mairie
    created_at: !ruby/object:ActiveSupport::TimeWithZone
      utc: &548 2018-03-26 14:54:02.876788000 Z
      zone: *2
      time: *548
    updated_at: !ruby/object:ActiveSupport::TimeWithZone
      utc: &549 2018-03-26 14:54:02.876788000 Z
      zone: *2
      time: *549
  - title_multiloc:
      fr-BE: Forum de quartier
    description_multiloc:
      fr-BE: "<p>Le deuxième forum de quartier prendra place à la mairie. </p>"
    project_ref: *101
    start_at: !ruby/object:ActiveSupport::TimeWithZone
      utc: &550 2018-06-22 16:00:00.000000000 Z
      zone: *2
      time: *550
    end_at: !ruby/object:ActiveSupport::TimeWithZone
      utc: &551 2018-06-22 18:00:00.000000000 Z
      zone: *2
      time: *551
    location_multiloc:
      fr-BE: Mairie
    created_at: !ruby/object:ActiveSupport::TimeWithZone
      utc: &552 2018-03-26 15:05:09.547681000 Z
      zone: *2
      time: *552
    updated_at: !ruby/object:ActiveSupport::TimeWithZone
      utc: &553 2018-03-26 15:05:09.547681000 Z
      zone: *2
      time: *553<|MERGE_RESOLUTION|>--- conflicted
+++ resolved
@@ -142,7 +142,7 @@
       resource_type: User
       key: birthyear
       title_multiloc: custom_fields.birthyear
-      input_type: select
+      input_type: number
       required: false
       ordering: 1
       enabled: true
@@ -207,81 +207,7 @@
       title_multiloc: custom_field_options.education.ISCED8
       ordering: 6
   user:
-<<<<<<< HEAD
-  - &260
-    email: hello@citoyen.fr
-    first_name: Simone
-    last_name: Weil
-    cl1_migrated: false
-    locale: fr
-    bio_multiloc:
-      fr: 
-    gender: female
-    birthyear: 
-    domicile: 
-    education: '5'
-    password_digest: "$2a$10$0SpEPKB7JdpbvYjUVRy2oeaDR9v/Bu5woIlET.5Ld96EerUI1b1xK"
-    remote_avatar_url: https://cl2-tenants-production-benelux.s3.amazonaws.com/uploads/d9665d5d-111c-4327-a00b-46d5eae9a577/user/avatar/8898de5c-c2c7-490c-b4e3-cb98e93d9a06/simoneveil1.jpg
-    roles: []
-    created_at: !ruby/object:ActiveSupport::TimeWithZone
-      utc: &1 2018-01-15 23:38:37.824677000 Z
-      zone: &2 !ruby/object:ActiveSupport::TimeZone
-        name: Etc/UTC
-      time: *1
-    updated_at: !ruby/object:ActiveSupport::TimeWithZone
-      utc: &3 2018-01-15 23:38:37.824677000 Z
-      zone: *2
-      time: *3
-  - &102
-    email: arry@citizenlab.co
-    first_name: Jean
-    last_name: Demarest
-    cl1_migrated: false
-    locale: fr
-    bio_multiloc:
-      fr: 
-    gender: male
-    birthyear: 2016
-    domicile: outside
-    education: '4'
-    password_digest: "$2a$10$PwbaOGAAS9ixdcnVitjixOJdgAEv8fYTWxXc4ZHzBCg2nBRtezazi"
-    remote_avatar_url: https://cl2-tenants-production-benelux.s3.amazonaws.com/uploads/d9665d5d-111c-4327-a00b-46d5eae9a577/user/avatar/f207318a-5a5b-425c-bbb6-9639324a6c87/TrollFace.jpg
-    roles: []
-    created_at: !ruby/object:ActiveSupport::TimeWithZone
-      utc: &4 2018-01-15 23:38:34.687704000 Z
-      zone: *2
-      time: *4
-    updated_at: !ruby/object:ActiveSupport::TimeWithZone
-      utc: &5 2018-01-15 23:38:34.687704000 Z
-      zone: *2
-      time: *5
-  - &177
-    email: princesslea@gmail.com
-    first_name: Lea
-    last_name: Skywalker
-    cl1_migrated: false
-    locale: fr
-    bio_multiloc:
-      fr: 
-    gender: female
-    birthyear: 1996
-    domicile: outside
-    education: '8'
-    password_digest: "$2a$10$xc.4clD8ALe63wseQBxbv.Y0ThpbKwYBPzG6z.3Ef/uf9xL6vslBa"
-    remote_avatar_url: https://cl2-tenants-production-benelux.s3.amazonaws.com/uploads/d9665d5d-111c-4327-a00b-46d5eae9a577/user/avatar/1e3fb521-e61a-4491-b56f-db30e00f732e/leia-princess-leia-organa-solo-skywalker-9301321-576-1010.jpg
-    roles: []
-    created_at: !ruby/object:ActiveSupport::TimeWithZone
-      utc: &6 2018-01-15 23:38:36.147760000 Z
-      zone: *2
-      time: *6
-    updated_at: !ruby/object:ActiveSupport::TimeWithZone
-      utc: &7 2018-01-15 23:38:36.147760000 Z
-      zone: *2
-      time: *7
-  - &153
-=======
   - &157
->>>>>>> 99f54022
     email: bonjoursalut@gmail.com
     first_name: Loïc
     last_name: Didier
@@ -663,34 +589,7 @@
     domicile: outside
     education: '7'
     password_digest: "$2a$10$4pOXVooBhBuObJNwQwqYJ.38seOp3fw3oX6q4JW1YCP.N3r1BOB9a"
-<<<<<<< HEAD
-    remote_avatar_url: https://cl2-tenants-production-benelux.s3.amazonaws.com/uploads/d9665d5d-111c-4327-a00b-46d5eae9a577/user/avatar/0f45002b-02b2-4273-ba97-84171e2331d4/sherlock-season-4-featured-image.jpg
-    roles: []
-    created_at: !ruby/object:ActiveSupport::TimeWithZone
-      utc: &40 2018-01-15 23:38:54.661523000 Z
-      zone: *2
-      time: *40
-    updated_at: !ruby/object:ActiveSupport::TimeWithZone
-      utc: &41 2018-01-15 23:38:54.661523000 Z
-      zone: *2
-      time: *41
-  - &299
-    email: alphonsine-test@citizenlab.co
-    first_name: Alphonsine
-    last_name: Maël
-    cl1_migrated: false
-    locale: fr
-    bio_multiloc:
-      fr: 
-    gender: female
-    birthyear: 1956
-    domicile: outside
-    education: '1'
-    password_digest: "$2a$10$JllCIYkpv6CFriTtRKetB.2j9qd4t4kNMSl4Upobc6HW8xl6IKFg6"
-    remote_avatar_url: https://cl2-tenants-production-benelux.s3.amazonaws.com/uploads/d9665d5d-111c-4327-a00b-46d5eae9a577/user/avatar/47d3e466-4dc8-47b1-a592-9f31f4f405e4/c644c101aad7a5b28f74526a50a2d7c1--rankin-photography-light-photography.jpg
-=======
     remote_avatar_url: https://cl2-tenant-template-content.s3.amazonaws.com/fr2_tenant_template/user/avatar/5bd7a252-19bb-4645-8a1f-77de7bcd8706/sherlock-season-4-featured-image.jpg
->>>>>>> 99f54022
     roles: []
     created_at: !ruby/object:ActiveSupport::TimeWithZone
       utc: &34 2018-01-15 23:38:54.661523000 Z
@@ -799,23 +698,13 @@
     cl1_migrated: false
     locale: fr-BE
     bio_multiloc:
-<<<<<<< HEAD
-      fr: 
-    gender: male
-    birthyear: 2003
-    domicile: 
-    education: '2'
-    password_digest: "$2a$10$Y/eIBiWh2kQHN.mhNrCgRutorwu3H4z5/JbekniF32vyMNCisTb5W"
-    remote_avatar_url: 
-=======
       fr-BE: 
     gender: female
-    birthyear: '1996'
+    birthyear: 1996
     domicile: outside
     education: '8'
     password_digest: "$2a$10$xc.4clD8ALe63wseQBxbv.Y0ThpbKwYBPzG6z.3Ef/uf9xL6vslBa"
     remote_avatar_url: https://cl2-tenant-template-content.s3.amazonaws.com/fr2_tenant_template/user/avatar/d1100534-2d07-41c8-b68c-f6b005e96ba8/leia-princess-leia-organa-solo-skywalker-9301321-576-1010.jpg
->>>>>>> 99f54022
     roles: []
     created_at: !ruby/object:ActiveSupport::TimeWithZone
       utc: &44 2018-01-15 23:38:36.147760000 Z
@@ -838,57 +727,7 @@
     domicile: outside
     education: '3'
     password_digest: "$2a$10$Rt1PBV5ZwIW/NDvXDyAG7.o9wydxk/QfHetwKAjyFHFGiUf9t30GO"
-<<<<<<< HEAD
-    remote_avatar_url: https://cl2-tenants-production-benelux.s3.amazonaws.com/uploads/d9665d5d-111c-4327-a00b-46d5eae9a577/user/avatar/ecedc67e-cdfb-45c3-b33c-ad7dda062bcf/4164298-miranda-kerr-4.jpg
-    roles: []
-    created_at: !ruby/object:ActiveSupport::TimeWithZone
-      utc: &54 2018-01-15 23:38:59.144495000 Z
-      zone: *2
-      time: *54
-    updated_at: !ruby/object:ActiveSupport::TimeWithZone
-      utc: &55 2018-01-15 23:38:59.144495000 Z
-      zone: *2
-      time: *55
-  - &216
-    email: kevin-test@citizenlab.co
-    first_name: Joséphine
-    last_name: Heintje
-    cl1_migrated: false
-    locale: fr
-    bio_multiloc:
-      fr: 
-    gender: male
-    birthyear: 1939
-    domicile: outside
-    education: '5'
-    password_digest: "$2a$10$g5K3cjeKAIvv9cXY.KbEfOBu7YcwTX5mOkbR4oQhFRf.BCrPTD7ei"
-    remote_avatar_url: https://cl2-tenants-production-benelux.s3.amazonaws.com/uploads/d9665d5d-111c-4327-a00b-46d5eae9a577/user/avatar/73e72abf-f45d-4969-bf88-3d75ad09c396/1_JvrUroQL_0QkqBqlY7Wb0A.jpeg
-    roles: []
-    created_at: !ruby/object:ActiveSupport::TimeWithZone
-      utc: &56 2018-01-15 23:39:00.626133000 Z
-      zone: *2
-      time: *56
-    updated_at: !ruby/object:ActiveSupport::TimeWithZone
-      utc: &57 2018-01-15 23:39:00.626133000 Z
-      zone: *2
-      time: *57
-  - &219
-    email: wietse@citizenlab.co
-    first_name: Alidéa
-    last_name: Lafolle
-    cl1_migrated: false
-    locale: fr
-    bio_multiloc:
-      fr: 
-    gender: male
-    birthyear: 1966
-    domicile: outside
-    education: '6'
-    password_digest: "$2a$10$Pe7I8KUQ5lCEvAMtxVqt0ecE2aSxOKnSRrh8WZAb2AUxdivmYrXHC"
-    remote_avatar_url: https://cl2-tenants-production-benelux.s3.amazonaws.com/uploads/d9665d5d-111c-4327-a00b-46d5eae9a577/user/avatar/d9049ead-573f-4ab2-a78f-1179d54afb8b/portrait-camera-mode-e.jpg
-=======
     remote_avatar_url: https://cl2-tenant-template-content.s3.amazonaws.com/fr2_tenant_template/user/avatar/496fe56e-0f4f-4596-b0fe-f7d6709b481e/4164298-miranda-kerr-4.jpg
->>>>>>> 99f54022
     roles: []
     created_at: !ruby/object:ActiveSupport::TimeWithZone
       utc: &46 2018-01-15 23:38:59.144495000 Z
@@ -1183,7 +1022,7 @@
     bio_multiloc:
       fr-BE: 
     gender: female
-    birthyear: '1956'
+    birthyear: 1956
     domicile: outside
     education: '1'
     password_digest: "$2a$10$JllCIYkpv6CFriTtRKetB.2j9qd4t4kNMSl4Upobc6HW8xl6IKFg6"
@@ -1229,7 +1068,7 @@
     bio_multiloc:
       fr-BE: 
     gender: male
-    birthyear: '2016'
+    birthyear: 2016
     domicile: outside
     education: '4'
     password_digest: "$2a$10$PwbaOGAAS9ixdcnVitjixOJdgAEv8fYTWxXc4ZHzBCg2nBRtezazi"
@@ -1252,7 +1091,7 @@
     bio_multiloc:
       fr-BE: 
     gender: male
-    birthyear: '2003'
+    birthyear: 2003
     domicile: 
     education: '2'
     password_digest: "$2a$10$Y/eIBiWh2kQHN.mhNrCgRutorwu3H4z5/JbekniF32vyMNCisTb5W"
@@ -1275,7 +1114,7 @@
     bio_multiloc:
       fr-BE: 
     gender: male
-    birthyear: '1939'
+    birthyear: 1939
     domicile: outside
     education: '5'
     password_digest: "$2a$10$g5K3cjeKAIvv9cXY.KbEfOBu7YcwTX5mOkbR4oQhFRf.BCrPTD7ei"
@@ -1298,7 +1137,7 @@
     bio_multiloc:
       fr-BE: 
     gender: male
-    birthyear: '1966'
+    birthyear: 1966
     domicile: outside
     education: '6'
     password_digest: "$2a$10$Pe7I8KUQ5lCEvAMtxVqt0ecE2aSxOKnSRrh8WZAb2AUxdivmYrXHC"
