--- conflicted
+++ resolved
@@ -262,85 +262,6 @@
     default_eligibility_criteria: >
       <p>Het initiatief</p> <p>- valt binnen de bevoegdheden van de gemeente</p>
   smart_group_rules:
-<<<<<<< HEAD
-    is_empty: "%{property} has no value"
-    not_is_empty: "%{property} has any value"
-    custom_field_checkbox:
-      is_checked: "%{property} checked"
-      not_is_checked: "%{property} not checked"
-    custom_field_date:
-      is_before: "%{property} is before %{value}"
-      is_exactly: "%{property} is %{value}"
-      is_after: "%{property} is after %{value}"
-    custom_field_number:
-      is_equal: "%{property} equals %{value}"
-      not_is_equal: "%{property} doesn't equal %{value}"
-      is_larger_than: "%{property} is larger than %{value}"
-      is_larger_than_or_equal: "%{property} is larger than or equals %{value}"
-      is_smaller_than: "%{property} is smaller than %{value}"
-      is_smaller_than_or_equal: "%{property} is smaller than or equals %{value}"
-    custom_field_select:
-      has_value: "%{property} is %{value}"
-      not_has_value: "%{property} isn't %{value}"
-    custom_field_text:
-      is: "%{property} is %{value}"
-      not_is: "%{property} is not %{value}"
-      contains: "%{property} contains %{value}"
-      not_contains: "%{property} doesn't contain %{value}"
-      begins_with: "%{property} begins with %{value}"
-      not_begins_with: "%{property} doesn't begin with %{value}"
-      ends_on: "%{property} ends on %{value}"
-      not_ends_on: "%{property} doesn't end on %{value}"
-    email:
-      property: "e-mail"
-    lives_in:
-      has_value_outside: "%{property} is somewhere else"
-      not_has_value_outside: "%{property} is not somewhere else"
-    participated_in_idea_status:
-      in: "Participation in an idea with status %{value}"
-      not_in: "No participation in an idea with status %{value}"
-      posted_in: "Posted an idea with status %{value}"
-      not_posted_in: "Did not post an idea with status %{value}"
-      commented_in: "Commented on an idea with status %{value}"
-      not_commented_in: "Did not comment on an idea with status %{value}"
-      voted_idea_in: "Voted on an idea with status %{value}"
-      not_voted_idea_in: "Did not vote on an idea with status %{value}"
-      voted_comment_in: "Voted on a comment on an idea with status %{value}"
-      not_voted_comment_in: "Did not vote on a comment on an idea with status %{value}"
-    participated_in_project:
-      in: "Participation in an idea in the project %{value}"
-      not_in: "No participation in an idea in the project %{value}"
-      posted_in: "Posted an idea in the project %{value}"
-      not_posted_in: "Did not post an idea in the project %{value}"
-      commented_in: "Commented on an idea in the project %{value}"
-      not_commented_in: "Did not comment on an idea in the project %{value}"
-      voted_idea_in: "Voted on an idea in the project %{value}"
-      not_voted_idea_in: "Did not vote on an idea in the project %{value}"
-      voted_comment_in: "Voted on a comment on an idea in the project %{value}"
-      not_voted_comment_in: "Did not vote on a comment on an idea in the project %{value}"
-      budgeted_in: "Assigned a budget in the project %{value}"
-      not_budgeted_in: "Didn't assign a budget in the project %{value}"
-    participated_in_topic:
-      in: "Participation in an idea with topic %{value}"
-      not_in: "No participation in an idea with topic %{value}"
-      posted_in: "Posted an idea with topic %{value}"
-      not_posted_in: "Did not post an idea with topic %{value}"
-      commented_in: "Commented on an idea with topic %{value}"
-      not_commented_in: "Did not comment on an idea with topic %{value}"
-      voted_idea_in: "Voted on an idea with topic %{value}"
-      not_voted_idea_in: "Did not vote on an idea with topic %{value}"
-      voted_comment_in: "Voted on a comment on an idea with topic %{value}"
-      not_voted_comment_in: "Did not vote on a comment on an idea with topic %{value}"
-    registration_completed_at:
-      property: "registration"
-    role:
-      is_admin: "Role is admin"
-      not_is_admin: "Role is not admin"
-      is_project_moderator: "Role is project moderator"
-      not_is_project_moderator: "Role is not project moderator"
-      is_normal_user: "Role is normal user"
-      not_is_normal_user: "Role is not normal user"
-=======
     is_empty: "%{property} heeft geen waarde"
     not_is_empty: "%{property} heeft om het even welke waarde"
     custom_field_checkbox:
@@ -417,5 +338,4 @@
       is_project_moderator: "Rol is project moderator"
       not_is_project_moderator: "Rol is niet project moderator"
       is_normal_user: "Rol is gewone gebruiker"
-      not_is_normal_user: "Rol is niet gewone gebruiker"
->>>>>>> da103913
+      not_is_normal_user: "Rol is niet gewone gebruiker"