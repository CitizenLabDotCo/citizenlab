nb:
  idea_statuses:
    proposed: foreslått
    proposed_description: Ideen har blitt forslått til kommunen
    viewed: Sett
    viewed_description: Ideen  har blitt sett av noen som jobber i kommunen
    under_consideration: Under vurdering
    under_consideration_description: Denne ideen vurderes av kommunen
    accepted: Akseptert
    accepted_description: Denne ideen har blitt akseptert og vli bli tatt i bruk av kommunen
    implemented: Implementert
    implemented_description: Denne ideen har blitt tatt i bruk av kommunen
    rejected: avslått
    rejected_description: Denne ideen ble avslått
  initiative_statuses:
    proposed: foreslått
    proposed_description: foreslått
    expired: utløpt
    expired_description: utløpt
    threshold_reached: grense nådd
    threshold_reached_description: grense nådd
    answered: svart
    answered_description: svart
    ineligible: ikke kvalifisert
    ineligible_description: ikke kvalifisert
  topics:
<<<<<<< HEAD
    nature: Nature and animals
    nature_description: Nature and animals
    waste: Cleanliness and waste
    waste_description: Cleanliness and waste
    sustainability: Sustainable development
    sustainability_description: Sustainable development
    mobility: Mobility
    mobility_description: Mobility
    technology: Energy and technology
    technology_description: Energy and technology
    economy: Work, economy and tourism
    economy_description: Work, economy and tourism
    housing: Housing
    housing_description: Housing
    public_space: Public space
    public_space_description: Public space
    safety: Safety
    safety_description: Safety
    education: Education and youth
    education_description: Education and youth
    culture: Culture, sports and events
    culture_description: Culture, sports and events
    health: Health and welfare
    health_description: Health and welfare
    inclusion: Social inclusion
    inclusion_description: Social inclusion
    community: Community development
    community_description: Community development
    services: City services
    services_description: City services
    other: Other
    other_description: Other
=======
    infrastructure: Torg og gater
    infrastructure_description: Torg og gater
    waste: Renhold og avfall
    waste_description: Renhold og avfall
    mobility: Mobilitet
    mobility_description: Mobilitet
    technology: Teknologi
    technology_description: Teknologi
    economy: Arbeid, økonomi og handel
    economy_description: Arbeid, økonomi og handel
    nature: Natur og biologisk mangfold
    nature_description: Natur og biologisk mangfold
    sustainability: Bærekraftig utvikling
    sustainability_description: Bærekraftig utvikling
    housing: Boliger
    housing_description: Boliger
    culture: Kunst, kultur og arrangementer
    culture_description: Kunst, kultur og arrangementer
    citizenship: Medborgerskap
    citizenship_description: Medborgerskap
    social: Inkludering
    social_description: Inkludering
    health: Omsorg og velferd
    health_description: Omsorg og velferd
    sport: Sport
    sport_description: Sport
    education: Utdanning og ungdom
    education_description: Utdanning og ungdom
>>>>>>> 877101f2
  pages:
    terms_and_conditions_title: Vilkår og betingelser
    terms_and_conditions_body: >
      <p>Denne plattformen for innbyggerinvolvering ønsker å gi så mange mennesker som muli  sjansen til  komme med innspill til fremtiden for byen eller instisusjonen som, sammen med Citizenlab, har satt opp denne platformen. Bidrag på plattformen er underlagt noen regler for å holde debatten åpen og konstruktiv. Vi er overbevist om at tydeliger regler skaper det beste grunnlag for et digitalt fellesskap.  Nedenfor finner du generelle vilkår for plattformen.</p> <p>Fordi Citizenlab setter pris på tilbakemeldingene fra brukerne av plattformen, vil vi gjerne høre ideene dine til forbedringer. Du kan sende oss forbedringsforslag på  support@citizenlab.co.</p> <h2>Hvem kan registrere seg på  plattformen?</h2> <p>Alle som ønsker kan følge debatten online. Alle kan lese ideer og kommentarer som er publisert. Ønsker du selv å delta i debatten (ved å dele egne ideer, kommentere på andres ideer eller støtte forslag) må du opprette en konto. Det er kun registrerte deltakere som kan delta aktivt.</p> <p>Du kan registrere deg via  e-post eller opprette en konto ved logge vil din Facebook- eller Googleprofil.</p> <p>Opprettelse av en konto gir ikke brukeren full eierskap over kontoen. Citizenlab forbeholder seg rette til å avvise, utelukke eller slette en konto, for eksempel hvis  en bruker ikke følger retningslinjene eller har blitt utestengt fra plattformen tidligere.</p> <p>Kontoen må foverholde følgende regler:</p> <ul> <li> <strong>enhver kontor er personlig</strong> <p>Enhver konto må være unik og tilhøre en person. Alle brukere har rett til å opprette en konto. Dersom det oppdages at en person har flere kontoer forbeholder Citizenlab seg rettigheten til å slette alle Alle brukere må være minimum 12 år. </p> </li> <li> <strong>En konto kan ikke overføres til en annen person</strong> <p>Da enhver konto er tilknyttet en person, kan kontoen ikke overføres til en annen person uten godkjennelse fra Citizenlab. Denne overførselsregel skal forståes i bredeste forstand. CitizenLab forbeholder seg retten til å avvise eller slette kontoen i tilfelle av overtredelse. </p> </li> <li> <strong>En konto må ikke benyttes til kommersielle formål</strong> <p>CitizenLab plattformen skal legge til rette for innbyggerinvolvering og økt deltakelse. Kontoen kan derfor kun brukes til dette formål. Enhver bruk av kontoen med formål om å nyte kommersielle formål er forbudt. </p> </li> <li> <strong>Kontoinformasjonen er konfidensiell </strong> <p> Det kun personen som opprettet kontoen som kan bruke den. Personen som oppretter kontoen må sikre seg at hun/han/hen oppbevarer passord og innloggingsinformasjon. Vi anbefaler deg å lage et  "sterkt" passord (et passord med en kombinasjon av små bokstaver, store bokstaver og tal). CitizenLab kan under ingen omstendigheter holdes ansvarlig for noe tap eller skade påført kotoen dersom ovenstående vilkår ikke er overholdt av brukeren. CitizenLab kan heller ikke holdes ansvarlig for tyveri av din konto, fra for eksempel 'phishing'. CitizenLab vil aldri spørre sine brukere om personlig data, for eksempel innloggingsinformasjon og passord via e-post. Hvis personlig data er etterspurt vil brukere alltid bli sendt til Citizenlab sin plattform. </p> </li> </ul> <h2>Begrensninger for innhold og bruk av  plattformen</h2> <p>For å sikre at CitizenLab plattformen virker optimalt og at du kan kommunisere og komme i kontakt med andre, er det noen restriksjoner på hvilken type innhold som kan publiseres på plattformen:</p> <ul> <li> <strong>Krenkende atferd</strong> <p> Vi er tilhengere av ytringsfrihet. Likevel, for å sikre at plattformen blir brukt på konstruktiv måte av brukerne med respekt for forskjellige meninger og uten at folk skal risikere at bli redde  for å utrykke meningene sine, tillater vi ikke støtende eller krenkende oppførsel som sjenerer  eller skaper frykt for å få en annen bruker til å tie stille. </p> <p>Kontoer og relaterte konto som gjør noen av følgende handlinger kan bli midlertidig blokkert og/eller permanent slettet.</p> <p> <ul> <li>Voldstrusler (direkte eller indirekte): Det er ikke lov å kommed trusler eller promotere vold, inkludert promotering av terrorisme.</li> <li>Trakassering: Det er ikke tillatt å oppmuntre til eller være involvert i bevisst å fornærme eller trakassere andre. Her er noen faktorer vi kan ta til etterrettning når undersøker og vurderer misbruk: om hovedformålet med den rapporterte kontoen er krenkelser eller å sende støtende beskjeder til andre; om den rapporterte atferden er enveis eller inneholder trusler; om den rapporterte konto oppfordrer andre til å true en annen konto; og om den rapporterte konto sender truene beskjeder til en konto fra flere kontoer.</li> <li>Hat: Det er ikke tillatt å promotere vold mot andre mennesker eller direkte angripe eller true dem på bakgrunn av rase, etnisk bakgrunn, nasjonalitet, seksuell orientering, kjønn, kjønnsidentitet, filosofisk eller religiøs tilknytning, alder, funksjonsnedsettelser eller sykdom.Vi tillatter heller ikke kontoer med mål om å gjøre skade på bakgrunn av disse kategoriene.</li> <li>Misbruk av flere kontoer Det er ikke tillatt å opprette flere kontorer med det formål å unngå midlertidig eller permanent suspensjon av en individuell konto.</li> <li>Private data: Du kan ikke pubilsere konfidensiell data eller personlig informasjon om andre uten deres dokumenterte tilatelse og samtykke. Disse data inkluderer, for eksempel, kredittkort opplysninger, adresse, telefonnumre eller data som utgjør personsensitive opplysninger.</li> <li>Etterligning: you may not be allowed to enter via the platform if someone else deceives, confuses or threatens in a manner that actually decks or threatens others.</li> </ul> </p> </li> <li> <strong>Spam</strong> <p>Vi bestreber oss til alle tider på beskytte brukere av  CitizenLab plattformen fra tekniske overgrep og spam. Kontorer, der følgende handlinger blir begått kan bli midlertidig blokkert eller permanent slettet.</p> <ul> <li>Skadevare / phishing / virus / worms / Trojans: Det er ikke tillat å publisere skadelig innhold eller lenker til skadelig innhold med formål om å skade eller forstyrre noen andres browsere eller pc'er eller med formål om å brydde noens privatliv.</li> <li>Spam: Du kan ikke bruke CitizenLab plattformen til å spamme folk. </li> </ul> </li> </ul> <h2>Overtredelse av gjeldende lover</h2> <p>Bruk av kontoen kan ikke på noen måte brukes til å overtrede gjeldende lover. Dette innebærer overtredelser av personvernloven intelektuelle eiendomsrettigheter,straffeloven,...</p> <p>Kontoen kan på ingen måte brukes til å gjennomføre eller oppfordre til ulovlig aktivitet.</p> <h2>I tilfelle av overtredelse av ovennevnte regler </h2> <p>Citizenlab forbeholder seg retten til å slette de relevante beskjedene og  suspendere eller permanent slette brukerprofiler, dersom reglene ikke følges</p> <p>CitizenLab kan på ingen måte holdes ansvarligfor beskjeder publisert av brukere eller tredjeparter, som bryter retningslinjene. Nettadministratoren vil følge med at disse regle ikke brytes Dersom en bruker oppdager brudd på reglene kan man alltid rapportere det til følgende e-post adresse : support@citizenlab.co.</p> <p>Det er mulig at filer kan bli lastet ned via plattformen, om det skyldes en bruker eller ikke, eller at brukere plasserer skadelige lenker. Enhver nedlastning av en bruker eller trykk på lenke/hyperkobling plassert av en annen bruker, gjøres på egen risiko og enhver skade som påføres er utelukkende brukerens eget ansvar.</p> <h2>Opphavsrettigheter</h2> <p>CitizenLab respekterer lov om opphavsretten og forventer at brukere av denne plattformen også respekterer disse.  CitizenLab forbeholder seg rettigheten til å fjerne innhold som bryter lov om opphavsrett Gjentakende btuff vil føre til suspensjon eller fjerning av kontoen av  CitizenLab.</p> <p>Overtredelser av opphavsrettigheter kan rapporteres til denne e-post adressen: support@citizenlab.co</p> <h2>Property rights CitizenLab</h2> <p>CitizenLab's platform is protected by intellectual property rights that relate to content, source code, database, etc. The use of this platform in no way means a transfer of these intellectual rights to the users of the platform. Every user must be aware of these rights and must act accordingly.</p> <p>It is thus forbidden to reproduce, distribute, modify or transmit the platform and its contents without permission.</p>
    cookie_policy_title: Retningslinjer for informasjonskapsler
    privacy_policy_title: Retningslinjer for personvern
    privacy_policy_body: >
      <p>Ansvarlig for behandlingen av dine opplysninger:</p> <p>CitizenLab NV - Anspachlaan 65 - 1000 Brussels - Belgium</p> <p>Kontakt via e-postadresse: support@citizenlab.co</p> <h2>1. Retningslinjer for personvern</h2> <p>Retningslinjene gjelder for 'personlige data' samlet inn av CitizenLab på vegne av dataeier via dette nettstedet <h2>2. HVA ER PERSONOPPLYSNINGER?</h2> <p>Retningslinjer for personvern henviser til personlige opplysninger, som kan gjøre det mulig å identifisere deg. En identifiserbar person er en person, som kan identifiseres, direkte eller indirekte, spesielt hvis det henviser til personnummer eller til en eller flere faktorer, som er knyttet til fysisk, psykiske, økonomisk, kulturell eller sosial identitet.. Et typisk eksempel på personlige opplysninger er ditt navn og din e-epostadresse <h2>3. HVILKE PERSONOPPLYSNINGER SAMLER VI INN?</h2> <p>Vi samler dine personlige opplysninger fra følgende tre kilder:</p> <h3>3.1 Personlige opplysninger, som du deler under registreringsprosessen på plattformen, der noen er valgfri</h3> <p>De personlige opplysninger, som vi muligens innhenter fra deg  er:</p> <ul> <li>For- og etternavn</li> <li>E-postadresse</li> <li>Fødselsår</li> <li>Kjønn</li> <li>Adresse</li> <li>Foretrukket språk</li> </ul> <p>Listen kan utvides etter ønske fra dataeier. Hvis du velger å logge på via en tredjepartsleverandører, som Google eller Facebook får vi utleverte dataene  fra dem.</p> <h3>3.2 Personlige data, som du leverer, når du foretar en handling på plattformen <p>Hver handling, du gjør på plattformen (stemming, publisere en ide, skrive en kommentar, besvare en meningsmåling osv.) registreres og lagres.  Disse dataene knyttet til din profil (3.1), som betyr at dataeier kan linke din profil til disse dataene.</p> <h3>3.3 Personlige data, som vi innsamler når du besøker vår plattform</h3> <p>Vi (og tredjepartsleverandører, som handler på våres vegne) samler informasjon om bruken av vår plattformen for å sikre en velfungerende og sikker plattform. Dette innebærer at vi samler inn   tekniske opplysninger, som kan identifisere deg eksempelvis din IP-adresse og browser-detaljer. Ved å bruke våre tjenester aksepterer du at dataene samles inn. Vi samler også brukerdata for å forbedre våre tjenester. Du kan velge bort denne samling til enhver tid.</p> <h2>4. HVORDAN BRUKER VI PERSONLIGE OPPLYSNINGER?</h2> <p>Vi bruker muligens dine personlige opplysninger til følgende formål:</p> <ul> <li>Først og fremst for å dele dine innspill med dataeier i relevant kontekst og utarbeider ferdige rapporter om alle de opplysninger innsamlet på denne plattformen - for å gi et godt beslutningsgrunnlag.</li><li>For at opprette og vedlikeholde din brukerprofil på nettstedet.</li> <li>For at administrere identifikasjon og godkjenne brukere.</li> <li>For å gi opplysninger om ditt lokalområde og/eller gi deg beskjed, når aktiviteter på plattformen kan være av interesse for deg. Du kan til enhver tid velge bort disse e-posteneunder kontoinnstillinger.</li> </ul> <p> De personlige opplysningene lagres og behandles kun i den periode, som kreves for formålet med behandlingen. Deretter blir opplysningene slettet eller anonymisert.</p> <h2>5. HVEM DELER VI DINE PERSONLIGE OPLYSNINGER MED?</h2> <p>Vi deler dine personlige opplysninger med dataeier som vi samler inn disse data for. Vi vil aldri selge eller dele  dine personlige opplysninger til andre tjenesteleverandører, Vi vil heller ikke dele dine personlige opplysninger med tjenesteleverandører som ikke overholder GDPR. Noen av våre tjenesteleverandører har delvis tilgang til disse data, men de kan ikke bruke dem til andre formål enn de vi har definert. </p> <h2>6. HVOR OVERFØRER VI DINE PERSONLIGE OPPLYSNINGER TIL?</h2> Vi overfører kun dine personopplysninger til tjenesteleverandører etablert utenfor Det europeiske økonomiske samarbeidsområdet (EØS) hvis de overholder GDPR. Alle USA-baserte tjenesteleverandører overholder Privacy Shield, noe som betyr at de må opprettholde personvern og sikkerhetsstandarder i GDPR, selv om de er basert i USA <p>/p> <h2>7. HVA ER DINE RETTIGHETER?</h2> <p>Du har til enhver tid rett til å se dine personlige opplysninger, og rett til å få informasjon om Citizenlab’s bruk av dine personlige data..</p> <h3>7.1Rett til rette, slette og begrense databehandlingen</h3> <p>Du kan selv bestemme om du vil dele dine personlige opplysninger til Citizenlab eller ei. Du har alltid rett til å be Citizenlab om å rette, supplere eller slette dine personlige opplysninger. Hvis du enten nekter å gi eller velger å slette personlige opplysninger kan det bety, at visse tjenester ikke lenger kan leveres. Du kan også spørre om behandlingen av dine personlige opplysninger er begrenset. Hvis du velger å slette kontoen din, fjernes de personlige opplysninger som har blitt samlet inn om deg. Noen personlige opplysninger, vil kunne bli registrert (logfiler) i opp til 30 dager - av sikkerhetsmessige og juridiske  årsaker.</p> <h3>7.2 Rett til innvende</h3> <p>Du har rett til å  innvende mot behandlingen av dine personlige opplysninger av alvorlige og legitime grunner. Utover dette har du alltid rett til har du alltid rett til at innvende mot bruken av din personlige  til direkte markedsføringsformål, og i slike tilfeller behøver du ikke oppgi grunn <h3>7.3 Rett til dataportabilitet</h3> <p>Du har rett til å innhente de personlige opplysninger, du har delt med Citizenlab, i et strukturert, alminnelig og maskinlesbart format. Du kan også be om å få dine personlige opplysninger overført til andre dataansvarlig.</p> <h3>7.4 Rett til at trekke tilbake samtykke</h3> <p>I det omfang behandlingen er basert på  samtykke, har du rett til at trekke tilbake samtykke.</p> <h3>7.5 Utøvelse av dine rettigheter</h3> <p>Du kan utøve dine rettigheter ved at kontakte Citizenlab, enten via e-mail til support@citizenlab.co, med post til Anspachlaan 65, 1000 Brussels, Belgien eller ved å kontakte oss via nettstedet,  forutsatt at du legger ved en kopi av legitimasjon.</p> <h3>7.6 Profilering og automatisert beslutningstagning</h3> <p> Behandlingen av dine personlige opplysninger inkluderer ikke profilering og utsettes ikke av Citizenlab til automatisk beslutningstagning.</p> <h3>7.7 Retten til å klage</h3> <p>Du har rett til å sende en klage til den belgiske kommisjonen for privatliv: Drukpersstraat 35, 1000 Brussels, Belgium, Tel +32 (0)2 274 48 00, Fax +32 (0)2 274 48 35, e-mail: contact@adp-gba.be. Dette påvirker ikke fritagelse for en civil domstol.</p> <h2>8. YTTERLIGERE OPLYSNINGER OM DATAINNSAMLING OG -BEHANDLING</h2> <h3>Juridisk prosedyre</h3> <p>CitizenLab og dataeier kan muligvis benytte brukerens personlige opplysninger til juridiske formål, ved en domstol eller under forskjellige faser av rettsaker i tilfeller ved ulovlig bruk av denne applikasjonen eller de relaterte tjenester. Vær oppmerksom på at dataansvarlig og databehandler kan dele personopplysninger hvis det er krav fra regjeringsinstitusjoner om å behandle dataene</p> <h3>Sikkerhetstiltak</h3> <p>Citizenlab har utviklet sikkerhetstiltak, som er tilpasset det teknologiske og organisatoriske nivå, for at forhindre ødeleggelse, tap, forfalskning, endring, forbudt adgang eller feilaktig distribusjon til tredjepartsleverandører av personlige opplysninger, samt andre forbudte handlinger i behandlingen av disse opplysninger. Citizenlab kan, under ingen omstendigheter, holdes ansvarlig for direkte eller indirekte tap som følge misbruk eller ulovlig bruk av dine personlige opplysninger av en tredjepartsleverandør. Du skal til enhver tid overholde sikkerhetsinstruksjoner bl.a. å forhindre tilgang til innlogging og passord. Du er alene ansvarlig for bruken fra nettstedet på din datamaskin, IP-adresse og dine personlige opplysning samt at det holdes konfidensielt.</p> <h3>Endringer av retningslinjer for personvern</h3> <p>CitizenLab forbeholder seg retten til når som helst at endre retningslinjer for personvern ved å informere brukere på denne siden. Vi oppfordrer deg til at sjekke denne side for mulige endringer og oppdateringer. Datoen for den siste oppdatering vises nederst på siden. Hvis en bruker har innvendinger mot endringene, bør ikke brukeren fortsette å bruke applikasjonen. Med mindre annet er spesifisert, er det de retningslinjene som gjaldt på det tidspunktet personlig data ble lagret, som er gjeldende for behandling av brukerdata. </p> <p><em>Siste oppdatering: 17/12/2019</em></p>
    infopage_title: Informasjonsside
    infopage_body: "<p>This <strong>all-in-one participation platform</strong> is an initiative of your municipality or organisation and can be used for different public consultation processes: collecting ideas, voting, discussing, surveys, polls, participatory budgeting, online mapping, scenario planning, support for advisory boards and committees, ...</p>\n<p>On the home page, you'll see which <strong>processes are active </strong>and in which <strong>phase </strong>they currently are.</p>\n<p><img data-cl2-text-image-text-reference=\"dc653d9c-6b69-4f90-b337-25718eb5c250\" alt=\"Horizontal separation rule\" data-align=\"center\" style=\"display: block; margin: auto;\"></p>\n<h2>How do I sign in on the platform?</h2>\n<p>Signing in is done easily by giving your first and last name and your e-mail address. You could also use your Google or Facebook account. Only your first and last name will be visible to others.</p>\n<h2>Can I use the platform myself, e.g. to organise a public consultation?</h2>\n<p>Absolutely. Ask the responsible within your municipality or organisation to give you the needed permission rights to become a project moderator. Once granted these permissions, you can set up your own project and timeline and share the information you want (video, documents, images, ...). This will also allow you to invite others to the platform, enabling them to post ideas within your project, vote or comment.</p>\n<h2>Can I participate as an association/organisation/committee? </h2>\n<p>Yes, that's possible. Given that only your first and last name are visible to others on the platform, you can simply use your organisation's name while setting up your profile.</p>\n<h2>Why would I use this platform and not create a website myself?</h2>\n<p>A team of dedicated developers and specialists in online participation (<a href=\"https://www.citizenlab.co/en\" target=\"_blank\">CitizenLab,</a> commissioned by your municipality or organisation) is improving and updating this platform on a daily basis. Even the smallest bug gets tackled immediately and if you have creative proposals, they can help you pointing out which features of the platform can be used for this or which ones are in the pipeline.</p>\n<p><img data-cl2-text-image-text-reference=\"45163616-fc6f-45b1-a5ca-183db79f86d3\" alt=\"Horizontal separation rule\" data-align=\"center\" style=\"display: block; margin: auto;\"></p>\n<p><strong><em>Need more information?</em></strong><em> Do you want to use the platform? Questions or feedback? Contact the responsible within your municipality or organisation. Or contact CitizenLab through support@citizenlab.co.</em></p><strong>"
    homepage_info_title: ""
    homepage_info_body: ""
    initiatives_title: forslag
    initiatives_body: >
      <img data-cl2-text-image-text-reference="b4974fd9-7681-4acd-951b-a3979ffc55b0" height="374.3745928338762" width="819" alt=""> <h2>What are citizen initiatives?</h2> <p>Citizen initiatives are initiatives that start from the bottom-up, that originate from a need, desire, dream, ... envisioned by you or other citizens. You and the other initiators want to change or improve a current situation or start something from scratch.</p> <p>What sets citizen initiatives apart is that they follow some rule-based system and that it includes the involvement of your (local) government. The rule-based system, often formalised in legislation, indicates the conditions that need to be met to get the (local) government officially involved. This involvement is needed for citizen initiatives to reach their objective, think of a city's permission for a temporary usage of a public space, support by city experts to implement your plans, ...</p> <p>Citizen initiatives never work in the personal interest, but always in the collective interest.</p> <h2>Why would you start one here?</h2> <p>This is the official participation platform of $|orgName|, which offers following advantages:</p> <ul> <li>$|orgName| is already present and actively listening to what's happening on the platform. So no need to find and reach out to relevant people within $|orgName|'s organisation.</li> <li>This platform is made specifically for participative actions such as citizen initiatives. All elements, the flow, ... are all built to optimise for this exact objective, which is far from being the case with classical 'social media'.</li> <li>Other citizens are already on here, increasing the potential reach to gather support for your initiative.</li> </ul> <h2>What steps to take?</h2> <h3>1. Check if your initiative fits $|orgName|'s criteria</h3> <p>$|initiativesEligibilityCriteria|</p> <h3>2. Check whether what $|orgName| offers will help you reach your objective</h3> <p>$|initiativesThresholdReachedMessage|</p> <h3>3. Prepare your initiative with the other citizens involved</h3> <p>As soon as you publish your initiative on this platform, the timer starts to run. Therefore, it is important to be well prepared when you write your initiative out. <a href="/initiatives/new" target="_blank">Find out how to prepare before publishing an initiative</a>.</p> <h3>4. Publish your initiative</h3> <p><a href="/initiatives/new" target="_blank">Publish your initiative</a>. Once you hit the 'Publish your initiative' button, it will be visible to all other citizens and the timer will start to run.</p> <h3>5. Gather support to reach the threshold on time</h3> <p>Now that your initiative is published, it is time to gather support for it. Make sure to gather $|initiativesVotingThreshold| votes in $|initiativesDaysLimit| days to obtain involvement of $|orgName|. For this, you can use the sharing options on the platform, or all other tools and channels you may think of.</p> <p><em>Still having questions? <a href="mailto:support@citizenlab.co" target="_blank">Contact us</a>.</em></p>
    initiatives_success_1_title: River Shuttle
    initiatives_success_1_body: >
      <p><em>Liège (BE)</em></p> <p><strong>Topic: Mobility</strong></p> <img style="margin-bottom: 30px" data-cl2-text-image-text-reference="ebe7c759-1f9e-4a47-a5c0-5ef8ca11825a" alt=""> <h2>How it started</h2> <p>Liège, one of Belgium's biggest cities, opened up their participation platform to crowdsource input for their 'City Plan', a multi-annual strategic plan containing policy priorities for the city.</p> <p>After an open call for ideas, the city regrouped these ideas in bigger thematic clusters. The 'River Shuttle' initiative started from one of these clusters and was opened up for voting to all inhabitants.</p> <p>Over 15% of Liège's 200,000 inhabitants browsed the platform and casted their votes.</p> <h2>The project</h2> <p>Liège successfully already used a river shuttle service for touristic purposes during 2 summer seasons, allowing tourists to discover the city from the Meuse river. This inspired at least 9 citizens to give input on how they thought this service could be improved and expanded. What they had in common was:</p> <ul> <li>the desire to start focusing this shuttle service on commuters too,</li> <li>to expand the service from summer only to year-round, and</li> <li>to add several stops to the shuttle's trajectory.</li> </ul> <p>Their combined input collected a total of 1336 votes and was regrouped in 1 cluster, further shaped through comments of other citizens.</p> <p>The city of Liège listened to this initiative and decided to act upon it. Today, an in-depth study is being done on how the shuttle service can indeed be expanded. The results of this study will be used for future implementation.</p> <h2>Succes factors</h2> <ul> <li>Basis infrastructure present: The implementation of this initiative doesn't need to start from zero. The infrastructure, in this case the biggest cost, is already there, as is the experience with the exploitation and the legal framework.</li> <li>Part of wider process: Because this initiative originated in Liège's 'City Plan' process, the citizens behind the initiative benefited from the city-wide communication actions. Also, given the buy-in of decision-makers and the involvement of the city administration, a proper and structured follow-up was guaranteed.</li> <li>Linked to widely shared problem: Although the shuttle service suggested in this initiative will never be used by all Liégeois, it does aim to solve a bigger problem that does impact all people living in the city, namely traffic congestion.</li> </ul> <p><em>More context: </em><a href="https://www.citizenlab.co/case-studies-en/liege" target="_blank"><em>CitizenLab case Liège</em></a></p> <p>Do you know an inspiring citizen initiative that should be added to this list? <a href="mailto:support@citizenlab.co" target="_blank">Add your own inspiring citizen initiative to the list</a>!</p>
    initiatives_success_2_title: "1030/0"
    initiatives_success_2_body: >
      <p><em>Schaerbeek (BE)</em></p> <p><strong>Topic: Mobility</strong></p> <img style="margin-bottom: 30px" data-cl2-text-image-text-reference="7707bd61-ec5e-4161-89f2-19e953e53a8e" height="450" width="675" alt=""> <h2>How it started</h2> <p>Several streets in Schaerbeek have long been unsafe for vulnerable road users. After a fatal traffic accident in July 2017 in the 'zone 30', some citizens decided to take action. </p> <h2>The project</h2> <p>1030/0 is a citizens' movement that stands up for road safety and better mobility in Schaerbeek. The four main axes of their operation are:</p> <ul> <li>Vision Zero: zero kill, zero heavy casualties in traffic.</li> <li>Quality of life: a "municipality 30" where the active road user can travel efficiently and safely, but also a municipality with space for meetings and socialising. </li> <li>Special attention to the most vulnerable on the road: children, the elderly, people with disabilities.</li> <li>Health: improving road safety makes it possible to promote active modes of transport and combat air pollution.</li> </ul> <p>What they have obtained so far:</p> <ul> <li>Zone 30 obtained.</li> <li>Vision Zero was taken over as an official policy line.</li> <li>The municipality has drawn up a strategic road safety note.</li> <li>The police bicycle brigade has been (re)established.</li> <li>Extra resources for speed control have been freed up.</li> <li>Since 2019, there is a system of 'living streets' established.</li> </ul> <h2>Succes factors</h2> <ul> <li>Large mobilization: several demonstrations with 60-200 participants each.</li> <li>Proactive media approach: building good relationships and thinking visually and narratively . Especially on the Flemish side there was already a lot of media attention for the initiative.</li> <li>Theme is very popular among the population.</li> <li>Perseverance and outdoors: in just one year's time, they organised 20 different actions.</li> </ul> <h2>Bottlenecks</h2> <ul> <li>Diversity is a working point, not only in terms of origin but also in terms of age. It is being improved through collaborations with local youth centres and non-profits.</li> <li>French-speaking media are more difficult to reach.</li> </ul> <h2>Contact</h2> <p>Email: <a href="mailto:collectif1030.0@gmail.com" target="_blank">collectif1030.0@gmail.com</a></p> <p>Website: <a href="www.facebook.com/1030zero" target="_blank">www.facebook.com/1030zero</a></p> <p><em>Source: </em><em>Burgervuur - De Wakkere Burger</em></a></p> <p>Do you know an inspiring citizen initiative that should be added to this list? <a href="mailto:support@citizenlab.co" target="_blank">Add your own inspiring citizen initiative to the list!</a>!</p>
    initiatives_success_3_title: Piknikbord på lekeplassen
    initiatives_success_3_body: >
      <p><em>Wortegem-Petegem (BE)</em></p> <p><strong>Topic: Squares and streets</strong></p> <img style="margin-bottom: 30px" data-cl2-text-image-text-reference="09c29c7c-789e-4a44-a5dc-1b65adbc3036" height="552" width="736" alt=""> <h2>How it started</h2> <p>This initiative originated from a participatory budgeting project of Wortegem-Petegem. This small Belgian municipality with 6.500 inhabitants, opened up 100.000€ of its budget for crowdsourced initiatives. </p> <p>Citizens were invited to share their initiatives on the digital participation platform of Wortegem-Petegem during a two month period. </p> <p>After a qualitative selection by the administration, 40 initiatives out of a total of 55 were withheld and opened up to voting by all inhabitants. The voting happened both online and during an offline event in which all initiatives were presented live by their initiators.</p> <h2>The project</h2> <p>The idea for the initiative is straight-forward: add picnic tables at every playground in Wortegem-Petegem. Not only does this allow (grand-)parents to rest while their (grand-)children are playing, it also allows to meet other people from your municipality in the meantime.</p> <p>As it was one of the most popular initiatives in the participatory budgeting project, Wortegem-Petegem decided to implement it. Picnic tables have been installed on 6 locations since.</p> <h2>Succes factors</h2> <ul> <li>Clear process and follow-up: Wortegem-Petegem had a clear process worked out before starting to collect citizen initiatives, including collaboration between the different departments. There was also a steady and personal follow-up, to make sure all citizens involved were kept in the loop of steps taken and upcoming plans. And there was the commit to implement all withheld initiatives before the end of the following summer period.</li> <li>High level of participation: 14% of the voting population (14 years or older) of Wortegem-Petegem voted on their favourite initiatives.</li> <li>This citizen initiative was well-scoped, with a clear finality and limited fixed cost and maintenance costs.</li> </ul> <p><em>Context: </em><a href="https://www.citizenlab.co/case-studies-nl/wortegem-petegem" target="_blank"><em>CitizenLab case (NL)</em></a></p> <p>Do you know an inspiring citizen initiative that should be added to this list? <a href="mailto:support@citizenlab.co" target="_blank">Add your own inspiring citizen initiative to the list!</a>!</p>
  projects:
    open_idea_project_title: Har du en idé? Del den med politikerne
    open_idea_project_description_preview: Har du en idé som ikke passer med noen av de eksisterende prosjektene? Del den her, samle støtte og sett den på den politiske dagsordenen!
    open_idea_project_description: >
      <p> Passer ikke ideen din innenfor en av de eksisterende prosjektene? Legg den til her!</p><p><strong>Målet?</strong> Hvordan sette din idé på den politiske dagsorden?</p><p><strong>How?</strong> Samle støtte til ideen din, minst 100 stemmer innen 3 måneder. You can do that by first making your idea 'attractive'. Write it in a clear and engaging way, add images, give strong arguments based on facts, add attachments with further details or background information, ... Dei ideen din i sosiale medier og via e-post. Inviter andre til å bli med i diskusjonen, eller overbevis dem om å støtte ideen ved å stemme.</p><p><strong>Hva kan ideen være?t?</strong> Ideen kan handle om mye forskjellig, men må være relatert til kommunen og deres ansvarsområder. Det kan være et problem, en erfaring, en løsning en visjon, eller en kombinasjon. Ideen kan være  vill og langsiktig, eller håndfast og lett å løse.</p><p><strong> Hva skjer videre? </strong>Fikk ideen 100 stemmer inn 3 måneder?? Gratulerer! Kommunen vil nå vurdere ideen din. Hvis ideen din er gjennomførbarn og ikke skalder en spesiell gruppe mennesker eller individer, du vil få sjansen til å presentere forslag på et politisk møte.  Politikerne vil gi en tilbakemelding om hva de vil gjøre med ideen og hvorfor. Forslaget blir ikke vurdert, hvis du ikke får 100 stemmer innen 3 måneder..</p><p>Vil er nysgjerrig på dine ideer</p>
  events:
    council_meeting_title: Politisk møte
    council_meeting_description: >
      <p> Under dette kommunemøtet vil forslagene som fikk 100 stemmer på mindre enn 3 måneder, bli presentert.</p><p> Politikerne vil dele sine tanker om ideene.</p>
  custom_fields:
    users:
      gender:
        title: Kjønn
      birthyear:
        title: Fødselsår
      domicile:
        title: Bosted
      education:
        title: Utdanning
    ideas:
      title:
        title: Tittel
        description:
      body:
        title: Beskrivelse
        description:
      topic_ids:
        title: Emner
        description:
      location:
        title: Lokalitet
        description:
      images:
        title: Bilder
        description:
      attachments:
        title: Vedlegg
        description:
  custom_field_options:
    gender:
      male: Mann
      female: Kvinne
      unspecified: Uspesifisert
    domicile:
      outside: Et annet sted
    education:
      ISCED2: Grunnskole
      ISCED3: Grunnskole
      ISCED4: Videregående skole
      ISCED5: Fagskole
      ISCED6: Bachelorgrad eller tilsvarende
      ISCED7: Mastergrad eller tilsvarende
      ISCED8: Doktorgrad  eller tilsvarende
  initiatives:
    default_threshold_reached_message: >
      <p>Inivitiativtakerne er invitert til  å presentere sitt forslag under neste kommunemøte Vi vil gi en offisiell oppdatering.</p>
    default_eligibility_criteria: >
      <ul> <li>det skal være innenfor kommunens ansvarsområder</li> <li>Det tjener den offentlige interesse snarere enn din individuelle interesse</li> <li>Det diskriminerer ikke andre innbyggere basert på  kjønn rase, alder eller bakgrunn <li>det skader ikke andre</li></ul>
  smart_group_rules:
    is_empty: "%{property} har ingen verdi"
    not_is_empty: "%{property} har hvilken som helst verdi"
    custom_field_checkbox:
      is_checked: "%{property} sjekket"
      not_is_checked: "%{property} sjekket"
    custom_field_date:
      is_before: "%{property} er før %{value}"
      is_exactly: "%{property} er %{value}"
      is_after: "%{property} er etter %{value}"
    custom_field_number:
      is_equal: "%{property} er lik med %{value}"
      not_is_equal: "%{property} er lik med %{value}"
      is_larger_than: "%{property} er ikke lik med %{value}"
      is_larger_than_or_equal: "%{property} er større enn eller lik med %{value}"
      is_smaller_than: "%{property} er mindre enn %{value}"
      is_smaller_than_or_equal: "%{property} er mindre enn eller lik med %{value}"
    custom_field_select:
      has_value: "%{property} er %{value}"
      not_has_value: "%{property} er ikke %{value}"
    custom_field_text:
      is: "%{property} er %{value}"
      not_is: "%{property} er ikke %{value}"
      contains: "%{property} inneholder %{value}"
      not_contains: "%{property} inneholder ikke %{value}"
      begins_with: "%{property} starter med %{value}"
      not_begins_with: "%{property} starter ikke med  %{value}"
      ends_on: "%{property} slutter med  %{value}"
      not_ends_on: "%{property} slutter ikke  med  %{value}"
    email:
      property: "e-post"
    lives_in:
      has_value_outside: "%{property} er et annet sted"
      not_has_value_outside: "%{property} er ikke et annet sted"
    participated_in_idea_status:
      in: "Deltok i en idé med status %{value}"
      not_in: "Ingen deltakelse i en idé med emnet %{value}"
      posted_in: "Deltok ikke i en idé med status %{value}"
      not_posted_in: "Publiserte ikke en idé med status %{value}"
      commented_in: "Kommenterte på en idé med status %{value}"
      not_commented_in: "Kommenterte ikke på en idé med status %{value}"
      voted_idea_in: "Stemte på en idé med status %{value}"
      not_voted_idea_in: "Stemte ikke på en idé med status %{value}"
      voted_comment_in: "Stemte på en kommentar på en idé med statusen %{value}"
      not_voted_comment_in: "Stemte ikke på en kommentar på en idé med statusen %{value}"
    participated_in_project:
      in: "Deltakelse i en idé i prosjektet %{value}"
      not_in: "Ingen deltakelse i en ide i prosjektet %{value}"
      posted_in: "Publiserte en idé i prosjektet %{value}"
      not_posted_in: "Publiserte ikke en idé i prosjektet %{value}"
      commented_in: "Kommenterte en idé i prosjektet %{value}"
      not_commented_in: "Kommenterte ikke på en idé i prosjektet %{value}"
      voted_idea_in: "Stemte på en idé i prosjektet %{value}"
      not_voted_idea_in: "Stemte på en idé i prosjektet %{value}"
      voted_comment_in: "Stemte på en kommentar tiil en idé i prosjektet %{value}"
      not_voted_comment_in: "Stemte ikke på en kommentar tiil en idé i prosjektet %{value}"
      budgeted_in: "Tildelt et budsjett i prosjektet %{value}"
      not_budgeted_in: "Ikke tildelt et budsjett i prosjektet %{value}"
      volunteered_in: "Volunteered in the project %{value}"
      not_volunteered_in: "Didn't volunteer in the project %{value}"
    participated_in_topic:
      in: "Deltakelse i en idé med emnet %{value}"
      not_in: "Ikke deltakelse i en idé med emnet %{value}"
      posted_in: "Publiserte en idé med emne %{value}"
      not_posted_in: "Publiserte ikke en idé med emnet %{value}"
      commented_in: "Kommenterte en idé med emnet %{value}"
      not_commented_in: "Kommenterte ikke en idé med emnet %{value}"
      voted_idea_in: "Stemte på en idé med emnet %{value}"
      not_voted_idea_in: "Stemte ikke på en idé med emnet %{value}"
      voted_comment_in: "Stemte på en kommentar på en idé med emnet %{value}"
      not_voted_comment_in: "Stemte ikke på en kommentar på en idé med emnet %{value}"
    registration_completed_at:
      property: "registering"
    role:
      is_admin: "Rolle er administrator"
      not_is_admin: "Rolle er ikke administrator"
      is_project_moderator: "Role is project manager"
      not_is_project_moderator: "Role is not project manager"
      is_normal_user: "Rolle er vanlig bruker"
      not_is_normal_user: "Rolle er ikke vanlig bruker"<|MERGE_RESOLUTION|>--- conflicted
+++ resolved
@@ -24,7 +24,6 @@
     ineligible: ikke kvalifisert
     ineligible_description: ikke kvalifisert
   topics:
-<<<<<<< HEAD
     nature: Nature and animals
     nature_description: Nature and animals
     waste: Cleanliness and waste
@@ -57,36 +56,6 @@
     services_description: City services
     other: Other
     other_description: Other
-=======
-    infrastructure: Torg og gater
-    infrastructure_description: Torg og gater
-    waste: Renhold og avfall
-    waste_description: Renhold og avfall
-    mobility: Mobilitet
-    mobility_description: Mobilitet
-    technology: Teknologi
-    technology_description: Teknologi
-    economy: Arbeid, økonomi og handel
-    economy_description: Arbeid, økonomi og handel
-    nature: Natur og biologisk mangfold
-    nature_description: Natur og biologisk mangfold
-    sustainability: Bærekraftig utvikling
-    sustainability_description: Bærekraftig utvikling
-    housing: Boliger
-    housing_description: Boliger
-    culture: Kunst, kultur og arrangementer
-    culture_description: Kunst, kultur og arrangementer
-    citizenship: Medborgerskap
-    citizenship_description: Medborgerskap
-    social: Inkludering
-    social_description: Inkludering
-    health: Omsorg og velferd
-    health_description: Omsorg og velferd
-    sport: Sport
-    sport_description: Sport
-    education: Utdanning og ungdom
-    education_description: Utdanning og ungdom
->>>>>>> 877101f2
   pages:
     terms_and_conditions_title: Vilkår og betingelser
     terms_and_conditions_body: >
