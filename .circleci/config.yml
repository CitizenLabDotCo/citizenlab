version: 2.1

orbs:
  cypress: cypress-io/cypress@1.27.0
  slack: circleci/slack@4.3.3

slack-fail-post-step-templates: &slack-fail-post-step-templates
  post-steps:
    - slack/notify:
        event: fail
        mentions: ':boom: FAILURE: Tenant templates workflow failed to release new template versions.'
        template: basic_fail_1

slack-fail-post-step-inconsistent-data: &slack-fail-post-step-inconsistent-data
  post-steps:
    - slack/notify:
        event: fail
        mentions: ':boom: FAILURE: Some data is likely invalid.'
        template: basic_fail_1

parameters:

  back:
    type: boolean
    default: false

  front:
    type: boolean
    default: false

  citizenlab_branch:
    type: string
    default: master

  citizenlab_sha:
    type: string
    default: "unknown"

  run_deploy:
    type: boolean
    default: false

  image_tag:
    type: string
    default: ""

executors:
  cl2-back:
    parameters:
      image-tag:
        type: string
    docker:
      - image: citizenlabdotco/back-ee:<< parameters.image-tag >>
        auth:
          username: $DOCKER_USER
          password: $DOCKER_PASS
        environment:
          POSTGRES_USER: postgres
          POSTGRES_PASSWORD: postgres
          POSTGRES_HOST: localhost
      - image: 'postgis/postgis:12-3.1'
        environment:
          POSTGRES_USER: postgres
          POSTGRES_PASSWORD: postgres

commands:
  wait-for-postgres:
    steps:
      - run:
          name: Waiting for Postgres to be ready
          command: |
            for i in `seq 1 10`;
            do
              nc -z localhost 5432 && echo Success && exit 0
              echo -n .
              sleep 1
            done
            echo Failed waiting for Postgres && exit 1

  echo_pipeline_parameters:
    steps:
      - run: |
          echo "back: << pipeline.parameters.back >>"
          echo "front: << pipeline.parameters.front >>"
          echo "citizenlab_branch: << pipeline.parameters.citizenlab_branch >>"
          echo "citizenlab_sha: << pipeline.parameters.citizenlab_sha >>"
          echo "run_deploy: << pipeline.parameters.run_deploy >>"
          echo "image_tag: << pipeline.parameters.image_tag >>"

  clone_citizenlab_and_enable_ee:
    steps:
      - checkout:
          path: ~/citizenlab-ee

      - add_ssh_keys:
          fingerprints:
            - "94:9a:7c:8d:50:73:cc:28:06:47:d7:98:91:0b:00:ff"
      - run: |
          git clone git@github.com:CitizenLabDotCo/citizenlab --depth 5 --branch e2e ~/citizenlab

      - run: |
          cd citizenlab-ee && sh scripts/enable_ee.sh

  pending_citizenlab_github_status:
    steps:
      - run:
          name: Set github status to pending
          command: |
            curl \
              -u "$GITHUB_USER":"$GITHUB_TOKEN" \
              -X POST \
              -H "Accept: application/vnd.github.v3+json" \
              https://api.github.com/repos/citizenlabdotco/citizenlab/statuses/<< pipeline.parameters.citizenlab_sha >> \
              -d '{"state": "pending", "description": "Pending","context": "ci/circleci: EE '"$CIRCLE_JOB"'","target_url": "'"$CIRCLE_BUILD_URL"'"}'

  final_citizenlab_github_status:
    steps:
      - run:
          name: Set github status to failure
          when: on_fail
          command: |
            curl \
              -u "$GITHUB_USER":"$GITHUB_TOKEN" \
              -X POST \
              -H "Accept: application/vnd.github.v3+json" \
              https://api.github.com/repos/citizenlabdotco/citizenlab/statuses/<< pipeline.parameters.citizenlab_sha >> \
              -d '{"state": "failure","description": "Failed","context": "ci/circleci: EE '"$CIRCLE_JOB"'","target_url": "'"$CIRCLE_BUILD_URL"'"}'
      - run:
          name: Set github status to success
          when: on_success
          command: |
            curl \
              -u "$GITHUB_USER":"$GITHUB_TOKEN" \
              -X POST \
              -H "Accept: application/vnd.github.v3+json" \
              https://api.github.com/repos/citizenlabdotco/citizenlab/statuses/<< pipeline.parameters.citizenlab_sha >> \
              -d '{"state": "success","description": "Success","context": "ci/circleci: EE '"$CIRCLE_JOB"'","target_url": "'"$CIRCLE_BUILD_URL"'"}'

jobs:
  slack-invalid-data-success:
    resource_class: small
    docker:
      - image: cimg/base:2021.03
    steps:
      - slack/notify:
          event: pass
          template: basic_success_1

  # *************** back ***************

  back-build-ee-docker-image:
    working_directory: ~/
    docker:
      - image: cimg/base:2021.03
    steps:
      - pending_citizenlab_github_status
      - echo_pipeline_parameters
      - clone_citizenlab_and_enable_ee
      - setup_remote_docker:
          docker_layer_caching: true
      - run: |
          docker build -t citizenlabdotco/back-ee:<< pipeline.parameters.citizenlab_sha >>-$CIRCLE_SHA1 -f citizenlab/back/Dockerfile citizenlab/.
      - run: |
          docker login -u $DOCKER_USER -p $DOCKER_PASS
          docker push citizenlabdotco/back-ee:<< pipeline.parameters.citizenlab_sha >>-$CIRCLE_SHA1
      - final_citizenlab_github_status

  back-test:
    resource_class: small
    executor:
      name: cl2-back
      image-tag: << pipeline.parameters.citizenlab_sha >>-$CIRCLE_SHA1
    working_directory: /cl2_back
    parallelism: 4
    environment:
      RAILS_ENV: test
      CITIZENLAB_EE: true
    steps:
      - pending_citizenlab_github_status
      - wait-for-postgres
      - run: |
          rake db:create
          rake db:schema:load
      - run: |
          TESTFILES=$(circleci tests glob "spec/**/*_spec.rb" "engines/*/*/spec/**/*_spec.rb" | circleci tests split  --split-by=timings)
          echo $TESTFILES
          bundle exec rspec --format documentation --format RspecJunitFormatter -o spec/reports/rspec.xml -- ${TESTFILES}
      - store_test_results:
          path: spec/reports
      - final_citizenlab_github_status

  back-slow-tests:
    resource_class: small
    executor:
      name: cl2-back
      image-tag: << pipeline.parameters.citizenlab_sha >>-$CIRCLE_SHA1
    working_directory: /cl2_back
    environment:
      RAILS_ENV: test
      CITIZENLAB_EE: true
    steps:
      - pending_citizenlab_github_status
      - wait-for-postgres
      - run: |
          rake db:create
          rake db:schema:load
      - run: |
          bundle exec rspec --format documentation --format RspecJunitFormatter -o spec/reports/rspec.xml -t slow_test -P "spec/**/*_spec.rb,engines/*/*/spec/**/*_spec.rb"
      - store_test_results:
          path: spec/reports
      - final_citizenlab_github_status

  back-test-tenant-templates:
    resource_class: small
    executor:
      name: cl2-back
      image-tag: << pipeline.parameters.citizenlab_sha >>-$CIRCLE_SHA1
    working_directory: /cl2_back
    environment:
      RAILS_ENV: test
      CITIZENLAB_EE: true
    steps:
      - run: mkdir -p workspace
      - wait-for-postgres
      - run: |
          rake db:create
          rake db:schema:load
      - run: SPEC_OPTS="-t template_test -P "spec/**/*_spec.rb"" bundle exec rspec
      - run: SPEC_OPTS="-t template_test -P "engines/*/*/spec/**/*_spec.rb"" bundle exec rspec
      - run:
          command: rake templates:verify['workspace/failed-templates.txt']
          no_output_timeout: 60m
      - persist_to_workspace:
          root: workspace
          paths:
            - failed-templates.txt

  back-release-tenant-templates:
    resource_class: small
    executor:
      name: cl2-back
      image-tag: << pipeline.parameters.citizenlab_sha >>-$CIRCLE_SHA1
    working_directory: /cl2_back
    environment:
      CITIZENLAB_EE: true
    steps:
      - attach_workspace:
          at: /tmp/workspace
      - run: rake templates:release['/tmp/workspace/failed-templates.txt']

  back-web-api-docs:
    resource_class: small
    executor:
      name: cl2-back
      image-tag: << pipeline.parameters.citizenlab_sha >>-$CIRCLE_SHA1
    working_directory: /cl2_back
    environment:
      RAILS_ENV: test
      CITIZENLAB_EE: true
    steps:
      - wait-for-postgres
      - run: |
          rake db:create
          rake db:schema:load
      - run: bundle exec rake web_api:docs:generate
      - run: bundle exec rake public_api:docs:generate
      - run: bundle exec rake admin_api:docs:generate
      - run: apt-get -y install awscli
      - run: aws s3 sync doc/api s3://developers.citizenlab.co/api-docs/ee/frontweb_api/<< pipeline.parameters.citizenlab_branch >> --delete --acl public-read
      - run: aws s3 sync doc/public_api s3://developers.citizenlab.co/api-docs/ee/public_api/<< pipeline.parameters.citizenlab_branch >> --delete --acl public-read
      - run: aws s3 sync doc/admin_api s3://developers.citizenlab.co/api-docs/ee/admin_api/<< pipeline.parameters.citizenlab_branch >> --delete --acl public-read

  back-trigger-deploy:
    resource_class: small
    docker:
      - image: cimg/base:2021.03
    steps:
      - when:
          condition:
            or:
              - equal: [<< pipeline.parameters.citizenlab_branch >>, master]
              - equal: [<< pipeline.parameters.citizenlab_branch >>, production]
          steps:
            - run: |
                curl --request POST \
                  -u $CIRCLECI_API_TOKEN: \
                  --url https://circleci.com/api/v2/project/github/CitizenLabDotCo/citizenlab-ee/pipeline \
                  --header 'content-type: application/json' \
                  --header 'x-attribution-login: '"$CIRCLE_USERNAME" \
                  --data '{"branch": "'"$CIRCLE_BRANCH"'","parameters": {"image_tag": "<< pipeline.parameters.citizenlab_sha >>-'"$CIRCLE_SHA1"'", "run_deploy": true, "back": true}}'
      - echo_pipeline_parameters

  back-push-deployment-docker-image:
    resource_class: small
    docker:
      - image: cimg/base:2021.03
    steps:
      - echo_pipeline_parameters
      - setup_remote_docker
      - run: docker login -u $DOCKER_USER -p $DOCKER_PASS
      - run: docker pull citizenlabdotco/back-ee:<< pipeline.parameters.image_tag >>
      - run: docker tag citizenlabdotco/back-ee:<< pipeline.parameters.image_tag >> citizenlabdotco/back-ee:$CIRCLE_BRANCH
      - deploy:
          command: docker push citizenlabdotco/back-ee:$CIRCLE_BRANCH

  back-deploy-to-swarm:
    resource_class: small
    docker:
      - image: buildo/alpine-ssh
    parameters:
      ssh_host:
        type: string
      ssh_user:
        type: string
        default: ubuntu
      stack_name:
        type: string
        default: cl2-back
      compose_file:
        type: string
        default: docker-compose-production.yml
      env_file:
        type: string
        default: .env-production
    steps:
      - run:
          command: ssh << parameters.ssh_user >>@<< parameters.ssh_host >> -o StrictHostKeyChecking=no "docker pull citizenlabdotco/back-ee:$CIRCLE_BRANCH && docker run --env-file cl2-deployment/<< parameters.env_file >> citizenlabdotco/back-ee:$CIRCLE_BRANCH rake db:migrate cl2back:clean_tenant_settings email_campaigns:assure_campaign_records fix_existing_tenants:update_permissions cl2back:clear_cache_store email_campaigns:remove_deprecated"
      - deploy:
          command: ssh << parameters.ssh_user >>@<< parameters.ssh_host >> -o StrictHostKeyChecking=no "cd cl2-deployment && docker stack deploy --compose-file << parameters.compose_file >> << parameters.stack_name >> --with-registry-auth"

  back-generate-tenant-templates:
    resource_class: small
    docker:
      - image: cimg/base:2021.03
    parameters:
      ssh_host:
        type: string
      ssh_user:
        type: string
        default: ubuntu
      env_file:
        type: string
        default: .env-production-benelux
    steps:
      - run: ssh << parameters.ssh_user >>@<< parameters.ssh_host >> -o StrictHostKeyChecking=no "docker run --env-file cl2-deployment/<< parameters.env_file >> citizenlabdotco/back-ee:$CIRCLE_BRANCH rake templates:generate[true]"

  check-for-inconsistent-data:
    resource_class: small
    docker:
      - image: cimg/base:2021.03
    parameters:
      ssh_host:
        type: string
      ssh_user:
        type: string
        default: ubuntu
      env_file:
        type: string
        default: .env-production
    steps:
      - run:
          name: Check for inconsistent data
          command: ssh << parameters.ssh_user >>@<< parameters.ssh_host >> -o StrictHostKeyChecking=no "docker run --env-file cl2-deployment/<< parameters.env_file >> citizenlabdotco/back-ee:$CIRCLE_BRANCH rake checks:invalid_data"
          no_output_timeout: 60m

  # *************** front ***************
  front-test:
    docker:
      - image: citizenlabdotco/cl2-devops-front-buildenv
    working_directory: ~/
    steps:
      - pending_citizenlab_github_status
      - clone_citizenlab_and_enable_ee
      - restore_cache:
          keys:
          - v1-npm-cache-{{ checksum "citizenlab/front/package.json" }}
          # fallback to using the latest cache if no exact match is found
          - v1-npm-cache-
      - run: cd citizenlab/front && npm ci
      - save_cache:
          paths:
            - /root/.npm
          key: v1-npm-cache-{{ checksum "citizenlab/front/package.json" }}
      - run:
          name: Run tests with JUnit as reporter
          environment:
            JEST_JUNIT_OUTPUT: "reports/junit/js-test-results.xml"
          command: cd citizenlab/front && npm run test:ci
      - store_test_results:
          path: ./reports/junit
      - store_artifacts:
          path: ./reports/junit
      - final_citizenlab_github_status

  front-trigger-deploy:
    resource_class: small
    docker:
      - image: cimg/base:2021.03
    steps:
      - when:
          condition:
            or:
              - equal: [<< pipeline.parameters.citizenlab_branch >>, master]
              - equal: [<< pipeline.parameters.citizenlab_branch >>, production]
          steps:
            - run: |
                curl --request POST \
                  -u $CIRCLECI_API_TOKEN: \
                  --url https://circleci.com/api/v2/project/github/CitizenLabDotCo/citizenlab-ee/pipeline \
                  --header 'content-type: application/json' \
                  --header 'x-attribution-login: '"$CIRCLE_USERNAME" \
                  --data '{"branch": "'"$CIRCLE_BRANCH"'","parameters": {"citizenlab_branch": "<< pipeline.parameters.citizenlab_branch >>", "run_deploy": true, "front": true}}'
      - echo_pipeline_parameters

  front-deploy-staging:
    docker:
      - image: citizenlabdotco/cl2-devops-front-buildenv
    resource_class: medium+
    working_directory: ~/
    steps:
      - clone_citizenlab_and_enable_ee
      - restore_cache:
          keys:
          - v1-npm-cache-{{ checksum "citizenlab/front/package.json" }}
          # fallback to using the latest cache if no exact match is found
          - v1-npm-cache-
      - run: cd citizenlab/front && npm ci
      - save_cache:
          paths:
            - /root/.npm
          key: v1-npm-cache-{{ checksum "citizenlab/front/package.json" }}
      - run:
          command: cd citizenlab/front && SEGMENT_API_KEY=$SEGMENT_API_KEY_STAGING SENTRY_DSN=$SENTRY_DSN_STAGING npm run build:staging
          no_output_timeout: '30m'
      - run:
          command: cd citizenlab/front && rm build/*.map
      - deploy:
          name: Deploy to S3 if tests pass and branch is Master
          command: |
            cd ~/citizenlab/front
            aws s3 sync build/ s3://cl2-front-staging/ --acl public-read --exclude "index.html"
            aws s3 cp build/index.html s3://cl2-front-staging/index.html --acl public-read --cache-control no-cache

  front-deploy-production:
    docker:
      - image: citizenlabdotco/cl2-devops-front-buildenv
    resource_class: medium+
    working_directory: ~/
    steps:
      - clone_citizenlab_and_enable_ee
      - restore_cache:
          keys:
          - v1-npm-cache-{{ checksum "citizenlab/front/package.json" }}
          # fallback to using the latest cache if no exact match is found
          - v1-npm-cache-
      - run: cd citizenlab/front && npm ci
      - save_cache:
          paths:
            - /root/.npm
          key: v1-npm-cache-{{ checksum "citizenlab/front/package.json" }}
      - run:
          command: cd citizenlab/front && SEGMENT_API_KEY=$SEGMENT_API_KEY_PRODUCTION SENTRY_DSN=$SENTRY_DSN_PRODUCTION npm run build:staging
          no_output_timeout: '30m'
      - run:
          command: cd citizenlab/front && rm build/*.map
      - deploy :
          name: Deploy production version
          command: |
            aws s3 sync build/ s3://cl2-front-production-benelux/ --acl public-read --exclude "index.html"
            aws s3 cp build/index.html s3://cl2-front-production-benelux/index.html --acl public-read --cache-control no-cache
      - deploy:
          name: Invalidate the static assets on the CDN
          command: aws cloudfront create-invalidation --distribution-id E2MY732QC516J3 --paths '/*'

  front-reset-ci-tenant:
    docker:
      - image: citizenlabdotco/cl2-devops-front-buildenv
    resource_class: small
    steps:
      - add_ssh_keys:
          fingerprints:
            - "50:78:bd:26:fb:8c:2d:96:38:ac:57:d2:08:46:96:da"
      - run: ssh -o StrictHostKeyChecking=no -l ubuntu 52.29.30.188 "docker run --env-file cl2-deployment/.env-staging --rm citizenlabdotco/back-ee:master bundle exec rake cl2_back:create_tenant['e2e.stg.citizenlab.co','e2etests_template']"

  front-test-lighthouse:
    docker:
      - image: citizenlabdotco/cl2-devops-front-buildenv
        user: pptruser
    resource_class: small
    working_directory: ~/citizenlab/front
    steps:
      - run:
          command: npm install lighthouse-ci@1.10.0
      - run:
          command: npx lighthouse-ci@1.10.0 https://demo.stg.citizenlab.co --performance=3 --report=/tmp
      - store_artifacts:
          path: /tmp/report.html
          destination: lighthouse

# *************** e2e ******************

  e2e-tests:
    docker:
      - image: cimg/base:2021.03
    resource_class: medium+
    working_directory: ~/
    steps:
      - clone_citizenlab_and_enable_ee
      - setup_remote_docker:
          version: 19.03.13 # https://support.circleci.com/hc/en-us/articles/360050934711
      - run: docker login -u $DOCKER_USER -p $DOCKER_PASS
      - run: |
          cd citizenlab-ee/e2e
          docker-compose build front
          docker-compose run web rake db:create
          docker-compose run web rake db:migrate
          docker-compose run web rake cl2_back:create_tenant['e2e.front',e2etests_template]
          docker-compose up -d
      - run: |
          cd citizenlab-ee/e2e
          docker-compose run --name cypress_run front npm run cypress:run -- --config baseUrl=http://e2e.front:3000
      - run:
          command: docker cp cypress_run:/front/cypress/screenshots .
          when: always
      - store_artifacts:
          path: screenshots


workflows:
  version: 2

  back:
    when:
      and:
        - not: <<pipeline.parameters.run_deploy>>
        - << pipeline.parameters.back >>
    jobs:
      - back-build-ee-docker-image:
          context: docker-hub-access
      - back-test:
          context: docker-hub-access
          requires:
            - back-build-ee-docker-image
      - back-web-api-docs:
          context: docker-hub-access
          requires:
            - back-test
      - back-slow-tests:
          context: docker-hub-access
          requires:
            - back-build-ee-docker-image
          filters:
            branches:
              only:
                - master
                - production
      - back-trigger-deploy:
          context: circleci-api-token
          requires:
            - back-test
            - back-slow-tests
          filters:
            branches:
              only:
                - master
                - production

  back-deploy:
    when:
      and:
        - <<pipeline.parameters.run_deploy>>
        - << pipeline.parameters.back >>
    jobs:
      - back-push-deployment-docker-image:
          context: docker-hub-access
          filters:
            branches:
              only:
                - master
                - production
      - back-deploy-to-swarm:
          requires:
            - back-push-deployment-docker-image
          filters:
            branches:
              only:
                - master
          ssh_host: "52.29.30.188"
          compose_file: docker-compose-staging.yml
          stack_name: cl2-back-stg
          env_file: ".env-staging"
      - back-deploy-to-swarm:
          requires:
            - back-push-deployment-docker-image
          filters:
            branches:
              only:
                - production
          ssh_host: "52.57.74.84"
          compose_file: docker-compose-production-benelux.yml
          stack_name: cl2-prd-bnlx-stack
          env_file: ".env-production-benelux"
      - back-deploy-to-swarm:
          requires:
            - back-push-deployment-docker-image
          filters:
            branches:
              only:
                - production
          ssh_host: "35.183.23.116"
          compose_file: docker-compose-production-canada.yml
          env_file: ".env-production-canada"
      - back-deploy-to-swarm:
          requires:
            - back-push-deployment-docker-image
          filters:
            branches:
              only:
                - production
          ssh_host: "52.67.181.38"
          compose_file: docker-compose-production.yml
          env_file: ".env-web"
          stack_name: "cl2"
      - back-deploy-to-swarm:
          requires:
            - back-push-deployment-docker-image
          filters:
            branches:
              only:
                - production
          ssh_host: "52.13.59.174"
          compose_file: docker-compose-production.yml
          env_file: ".env-web"
          stack_name: "cl2"
      - back-deploy-to-swarm:
          requires:
            - back-push-deployment-docker-image
          filters:
            branches:
              only:
                - production
          ssh_host: "35.179.69.215"
          compose_file: docker-compose-production.yml
          env_file: ".env-web"
          stack_name: "cl2"
  front:
    when:
      and:
        - not: <<pipeline.parameters.run_deploy>>
        - << pipeline.parameters.front >>
    jobs:
      - front-test
      - front-trigger-deploy:
          context: circleci-api-token
          requires:
            - front-test
          filters:
            branches:
              only:
                - master
                - production
  front-deploy:
    when:
      and:
        - <<pipeline.parameters.run_deploy>>
        - <<pipeline.parameters.front>>
    jobs:
      - front-deploy-staging:
          filters:
            branches:
              only:
                - master
      - front-deploy-production:
          filters:
            branches:
              only:
                - production
      - front-reset-ci-tenant:
          filters:
            branches:
              only:
                - master
      - front-test-lighthouse:
          requires:
            - front-deploy-staging
          filters:
            branches:
              only: master

  debugging-ci:
    jobs:
      - hold:
          type: approval
      - e2e-tests:
          context: docker-hub-access
          requires:
           - hold

  nightly-e2e:
    triggers:
      - schedule:
          cron: "0 1 * * 1-5" # https://crontab.guru/
          filters:
            branches:
              only:
                - master
    jobs:
      - e2e-tests

  nightly-templates:
    triggers:
      - schedule:
          cron: "0 0 * * *"
          filters:
            branches:
              only:
                - production
    jobs:
      - back-build-ee-docker-image:
          context:
            - docker-hub-access
            - slack-dev-notifications-tenant-templates
          <<: *slack-fail-post-step-templates
      - back-generate-tenant-templates:
          name: 'Benelux'
          context:
            - docker-hub-access
            - slack-dev-notifications-tenant-templates
          <<: *slack-fail-post-step-templates
          ssh_host: '52.57.74.84'
          env_file: '.env-production-benelux'
      - back-generate-tenant-templates:
          name: 'South America'
          context:
            - docker-hub-access
            - slack-dev-notifications-tenant-templates
          <<: *slack-fail-post-step-templates
          ssh_host: '52.67.181.38'
          env_file: '.env-web'
      - back-generate-tenant-templates:
          name: 'Canada'
          context:
            - docker-hub-access
            - slack-dev-notifications-tenant-templates
          <<: *slack-fail-post-step-templates
          ssh_host: '35.183.23.116'
          env_file: '.env-production-canada'
      - back-generate-tenant-templates:
          name: 'US West'
          context:
            - docker-hub-access
            - slack-dev-notifications-tenant-templates
          <<: *slack-fail-post-step-templates
          ssh_host: '52.13.59.174'
          env_file: '.env-web'
      - back-generate-tenant-templates:
          name: 'UK'
          context:
            - docker-hub-access
            - slack-dev-notifications-tenant-templates
          <<: *slack-fail-post-step-templates
          ssh_host: '35.179.69.215'
          env_file: '.env-web'
      - back-test-tenant-templates:
          context:
            - docker-hub-access
            - slack-dev-notifications-tenant-templates
          <<: *slack-fail-post-step-templates
          requires:
            - back-build-ee-docker-image
            - 'Benelux'
            - 'South America'
            - 'Canada'
            - 'US West'
            - 'UK'
      - back-release-tenant-templates:
          context:
            - docker-hub-access
            - slack-dev-notifications-tenant-templates
          requires:
            - back-test-tenant-templates
          post-steps:
            - slack/notify:
                event: pass
                template: basic_success_1
            - slack/notify:
                event: fail
                mentions: ':boom: FAILURE: Some templates are invalid and could not be released.'
                template: basic_fail_1
  check-for-inconsistent-data:
    triggers:
      - schedule:
          cron: "0 2 * * 1"
          filters:
            branches:
              only:
                - production
    jobs:
      - check-for-inconsistent-data:
          <<: *slack-fail-post-step-inconsistent-data
          name: 'Benelux'
          context:
            - slack-dev-notifications-inconsistent-data
          ssh_host: '52.57.74.84'
          env_file: '.env-production-benelux'
      - check-for-inconsistent-data:
          <<: *slack-fail-post-step-inconsistent-data
          name: 'South America'
          context:
            - slack-dev-notifications-inconsistent-data
          ssh_host: '52.67.181.38'
          env_file: '.env-web'
      - check-for-inconsistent-data:
          <<: *slack-fail-post-step-inconsistent-data
          name: 'Canada'
          context:
            - slack-dev-notifications-inconsistent-data
          ssh_host: '35.183.23.116'
          env_file: '.env-production-canada'
      - check-for-inconsistent-data:
          <<: *slack-fail-post-step-inconsistent-data
          name: 'US West'
          context:
            - slack-dev-notifications-inconsistent-data
          ssh_host: '52.13.59.174'
          env_file: '.env-web'
      - check-for-inconsistent-data:
          <<: *slack-fail-post-step-inconsistent-data
          name: 'UK'
          context:
            - slack-dev-notifications-inconsistent-data
          ssh_host: '35.179.69.215'
          env_file: '.env-web'
      - slack-invalid-data-success:
          name: ':tada: SUCCESS: No invalid data was detected!' # Mentions are not supported for basic_success_1
          context:
            - slack-dev-notifications-inconsistent-data
          requires:
            - 'Benelux'
            - 'South America'
            - 'Canada'
            - 'US West'
<<<<<<< HEAD
            - 'UK'
=======
            - 'UK'
>>>>>>> cf6642f9
<|MERGE_RESOLUTION|>--- conflicted
+++ resolved
@@ -840,8 +840,4 @@
             - 'South America'
             - 'Canada'
             - 'US West'
-<<<<<<< HEAD
-            - 'UK'
-=======
-            - 'UK'
->>>>>>> cf6642f9
+            - 'UK'