--- conflicted
+++ resolved
@@ -69,7 +69,6 @@
       "const ${1:StyledComponent} = styled(${2:OriginComponent})`${3}`;"
     ]
   },
-<<<<<<< HEAD
   "imp-hook": {
     "prefix": "imp-hook",
     "description": "Import of hook",
@@ -123,7 +122,6 @@
       "const theme: any = useTheme();"
     ]
   },
-=======
   "console-log": {
     "prefix": "console-log",
     "description": "Console log",
@@ -131,5 +129,4 @@
       "console.log(`${1}: ${${1}}`);"
     ]
   }
->>>>>>> c8c15a6d
 }