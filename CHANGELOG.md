# Changelog

## Next release

### Added

- Added support for the Croatian language to the platform

### Fixed

- Fixed bug in Ideas Map view that caused an infinite loop of requests when Idea sort order was changed
- Fixed SurveyMonkey container height so survey questions are visible
- Added additional areas of focus and outline to scroll-to links and buttons in editing Comments, Ideas display, and Events display for a11y compatability
- Added a tabIndex so the cookie consent banner will have a visual outline around it when focused, for a11y compatibility
- Fixed accessibility issue in modal window used to report a proposal as spam
- Fixed accessibility contrast issue for social media buttons
<<<<<<< HEAD
- The widget no longer links to ideas with the wrong domain
=======
- Fixed accessibility issue in map ideas search
>>>>>>> 5d294f37

## 2022-03-29

### Changed

- Vienna Saml button is temporarily disactivated

## 2022-03-24

### Added

- When phone sign in/up is enabled, email/phone field in the sign in/up forms now have validation of the email address/phone number and provides an error message when this validation fails.

### Fixed

- When you need to verify to comment on proposals, an error message with link to the sign in form is now shown again.
- Status labels are visible again in manual email campaigns list (Admin : Messaging : Custom)
- Custom email campaigns list properly accomodates longer translations in labels and buttons.

## 2022-03-23

### Added

- Add new topic/tag filter on homepage.

## 2022-03-22

### Fixed

- 'View' button sometimes freezing page in Navigation settings: should be fixed now.
- Bulk invites of invitees using only emails (no names specified) now succeeds again.

## 2022-03-21

### Added

- Put back secret pages-page

### Changed

- Project and folder moderators are allowed to list users (for the projects they moderate). This means that project and folder moderators are now also able to assignee assignees to ideas.
- 'Emails' tab in the admin sidebar renamed to 'Messaging' in anticipation of new SMS/texting functionality
- Removed 'most active users' graph
- When the locale of the current user is not present in a multiloc, fall back to the value for a locale of the same language (for example es-CL as picked language and a multiloc with es-ES).

### Fixed

- Insights with multiple projects: projects in topbar are now displayed in dropdown if there is more than one (before they were just displayed next to each other).
- HTML is fixed when machine translating HTML content returns bad HTML.

## 2022-03-15 (2)

### Fixed

- Idea forms and other things not rendering on various platforms

## 2022-03-15 (1)

### Fixed

- Fixed spacing issue between field name and 'optional' in input form

## 2022-03-14

### Fixed

- Rich text editor now works correctly with custom emails - the image description box no longer appears on the preview and image alignment works as expected.
- Fixed a performance issue that causes the users export to time out when there are lots of users registered on the platform

## 2022-03-11

### Fixed

- When viewing an idea in map view, "Go back" now returns to the map idea list instead of back to the project main page
- User profile page slug now anonymized when bulk inviting and Abbreviated User Names feature enabled.
- Rich text editor copy/paste issues should be resolved

## 2022-03-10

### Fixed

- Added informative message and sign in/sign up links to Idea Not Found page
- Added slight blur to logged-in header image. The logged-in header image is reused from the logged-out banner, and blur was added to make smaller banner images from the two-column layout look nice when fully stretched on the logged-in banner

## 2022-03-08

### Added

- Filter projects by topics

### Fixed

- FranceConnect test login
- Fixed issue with folder page responsiveness where right hand side gets cropped.

### Changed

- Fixed issue with folder page responsiveness where right hand side gets cropped.
- Use only user name in FranceConnect instead of full profile scope

## 2022-03-04

### Fixed

- Can now re-use tenant host URL immediately the tenant is deleted.
- Relevant error(s) now returned when tenant creation fails, for example due to host URL already being in use.
- Added temporary fix for the project page without permissions error where it doesn't recover after sign in.

## 2022-02-28

### Changed

- Non-moderating users cannot visit a folder page, when none of the projects inside are visible to them (e.g. due to group permissions)
- Non-moderating users cannot visit a folder page, when there are no projects inside
- Non-moderating users cannot visit a folder page, when the folder is a draft

## 2022-02-25

### Added

- SAML Single-Sign on (Vienna)

### Changed

- Language parameter added in Typeform. Allows for question branching in surveys based on user's language.

## 2022-02-23

### Changed

- The ideas overview on project/user and ideas index (/ideas) pages are properly keyboard navigable, implemented as a full-fledged tab system.
- The timeline of a project is now fully keyboard navigable
- The proposal button has no tooltip anymore when submitting new proposals is disabled. Instead, a warning message is shown.

### Added

- Ensure `nofollow` is added to all links added through the rich text editor, which makes them useless for backlink generation by bots

## 2022-02-21

### Added

- Support added for custom font not on Adobe Fonts

### Fixed

- Improved area filter layout on frontpage on mobile (now has correct padding), and used a smaller breakpoint for when filter goes below topbar.
- Enalyzer URL validation now has greater flexibility

### Added

- Support added for email and user ID parameters in SmartSurvey

### Changed

- Icons don't have wrong/empty descriptions linked to them anymore, which improves the user experience for screen readers.
- Icons that work as button (like the vote button, the bell in the notification menu, etc.) all have accompanying descriptions so we provide more information about these buttons to people using screen readers.

## 2022-02-17

### Changed

- Removes support for category detection in Insights. \[IN-717\]

### Fixed

- Customizable navbar is now feature flagged, meaning it can be enabled or disabled in AdminHQ

## 2022-02-14

### Added

- It is now possible to add `alt` text to images in the Quill rich text editor

## 2022-02-11

### Changed

- More descriptive and consistent error messages in the sign up and sign in flow.

## 2022-02-08

### Fixed

- Typeform surveys now display properly on mobile devices
- Remove periods from non-Latin URL slugs

### Added

- Folder slugs (URLs) can now be customized

## 2022-02-07

### Changed

- Removes support for the (deprecated) Clustering feature. 💐 \[IN-688\]
- Remove the word 'del' from NL profanity list

### Fixed

- Always show color and opacity inputs
- Truncate user count in banner bubble if value is over 10k

## 2022-02-04

### Added

- Re-enable homepage filter tabs now that translations are working

### Fixed

- Color contrast issue (accessibility): the number of total votes needed for a proposal to be considered, shown on the proposal card, has a darker color. This makes it easier to see this information.

## 2022-02-02

### Added

- Projects on homepage can now be filtered by 'Active', 'Archived' or 'All' through a tab system

## 2022-02-01

### Changed

- Improved `alt` text for logo images on the platform
- Anonymization of users (using initials avatars, different set of face avatars, different set of first and last names, making anonymous users easier to identify through their email)
- Updated CC license in Vienna basemap attribution and increased maximum zoom level to 20.

# Fixed

- An issue that prevented Que from starting up was solved by updating the bootsnap gem to the latest version

## 2022-01-24

### Changed

- Insights Network Visualisation changes:
  - The network is now flat and shows all keywords at once
  - The colors of the keywords depend on the cluster they are part of
  - The more important links between keywords are shown in the network

## 2022-01-18

### Changed

- Removes support for the (deprecated) Tagging feature, the forerunner of today's Insights. 🕯 \[IN-661\]

## 2022-01-14

### Changed

- Dashboard and reports vertical bar charts are now sorted
- Automatic tagging in Insights also takes the title into account (instead of only the content).

### Fixed

- Resolution for basemap.at

## 2022-01-12

### Added

- Users are now able to cancel tag suggestion scan on the Insights Edit screen
- Added `secure` flag to cookies
- Support basemap.at as tile provider

### Fixed

- Fixed issue with exporting surveys as XLSX sheets, when the typeform survey URI includes a '#' character.
- Styling of the text above the avatar bubbles at the bottom of the landing page works again when there's a customized text.
- Styling bugs for the two-column layout
- Bug where tile provider of a project becomes unchangeable after the map config has been edited has been fixed.

### Changed

- Updated Cookie Policy page

## 2022-01-10

### Added

- Configure sign-up button (custom link) on homepage banner

### Changed

- Dashboard and report bar charts are now more easily readable - values appear on top or next to the bars instead of inside of them. Comparisons between project and platform values are now only visible in the report tooltips and do not break the chart itself.

### Fixed

- Using a custom tile provider should work now.
- Registration form with a date field doesn't crash anymore

## 2022-01-06

### Fixed

- Changing the values for Registration helper text and Account confirmation in Admin > Settings > Registration doesn't cause other values to be erased anymore.

## 2022-01-05

### Changed

- Improved the user interface of the Registration tab in the Admin settings

## 2021-12-23

### Added

- Adding pages in 'Navigation' tab in settings now possible, changing names of navbar items now works, removed 'secret pages-page'.
- Different layouts for the homepage banner (for signed-out users)
- Preview functionality for the image of the homepage banner in the back-office

### Fixed

- Saving of homepage banner image overlay color and opacity

## 2021-12-22

### Fixed

- Notifications of inappropriate content now link to the item containing the flagged content

## 2021-12-16

### Added

- Ability to scan all post, recently added posts and not tagged posts in Insights

## 2021-12-15

### Fixed

- Severe code-injection vulnerability
- More small copy changes for customizable navbar, made styling Navigation tab consistent with other tabs, re-enabled slug editing on secret pages-page.

## 2021-12-10

- Copy for customizable navbar

## 2021-12-09

### Added

- Customizable navbar

## 2021-12-08

### Changed

- Improved the structure and copy of the Admin > Settings > Customize page.

### Fixed

- Insights scan category button no longer appears when the insights nlp feature flag is disabled

## 2021-11-30

### Added

- Insights loading indicator on category scan

### Fixed

- Password reset emails sometimes took a long time to be send out, they are now processed much faster (even when the background job queue has lots of items).

## 2021-11-25

### Added

- New translations from Crowdin.
- Sign-up flow: Not activating any custom registration fields no longer breaks sign-up. Refreshing page during sign-up flow no longer creates an unregistered user.

## 2021-11-22

### Changed

- Enable/disable avatars in homepage banner
- Increased size of city logo in the footer

### Fixed

- Links to ideas in admin digest emails work again
- Votes statistics not showing up in the dashboard for some admins and project moderators.

## 2021-11-16

### Fixed

- Custom topics are not displayed as filters on the proposals overview page.

### Added

- Added a tooltip in the survey project settings with a link to a support article that explains how to embed links in Google forms
- Input count to Insights View screen

### Changed

- Add clarification tooltips to Insights View screen
- When a user account is deleted, visits data associated to that account are now removed from Matomo.

## 2021-11-11

### Changed

- Improvements to the loading speed of the landing page and some items with dropdown menus in the navigation bar.

## 2021-11-05

### Fixed

- Dashboard issue where the current month did not appear for certain time zones

## 2021-11-04

### Added

- New translations from Crowdin.

## 2021-11-03

### Fixed

- Microsoft Form survey iframes no longer auto-focus on the form
- Stop confusing Serbian Latin and Cyrillic in back locales.

## 2021-11-01

### Changed

- The whole input card in Insight View screen is now clickable
- Inputs list component in Insights View screen now shows active filters at all times
- Insights Network Visualisation changes:
  - Reduced space between clusters
  - Increased font size for keywords labels
  - It is now possible to de-select keywords by clicking on them twice

### Fixed

- If there's an error message related to the project title, it goes away if the title is edited (and only shows again if we submit and the error isn't fixed).

## 2021-10-27

### Changed

- Removed the unused '/ideas/new' route

### Fixed

- Sorting order and list/map view settings of ideas are available again if voting is disabled.
- Project phase started emails and notifications.

## 2021-10-26

### Added

- Limit number of downvotes.

### Changed

- Improved quality of Idea and App Header Images
- Idea cards in the map view only show the downvote icon when downvoting is enabled or when it's disabled and it's disabled for a different reason than explicit turning off of the downvoting functionality.
- Now also for idea cards on the map view: the comment icon on an idea card is only shown when commenting in the project is enabled or there's at least one idea with a comment.

### Fixed

- The event cards now rearrange themselves vertically on mobile / small screens. Before they were always arranged horizontally. This fixed the issue of them going off-screen when there is not enough screen space.

## 2021-10-25

### Changed

- The comment icon on an idea card is only shown when commenting in the project is enabled or there's at least one idea with a comment.
- Increased Microsoft Forms survey width

### Fixed

- Insights table approve button no longer appears when there are no suggested tags
- Insights tags are now truncated when they are too long
- Insights posts cards on View screen no longer display text with different font-sizes
- Insights posts in table are no longer sorted by default

## 2021-10-20

### Changed

- PII (Personally Identifiable Information) data, if any, are now removed from Segment when a user account is deleted.

## 2021-10-19

### Changed

- Tags which do not contain any inputs are no longer visible on the Insights View screen
- PII (Personally Identifiable Information) data, if any, are now removed from Intercom when a user account is deleted.

### Added

- Added export functionality to Insights View screen inputs list

## 2021-10-15

### Changed

- Project reports are no longer available in the dashboard section. Instread, they can be found in the Reporting section of tha admin.

### Fixed

- Platform is now accepting valid Microsoft Form survey links with custom subdomains
- When user goes to the url of an Insight that no longer exist, they get redirected to the Insights List screen.

## 2021-10-14

### Fixed

- File uploads for ideas, projects, events, folders

## 2021-10-13 (2)

### Fixed

- Validation and functioning of page forms are fixed (forms to change the fixed/legal pages such as the FAQ, T&C, privacy policy, etc.).

## 2021-10-13

### Added

- Users can now change their name after validation with FranceConnect
- Permit embedding of videos from dreambroker in rich-text editor content.
- Possibility to create an Insights tag from selected filters in the Insights View screen

## 2021-10-12

### Added

- Added Serbian (Cyrillic) to platform

## 2021-10-11

### Added

- Insights View screen and visualization
- Users can now change their name after validation with FranceConnect

## 2021-10-06

### Fixed

- Issue with user deletion

### Added

- Initial blocked words lists for Luxembourgish and Italian.
- Added Luxembourgish translations.

## 2021-10-05

### Added

- Blocked words lists for Luxembourgish and Italian (which allows the profanity blocker feature).

### Changed

- Removed 'FAQ' and 'About' from the footer.
- Removed links to other pages at the bottom of the fixed and legal pages (Cookie policy, T&C, etc.)
- Removed the YES/NO short feedback form in the footer (as it wasn't working)

## 2021-10-01

### Fixed

- Typeform export from the platform shows the answers to all questions again.

## 2021-09-29

### Changed

- Insights Edit screen improvements
  - Added tooltip in the tags sidebar
  - Added quick delete action to category button in the categories sidebar
  - "Detect tags" button only shows if there are tags detected
  - "Reset tags" button is moved to a menu
  - Removed "add" button from input sidebar and improved select hover state
- Split 'Pages' tab in admin/settings into the 'Pages' and 'Policies' tabs. 'Pages' contains the about, FAQ and a11y statement pages, while 'Policies' contains the terms and conditions, privacy- and cookie policy. The 'Pages' tab will soon be replaced by a 'Navigation' tab with more customizability options as part of the upcoming nav-bar customization functionality. This is just a temporary in-between solution.

## 2021-09-24

### Added

- SmartSurvey integration

## 2021-09-22

### Changed

- Very short phases are now shown slightly bigger in the timeline, and projects with many phases will display the timeline correctly.

### Fixed

- Cookie popup can be closed again.

## 2021-09-21

### Added

- Permit embedding of videos from videotool.dk in rich-text editor content.

### Changed

- Project moderators have access to the 'Reporting' tab of the admin panel for their projects.

### Fixed

- The category columns in input `xlsx` exports (insights) are now ordered as presented in the application.

## 2021-09-14

### Changed

- Mobile navbar got redesigned. We now have a 'More' button in the default menu that opens up a full mobile menu.

## 2021-09-13

### Added

- Insights table export button. Adds the ability to export the inputs as xlsx for all categories or a selected one.

### Fixed

- Fixes issue where user name will sometimes appear as "undefined"

## 2021-09-06

### Added

- Keyboard navigation improvements for the Insights Edit view
- Added the internal machinery to support text network analyses in the end-to-end flow.

### Fixed

- '&' character now displays correctly in Idea description and Project preview description.
- Fixes user export with custom fields

## 2021-09-03

### Fixed

- Ghent now supports mapping 25 instead of 24 neighbourhouds

## 2021-09-02

### Fixed

- Setting DNS records when the host is changed.
- Smart group rules for participation in project, topic or idea status are now applied in one continuous SQL query.

### Changed

- The rule values for participation in project, topic or idea status, with predicates that are not a negation, are now represented as arrays of IDs in order to support specifying multiple projects, topics or idea statuses (the rule applies when satisfied for one of the values).

## 2021-09-01

### Fixed

- When voting is disabled, the reason is shown again

## 2021-08-31

### Added

- When signing up with another service (e.g. Google), the platform will now remember a prior language selection.

### Fixed

- Accessibility: voting buttons (thumbs) have a darker color when disabled. There's also more visual distinction between voting buttons on input cards when they are enabled and disabled.
- Accessibility: The default background color of the last "bubble" of the avatars showing on e.g. the landing page top banner is darker, so the contrast with its content (number of remaining users) is clearer.
- Accessibility: the text colors of the currently selected phase in a timeline project are darker to improve color contrast to meet WCAG 2.1 AA requirements.
- Accessibility: the status and topics on an input (idea) page are more distinctive compared to its background, meeting WCAG 2.1 AA criteria.
- Verification using Auth0 method no longer fails for everyone but the first user

## 2021-08-30

### Added

- New Insights module containing Insights end-to-end flow

## 2021-08-26

### Added

- Microsoft Forms integration

## 2021-08-20

### Fixed

- Survey options now appear as expected when creating a new survey project
- Adds a feature flag to disable user biographies from adminHQ

## 2021-08-18

### Added

- Added Italian to platform
- Support for a new verification method specifically for Ghent, which lets users verify using their rijksregisternummer
- Improved participatory budgeting:
  - Support for new virtual currencies (TOK: tokens, CRE: credits)
  - A minimum budget limit can be configured per project, forcing citizens to fill up their basket to some extent (or specify a specific basket amount when minimum and maximum budget are the same)
  - Copy improvements

## 2021-08-11

### Fixed

- When considering to remove a flag after updating content, all relevant attributes are re-evaluated.
- Issues with viewing notifications and marking them as read.

## 2021-08-09

### Fixed

- The preheader with a missing translation has been removed from user confirmation email

### Fixed

- When you sign up with Google, the platform will now automatically use the language of your profile whenever possible
- Fixed invalid SQL queries that were causing various issues throughout the platforms (Part I). (IN-510)

## 2021-08-05

### Added

- Added message logging to monitor tenant creation status (shown in admin HQ).

### Changed

- No default value for the lifecycle stage is prefilled, a value must be explicitly specified.
- Changing the lifecycle stage from/to demo is prohibited.
- Only tenant templates that apply without issues are released.
- On create validation for authors was replaced by publication context, to allow templates to successfully create content without authors.

## 2021-08-04

### Fixed

- Certain characters in Volunteer Cause titles prevented exporting lists of volunteers to Excel from admin/projects/.../volunteering view.
- Limit of 10 events under projects and in back office
- Events widget switch being shown in non-commercial plans

## 2021-07-30

### Added

- Configured dependabot for the frontend, a tool that helps keeping dependencies up to date.
- Added events overview page to navigation menu, which can be enabled or disabled.
- Added events widget to front page, which can be enabled or disabled (commercial feature).

## 2021-07-16

### Added

- Auto-detection of inappropriate content (in beta for certain languages). Flagged content can be inspected on the admin Activity page. The setting can be toggled in the General settings tab.

### Fixed

- On the admin activity page (/admin/moderation), items about proposals now correctly link to proposals (instead of to projects). Also, the copy of the links at the end of the item rows is now correct for different types of content (correct conjugation of 'this post', 'this project', etc. for all languages).

## 2021-07-14

### Added

- Project phases now have their own URLs, which makes it possible to link to a specific phase

### Fixed

- Blocked words for content that can contain HTML
- Searching users after sorting (e.g. by role)

## 2021-07-09

### Changed

- The admin Guide link goes to the support center now instead of to /admin/guide

## 2021-07-02

### Fixed

- Instances where the user name was "unknown author"

### Changed

- Removed the slogan from the homepage footer

## 2021-06-30

### Changed

- Users can no longer leave registration before confirming their account. This should prevent bugs relative to unconfirmed users navigating the platform.

## 2021-06-29

### Fixed

- Map: Fix for ideas that only have coordinates but no address not being shown on the map
- Map: Fix for 'click on the map to add your input' message wrongfully being shown when idea posting is not allowed
- Sign-up flow: Fix for bug that could cause the browser to freeze when the user tried to complete the custom fields step
- Project description: Fix for numbered and unnumbered lists being cut off
- Project Managers can now upload map layers.

### Changed

- Map: When an idea is selected that is hidden behind a cluster the map now zooms in to show that marker
- Map: Idea marker gets centered on map when clicked
- Map: Larger idea box on bigger desktop screens (width > 1440 pixels)
- Idea location: Display idea location in degrees (°) minutes (') seconds ('') when the idea only has coordinates but no address
- Sign-up flow: Show loading spinner when the user clicks on 'skip this step' in the sign-up custom fields step
- Image upload: The default max allowed file size for an image is now 10 Mb instead of 5 Mb

### Added

- 'Go back' button from project to project folder (if appropriate).

## 2021-06-22

### Changed

- Project managers that are assigned to a project and/or its input now lose those assignments when losing project management rights over that project.

### Fixed

- Input manager side modal scroll.

## 2021-06-18

### Fixed

- Privacy policy now opens in new tab.
- Landing page custom section now uses theme colors.
- Buttons and links in project description now open internal links in the same tab, and external links in a new tab.

## 2021-06-16

### Fixed

- Project moderators can no longer see draft projects they don't moderate in the project listing.
- The content and subject of the emails used to share an input (idea/issue/option/contribution/...) do now include the correct input title and URL.
- Sharing new ideas on Facebook goes faster
- Manual campaigns now have the layout content in all available languages.

## 2021-06-11

### Fixed

- Facebook button no longer shows when not configured.

## 2021-06-10

### Fixed

- Creating invites on a platform with many heavy custom registration fields is no longer unworkably slow

## 2021-06-09

### Added

- New citizen-facing map view

## 2021-06-08

### Fixed

- Ordering by ideas by trending is now working.
- Ordering by ideas votes in the input manager is now working.

## 2021-06-07

### Added

- Qualtrics surveys integration.

### Changed

- Project Events are now ordered chronologically from latest to soonest.

### Fixed

- Visibility Labels in the admin projects list are now visible.
- Tagged ideas export is fixed.
- Updating an idea in one locale does not overwrite other locales anymore

## 2021-05-28

### Fixed

- Project Events are now ordered chronologically from soonest to latest.

## 2021-05-27

### Fixed

- Project access rights management are now visible again.

## 2021-05-21

### Added

- Profanity blocker: when posting comments, input, proposals that contain profane words, posting will not be possible and a warning will be shown.

## 2021-05-20

### Fixed

- Excel exports of ideas without author

## 2021-05-19

### Added

- Support for Auth0 as a verification method

## 2021-05-18

### Fixed

- Active users no longer need confirmation

## 2021-05-14

### Fixed

- Fixed an issue causing already registered users to be prompted with the post-registration welcome screen.

## 2021-05-11

### Added

- Added polls to the reporting section of the dashboards

## 2021-05-10

### Changed

- Invited or verified users no longer require confirmation.

## 2021-05-07

### Fixed

- Spreasheet exports throughout the platform are improved.

### Added

- City Admins can now assign any user as the author of an idea when creating or updating.
- Email confirmation now happens in survey and signup page sign up forms.

## 2021-05-06

### Fixed

- Idea export to excel is no longer limited to 250 ideas.

## 2021-05-04

### Fixed

- Fixed issues causing email campaigns not to be sent.

## 2021-05-03

### Changed

- Users are now prompted to confirm their account after creating it, by receiving a confirmation code in their email address.

### Added

- SurveyXact Integration.

## 2021-05-01

### Added

- New module to plug email confirmation to users.

## 2021-04-29

### Fixed

- Editing the banner header in Admin > Settings > General, doesn't cause the other header fields to be cleared anymore

## 2021-04-22

### Fixed

- After the project title error appears, it disappears again after you start correcting the error

## 2021-03-31

### Fixed

- Customizable Banner Fields no longer get emptied/reset when changing another.

### Added

- When a client-side validation error happens for the project title in the admin, there will be an error next to the submit button in addition to the error message next to the input field.

## 2021-03-25

### Fixed

- The input fields for multiple locales provides an error messages when there's an error for at least one of the languages.

## 2021-03-23

### Fixed

- Fix for broken sign-up flow when signing-up through social sign-on

## 2021-03-19

### Fixed

- Admin>Dashboard>Users tab is no longer hidden for admins that manage projects.
- The password input no longer shows the password when hitting ENTER.
- Admin > Settings displays the tabs again

### Changed

- Empty folders are now shown in the landing page, navbar, projects page and sitemap.
- The sitemap no longer shows all projects and folder under each folder.
- Images added to folder descriptions are now compressed, reducing load times in project and folder pages.

### Added

- Allows for sending front-end events to our self-hosted matomo analytics tool

## 2021-03-16

### Changed

- Automatic tagging is functional for all clusters, and enabled for all premium customers

### Added

- Matomo is enabled for all platforms, tracking page views and front-end events (no workshops or back-end events yet)

## 2021-03-11

### Changed

- Tenants are now ordered alphabetically in AdminHQ
- Serbian (Latin) is now a language option.

## 2021-03-10

### Added

- CitizenLab admins can now change the link to the accessibility statement via AdminHQ.
- "Reply-to" field in emails from campaigns can be customized for each platform
- Customizable minimal required password length for each platform

## 2021-03-09

### Fixed

- Fixed a crash that would occur when tring to add tags to an idea

## 2021-03-08

### Fixed

- Phase pages now display the correct count of ideas (not retroactive - will only affect phases modified from today onwards).

## 2021-03-05

### Changed

- Changed the default style of the map
- Proposals/Initiatives are now sorted by most recent by default

### Added

- Custom maps (Project settings > Map): Admins now have the capability to customize the map shown inside of a project. They can do so by uploading geoJson files as layers on the map, and customizing those layers through the back-office UI (e.g. changing colors, marker icons, tooltip text, sort order, map legend, default zoom level, default center point).

### Fixed

- Fixed a crash that could potentially occur when opening an idea page and afterwards going back to the project page

## 2021-03-04

### Added

- In the admin (Settings > Registration tab), admins can now directly set the helper texts on top of the sign-up form (both for step 1 and 2).
- The admin Settings > Homepage and style tab has two new fields: one to allow customization for copy of the banner signed-in users see (on the landing page) and one to set the copy that's shown underneath this banner and above the projects/folders (also on the landing page).
- Copy to clarify sign up/log in possibilities with phone number

### Changed

- The admin Settings > Homepage and style tab has undergone copy improvements and has been rearranged
- The FranceConnect button to login, signup or verify your account now displays the messages required by the vendor.
- Updated the look of the FranceConnect button to login, signup or verify your account to feature the latests changes required by the vendor.

### Fixed

- Downvote button (thumbs down) on input card is displayed for archived projects

## 2021-03-03

### Added

- Users are now notified in app and via email when they're assigned as folder administrators.

## 2021-03-02

### Fixed

- Don't show empty space inside of the idea card when no avatar is present

### Added

- Maori as languages option

### Changed

- Improved layout of project event listings on mobile devices

## 2021-02-26

### Fixed

- France Connect button hover state now complies with the vendor's guidelines.

## 2021-02-24

### Fixed

- The project page no longer shows an eternal spinner when the user has no access to see the project

## 2021-02-18

### Added

- The password fields show an error when the password is too short
- The password fields have a 'show password' button to let people check their password while typing
- The password fields have a strength checker with appropriate informative message on how to increase the strength
- France Connect as a verification method.

### Fixed

- Notifications for started phases are no longer triggered for unpublished projects and folders.

## 2021-02-17

### Changed

- All input fields for multiple locales now use the components with locale switchers, resulting in a cleaner and more compact UI.
- Copy improvements

## 2021-02-12

### Fixed

- Fixed Azure AD login for some Azure setups (Schagen)

### Changed

- When searching for an idea, the search operation no longer searches on the author's name. This was causing severe performance issues and slowness of the paltforms.

## 2021-02-10

### Added

- Automatic tagging

## 2021-02-08

### Fixed

- Fixed a bug preventing registration fields and poll questions from reordering correctly.
- Fixed a bug causing errors in new platforms.

## 2021-02-04

### Fixed

- Fixed a bug causing the projects list in the navbar and projects page to display projects outside of folders when they're contained within them.

## 2021-01-29

### Added

- Ability to redirect URLs through AdminHQ
- Accessibility statement link in the footer

### Fixed

- Fixed issue affecting project managers that blocked access to their managed projects, when these are placed inside a folder.

## 2021-01-28

### Fixed

- A bug in Admin project edit page that did not allow a user to Go Back to the projects list after switching tabs
- Scrolling on the admin users page

## 2021-01-26

### Added

- Folder admin rights. Folder admins or 'managers' can be assigned per folder. They can create projects inside folders they have rights for, and moderate/change the folder and all projects that are inside.
- The 'from' and 'reply-to' emails can be customized by cluster (by our developers, not in Admin HQ). E.g. Benelux notification emails could be sent out by notifications@citizenlab.eu, US emails could be sent out by notifications@citizenlab.us etc., as long as those emails are owned by us. We can choose any email for "reply-to", so also email addresses we don't own. This means "reply-to" could potentially be configured to be an email address of the city, e.g. support@leuven.be. It is currently not possible to customize the reply-to (except for manual campaigns) and from fields for individual tenants.
- When a survey requires the user to be signed-in, we now show the sign in/up form directly on the page when not logged in (instead of the green infobox with a link to the sign-up popup)

### Fixed

- The 'reply-to' field of our emails showed up twice in recipient's email clients, now only once.

### Changed

- Added the recipient first and last name to the 'to' email field in their email client, so not only their email adress is shown.
- The links in the footer can now expand to multiple lines, and therefore accomodate more items (e.g. soon the addition of a link to the accesibility statement)

## 2021-01-21

### Added

- Added right-to-left rendering to emails

## 2021-01-18

### Fixed

- Access rights tab for participatory budget projects
- Admin moderation page access

## 2021-01-15

### Changed

- Copy improvements across different languages

## 2021-01-14

### Added

- Ability to customize the input term for a project

### Changed

- The word 'idea' was removed from as many places as possible from the platform, replaced with more generic copy.

## 2021-01-13

### Changed

- Idea cards redesign
- Project folder page redesign
- Project folders now have a single folder card image instead of 5 folder images in the admin settings
- By default 24 instead of 12 ideas or shown now on the project page

## 2020-12-17

### Fixed

- When creating a project from a template, only templates that are supported by the tenant's locale will show up
- Fixed several layout, interaction and data issues in the manual tagging feature of the Admin Processing page, making it ready for external use.
- Fixed project managers access of the Admin Processing page.

### Added

- Admin activity feed access for project managers
- Added empty state to processing list when no project is selected
- Keyboard shortcut tooltip for navigation buttons of the Admin Processing page

### Changed

- Reduced spacing in sidebar menu, allowing for more items to be displayed
- Style changes on the Admin Processing page

## 2020-12-08

### Fixed

- Issues with password reset and invitation emails
- No more idea duplicates showing up on idea overview pages
- Images no longer disappear from a body of an idea, or description of a project on phase, if placed at the bottom.

### Changed

- Increased color contrast of inactive timeline phases text to meet accesibility standard
- Increased color contrast of event card left-hand event dates to meet accesibility standard
- Increased color contrast of List/Map toggle component to meet accesibility standard

### Added

- Ability to tag ideas manually and automatically in the admin.

## 2020-12-02

### Changed

- By default the last active phase instead of the last phase is now selected when a timeline project has no active phase

### Fixed

- The empty white popup box won't pop up anymore after clicking the map view in non-ideation phases.
- Styling mistakes in the idea page voting and participatory budget boxes.
- The tooltip shown when hovering over a disabled idea posting button in the project page sticky top bar is no longer partially hidden

## 2020-12-01

### Changed

- Ideas are now still editable when idea posting is disabled for a project.

## 2020-11-30

### Added

- Ability to create new and edit existing idea statuses

### Fixed

- The page no longer refreshes when accepting the cookie policy

### Changed

- Segment is no longer used to connect other tools, instead following tools are integrated natively
  - Google Analytics
  - Google Tag Manager
  - Intercom
  - Satismeter
  - Segment, disabled by default
- Error messages for invitations, logins and password resets are now clearer.

## 2020-11-27

### Fixed

- Social authentication with Google when the user has no avatar.

### Changed

- Random user demographics on project copy.

## 2020-11-26

### Added

- Some specific copy for Vitry-sur-Seine

## 2020-11-25

### Fixed

- Sections with extra padding or funky widths in Admin were returned to normal
- Added missing copy from previous release
- Copy improvements in French

### Changed

- Proposal and idea descriptions now require 30 characters instead of the previous 500

## 2020-11-23

### Added

- Some specific copy for Sterling Council

### Fixed

- The Admin UI is no longer exposed to regular (and unauthenticated) users
- Clicking the toggle button of a custom registration field (in Admin > Settings > Registration fields) no longer duplicated the row
- Buttons added in the WYSIWYG editor now have the correct color when hovered
- The cookie policy and accessibility statement are not editable anymore from Admin > Settings > Pages

### Changed

**Project page:**

- Show all events at bottom of page instead of only upcoming events
- Reduced padding of sticky top bar
- Only show sticky top bar when an action button (e.g. 'Post an idea') is present, and you've scrolled past it.

**Project page right-hand sidebar:**

- Show 'See the ideas' button when the project has ended and the last phase was an ideation phase
- Show 'X ideas in the final phase' when the project has ended and the last phase was an ideation phase
- 'X phases' is now clickable and scrolls to the timeline when clicked
- 'X upcoming events' changed to 'X events', and event count now counts all events, not only upcoming events

**Admin project configuration page:**

- Replaced 'Project images' upload widget in back-office (Project > General) with 'Project card image', reduced the max count from 5 to 1 and updated the corresponding tooltip with new recommended image dimensions

**Idea page:**

- The map modal now shows address on top of the map when opened
- Share button copy change from "share idea" to "share"
- Right-hand sidebar is sticky now when its height allows it (= when the viewport is taller than the sidebar)
- Comment box now has an animation when it expands
- Adjusted scroll-to position when pressing 'Add a comment' to make sure the comment box is always fully visible in the viewport.

**Other:**

- Adjusted FileDisplay (downloadable files for a project or idea) link style to show underline by default, and increased contrast of hover color
- Reduced width of DateTimePicker, and always show arrows for time input

## 2020-11-20 (2)

### Fixed

- The project header image is screen reader friendly.
- The similar ideas feature doesn't make backend requests anymore when it's not enabled.

### Changed

- Areas are requested with a max. of 500 now, so more areas are visible in e.g. the admin dashboard.

## 2020-11-18

### Added

- Archived project folder cards on the homepage will now have an "Archived" label, the same way archived projects do\
- Improved support for right-to-left layout
- Experimental processing feature that allows admins and project managers to automatically assign tags to a set of ideas.

### Fixed

- Projects without idea sorting methods are no longer invalid.
- Surveys tab now shows for projects with survey phases.

### Changed

- Moved welcome email from cl2-emails to cl2-back

## 2020-11-16

### Added

- Admins can now select the default sort order for ideas in ideation and participatory budgeting projects, per project

### Changed

- The default sort order of ideas is now "Trending" instead of "Random" for every project if left unchanged
- Improved sign in/up loading speed
- Removed link to survey in the project page sidebar when not logged in. Instead it will show plain none-clickable text (e.g. '1 survey')

### Fixed

- Custom project slugs can now contain alphanumeric Arabic characters
- Project Topics table now updates if a topic is deleted or reordered.
- Empty lines with formatting (like bold or italic) in a Quill editor are now removed if not used as paragraphs.

## 2020-11-10

### Added

#### Integration of trial management into AdminHQ

- The lifecycle of the trials created from AdminHQ and from the website has been unified.
- After 14 days, a trial platform goes to Purgatory (`expired_trial`) and is no longer accessible. Fourteen days later, the expired trial will be removed altogether (at this point, there is no way back).
- The end date of a trial can be modified in AdminHQ (> Edit tenant > Internal tab).

## 2020-11-06

### Added

- Social sharing via WhatsApp
- Ability to edit the project URL
- Fragment to embed a form directly into the new proposal page, for regular users only

### Fixed

- The project about section is visibile in mobile view again
- Maps will no longer overflow on page resizes

## 2020-11-05

### Added

- Reordering of and cleaner interface for managing custom registration field options
- An 'add proposal' button in the proposals admin
- Fragment to user profile page to manage party membership settings (CD&V)
- "User not found" message when visiting a profile for a user that was deleted or could not be found

### Changed

- Proposal title max. length error message
- Moved delete functionality for projects and project folders to the admin overview

### Fixed

- The automatic scroll to the survey on survey project page

## 2020-11-03

### Fixed

- Fixed broken date picker for phase start and end date

## 2020-10-30

### Added

- Initial Right to left layout for Arabic language
- Idea description WYSIWYG editor now supports adding images and/or buttons

## 2020-10-27

### Added

- Support for Arabic

## 2020-10-22

### Added

- Project edit button on project page for admins/project manager
- Copy for Sterling Council

### Fixed

- Links will open in a new tab or stay on the same page depending on their context. Links to places on the platform will open on the same page, unless it breaks the flow (i.e. going to the T&C policy while signing up). Otherwise, they will open in a new tab.

### Changed

- In the project management rights no ambiguous 'no options' message will be shown anymore when you place your cursor in the search field

## 2020-10-16

### Added

- Ability to reorder geographic areas

### Fixed

- Stretched images in 'avatar bubbles'
- Input fields where other people can be @mentioned don't grow too wide anymore
- Linebar charts overlapping elements in the admin dashboard

## 2020-10-14

### Changed

- Project page redesign

## 2020-10-09

### Added

- Map configuration tool in AdminHQ (to configure maps and layers at the project level).

## 2020-10-08

### Added

- Project reports

### Changed

- Small styling fixes
- Smart group support multiple area codes
- Layout refinements for the new idea page
- More compact idea/proposal comment input
- Proposal 'how does it work' redesign

## 2020-10-01

### Changed

- Idea page redesign

## 2020-09-25

### Fixed

- The "Go to platform" button in custom email campaigns now works in Norwegian

### Added

- Granular permissions for proposals
- Possibility to restrict survey access to registered users only
- Logging project published events

### Changed

- Replaced `posting_enabled` in the proposal settings by the posting proposal granular permission
- Granular permissions are always granted to admins

## 2020-09-22

### Added

- Accessibility statement

## 2020-09-17

### Added

- Support for checkbox, number and (free) text values when initializing custom fields through excel invites.

### Changed

- Copy update for German, Romanian, Spanish (CL), and French (BE).

## 2020-09-15

### Added

- Support Enalyzer as a new survey provider
- Registration fields can now be hidden, meaning the user can't see or change them, typically controlled by an outside integration. They can still be used in smart groups.
- Registration fields can now be pre-populated using the invites excel

## 2020-09-08

### Fixed

- Custom buttons (e.g. in project descriptions) have correct styling in Safari.
- Horizontal bar chart overflow in Admin > Dashboard > Users tab
- User graphs for registration fields that are not used are not shown anymore in Admin > Dashboard > Users tab

### Added

- Pricing plan feature flags for smart groups and project access rights

## 2020-09-01

### Fixed

- IE11 no longer gives an error on places that use the intersection observer: project cards, most images, ...

### Added

- New platform setting: 'Abbreviated user names'. When enabled, user names are shown on the platform as first name + initial of last name (Jane D. instead of Jane Doe). This setting is intended for new platforms only. Once this options has been enabled, you MUST NOT change it back.
- You can now export all charts in the admin dashboard as xlsx or svg.
- Translation improvements (email nl...)

### Changed

- The about us (CitizenLab) section has been removed from the cookie policy

## 2020-08-27

### Added

- Support for rich text in field descriptions in the idea form.
- New "Proposed Budget" field in the idea form.

### Changed

- Passwords are checked against a list of common passwords before validation.
- Improving the security around xlsx exports (escaping formulas, enforcing access restrictions, etc.)
- Adding request throttling (rate-limiting) rules.
- Improving the consistency of the focus style.

## 2020-07-30

### Added

- Pricing plans in AdminHQ (Pricing plan limitations are not enforced).
- Showing the number of deviations from the pricing plan defaults in the tenant listing of AdminHQ.

### Changed

- Tidying up the form for creating new tenants in AdminHQ (removing unused features, adding titles and descriptions, reordering features, adding new feature flags, removing fields for non-relevant locales).

## 2020-07-10

### Added

- Project topics

### Changed

- Userid instead of email is used for hidden field in surveys (Leiden)
- New projects have 'draft' status by default

### Fixed

- Topics filter in ideas overview works again

## 2020-07-09 - Workshops

### Fixed

- Speps are scrollable

### Added

- Ability to export the inputs as an exel sheet
- Polish translations
- Portugese (pt-BR) translations

## 2020-06-26

### Fixed

- No longer possible to invite a project manager without selecting a project
- The button on the homepage now also respects the 'disable posting' setting in proposals
- Using project copy or a tenant template that contains a draft initiative no longer fails

### Added

- Romanian

## 2020-06-19

### Fixed

- Polish characters not being rendered correctly

### Added

- Back-office toggle to turn on/off the ability to add new proposals to the platform

## 2020-06-17

### Fixed

- It's no longer needed to manually refresh after deleting your account for a consistent UI
- It's no longer needed to manually refresh after using the admin toggle in the user overview
- The sign-in/up flow now correctly asks the user to verify if the smart group has other rules besides verification
-

demo`is no longer an available option for`organization_type` in admin HQ

- An error is shown when saving a typeform URL with `?email=xxxx` in the URL, which prevented emails to be linked to survey results
- On mobile, the info container in the proposal info page now has the right width
- A general issue with storing cookies if fixed, noticable by missing data in GA, Intercom not showing and the cookie consent repeatedly appearing
- Accessibility fix for the search field
- The `signup_helper_text` setting in admin HQ is again displayed in step 1 of the sign up flow

### Added

- There's a new field in admin HQ to configure custom copy in step 2 of the sign up flow called `custom_fields_signup_helper_text`
- `workshops` can be turned on/off in admin HQ, displayed as a new page in the admin interface

### Changed

- The copy for `project moderator` has changed to `project manager` everywhere
- The info image in the proposals header has changed

## 2020-06-03

### Fixed

- Maps with markers don't lose their center/zoom settings anymore
- English placeholders in idea form are gone for Spanish platforms

## 2020-05-26

### Changed

- Lots of small UI improvements throughout the platform
- Completely overhauled sign up/in flow:
  - Improved UI
  - Opens in a modal on top of existing page
  - Opens when an unauthenticaed user tries to perform an action that requires authentication (e.g. voting)
  - Automatically executes certain actions (e.g. voting) after the sign in/up flow has been completed (note: does not work for social sign-on, only email/password sign-on)
  - Includes a verification step in the sign up flow when the action requires it (e.g. voting is only allowed for verified users)

## 2020-05-20

### Fixed

- Budget field is shown again in idea form for participatory budget projects

## 2020-05-14

### Added

- Idea configurability: disabling/requiring certain fields in the idea form
- The footer has our new logo

### Changed

- Admins will receive a warning and need to confirm before sending a custom email to all users
- A survey project link in the top navigation will link to /info instead of to /survey

## 2020-04-29

### Fixed

- Folders are again shown in the navbar
- Adding an image to the description text now works when creating a project or a phase

### Added

- Support for Polish, Hungarian and Greenlandic

## 2020-04-23

### Fixed

- Long timeline phase names show properly

### Changed

- Redirect to project settings after creating the project
- Links to projects in the navigation menu link to the timeline for timeline projects

## 2020-04-21

### Fixed

- Fixed overlapping issue with idea vote bar on mobile
- Fixed an issue where images were used for which the filename contained special characters

### Added

- The overview (moderation) in the admin now has filters
  - Seen/not seen
  - Type: Comment/Idea/Proposal
  - Project
  - Search
- The idea xlsx export contains extra columns on location, number of comments and number of attachments

### Changed

- The permissions tab in the project settings has reordered content, to be more logical
- In German, the formal 'Sie' form has been replaced with the informal 'Du' form

## 2020-03-31

### Fixed

- Signing up with keyboard keys (Firefox)
- Composing manual emails with text images
- Exporting sheet of volunteers with long cause titles

### Added

- Folder attachments
- Publication status for folders

### Changed

- Show folder projects within admin project page

## 2020-03-20

### Added

- Volunteering as a new participation method

## 2020-03-16

### Fixed

- The project templates in the admin load again

## 2020-03-13

### Fixed

- The folder header image is not overly compressed when making changes to the folder settings
- The loading spinner on the idea page is centered

### Added

- Add images to folders, shown in cards.

### Changed

- Admins can now comment on ideas.

## 2020-03-10

### Fixed

- Fixed consent banner popping up every time you log in as admin
- Fixed back-office initiative status change 'Use latest official updates' radio button not working
- Fixed broken copy in Initiative page right-hand widget

### Added

- Add tooltip explaining what the city will do when the voting threshold is reached for a successful initiative
- Added verification step to the signup flow
- New continuous flow from vote button clicked to vote casted for unauthenticated, unverified users (click vote button -> account creation -> verification -> optional/required custom signup fields -> programmatically cast vote -> successfully voted message appears)
- The rich text editor in the admin now supports buttons

### Changed

- Admin HQ: new and improved list of timezones

## 2020-03-05

### Fixed

- Signup step 2 can no longer be skipped when there are required fields
- Correct tooltip link for support article on invitations
- Correct error messages when not filling in start/end date of a phase

### Added

- Setting to disable downvoting in a phase/project, feature flagged
- When a non-logged in visitor tries to vote on an idea that requires verification, the verification modal automatically appears after registering

## 2020-02-24

### Fixed

- Initiative image not found errors
- Templates generator out of disk space

### Added

- Folders i1
  - When enabled, an admin can create, edit, delete folders and move projects into and out of folders
  - Folders show in the project lists and can be ordered within projects

### Changed

- Initiative explanatory texts show on mobile views
- Existing platforms have a moderator@citizenlab.co admin user with a strong password in LastPass
- In the admin section, projects are no longer presented by publication status (Folders i1)

## 2020-02-19

### Fixed

- Loading more comments on the user profile page works again
- Accessibility improvements
- Adding an image no longer pops up the file dialog twice
- Changed to dedicated IP in mailgun to improve general deliverability of emails

### Added

- Improvements to the PB UI to make sure users confirm their basket at the end
- Ideation configurability i1
  - The idea form can be customized, on a project level, to display custom description texts for every field
- People filling out a poll are now included in the 'participated in' smart group rules
- Make me admin section in Admin HQ

### Changed

- When a platform no longer is available at a url, the application redirects to the CitizenLab website
- New platforms automatically get a moderator@citizenlab.co admin user with a strong password in LastPass

## 2020-01-29

### Fixed

- Rich text editor no longer allows non-video iframe content
- Smart groups that refer to a deleted project now get cleaned up when deleting a project
- All cookie consent buttons are now reachable on IE11
- More accessibility fixes
- The organization name is no longer missing in the password reset email

### Added

- CSAM verification
  - Users can authenticate and verify using BeID or itsme
  - User properties controlled by a verification method are locked in the user profile
  - Base layer of support for other similar verification methods in the future
- The order of project templates can now be changed in Templates HQ

### Changed

- Project templates overview no longer shows the filters

## 2020-01-17

### Fixed

- Further accesibility improvements:
  - Screen reader improvement for translations
  - Some color contrast improvements

### Added

- A hidden topics manager available at https://myfavouriteplatform.citizenlab.co/admin/topics

## 2020-01-15

### Fixed

- In the admin, the project title is now always displayed when editing a project
- Further accesibility improvements:
  - Site map improvements (navigation, clearer for screen readers)
  - Improved colors in several places for users with sight disability
  - Improved HTML to better inform screen reader users
  - Added keyboard functionality of password recovery
  - Improved forms (easier to use for users with motoric disabilities, better and more consistent validation, tips and tricks on mobile initiative form)
  - Improvements for screen reader in different languages (language picker, comment translations)
  - Added title (visible in your tab) for user settings page
  - Improved screen reader experience for comment posting, deleting, upvoting and idea voting

### Added

- The email notification settings on the user profile are now grouped in categories
- Unsubscribing through an email link now works without having to sign in first

### Changed

- The idea manager now shows all ideas by default, instead of filtered by the current user as assignee

## 2020-01-07

### Added

- Go to idea manager when clicking 'idea assigned to you' notification
- 2th iteration of the new admin moderation feature:
  - Not viewed/Viewed filtering
  - The ability to select one or more items and mark them as viewed/not viewed
  - 'Belongs to' table column, which shows the context that a piece of content belongs to (e.g. the idea and project that a comment belongs to)
  - 'Read more' expand mechanism for longer pieces of content
  - Language selector for multilingual content
  - 'Go to' link that will open a new tab and navigate you to the idea/iniative/comment that was posted

### Changed

- Improve layout (and more specifically width) of idea/iniatiatve forms on mobile
- Separate checkboxes for privacy policy and cookie policy
- Make the emails opt-in at registration

### Fixed

- Fix for unreadable password reset error message on Firefox
- Fix for project granular permission radio buttons not working

## 2019-12-12

### Added

- Polls now support questions for which a user can check multiple options, with a configurable maximum
- It's now possible to make a poll anonymous, which hides the user from the response excel export
- New verification method `id_card_lookup`, which supports the generic flow of verifying a user using a predined list of ID card numbers.
  - The copy can be configured in Admin HQ
  - The id cards CSV can be uploaded through Admin HQ

## 2019-12-11

### Added

- Admin moderation iteration 1 (feature flagged, turned on for a selected number of test clients)
- New verification onboarding campaign

### Changed

- Improved timeline composer
- Wysiwyg accessibility improvement

### Fixed

- English notifications when you have French as your language

## 2019-12-06

### Fixed

- Accessibility improvements:
  - Polls
  - Idea/initiative filter boxes
- Uploading a file in admin project page now shows the loading spinner when in progress
- Fixed English copy in notifications when other language selected
- Fixed project copy in Admin HQ not being saved

## 2019-12-05

### Fixed

- Small popups (popovers) no longer go off-screen on smaller screens
- Tooltips are no longer occluded by the checkbox in the idea manager
- The info icon on the initiatives voting box has improved alignment
- Project templates now display when there's only `en` is configured as a tenant locale
- When changing the lifecycle stage of a tenant, the update is now sent right away to segment
- When users accept an inivitation and are in a group, the group count is correctly updated
- Dropdowns in the registration flow can again support empty values
- Accessibility:
  - Various color changes to improve color contrasts
  - Color warning when picking too low contrast
  - Improvements to radio buttons, checkboxes, links and buttons for keyboard accessibility
  - Default built-in pages for new tenants have a better hierarchy for screen readers
- User posted an idea/initiative notification for admins will be in the correct language

## 2019-11-25

### Changed

- Updated translations
- Area filter not shown when no areas are configured
- Overall accessibility improvements for screen readers
- Improved accessibility of the select component, radio button, image upload and tooltip

### Fixed

- When adding a vote that triggers the voting limit on a project/phase, the other idea cards now automatically get updated with disabled vote buttons
- Fix for mobile bottom menu not being clickable when idea page was opened
- Navigating directly between projects via the menu no longer results in faulty idea card collections
- Display toggle (map or list view) of idea and initiative cards works again

## 2019-11-19

### Added

- New ideation project/phase setting called 'Idea location', which enables or disabled the ability to add a location to an idea and show the ideas on a map

### Changed

- Improved accessibility of the image upload component
- COW tooltipy copy
- Sharing modal layout improvement

### Fixed

- Checkboxes have unique ids to correctly identify their corresponding label, which improves screen reader friendliness when you have multiple checkboxes on one page.
- Avatar layout is back to the previous, smaller version

## 2019-11-15

### Fixed

- Fix for 'Click on map to add an idea' functionality not working
- Fix for notifications not showing

## 2019-11-12

### Fixed

- An email with subject `hihi` is no longer sent to admins that had their invite accepted
- Whe clicking the delete button in the file uploader, the page no longer refreshes
- Project templates no longer show with empty copy when the language is missing
- The countdown timer on initiatives now shows the correct value for days
- The radio buttons in the cookie manager are clickable again
- Changing the host of a tenant no longer breaks images embedded in texts
- It's possible again to unassign an idea in the idea manager
- The popup for adding a video or link URL is no longer invisible or unusable in some situations
- Uploading files is no longer failing for various filetypes we want to support
- Keyboard accessibility for modals

### Added

- ID Verification iteration 1
  - Users can verify their account by entering their ID card numbers (currently Chile only)
  - Verification is feature flagged and off by default
  - Smart groups can include the criterium 'is verified'
  - Users are prompted to verify their account when taking an actions that requires verification
- Total population for a tenant can now be entered in Admin HQ
- It's now possible to configure the word used for areas towards citizens from the areas admin
- Improvements to accessibility:
  - Idea and initiative forms: clearer for screen readers, keyboard accessibility, and more accessible input fields
  - Nav bar: clearer for screen readers and improved keyboard navigation
  - Project navigation and phases: clearer for screen readers
  - Sign-in, password reset and recovery pages: labeling of the input fields, clearer for screen readers
  - Participatory budgeting: clearer for screen readers

### Changed

- The organization name is now the default author in an official update

## 2019-10-22

### Fixed

- The sharing title on the idea page is now vertically aligned
- Improvements to the 'bad gateway' message sometimes affecting social sharing
- The map and markers are again visible in the admin dashboard
- First round of accessibility fixes and improvements
  - Dynamics of certain interactions are picked up by screen readers (PB, voting, ...)
  - Overall clarity for screen readers has improved
  - Improvements to information structure: HTML structure, W3C errors, head element with correct titles
  - Keyboard accessibility has generally improved: sign-up problems, login links, PB assignment, ...

### Added

- Initiatives iteration 3
  - Automatic status changes on threshold reached or time expired
  - When updating the status, official feedback needs to be provided simultaneously
  - Users receive emails and notifications related to (their) initiative
  - Initiatives support images in their body text
- Project templates
  - Admins can now create projects starting from a template
  - Templates contain images, a description and a timeline and let admin filter them by tags
  - Admins can share template descriptions with a publically accessible link
- It's now possible to configure the banner overlay color from the customize settings
- A custom email campaign now contains a CTA button by default

### Changed

- Complete copy overhaul of all emails

## 2019-10-03

### Fixed

- PB phase now has a basket button in the project navbar
- The datepicker in the timeline admin now works in IE11

### Changed

- For fragments (small pieces of UI that can be overridden per tenant) to work, they need to be enabled individually in admin HQ.

## 2019-09-25

### Fixed

- It's again possible to change a ideation/PB phase to something else when it contains no ideas
- Older browsers no longer crash when scrolling through comments (intersection observer error)
- Pagination controls are now correctly shown when there's multiple pages of users in the users manager
- The user count of groups in the users manager no longer includes invitees and matches the data shown
- Transition of timeline phases now happen at midnight, properly respecting the tenant timezone
- When looking at the map of an idea or initiative, the map marker is visible again
- The initiatives overview pages now uses the correct header and text colors
- The vote control on an initiative is no longer invisible on a tablet screen size
- The idea page in a budgeting context now shows the idea's budget
- The assign button on an idea card in a budgeting context behaves as expected when not logged in
- Project copy in Admin HQ that includes comments no longer fails
- Changing granular permissions by project moderator no longer fails

### Added

- Polling is now supported as a new participation method in a continuous project or a phase
  - A poll consists of multiple question with predefined answers
  - Users can only submit a poll once
  - Taking a poll can be restricted to certain groups, using granular permissions
  - The poll results can be exported to excel from the project settings
- It's now possible to disable Google Analytics, Google Tag Manager, Facebook Pixel and AdWords for specific tenants through Admin HQ

### Changed

- Large amount of copy improvements throughout to improve consistency and experience
- The ideas overview page is no longer enabled by default for new tenants
- The built-in 'Open idea project' can now be deleted in the project admin

## 2019-08-30

### Fixed

- The map preview box no longer overflows on mobile devices
- You're now correctly directed back to the idea/initiatives page after signing in/up through commenting

### Changed

- The height of the rich text editor is now limited to your screen height, to limit the scrolling when applying styles

## 2019-08-29

### Fixed

- Uploaded animated gifs are no longer displayed with weird artifacts
- Features that depend on NLP are less likely to be missing some parts of the data

### Added

- Citizen initiatives
  - Citizens can post view and post initiatives
  - Admins can manage initiatives, similar to how they manage ideas
  - Current limitation to be aware of, coming very soon:
    - No emails and notifications related to initiatives yet
    - No automated status changes when an initiative reaches enough votes or expires yet

## 2019-08-09

### Fixed

- Fixed a bug that sometimes prevented voting on comments
- When editing a comment, a mention in the comment no longer shows up as html
- In the dashboard, the domicile value 'outside' is now properly translated
- Some fixes were made to improve loading of the dashboard map with data edge cases
- Deleting a phase now still works when users that reveived notifications about the phase have deleted their account
- New releases should no longer require a hard refresh, avoiding landing page crashing issues we had

### Added

- File input on the idea form now works on mobile, if the device supports it

## 2019-07-26

### Fixed

- The project moderator email and notification now link to the admin idea manager instead of citizen side
- The widget no longer shows the `Multiloc`, but the real idea titles for some platforms

### Added

- Speed improvements to data requests to the backend throughout the whole paltform
- Changing the participation method from ideation to information/survey when there are ideas present is now prevented by the UI
- It's now possible to manually reorder archived projects
- There's new in-platform notifications for a status change on an idea you commented or voted on

## 2019-07-18

### Fixed

- It's no longer possible to change the participation method to information or survey if a phase/project already contains ideas
- The 'Share your idea modal' is now properly centered
- It's no longer possible to send out a manual email campaign when the author is not properly defined
- Invite emails are being sent out again
- Imported ideas no longer cause incomplete pages of idea cards
- Invited users who did not accept yet no longer receive any automated digest emails

## 2019-07-08

### Fixed

- When changing images like the project header, it's no longer needed to refresh to see the result
- The comments now display with a shorter date format to work better on smaller screens
- The code snippet from the widget will now work in some website that are strict on valid html
- The number of days in the assignee digest email is no longer 'null'
- The project preview description input is displayed again in the projects admin
- The idea status is no longer hidden when no vote buttons are displayed on the idea page
- Duplicate idea cards no longer appear when loading new pages

### Added

- Performance optimizations on the initial loading of the platform
- Performance optimizations on loading new pages of ideas and projects
- Newly uploaded images are automatically optimized to be smaller in filesize and load faster
- The 'Add an idea' button is now shown in every tab of the projects admin
- It's now possible to add videos to the idea body text
- E-mails are no longer sent out through Vero, but are using the internal cl2-emails server

### Changed

- The automated emails in the admin no longer show the time schedule, to work around the broken translations
- The rights for voting on comments now follow the same rights than commenting itself, instead of following the rights for idea voting
- On smaller desktop screens, 3 columns of idea cards are now shown instead of 2
- When adding an idea from the map, the idea will now be positioned on the exact location that was clicked instead of to the nearest detectable address
- Using the project copy tool in admin HQ is more tolerant about making copies of inconsistent source projects

## 2019-06-19

### Fixed

- Show 3-column instead of 2-column layout for ideas overview page on smaller desktop screens
- Don't hide status label on idea page when voting buttons are not shown

### Changed

- Small improvement in loading speed

## 2019-06-17

## Fixed

- The column titles in comments excel export are aligned with the content
- There's now enough space between voting anc translate links under a comment
- Vote button on an idea no longer stays active when a vote on that idea causes the voting treshold of the project to be reached

## Added

- The admin part of the new citizen initiatives is available (set initiatives feature on `allowed`)
  - Cities can configure how they plan to use initiatives
- A preview of how initiatives will look like city side is available, not yet ready for prime time (set initiatives feature on `allowed` and `enabled`)
- The ideas overview page has a new filtering sidebar, which will be used for other idea and initiative listings in the future
  - On idea status
  - On topic
  - Search
- Comments now load automatically while scrolling down, so the first comments appear faster

## 2019-06-05

### Fixed

- Fix an issue that when showing some ideas in an idea card would make the application crash

## 2019-05-21

### Fixed

- The idea page does no longer retain its previous scroll position when closing and reopening it
- The Similar Ideas box no longer has a problem with long idea titles not fitting inside of the box
- The Similar Ideas box content did not update when directly navigating from one idea page to the next
- The 'What were you looking for?' modal no longer gives an error when trying to open it

### Changed

- You now get redirected to the previously visited page instead of the landing page after you've completed the signup process

## 2019-05-20

### Fixed

- Closing the notification menu after scrolling no longer results in a navbar error
- When accessing the idea manager as a moderator, the assignee filter defaults to 'assigned to me'
- The idea and comment counts on the profile page now update as expected
- It's now possible to use a dropdown input in the 2nd registration step with a screen reader
- An invited user can no longer request a password reset, thereby becoming an inconsistent user that resulted in lots of problems

### Added

- Restyle of the idea page
  - Cleaner new style
  - Opening an idea no longer appears to be a modal
  - Properly styled similar ideas section
  - Showing comment count and avatars of contributors

### Changed

- When clicking the edit button in the idea manager, the edit form now opens in the sidemodal

## 2019-05-15

### Fixed

- Opening the projects dropdown no longer shows all menu items hovered when opened
- Users that can't contribute (post/comment/vote/survey) no longer get an email when a phase starts
- When a project has an ideation and a PB phase, the voting buttons are now shown during the ideation phase
- The admin navigation menu for moderators is now consistent with that for admins
- Moderators that try to access pages only accessible for admins, now get redirected to the dashboard
- The details tab in clustering doesn't cause the info panel to freeze anymore
- When writing an official update, the sbumit button now only becomes active when submission is possible
- The 'no options' copy in a dropdown without anything inside is now correctly translated
- Making a field empty in Admin HQ now correctly saves the empty value
- The active users graph no longer includes users that received an email as being active
- The translation button in an idea is no longer shown when there's only one platform language
- After changing granular permission, a refresh is no longer needed to see the results on ideas
- The sideview in the idea manager now shows the status dropdown in the correct language
- The layout of the sideview in the idea manager is now corrected
- A digest email to idea assignees is no longer sent out when no ideas are assigned to the admin/moderator
- Signing in with VUB Net ID works again
- Loading the insights map can no longer be infinite, it will now show an error message when the request fails

### Added

- The profile page of a user now also shows the comments by that user
- Users can now delete their own profile from their edit profile page
- Similar ideas, clustering and location detection now work in Spanish, German, Danish and Norwegian
- Facebooks bot coming from `tfbnw.net` are now blocked from signing up
- Moderators now also have a global idea manager, showing all the ideas from the projects they're moderating
- Loading the insights map, which can be slow, now shows a loading indicator

### Changed

- Voting buttons are no longer shown when voting is not enabled
- Improved and more granular copy text for several voting and commenting disabled messages

## 2019-04-30

### Fixed

- Time remaning on project card is no longer Capitalized
- Non-admin users no longer get pushed to intercom
- Improvements to the idea manager for IE11
- When filtering on a project in the idea manager, the selected project is highlighted again
- @citizenlab.cl admins can now also access churned platforms
- The user count in the user manager now includes migrated cl1 users
- Sending invitations will no longer fail on duplicate mixed-case email addresses

### Added

- Ideas can now be assigned to moderators and admins in the idea manager
  - Added filter on assignee, set by default to 'assigned to me'
  - Added filter to only show ideas that need feedback
  - When clicking an idea, it now opens in and can be partially edited from a half screen modal
  - Admins and moderators get a weekly digest email with their ideas that need feedback
- Completely new comments UI with support for comment upvotes
  - Comments are visually clearly grouped per parent comment
  - Sub-comments use @mentions to target which other subcomment they reply to
  - Comments can be sorted by time or by votes
- Ideas can now be sorted randomly, which is the new default
- New smart group rule for users that contributed to a specific topic
- New smart group rule for users that contributed to ideas with a specific status
- Clear error message when an invitee does a normal sign up

### Changed

- The idea grid no longer shows a 'post an idea' button when there are no ideas yet

## 2019-04-24

### Fixed

- Project cards now show correct time remaining until midnight

## 2019-04-23

### Fixed

- Closing the notification menu does not cause an error anymore
- The unread notifications count is now displayed correctly on IE11
- Clicking on an invite link will now show an immediate error if the invite is no longer valid

### Changed

- The admin guide is now under the Get Started link and the dashboards is the admin index
- The project cards give feedback CTA was removed
- An idea can now be deleted on the idea page
- The default border radius throughout the platform now is 3px instead of 5px
- The areas filter on the project cards is only shown when there is more than one area

## 2019-04-16

### Fixed

- The comment count of a project remains correct when moving an idea to a different project
- Fixed an issue when copying projects (through the admin HQ) to tenants with conflicting locales
- Only count people who posted/voted/commented/... as participants (this is perceived as a fix in the dashboards)
- Invites are still sent out when some emails correspond to existing users/invitees
- Phase started/upcoming notifications are only sent out for published projects

### Added

- Posting text with a URL will turn the URL part into a link
- Added smart group rules for topic and idea status participants

### Changed

- New configuration for which email campaigns are enabled by default
- Changed project image medium size to 575x575

## 2019-04-02

### Fixed

- The new idea button now shows the tooltip on focus
- The gender graph in clustering is now translated
- Tooltips on the right of the screen no longer fall off
- Text in tooltips no longer overflows the tooltip borders
- When there are no ideas, the 'post an idea' button is no longer shown on a user profile or the ideas overview page
- The project card no longer displays a line on the bottom when there is no meta information available
- Downloading the survey results now consistently triggers a browser download
- The bottom of the left sidebar of the idea manager can now be reached when there are a lot of projects
- The time control in the admin dashboard is now translated
- Various fixes to improve resilience of project copy tool

### Added

- The ideas overview page now has a project filter
- The various pages now support the `$|orgName|` variable, which is replaced by the organization name of the tenant
- Non-CitizenLab admins can no longer access the admin when the lifecycle stage is set to churned
- A new style variable controls the header opacity when signed in
- New email as a reminder to an invitee after 3 days
- New email when a project phase will start in a week
- New email when a new project phase has started
- The ideas link in the navbar is now feature flagged as `ideas_overview`

### Changed

- When filtering projects by multiple areas, all projects that have one of the areas or no area are now shown
- The user search box for adding a moderator now shows a better placeholder text, explaining the goal

## 2019-03-20

### Fixed

- Fixed mobile layout issues with cookie policy, idea image and idea title for small screens (IPhone 5S)
- Posting an idea in a timeline that hasn't started yet (as an admin) now puts the idea in the first phase
- Notifications menu renders properly in IE11
- The CTA on project cards is no longer shown for archived and finished projects
- Invited users that sign up with another authentication provider now automatically redeem their invitation
- When the tenant only has one locale, no language switcher is shown in the official feedback form

### Added

- Capabilities have been added to apply custom styling to the platform header
  - Styling can be changed through a new style tab in admin HQ
  - It's also possible to configure a different platform-wide font
  - Styling changes should only be done by a designer or front-end developer, as there are a lot of things that could go wrong
- The initial loading speed of the platform has increased noticably due to no longer loading things that are not immediately needed right away.
- Tenant templates are now automatically updated from the `.template` platforms every night
- The project copy tool in admin HQ now supports time shifting and automatically tries to solve language conflicts in the data
- New notifications and emails for upcoming (1 week before) and starting phases

### Changed

- Archived ieas are no longer displayed on the general ideas page
- The time remaining on project cards is no longer shown on 2 lines if there's enough space
- New platforms will show the 'manual project sorting' toggle by default
- Some changes were made to modals throughout to make them more consistent and responsiveness
- New ideas now have a minimal character limit of 10 for the title and 30 for the body
- User pages have a more elaborate meta title and description for SEO purposes

## 2019-03-11

### Fixed

- Notifications layout on IE11
- Errors due to loading the page during a deployment

## 2019-03-11

### Fixed

- Similar ideas is now fast enough to enable in production
- NLP insights will no longer keep on loading when creating a new clusgtering graph
- The comment count on project cards now correctly updates on deleted comments
- Various spacing issues with the new landing page on mobile are fixed
- When logging out, the avatars on the project card no longer disappear
- The widget no longer cuts off the title when it's too long
- In admin > settings > pages, all inputs are now correctly displayed using the rich text editor
- The notifications are no longer indented inconsistently
- Exporting typeform survey results now also work when the survey embed url contains `?source=xxxxx`
- When there's a dropdown with a lot of options during signup, these options are no longer unreachable when scrolling down
- The cookie policy no longer displays overlapping text on mobile
- The `isSuperAdmin`, `isProjectModerator` and `highestRole` user properties are now always named using camelCasing

### Added

- Official feedback
  - Admins and moderators can react to ideas with official feedback from the idea page
  - Users contributing to the idea receive a notification and email
  - Feedback can be posted using a free text name
  - Feedback can be updated later on
  - Admin and moderators can no longer write top-level comments
  - Comments by admins or moderators carry an `Official` badge
- When giving product feedback from the footer, a message and email can be provided for negative feedback
- CTA on project card now takes granular permissions into account
- CTA on project card is now also shown on mobile
- Projects for which the final phase has finished are marked as finished on their project card
- Projects on the landing page and all projects page can now be filtered on area through the URL

### Changed

- The avatars on a project card now include all users that posted, voted or commented
- Commenting is no longer possible on ideas not in the active phase

## 2019-03-03

### Fixed

- Manually sorting projects in the admin works as expected

### Added

- Support for Spanish
- The copy of 'x is currently working on' can be customized in admin HQ
- Extra caching layer in cl2-nlp speeds up similar ideas and creating clusters

## 2019-02-28

### Fixed

- In the dashboard, the labels on the users by gender donut chart are no longer cut off
- Adding file attachments with multiple consecutive spaces in the filename no longer fails
- Project copy in admin HQ no longer fails when users have mismatching locales with the new platform

### Added

- New landing page redesign
  - Project cards have a new layout and show the time remaining, a CTA and a metric related to the type of phase
  - The bottom of the landing page displays a new custom info text, configurable in the admin settings
  - New smarter project sorting algorithm, which can be changed to manual ordering in the projects admin
  - Ideas are no longer shown on the landing page
  - The `Show all projects` link is only shown when there are more than 10 projects
- New attributes are added to segment, available in all downstream tools:
  - `isSuperAdmin`: Set to true when the user is an admin with a citizenlab email
  - `isProjectModerator`
  - `highestRole`: Either `super_admin`, `admin`, `project_moderator` or `user`

### Changed

- Intercom now only receives users that are admin or project moderator (excluding citizenlab users)

## 2019-02-20

### Fixed

- User digest email events are sent out again
- The user statistics on the admin dashboard are back to the correct values
- Creating a new project page as an admin does not result in a blank page anymore
- Improved saving behaviour when saving images in a phase's description
- When logged in and visiting a url containing another locale than the one you previously picked, your locale choice is no longer overwritten

### Added

- Project copy feature (in admin HQ) now also supports copying ideas (including comments and votes) and allows you to specify a new slug for the project URL
- Unlogged users locale preference is saved in their browser

## 2019-02-14

### Fixed

- Project/new is no longer a blank page

## 2019-02-13

### Fixed

- Texts written with the rich text editor are shown more consistently in and outside of the editor
- Opening a dropdown of the smart group conditions form now scrolls down the modal
- When changing the sorting method in the ideas overview, the pagination now resets as expected
- Google login no longer uses the deprecated Google+ authentication API

### Added

- Typeform survey for typeform can now be downloaded as xlsx from a tab in the project settings
  - The Segment user token needs to be filled out in Admin HQ
  - New survey responses generate an event in segment
- Survey providers can be feature flagged individually
- New \*.template.citizenlab.co platforms now serve as definitions of the tenant template
- The registration fields overview in admin now shows a badge when fields are required

### Changed

- Surveymonkey is now feature-flagged off by default for new platforms

## 2019-01-30

### Fixed

- Long topic names no longer overlap in the admin dashboards
- Video no longer pops out of the phase description text
- Added event tracking for widget code copy and changing notification settings
- Saving admin settings no longer fails because of a mismatch between platform and user languages
- The password reset message now renders correctly on IE11
- It's easier to delete a selected image in the rich text editor
- The copy in the modal to create a new group now renders correctly in IE11
- Texts used in the the dashboard insights are no longer only shown in English
- Tracking of the 'Did you find what you're looking for?' footer not works correctly

### Added

- Tooltips have been added throughout the whole admin interface
- A new homepage custom text section can be configured in the admin settings, it will appear on the landing page in a future release
- New experimental notifications have been added that notify admins/moderators on every single idea and comment
- New tenant properties are being logged to Google Analytics

## 2019-01-19

### Fixed

- Registration fields of the type 'multiple select' can again be set in the 2nd step of the signup flow
- Creating invitations through an excel file no longer fails when there are multiple users with the same first and last name

## 2019-01-18

### Fixed

- Overflowing text in project header
- Fixed color overlay full opaque for non-updated tenant settings
- Fixed avatar layout in IE11
- Fixed idea page scrolling not working in some cases on iPad
- Pressing the enter key inside of a project settings page will no longer trigger a dialog to delet the project

### Changed

- Reduced the size of the avatars on the landing page header and footer
- Made 'alt' text inside avatar invisible
- Better cross-browser scaling of the background image of the header that's being shown to signed-in users
- Added more spacing underneath Survey, as not to overlap the new feedback buttons
- Increased width of author header inside of a comment to better accomodate long names
- Adjusted avatar hover effect to be inline with design spec￼

## 2019-01-17

### Added

- `header_overlay_opacity` in admin HQ allows to configure how transparent header color is when not signed in
- `custom_onboarding_fallback_message` in admin HQ allows to override the message shown in the header when signed in

## 2019-01-16

### Fixed

- The clustering prototype no longer shows labels behind other content
- Removing a project header image is again possible
- New active platforms get properly submitted to google search console again
- Scrolling issues with an iPad on the idea modal have been resolved
- Signing up through Google is working again
- The line underneath active elements in the project navbar now has the correct length
- A long location does no longer break the lay-out of an event card
- The dashboards are visible again by project moderators
- The admin toggle in the users manager is working again

### Added

- When logged in, a user gets to see a dynamic call to action, asking to
  - Complete their profile
  - Display a custom message configurable through admin HQ
  - Display the default fallback engagement motivator
- The landing page header now shows user avatars
- It's now possible to post an idea from the admin idea manager
- The footer now shows a feedback element for citizens
- A new 'map' dashboard now shows the ideas on their locations detected from the text using NLP
- The clustering prototype now shows the detected keywords when clustering is used

### Changed

- The navbar and landing page have a completely refreshed design
  - The font has changed all over the platform
  - 3 different colors (main, secondary, text) are configurable in Admin HQ
- The clustering prototype has been moved to its own dashboard tab
- Project cards for continuous projects now link to the information page instead of ideas

## 2018-12-26

### Fixed

- The rich text editor now formats more content the same way as they will be shown in the platform

### Added

- Admin onboarding guide
  - Shown as the first page in the admin, guiding users on steps to take
- The idea page now shows similar ideas, based on NLP
  - Feature flagged as `similar_ideas`, turned off by default
  - Experimental, intended to evaluate NLP similarity performance
- A user is now automatically signed out from FranceConnect when signing out of the platform

### Changed

- When a user signs in using FranceConnect, names and some signup fields can no longer be changed manually
- The FranceConnect button now has the official size and dimensions and no T&C
- SEO improvements to the "Powered by CitizenLab" logo

## 2018-12-13

### Fixed

- User digest email campaigns is sent out again
- IE11 UI fixes:
  - Project card text overflow bug
  - Project header text wrapping/centering bug
  - Timeline header broken layout bug
  - Dropdown not correctly positioned bug
- Creating new tenants and changing the host of existing tenants makes automatic DNS changes again

### Added

- SEO improvements: project pages and info pages are now included in sitemap
- Surveys now have Google Forms support

## 2018-12-11-2

### Fixed

- A required registration field of type number no longer blocks users on step 2 of the registration flow

## 2018-12-11

### Fixed

- Loading an idea page with a deleted comment no longer results in an error being shown
- Assigning a first bedget to a PB project as a new user no longer shows an infinite spinner
- Various dropdowns, most famously users group selection dropdown, no longer overlap menu items

## 2018-12-07

### Fixed

- It's again possible to write a comment to a comment on mobile
- When logged in and trying to log in again, the user is now redirected to the homepage
- A deleted user no longer generates a link going nowhere in the comments
- The dropdown menu for granular permissions no longer disappears behind the user search field
- After deleting an idea, the edit and delete buttons are no longer shown in the idea manager
- Long event title no longer pass out of the event box
- Notifications from a user that got deleted now show 'deleted user' instead of nothing

### Added

- Machine translations on the idea page
  - The idea body and every comment not in the user's language shows a button to translate
  - Feature flagged as `machine_translations`
  - Works for all languages
- Show the currency in the amount field for participatory budgeting in the admin
- Built-in registration fields can now be made required in the admin
- FranceConnect now shows a "What is FranceConnect?" link under the button

### Changed

- The picks column in the idea manager no longer shows a euro icon

## 2018-11-28

### Fixed

- IE11 graphical fixes in text editor, status badges and file drag&drop area fixed
- The idea tab is visible again within the admin of a continuous PB project
- The checkbox within 3rd party login buttons is now clickable in Firefox

## 2018-11-27

### Fixed

- When all registration fields are disabled, signing up through invite no longer blocks on the first step
- A moderator that has not yet accepted their invitation, is no longer shown as 'null null' in the moderators list
- Adding an idea by clicking on the map is possible again

### Changed

- When there are no events in a project, the events title is no longer shown
- The logo for Azure AD login (VUB Net ID) is shown as a larger image
- When logging in through a 3rd party login provider, the user needs to confirm that they've already accepted the terms and conditions

## 2018-11-22

### Fixed

- In the clustering prototype, comparing clusters using the CTRL key now also works on Mac
- Widget HTML code can now be copied again
- Long consequent lines of text now get broken up in multiple lines on the idea page
- Admin pages are no longer accessible for normal users
- Reduced problems with edge cases for uploading images and attachments

### Added

- Participatory budgeting (PB)
  - A new participation method in continuous and timeline projects
  - Admins and moderators can set budget on ideas and a maximum budget on the PB phase
  - Citizens can fill their basket with ideas, until they hit the limit
  - Citizens can submit their basket when they're done
  - Admins and moderators can process the results through the idea manager and excel export
- Advanced dashboards: iteration 1
  - The summary tab shows statistics on idea/comment/vote and registration activities
  - The users tab shows information on user demographics and a leaderboard
  - The time filter can be controller with the precision of a day
  - Project, group and topic filters are available when applicable
  - Project moderators can access the summary tabs with enforced project filter
- Social sharing through the modal is now separately trackable from sharing through the idea page
- The ideas excel export now contains the idea status
- A new smart group rule allows for filtering on project moderators and normal users

### Changed

- Project navigation is now shown in new navigation bar on top
- The content of the 'Open idea project' for new tenants has changed
- After posting an idea, the user is redirected towards the idea page of the new idea, instead of the landing page

## 2018-11-07

### Fixed

- The widget HTML snippet can be copied again

## 2018-11-05

### Fixed

- Clicking Terms & Conditions links during sign up now opens in a new tab

### Added

- Azure Active Directory login support, used for VUB Net ID

## 2018-10-25

### Fixed

- Resizing and alignment of images and video in the editor now works as expected
- Language selector is now updating the saved locale of a signed in user
- When clicking "view project" in the project admin in a new tab, the projects loads as expected
- The navbar user menu is now keyboard accessible
- Radio buttons in forms are now keyboard accessible
- The link to the terms and conditions from social sign in buttons is fixed
- In admin > settings > pages, the editors now have labels that show the language they're in
- Emails are no longer case sensitive, resolving recurring password reset issues
- The widget now renders properly in IE11
- Videos are no longer possible in the invitation editor

### Added

- Cookie consent manager
  - A cookie consent footer is shown when the user has not yet accepted cookies
  - The user can choose to accept all cookies, or open the manager and approve only some use cases
  - The consent settings are automatically derived from Segment
  - When the user starts using the platform, they silently accept cookies
- A new cookie policy page is easier to understand and can no longer be customized through the admin
- Granular permissions
  - In the project permissions, an admin or project moderator can choose which citizens can take which actions (posting/voting/comments/taking survey)
  - Feature flagged as 'granular_permissions', turned off by default
- Ideas excel export now contains links to the ideas
- Ideas and comments can now be exported from within a project, also by project moderators
- Ideas and comments can now be exported for a selection of ideas
- When signing up, a user gets to see which signup fields are optional

### Changed

- Published projects are now shown first in the admin projects overview
- It's now more clear that the brand color can not be changed through the initial input box
- All "Add <something>" buttons in the admin have moved to the top, for consistency
- The widget no longer shows the vote count when there are no votes
- When a project contains no ideas, the project card no longer shows "no ideas yet"

## 2018-10-09

### Fixed

- UTM tags are again present on social sharing
- Start an idea button is no longer shown in the navbar on mobile
- Exceptionally slow initial loading has been fixed
- Sharing on facebook is again able to (quite) consistently scrape the images
- When using the project copy tool in Admin HQ, attachments are now copied over as well

### Added

- Email engine in the admin (feature flagged)
  - Direct emails can be sent to specific groups by admins and moderators
  - Delivered/Opened/Clicked statistics can be seen for every campaign
  - An overview of all automated emails is shown and some can be disabled for the whole platform

## 2018-09-26

### Fixed

- Error messages are no longer cut off when they are longer than the red box
- The timeline dropdown on mobile shows the correct phase names again
- Adding an idea by clicking on the map works again
- Filip peeters is no longer sending out spam reports
- Reordering projects on the projects admin no longer behaves unexpectedly
- Fixes to the idea manager
  - Tabs on the left no longer overlap the idea table
  - Idea status tooltips no longer have an arrow that points too much to the right
  - When the screen in not wide enough, the preview panel on the right is no longer shown
  - Changing an idea status through the idea manager is possible again

### Added

- Social sharing modal is now shown after posting an idea
  - Feature flagged as `ideaflow_social_sharing`
  - Offers sharing buttons for facebook, twitter and email
- File attachments can now be added to
  - Ideas, shown on the idea page. Also works for citizens.
  - Projects, shown in the information page, for admins and moderators
  - Phases, shown under the phase description under the timeline, for admins and moderators
  - Events, shown under the event description, for admins and moderators
  - Pages, shown under the text, for admins
- Some limited rich text options can now be used in email invitation texts

### Changed

- The admin projects page now shows 3 seperate sections for published, draft and archived
- When there are no voting buttons, comment icon and count are now also aligned to the right
- It's now possible to remove your avatar

## 2018-09-07

### Fixed

- Submit idea button is now aligned with idea form
- An error caused by social sign in on French platforms not longer has an English error message
- Checkboxes are now keyboard navigable
- Projects that currently don't accept ideas can no longer be selected when posting an idea
- Deleting an idea no longer results in a blank page
- Deleting a comment no longer results in a blank page
- When sign in fails, the error message no longer says the user doesn't exist
- `null` is no longer shown as a lastname for migrated cl1 users without last name
- Clicking on the table headers in the idea managers again swaps the sorting order as expected
- Typeform Survey now is properly usable on mobile

### Added

- Email notification control
  - Every user can opt-out from all recurring types of e-mails sent out by the platform by editing their profile
  - Emails can be fully disabled per type and per tenant (through S&S ticket)
- An widget that shows platform ideas can now be embedded on external sites
  - The style and content of the widget can be configured through admin > settings > widgets
  - Widget functionality is feature flagged as "widgets", on by default

### Changed

- Initial loading speed of the platform has drastically improved, particulary noticable on mobile
- New tenants have custom signup fields and survey feature enabled by default

## 2018-08-20

### Fixed

- The idea sidepane on the map correctly displays HTML again
- Editing your own comment no longer turns the screen blank
- Page tracking to segment no longer tracks the previous page instead of the current one
- Some browsers no longer break because of missing internationalization support
- The options of a custom field are now shown in the correct order

### Added

- A major overhaul of all citizen-facing pages to have significantly better accessibility (almost WCAG2 Level A compliant)
  - Keyboard navigation supported everywhere
  - Forms and images will work better with screen readers
  - Color constrasts have been increased throughout
  - A warning is shown when the color in admin settings is too low on constrast
  - And a lot of very small changes to increase WCAG2 compliance
- Archived projects are visible by citizens
  - Citizens can filter to see all, active or archived projects
  - Projects and project cards show a badge indicating a project is archived
  - In the admin, active and archived projects are shown separately
- A favicon can now be configured at the hidden location `/admin/favicon`
  - On android in Chrome, the platform can be added to the Android homescreen and will use the favicon as an icon
- Visitors coming through Onze Stad App now are trackable in analytics

### Changed

- All dropdown menus now have the same style
- The style of all form select fields has changed
- Page tracking to segment no longer includes the url as the `name` property (salesmachine)
- Font sizes throughout the citizen-facing side are more consistent

## 2018-08-03

### Fixed

- The landingpage header layout is no longer broken on mobile devices
- Yet another bug related to the landingpage not correctly redirecting the user to the correct locale
- The Page not found page was not found when a page was not found

### Added

- The 'Create an account' call to action button on the landing page now gets tracked

## 2018-08-02

### Fixed

- The browser no longer goes blank when editing a comment
- Redirect to the correct locale in the URL no longer goes incorrectly to `en`

## 2018-07-31

### Fixed

- The locale in the URL no longer gets added twice in certain conditions
- Various fixes to the rich text editor
  - The controls are now translated
  - Line breaks in the editor and the resulting page are now consistent
  - The editor no longer breaks form keyboard accessibility
  - The images can no longer have inconsistent widht/height ratio wich used to happen in some cases
  - The toolbar buttons have a label for accessibility
- A new tenant created in French no longer contains some untranslated content
- The tenant lifecycle stage is now properly included in `group()` calls to segment
- Comment body and various dynamic titles are secured against XSS attacks

### Added

- Ideas published on CitizenLab can now also be pushed to Onze Stad App news stream
- The rich text editor
  - Now support copy/paste of images
- Event descriptions now also support rich text
- When not signed in, the header shows a CTA to create an account
- A new smart group rule allows you to specify members than have participated (vote, comment, idea) in a certain project
- The admin now shows a "Get started" link to the knowledge base on the bottom left
- The Dutch platforms show a "fake door" to Agenda Setting in the admin navigation

### Changed

- The idea card now shows name and date on 2 lines
- The navbar now shows the user name next to the avatar
- The user menu now shows "My ideas" instead of "Profile page"

## 2018-07-12

### Fixed

- New text editor fixes various bugs present in old editor:
  - Typing idea texts on Android phones now works as expected
  - Adding a link to a text field now opens the link in a new window
  - Resizing images now works as expected
  - When saving, the editor no longer causes extra whitespace to appear
- A (too) long list of IE11 fixes: The platform is now fully usable on IE11
- The group count in the smart groups now always shows the correct number
- The admin dashboard is no longer too wide on smaller screens
- The home button on mobile is no longer always active
- Fix for page crash when trying to navigate away from 2nd signup step when one or more required fields are present

### Added

- The language is now shown in the URL at all times (e.g. `/en/ideas`)
- The new text editor enables following extras:
  - It's now possible to upload images through the text editor
  - It's now possible to add youtube videos through the text editor
- `recruiter` has been added to the UTM campaign parameters

### Know issues

- The controls of the text editor are not yet translated
- Posting images through a URL in the text editor is no longer possible
- Images that have been resized by IE11 in the text editor, can subsequently no longer be resized by other browsers

## 2018-06-29

### Fixed

- Facebook now correctly shows the idea image on the very first share
- Signing up with a google account that has no avatar configured now works again
- Listing the projects and ideas for projects that have more than 1 group linked to them now works again

### Added

- Voting Insights [beta]: Get inisghts into who's voting for which content
  - Feature flagged as 'clustering', disabled by default
  - Admin dashboard shows a link to the prototype
- Social sharing buttons on the project info page
- Usage of `utm_` parameters on social sharing to track sharing performance
- Various improvements to meta tags throughout the platform
  - Page title shows the unread notification count
  - More descriptive page titles on home/projects/ideas
  - Engaging generic default texts when no meta title/description are provided
  - Search engines now understand what language and region the platform is targeting
- Optimized idea image size for facebook sharing
- Sharing button for facebook messenger on mobile
- When you receive admin rights, a notification is shown
- `tenantLifecycleStage` property is now present in all tracked events to segment

### Changed

- Meta tags can't be changed through the admin panel anymore
- Social sharing buttons changed aspect to be more visible

## 2018-06-20

### Fixed

- Visual fixes for IE11 (more to come)
  - The text on the homepage doesn't fall outside the text box anymore
  - The buttons on the project page are now in the right place
  - In the projects pages, the footer is no longer behaving like a header
- When trying to add a timeline phase that overlaps with another phase, a more descriptive error is shown
- larsseit font is now always being loaded

### Added

- Smart groups allow admins to automatically and continuously make users part of groups based on conditions
- New user manager allows
  - Navigating through users by group
  - Moving, adding and removing users from/to (manual) groups
  - Editing the group details from within the user manager
  - Creating groups from within the user manager
  - Exporting users to excel by group or by selection
- Custom registration fields now support the new type "number"
- The city website url can now be specified in admin settings, which is used as a link in the footer logo

### Changed

- The checkbox copy at signup has changed and now links to both privacy policy and terms and conditions
- Improved styling of usermenu dropdown (the menu that opens when you click on the avatar in the navigation bar)

### Removed

- The groups page is no longer a separate page, but the functionality is part of the user manager

## 2018-06-11

### Fixed

- Notifications that indicate a status change now show the correct status name
- The admin pages editors support changing content and creating new pages again
- When searching in the invites, filters still work as expected
- The font has changed again to larsseit

### Added

- Accessibility improvements:
  - All images have an 'alt' attributes
  - The whole navbar is now usable with a keyboard
  - Modals can be closed with the escape key
  - The contrast of labels on white backgrounds has increased
- New ideas will now immediately be scraped by facebook
- When inviting a user, you can now pick projects for which the user becomes a moderator

### Changed

- The language switcher is now shown on the top right in the navbar

## 2018-05-27

### Fixed

- Sitemap now has the correct date format
- Empty invitation rows are no longer created when the given excel file contains empty rows
- Hitting enter while editing a project no longer triggers the delete button
- Registration fields on signup and profile editing are now always shown in the correct language
- The dropdown menu for idea sorting no longer gets cut off by the edge of the screen on small screens
- Saving a phase or continuous project no longer fails when participation method is not ideation

### Added

- Language selection now also has a regional component (e.g. Dutch (Belgium) instead of Dutch)
- Added noindex tag on pages that should be shown in Google
- A new 'user created' event is now being tracked from the frontend side
- It's now possible to use HTML in the field description of custom fields (no editor, only for internal usage)

## 2018-05-16

### Fixed

- Phases are now correctly active during the day specified in their end date
- On the new idea page, the continue button is now shown at all resolutions
- On the idea list the order-by dropdown is now correctly displayed at all resolutions.

### Added

- Project moderators can be specified in project permissions, giving them admin and moderation capabilities within that project only
  - Moderators can access all admin settings of their projects
  - Moderators can see they are moderating certain projects through icons
  - Moderators can edit/delete ideas and delete comments in their projects
- A correct meta description tag for SEO is now rendered
- The platforms now render sitemaps at sitemap.xml
- It is now possible to define the default view (map/cards) for every phase individually
- The tenant can now be configured with an extra `lifecycle_stage` property, visible in Admin HQ.
- Downloading ideas and comments xlsx from admin is now tracked with events
- The fragment system, to experiment with custom content per tenant, now also covers custom project descriptions, pages and individual ideas

### Changed

- It is no longer possible to define phases with overlapping dates
- Initial loading speed of the platform has improved

## 2018-04-30

### Fixed

- When posting an idea and only afterward signing in, the content originally typed is no longer lost
- An error is no longer shown on the homepage when using Internet Explorer
- Deleting a user is possible again

### Changed

- The idea manager again shows 10 ideas on one page, instead of 5
- Submit buttons in the admin no longer show 'Error' on the buttons themselves

### Removed

- The project an idea belongs to can no longer be changed through the edit idea form, only through the idea manager

## 2018-04-26

### Added

- Areas can now be created, edited and deleted in the admin settings
- The order of projects can now be changed through drag&drop in the admin projects overview
- Before signing up, the user is requested to accept the terms and conditions
- It's possible to experiment with platform-specific content on the landing page footer, currently through setup & support
- Images are only loaded when they appear on screen, improving page loading speed

### Fixed

- You can no longer click a disabled "add an idea" button on the timeline
- When accessing a removed idea or project, a message is shown

### Known issues

- Posting an idea before logging in is currently broken; the user is redirected to an empty posting form
- Social sharing is not consistently showing all metadata

## 2018-04-18

### Fixed

- Adding an idea at a specific location by clicking on the map is fixed

## 2018-04-09

### Fixed

- An idea with a location now centers on that location
- Map markers far west or east (e.g. Vancouver) are now positioned as expected
- Links in comment now correctly break to a new line when they're too long
- Hitting enter in the idea search box no longer reloads the page
- A survey project no longer shows the amount of ideas on the project card
- The navbar no longer shows empty space above it on mobile
- The report as spam window no longer scrolls in a weird way
- The project listing on the homepage no longer repeats the same project for some non-admin users
- Google/Facebook login errors are captured and shown on an error page
- Some rendering issues were fixed for IE11 and Edge, some remain
- An idea body with very long words no longer overlaps the controls on the right
- Project cards no longer overlap the notification menu

### Added

- A user can now edit and delete its own comments
- An admin can now delete a user's comment and specify the reason, notifying the user by notification
- Invitations
  - Admins can invite users by specifying comma separated email addresses
  - Admins can invite users with extra information by uploading an excel file
  - Invited users can be placed in groups, made admin, and given a specific language
  - Admins can specify a message that will be included in the email to the invited users
  - Admins receive a notification when invited users sign up
- Users receive a notification and email when their idea changes status
- Idea titles are now limited to 80 characters

### Known issues

- Adding an idea through the map does not position it correctly

## 2018-03-23

### Fixed

- Fixed padding being added on top of navigation bar on mobile devices

## 2018-03-22

### Fixed

- Idea creation page would not load when no published projects where present. Instead of the loading indicator the page now shows a message telling the user there are no projects.

## 2018-03-20

### Fixed

- Various visual glitches on IE11 and Edge
- Scrolling behviour on mobile devices is back to normal
- The admin idea manager no longer shows an empty right column by default

### Added

- Experimental raw HTML editing for pages in the admin at `/admin/pages`

## 2018-03-14

### Fixed

- When making a registration field required, the user can't skip the second sign up step
- When adding a registration field of the "date" type, a date in the past can now be chosen
- The project listing on the landing page for logged in users that aren't admin is fixed

### Added

- When something goes wrong while authenticating through social networks, an error page is shown

## 2018-03-05

### Added

- Limited voting in timeline phases
- Facebook app id is included in the meta headers

### Known issues

- When hitting your maimum vote count as a citizen, other idea cards are not properly updating untill you try voting on them
- Changing the participation settings on a continuous project is impossible

## 2018-02-26

### Fixed

- Project pages
  - Fixed header image not being centered
- Project timeline page
  - Fixed currently active phase not being selected by default
  - Fixed 'start an idea' button not being shown insde the empty idea container
  - Fixed 'start an idea' button not linking to the correct idea creation step
- Ideas and Projects filter dropdown
  - Fixed the dropdown items not always being clickable
- Navigation bar
  - Fixed avatar and options menu not showing on mobile devices

### Added

- Responsive admin sidebar
- Top navigation menu stays in place when scrolling in admin section on mobile devices

### Changed

- Project timeline
  - Better word-breaking of phases titles in the timeline

## 2018-02-22

### Fixed

- Idea page
  - Fixed voting buttons not being displayed when page is accessed directly
- Edit profile form page
  - Fixed broken input fields (first name, last name, password, ...)
  - Fixed broken submit button behavior
- Admin project section
  - Fixed default view (map or card) not being saved
  - Fixed save button not being enabled when an image is added or removed
- Project page
  - Fixed header navigation button of the current page not being highlighted in certain scenarios
  - Fixed no phase selected in certain scenarios
  - Fixed mobile timeline phase selection not working
- Idea cards
  - Fixed 'Load more' button being shown when no more ideas
- Project cards
  - Fixed 'Load more' button being shown when no more projects
- Idea page
  - Fixed faulty link to project page
- Add an idea > project selection page
  - Fixed broken layout on mobile devices

### Added

- Landing page
  - Added 'load more' button to project and idea cards
  - Added search, sort and filter by topic to idea cards
- Project card
  - Added ideas count
- Idea card
  - Added author avatar
  - Added comment count and icon
- Idea page
  - Added loading indicator
- Project page
  - Added loading indicator
  - Added border to project header buttons to make them more visible
- Admin page section
  - Added header options in rich-text editors

### Changed

- Navigation bar
  - Removed 'ideas' menu item
  - Converted 'projects' menu item into dropdown
  - Changed style of the 'Start an idea' button
- Landing page
  - Header style changes (larger image dimensions, text centered)
  - Removed 'Projects' title on top of project cards
- Project card
  - Changed project image dimensions
  - Changed typography
- Idea card
  - Removed image placeholder
  - Reduced idea image height
- Filter dropdowns
  - Height, width and alignment changes for mobile version (to ensure the dropdown is fully visible on smaller screens)
- Idea page
  - Improved loading behavior
  - Relocated 'show on map' button to sidebar (above sharing buttons)
  - Automatically scroll to map when 'show on map' button is clicked
  - Larger font sizes and better overall typography for idea and comment text
  - Child comments style changes
  - Child commenting form style change
  - Comment options now only visible on hover on desktop
- Project page
  - Improved loading behavior
  - Timeline style changes to take into account longer project titles
  - Changed copy from 'timeline' to 'process'
  - Changed link from projects/<projectname>/timeline to projects/<projectname>/process
  - Events header button not being shown if there are no events
- Add an idea > project selection page
  - Improved project cards layout
  - Improved mobile page layout

## 2018-01-03

### Fixed

- Updating the bio on the profile page works again
- 2018 can be selected as the year of events/phases
- The project dropdown in the idea posting form no longer shows blank values
- Reset password email

### Added

- Ideas can be edited by admins and by their author
- An idea shows a changelog with its latest updates
- Improved admin idea manager
  - Bulk update project, topics and statuses of ideas
  - Bulk delete ideas
  - Preview the idea content
  - Links through to viewing and editing the idea
- When on a multi-lingual platform, the language can be changed in the footer
- The project pages now show previews of the project events in the footer
- The project card now shows a description preview text, which is changeable through the admin
- Images are automatically optimized after uploading, to reduce the file size

### Changed

- Image dimensions have changed to more optimal dimensions

## 2017-12-13

### Fixed

- The ideas of deleted users are properly shown
- Slider to make users admins is again functional

### Added

- The idea show page shows a project link
- Mentions are operational in comments
- Projects can be deleted in the admin

### Changed

- Ideas and projects sections switched positions on the landing page

## 2017-12-06

### Fixed

- Phases and events date-picker no longer overlaps with the description text
- No longer needed to hard refresh if you visited al old version of the platform
- Inconsistency when saving project permissions has been fixed
- Bullet lists are now working in project description, phases and events
- The notifications show the currect user as the one taking the action

### Added

- Translators can use `orgName` and `orgType` variables everywhere
- Previews of the correct image dimension when uploading images

### Changed

- Lots of styling tweaks to the admin interface
- Behaviour of image uploads has improved

## 2017-11-23

### Fixed

- Loading the customize tab in the admin no longer requires a hard refresh

## 2017-11-22

### Fixed

- When saving a phase in the admin, the spinner stops on success or errors
- Deleting a user no longer breaks the idea listing, idea page and comments
- Better error handling in the signup flow
- Various bug fixes to the projects admin
- The switches that control age, gender, ... now have an effect on the signup flow.
- For new visitors, hard reloading will no longer be required

### Added

- Social Sign In with facebook and google. (Needs to be setup individually per customer)
- Information pages are reachable through the navbar and editable through the admin
- A partner API that allows our partners to list ideas and projects programmatically
- Ideas with a location show a map on the idea show page
- Activation of welcome and reset password e-mails

### Changed

- Changes to mobile menu layout
- Changes to the style of switches
- Better overall mobile experience for citizen-facing site

### Known issues

- If you visited the site before and the page did not load, you need to hard refresh.
- If the "Customize" tab in the admin settings does not load, reload the browser on that page

## 2017-11-01

### Fixed

- Various copy added to the translation system
- Fixed bug where image was not shown after posting an idea
- Loading behaviour of the information pages
- Fixed bug where the app no longer worked after visiting some projects

### Added

- Added groups to the admin
- Added permissions to projects
- Social sharing of ideas on twitter and (if configured for the platform) facebook
- Projects can be linked to certain areas in the admin
- Projects can be filtered by area on the projects page
- Backend events are logged to segment

### Changed

- Improved the styling of the filters
- Project description in the admin has its own tab
- Restored the landing page header with an image and configurable text
- Improved responsiveness for idea show page
- Maximum allowed password length has increased to 72 characters
- Newest projects are list first

## 2017-10-09

### Fixed

- The male/female gender selection is no longer reversed after registration
- On firefox, the initial loading animation is properly scaled
- After signing in, the state of the vote buttons on idea cards is now correct for the current user
- Fixed bug were some text would disappear, because it was not available in the current language
- Fixed bug where adding an idea failed because of a wrongly stored user language
- Fixed bug where removing a language in the admin settings fails
- Graphical glitches on the project pages

### Added

- End-to-end test coverage for the happy flow of most of the citizen-facing app interaction
- Automated browser error logging to be proactive on bugs
- An idea can be removed through the admin

### Changed

- The modal that shows an idea is now fullscreen and has a new animation
- New design for the idea show page
- New design for the comments, with animation and better error handling
- The "Trending" sorting algorithm has changed to be more balanced and give new ideas a better chance
- Slightly improved design of the page that shows the user profile

## 2017-09-22

### Fixed

- Bug where multiple form inputs didn't accept typed input
- Issues blocking the login process
- The success message when commenting no longer blocks you from adding another comment
- Clicking an internal link from the idea modal didn't work
- Responsiveness of filters on the ideas page
- Updating an idea status through the admin failed

### Added

- Initial loading animation on page load
- Initial version of the legal pages (T&C, privacy policy, cookie policy)
- All forms give more detailed error information when something goes wrong
- Full caching and significant speed improvements for all data resources

### Changed

- Refactoring and restyling of the landing page, idea cards and project cards
- Added separate sign in and sign up components
- Cleaned up old and unused code
- The navbar is no longer shown when opening a modal
- Lots of little tweaks to styling, UX and responsiveness

## 2017-09-01

### Fixed

- Saving forms in the admin of Projects will now show success or error messages appropriately
- The link to the guide has been hidden from the admin sidebar until we have a guide to link to

### Added

- Adding an idea from a project page will pre-fill parts of the new idea form
- The landing page now prompts user to add an Idea if there are none
- The landing page will hide the Projects block if there are none

### Changed

- Under-the-hood optimizations to increase the loading speed of the platform

## 2017-08-27

### Fixed

- Changing the logo and background image in admin settings works
- Platform works for users with an unsupported OS language

### Added

- Admin dashboard
- Default topics and idea statuses for newly deployed platforms
- Proper UX for handling voting without being signed in
- Meta tags for SEO and social sharing
- Better error handling in project admin

### Changed

- Projects and user profile pages now use slugs in the URL

## 2017-08-18

### Fixed

- Changing idea status in admin
- Signing up
- Proper rending of menu bar within a project
- Admin settings are properly rendered within the tab container
- Lots of small tweaks to rendering on mobile
- Default sort ideas on trending on the ideas index page

### Added

- Admin section in projects to CRUD phases
- Admin section in projects to CRUD events
- New navbar on mobile
- Responsive version of idea show page

### Changed

- Navbar design updated
- One single login flow experience instead of 2 separate ones (posting idea/direct)
- Admins can only specify light/dark for menu color, not the exact color

### Removed

- Facebook login (Yet to be added to new login flow, will be back soon)

## 2017-08-13

### Fixed

- Voting on cards and in an idea page
- Idea modal loading speed
- Unread notification counter

### Added

- New improved flow for posting an idea
- Admin interface for projects
- New design for idea and project cards
- Consistenly applied modal, with new design, for ideas
- Segment.io integration, though not all events are tracked yet

### Changed

- Idea URls now using slugs for SEO<|MERGE_RESOLUTION|>--- conflicted
+++ resolved
@@ -14,11 +14,8 @@
 - Added a tabIndex so the cookie consent banner will have a visual outline around it when focused, for a11y compatibility
 - Fixed accessibility issue in modal window used to report a proposal as spam
 - Fixed accessibility contrast issue for social media buttons
-<<<<<<< HEAD
+- Fixed accessibility issue in map ideas search
 - The widget no longer links to ideas with the wrong domain
-=======
-- Fixed accessibility issue in map ideas search
->>>>>>> 5d294f37
 
 ## 2022-03-29
 
