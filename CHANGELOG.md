--- conflicted
+++ resolved
@@ -1,18 +1,11 @@
 # Changelog
 
-<<<<<<< HEAD
 ## 2022-07-28
 
 ### Added
 
 - [CL-1118] Native survey feature
-=======
-## Next release
-
-### Added
-
 - [CL-1128] Feature to bulk import ideas from an XLSX sheet
->>>>>>> 964f0e9c
 
 ## 2022-07-22
 
