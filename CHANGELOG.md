# Changelog

## Next release

### Changed

<<<<<<< HEAD
- Dashboard and reports vertical bar charts are now sorted
=======
- Automatic tagging in Insights also takes the title into account (instead of only the content).
>>>>>>> 86b4388c

## 2022-01-12

### Added

- Users are now able to cancel tag suggestion scan on the Insights Edit screen
- Added `secure` flag to cookies
- Support basemap.at as tile provider

### Fixed

- Fixed issue with exporting surveys as XLSX sheets, when the typeform survey URI includes a '#' character.
- Styling of the text above the avatar bubbles at the bottom of the landing page works again when there's a customized text.
- Styling bugs for the two-column layout
- Bug where tile provider of a project becomes unchangeable after the map config has been edited has been fixed.

### Changed

- Updated Cookie Policy page

## 2022-01-10

### Added

- Configure sign-up button (custom link) on homepage banner

### Changed

- Dashboard and report bar charts are now more easily readable - values appear on top or next to the bars instead of inside of them. Comparisons between project and platform values are now only visible in the report tooltips and do not break the chart itself.

### Fixed

- Using a custom tile provider should work now.
- Registration form with a date field doesn't crash anymore

## 2022-01-06

### Fixed

- Changing the values for Registration helper text and Account confirmation in Admin > Settings > Registration doesn't cause other values to be erased anymore.

## 2022-01-05

### Changed

- Improved the user interface of the Registration tab in the Admin settings

## 2021-12-23

### Added

- Adding pages in 'Navigation' tab in settings now possible, changing names of navbar items now works, removed 'secret pages-page'.
- Different layouts for the homepage banner (for signed-out users)
- Preview functionality for the image of the homepage banner in the back-office

### Fixed

- Saving of homepage banner image overlay color and opacity

## 2021-12-22

### Fixed

- Notifications of inappropriate content now link to the item containing the flagged content

## 2021-12-16

### Added

- Ability to scan all post, recently added posts and not tagged posts in Insights

## 2021-12-15

### Fixed

- Severe code-injection vulnerability
- More small copy changes for customizable navbar, made styling Navigation tab consistent with other tabs, re-enabled slug editing on secret pages-page.

## 2021-12-10

- Copy for customizable navbar

## 2021-12-09

### Added

- Customizable navbar

## 2021-12-08

### Changed

- Improved the structure and copy of the Admin > Settings > Customize page.

### Fixed

- Insights scan category button no longer appears when the insights nlp feature flag is disabled

## 2021-11-30

### Added

- Insights loading indicator on category scan

### Fixed

- Password reset emails sometimes took a long time to be send out, they are now processed much faster (even when the background job queue has lots of items).

## 2021-11-25

### Added

- New translations from Crowdin.
- Sign-up flow: Not activating any custom registration fields no longer breaks sign-up. Refreshing page during sign-up flow no longer creates an unregistered user.

## 2021-11-22

### Changed

- Enable/disable avatars in homepage banner
- Increased size of city logo in the footer

### Fixed

- Links to ideas in admin digest emails work again
- Votes statistics not showing up in the dashboard for some admins and project moderators.

## 2021-11-16

### Fixed

- Custom topics are not displayed as filters on the proposals overview page.

### Added

- Added a tooltip in the survey project settings with a link to a support article that explains how to embed links in Google forms
- Input count to Insights View screen

### Changed

- Add clarification tooltips to Insights View screen
- When a user account is deleted, visits data associated to that account are now removed from Matomo.

## 2021-11-11

### Changed

- Improvements to the loading speed of the landing page and some items with dropdown menus in the navigation bar.

## 2021-11-05

### Fixed

- Dashboard issue where the current month did not appear for certain time zones

## 2021-11-04

### Added

- New translations from Crowdin.

## 2021-11-03

### Fixed

- Microsoft Form survey iframes no longer auto-focus on the form
- Stop confusing Serbian Latin and Cyrillic in back locales.

## 2021-11-01

### Changed

- The whole input card in Insight View screen is now clickable
- Inputs list component in Insights View screen now shows active filters at all times
- Insights Network Visualisation changes:
  - Reduced space between clusters
  - Increased font size for keywords labels
  - It is now possible to de-select keywords by clicking on them twice

### Fixed

- If there's an error message related to the project title, it goes away if the title is edited (and only shows again if we submit and the error isn't fixed).

## 2021-10-27

### Changed

- Removed the unused '/ideas/new' route

### Fixed

- Sorting order and list/map view settings of ideas are available again if voting is disabled.
- Project phase started emails and notifications.

## 2021-10-26

### Added

- Limit number of downvotes.

### Changed

- Improved quality of Idea and App Header Images
- Idea cards in the map view only show the downvote icon when downvoting is enabled or when it's disabled and it's disabled for a different reason than explicit turning off of the downvoting functionality.
- Now also for idea cards on the map view: the comment icon on an idea card is only shown when commenting in the project is enabled or there's at least one idea with a comment.

### Fixed

- The event cards now rearrange themselves vertically on mobile / small screens. Before they were always arranged horizontally. This fixed the issue of them going off-screen when there is not enough screen space.

## 2021-10-25

### Changed

- The comment icon on an idea card is only shown when commenting in the project is enabled or there's at least one idea with a comment.
- Increased Microsoft Forms survey width

### Fixed

- Insights table approve button no longer appears when there are no suggested tags
- Insights tags are now truncated when they are too long
- Insights posts cards on View screen no longer display text with different font-sizes
- Insights posts in table are no longer sorted by default

## 2021-10-20

### Changed

- PII (Personally Identifiable Information) data, if any, are now removed from Segment when a user account is deleted.

## 2021-10-19

### Changed

- Tags which do not contain any inputs are no longer visible on the Insights View screen
- PII (Personally Identifiable Information) data, if any, are now removed from Intercom when a user account is deleted.

### Added

- Added export functionality to Insights View screen inputs list

## 2021-10-15

### Changed

- Project reports are no longer available in the dashboard section. Instread, they can be found in the Reporting section of tha admin.

### Fixed

- Platform is now accepting valid Microsoft Form survey links with custom subdomains
- When user goes to the url of an Insight that no longer exist, they get redirected to the Insights List screen.

## 2021-10-14

### Fixed

- File uploads for ideas, projects, events, folders

## 2021-10-13 (2)

### Fixed

- Validation and functioning of page forms are fixed (forms to change the fixed/legal pages such as the FAQ, T&C, privacy policy, etc.).

## 2021-10-13

### Added

- Users can now change their name after validation with FranceConnect
- Permit embedding of videos from dreambroker in rich-text editor content.
- Possibility to create an Insights tag from selected filters in the Insights View screen

## 2021-10-12

### Added

- Added Serbian (Cyrillic) to platform

## 2021-10-11

### Added

- Insights View screen and visualization
- Users can now change their name after validation with FranceConnect

## 2021-10-06

### Fixed

- Issue with user deletion

### Added

- Initial blocked words lists for Luxembourgish and Italian.
- Added Luxembourgish translations.

## 2021-10-05

### Added

- Blocked words lists for Luxembourgish and Italian (which allows the profanity blocker feature).

### Changed

- Removed 'FAQ' and 'About' from the footer.
- Removed links to other pages at the bottom of the fixed and legal pages (Cookie policy, T&C, etc.)
- Removed the YES/NO short feedback form in the footer (as it wasn't working)

## 2021-10-01

### Fixed

- Typeform export from the platform shows the answers to all questions again.

## 2021-09-29

### Changed

- Insights Edit screen improvements
  - Added tooltip in the tags sidebar
  - Added quick delete action to category button in the categories sidebar
  - "Detect tags" button only shows if there are tags detected
  - "Reset tags" button is moved to a menu
  - Removed "add" button from input sidebar and improved select hover state
- Split 'Pages' tab in admin/settings into the 'Pages' and 'Policies' tabs. 'Pages' contains the about, FAQ and a11y statement pages, while 'Policies' contains the terms and conditions, privacy- and cookie policy. The 'Pages' tab will soon be replaced by a 'Navigation' tab with more customizability options as part of the upcoming nav-bar customization functionality. This is just a temporary in-between solution.

## 2021-09-24

### Added

- SmartSurvey integration

## 2021-09-22

### Changed

- Very short phases are now shown slightly bigger in the timeline, and projects with many phases will display the timeline correctly.

### Fixed

- Cookie popup can be closed again.

## 2021-09-21

### Added

- Permit embedding of videos from videotool.dk in rich-text editor content.

### Changed

- Project moderators have access to the 'Reporting' tab of the admin panel for their projects.

### Fixed

- The category columns in input `xlsx` exports (insights) are now ordered as presented in the application.

## 2021-09-14

### Changed

- Mobile navbar got redesigned. We now have a 'More' button in the default menu that opens up a full mobile menu.

## 2021-09-13

### Added

- Insights table export button. Adds the ability to export the inputs as xlsx for all categories or a selected one.

### Fixed

- Fixes issue where user name will sometimes appear as "undefined"

## 2021-09-06

### Added

- Keyboard navigation improvements for the Insights Edit view
- Added the internal machinery to support text network analyses in the end-to-end flow.

### Fixed

- '&' character now displays correctly in Idea description and Project preview description.
- Fixes user export with custom fields

## 2021-09-03

### Fixed

- Ghent now supports mapping 25 instead of 24 neighbourhouds

## 2021-09-02

### Fixed

- Setting DNS records when the host is changed.
- Smart group rules for participation in project, topic or idea status are now applied in one continuous SQL query.

### Changed

- The rule values for participation in project, topic or idea status, with predicates that are not a negation, are now represented as arrays of IDs in order to support specifying multiple projects, topics or idea statuses (the rule applies when satisfied for one of the values).

## 2021-09-01

### Fixed

- When voting is disabled, the reason is shown again

## 2021-08-31

### Added

- When signing up with another service (e.g. Google), the platform will now remember a prior language selection.

### Fixed

- Accessibility: voting buttons (thumbs) have a darker color when disabled. There's also more visual distinction between voting buttons on input cards when they are enabled and disabled.
- Accessibility: The default background color of the last "bubble" of the avatars showing on e.g. the landing page top banner is darker, so the contrast with its content (number of remaining users) is clearer.
- Accessibility: the text colors of the currently selected phase in a timeline project are darker to improve color contrast to meet WCAG 2.1 AA requirements.
- Accessibility: the status and topics on an input (idea) page are more distinctive compared to its background, meeting WCAG 2.1 AA criteria.
- Verification using Auth0 method no longer fails for everyone but the first user

## 2021-08-30

### Added

- New Insights module containing Insights end-to-end flow

## 2021-08-26

### Added

- Microsoft Forms integration

## 2021-08-20

### Fixed

- Survey options now appear as expected when creating a new survey project
- Adds a feature flag to disable user biographies from adminHQ

## 2021-08-18

### Added

- Added Italian to platform
- Support for a new verification method specifically for Ghent, which lets users verify using their rijksregisternummer
- Improved participatory budgeting:
  - Support for new virtual currencies (TOK: tokens, CRE: credits)
  - A minimum budget limit can be configured per project, forcing citizens to fill up their basket to some extent (or specify a specific basket amount when minimum and maximum budget are the same)
  - Copy improvements

## 2021-08-11

### Fixed

- When considering to remove a flag after updating content, all relevant attributes are re-evaluated.
- Issues with viewing notifications and marking them as read.

## 2021-08-09

### Fixed

- The preheader with a missing translation has been removed from user confirmation email

### Fixed

- When you sign up with Google, the platform will now automatically use the language of your profile whenever possible
- Fixed invalid SQL queries that were causing various issues throughout the platforms (Part I). (IN-510)

## 2021-08-05

### Added

- Added message logging to monitor tenant creation status (shown in admin HQ).

### Changed

- No default value for the lifecycle stage is prefilled, a value must be explicitly specified.
- Changing the lifecycle stage from/to demo is prohibited.
- Only tenant templates that apply without issues are released.
- On create validation for authors was replaced by publication context, to allow templates to successfully create content without authors.

## 2021-08-04

### Fixed

- Certain characters in Volunteer Cause titles prevented exporting lists of volunteers to Excel from admin/projects/.../volunteering view.
- Limit of 10 events under projects and in back office
- Events widget switch being shown in non-commercial plans

## 2021-07-30

### Added

- Configured dependabot for the frontend, a tool that helps keeping dependencies up to date.
- Added events overview page to navigation menu, which can be enabled or disabled.
- Added events widget to front page, which can be enabled or disabled (commercial feature).

## 2021-07-16

### Added

- Auto-detection of inappropriate content (in beta for certain languages). Flagged content can be inspected on the admin Activity page. The setting can be toggled in the General settings tab.

### Fixed

- On the admin activity page (/admin/moderation), items about proposals now correctly link to proposals (instead of to projects). Also, the copy of the links at the end of the item rows is now correct for different types of content (correct conjugation of 'this post', 'this project', etc. for all languages).

## 2021-07-14

### Added

- Project phases now have their own URLs, which makes it possible to link to a specific phase

### Fixed

- Blocked words for content that can contain HTML
- Searching users after sorting (e.g. by role)

## 2021-07-09

### Changed

- The admin Guide link goes to the support center now instead of to /admin/guide

## 2021-07-02

### Fixed

- Instances where the user name was "unknown author"

### Changed

- Removed the slogan from the homepage footer

## 2021-06-30

### Changed

- Users can no longer leave registration before confirming their account. This should prevent bugs relative to unconfirmed users navigating the platform.

## 2021-06-29

### Fixed

- Map: Fix for ideas that only have coordinates but no address not being shown on the map
- Map: Fix for 'click on the map to add your input' message wrongfully being shown when idea posting is not allowed
- Sign-up flow: Fix for bug that could cause the browser to freeze when the user tried to complete the custom fields step
- Project description: Fix for numbered and unnumbered lists being cut off
- Project Managers can now upload map layers.

### Changed

- Map: When an idea is selected that is hidden behind a cluster the map now zooms in to show that marker
- Map: Idea marker gets centered on map when clicked
- Map: Larger idea box on bigger desktop screens (width > 1440 pixels)
- Idea location: Display idea location in degrees (°) minutes (') seconds ('') when the idea only has coordinates but no address
- Sign-up flow: Show loading spinner when the user clicks on 'skip this step' in the sign-up custom fields step
- Image upload: The default max allowed file size for an image is now 10 Mb instead of 5 Mb

### Added

- 'Go back' button from project to project folder (if appropriate).

## 2021-06-22

### Changed

- Project managers that are assigned to a project and/or its input now lose those assignments when losing project management rights over that project.

### Fixed

- Input manager side modal scroll.

## 2021-06-18

### Fixed

- Privacy policy now opens in new tab.
- Landing page custom section now uses theme colors.
- Buttons and links in project description now open internal links in the same tab, and external links in a new tab.

## 2021-06-16

### Fixed

- Project moderators can no longer see draft projects they don't moderate in the project listing.
- The content and subject of the emails used to share an input (idea/issue/option/contribution/...) do now include the correct input title and URL.
- Sharing new ideas on Facebook goes faster
- Manual campaigns now have the layout content in all available languages.

## 2021-06-11

### Fixed

- Facebook button no longer shows when not configured.

## 2021-06-10

### Fixed

- Creating invites on a platform with many heavy custom registration fields is no longer unworkably slow

## 2021-06-09

### Added

- New citizen-facing map view

## 2021-06-08

### Fixed

- Ordering by ideas by trending is now working.
- Ordering by ideas votes in the input manager is now working.

## 2021-06-07

### Added

- Qualtrics surveys integration.

### Changed

- Project Events are now ordered chronologically from latest to soonest.

### Fixed

- Visibility Labels in the admin projects list are now visible.
- Tagged ideas export is fixed.
- Updating an idea in one locale does not overwrite other locales anymore

## 2021-05-28

### Fixed

- Project Events are now ordered chronologically from soonest to latest.

## 2021-05-27

### Fixed

- Project access rights management are now visible again.

## 2021-05-21

### Added

- Profanity blocker: when posting comments, input, proposals that contain profane words, posting will not be possible and a warning will be shown.

## 2021-05-20

### Fixed

- Excel exports of ideas without author

## 2021-05-19

### Added

- Support for Auth0 as a verification method

## 2021-05-18

### Fixed

- Active users no longer need confirmation

## 2021-05-14

### Fixed

- Fixed an issue causing already registered users to be prompted with the post-registration welcome screen.

## 2021-05-11

### Added

- Added polls to the reporting section of the dashboards

## 2021-05-10

### Changed

- Invited or verified users no longer require confirmation.

## 2021-05-07

### Fixed

- Spreasheet exports throughout the platform are improved.

### Added

- City Admins can now assign any user as the author of an idea when creating or updating.
- Email confirmation now happens in survey and signup page sign up forms.

## 2021-05-06

### Fixed

- Idea export to excel is no longer limited to 250 ideas.

## 2021-05-04

### Fixed

- Fixed issues causing email campaigns not to be sent.

## 2021-05-03

### Changed

- Users are now prompted to confirm their account after creating it, by receiving a confirmation code in their email address.

### Added

- SurveyXact Integration.

## 2021-05-01

### Added

- New module to plug email confirmation to users.

## 2021-04-29

### Fixed

- Editing the banner header in Admin > Settings > General, doesn't cause the other header fields to be cleared anymore

## 2021-04-22

### Fixed

- After the project title error appears, it disappears again after you start correcting the error

## 2021-03-31

### Fixed

- Customizable Banner Fields no longer get emptied/reset when changing another.

### Added

- When a client-side validation error happens for the project title in the admin, there will be an error next to the submit button in addition to the error message next to the input field.

## 2021-03-25

### Fixed

- The input fields for multiple locales provides an error messages when there's an error for at least one of the languages.

## 2021-03-23

### Fixed

- Fix for broken sign-up flow when signing-up through social sign-on

## 2021-03-19

### Fixed

- Admin>Dashboard>Users tab is no longer hidden for admins that manage projects.
- The password input no longer shows the password when hitting ENTER.
- Admin > Settings displays the tabs again

### Changed

- Empty folders are now shown in the landing page, navbar, projects page and sitemap.
- The sitemap no longer shows all projects and folder under each folder.
- Images added to folder descriptions are now compressed, reducing load times in project and folder pages.

### Added

- Allows for sending front-end events to our self-hosted matomo analytics tool

## 2021-03-16

### Changed

- Automatic tagging is functional for all clusters, and enabled for all premium customers

### Added

- Matomo is enabled for all platforms, tracking page views and front-end events (no workshops or back-end events yet)

## 2021-03-11

### Changed

- Tenants are now ordered alphabetically in AdminHQ
- Serbian (Latin) is now a language option.

## 2021-03-10

### Added

- CitizenLab admins can now change the link to the accessibility statement via AdminHQ.
- "Reply-to" field in emails from campaigns can be customized for each platform
- Customizable minimal required password length for each platform

## 2021-03-09

### Fixed

- Fixed a crash that would occur when tring to add tags to an idea

## 2021-03-08

### Fixed

- Phase pages now display the correct count of ideas (not retroactive - will only affect phases modified from today onwards).

## 2021-03-05

### Changed

- Changed the default style of the map
- Proposals/Initiatives are now sorted by most recent by default

### Added

- Custom maps (Project settings > Map): Admins now have the capability to customize the map shown inside of a project. They can do so by uploading geoJson files as layers on the map, and customizing those layers through the back-office UI (e.g. changing colors, marker icons, tooltip text, sort order, map legend, default zoom level, default center point).

### Fixed

- Fixed a crash that could potentially occur when opening an idea page and afterwards going back to the project page

## 2021-03-04

### Added

- In the admin (Settings > Registration tab), admins can now directly set the helper texts on top of the sign-up form (both for step 1 and 2).
- The admin Settings > Homepage and style tab has two new fields: one to allow customization for copy of the banner signed-in users see (on the landing page) and one to set the copy that's shown underneath this banner and above the projects/folders (also on the landing page).
- Copy to clarify sign up/log in possibilities with phone number

### Changed

- The admin Settings > Homepage and style tab has undergone copy improvements and has been rearranged
- The FranceConnect button to login, signup or verify your account now displays the messages required by the vendor.
- Updated the look of the FranceConnect button to login, signup or verify your account to feature the latests changes required by the vendor.

### Fixed

- Downvote button (thumbs down) on input card is displayed for archived projects

## 2021-03-03

### Added

- Users are now notified in app and via email when they're assigned as folder administrators.

## 2021-03-02

### Fixed

- Don't show empty space inside of the idea card when no avatar is present

### Added

- Maori as languages option

### Changed

- Improved layout of project event listings on mobile devices

## 2021-02-26

### Fixed

- France Connect button hover state now complies with the vendor's guidelines.

## 2021-02-24

### Fixed

- The project page no longer shows an eternal spinner when the user has no access to see the project

## 2021-02-18

### Added

- The password fields show an error when the password is too short
- The password fields have a 'show password' button to let people check their password while typing
- The password fields have a strength checker with appropriate informative message on how to increase the strength
- France Connect as a verification method.

### Fixed

- Notifications for started phases are no longer triggered for unpublished projects and folders.

## 2021-02-17

### Changed

- All input fields for multiple locales now use the components with locale switchers, resulting in a cleaner and more compact UI.
- Copy improvements

## 2021-02-12

### Fixed

- Fixed Azure AD login for some Azure setups (Schagen)

### Changed

- When searching for an idea, the search operation no longer searches on the author's name. This was causing severe performance issues and slowness of the paltforms.

## 2021-02-10

### Added

- Automatic tagging

## 2021-02-08

### Fixed

- Fixed a bug preventing registration fields and poll questions from reordering correctly.
- Fixed a bug causing errors in new platforms.

## 2021-02-04

### Fixed

- Fixed a bug causing the projects list in the navbar and projects page to display projects outside of folders when they're contained within them.

## 2021-01-29

### Added

- Ability to redirect URLs through AdminHQ
- Accessibility statement link in the footer

### Fixed

- Fixed issue affecting project managers that blocked access to their managed projects, when these are placed inside a folder.

## 2021-01-28

### Fixed

- A bug in Admin project edit page that did not allow a user to Go Back to the projects list after switching tabs
- Scrolling on the admin users page

## 2021-01-26

### Added

- Folder admin rights. Folder admins or 'managers' can be assigned per folder. They can create projects inside folders they have rights for, and moderate/change the folder and all projects that are inside.
- The 'from' and 'reply-to' emails can be customized by cluster (by our developers, not in Admin HQ). E.g. Benelux notification emails could be sent out by notifications@citizenlab.eu, US emails could be sent out by notifications@citizenlab.us etc., as long as those emails are owned by us. We can choose any email for "reply-to", so also email addresses we don't own. This means "reply-to" could potentially be configured to be an email address of the city, e.g. support@leuven.be. It is currently not possible to customize the reply-to (except for manual campaigns) and from fields for individual tenants.
- When a survey requires the user to be signed-in, we now show the sign in/up form directly on the page when not logged in (instead of the green infobox with a link to the sign-up popup)

### Fixed

- The 'reply-to' field of our emails showed up twice in recipient's email clients, now only once.

### Changed

- Added the recipient first and last name to the 'to' email field in their email client, so not only their email adress is shown.
- The links in the footer can now expand to multiple lines, and therefore accomodate more items (e.g. soon the addition of a link to the accesibility statement)

## 2021-01-21

### Added

- Added right-to-left rendering to emails

## 2021-01-18

### Fixed

- Access rights tab for participatory budget projects
- Admin moderation page access

## 2021-01-15

### Changed

- Copy improvements across different languages

## 2021-01-14

### Added

- Ability to customize the input term for a project

### Changed

- The word 'idea' was removed from as many places as possible from the platform, replaced with more generic copy.

## 2021-01-13

### Changed

- Idea cards redesign
- Project folder page redesign
- Project folders now have a single folder card image instead of 5 folder images in the admin settings
- By default 24 instead of 12 ideas or shown now on the project page

## 2020-12-17

### Fixed

- When creating a project from a template, only templates that are supported by the tenant's locale will show up
- Fixed several layout, interaction and data issues in the manual tagging feature of the Admin Processing page, making it ready for external use.
- Fixed project managers access of the Admin Processing page.

### Added

- Admin activity feed access for project managers
- Added empty state to processing list when no project is selected
- Keyboard shortcut tooltip for navigation buttons of the Admin Processing page

### Changed

- Reduced spacing in sidebar menu, allowing for more items to be displayed
- Style changes on the Admin Processing page

## 2020-12-08

### Fixed

- Issues with password reset and invitation emails
- No more idea duplicates showing up on idea overview pages
- Images no longer disappear from a body of an idea, or description of a project on phase, if placed at the bottom.

### Changed

- Increased color contrast of inactive timeline phases text to meet accesibility standard
- Increased color contrast of event card left-hand event dates to meet accesibility standard
- Increased color contrast of List/Map toggle component to meet accesibility standard

### Added

- Ability to tag ideas manually and automatically in the admin.

## 2020-12-02

### Changed

- By default the last active phase instead of the last phase is now selected when a timeline project has no active phase

### Fixed

- The empty white popup box won't pop up anymore after clicking the map view in non-ideation phases.
- Styling mistakes in the idea page voting and participatory budget boxes.
- The tooltip shown when hovering over a disabled idea posting button in the project page sticky top bar is no longer partially hidden

## 2020-12-01

### Changed

- Ideas are now still editable when idea posting is disabled for a project.

## 2020-11-30

### Added

- Ability to create new and edit existing idea statuses

### Fixed

- The page no longer refreshes when accepting the cookie policy

### Changed

- Segment is no longer used to connect other tools, instead following tools are integrated natively
  - Google Analytics
  - Google Tag Manager
  - Intercom
  - Satismeter
  - Segment, disabled by default
- Error messages for invitations, logins and password resets are now clearer.

## 2020-11-27

### Fixed

- Social authentication with Google when the user has no avatar.

### Changed

- Random user demographics on project copy.

## 2020-11-26

### Added

- Some specific copy for Vitry-sur-Seine

## 2020-11-25

### Fixed

- Sections with extra padding or funky widths in Admin were returned to normal
- Added missing copy from previous release
- Copy improvements in French

### Changed

- Proposal and idea descriptions now require 30 characters instead of the previous 500

## 2020-11-23

### Added

- Some specific copy for Sterling Council

### Fixed

- The Admin UI is no longer exposed to regular (and unauthenticated) users
- Clicking the toggle button of a custom registration field (in Admin > Settings > Registration fields) no longer duplicated the row
- Buttons added in the WYSIWYG editor now have the correct color when hovered
- The cookie policy and accessibility statement are not editable anymore from Admin > Settings > Pages

### Changed

**Project page:**

- Show all events at bottom of page instead of only upcoming events
- Reduced padding of sticky top bar
- Only show sticky top bar when an action button (e.g. 'Post an idea') is present, and you've scrolled past it.

**Project page right-hand sidebar:**

- Show 'See the ideas' button when the project has ended and the last phase was an ideation phase
- Show 'X ideas in the final phase' when the project has ended and the last phase was an ideation phase
- 'X phases' is now clickable and scrolls to the timeline when clicked
- 'X upcoming events' changed to 'X events', and event count now counts all events, not only upcoming events

**Admin project configuration page:**

- Replaced 'Project images' upload widget in back-office (Project > General) with 'Project card image', reduced the max count from 5 to 1 and updated the corresponding tooltip with new recommended image dimensions

**Idea page:**

- The map modal now shows address on top of the map when opened
- Share button copy change from "share idea" to "share"
- Right-hand sidebar is sticky now when its height allows it (= when the viewport is taller than the sidebar)
- Comment box now has an animation when it expands
- Adjusted scroll-to position when pressing 'Add a comment' to make sure the comment box is always fully visible in the viewport.

**Other:**

- Adjusted FileDisplay (downloadable files for a project or idea) link style to show underline by default, and increased contrast of hover color
- Reduced width of DateTimePicker, and always show arrows for time input

## 2020-11-20 (2)

### Fixed

- The project header image is screen reader friendly.
- The similar ideas feature doesn't make backend requests anymore when it's not enabled.

### Changed

- Areas are requested with a max. of 500 now, so more areas are visible in e.g. the admin dashboard.

## 2020-11-18

### Added

- Archived project folder cards on the homepage will now have an "Archived" label, the same way archived projects do\
- Improved support for right-to-left layout
- Experimental processing feature that allows admins and project managers to automatically assign tags to a set of ideas.

### Fixed

- Projects without idea sorting methods are no longer invalid.
- Surveys tab now shows for projects with survey phases.

### Changed

- Moved welcome email from cl2-emails to cl2-back

## 2020-11-16

### Added

- Admins can now select the default sort order for ideas in ideation and participatory budgeting projects, per project

### Changed

- The default sort order of ideas is now "Trending" instead of "Random" for every project if left unchanged
- Improved sign in/up loading speed
- Removed link to survey in the project page sidebar when not logged in. Instead it will show plain none-clickable text (e.g. '1 survey')

### Fixed

- Custom project slugs can now contain alphanumeric Arabic characters
- Project Topics table now updates if a topic is deleted or reordered.
- Empty lines with formatting (like bold or italic) in a Quill editor are now removed if not used as paragraphs.

## 2020-11-10

### Added

#### Integration of trial management into AdminHQ

- The lifecycle of the trials created from AdminHQ and from the website has been unified.
- After 14 days, a trial platform goes to Purgatory (`expired_trial`) and is no longer accessible. Fourteen days later, the expired trial will be removed altogether (at this point, there is no way back).
- The end date of a trial can be modified in AdminHQ (> Edit tenant > Internal tab).

## 2020-11-06

### Added

- Social sharing via WhatsApp
- Ability to edit the project URL
- Fragment to embed a form directly into the new proposal page, for regular users only

### Fixed

- The project about section is visibile in mobile view again
- Maps will no longer overflow on page resizes

## 2020-11-05

### Added

- Reordering of and cleaner interface for managing custom registration field options
- An 'add proposal' button in the proposals admin
- Fragment to user profile page to manage party membership settings (CD&V)
- "User not found" message when visiting a profile for a user that was deleted or could not be found

### Changed

- Proposal title max. length error message
- Moved delete functionality for projects and project folders to the admin overview

### Fixed

- The automatic scroll to the survey on survey project page

## 2020-11-03

### Fixed

- Fixed broken date picker for phase start and end date

## 2020-10-30

### Added

- Initial Right to left layout for Arabic language
- Idea description WYSIWYG editor now supports adding images and/or buttons

## 2020-10-27

### Added

- Support for Arabic

## 2020-10-22

### Added

- Project edit button on project page for admins/project manager
- Copy for Sterling Council

### Fixed

- Links will open in a new tab or stay on the same page depending on their context. Links to places on the platform will open on the same page, unless it breaks the flow (i.e. going to the T&C policy while signing up). Otherwise, they will open in a new tab.

### Changed

- In the project management rights no ambiguous 'no options' message will be shown anymore when you place your cursor in the search field

## 2020-10-16

### Added

- Ability to reorder geographic areas

### Fixed

- Stretched images in 'avatar bubbles'
- Input fields where other people can be @mentioned don't grow too wide anymore
- Linebar charts overlapping elements in the admin dashboard

## 2020-10-14

### Changed

- Project page redesign

## 2020-10-09

### Added

- Map configuration tool in AdminHQ (to configure maps and layers at the project level).

## 2020-10-08

### Added

- Project reports

### Changed

- Small styling fixes
- Smart group support multiple area codes
- Layout refinements for the new idea page
- More compact idea/proposal comment input
- Proposal 'how does it work' redesign

## 2020-10-01

### Changed

- Idea page redesign

## 2020-09-25

### Fixed

- The "Go to platform" button in custom email campaigns now works in Norwegian

### Added

- Granular permissions for proposals
- Possibility to restrict survey access to registered users only
- Logging project published events

### Changed

- Replaced `posting_enabled` in the proposal settings by the posting proposal granular permission
- Granular permissions are always granted to admins

## 2020-09-22

### Added

- Accessibility statement

## 2020-09-17

### Added

- Support for checkbox, number and (free) text values when initializing custom fields through excel invites.

### Changed

- Copy update for German, Romanian, Spanish (CL), and French (BE).

## 2020-09-15

### Added

- Support Enalyzer as a new survey provider
- Registration fields can now be hidden, meaning the user can't see or change them, typically controlled by an outside integration. They can still be used in smart groups.
- Registration fields can now be pre-populated using the invites excel

## 2020-09-08

### Fixed

- Custom buttons (e.g. in project descriptions) have correct styling in Safari.
- Horizontal bar chart overflow in Admin > Dashboard > Users tab
- User graphs for registration fields that are not used are not shown anymore in Admin > Dashboard > Users tab

### Added

- Pricing plan feature flags for smart groups and project access rights

## 2020-09-01

### Fixed

- IE11 no longer gives an error on places that use the intersection observer: project cards, most images, ...

### Added

- New platform setting: 'Abbreviated user names'. When enabled, user names are shown on the platform as first name + initial of last name (Jane D. instead of Jane Doe). This setting is intended for new platforms only. Once this options has been enabled, you MUST NOT change it back.
- You can now export all charts in the admin dashboard as xlsx or svg.
- Translation improvements (email nl...)

### Changed

- The about us (CitizenLab) section has been removed from the cookie policy

## 2020-08-27

### Added

- Support for rich text in field descriptions in the idea form.
- New "Proposed Budget" field in the idea form.

### Changed

- Passwords are checked against a list of common passwords before validation.
- Improving the security around xlsx exports (escaping formulas, enforcing access restrictions, etc.)
- Adding request throttling (rate-limiting) rules.
- Improving the consistency of the focus style.

## 2020-07-30

### Added

- Pricing plans in AdminHQ (Pricing plan limitations are not enforced).
- Showing the number of deviations from the pricing plan defaults in the tenant listing of AdminHQ.

### Changed

- Tidying up the form for creating new tenants in AdminHQ (removing unused features, adding titles and descriptions, reordering features, adding new feature flags, removing fields for non-relevant locales).

## 2020-07-10

### Added

- Project topics

### Changed

- Userid instead of email is used for hidden field in surveys (Leiden)
- New projects have 'draft' status by default

### Fixed

- Topics filter in ideas overview works again

## 2020-07-09 - Workshops

### Fixed

- Speps are scrollable

### Added

- Ability to export the inputs as an exel sheet
- Polish translations
- Portugese (pt-BR) translations

## 2020-06-26

### Fixed

- No longer possible to invite a project manager without selecting a project
- The button on the homepage now also respects the 'disable posting' setting in proposals
- Using project copy or a tenant template that contains a draft initiative no longer fails

### Added

- Romanian

## 2020-06-19

### Fixed

- Polish characters not being rendered correctly

### Added

- Back-office toggle to turn on/off the ability to add new proposals to the platform

## 2020-06-17

### Fixed

- It's no longer needed to manually refresh after deleting your account for a consistent UI
- It's no longer needed to manually refresh after using the admin toggle in the user overview
- The sign-in/up flow now correctly asks the user to verify if the smart group has other rules besides verification
-

demo`is no longer an available option for`organization_type` in admin HQ

- An error is shown when saving a typeform URL with `?email=xxxx` in the URL, which prevented emails to be linked to survey results
- On mobile, the info container in the proposal info page now has the right width
- A general issue with storing cookies if fixed, noticable by missing data in GA, Intercom not showing and the cookie consent repeatedly appearing
- Accessibility fix for the search field
- The `signup_helper_text` setting in admin HQ is again displayed in step 1 of the sign up flow

### Added

- There's a new field in admin HQ to configure custom copy in step 2 of the sign up flow called `custom_fields_signup_helper_text`
- `workshops` can be turned on/off in admin HQ, displayed as a new page in the admin interface

### Changed

- The copy for `project moderator` has changed to `project manager` everywhere
- The info image in the proposals header has changed

## 2020-06-03

### Fixed

- Maps with markers don't lose their center/zoom settings anymore
- English placeholders in idea form are gone for Spanish platforms

## 2020-05-26

### Changed

- Lots of small UI improvements throughout the platform
- Completely overhauled sign up/in flow:
  - Improved UI
  - Opens in a modal on top of existing page
  - Opens when an unauthenticaed user tries to perform an action that requires authentication (e.g. voting)
  - Automatically executes certain actions (e.g. voting) after the sign in/up flow has been completed (note: does not work for social sign-on, only email/password sign-on)
  - Includes a verification step in the sign up flow when the action requires it (e.g. voting is only allowed for verified users)

## 2020-05-20

### Fixed

- Budget field is shown again in idea form for participatory budget projects

## 2020-05-14

### Added

- Idea configurability: disabling/requiring certain fields in the idea form
- The footer has our new logo

### Changed

- Admins will receive a warning and need to confirm before sending a custom email to all users
- A survey project link in the top navigation will link to /info instead of to /survey

## 2020-04-29

### Fixed

- Folders are again shown in the navbar
- Adding an image to the description text now works when creating a project or a phase

### Added

- Support for Polish, Hungarian and Greenlandic

## 2020-04-23

### Fixed

- Long timeline phase names show properly

### Changed

- Redirect to project settings after creating the project
- Links to projects in the navigation menu link to the timeline for timeline projects

## 2020-04-21

### Fixed

- Fixed overlapping issue with idea vote bar on mobile
- Fixed an issue where images were used for which the filename contained special characters

### Added

- The overview (moderation) in the admin now has filters
  - Seen/not seen
  - Type: Comment/Idea/Proposal
  - Project
  - Search
- The idea xlsx export contains extra columns on location, number of comments and number of attachments

### Changed

- The permissions tab in the project settings has reordered content, to be more logical
- In German, the formal 'Sie' form has been replaced with the informal 'Du' form

## 2020-03-31

### Fixed

- Signing up with keyboard keys (Firefox)
- Composing manual emails with text images
- Exporting sheet of volunteers with long cause titles

### Added

- Folder attachments
- Publication status for folders

### Changed

- Show folder projects within admin project page

## 2020-03-20

### Added

- Volunteering as a new participation method

## 2020-03-16

### Fixed

- The project templates in the admin load again

## 2020-03-13

### Fixed

- The folder header image is not overly compressed when making changes to the folder settings
- The loading spinner on the idea page is centered

### Added

- Add images to folders, shown in cards.

### Changed

- Admins can now comment on ideas.

## 2020-03-10

### Fixed

- Fixed consent banner popping up every time you log in as admin
- Fixed back-office initiative status change 'Use latest official updates' radio button not working
- Fixed broken copy in Initiative page right-hand widget

### Added

- Add tooltip explaining what the city will do when the voting threshold is reached for a successful initiative
- Added verification step to the signup flow
- New continuous flow from vote button clicked to vote casted for unauthenticated, unverified users (click vote button -> account creation -> verification -> optional/required custom signup fields -> programmatically cast vote -> successfully voted message appears)
- The rich text editor in the admin now supports buttons

### Changed

- Admin HQ: new and improved list of timezones

## 2020-03-05

### Fixed

- Signup step 2 can no longer be skipped when there are required fields
- Correct tooltip link for support article on invitations
- Correct error messages when not filling in start/end date of a phase

### Added

- Setting to disable downvoting in a phase/project, feature flagged
- When a non-logged in visitor tries to vote on an idea that requires verification, the verification modal automatically appears after registering

## 2020-02-24

### Fixed

- Initiative image not found errors
- Templates generator out of disk space

### Added

- Folders i1
  - When enabled, an admin can create, edit, delete folders and move projects into and out of folders
  - Folders show in the project lists and can be ordered within projects

### Changed

- Initiative explanatory texts show on mobile views
- Existing platforms have a moderator@citizenlab.co admin user with a strong password in LastPass
- In the admin section, projects are no longer presented by publication status (Folders i1)

## 2020-02-19

### Fixed

- Loading more comments on the user profile page works again
- Accessibility improvements
- Adding an image no longer pops up the file dialog twice
- Changed to dedicated IP in mailgun to improve general deliverability of emails

### Added

- Improvements to the PB UI to make sure users confirm their basket at the end
- Ideation configurability i1
  - The idea form can be customized, on a project level, to display custom description texts for every field
- People filling out a poll are now included in the 'participated in' smart group rules
- Make me admin section in Admin HQ

### Changed

- When a platform no longer is available at a url, the application redirects to the CitizenLab website
- New platforms automatically get a moderator@citizenlab.co admin user with a strong password in LastPass

## 2020-01-29

### Fixed

- Rich text editor no longer allows non-video iframe content
- Smart groups that refer to a deleted project now get cleaned up when deleting a project
- All cookie consent buttons are now reachable on IE11
- More accessibility fixes
- The organization name is no longer missing in the password reset email

### Added

- CSAM verification
  - Users can authenticate and verify using BeID or itsme
  - User properties controlled by a verification method are locked in the user profile
  - Base layer of support for other similar verification methods in the future
- The order of project templates can now be changed in Templates HQ

### Changed

- Project templates overview no longer shows the filters

## 2020-01-17

### Fixed

- Further accesibility improvements:
  - Screen reader improvement for translations
  - Some color contrast improvements

### Added

- A hidden topics manager available at https://myfavouriteplatform.citizenlab.co/admin/topics

## 2020-01-15

### Fixed

- In the admin, the project title is now always displayed when editing a project
- Further accesibility improvements:
  - Site map improvements (navigation, clearer for screen readers)
  - Improved colors in several places for users with sight disability
  - Improved HTML to better inform screen reader users
  - Added keyboard functionality of password recovery
  - Improved forms (easier to use for users with motoric disabilities, better and more consistent validation, tips and tricks on mobile initiative form)
  - Improvements for screen reader in different languages (language picker, comment translations)
  - Added title (visible in your tab) for user settings page
  - Improved screen reader experience for comment posting, deleting, upvoting and idea voting

### Added

- The email notification settings on the user profile are now grouped in categories
- Unsubscribing through an email link now works without having to sign in first

### Changed

- The idea manager now shows all ideas by default, instead of filtered by the current user as assignee

## 2020-01-07

### Added

- Go to idea manager when clicking 'idea assigned to you' notification
- 2th iteration of the new admin moderation feature:
  - Not viewed/Viewed filtering
  - The ability to select one or more items and mark them as viewed/not viewed
  - 'Belongs to' table column, which shows the context that a piece of content belongs to (e.g. the idea and project that a comment belongs to)
  - 'Read more' expand mechanism for longer pieces of content
  - Language selector for multilingual content
  - 'Go to' link that will open a new tab and navigate you to the idea/iniative/comment that was posted

### Changed

- Improve layout (and more specifically width) of idea/iniatiatve forms on mobile
- Separate checkboxes for privacy policy and cookie policy
- Make the emails opt-in at registration

### Fixed

- Fix for unreadable password reset error message on Firefox
- Fix for project granular permission radio buttons not working

## 2019-12-12

### Added

- Polls now support questions for which a user can check multiple options, with a configurable maximum
- It's now possible to make a poll anonymous, which hides the user from the response excel export
- New verification method `id_card_lookup`, which supports the generic flow of verifying a user using a predined list of ID card numbers.
  - The copy can be configured in Admin HQ
  - The id cards CSV can be uploaded through Admin HQ

## 2019-12-11

### Added

- Admin moderation iteration 1 (feature flagged, turned on for a selected number of test clients)
- New verification onboarding campaign

### Changed

- Improved timeline composer
- Wysiwyg accessibility improvement

### Fixed

- English notifications when you have French as your language

## 2019-12-06

### Fixed

- Accessibility improvements:
  - Polls
  - Idea/initiative filter boxes
- Uploading a file in admin project page now shows the loading spinner when in progress
- Fixed English copy in notifications when other language selected
- Fixed project copy in Admin HQ not being saved

## 2019-12-05

### Fixed

- Small popups (popovers) no longer go off-screen on smaller screens
- Tooltips are no longer occluded by the checkbox in the idea manager
- The info icon on the initiatives voting box has improved alignment
- Project templates now display when there's only `en` is configured as a tenant locale
- When changing the lifecycle stage of a tenant, the update is now sent right away to segment
- When users accept an inivitation and are in a group, the group count is correctly updated
- Dropdowns in the registration flow can again support empty values
- Accessibility:
  - Various color changes to improve color contrasts
  - Color warning when picking too low contrast
  - Improvements to radio buttons, checkboxes, links and buttons for keyboard accessibility
  - Default built-in pages for new tenants have a better hierarchy for screen readers
- User posted an idea/initiative notification for admins will be in the correct language

## 2019-11-25

### Changed

- Updated translations
- Area filter not shown when no areas are configured
- Overall accessibility improvements for screen readers
- Improved accessibility of the select component, radio button, image upload and tooltip

### Fixed

- When adding a vote that triggers the voting limit on a project/phase, the other idea cards now automatically get updated with disabled vote buttons
- Fix for mobile bottom menu not being clickable when idea page was opened
- Navigating directly between projects via the menu no longer results in faulty idea card collections
- Display toggle (map or list view) of idea and initiative cards works again

## 2019-11-19

### Added

- New ideation project/phase setting called 'Idea location', which enables or disabled the ability to add a location to an idea and show the ideas on a map

### Changed

- Improved accessibility of the image upload component
- COW tooltipy copy
- Sharing modal layout improvement

### Fixed

- Checkboxes have unique ids to correctly identify their corresponding label, which improves screen reader friendliness when you have multiple checkboxes on one page.
- Avatar layout is back to the previous, smaller version

## 2019-11-15

### Fixed

- Fix for 'Click on map to add an idea' functionality not working
- Fix for notifications not showing

## 2019-11-12

### Fixed

- An email with subject `hihi` is no longer sent to admins that had their invite accepted
- Whe clicking the delete button in the file uploader, the page no longer refreshes
- Project templates no longer show with empty copy when the language is missing
- The countdown timer on initiatives now shows the correct value for days
- The radio buttons in the cookie manager are clickable again
- Changing the host of a tenant no longer breaks images embedded in texts
- It's possible again to unassign an idea in the idea manager
- The popup for adding a video or link URL is no longer invisible or unusable in some situations
- Uploading files is no longer failing for various filetypes we want to support
- Keyboard accessibility for modals

### Added

- ID Verification iteration 1
  - Users can verify their account by entering their ID card numbers (currently Chile only)
  - Verification is feature flagged and off by default
  - Smart groups can include the criterium 'is verified'
  - Users are prompted to verify their account when taking an actions that requires verification
- Total population for a tenant can now be entered in Admin HQ
- It's now possible to configure the word used for areas towards citizens from the areas admin
- Improvements to accessibility:
  - Idea and initiative forms: clearer for screen readers, keyboard accessibility, and more accessible input fields
  - Nav bar: clearer for screen readers and improved keyboard navigation
  - Project navigation and phases: clearer for screen readers
  - Sign-in, password reset and recovery pages: labeling of the input fields, clearer for screen readers
  - Participatory budgeting: clearer for screen readers

### Changed

- The organization name is now the default author in an official update

## 2019-10-22

### Fixed

- The sharing title on the idea page is now vertically aligned
- Improvements to the 'bad gateway' message sometimes affecting social sharing
- The map and markers are again visible in the admin dashboard
- First round of accessibility fixes and improvements
  - Dynamics of certain interactions are picked up by screen readers (PB, voting, ...)
  - Overall clarity for screen readers has improved
  - Improvements to information structure: HTML structure, W3C errors, head element with correct titles
  - Keyboard accessibility has generally improved: sign-up problems, login links, PB assignment, ...

### Added

- Initiatives iteration 3
  - Automatic status changes on threshold reached or time expired
  - When updating the status, official feedback needs to be provided simultaneously
  - Users receive emails and notifications related to (their) initiative
  - Initiatives support images in their body text
- Project templates
  - Admins can now create projects starting from a template
  - Templates contain images, a description and a timeline and let admin filter them by tags
  - Admins can share template descriptions with a publically accessible link
- It's now possible to configure the banner overlay color from the customize settings
- A custom email campaign now contains a CTA button by default

### Changed

- Complete copy overhaul of all emails

## 2019-10-03

### Fixed

- PB phase now has a basket button in the project navbar
- The datepicker in the timeline admin now works in IE11

### Changed

- For fragments (small pieces of UI that can be overridden per tenant) to work, they need to be enabled individually in admin HQ.

## 2019-09-25

### Fixed

- It's again possible to change a ideation/PB phase to something else when it contains no ideas
- Older browsers no longer crash when scrolling through comments (intersection observer error)
- Pagination controls are now correctly shown when there's multiple pages of users in the users manager
- The user count of groups in the users manager no longer includes invitees and matches the data shown
- Transition of timeline phases now happen at midnight, properly respecting the tenant timezone
- When looking at the map of an idea or initiative, the map marker is visible again
- The initiatives overview pages now uses the correct header and text colors
- The vote control on an initiative is no longer invisible on a tablet screen size
- The idea page in a budgeting context now shows the idea's budget
- The assign button on an idea card in a budgeting context behaves as expected when not logged in
- Project copy in Admin HQ that includes comments no longer fails
- Changing granular permissions by project moderator no longer fails

### Added

- Polling is now supported as a new participation method in a continuous project or a phase
  - A poll consists of multiple question with predefined answers
  - Users can only submit a poll once
  - Taking a poll can be restricted to certain groups, using granular permissions
  - The poll results can be exported to excel from the project settings
- It's now possible to disable Google Analytics, Google Tag Manager, Facebook Pixel and AdWords for specific tenants through Admin HQ

### Changed

- Large amount of copy improvements throughout to improve consistency and experience
- The ideas overview page is no longer enabled by default for new tenants
- The built-in 'Open idea project' can now be deleted in the project admin

## 2019-08-30

### Fixed

- The map preview box no longer overflows on mobile devices
- You're now correctly directed back to the idea/initiatives page after signing in/up through commenting

### Changed

- The height of the rich text editor is now limited to your screen height, to limit the scrolling when applying styles

## 2019-08-29

### Fixed

- Uploaded animated gifs are no longer displayed with weird artifacts
- Features that depend on NLP are less likely to be missing some parts of the data

### Added

- Citizen initiatives
  - Citizens can post view and post initiatives
  - Admins can manage initiatives, similar to how they manage ideas
  - Current limitation to be aware of, coming very soon:
    - No emails and notifications related to initiatives yet
    - No automated status changes when an initiative reaches enough votes or expires yet

## 2019-08-09

### Fixed

- Fixed a bug that sometimes prevented voting on comments
- When editing a comment, a mention in the comment no longer shows up as html
- In the dashboard, the domicile value 'outside' is now properly translated
- Some fixes were made to improve loading of the dashboard map with data edge cases
- Deleting a phase now still works when users that reveived notifications about the phase have deleted their account
- New releases should no longer require a hard refresh, avoiding landing page crashing issues we had

### Added

- File input on the idea form now works on mobile, if the device supports it

## 2019-07-26

### Fixed

- The project moderator email and notification now link to the admin idea manager instead of citizen side
- The widget no longer shows the `Multiloc`, but the real idea titles for some platforms

### Added

- Speed improvements to data requests to the backend throughout the whole paltform
- Changing the participation method from ideation to information/survey when there are ideas present is now prevented by the UI
- It's now possible to manually reorder archived projects
- There's new in-platform notifications for a status change on an idea you commented or voted on

## 2019-07-18

### Fixed

- It's no longer possible to change the participation method to information or survey if a phase/project already contains ideas
- The 'Share your idea modal' is now properly centered
- It's no longer possible to send out a manual email campaign when the author is not properly defined
- Invite emails are being sent out again
- Imported ideas no longer cause incomplete pages of idea cards
- Invited users who did not accept yet no longer receive any automated digest emails

## 2019-07-08

### Fixed

- When changing images like the project header, it's no longer needed to refresh to see the result
- The comments now display with a shorter date format to work better on smaller screens
- The code snippet from the widget will now work in some website that are strict on valid html
- The number of days in the assignee digest email is no longer 'null'
- The project preview description input is displayed again in the projects admin
- The idea status is no longer hidden when no vote buttons are displayed on the idea page
- Duplicate idea cards no longer appear when loading new pages

### Added

- Performance optimizations on the initial loading of the platform
- Performance optimizations on loading new pages of ideas and projects
- Newly uploaded images are automatically optimized to be smaller in filesize and load faster
- The 'Add an idea' button is now shown in every tab of the projects admin
- It's now possible to add videos to the idea body text
- E-mails are no longer sent out through Vero, but are using the internal cl2-emails server

### Changed

- The automated emails in the admin no longer show the time schedule, to work around the broken translations
- The rights for voting on comments now follow the same rights than commenting itself, instead of following the rights for idea voting
- On smaller desktop screens, 3 columns of idea cards are now shown instead of 2
- When adding an idea from the map, the idea will now be positioned on the exact location that was clicked instead of to the nearest detectable address
- Using the project copy tool in admin HQ is more tolerant about making copies of inconsistent source projects

## 2019-06-19

### Fixed

- Show 3-column instead of 2-column layout for ideas overview page on smaller desktop screens
- Don't hide status label on idea page when voting buttons are not shown

### Changed

- Small improvement in loading speed

## 2019-06-17

## Fixed

- The column titles in comments excel export are aligned with the content
- There's now enough space between voting anc translate links under a comment
- Vote button on an idea no longer stays active when a vote on that idea causes the voting treshold of the project to be reached

## Added

- The admin part of the new citizen initiatives is available (set initiatives feature on `allowed`)
  - Cities can configure how they plan to use initiatives
- A preview of how initiatives will look like city side is available, not yet ready for prime time (set initiatives feature on `allowed` and `enabled`)
- The ideas overview page has a new filtering sidebar, which will be used for other idea and initiative listings in the future
  - On idea status
  - On topic
  - Search
- Comments now load automatically while scrolling down, so the first comments appear faster

## 2019-06-05

### Fixed

- Fix an issue that when showing some ideas in an idea card would make the application crash

## 2019-05-21

### Fixed

- The idea page does no longer retain its previous scroll position when closing and reopening it
- The Similar Ideas box no longer has a problem with long idea titles not fitting inside of the box
- The Similar Ideas box content did not update when directly navigating from one idea page to the next
- The 'What were you looking for?' modal no longer gives an error when trying to open it

### Changed

- You now get redirected to the previously visited page instead of the landing page after you've completed the signup process

## 2019-05-20

### Fixed

- Closing the notification menu after scrolling no longer results in a navbar error
- When accessing the idea manager as a moderator, the assignee filter defaults to 'assigned to me'
- The idea and comment counts on the profile page now update as expected
- It's now possible to use a dropdown input in the 2nd registration step with a screen reader
- An invited user can no longer request a password reset, thereby becoming an inconsistent user that resulted in lots of problems

### Added

- Restyle of the idea page
  - Cleaner new style
  - Opening an idea no longer appears to be a modal
  - Properly styled similar ideas section
  - Showing comment count and avatars of contributors

### Changed

- When clicking the edit button in the idea manager, the edit form now opens in the sidemodal

## 2019-05-15

### Fixed

- Opening the projects dropdown no longer shows all menu items hovered when opened
- Users that can't contribute (post/comment/vote/survey) no longer get an email when a phase starts
- When a project has an ideation and a PB phase, the voting buttons are now shown during the ideation phase
- The admin navigation menu for moderators is now consistent with that for admins
- Moderators that try to access pages only accessible for admins, now get redirected to the dashboard
- The details tab in clustering doesn't cause the info panel to freeze anymore
- When writing an official update, the sbumit button now only becomes active when submission is possible
- The 'no options' copy in a dropdown without anything inside is now correctly translated
- Making a field empty in Admin HQ now correctly saves the empty value
- The active users graph no longer includes users that received an email as being active
- The translation button in an idea is no longer shown when there's only one platform language
- After changing granular permission, a refresh is no longer needed to see the results on ideas
- The sideview in the idea manager now shows the status dropdown in the correct language
- The layout of the sideview in the idea manager is now corrected
- A digest email to idea assignees is no longer sent out when no ideas are assigned to the admin/moderator
- Signing in with VUB Net ID works again
- Loading the insights map can no longer be infinite, it will now show an error message when the request fails

### Added

- The profile page of a user now also shows the comments by that user
- Users can now delete their own profile from their edit profile page
- Similar ideas, clustering and location detection now work in Spanish, German, Danish and Norwegian
- Facebooks bot coming from `tfbnw.net` are now blocked from signing up
- Moderators now also have a global idea manager, showing all the ideas from the projects they're moderating
- Loading the insights map, which can be slow, now shows a loading indicator

### Changed

- Voting buttons are no longer shown when voting is not enabled
- Improved and more granular copy text for several voting and commenting disabled messages

## 2019-04-30

### Fixed

- Time remaning on project card is no longer Capitalized
- Non-admin users no longer get pushed to intercom
- Improvements to the idea manager for IE11
- When filtering on a project in the idea manager, the selected project is highlighted again
- @citizenlab.cl admins can now also access churned platforms
- The user count in the user manager now includes migrated cl1 users
- Sending invitations will no longer fail on duplicate mixed-case email addresses

### Added

- Ideas can now be assigned to moderators and admins in the idea manager
  - Added filter on assignee, set by default to 'assigned to me'
  - Added filter to only show ideas that need feedback
  - When clicking an idea, it now opens in and can be partially edited from a half screen modal
  - Admins and moderators get a weekly digest email with their ideas that need feedback
- Completely new comments UI with support for comment upvotes
  - Comments are visually clearly grouped per parent comment
  - Sub-comments use @mentions to target which other subcomment they reply to
  - Comments can be sorted by time or by votes
- Ideas can now be sorted randomly, which is the new default
- New smart group rule for users that contributed to a specific topic
- New smart group rule for users that contributed to ideas with a specific status
- Clear error message when an invitee does a normal sign up

### Changed

- The idea grid no longer shows a 'post an idea' button when there are no ideas yet

## 2019-04-24

### Fixed

- Project cards now show correct time remaining until midnight

## 2019-04-23

### Fixed

- Closing the notification menu does not cause an error anymore
- The unread notifications count is now displayed correctly on IE11
- Clicking on an invite link will now show an immediate error if the invite is no longer valid

### Changed

- The admin guide is now under the Get Started link and the dashboards is the admin index
- The project cards give feedback CTA was removed
- An idea can now be deleted on the idea page
- The default border radius throughout the platform now is 3px instead of 5px
- The areas filter on the project cards is only shown when there is more than one area

## 2019-04-16

### Fixed

- The comment count of a project remains correct when moving an idea to a different project
- Fixed an issue when copying projects (through the admin HQ) to tenants with conflicting locales
- Only count people who posted/voted/commented/... as participants (this is perceived as a fix in the dashboards)
- Invites are still sent out when some emails correspond to existing users/invitees
- Phase started/upcoming notifications are only sent out for published projects

### Added

- Posting text with a URL will turn the URL part into a link
- Added smart group rules for topic and idea status participants

### Changed

- New configuration for which email campaigns are enabled by default
- Changed project image medium size to 575x575

## 2019-04-02

### Fixed

- The new idea button now shows the tooltip on focus
- The gender graph in clustering is now translated
- Tooltips on the right of the screen no longer fall off
- Text in tooltips no longer overflows the tooltip borders
- When there are no ideas, the 'post an idea' button is no longer shown on a user profile or the ideas overview page
- The project card no longer displays a line on the bottom when there is no meta information available
- Downloading the survey results now consistently triggers a browser download
- The bottom of the left sidebar of the idea manager can now be reached when there are a lot of projects
- The time control in the admin dashboard is now translated
- Various fixes to improve resilience of project copy tool

### Added

- The ideas overview page now has a project filter
- The various pages now support the `$|orgName|` variable, which is replaced by the organization name of the tenant
- Non-CitizenLab admins can no longer access the admin when the lifecycle stage is set to churned
- A new style variable controls the header opacity when signed in
- New email as a reminder to an invitee after 3 days
- New email when a project phase will start in a week
- New email when a new project phase has started
- The ideas link in the navbar is now feature flagged as `ideas_overview`

### Changed

- When filtering projects by multiple areas, all projects that have one of the areas or no area are now shown
- The user search box for adding a moderator now shows a better placeholder text, explaining the goal

## 2019-03-20

### Fixed

- Fixed mobile layout issues with cookie policy, idea image and idea title for small screens (IPhone 5S)
- Posting an idea in a timeline that hasn't started yet (as an admin) now puts the idea in the first phase
- Notifications menu renders properly in IE11
- The CTA on project cards is no longer shown for archived and finished projects
- Invited users that sign up with another authentication provider now automatically redeem their invitation
- When the tenant only has one locale, no language switcher is shown in the official feedback form

### Added

- Capabilities have been added to apply custom styling to the platform header
  - Styling can be changed through a new style tab in admin HQ
  - It's also possible to configure a different platform-wide font
  - Styling changes should only be done by a designer or front-end developer, as there are a lot of things that could go wrong
- The initial loading speed of the platform has increased noticably due to no longer loading things that are not immediately needed right away.
- Tenant templates are now automatically updated from the `.template` platforms every night
- The project copy tool in admin HQ now supports time shifting and automatically tries to solve language conflicts in the data
- New notifications and emails for upcoming (1 week before) and starting phases

### Changed

- Archived ieas are no longer displayed on the general ideas page
- The time remaining on project cards is no longer shown on 2 lines if there's enough space
- New platforms will show the 'manual project sorting' toggle by default
- Some changes were made to modals throughout to make them more consistent and responsiveness
- New ideas now have a minimal character limit of 10 for the title and 30 for the body
- User pages have a more elaborate meta title and description for SEO purposes

## 2019-03-11

### Fixed

- Notifications layout on IE11
- Errors due to loading the page during a deployment

## 2019-03-11

### Fixed

- Similar ideas is now fast enough to enable in production
- NLP insights will no longer keep on loading when creating a new clusgtering graph
- The comment count on project cards now correctly updates on deleted comments
- Various spacing issues with the new landing page on mobile are fixed
- When logging out, the avatars on the project card no longer disappear
- The widget no longer cuts off the title when it's too long
- In admin > settings > pages, all inputs are now correctly displayed using the rich text editor
- The notifications are no longer indented inconsistently
- Exporting typeform survey results now also work when the survey embed url contains `?source=xxxxx`
- When there's a dropdown with a lot of options during signup, these options are no longer unreachable when scrolling down
- The cookie policy no longer displays overlapping text on mobile
- The `isSuperAdmin`, `isProjectModerator` and `highestRole` user properties are now always named using camelCasing

### Added

- Official feedback
  - Admins and moderators can react to ideas with official feedback from the idea page
  - Users contributing to the idea receive a notification and email
  - Feedback can be posted using a free text name
  - Feedback can be updated later on
  - Admin and moderators can no longer write top-level comments
  - Comments by admins or moderators carry an `Official` badge
- When giving product feedback from the footer, a message and email can be provided for negative feedback
- CTA on project card now takes granular permissions into account
- CTA on project card is now also shown on mobile
- Projects for which the final phase has finished are marked as finished on their project card
- Projects on the landing page and all projects page can now be filtered on area through the URL

### Changed

- The avatars on a project card now include all users that posted, voted or commented
- Commenting is no longer possible on ideas not in the active phase

## 2019-03-03

### Fixed

- Manually sorting projects in the admin works as expected

### Added

- Support for Spanish
- The copy of 'x is currently working on' can be customized in admin HQ
- Extra caching layer in cl2-nlp speeds up similar ideas and creating clusters

## 2019-02-28

### Fixed

- In the dashboard, the labels on the users by gender donut chart are no longer cut off
- Adding file attachments with multiple consecutive spaces in the filename no longer fails
- Project copy in admin HQ no longer fails when users have mismatching locales with the new platform

### Added

- New landing page redesign
  - Project cards have a new layout and show the time remaining, a CTA and a metric related to the type of phase
  - The bottom of the landing page displays a new custom info text, configurable in the admin settings
  - New smarter project sorting algorithm, which can be changed to manual ordering in the projects admin
  - Ideas are no longer shown on the landing page
  - The `Show all projects` link is only shown when there are more than 10 projects
- New attributes are added to segment, available in all downstream tools:
  - `isSuperAdmin`: Set to true when the user is an admin with a citizenlab email
  - `isProjectModerator`
  - `highestRole`: Either `super_admin`, `admin`, `project_moderator` or `user`

### Changed

- Intercom now only receives users that are admin or project moderator (excluding citizenlab users)

## 2019-02-20

### Fixed

- User digest email events are sent out again
- The user statistics on the admin dashboard are back to the correct values
- Creating a new project page as an admin does not result in a blank page anymore
- Improved saving behaviour when saving images in a phase's description
- When logged in and visiting a url containing another locale than the one you previously picked, your locale choice is no longer overwritten

### Added

- Project copy feature (in admin HQ) now also supports copying ideas (including comments and votes) and allows you to specify a new slug for the project URL
- Unlogged users locale preference is saved in their browser

## 2019-02-14

### Fixed

- Project/new is no longer a blank page

## 2019-02-13

### Fixed

- Texts written with the rich text editor are shown more consistently in and outside of the editor
- Opening a dropdown of the smart group conditions form now scrolls down the modal
- When changing the sorting method in the ideas overview, the pagination now resets as expected
- Google login no longer uses the deprecated Google+ authentication API

### Added

- Typeform survey for typeform can now be downloaded as xlsx from a tab in the project settings
  - The Segment user token needs to be filled out in Admin HQ
  - New survey responses generate an event in segment
- Survey providers can be feature flagged individually
- New \*.template.citizenlab.co platforms now serve as definitions of the tenant template
- The registration fields overview in admin now shows a badge when fields are required

### Changed

- Surveymonkey is now feature-flagged off by default for new platforms

## 2019-01-30

### Fixed

- Long topic names no longer overlap in the admin dashboards
- Video no longer pops out of the phase description text
- Added event tracking for widget code copy and changing notification settings
- Saving admin settings no longer fails because of a mismatch between platform and user languages
- The password reset message now renders correctly on IE11
- It's easier to delete a selected image in the rich text editor
- The copy in the modal to create a new group now renders correctly in IE11
- Texts used in the the dashboard insights are no longer only shown in English
- Tracking of the 'Did you find what you're looking for?' footer not works correctly

### Added

- Tooltips have been added throughout the whole admin interface
- A new homepage custom text section can be configured in the admin settings, it will appear on the landing page in a future release
- New experimental notifications have been added that notify admins/moderators on every single idea and comment
- New tenant properties are being logged to Google Analytics

## 2019-01-19

### Fixed

- Registration fields of the type 'multiple select' can again be set in the 2nd step of the signup flow
- Creating invitations through an excel file no longer fails when there are multiple users with the same first and last name

## 2019-01-18

### Fixed

- Overflowing text in project header
- Fixed color overlay full opaque for non-updated tenant settings
- Fixed avatar layout in IE11
- Fixed idea page scrolling not working in some cases on iPad
- Pressing the enter key inside of a project settings page will no longer trigger a dialog to delet the project

### Changed

- Reduced the size of the avatars on the landing page header and footer
- Made 'alt' text inside avatar invisible
- Better cross-browser scaling of the background image of the header that's being shown to signed-in users
- Added more spacing underneath Survey, as not to overlap the new feedback buttons
- Increased width of author header inside of a comment to better accomodate long names
- Adjusted avatar hover effect to be inline with design spec￼

## 2019-01-17

### Added

- `header_overlay_opacity` in admin HQ allows to configure how transparent header color is when not signed in
- `custom_onboarding_fallback_message` in admin HQ allows to override the message shown in the header when signed in

## 2019-01-16

### Fixed

- The clustering prototype no longer shows labels behind other content
- Removing a project header image is again possible
- New active platforms get properly submitted to google search console again
- Scrolling issues with an iPad on the idea modal have been resolved
- Signing up through Google is working again
- The line underneath active elements in the project navbar now has the correct length
- A long location does no longer break the lay-out of an event card
- The dashboards are visible again by project moderators
- The admin toggle in the users manager is working again

### Added

- When logged in, a user gets to see a dynamic call to action, asking to
  - Complete their profile
  - Display a custom message configurable through admin HQ
  - Display the default fallback engagement motivator
- The landing page header now shows user avatars
- It's now possible to post an idea from the admin idea manager
- The footer now shows a feedback element for citizens
- A new 'map' dashboard now shows the ideas on their locations detected from the text using NLP
- The clustering prototype now shows the detected keywords when clustering is used

### Changed

- The navbar and landing page have a completely refreshed design
  - The font has changed all over the platform
  - 3 different colors (main, secondary, text) are configurable in Admin HQ
- The clustering prototype has been moved to its own dashboard tab
- Project cards for continuous projects now link to the information page instead of ideas

## 2018-12-26

### Fixed

- The rich text editor now formats more content the same way as they will be shown in the platform

### Added

- Admin onboarding guide
  - Shown as the first page in the admin, guiding users on steps to take
- The idea page now shows similar ideas, based on NLP
  - Feature flagged as `similar_ideas`, turned off by default
  - Experimental, intended to evaluate NLP similarity performance
- A user is now automatically signed out from FranceConnect when signing out of the platform

### Changed

- When a user signs in using FranceConnect, names and some signup fields can no longer be changed manually
- The FranceConnect button now has the official size and dimensions and no T&C
- SEO improvements to the "Powered by CitizenLab" logo

## 2018-12-13

### Fixed

- User digest email campaigns is sent out again
- IE11 UI fixes:
  - Project card text overflow bug
  - Project header text wrapping/centering bug
  - Timeline header broken layout bug
  - Dropdown not correctly positioned bug
- Creating new tenants and changing the host of existing tenants makes automatic DNS changes again

### Added

- SEO improvements: project pages and info pages are now included in sitemap
- Surveys now have Google Forms support

## 2018-12-11-2

### Fixed

- A required registration field of type number no longer blocks users on step 2 of the registration flow

## 2018-12-11

### Fixed

- Loading an idea page with a deleted comment no longer results in an error being shown
- Assigning a first bedget to a PB project as a new user no longer shows an infinite spinner
- Various dropdowns, most famously users group selection dropdown, no longer overlap menu items

## 2018-12-07

### Fixed

- It's again possible to write a comment to a comment on mobile
- When logged in and trying to log in again, the user is now redirected to the homepage
- A deleted user no longer generates a link going nowhere in the comments
- The dropdown menu for granular permissions no longer disappears behind the user search field
- After deleting an idea, the edit and delete buttons are no longer shown in the idea manager
- Long event title no longer pass out of the event box
- Notifications from a user that got deleted now show 'deleted user' instead of nothing

### Added

- Machine translations on the idea page
  - The idea body and every comment not in the user's language shows a button to translate
  - Feature flagged as `machine_translations`
  - Works for all languages
- Show the currency in the amount field for participatory budgeting in the admin
- Built-in registration fields can now be made required in the admin
- FranceConnect now shows a "What is FranceConnect?" link under the button

### Changed

- The picks column in the idea manager no longer shows a euro icon

## 2018-11-28

### Fixed

- IE11 graphical fixes in text editor, status badges and file drag&drop area fixed
- The idea tab is visible again within the admin of a continuous PB project
- The checkbox within 3rd party login buttons is now clickable in Firefox

## 2018-11-27

### Fixed

- When all registration fields are disabled, signing up through invite no longer blocks on the first step
- A moderator that has not yet accepted their invitation, is no longer shown as 'null null' in the moderators list
- Adding an idea by clicking on the map is possible again

### Changed

- When there are no events in a project, the events title is no longer shown
- The logo for Azure AD login (VUB Net ID) is shown as a larger image
- When logging in through a 3rd party login provider, the user needs to confirm that they've already accepted the terms and conditions

## 2018-11-22

### Fixed

- In the clustering prototype, comparing clusters using the CTRL key now also works on Mac
- Widget HTML code can now be copied again
- Long consequent lines of text now get broken up in multiple lines on the idea page
- Admin pages are no longer accessible for normal users
- Reduced problems with edge cases for uploading images and attachments

### Added

- Participatory budgeting (PB)
  - A new participation method in continuous and timeline projects
  - Admins and moderators can set budget on ideas and a maximum budget on the PB phase
  - Citizens can fill their basket with ideas, until they hit the limit
  - Citizens can submit their basket when they're done
  - Admins and moderators can process the results through the idea manager and excel export
- Advanced dashboards: iteration 1
  - The summary tab shows statistics on idea/comment/vote and registration activities
  - The users tab shows information on user demographics and a leaderboard
  - The time filter can be controller with the precision of a day
  - Project, group and topic filters are available when applicable
  - Project moderators can access the summary tabs with enforced project filter
- Social sharing through the modal is now separately trackable from sharing through the idea page
- The ideas excel export now contains the idea status
- A new smart group rule allows for filtering on project moderators and normal users

### Changed

- Project navigation is now shown in new navigation bar on top
- The content of the 'Open idea project' for new tenants has changed
- After posting an idea, the user is redirected towards the idea page of the new idea, instead of the landing page

## 2018-11-07

### Fixed

- The widget HTML snippet can be copied again

## 2018-11-05

### Fixed

- Clicking Terms & Conditions links during sign up now opens in a new tab

### Added

- Azure Active Directory login support, used for VUB Net ID

## 2018-10-25

### Fixed

- Resizing and alignment of images and video in the editor now works as expected
- Language selector is now updating the saved locale of a signed in user
- When clicking "view project" in the project admin in a new tab, the projects loads as expected
- The navbar user menu is now keyboard accessible
- Radio buttons in forms are now keyboard accessible
- The link to the terms and conditions from social sign in buttons is fixed
- In admin > settings > pages, the editors now have labels that show the language they're in
- Emails are no longer case sensitive, resolving recurring password reset issues
- The widget now renders properly in IE11
- Videos are no longer possible in the invitation editor

### Added

- Cookie consent manager
  - A cookie consent footer is shown when the user has not yet accepted cookies
  - The user can choose to accept all cookies, or open the manager and approve only some use cases
  - The consent settings are automatically derived from Segment
  - When the user starts using the platform, they silently accept cookies
- A new cookie policy page is easier to understand and can no longer be customized through the admin
- Granular permissions
  - In the project permissions, an admin or project moderator can choose which citizens can take which actions (posting/voting/comments/taking survey)
  - Feature flagged as 'granular_permissions', turned off by default
- Ideas excel export now contains links to the ideas
- Ideas and comments can now be exported from within a project, also by project moderators
- Ideas and comments can now be exported for a selection of ideas
- When signing up, a user gets to see which signup fields are optional

### Changed

- Published projects are now shown first in the admin projects overview
- It's now more clear that the brand color can not be changed through the initial input box
- All "Add <something>" buttons in the admin have moved to the top, for consistency
- The widget no longer shows the vote count when there are no votes
- When a project contains no ideas, the project card no longer shows "no ideas yet"

## 2018-10-09

### Fixed

- UTM tags are again present on social sharing
- Start an idea button is no longer shown in the navbar on mobile
- Exceptionally slow initial loading has been fixed
- Sharing on facebook is again able to (quite) consistently scrape the images
- When using the project copy tool in Admin HQ, attachments are now copied over as well

### Added

- Email engine in the admin (feature flagged)
  - Direct emails can be sent to specific groups by admins and moderators
  - Delivered/Opened/Clicked statistics can be seen for every campaign
  - An overview of all automated emails is shown and some can be disabled for the whole platform

## 2018-09-26

### Fixed

- Error messages are no longer cut off when they are longer than the red box
- The timeline dropdown on mobile shows the correct phase names again
- Adding an idea by clicking on the map works again
- Filip peeters is no longer sending out spam reports
- Reordering projects on the projects admin no longer behaves unexpectedly
- Fixes to the idea manager
  - Tabs on the left no longer overlap the idea table
  - Idea status tooltips no longer have an arrow that points too much to the right
  - When the screen in not wide enough, the preview panel on the right is no longer shown
  - Changing an idea status through the idea manager is possible again

### Added

- Social sharing modal is now shown after posting an idea
  - Feature flagged as `ideaflow_social_sharing`
  - Offers sharing buttons for facebook, twitter and email
- File attachments can now be added to
  - Ideas, shown on the idea page. Also works for citizens.
  - Projects, shown in the information page, for admins and moderators
  - Phases, shown under the phase description under the timeline, for admins and moderators
  - Events, shown under the event description, for admins and moderators
  - Pages, shown under the text, for admins
- Some limited rich text options can now be used in email invitation texts

### Changed

- The admin projects page now shows 3 seperate sections for published, draft and archived
- When there are no voting buttons, comment icon and count are now also aligned to the right
- It's now possible to remove your avatar

## 2018-09-07

### Fixed

- Submit idea button is now aligned with idea form
- An error caused by social sign in on French platforms not longer has an English error message
- Checkboxes are now keyboard navigable
- Projects that currently don't accept ideas can no longer be selected when posting an idea
- Deleting an idea no longer results in a blank page
- Deleting a comment no longer results in a blank page
- When sign in fails, the error message no longer says the user doesn't exist
- `null` is no longer shown as a lastname for migrated cl1 users without last name
- Clicking on the table headers in the idea managers again swaps the sorting order as expected
- Typeform Survey now is properly usable on mobile

### Added

- Email notification control
  - Every user can opt-out from all recurring types of e-mails sent out by the platform by editing their profile
  - Emails can be fully disabled per type and per tenant (through S&S ticket)
- An widget that shows platform ideas can now be embedded on external sites
  - The style and content of the widget can be configured through admin > settings > widgets
  - Widget functionality is feature flagged as "widgets", on by default

### Changed

- Initial loading speed of the platform has drastically improved, particulary noticable on mobile
- New tenants have custom signup fields and survey feature enabled by default

## 2018-08-20

### Fixed

- The idea sidepane on the map correctly displays HTML again
- Editing your own comment no longer turns the screen blank
- Page tracking to segment no longer tracks the previous page instead of the current one
- Some browsers no longer break because of missing internationalization support
- The options of a custom field are now shown in the correct order

### Added

- A major overhaul of all citizen-facing pages to have significantly better accessibility (almost WCAG2 Level A compliant)
  - Keyboard navigation supported everywhere
  - Forms and images will work better with screen readers
  - Color constrasts have been increased throughout
  - A warning is shown when the color in admin settings is too low on constrast
  - And a lot of very small changes to increase WCAG2 compliance
- Archived projects are visible by citizens
  - Citizens can filter to see all, active or archived projects
  - Projects and project cards show a badge indicating a project is archived
  - In the admin, active and archived projects are shown separately
- A favicon can now be configured at the hidden location `/admin/favicon`
  - On android in Chrome, the platform can be added to the Android homescreen and will use the favicon as an icon
- Visitors coming through Onze Stad App now are trackable in analytics

### Changed

- All dropdown menus now have the same style
- The style of all form select fields has changed
- Page tracking to segment no longer includes the url as the `name` property (salesmachine)
- Font sizes throughout the citizen-facing side are more consistent

## 2018-08-03

### Fixed

- The landingpage header layout is no longer broken on mobile devices
- Yet another bug related to the landingpage not correctly redirecting the user to the correct locale
- The Page not found page was not found when a page was not found

### Added

- The 'Create an account' call to action button on the landing page now gets tracked

## 2018-08-02

### Fixed

- The browser no longer goes blank when editing a comment
- Redirect to the correct locale in the URL no longer goes incorrectly to `en`

## 2018-07-31

### Fixed

- The locale in the URL no longer gets added twice in certain conditions
- Various fixes to the rich text editor
  - The controls are now translated
  - Line breaks in the editor and the resulting page are now consistent
  - The editor no longer breaks form keyboard accessibility
  - The images can no longer have inconsistent widht/height ratio wich used to happen in some cases
  - The toolbar buttons have a label for accessibility
- A new tenant created in French no longer contains some untranslated content
- The tenant lifecycle stage is now properly included in `group()` calls to segment
- Comment body and various dynamic titles are secured against XSS attacks

### Added

- Ideas published on CitizenLab can now also be pushed to Onze Stad App news stream
- The rich text editor
  - Now support copy/paste of images
- Event descriptions now also support rich text
- When not signed in, the header shows a CTA to create an account
- A new smart group rule allows you to specify members than have participated (vote, comment, idea) in a certain project
- The admin now shows a "Get started" link to the knowledge base on the bottom left
- The Dutch platforms show a "fake door" to Agenda Setting in the admin navigation

### Changed

- The idea card now shows name and date on 2 lines
- The navbar now shows the user name next to the avatar
- The user menu now shows "My ideas" instead of "Profile page"

## 2018-07-12

### Fixed

- New text editor fixes various bugs present in old editor:
  - Typing idea texts on Android phones now works as expected
  - Adding a link to a text field now opens the link in a new window
  - Resizing images now works as expected
  - When saving, the editor no longer causes extra whitespace to appear
- A (too) long list of IE11 fixes: The platform is now fully usable on IE11
- The group count in the smart groups now always shows the correct number
- The admin dashboard is no longer too wide on smaller screens
- The home button on mobile is no longer always active
- Fix for page crash when trying to navigate away from 2nd signup step when one or more required fields are present

### Added

- The language is now shown in the URL at all times (e.g. `/en/ideas`)
- The new text editor enables following extras:
  - It's now possible to upload images through the text editor
  - It's now possible to add youtube videos through the text editor
- `recruiter` has been added to the UTM campaign parameters

### Know issues

- The controls of the text editor are not yet translated
- Posting images through a URL in the text editor is no longer possible
- Images that have been resized by IE11 in the text editor, can subsequently no longer be resized by other browsers

## 2018-06-29

### Fixed

- Facebook now correctly shows the idea image on the very first share
- Signing up with a google account that has no avatar configured now works again
- Listing the projects and ideas for projects that have more than 1 group linked to them now works again

### Added

- Voting Insights [beta]: Get inisghts into who's voting for which content
  - Feature flagged as 'clustering', disabled by default
  - Admin dashboard shows a link to the prototype
- Social sharing buttons on the project info page
- Usage of `utm_` parameters on social sharing to track sharing performance
- Various improvements to meta tags throughout the platform
  - Page title shows the unread notification count
  - More descriptive page titles on home/projects/ideas
  - Engaging generic default texts when no meta title/description are provided
  - Search engines now understand what language and region the platform is targeting
- Optimized idea image size for facebook sharing
- Sharing button for facebook messenger on mobile
- When you receive admin rights, a notification is shown
- `tenantLifecycleStage` property is now present in all tracked events to segment

### Changed

- Meta tags can't be changed through the admin panel anymore
- Social sharing buttons changed aspect to be more visible

## 2018-06-20

### Fixed

- Visual fixes for IE11 (more to come)
  - The text on the homepage doesn't fall outside the text box anymore
  - The buttons on the project page are now in the right place
  - In the projects pages, the footer is no longer behaving like a header
- When trying to add a timeline phase that overlaps with another phase, a more descriptive error is shown
- larsseit font is now always being loaded

### Added

- Smart groups allow admins to automatically and continuously make users part of groups based on conditions
- New user manager allows
  - Navigating through users by group
  - Moving, adding and removing users from/to (manual) groups
  - Editing the group details from within the user manager
  - Creating groups from within the user manager
  - Exporting users to excel by group or by selection
- Custom registration fields now support the new type "number"
- The city website url can now be specified in admin settings, which is used as a link in the footer logo

### Changed

- The checkbox copy at signup has changed and now links to both privacy policy and terms and conditions
- Improved styling of usermenu dropdown (the menu that opens when you click on the avatar in the navigation bar)

### Removed

- The groups page is no longer a separate page, but the functionality is part of the user manager

## 2018-06-11

### Fixed

- Notifications that indicate a status change now show the correct status name
- The admin pages editors support changing content and creating new pages again
- When searching in the invites, filters still work as expected
- The font has changed again to larsseit

### Added

- Accessibility improvements:
  - All images have an 'alt' attributes
  - The whole navbar is now usable with a keyboard
  - Modals can be closed with the escape key
  - The contrast of labels on white backgrounds has increased
- New ideas will now immediately be scraped by facebook
- When inviting a user, you can now pick projects for which the user becomes a moderator

### Changed

- The language switcher is now shown on the top right in the navbar

## 2018-05-27

### Fixed

- Sitemap now has the correct date format
- Empty invitation rows are no longer created when the given excel file contains empty rows
- Hitting enter while editing a project no longer triggers the delete button
- Registration fields on signup and profile editing are now always shown in the correct language
- The dropdown menu for idea sorting no longer gets cut off by the edge of the screen on small screens
- Saving a phase or continuous project no longer fails when participation method is not ideation

### Added

- Language selection now also has a regional component (e.g. Dutch (Belgium) instead of Dutch)
- Added noindex tag on pages that should be shown in Google
- A new 'user created' event is now being tracked from the frontend side
- It's now possible to use HTML in the field description of custom fields (no editor, only for internal usage)

## 2018-05-16

### Fixed

- Phases are now correctly active during the day specified in their end date
- On the new idea page, the continue button is now shown at all resolutions
- On the idea list the order-by dropdown is now correctly displayed at all resolutions.

### Added

- Project moderators can be specified in project permissions, giving them admin and moderation capabilities within that project only
  - Moderators can access all admin settings of their projects
  - Moderators can see they are moderating certain projects through icons
  - Moderators can edit/delete ideas and delete comments in their projects
- A correct meta description tag for SEO is now rendered
- The platforms now render sitemaps at sitemap.xml
- It is now possible to define the default view (map/cards) for every phase individually
- The tenant can now be configured with an extra `lifecycle_stage` property, visible in Admin HQ.
- Downloading ideas and comments xlsx from admin is now tracked with events
- The fragment system, to experiment with custom content per tenant, now also covers custom project descriptions, pages and individual ideas

### Changed

- It is no longer possible to define phases with overlapping dates
- Initial loading speed of the platform has improved

## 2018-04-30

### Fixed

- When posting an idea and only afterward signing in, the content originally typed is no longer lost
- An error is no longer shown on the homepage when using Internet Explorer
- Deleting a user is possible again

### Changed

- The idea manager again shows 10 ideas on one page, instead of 5
- Submit buttons in the admin no longer show 'Error' on the buttons themselves

### Removed

- The project an idea belongs to can no longer be changed through the edit idea form, only through the idea manager

## 2018-04-26

### Added

- Areas can now be created, edited and deleted in the admin settings
- The order of projects can now be changed through drag&drop in the admin projects overview
- Before signing up, the user is requested to accept the terms and conditions
- It's possible to experiment with platform-specific content on the landing page footer, currently through setup & support
- Images are only loaded when they appear on screen, improving page loading speed

### Fixed

- You can no longer click a disabled "add an idea" button on the timeline
- When accessing a removed idea or project, a message is shown

### Known issues

- Posting an idea before logging in is currently broken; the user is redirected to an empty posting form
- Social sharing is not consistently showing all metadata

## 2018-04-18

### Fixed

- Adding an idea at a specific location by clicking on the map is fixed

## 2018-04-09

### Fixed

- An idea with a location now centers on that location
- Map markers far west or east (e.g. Vancouver) are now positioned as expected
- Links in comment now correctly break to a new line when they're too long
- Hitting enter in the idea search box no longer reloads the page
- A survey project no longer shows the amount of ideas on the project card
- The navbar no longer shows empty space above it on mobile
- The report as spam window no longer scrolls in a weird way
- The project listing on the homepage no longer repeats the same project for some non-admin users
- Google/Facebook login errors are captured and shown on an error page
- Some rendering issues were fixed for IE11 and Edge, some remain
- An idea body with very long words no longer overlaps the controls on the right
- Project cards no longer overlap the notification menu

### Added

- A user can now edit and delete its own comments
- An admin can now delete a user's comment and specify the reason, notifying the user by notification
- Invitations
  - Admins can invite users by specifying comma separated email addresses
  - Admins can invite users with extra information by uploading an excel file
  - Invited users can be placed in groups, made admin, and given a specific language
  - Admins can specify a message that will be included in the email to the invited users
  - Admins receive a notification when invited users sign up
- Users receive a notification and email when their idea changes status
- Idea titles are now limited to 80 characters

### Known issues

- Adding an idea through the map does not position it correctly

## 2018-03-23

### Fixed

- Fixed padding being added on top of navigation bar on mobile devices

## 2018-03-22

### Fixed

- Idea creation page would not load when no published projects where present. Instead of the loading indicator the page now shows a message telling the user there are no projects.

## 2018-03-20

### Fixed

- Various visual glitches on IE11 and Edge
- Scrolling behviour on mobile devices is back to normal
- The admin idea manager no longer shows an empty right column by default

### Added

- Experimental raw HTML editing for pages in the admin at `/admin/pages`

## 2018-03-14

### Fixed

- When making a registration field required, the user can't skip the second sign up step
- When adding a registration field of the "date" type, a date in the past can now be chosen
- The project listing on the landing page for logged in users that aren't admin is fixed

### Added

- When something goes wrong while authenticating through social networks, an error page is shown

## 2018-03-05

### Added

- Limited voting in timeline phases
- Facebook app id is included in the meta headers

### Known issues

- When hitting your maimum vote count as a citizen, other idea cards are not properly updating untill you try voting on them
- Changing the participation settings on a continuous project is impossible

## 2018-02-26

### Fixed

- Project pages
  - Fixed header image not being centered
- Project timeline page
  - Fixed currently active phase not being selected by default
  - Fixed 'start an idea' button not being shown insde the empty idea container
  - Fixed 'start an idea' button not linking to the correct idea creation step
- Ideas and Projects filter dropdown
  - Fixed the dropdown items not always being clickable
- Navigation bar
  - Fixed avatar and options menu not showing on mobile devices

### Added

- Responsive admin sidebar
- Top navigation menu stays in place when scrolling in admin section on mobile devices

### Changed

- Project timeline
  - Better word-breaking of phases titles in the timeline

## 2018-02-22

### Fixed

- Idea page
  - Fixed voting buttons not being displayed when page is accessed directly
- Edit profile form page
  - Fixed broken input fields (first name, last name, password, ...)
  - Fixed broken submit button behavior
- Admin project section
  - Fixed default view (map or card) not being saved
  - Fixed save button not being enabled when an image is added or removed
- Project page
  - Fixed header navigation button of the current page not being highlighted in certain scenarios
  - Fixed no phase selected in certain scenarios
  - Fixed mobile timeline phase selection not working
- Idea cards
  - Fixed 'Load more' button being shown when no more ideas
- Project cards
  - Fixed 'Load more' button being shown when no more projects
- Idea page
  - Fixed faulty link to project page
- Add an idea > project selection page
  - Fixed broken layout on mobile devices

### Added

- Landing page
  - Added 'load more' button to project and idea cards
  - Added search, sort and filter by topic to idea cards
- Project card
  - Added ideas count
- Idea card
  - Added author avatar
  - Added comment count and icon
- Idea page
  - Added loading indicator
- Project page
  - Added loading indicator
  - Added border to project header buttons to make them more visible
- Admin page section
  - Added header options in rich-text editors

### Changed

- Navigation bar
  - Removed 'ideas' menu item
  - Converted 'projects' menu item into dropdown
  - Changed style of the 'Start an idea' button
- Landing page
  - Header style changes (larger image dimensions, text centered)
  - Removed 'Projects' title on top of project cards
- Project card
  - Changed project image dimensions
  - Changed typography
- Idea card
  - Removed image placeholder
  - Reduced idea image height
- Filter dropdowns
  - Height, width and alignment changes for mobile version (to ensure the dropdown is fully visible on smaller screens)
- Idea page
  - Improved loading behavior
  - Relocated 'show on map' button to sidebar (above sharing buttons)
  - Automatically scroll to map when 'show on map' button is clicked
  - Larger font sizes and better overall typography for idea and comment text
  - Child comments style changes
  - Child commenting form style change
  - Comment options now only visible on hover on desktop
- Project page
  - Improved loading behavior
  - Timeline style changes to take into account longer project titles
  - Changed copy from 'timeline' to 'process'
  - Changed link from projects/<projectname>/timeline to projects/<projectname>/process
  - Events header button not being shown if there are no events
- Add an idea > project selection page
  - Improved project cards layout
  - Improved mobile page layout

## 2018-01-03

### Fixed

- Updating the bio on the profile page works again
- 2018 can be selected as the year of events/phases
- The project dropdown in the idea posting form no longer shows blank values
- Reset password email

### Added

- Ideas can be edited by admins and by their author
- An idea shows a changelog with its latest updates
- Improved admin idea manager
  - Bulk update project, topics and statuses of ideas
  - Bulk delete ideas
  - Preview the idea content
  - Links through to viewing and editing the idea
- When on a multi-lingual platform, the language can be changed in the footer
- The project pages now show previews of the project events in the footer
- The project card now shows a description preview text, which is changeable through the admin
- Images are automatically optimized after uploading, to reduce the file size

### Changed

- Image dimensions have changed to more optimal dimensions

## 2017-12-13

### Fixed

- The ideas of deleted users are properly shown
- Slider to make users admins is again functional

### Added

- The idea show page shows a project link
- Mentions are operational in comments
- Projects can be deleted in the admin

### Changed

- Ideas and projects sections switched positions on the landing page

## 2017-12-06

### Fixed

- Phases and events date-picker no longer overlaps with the description text
- No longer needed to hard refresh if you visited al old version of the platform
- Inconsistency when saving project permissions has been fixed
- Bullet lists are now working in project description, phases and events
- The notifications show the currect user as the one taking the action

### Added

- Translators can use `orgName` and `orgType` variables everywhere
- Previews of the correct image dimension when uploading images

### Changed

- Lots of styling tweaks to the admin interface
- Behaviour of image uploads has improved

## 2017-11-23

### Fixed

- Loading the customize tab in the admin no longer requires a hard refresh

## 2017-11-22

### Fixed

- When saving a phase in the admin, the spinner stops on success or errors
- Deleting a user no longer breaks the idea listing, idea page and comments
- Better error handling in the signup flow
- Various bug fixes to the projects admin
- The switches that control age, gender, ... now have an effect on the signup flow.
- For new visitors, hard reloading will no longer be required

### Added

- Social Sign In with facebook and google. (Needs to be setup individually per customer)
- Information pages are reachable through the navbar and editable through the admin
- A partner API that allows our partners to list ideas and projects programmatically
- Ideas with a location show a map on the idea show page
- Activation of welcome and reset password e-mails

### Changed

- Changes to mobile menu layout
- Changes to the style of switches
- Better overall mobile experience for citizen-facing site

### Known issues

- If you visited the site before and the page did not load, you need to hard refresh.
- If the "Customize" tab in the admin settings does not load, reload the browser on that page

## 2017-11-01

### Fixed

- Various copy added to the translation system
- Fixed bug where image was not shown after posting an idea
- Loading behaviour of the information pages
- Fixed bug where the app no longer worked after visiting some projects

### Added

- Added groups to the admin
- Added permissions to projects
- Social sharing of ideas on twitter and (if configured for the platform) facebook
- Projects can be linked to certain areas in the admin
- Projects can be filtered by area on the projects page
- Backend events are logged to segment

### Changed

- Improved the styling of the filters
- Project description in the admin has its own tab
- Restored the landing page header with an image and configurable text
- Improved responsiveness for idea show page
- Maximum allowed password length has increased to 72 characters
- Newest projects are list first

## 2017-10-09

### Fixed

- The male/female gender selection is no longer reversed after registration
- On firefox, the initial loading animation is properly scaled
- After signing in, the state of the vote buttons on idea cards is now correct for the current user
- Fixed bug were some text would disappear, because it was not available in the current language
- Fixed bug where adding an idea failed because of a wrongly stored user language
- Fixed bug where removing a language in the admin settings fails
- Graphical glitches on the project pages

### Added

- End-to-end test coverage for the happy flow of most of the citizen-facing app interaction
- Automated browser error logging to be proactive on bugs
- An idea can be removed through the admin

### Changed

- The modal that shows an idea is now fullscreen and has a new animation
- New design for the idea show page
- New design for the comments, with animation and better error handling
- The "Trending" sorting algorithm has changed to be more balanced and give new ideas a better chance
- Slightly improved design of the page that shows the user profile

## 2017-09-22

### Fixed

- Bug where multiple form inputs didn't accept typed input
- Issues blocking the login process
- The success message when commenting no longer blocks you from adding another comment
- Clicking an internal link from the idea modal didn't work
- Responsiveness of filters on the ideas page
- Updating an idea status through the admin failed

### Added

- Initial loading animation on page load
- Initial version of the legal pages (T&C, privacy policy, cookie policy)
- All forms give more detailed error information when something goes wrong
- Full caching and significant speed improvements for all data resources

### Changed

- Refactoring and restyling of the landing page, idea cards and project cards
- Added separate sign in and sign up components
- Cleaned up old and unused code
- The navbar is no longer shown when opening a modal
- Lots of little tweaks to styling, UX and responsiveness

## 2017-09-01

### Fixed

- Saving forms in the admin of Projects will now show success or error messages appropriately
- The link to the guide has been hidden from the admin sidebar until we have a guide to link to

### Added

- Adding an idea from a project page will pre-fill parts of the new idea form
- The landing page now prompts user to add an Idea if there are none
- The landing page will hide the Projects block if there are none

### Changed

- Under-the-hood optimizations to increase the loading speed of the platform

## 2017-08-27

### Fixed

- Changing the logo and background image in admin settings works
- Platform works for users with an unsupported OS language

### Added

- Admin dashboard
- Default topics and idea statuses for newly deployed platforms
- Proper UX for handling voting without being signed in
- Meta tags for SEO and social sharing
- Better error handling in project admin

### Changed

- Projects and user profile pages now use slugs in the URL

## 2017-08-18

### Fixed

- Changing idea status in admin
- Signing up
- Proper rending of menu bar within a project
- Admin settings are properly rendered within the tab container
- Lots of small tweaks to rendering on mobile
- Default sort ideas on trending on the ideas index page

### Added

- Admin section in projects to CRUD phases
- Admin section in projects to CRUD events
- New navbar on mobile
- Responsive version of idea show page

### Changed

- Navbar design updated
- One single login flow experience instead of 2 separate ones (posting idea/direct)
- Admins can only specify light/dark for menu color, not the exact color

### Removed

- Facebook login (Yet to be added to new login flow, will be back soon)

## 2017-08-13

### Fixed

- Voting on cards and in an idea page
- Idea modal loading speed
- Unread notification counter

### Added

- New improved flow for posting an idea
- Admin interface for projects
- New design for idea and project cards
- Consistenly applied modal, with new design, for ideas
- Segment.io integration, though not all events are tracked yet

### Changed

- Idea URls now using slugs for SEO<|MERGE_RESOLUTION|>--- conflicted
+++ resolved
@@ -4,11 +4,8 @@
 
 ### Changed
 
-<<<<<<< HEAD
 - Dashboard and reports vertical bar charts are now sorted
-=======
 - Automatic tagging in Insights also takes the title into account (instead of only the content).
->>>>>>> 86b4388c
 
 ## 2022-01-12
 
