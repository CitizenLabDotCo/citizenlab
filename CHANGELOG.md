--- conflicted
+++ resolved
@@ -1,16 +1,10 @@
 # Changelog
 
-<<<<<<< HEAD
 ## Next release
 
 ### Fixed
 
 - Insights with multiple projects: projects in topbar are now displayed in dropdown if there is more than one (before they were just displayed next to each other).
-=======
-## Unreleased
-
-### Fixed
-
 - Fixed a performance issue that causes the users export to time out when there are lots of users registered on the platform
 
 ## 2022-03-11
@@ -20,7 +14,6 @@
 - When viewing an idea in map view, "Go back" now returns to the map idea list instead of back to the project main page
 - User profile page slug now anonymized when bulk inviting and Abbreviated User Names feature enabled.
 - Rich text editor copy/paste issues should be resolved
->>>>>>> 63b67577
 
 ## 2022-03-10
 
