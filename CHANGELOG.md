--- conflicted
+++ resolved
@@ -2,17 +2,15 @@
 
 ## Next
 
-<<<<<<< HEAD
 ### Changed
 
 - The comment icon on an idea card is only shown when commenting in the project is enabled or there's at least one idea with a comment.
-=======
+
 ## 2021-10-20
 
 ### Changed
 
 - PII (Personally Identifiable Information) data, if any, are now removed from Segment when a user account is deleted.
->>>>>>> 7259956f
 
 ## 2021-10-19
 
