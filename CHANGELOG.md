--- conflicted
+++ resolved
@@ -1,16 +1,12 @@
 # Changelog
 
-<<<<<<< HEAD
-### Added
-
-- [CL-1786] Added Greek language capabilities
-=======
 ## Next release
 
 ### Added
 
 - [CL-1786] Added Latvian language capabilities
 - [CL-1786] Add Catalan language capabilities
+- [CL-1786] Added Greek language capabilities
 
 ## 2022-10-27
 
@@ -18,7 +14,6 @@
 
 - [CL-1611] Improved layout & content of Project Phase Started & Project Phase Upcoming emails.
 - [CL-1744] Visitors dashboard: add referrers table to traffic sources card
->>>>>>> 25c409e8
 
 ## 2022-10-25
 
