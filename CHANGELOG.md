--- conflicted
+++ resolved
@@ -1,12 +1,13 @@
 
 # Changelog
 
-<<<<<<< HEAD
+## Next release
+
 ### Fixed
 
 - [CL-1765] Resize new icons used in 3 email campaigns
-=======
-## Next release
+
+### Changed
 
 - [CL-1700] Native surveys: create a default form when creating new native survey projects or phases
 
@@ -30,7 +31,6 @@
 - [CL-1744] Visitors dashboard: add referrers table to traffic sources card
 
 ## 2022-10-25
->>>>>>> 2420ae27
 
 ### Added
 
