# Changelog

<<<<<<< HEAD
### Added

- [CL-2534] Image dimensions i3: improved project/folder card images
=======
## Next release

### Fixed

- [CL-2549] Reject all cookies when closing cookie banner

## 2023-01-23

### Fixed

- [CL-2648] Two-column layout image width on tablet is fixed.
- [CL-171] Status per recipient of sent email campaigns is shown again.
>>>>>>> cbbcddec

## 2023-01-19

### Fixed

- [CL-2617] Showing native survey confimation modal multiple times after submission even after closing the modal

## 2023-01-18

### Fixed

- [CL-2611] Show projects nested in folders on custom pages
- [CL-2604] The signed in banner opacity is fixed when its opacity is set to 0 in AdminHQ

## 2023-01-16

### Added

- [CL-2320] Image dimensions i2: folder & project banner images

## 2023-01-13 (2)

### Added

- [CL-2214] Report builder MVP (behind feature flag)

### Fixed

- [CL-2597] Custom tags tab is once again visible in both projects and platform settings

## 2023-01-13

### Fixed

- [CL-2339] Fixed slow displaying of attachments in timeline projects on a phase

### Changed

- [CL-2465] Allow project moderators to all dashboard data

## 2023-01-12

### Added

- [CL-2340] Added file upload fields to survey forms.
- [CL-2255] Show 'Invitation pending' in user group list, for users added to user group when invited, and who have not yet accepted the invitation.

### Changed

- [CL-2344] Removes content builder iframe URL whitelist.

### Fixed

- [CL-2555] Fixed broken two-column layout

## 2023-01-10

### Added

- [CL-1849] Add new banner type to home and custom pages: fixed ratio

### Fixed

- [CL-1956] Fixed issue with ideation location pin moving to closest geocoded building.

## 2022-12-30

- [CL-1893] Added survey logic and new long text field.

## 2022-12-27

### Added

- [CL-2255] New columns in User Excel export: registration_completed_at and invite_status.

### Changed

- [CL-2159] Do not allow registered users to take a native survey twice

## 2022-12-20

### Fixed

- [CL-2319] The error that is shown when a custom page's title was not filled out now adjusts to the number of languages configured on the platform.
- [CL-2318] The hero banner layout preview for phones didn't get the right dimensions.

## 2022-12-14

### Added

- [CL-1552] Displaying projects based on area or topic on custom pages. Also events related to the projects can be shown.

## 2022-12-13

### Fixed

- [CL-1969] Fixed bug where idea form input term not matching back office configuration

## 2022-12-07

### Fixed

- [CL-2184] Fixed project status dashboard widget to show correct stats

## 2022-12-06

### Changed

- [CL-2168] Removed support for many old image formats, and added support for webp images. The supported formats are now jpg, jpeg, gif, png, webp, svg.

## 2022-12-06

### Added

- [CL-1892] Added Pages to in-platform survey tool

## 2022-12-05

### Changed

- [CL-2156] Notifications of Project Phase Started now sent only to Users who have participated in the relevant Project.

## 2022-12-02 (2)

### Fixed

- [CL-2188] Fix chart filters in dashboards looking weird

## 2022-12-02

### Fixed

- [CL-2171] Fix excel export of visitor data for Dutch clients
- [CL-2172] Fix visitor data not updating when switching projects
- [CL-2178] Hide various cards on overview dashboard if user is project moderator

## 2022-12-01

### Changed

- [CL-2109] Events display on Project page now matches the Events page. I.e. Events on Project page now displayed under "Current" and "Past" headers, and nearest event is displayed at the top of the list.
- [CL-1933] Update overview dashboard layout and new charts

## 2022-11-30

### Fixed

- [CL-2147] Do not trigger emails, notifications and toxicity detection when submitting survey responses.
- [CL-2164] Phase upcoming notifications and emails were not arriving.

## 2022-11-29

### Fixed

- [CL-1845] The responsiveness of the signed-in banner got fixed.

## 2022-11-28

### Fixed

- Verification during sign up is fixed.

## 2022-11-25

### Added

- [CL-1483] Add “Remember me” checkbox to login form to not persist cookies

## 2022-11-24

### Added

- [CL-1483] Let tenants configure their Authentication token lifetime

## 2022-11-22

### Added

- [CL-573] The proposals feature toggle in the admin settings.

### Fixed

- [CL-2076] When a user needs to verify before assigning an idea to their participatory budget basket, they now see the right verification modal, not the sign up modal.

## 2022-11-18

### Fixed

- [CL-2052] Fix Sentry error related to failed authentication
- [CL-2030] Vienna SSO UI & UX changes
- [CL-2053] Minor color fixes

## 2022-11-16

### Fixed

- [CL-1763] Norwegian translations of navbar & default pages now applied
- [CL-2036] Fixed new vs returning visitors Matomo import

## 2022-11-14

### Fixed

- [CL-1811] Correct copy for Oostende verification tooltip

## 2022-11-11

### Changed

- [CL-1839] Merge FranceConnect account based on names

## 2022-11-10

### Changed

- [CL-1101] Make the login and signup flows fullscreen for platforms with FranceConnect login enabled

## 2022-11-08

### Changed

- [CL-1776] Remove feedback icon in Bottom Right

### Added

- Added support for Balancing Act embed in content builder

### Fixed

- [CL-1923] Disabled switching from existing participation method to in-platform survey. Warning message added for additional clarity.

## 2022-11-04

### Fixed

- [CL-1817] Show 'page not found' on initiatives routes if initiatives are disabled

## 2022-11-03

### Fixed

- [CL-1841] Show project attachments in content builder project description

### Fixed

- [CL-1929] Fix gender pie chart and update user pie charts style

### Added

- [CL-1955] Fixed bug where admins were not able to add ideas via the map in non-active ideation phases
- [CL-1790] Add back to idea link on the idea edit page
- [CL-1721] It is now possible to create a project from a template inside a folder (by anyone).

## 2022-11-01

### Fixed

- [CL-1765] Resize new icons used in 3 email campaigns
- [CL-1765] Replace missing icon and resize new icons used in 3 email campaigns

### Changed

- [CL-1700] Native surveys: create a default form when creating new native survey projects or phases

## 2022-10-28

### Added

- [CL-1800] It is now possible to disable email + password registration while logins are still allowed for existing users.

## 2022-10-27

### Added

- [CL-1786] Latvian language capabilities
- [CL-1786] Catalan language capabilities
- [CL-1786] Greek language capabilities

### Changed

- [CL-1611] Improved layout & content of Project Phase Started & Project Phase Upcoming emails.
- [CL-1744] Visitors dashboard: add referrers table to traffic sources card

## 2022-10-25

### Added

- [CL-1811] New Oostende verification method
- [CL-1558] Native surveys

## 2022-10-20

### Fixed

- [CL-1814] Fixed bug when opening the verification model after having a verification error

## 2022-10-18

### Fixed

- [CL-1825] Made tables more visually consistent.

## 2022-10-14

### Fixed

- Fixed bug where subtitle in some admin pages would appear above the main header.

## 2022-10-13

### Fixed

- [CL-1835] Fixed missing verification button icon, which caused the verification modal to not open.

## 2022-10-11

### Fixed

- [CL-1544] Fixed banner images and attachments being deleted in the back-office when a form is submitted via keyboard Enter press

## 2022-10-06

### Added

- [CL-1328] New visitors dashboard released behind feature flag

### Fixed

- Some colors used in the charts were replaced wrongly during the design system refactor. Now they're correct again.

## 2022-10-03

### Fixed

- [CL-1762] Default pages titles and content, and default navbar items, now display in Swedish for newly created platforms with the Swedish locale.

## 2022-09-30

### Added

- [CL-1553] Basic privacy-friendly session counting for all visitors and users, for now not exposed in the product

## 2022-09-29

- [CL-1757] Don't show proposals in site map when proposals feature is disabled.

## 2022-09-23

### Fixed

- [DISP-185] Fix 'Age group' copy not being translated

## 2022-09-20

## Added

- Vienna citizen Single sign-on (StandardPortal)

### Fixed

- [CL-1586] Fix deleting folder and cause images

## 2022-09-08

### Fixed

- Save button text in representation data input interface is now translated.

## 2022-09-07_2

### Changed

- Custom forms can be associated with projects and phases.
- Survey form builder improvements.

### 2022-09-07

### Fixed

- Input status dashboard card now updates immediately (not just after refresh) when changing idea status in input manager

## 2022-09-06

### Added

- [CL-423] Added input feedback dashboard card with new analytics endpoint

## 2022-09-05

### Added

- [CL-1157] Added domicile fields to representation dashboard

## 2022-09-02

### Fixed

- [CL-1580] Do not show full admin panel to moderators

## 2022-08-30

### Fixed

- [CL-1308] Do not allow editing page slug when custom navbar is disabled

## 2022-08-29

### Fixed

- [SLS-65] Fixed issue in citizenlab-ee to allow bulk import of custom field options

## 2022-08-24

### Fixed

- [CL-1505] Posting ideas when there is no current phase
- [CL-1509] Bulk idea import works for special date cells

## 2022-08-23

### Added

- The public API now supports phases, as well as additional project properties
- The project search now also searches through content builder content

## 2022-08-18

### Fixed

- [CL-1407] Quickfix for critical bug that made the 'Submit your idea' button disappear for projects with a timeline

### Added

- [CL-1097] Added the ability for users to search for projects and folders by keyword on the main projects index page

### Changed

- Improve error handling and user feedback in the forms for creating pages and custom navigation items
- [CL-854] Added tooltip to admin budget field in idea form for clarity

## 2022-08-11

### Fixed

- [CL-1302] Added topics column to bulk idea import example sheet

## 2022-08-09

### Fixed

- [CL-1289] Fix 'Submit base data' button width (representation dashboard)

### Added

- [CL-1273] Enable age graphs in representation dashboard

## 2022-08-04

### Added

-[CL-5] Customizable Pages iteration 1

## 2022-08-03

### Added

- [CL-1189] Added Turkish locale to platform

## 2022-07-28_2

### Fixed

- [CL-1256] Fix verification using Belgian eID or Itsme application

## 2022-07-28

### Added

- [CL-1118] Native survey feature
- [CL-1128] Feature to bulk import ideas from an XLSX sheet

## 2022-07-22

### Fixed

- [CL-1216] Fix slow insights export

### Changed

- [CL-1205] Change see less copy to read less in read more on project info and phase description
- [CL-1140] Show sign up modal when a logged user clicks the take survey button

## 2022-07-19

### Fixed

- [CL-1160] Fix blank insights tag detail view

## 2022-07-14 (2)

### Added

- [CL-1077] Add PNG export to graph export dropdown

## 2022-07-14

### Fixed

- [CL-1113] Fixed sharing button styling when copy link text is long

### Changed

- [CL-474] Update existing accessibility statement, following re-certification

### Added

- [CL-1088] Add link to academy. Update link to guides
- [CL-972] Add a 'read more' expand/collapse feature to timeline phases

## 2022-07-11

### Fixed

- Project publication status now defaults to draft on creation but remains published if it was already published

### Added

- [CL-1058] - Add desktop preview in content builder
- [CL-1096] Add representativeness score to header of representativeness chart card

## 2022-07-07

### Fixed

- [TEC-198] Various permission issues
  - Route access for project folder moderators now works correctly
  - Project folder moderators can now create a project and select the appropriate folder for it
  - Route access for admins is now checked correctly
  - Project/folder moderators now see the dashboard data correctly

## 2022-07-06

### Added

- [CL-1085] Add link to support article when there are errors during embed in the content builder

### Changed

- [CL-875] "en" locale is shown as "en-US" in admin HQ

## 2022-07-05

### Added

- [CL-1058] Add desktop preview in content builder
- [CL-1001] Added noindex meta tag to user profile pages to reduce the SEO effectiveness of external spam links

### Fixed

- [CL-1083] XLSX export issues with custom fields

## 2022-07-04

### Added

- [CL-504] Dynamic idea form has limited support for extra fields
- [CL-1034] Add support for more URLs in the embed component whitelist
- [CL-851] Create interface to add representativeness reference data (feature flagged for now).

### Fixed

- [CL-1074] Fix missing options check in user graph
- [CL-1076] Fix failed request check on bar chart

## 2022-06-30

### Fixed

- [CL-1051] When a new project is published, its default publication status is now draft
- [CL-993] Fixed bug on idea form where fields were reset to empty state after changing description

## 2022-06-29_2

### Added

- [CL-949] Adds explanation of the implications for project filtering when selecting all areas / no areas / a selection of areas in the Admin project creation / editing form.

## 2022-06-29

### Added

- [CL-1028] Add Swedish locale

### Changed

- [CL-1024] Shows respective CTA buttons in the About component of the content builder

## 2022-06-22

### Fixed

- [CL-926] The ideas count never exceeded 250 due to a bug in the `ideas_count` endpoint.

### Changed

- [CL-975] Social sharing options are now consistent across the platform, and a general "Copy link" option has been added.

## 2022-06-21

### Fixed

- [CL-1026] Fix moderator access to conent builder

## 2022-06-20

### Fixed

- [CL-903] Fix admin input manager crash on Safari

## 2022-06-16

### Added

- [CL-979] Add description to embed component in content builder and restricts height to only take in numbers
- [CL-951] The search field used in several places now notifies screen readers when new search results have loaded.

### Fixed

- [CL-966] Fixed issue with tabs stretching off the screen
- [CL-908] Fix sheet names in excel exports.

## 2022-06-15

### Fixed

- [CL-967] Fixed issue with map displaying off screen on Android
- [CL-667] Next batch of RuboCop fixes

## 2022-06-14

### Added

- [CL-767] Add data from backend to representative dashboard

### Fixed

- [CL-915] Show "Messaging" menu item only if any of 3 messaging features enabled
- [CL-940] Graph excel export was not always giving the same numbers as the graph itself if a time period was selected. This is fixed now.
- [CL-888] Fixed issue with folders page layout. Project cards are now displayed in two columns (instead of one) on large screens.
- [CL-953] Fixed issue with expanding and collapsing custom idea fields after initial save.
- Fixed issue where users were unable to moderate projects and project folders correctly

## 2022-06-13

### Changed

- [TEC-11] Upgraded react-router frontend dependency

## 2022-06-08_2

### Fixed

- [CL-717] Ongoing events now shown along with Upcoming events in the Home Page Events Widget and on the Events Page.

## 2022-06-08

### Changed

- [CL-667] Fixed several RuboCop offences

### Added

- [CL-774] Add new option when adding areas to a project: "No areas"
- [CL-906] Added support for Snap Survey

## 2022-05-31

### Changed

- [CL-667] Fixed many RuboCop offences

### Fixed

- [CL-845] Fixed an issue with the Sign Up modal where it was impossible to scroll down on smaller screens, which made registration on certain Android devices impossible

## 2022-05-30

### Changed

- [CL-830] 'Accept' button now before 'Manage' button on cookie banner, and both buttons now the same style.

### Fixed

- [CL-835] Roll back CL-99 ("Add slight blur to logged-in header image")
- [CL-790] Events date picker now has the correct date format for US-based tenants
- [CL-832] Remove enable/disable toggle from title and description fields in the idea form
- [CL-833] Fix creating a new registration field in FR and AR-MA

### Added

- [CL-729] Do not show proposals navbar item if corresponding feature is disabled

## 2022-05-26_2

### Fixed

- [CL-758] Fix custom field option ordering for dashboard charts

## 2022-05-26

### Fixed

- [CL-788] Fixed issue with different URL when sharing idea from map vs list view

## 2022-05-20

### Fixed

- [CL-836] Repaired the /invite URL, which should now open a signup modal with a spot for the user to enter the invite code they received via email

## 2022-05-17

### Added

- [CL-292] Log an activity when an insights category is created, updated or deleted

## 17-05-22

### Fixed

- [CL-776] Button in weekly moderator digest email now links to correct page

## 2022-05-16_2

### Changed

- [CL-667] Fixed RuboCop Style/FrozenStringLiteralComment offences

### Fixed

- [CL-775] Use correct link to conditions page
- [CL-776] Button in weekly moderator digest email now links to correct page
- [CL-814] Faster user XLSX export.

## 2022-05-16

### Fixed

- Using the rich text editor in a right-to-left language no longer mislaligns puctuation
- Fixed right-to-left alignment and margin issues for avatars, checkboxes, event, page headers, project card and form labels

## 2022-05-13

### Added

- [CL-750] Add feature to remove CL branding

## 2022-05-11

### Fixed

- [CL-711] Title text looking weird on insights start page

## 2022-05-10_3

### Fixed

- [CL-764] Empty navbar item titles in backoffice.

## 2022-05-10_2

### Changed

- Added RuboCop on CI and corrected many offences

## 2022-05-10

### Changed

- [CL-716] The new phase started emails/notifications are also sent out for information phases or when it's possible to take a poll.

### Fixed

- [CL-387] The folder show page is better readable on narrow screens now

## 2022-05-06_3

### Changed

- When a navbar item's title is customized for one locale, the other locales remain up to date with the latest translations.

### Fixed

- Titles of navbar items of demo platforms created with external templates, remain up to date with the latest translations.
- [CL-730] Changed confirmation email DOM to make lives of spam bots a bit harder

### Fixed

- [CL-181] Prevent forms from trying to save on clicking label
- The "send" button on the email campaign send page is now disabled after a single click, to prevent users from clicking it multiple times and potentially sending a campaign more than once

## 2022-05-06

### Added

- Pages can now be translated 'live' via Weglot
- It's now possible to escape the sign-up flow at any point. If a user account has already been created but not completed (due to e.g. missing email confirmation, verification, ...), the user will be signed out and can continue on signing in.

## 2022-05-05

### Fixed

- Fix timeline for Arabic languages ('right-to-left')
- Fix language selector cropping for Arabic languages ('right-to-left')

## 2022-05-04_3

### Changed

- Changed language-picker label text for Moroccan Arabic

## 2022-05-04_2

### Changed

- Security update: Rails 6.1.5.1

## 2022-05-04

### Changed

- City logo now in higher resolution.

### Fixed

- Fixed issue with budget field not showing in input form

### Fixed

- Make it possible to add a new language to the platform with configured banner custom button.

### Fixed

- Fixed accessibility issue with idea card filtering

## 2022-05-02

### Added

- Added more autocompletion to the password reset and profile settings form which assist in filling out information faster.
- Validation of content builder layouts: whitelist of URLs for video iframes.
- Sanitization of content builder layouts: HTML of text elements.

### Fixed

- Updated registration custom field copies to the latest values from Crowdin for all the tenants and templates.

## 2022-04-28

### Added

- Added support for the Moroccan Arabic language to the platform

### Fixed

- Start and end times for project phases now account for the user's local timezone, making sure users can still access and engage with projects when the start/end dates are valid for them locally. The default used UTC, so it was not a big issue in Europe (where we're mostly very close to UTC time), but could be a bigger issue in e.g. North and South America, where UTC offset could be 4 or 5 hours and this could cause projects to display as ended even if they should have been valid on the user's current local date.
- Fixed breakpoint issues in `admin/insights` and `admin/users`, where content would disappear under the sidebar for certain screen sizes.
- Added primary and secondary aria-labels to header and footer navigation elements to more clearly differentiate them to screen readers and other accessability tools

## 2022-04-25

### Changed

- 'Summary' dashboard: the 'Participation per project' and 'Participation per tag' work a little bit different. Now, if a project filter is active, the former will stay the same but highlight the selected project instead of showing the differences with other projects which were hard to interpret (analogous for 'Participation per tag').

## 2022-04-20

### Changed

- Changed titles on the admin messaging page to accomodate both SMS and email campaigns

### Fixed

- Added dynamic functionality to prevent a user from using the tab key to select images/videos/buttons that are currently hidden behind "show more" buttons. Those elements can now be tabbed to only when the text is expanded and they are visible visually
- Fixed accessibility issue regarding element order for screen readers in volunteer card
- Removed unnecessary additional alt text describing city logos in header, navbar, and delete account modal. The remaining alt tags are now more concise for users who use screen readers
- Properly disable SMS create/edit button if the message is empty
- In the verification step of the sign-up flow, the form inputs are now connected to the correct labels, which makes it easier to select the input fields (also possible by clicking the input labels now)
- Fixed a bug in the password signup flow where a user could skip accepting terms and conditions and privacy policy

## 2022-04-11

### Added

- Added support for the Croatian language to the platform

### Fixed

- Added additional areas of focus and outline to scroll-to links and buttons in editing Comments, Ideas display, and Events display for a11y compatability
- Added a tabIndex so the cookie consent banner will have a visual outline around it when focused, for a11y compatibility
- Fixed accessibility issue in modal window used to report a proposal as spam
- Fixed accessibility contrast issue for social media buttons
- Fixed accessibility issue regarding missing screen reader labels on text boxes
- Fixed bug in idea form for missing Proposed Budget field even when enabled
- Fixed accessibility issue in map ideas search
- The widget no longer links to ideas with the wrong domain

## 2022-04-04

### Fixed

- Fixed SurveyMonkey container height so survey questions are visible

## 2022-04-01

### Fixed

- Fixed bug in Ideas Map view that caused an infinite loop of requests when Idea sort order was changed

## 2022-04-04

### Fixed

- Fixed SurveyMonkey container height so survey questions are visible

## 2022-03-29

### Changed

- Vienna Saml button is temporarily disactivated

## 2022-03-24

### Added

- When phone sign in/up is enabled, email/phone field in the sign in/up forms now have validation of the email address/phone number and provides an error message when this validation fails.

### Fixed

- When you need to verify to comment on proposals, an error message with link to the sign in form is now shown again.
- Status labels are visible again in manual email campaigns list (Admin : Messaging : Custom)
- Custom email campaigns list properly accomodates longer translations in labels and buttons.

## 2022-03-23

### Added

- Add new topic/tag filter on homepage.

## 2022-03-22

### Fixed

- 'View' button sometimes freezing page in Navigation settings: should be fixed now.
- Bulk invites of invitees using only emails (no names specified) now succeeds again.

## 2022-03-21

### Added

- Put back secret pages-page

### Changed

- Project and folder moderators are allowed to list users (for the projects they moderate). This means that project and folder moderators are now also able to assignee assignees to ideas.
- 'Emails' tab in the admin sidebar renamed to 'Messaging' in anticipation of new SMS/texting functionality
- Removed 'most active users' graph
- When the locale of the current user is not present in a multiloc, fall back to the value for a locale of the same language (for example es-CL as picked language and a multiloc with es-ES).

### Fixed

- Insights with multiple projects: projects in topbar are now displayed in dropdown if there is more than one (before they were just displayed next to each other).
- HTML is fixed when machine translating HTML content returns bad HTML.

## 2022-03-15 (2)

### Fixed

- Idea forms and other things not rendering on various platforms

## 2022-03-15 (1)

### Fixed

- Fixed spacing issue between field name and 'optional' in input form

## 2022-03-14

### Fixed

- Rich text editor now works correctly with custom emails - the image description box no longer appears on the preview and image alignment works as expected.
- Fixed a performance issue that causes the users export to time out when there are lots of users registered on the platform

## 2022-03-11

### Fixed

- When viewing an idea in map view, "Go back" now returns to the map idea list instead of back to the project main page
- User profile page slug now anonymized when bulk inviting and Abbreviated User Names feature enabled.
- Rich text editor copy/paste issues should be resolved

## 2022-03-10

### Fixed

- Added informative message and sign in/sign up links to Idea Not Found page
- Added slight blur to logged-in header image. The logged-in header image is reused from the logged-out banner, and blur was added to make smaller banner images from the two-column layout look nice when fully stretched on the logged-in banner

## 2022-03-08

### Added

- Filter projects by topics

### Fixed

- FranceConnect test login
- Fixed issue with folder page responsiveness where right hand side gets cropped.

### Changed

- Fixed issue with folder page responsiveness where right hand side gets cropped.
- Use only user name in FranceConnect instead of full profile scope

## 2022-03-04

### Fixed

- Can now re-use tenant host URL immediately the tenant is deleted.
- Relevant error(s) now returned when tenant creation fails, for example due to host URL already being in use.
- Added temporary fix for the project page without permissions error where it doesn't recover after sign in.

## 2022-02-28

### Changed

- Non-moderating users cannot visit a folder page, when none of the projects inside are visible to them (e.g. due to group permissions)
- Non-moderating users cannot visit a folder page, when there are no projects inside
- Non-moderating users cannot visit a folder page, when the folder is a draft

## 2022-02-25

### Added

- SAML Single-Sign on (Vienna)

### Changed

- Language parameter added in Typeform. Allows for question branching in surveys based on user's language.

## 2022-02-23

### Changed

- The ideas overview on project/user and ideas index (/ideas) pages are properly keyboard navigable, implemented as a full-fledged tab system.
- The timeline of a project is now fully keyboard navigable
- The proposal button has no tooltip anymore when submitting new proposals is disabled. Instead, a warning message is shown.

### Added

- Ensure `nofollow` is added to all links added through the rich text editor, which makes them useless for backlink generation by bots

## 2022-02-21

### Added

- Support added for custom font not on Adobe Fonts

### Fixed

- Improved area filter layout on frontpage on mobile (now has correct padding), and used a smaller breakpoint for when filter goes below topbar.
- Enalyzer URL validation now has greater flexibility

### Added

- Support added for email and user ID parameters in SmartSurvey

### Changed

- Icons don't have wrong/empty descriptions linked to them anymore, which improves the user experience for screen readers.
- Icons that work as button (like the vote button, the bell in the notification menu, etc.) all have accompanying descriptions so we provide more information about these buttons to people using screen readers.

## 2022-02-17

### Changed

- Removes support for category detection in Insights. \[IN-717\]

### Fixed

- Customizable navbar is now feature flagged, meaning it can be enabled or disabled in AdminHQ

## 2022-02-14

### Added

- It is now possible to add `alt` text to images in the Quill rich text editor

## 2022-02-11

### Changed

- More descriptive and consistent error messages in the sign up and sign in flow.

## 2022-02-08

### Fixed

- Typeform surveys now display properly on mobile devices
- Remove periods from non-Latin URL slugs

### Added

- Folder slugs (URLs) can now be customized

## 2022-02-07

### Changed

- Removes support for the (deprecated) Clustering feature. 💐 \[IN-688\]
- Remove the word 'del' from NL profanity list

### Fixed

- Always show color and opacity inputs
- Truncate user count in banner bubble if value is over 10k

## 2022-02-04

### Added

- Re-enable homepage filter tabs now that translations are working

### Fixed

- Color contrast issue (accessibility): the number of total votes needed for a proposal to be considered, shown on the proposal card, has a darker color. This makes it easier to see this information.

## 2022-02-02

### Added

- Projects on homepage can now be filtered by 'Active', 'Archived' or 'All' through a tab system

## 2022-02-01

### Changed

- Improved `alt` text for logo images on the platform
- Anonymization of users (using initials avatars, different set of face avatars, different set of first and last names, making anonymous users easier to identify through their email)
- Updated CC license in Vienna basemap attribution and increased maximum zoom level to 20.

# Fixed

- An issue that prevented Que from starting up was solved by updating the bootsnap gem to the latest version

## 2022-01-24

### Changed

- Insights Network Visualisation changes:
  - The network is now flat and shows all keywords at once
  - The colors of the keywords depend on the cluster they are part of
  - The more important links between keywords are shown in the network

## 2022-01-18

### Changed

- Removes support for the (deprecated) Tagging feature, the forerunner of today's Insights. 🕯 \[IN-661\]

## 2022-01-14

### Changed

- Dashboard and reports vertical bar charts are now sorted
- Automatic tagging in Insights also takes the title into account (instead of only the content).

### Fixed

- Resolution for basemap.at

## 2022-01-12

### Added

- Users are now able to cancel tag suggestion scan on the Insights Edit screen
- Added `secure` flag to cookies
- Support basemap.at as tile provider

### Fixed

- Fixed issue with exporting surveys as XLSX sheets, when the typeform survey URI includes a '#' character.
- Styling of the text above the avatar bubbles at the bottom of the landing page works again when there's a customized text.
- Styling bugs for the two-column layout
- Bug where tile provider of a project becomes unchangeable after the map config has been edited has been fixed.

### Changed

- Updated Cookie Policy page

## 2022-01-10

### Added

- Configure sign-up button (custom link) on homepage banner

### Changed

- Dashboard and report bar charts are now more easily readable - values appear on top or next to the bars instead of inside of them. Comparisons between project and platform values are now only visible in the report tooltips and do not break the chart itself.

### Fixed

- Using a custom tile provider should work now.
- Registration form with a date field doesn't crash anymore

## 2022-01-06

### Fixed

- Changing the values for Registration helper text and Account confirmation in Admin > Settings > Registration doesn't cause other values to be erased anymore.

## 2022-01-05

### Changed

- Improved the user interface of the Registration tab in the Admin settings

## 2021-12-23

### Added

- Adding pages in 'Navigation' tab in settings now possible, changing names of navbar items now works, removed 'secret pages-page'.
- Different layouts for the homepage banner (for signed-out users)
- Preview functionality for the image of the homepage banner in the back-office

### Fixed

- Saving of homepage banner image overlay color and opacity

## 2021-12-22

### Fixed

- Notifications of inappropriate content now link to the item containing the flagged content

## 2021-12-16

### Added

- Ability to scan all post, recently added posts and not tagged posts in Insights

## 2021-12-15

### Fixed

- Severe code-injection vulnerability
- More small copy changes for customizable navbar, made styling Navigation tab consistent with other tabs, re-enabled slug editing on secret pages-page.

## 2021-12-10

- Copy for customizable navbar

## 2021-12-09

### Added

- Customizable navbar

## 2021-12-08

### Changed

- Improved the structure and copy of the Admin > Settings > Customize page.

### Fixed

- Insights scan category button no longer appears when the insights nlp feature flag is disabled

## 2021-11-30

### Added

- Insights loading indicator on category scan

### Fixed

- Password reset emails sometimes took a long time to be send out, they are now processed much faster (even when the background job queue has lots of items).

## 2021-11-25

### Added

- New translations from Crowdin.
- Sign-up flow: Not activating any custom registration fields no longer breaks sign-up. Refreshing page during sign-up flow no longer creates an unregistered user.

## 2021-11-22

### Changed

- Enable/disable avatars in homepage banner
- Increased size of city logo in the footer

### Fixed

- Links to ideas in admin digest emails work again
- Votes statistics not showing up in the dashboard for some admins and project moderators.

## 2021-11-16

### Fixed

- Custom topics are not displayed as filters on the proposals overview page.

### Added

- Added a tooltip in the survey project settings with a link to a support article that explains how to embed links in Google forms
- Input count to Insights View screen

### Changed

- Add clarification tooltips to Insights View screen
- When a user account is deleted, visits data associated to that account are now removed from Matomo.

## 2021-11-11

### Changed

- Improvements to the loading speed of the landing page and some items with dropdown menus in the navigation bar.

## 2021-11-05

### Fixed

- Dashboard issue where the current month did not appear for certain time zones

## 2021-11-04

### Added

- New translations from Crowdin.

## 2021-11-03

### Fixed

- Microsoft Form survey iframes no longer auto-focus on the form
- Stop confusing Serbian Latin and Cyrillic in back locales.

## 2021-11-01

### Changed

- The whole input card in Insight View screen is now clickable
- Inputs list component in Insights View screen now shows active filters at all times
- Insights Network Visualisation changes:
  - Reduced space between clusters
  - Increased font size for keywords labels
  - It is now possible to de-select keywords by clicking on them twice

### Fixed

- If there's an error message related to the project title, it goes away if the title is edited (and only shows again if we submit and the error isn't fixed).

## 2021-10-27

### Changed

- Removed the unused '/ideas/new' route

### Fixed

- Sorting order and list/map view settings of ideas are available again if voting is disabled.
- Project phase started emails and notifications.

## 2021-10-26

### Added

- Limit number of downvotes.

### Changed

- Improved quality of Idea and App Header Images
- Idea cards in the map view only show the downvote icon when downvoting is enabled or when it's disabled and it's disabled for a different reason than explicit turning off of the downvoting functionality.
- Now also for idea cards on the map view: the comment icon on an idea card is only shown when commenting in the project is enabled or there's at least one idea with a comment.

### Fixed

- The event cards now rearrange themselves vertically on mobile / small screens. Before they were always arranged horizontally. This fixed the issue of them going off-screen when there is not enough screen space.

## 2021-10-25

### Changed

- The comment icon on an idea card is only shown when commenting in the project is enabled or there's at least one idea with a comment.
- Increased Microsoft Forms survey width

### Fixed

- Insights table approve button no longer appears when there are no suggested tags
- Insights tags are now truncated when they are too long
- Insights posts cards on View screen no longer display text with different font-sizes
- Insights posts in table are no longer sorted by default

## 2021-10-20

### Changed

- PII (Personally Identifiable Information) data, if any, are now removed from Segment when a user account is deleted.

## 2021-10-19

### Changed

- Tags which do not contain any inputs are no longer visible on the Insights View screen
- PII (Personally Identifiable Information) data, if any, are now removed from Intercom when a user account is deleted.

### Added

- Added export functionality to Insights View screen inputs list

## 2021-10-15

### Changed

- Project reports are no longer available in the dashboard section. Instread, they can be found in the Reporting section of tha admin.

### Fixed

- Platform is now accepting valid Microsoft Form survey links with custom subdomains
- When user goes to the url of an Insight that no longer exist, they get redirected to the Insights List screen.

## 2021-10-14

### Fixed

- File uploads for ideas, projects, events, folders

## 2021-10-13 (2)

### Fixed

- Validation and functioning of page forms are fixed (forms to change the fixed/legal pages such as the FAQ, T&C, privacy policy, etc.).

## 2021-10-13

### Added

- Users can now change their name after validation with FranceConnect
- Permit embedding of videos from dreambroker in rich-text editor content.
- Possibility to create an Insights tag from selected filters in the Insights View screen

## 2021-10-12

### Added

- Added Serbian (Cyrillic) to platform

## 2021-10-11

### Added

- Insights View screen and visualization
- Users can now change their name after validation with FranceConnect

## 2021-10-06

### Fixed

- Issue with user deletion

### Added

- Initial blocked words lists for Luxembourgish and Italian.
- Added Luxembourgish translations.

## 2021-10-05

### Added

- Blocked words lists for Luxembourgish and Italian (which allows the profanity blocker feature).

### Changed

- Removed 'FAQ' and 'About' from the footer.
- Removed links to other pages at the bottom of the fixed and legal pages (Cookie policy, T&C, etc.)
- Removed the YES/NO short feedback form in the footer (as it wasn't working)

## 2021-10-01

### Fixed

- Typeform export from the platform shows the answers to all questions again.

## 2021-09-29

### Changed

- Insights Edit screen improvements
  - Added tooltip in the tags sidebar
  - Added quick delete action to category button in the categories sidebar
  - "Detect tags" button only shows if there are tags detected
  - "Reset tags" button is moved to a menu
  - Removed "add" button from input sidebar and improved select hover state
- Split 'Pages' tab in admin/settings into the 'Pages' and 'Policies' tabs. 'Pages' contains the about, FAQ and a11y statement pages, while 'Policies' contains the terms and conditions, privacy- and cookie policy. The 'Pages' tab will soon be replaced by a 'Navigation' tab with more customizability options as part of the upcoming nav-bar customization functionality. This is just a temporary in-between solution.

## 2021-09-24

### Added

- SmartSurvey integration

## 2021-09-22

### Changed

- Very short phases are now shown slightly bigger in the timeline, and projects with many phases will display the timeline correctly.

### Fixed

- Cookie popup can be closed again.

## 2021-09-21

### Added

- Permit embedding of videos from videotool.dk in rich-text editor content.

### Changed

- Project moderators have access to the 'Reporting' tab of the admin panel for their projects.

### Fixed

- The category columns in input `xlsx` exports (insights) are now ordered as presented in the application.

## 2021-09-14

### Changed

- Mobile navbar got redesigned. We now have a 'More' button in the default menu that opens up a full mobile menu.

## 2021-09-13

### Added

- Insights table export button. Adds the ability to export the inputs as xlsx for all categories or a selected one.

### Fixed

- Fixes issue where user name will sometimes appear as "undefined"

## 2021-09-06

### Added

- Keyboard navigation improvements for the Insights Edit view
- Added the internal machinery to support text network analyses in the end-to-end flow.

### Fixed

- '&' character now displays correctly in Idea description and Project preview description.
- Fixes user export with custom fields

## 2021-09-03

### Fixed

- Ghent now supports mapping 25 instead of 24 neighbourhouds

## 2021-09-02

### Fixed

- Setting DNS records when the host is changed.
- Smart group rules for participation in project, topic or idea status are now applied in one continuous SQL query.

### Changed

- The rule values for participation in project, topic or idea status, with predicates that are not a negation, are now represented as arrays of IDs in order to support specifying multiple projects, topics or idea statuses (the rule applies when satisfied for one of the values).

## 2021-09-01

### Fixed

- When voting is disabled, the reason is shown again

## 2021-08-31

### Added

- When signing up with another service (e.g. Google), the platform will now remember a prior language selection.

### Fixed

- Accessibility: voting buttons (thumbs) have a darker color when disabled. There's also more visual distinction between voting buttons on input cards when they are enabled and disabled.
- Accessibility: The default background color of the last "bubble" of the avatars showing on e.g. the landing page top banner is darker, so the contrast with its content (number of remaining users) is clearer.
- Accessibility: the text colors of the currently selected phase in a timeline project are darker to improve color contrast to meet WCAG 2.1 AA requirements.
- Accessibility: the status and topics on an input (idea) page are more distinctive compared to its background, meeting WCAG 2.1 AA criteria.
- Verification using Auth0 method no longer fails for everyone but the first user

## 2021-08-30

### Added

- New Insights module containing Insights end-to-end flow

## 2021-08-26

### Added

- Microsoft Forms integration

## 2021-08-20

### Fixed

- Survey options now appear as expected when creating a new survey project
- Adds a feature flag to disable user biographies from adminHQ

## 2021-08-18

### Added

- Added Italian to platform
- Support for a new verification method specifically for Ghent, which lets users verify using their rijksregisternummer
- Improved participatory budgeting:
  - Support for new virtual currencies (TOK: tokens, CRE: credits)
  - A minimum budget limit can be configured per project, forcing citizens to fill up their basket to some extent (or specify a specific basket amount when minimum and maximum budget are the same)
  - Copy improvements

## 2021-08-11

### Fixed

- When considering to remove a flag after updating content, all relevant attributes are re-evaluated.
- Issues with viewing notifications and marking them as read.

## 2021-08-09

### Fixed

- The preheader with a missing translation has been removed from user confirmation email

### Fixed

- When you sign up with Google, the platform will now automatically use the language of your profile whenever possible
- Fixed invalid SQL queries that were causing various issues throughout the platforms (Part I). (IN-510)

## 2021-08-05

### Added

- Added message logging to monitor tenant creation status (shown in admin HQ).

### Changed

- No default value for the lifecycle stage is prefilled, a value must be explicitly specified.
- Changing the lifecycle stage from/to demo is prohibited.
- Only tenant templates that apply without issues are released.
- On create validation for authors was replaced by publication context, to allow templates to successfully create content without authors.

## 2021-08-04

### Fixed

- Certain characters in Volunteer Cause titles prevented exporting lists of volunteers to Excel from admin/projects/.../volunteering view.
- Limit of 10 events under projects and in back office
- Events widget switch being shown in non-commercial plans

## 2021-07-30

### Added

- Configured dependabot for the frontend, a tool that helps keeping dependencies up to date.
- Added events overview page to navigation menu, which can be enabled or disabled.
- Added events widget to front page, which can be enabled or disabled (commercial feature).

## 2021-07-16

### Added

- Auto-detection of inappropriate content (in beta for certain languages). Flagged content can be inspected on the admin Activity page. The setting can be toggled in the General settings tab.

### Fixed

- On the admin activity page (/admin/moderation), items about proposals now correctly link to proposals (instead of to projects). Also, the copy of the links at the end of the item rows is now correct for different types of content (correct conjugation of 'this post', 'this project', etc. for all languages).

## 2021-07-14

### Added

- Project phases now have their own URLs, which makes it possible to link to a specific phase

### Fixed

- Blocked words for content that can contain HTML
- Searching users after sorting (e.g. by role)

## 2021-07-09

### Changed

- The admin Guide link goes to the support center now instead of to /admin/guide

## 2021-07-02

### Fixed

- Instances where the user name was "unknown author"

### Changed

- Removed the slogan from the homepage footer

## 2021-06-30

### Changed

- Users can no longer leave registration before confirming their account. This should prevent bugs relative to unconfirmed users navigating the platform.

## 2021-06-29

### Fixed

- Map: Fix for ideas that only have coordinates but no address not being shown on the map
- Map: Fix for 'click on the map to add your input' message wrongfully being shown when idea posting is not allowed
- Sign-up flow: Fix for bug that could cause the browser to freeze when the user tried to complete the custom fields step
- Project description: Fix for numbered and unnumbered lists being cut off
- Project Managers can now upload map layers.

### Changed

- Map: When an idea is selected that is hidden behind a cluster the map now zooms in to show that marker
- Map: Idea marker gets centered on map when clicked
- Map: Larger idea box on bigger desktop screens (width > 1440 pixels)
- Idea location: Display idea location in degrees (°) minutes (') seconds ('') when the idea only has coordinates but no address
- Sign-up flow: Show loading spinner when the user clicks on 'skip this step' in the sign-up custom fields step
- Image upload: The default max allowed file size for an image is now 10 Mb instead of 5 Mb

### Added

- 'Go back' button from project to project folder (if appropriate).

## 2021-06-22

### Changed

- Project managers that are assigned to a project and/or its input now lose those assignments when losing project management rights over that project.

### Fixed

- Input manager side modal scroll.

## 2021-06-18

### Fixed

- Privacy policy now opens in new tab.
- Landing page custom section now uses theme colors.
- Buttons and links in project description now open internal links in the same tab, and external links in a new tab.

## 2021-06-16

### Fixed

- Project moderators can no longer see draft projects they don't moderate in the project listing.
- The content and subject of the emails used to share an input (idea/issue/option/contribution/...) do now include the correct input title and URL.
- Sharing new ideas on Facebook goes faster
- Manual campaigns now have the layout content in all available languages.

## 2021-06-11

### Fixed

- Facebook button no longer shows when not configured.

## 2021-06-10

### Fixed

- Creating invites on a platform with many heavy custom registration fields is no longer unworkably slow

## 2021-06-09

### Added

- New citizen-facing map view

## 2021-06-08

### Fixed

- Ordering by ideas by trending is now working.
- Ordering by ideas votes in the input manager is now working.

## 2021-06-07

### Added

- Qualtrics surveys integration.

### Changed

- Project Events are now ordered chronologically from latest to soonest.

### Fixed

- Visibility Labels in the admin projects list are now visible.
- Tagged ideas export is fixed.
- Updating an idea in one locale does not overwrite other locales anymore

## 2021-05-28

### Fixed

- Project Events are now ordered chronologically from soonest to latest.

## 2021-05-27

### Fixed

- Project access rights management are now visible again.

## 2021-05-21

### Added

- Profanity blocker: when posting comments, input, proposals that contain profane words, posting will not be possible and a warning will be shown.

## 2021-05-20

### Fixed

- Excel exports of ideas without author

## 2021-05-19

### Added

- Support for Auth0 as a verification method

## 2021-05-18

### Fixed

- Active users no longer need confirmation

## 2021-05-14

### Fixed

- Fixed an issue causing already registered users to be prompted with the post-registration welcome screen.

## 2021-05-11

### Added

- Added polls to the reporting section of the dashboards

## 2021-05-10

### Changed

- Invited or verified users no longer require confirmation.

## 2021-05-07

### Fixed

- Spreasheet exports throughout the platform are improved.

### Added

- City Admins can now assign any user as the author of an idea when creating or updating.
- Email confirmation now happens in survey and signup page sign up forms.

## 2021-05-06

### Fixed

- Idea export to excel is no longer limited to 250 ideas.

## 2021-05-04

### Fixed

- Fixed issues causing email campaigns not to be sent.

## 2021-05-03

### Changed

- Users are now prompted to confirm their account after creating it, by receiving a confirmation code in their email address.

### Added

- SurveyXact Integration.

## 2021-05-01

### Added

- New module to plug email confirmation to users.

## 2021-04-29

### Fixed

- Editing the banner header in Admin > Settings > General, doesn't cause the other header fields to be cleared anymore

## 2021-04-22

### Fixed

- After the project title error appears, it disappears again after you start correcting the error

## 2021-03-31

### Fixed

- Customizable Banner Fields no longer get emptied/reset when changing another.

### Added

- When a client-side validation error happens for the project title in the admin, there will be an error next to the submit button in addition to the error message next to the input field.

## 2021-03-25

### Fixed

- The input fields for multiple locales provides an error messages when there's an error for at least one of the languages.

## 2021-03-23

### Fixed

- Fix for broken sign-up flow when signing-up through social sign-on

## 2021-03-19

### Fixed

- Admin>Dashboard>Users tab is no longer hidden for admins that manage projects.
- The password input no longer shows the password when hitting ENTER.
- Admin > Settings displays the tabs again

### Changed

- Empty folders are now shown in the landing page, navbar, projects page and sitemap.
- The sitemap no longer shows all projects and folder under each folder.
- Images added to folder descriptions are now compressed, reducing load times in project and folder pages.

### Added

- Allows for sending front-end events to our self-hosted matomo analytics tool

## 2021-03-16

### Changed

- Automatic tagging is functional for all clusters, and enabled for all premium customers

### Added

- Matomo is enabled for all platforms, tracking page views and front-end events (no workshops or back-end events yet)

## 2021-03-11

### Changed

- Tenants are now ordered alphabetically in AdminHQ
- Serbian (Latin) is now a language option.

## 2021-03-10

### Added

- CitizenLab admins can now change the link to the accessibility statement via AdminHQ.
- "Reply-to" field in emails from campaigns can be customized for each platform
- Customizable minimal required password length for each platform

## 2021-03-09

### Fixed

- Fixed a crash that would occur when tring to add tags to an idea

## 2021-03-08

### Fixed

- Phase pages now display the correct count of ideas (not retroactive - will only affect phases modified from today onwards).

## 2021-03-05

### Changed

- Changed the default style of the map
- Proposals/Initiatives are now sorted by most recent by default

### Added

- Custom maps (Project settings > Map): Admins now have the capability to customize the map shown inside of a project. They can do so by uploading geoJson files as layers on the map, and customizing those layers through the back-office UI (e.g. changing colors, marker icons, tooltip text, sort order, map legend, default zoom level, default center point).

### Fixed

- Fixed a crash that could potentially occur when opening an idea page and afterwards going back to the project page

## 2021-03-04

### Added

- In the admin (Settings > Registration tab), admins can now directly set the helper texts on top of the sign-up form (both for step 1 and 2).
- The admin Settings > Homepage and style tab has two new fields: one to allow customization for copy of the banner signed-in users see (on the landing page) and one to set the copy that's shown underneath this banner and above the projects/folders (also on the landing page).
- Copy to clarify sign up/log in possibilities with phone number

### Changed

- The admin Settings > Homepage and style tab has undergone copy improvements and has been rearranged
- The FranceConnect button to login, signup or verify your account now displays the messages required by the vendor.
- Updated the look of the FranceConnect button to login, signup or verify your account to feature the latests changes required by the vendor.

### Fixed

- Downvote button (thumbs down) on input card is displayed for archived projects

## 2021-03-03

### Added

- Users are now notified in app and via email when they're assigned as folder administrators.

## 2021-03-02

### Fixed

- Don't show empty space inside of the idea card when no avatar is present

### Added

- Maori as languages option

### Changed

- Improved layout of project event listings on mobile devices

## 2021-02-26

### Fixed

- France Connect button hover state now complies with the vendor's guidelines.

## 2021-02-24

### Fixed

- The project page no longer shows an eternal spinner when the user has no access to see the project

## 2021-02-18

### Added

- The password fields show an error when the password is too short
- The password fields have a 'show password' button to let people check their password while typing
- The password fields have a strength checker with appropriate informative message on how to increase the strength
- France Connect as a verification method.

### Fixed

- Notifications for started phases are no longer triggered for unpublished projects and folders.

## 2021-02-17

### Changed

- All input fields for multiple locales now use the components with locale switchers, resulting in a cleaner and more compact UI.
- Copy improvements

## 2021-02-12

### Fixed

- Fixed Azure AD login for some Azure setups (Schagen)

### Changed

- When searching for an idea, the search operation no longer searches on the author's name. This was causing severe performance issues and slowness of the paltforms.

## 2021-02-10

### Added

- Automatic tagging

## 2021-02-08

### Fixed

- Fixed a bug preventing registration fields and poll questions from reordering correctly.
- Fixed a bug causing errors in new platforms.

## 2021-02-04

### Fixed

- Fixed a bug causing the projects list in the navbar and projects page to display projects outside of folders when they're contained within them.

## 2021-01-29

### Added

- Ability to redirect URLs through AdminHQ
- Accessibility statement link in the footer

### Fixed

- Fixed issue affecting project managers that blocked access to their managed projects, when these are placed inside a folder.

## 2021-01-28

### Fixed

- A bug in Admin project edit page that did not allow a user to Go Back to the projects list after switching tabs
- Scrolling on the admin users page

## 2021-01-26

### Added

- Folder admin rights. Folder admins or 'managers' can be assigned per folder. They can create projects inside folders they have rights for, and moderate/change the folder and all projects that are inside.
- The 'from' and 'reply-to' emails can be customized by cluster (by our developers, not in Admin HQ). E.g. Benelux notification emails could be sent out by notifications@citizenlab.eu, US emails could be sent out by notifications@citizenlab.us etc., as long as those emails are owned by us. We can choose any email for "reply-to", so also email addresses we don't own. This means "reply-to" could potentially be configured to be an email address of the city, e.g. support@leuven.be. It is currently not possible to customize the reply-to (except for manual campaigns) and from fields for individual tenants.
- When a survey requires the user to be signed-in, we now show the sign in/up form directly on the page when not logged in (instead of the green infobox with a link to the sign-up popup)

### Fixed

- The 'reply-to' field of our emails showed up twice in recipient's email clients, now only once.

### Changed

- Added the recipient first and last name to the 'to' email field in their email client, so not only their email adress is shown.
- The links in the footer can now expand to multiple lines, and therefore accomodate more items (e.g. soon the addition of a link to the accesibility statement)

## 2021-01-21

### Added

- Added right-to-left rendering to emails

## 2021-01-18

### Fixed

- Access rights tab for participatory budget projects
- Admin moderation page access

## 2021-01-15

### Changed

- Copy improvements across different languages

## 2021-01-14

### Added

- Ability to customize the input term for a project

### Changed

- The word 'idea' was removed from as many places as possible from the platform, replaced with more generic copy.

## 2021-01-13

### Changed

- Idea cards redesign
- Project folder page redesign
- Project folders now have a single folder card image instead of 5 folder images in the admin settings
- By default 24 instead of 12 ideas or shown now on the project page

## 2020-12-17

### Fixed

- When creating a project from a template, only templates that are supported by the tenant's locale will show up
- Fixed several layout, interaction and data issues in the manual tagging feature of the Admin Processing page, making it ready for external use.
- Fixed project managers access of the Admin Processing page.

### Added

- Admin activity feed access for project managers
- Added empty state to processing list when no project is selected
- Keyboard shortcut tooltip for navigation buttons of the Admin Processing page

### Changed

- Reduced spacing in sidebar menu, allowing for more items to be displayed
- Style changes on the Admin Processing page

## 2020-12-08

### Fixed

- Issues with password reset and invitation emails
- No more idea duplicates showing up on idea overview pages
- Images no longer disappear from a body of an idea, or description of a project on phase, if placed at the bottom.

### Changed

- Increased color contrast of inactive timeline phases text to meet accesibility standard
- Increased color contrast of event card left-hand event dates to meet accesibility standard
- Increased color contrast of List/Map toggle component to meet accesibility standard

### Added

- Ability to tag ideas manually and automatically in the admin.

## 2020-12-02

### Changed

- By default the last active phase instead of the last phase is now selected when a timeline project has no active phase

### Fixed

- The empty white popup box won't pop up anymore after clicking the map view in non-ideation phases.
- Styling mistakes in the idea page voting and participatory budget boxes.
- The tooltip shown when hovering over a disabled idea posting button in the project page sticky top bar is no longer partially hidden

## 2020-12-01

### Changed

- Ideas are now still editable when idea posting is disabled for a project.

## 2020-11-30

### Added

- Ability to create new and edit existing idea statuses

### Fixed

- The page no longer refreshes when accepting the cookie policy

### Changed

- Segment is no longer used to connect other tools, instead following tools are integrated natively
  - Google Analytics
  - Google Tag Manager
  - Intercom
  - Satismeter
  - Segment, disabled by default
- Error messages for invitations, logins and password resets are now clearer.

## 2020-11-27

### Fixed

- Social authentication with Google when the user has no avatar.

### Changed

- Random user demographics on project copy.

## 2020-11-26

### Added

- Some specific copy for Vitry-sur-Seine

## 2020-11-25

### Fixed

- Sections with extra padding or funky widths in Admin were returned to normal
- Added missing copy from previous release
- Copy improvements in French

### Changed

- Proposal and idea descriptions now require 30 characters instead of the previous 500

## 2020-11-23

### Added

- Some specific copy for Sterling Council

### Fixed

- The Admin UI is no longer exposed to regular (and unauthenticated) users
- Clicking the toggle button of a custom registration field (in Admin > Settings > Registration fields) no longer duplicated the row
- Buttons added in the WYSIWYG editor now have the correct color when hovered
- The cookie policy and accessibility statement are not editable anymore from Admin > Settings > Pages

### Changed

**Project page:**

- Show all events at bottom of page instead of only upcoming events
- Reduced padding of sticky top bar
- Only show sticky top bar when an action button (e.g. 'Post an idea') is present, and you've scrolled past it.

**Project page right-hand sidebar:**

- Show 'See the ideas' button when the project has ended and the last phase was an ideation phase
- Show 'X ideas in the final phase' when the project has ended and the last phase was an ideation phase
- 'X phases' is now clickable and scrolls to the timeline when clicked
- 'X upcoming events' changed to 'X events', and event count now counts all events, not only upcoming events

**Admin project configuration page:**

- Replaced 'Project images' upload widget in back-office (Project > General) with 'Project card image', reduced the max count from 5 to 1 and updated the corresponding tooltip with new recommended image dimensions

**Idea page:**

- The map modal now shows address on top of the map when opened
- Share button copy change from "share idea" to "share"
- Right-hand sidebar is sticky now when its height allows it (= when the viewport is taller than the sidebar)
- Comment box now has an animation when it expands
- Adjusted scroll-to position when pressing 'Add a comment' to make sure the comment box is always fully visible in the viewport.

**Other:**

- Adjusted FileDisplay (downloadable files for a project or idea) link style to show underline by default, and increased contrast of hover color
- Reduced width of DateTimePicker, and always show arrows for time input

## 2020-11-20 (2)

### Fixed

- The project header image is screen reader friendly.
- The similar ideas feature doesn't make backend requests anymore when it's not enabled.

### Changed

- Areas are requested with a max. of 500 now, so more areas are visible in e.g. the admin dashboard.

## 2020-11-18

### Added

- Archived project folder cards on the homepage will now have an "Archived" label, the same way archived projects do\
- Improved support for right-to-left layout
- Experimental processing feature that allows admins and project managers to automatically assign tags to a set of ideas.

### Fixed

- Projects without idea sorting methods are no longer invalid.
- Surveys tab now shows for projects with survey phases.

### Changed

- Moved welcome email from cl2-emails to cl2-back

## 2020-11-16

### Added

- Admins can now select the default sort order for ideas in ideation and participatory budgeting projects, per project

### Changed

- The default sort order of ideas is now "Trending" instead of "Random" for every project if left unchanged
- Improved sign in/up loading speed
- Removed link to survey in the project page sidebar when not logged in. Instead it will show plain none-clickable text (e.g. '1 survey')

### Fixed

- Custom project slugs can now contain alphanumeric Arabic characters
- Project Topics table now updates if a topic is deleted or reordered.
- Empty lines with formatting (like bold or italic) in a Quill editor are now removed if not used as paragraphs.

## 2020-11-10

### Added

#### Integration of trial management into AdminHQ

- The lifecycle of the trials created from AdminHQ and from the website has been unified.
- After 14 days, a trial platform goes to Purgatory (`expired_trial`) and is no longer accessible. Fourteen days later, the expired trial will be removed altogether (at this point, there is no way back).
- The end date of a trial can be modified in AdminHQ (> Edit tenant > Internal tab).

## 2020-11-06

### Added

- Social sharing via WhatsApp
- Ability to edit the project URL
- Fragment to embed a form directly into the new proposal page, for regular users only

### Fixed

- The project about section is visibile in mobile view again
- Maps will no longer overflow on page resizes

## 2020-11-05

### Added

- Reordering of and cleaner interface for managing custom registration field options
- An 'add proposal' button in the proposals admin
- Fragment to user profile page to manage party membership settings (CD&V)
- "User not found" message when visiting a profile for a user that was deleted or could not be found

### Changed

- Proposal title max. length error message
- Moved delete functionality for projects and project folders to the admin overview

### Fixed

- The automatic scroll to the survey on survey project page

## 2020-11-03

### Fixed

- Fixed broken date picker for phase start and end date

## 2020-10-30

### Added

- Initial Right to left layout for Arabic language
- Idea description WYSIWYG editor now supports adding images and/or buttons

## 2020-10-27

### Added

- Support for Arabic

## 2020-10-22

### Added

- Project edit button on project page for admins/project manager
- Copy for Sterling Council

### Fixed

- Links will open in a new tab or stay on the same page depending on their context. Links to places on the platform will open on the same page, unless it breaks the flow (i.e. going to the T&C policy while signing up). Otherwise, they will open in a new tab.

### Changed

- In the project management rights no ambiguous 'no options' message will be shown anymore when you place your cursor in the search field

## 2020-10-16

### Added

- Ability to reorder geographic areas

### Fixed

- Stretched images in 'avatar bubbles'
- Input fields where other people can be @mentioned don't grow too wide anymore
- Linebar charts overlapping elements in the admin dashboard

## 2020-10-14

### Changed

- Project page redesign

## 2020-10-09

### Added

- Map configuration tool in AdminHQ (to configure maps and layers at the project level).

## 2020-10-08

### Added

- Project reports

### Changed

- Small styling fixes
- Smart group support multiple area codes
- Layout refinements for the new idea page
- More compact idea/proposal comment input
- Proposal 'how does it work' redesign

## 2020-10-01

### Changed

- Idea page redesign

## 2020-09-25

### Fixed

- The "Go to platform" button in custom email campaigns now works in Norwegian

### Added

- Granular permissions for proposals
- Possibility to restrict survey access to registered users only
- Logging project published events

### Changed

- Replaced `posting_enabled` in the proposal settings by the posting proposal granular permission
- Granular permissions are always granted to admins

## 2020-09-22

### Added

- Accessibility statement

## 2020-09-17

### Added

- Support for checkbox, number and (free) text values when initializing custom fields through excel invites.

### Changed

- Copy update for German, Romanian, Spanish (CL), and French (BE).

## 2020-09-15

### Added

- Support Enalyzer as a new survey provider
- Registration fields can now be hidden, meaning the user can't see or change them, typically controlled by an outside integration. They can still be used in smart groups.
- Registration fields can now be pre-populated using the invites excel

## 2020-09-08

### Fixed

- Custom buttons (e.g. in project descriptions) have correct styling in Safari.
- Horizontal bar chart overflow in Admin > Dashboard > Users tab
- User graphs for registration fields that are not used are not shown anymore in Admin > Dashboard > Users tab

### Added

- Pricing plan feature flags for smart groups and project access rights

## 2020-09-01

### Fixed

- IE11 no longer gives an error on places that use the intersection observer: project cards, most images, ...

### Added

- New platform setting: 'Abbreviated user names'. When enabled, user names are shown on the platform as first name + initial of last name (Jane D. instead of Jane Doe). This setting is intended for new platforms only. Once this options has been enabled, you MUST NOT change it back.
- You can now export all charts in the admin dashboard as xlsx or svg.
- Translation improvements (email nl...)

### Changed

- The about us (CitizenLab) section has been removed from the cookie policy

## 2020-08-27

### Added

- Support for rich text in field descriptions in the idea form.
- New "Proposed Budget" field in the idea form.

### Changed

- Passwords are checked against a list of common passwords before validation.
- Improving the security around xlsx exports (escaping formulas, enforcing access restrictions, etc.)
- Adding request throttling (rate-limiting) rules.
- Improving the consistency of the focus style.

## 2020-07-30

### Added

- Pricing plans in AdminHQ (Pricing plan limitations are not enforced).
- Showing the number of deviations from the pricing plan defaults in the tenant listing of AdminHQ.

### Changed

- Tidying up the form for creating new tenants in AdminHQ (removing unused features, adding titles and descriptions, reordering features, adding new feature flags, removing fields for non-relevant locales).

## 2020-07-10

### Added

- Project topics

### Changed

- Userid instead of email is used for hidden field in surveys (Leiden)
- New projects have 'draft' status by default

### Fixed

- Topics filter in ideas overview works again

## 2020-07-09 - Workshops

### Fixed

- Speps are scrollable

### Added

- Ability to export the inputs as an exel sheet
- Polish translations
- Portugese (pt-BR) translations

## 2020-06-26

### Fixed

- No longer possible to invite a project manager without selecting a project
- The button on the homepage now also respects the 'disable posting' setting in proposals
- Using project copy or a tenant template that contains a draft initiative no longer fails

### Added

- Romanian

## 2020-06-19

### Fixed

- Polish characters not being rendered correctly

### Added

- Back-office toggle to turn on/off the ability to add new proposals to the platform

## 2020-06-17

### Fixed

- It's no longer needed to manually refresh after deleting your account for a consistent UI
- It's no longer needed to manually refresh after using the admin toggle in the user overview
- The sign-in/up flow now correctly asks the user to verify if the smart group has other rules besides verification
-

demo`is no longer an available option for`organization_type` in admin HQ

- An error is shown when saving a typeform URL with `?email=xxxx` in the URL, which prevented emails to be linked to survey results
- On mobile, the info container in the proposal info page now has the right width
- A general issue with storing cookies if fixed, noticable by missing data in GA, Intercom not showing and the cookie consent repeatedly appearing
- Accessibility fix for the search field
- The `signup_helper_text` setting in admin HQ is again displayed in step 1 of the sign up flow

### Added

- There's a new field in admin HQ to configure custom copy in step 2 of the sign up flow called `custom_fields_signup_helper_text`
- `workshops` can be turned on/off in admin HQ, displayed as a new page in the admin interface

### Changed

- The copy for `project moderator` has changed to `project manager` everywhere
- The info image in the proposals header has changed

## 2020-06-03

### Fixed

- Maps with markers don't lose their center/zoom settings anymore
- English placeholders in idea form are gone for Spanish platforms

## 2020-05-26

### Changed

- Lots of small UI improvements throughout the platform
- Completely overhauled sign up/in flow:
  - Improved UI
  - Opens in a modal on top of existing page
  - Opens when an unauthenticaed user tries to perform an action that requires authentication (e.g. voting)
  - Automatically executes certain actions (e.g. voting) after the sign in/up flow has been completed (note: does not work for social sign-on, only email/password sign-on)
  - Includes a verification step in the sign up flow when the action requires it (e.g. voting is only allowed for verified users)

## 2020-05-20

### Fixed

- Budget field is shown again in idea form for participatory budget projects

## 2020-05-14

### Added

- Idea configurability: disabling/requiring certain fields in the idea form
- The footer has our new logo

### Changed

- Admins will receive a warning and need to confirm before sending a custom email to all users
- A survey project link in the top navigation will link to /info instead of to /survey

## 2020-04-29

### Fixed

- Folders are again shown in the navbar
- Adding an image to the description text now works when creating a project or a phase

### Added

- Support for Polish, Hungarian and Greenlandic

## 2020-04-23

### Fixed

- Long timeline phase names show properly

### Changed

- Redirect to project settings after creating the project
- Links to projects in the navigation menu link to the timeline for timeline projects

## 2020-04-21

### Fixed

- Fixed overlapping issue with idea vote bar on mobile
- Fixed an issue where images were used for which the filename contained special characters

### Added

- The overview (moderation) in the admin now has filters
  - Seen/not seen
  - Type: Comment/Idea/Proposal
  - Project
  - Search
- The idea xlsx export contains extra columns on location, number of comments and number of attachments

### Changed

- The permissions tab in the project settings has reordered content, to be more logical
- In German, the formal 'Sie' form has been replaced with the informal 'Du' form

## 2020-03-31

### Fixed

- Signing up with keyboard keys (Firefox)
- Composing manual emails with text images
- Exporting sheet of volunteers with long cause titles

### Added

- Folder attachments
- Publication status for folders

### Changed

- Show folder projects within admin project page

## 2020-03-20

### Added

- Volunteering as a new participation method

## 2020-03-16

### Fixed

- The project templates in the admin load again

## 2020-03-13

### Fixed

- The folder header image is not overly compressed when making changes to the folder settings
- The loading spinner on the idea page is centered

### Added

- Add images to folders, shown in cards.

### Changed

- Admins can now comment on ideas.

## 2020-03-10

### Fixed

- Fixed consent banner popping up every time you log in as admin
- Fixed back-office initiative status change 'Use latest official updates' radio button not working
- Fixed broken copy in Initiative page right-hand widget

### Added

- Add tooltip explaining what the city will do when the voting threshold is reached for a successful initiative
- Added verification step to the signup flow
- New continuous flow from vote button clicked to vote casted for unauthenticated, unverified users (click vote button -> account creation -> verification -> optional/required custom signup fields -> programmatically cast vote -> successfully voted message appears)
- The rich text editor in the admin now supports buttons

### Changed

- Admin HQ: new and improved list of timezones

## 2020-03-05

### Fixed

- Signup step 2 can no longer be skipped when there are required fields
- Correct tooltip link for support article on invitations
- Correct error messages when not filling in start/end date of a phase

### Added

- Setting to disable downvoting in a phase/project, feature flagged
- When a non-logged in visitor tries to vote on an idea that requires verification, the verification modal automatically appears after registering

## 2020-02-24

### Fixed

- Initiative image not found errors
- Templates generator out of disk space

### Added

- Folders i1
  - When enabled, an admin can create, edit, delete folders and move projects into and out of folders
  - Folders show in the project lists and can be ordered within projects

### Changed

- Initiative explanatory texts show on mobile views
- Existing platforms have a moderator@citizenlab.co admin user with a strong password in LastPass
- In the admin section, projects are no longer presented by publication status (Folders i1)

## 2020-02-19

### Fixed

- Loading more comments on the user profile page works again
- Accessibility improvements
- Adding an image no longer pops up the file dialog twice
- Changed to dedicated IP in mailgun to improve general deliverability of emails

### Added

- Improvements to the PB UI to make sure users confirm their basket at the end
- Ideation configurability i1
  - The idea form can be customized, on a project level, to display custom description texts for every field
- People filling out a poll are now included in the 'participated in' smart group rules
- Make me admin section in Admin HQ

### Changed

- When a platform no longer is available at a url, the application redirects to the CitizenLab website
- New platforms automatically get a moderator@citizenlab.co admin user with a strong password in LastPass

## 2020-01-29

### Fixed

- Rich text editor no longer allows non-video iframe content
- Smart groups that refer to a deleted project now get cleaned up when deleting a project
- All cookie consent buttons are now reachable on IE11
- More accessibility fixes
- The organization name is no longer missing in the password reset email

### Added

- CSAM verification
  - Users can authenticate and verify using BeID or itsme
  - User properties controlled by a verification method are locked in the user profile
  - Base layer of support for other similar verification methods in the future
- The order of project templates can now be changed in Templates HQ

### Changed

- Project templates overview no longer shows the filters

## 2020-01-17

### Fixed

- Further accesibility improvements:
  - Screen reader improvement for translations
  - Some color contrast improvements

### Added

- A hidden topics manager available at https://myfavouriteplatform.citizenlab.co/admin/topics

## 2020-01-15

### Fixed

- In the admin, the project title is now always displayed when editing a project
- Further accesibility improvements:
  - Site map improvements (navigation, clearer for screen readers)
  - Improved colors in several places for users with sight disability
  - Improved HTML to better inform screen reader users
  - Added keyboard functionality of password recovery
  - Improved forms (easier to use for users with motoric disabilities, better and more consistent validation, tips and tricks on mobile initiative form)
  - Improvements for screen reader in different languages (language picker, comment translations)
  - Added title (visible in your tab) for user settings page
  - Improved screen reader experience for comment posting, deleting, upvoting and idea voting

### Added

- The email notification settings on the user profile are now grouped in categories
- Unsubscribing through an email link now works without having to sign in first

### Changed

- The idea manager now shows all ideas by default, instead of filtered by the current user as assignee

## 2020-01-07

### Added

- Go to idea manager when clicking 'idea assigned to you' notification
- 2th iteration of the new admin moderation feature:
  - Not viewed/Viewed filtering
  - The ability to select one or more items and mark them as viewed/not viewed
  - 'Belongs to' table column, which shows the context that a piece of content belongs to (e.g. the idea and project that a comment belongs to)
  - 'Read more' expand mechanism for longer pieces of content
  - Language selector for multilingual content
  - 'Go to' link that will open a new tab and navigate you to the idea/iniative/comment that was posted

### Changed

- Improve layout (and more specifically width) of idea/iniatiatve forms on mobile
- Separate checkboxes for privacy policy and cookie policy
- Make the emails opt-in at registration

### Fixed

- Fix for unreadable password reset error message on Firefox
- Fix for project granular permission radio buttons not working

## 2019-12-12

### Added

- Polls now support questions for which a user can check multiple options, with a configurable maximum
- It's now possible to make a poll anonymous, which hides the user from the response excel export
- New verification method `id_card_lookup`, which supports the generic flow of verifying a user using a predined list of ID card numbers.
  - The copy can be configured in Admin HQ
  - The id cards CSV can be uploaded through Admin HQ

## 2019-12-11

### Added

- Admin moderation iteration 1 (feature flagged, turned on for a selected number of test clients)
- New verification onboarding campaign

### Changed

- Improved timeline composer
- Wysiwyg accessibility improvement

### Fixed

- English notifications when you have French as your language

## 2019-12-06

### Fixed

- Accessibility improvements:
  - Polls
  - Idea/initiative filter boxes
- Uploading a file in admin project page now shows the loading spinner when in progress
- Fixed English copy in notifications when other language selected
- Fixed project copy in Admin HQ not being saved

## 2019-12-05

### Fixed

- Small popups (popovers) no longer go off-screen on smaller screens
- Tooltips are no longer occluded by the checkbox in the idea manager
- The info icon on the initiatives voting box has improved alignment
- Project templates now display when there's only `en` is configured as a tenant locale
- When changing the lifecycle stage of a tenant, the update is now sent right away to segment
- When users accept an inivitation and are in a group, the group count is correctly updated
- Dropdowns in the registration flow can again support empty values
- Accessibility:
  - Various color changes to improve color contrasts
  - Color warning when picking too low contrast
  - Improvements to radio buttons, checkboxes, links and buttons for keyboard accessibility
  - Default built-in pages for new tenants have a better hierarchy for screen readers
- User posted an idea/initiative notification for admins will be in the correct language

## 2019-11-25

### Changed

- Updated translations
- Area filter not shown when no areas are configured
- Overall accessibility improvements for screen readers
- Improved accessibility of the select component, radio button, image upload and tooltip

### Fixed

- When adding a vote that triggers the voting limit on a project/phase, the other idea cards now automatically get updated with disabled vote buttons
- Fix for mobile bottom menu not being clickable when idea page was opened
- Navigating directly between projects via the menu no longer results in faulty idea card collections
- Display toggle (map or list view) of idea and initiative cards works again

## 2019-11-19

### Added

- New ideation project/phase setting called 'Idea location', which enables or disabled the ability to add a location to an idea and show the ideas on a map

### Changed

- Improved accessibility of the image upload component
- COW tooltipy copy
- Sharing modal layout improvement

### Fixed

- Checkboxes have unique ids to correctly identify their corresponding label, which improves screen reader friendliness when you have multiple checkboxes on one page.
- Avatar layout is back to the previous, smaller version

## 2019-11-15

### Fixed

- Fix for 'Click on map to add an idea' functionality not working
- Fix for notifications not showing

## 2019-11-12

### Fixed

- An email with subject `hihi` is no longer sent to admins that had their invite accepted
- Whe clicking the delete button in the file uploader, the page no longer refreshes
- Project templates no longer show with empty copy when the language is missing
- The countdown timer on initiatives now shows the correct value for days
- The radio buttons in the cookie manager are clickable again
- Changing the host of a tenant no longer breaks images embedded in texts
- It's possible again to unassign an idea in the idea manager
- The popup for adding a video or link URL is no longer invisible or unusable in some situations
- Uploading files is no longer failing for various filetypes we want to support
- Keyboard accessibility for modals

### Added

- ID Verification iteration 1
  - Users can verify their account by entering their ID card numbers (currently Chile only)
  - Verification is feature flagged and off by default
  - Smart groups can include the criterium 'is verified'
  - Users are prompted to verify their account when taking an actions that requires verification
- Total population for a tenant can now be entered in Admin HQ
- It's now possible to configure the word used for areas towards citizens from the areas admin
- Improvements to accessibility:
  - Idea and initiative forms: clearer for screen readers, keyboard accessibility, and more accessible input fields
  - Nav bar: clearer for screen readers and improved keyboard navigation
  - Project navigation and phases: clearer for screen readers
  - Sign-in, password reset and recovery pages: labeling of the input fields, clearer for screen readers
  - Participatory budgeting: clearer for screen readers

### Changed

- The organization name is now the default author in an official update

## 2019-10-22

### Fixed

- The sharing title on the idea page is now vertically aligned
- Improvements to the 'bad gateway' message sometimes affecting social sharing
- The map and markers are again visible in the admin dashboard
- First round of accessibility fixes and improvements
  - Dynamics of certain interactions are picked up by screen readers (PB, voting, ...)
  - Overall clarity for screen readers has improved
  - Improvements to information structure: HTML structure, W3C errors, head element with correct titles
  - Keyboard accessibility has generally improved: sign-up problems, login links, PB assignment, ...

### Added

- Initiatives iteration 3
  - Automatic status changes on threshold reached or time expired
  - When updating the status, official feedback needs to be provided simultaneously
  - Users receive emails and notifications related to (their) initiative
  - Initiatives support images in their body text
- Project templates
  - Admins can now create projects starting from a template
  - Templates contain images, a description and a timeline and let admin filter them by tags
  - Admins can share template descriptions with a publically accessible link
- It's now possible to configure the banner overlay color from the customize settings
- A custom email campaign now contains a CTA button by default

### Changed

- Complete copy overhaul of all emails

## 2019-10-03

### Fixed

- PB phase now has a basket button in the project navbar
- The datepicker in the timeline admin now works in IE11

### Changed

- For fragments (small pieces of UI that can be overridden per tenant) to work, they need to be enabled individually in admin HQ.

## 2019-09-25

### Fixed

- It's again possible to change a ideation/PB phase to something else when it contains no ideas
- Older browsers no longer crash when scrolling through comments (intersection observer error)
- Pagination controls are now correctly shown when there's multiple pages of users in the users manager
- The user count of groups in the users manager no longer includes invitees and matches the data shown
- Transition of timeline phases now happen at midnight, properly respecting the tenant timezone
- When looking at the map of an idea or initiative, the map marker is visible again
- The initiatives overview pages now uses the correct header and text colors
- The vote control on an initiative is no longer invisible on a tablet screen size
- The idea page in a budgeting context now shows the idea's budget
- The assign button on an idea card in a budgeting context behaves as expected when not logged in
- Project copy in Admin HQ that includes comments no longer fails
- Changing granular permissions by project moderator no longer fails

### Added

- Polling is now supported as a new participation method in a continuous project or a phase
  - A poll consists of multiple question with predefined answers
  - Users can only submit a poll once
  - Taking a poll can be restricted to certain groups, using granular permissions
  - The poll results can be exported to excel from the project settings
- It's now possible to disable Google Analytics, Google Tag Manager, Facebook Pixel and AdWords for specific tenants through Admin HQ

### Changed

- Large amount of copy improvements throughout to improve consistency and experience
- The ideas overview page is no longer enabled by default for new tenants
- The built-in 'Open idea project' can now be deleted in the project admin

## 2019-08-30

### Fixed

- The map preview box no longer overflows on mobile devices
- You're now correctly directed back to the idea/initiatives page after signing in/up through commenting

### Changed

- The height of the rich text editor is now limited to your screen height, to limit the scrolling when applying styles

## 2019-08-29

### Fixed

- Uploaded animated gifs are no longer displayed with weird artifacts
- Features that depend on NLP are less likely to be missing some parts of the data

### Added

- Citizen initiatives
  - Citizens can post view and post initiatives
  - Admins can manage initiatives, similar to how they manage ideas
  - Current limitation to be aware of, coming very soon:
    - No emails and notifications related to initiatives yet
    - No automated status changes when an initiative reaches enough votes or expires yet

## 2019-08-09

### Fixed

- Fixed a bug that sometimes prevented voting on comments
- When editing a comment, a mention in the comment no longer shows up as html
- In the dashboard, the domicile value 'outside' is now properly translated
- Some fixes were made to improve loading of the dashboard map with data edge cases
- Deleting a phase now still works when users that reveived notifications about the phase have deleted their account
- New releases should no longer require a hard refresh, avoiding landing page crashing issues we had

### Added

- File input on the idea form now works on mobile, if the device supports it

## 2019-07-26

### Fixed

- The project moderator email and notification now link to the admin idea manager instead of citizen side
- The widget no longer shows the `Multiloc`, but the real idea titles for some platforms

### Added

- Speed improvements to data requests to the backend throughout the whole paltform
- Changing the participation method from ideation to information/survey when there are ideas present is now prevented by the UI
- It's now possible to manually reorder archived projects
- There's new in-platform notifications for a status change on an idea you commented or voted on

## 2019-07-18

### Fixed

- It's no longer possible to change the participation method to information or survey if a phase/project already contains ideas
- The 'Share your idea modal' is now properly centered
- It's no longer possible to send out a manual email campaign when the author is not properly defined
- Invite emails are being sent out again
- Imported ideas no longer cause incomplete pages of idea cards
- Invited users who did not accept yet no longer receive any automated digest emails

## 2019-07-08

### Fixed

- When changing images like the project header, it's no longer needed to refresh to see the result
- The comments now display with a shorter date format to work better on smaller screens
- The code snippet from the widget will now work in some website that are strict on valid html
- The number of days in the assignee digest email is no longer 'null'
- The project preview description input is displayed again in the projects admin
- The idea status is no longer hidden when no vote buttons are displayed on the idea page
- Duplicate idea cards no longer appear when loading new pages

### Added

- Performance optimizations on the initial loading of the platform
- Performance optimizations on loading new pages of ideas and projects
- Newly uploaded images are automatically optimized to be smaller in filesize and load faster
- The 'Add an idea' button is now shown in every tab of the projects admin
- It's now possible to add videos to the idea body text
- E-mails are no longer sent out through Vero, but are using the internal cl2-emails server

### Changed

- The automated emails in the admin no longer show the time schedule, to work around the broken translations
- The rights for voting on comments now follow the same rights than commenting itself, instead of following the rights for idea voting
- On smaller desktop screens, 3 columns of idea cards are now shown instead of 2
- When adding an idea from the map, the idea will now be positioned on the exact location that was clicked instead of to the nearest detectable address
- Using the project copy tool in admin HQ is more tolerant about making copies of inconsistent source projects

## 2019-06-19

### Fixed

- Show 3-column instead of 2-column layout for ideas overview page on smaller desktop screens
- Don't hide status label on idea page when voting buttons are not shown

### Changed

- Small improvement in loading speed

## 2019-06-17

## Fixed

- The column titles in comments excel export are aligned with the content
- There's now enough space between voting anc translate links under a comment
- Vote button on an idea no longer stays active when a vote on that idea causes the voting treshold of the project to be reached

## Added

- The admin part of the new citizen initiatives is available (set initiatives feature on `allowed`)
  - Cities can configure how they plan to use initiatives
- A preview of how initiatives will look like city side is available, not yet ready for prime time (set initiatives feature on `allowed` and `enabled`)
- The ideas overview page has a new filtering sidebar, which will be used for other idea and initiative listings in the future
  - On idea status
  - On topic
  - Search
- Comments now load automatically while scrolling down, so the first comments appear faster

## 2019-06-05

### Fixed

- Fix an issue that when showing some ideas in an idea card would make the application crash

## 2019-05-21

### Fixed

- The idea page does no longer retain its previous scroll position when closing and reopening it
- The Similar Ideas box no longer has a problem with long idea titles not fitting inside of the box
- The Similar Ideas box content did not update when directly navigating from one idea page to the next
- The 'What were you looking for?' modal no longer gives an error when trying to open it

### Changed

- You now get redirected to the previously visited page instead of the landing page after you've completed the signup process

## 2019-05-20

### Fixed

- Closing the notification menu after scrolling no longer results in a navbar error
- When accessing the idea manager as a moderator, the assignee filter defaults to 'assigned to me'
- The idea and comment counts on the profile page now update as expected
- It's now possible to use a dropdown input in the 2nd registration step with a screen reader
- An invited user can no longer request a password reset, thereby becoming an inconsistent user that resulted in lots of problems

### Added

- Restyle of the idea page
  - Cleaner new style
  - Opening an idea no longer appears to be a modal
  - Properly styled similar ideas section
  - Showing comment count and avatars of contributors

### Changed

- When clicking the edit button in the idea manager, the edit form now opens in the sidemodal

## 2019-05-15

### Fixed

- Opening the projects dropdown no longer shows all menu items hovered when opened
- Users that can't contribute (post/comment/vote/survey) no longer get an email when a phase starts
- When a project has an ideation and a PB phase, the voting buttons are now shown during the ideation phase
- The admin navigation menu for moderators is now consistent with that for admins
- Moderators that try to access pages only accessible for admins, now get redirected to the dashboard
- The details tab in clustering doesn't cause the info panel to freeze anymore
- When writing an official update, the sbumit button now only becomes active when submission is possible
- The 'no options' copy in a dropdown without anything inside is now correctly translated
- Making a field empty in Admin HQ now correctly saves the empty value
- The active users graph no longer includes users that received an email as being active
- The translation button in an idea is no longer shown when there's only one platform language
- After changing granular permission, a refresh is no longer needed to see the results on ideas
- The sideview in the idea manager now shows the status dropdown in the correct language
- The layout of the sideview in the idea manager is now corrected
- A digest email to idea assignees is no longer sent out when no ideas are assigned to the admin/moderator
- Signing in with VUB Net ID works again
- Loading the insights map can no longer be infinite, it will now show an error message when the request fails

### Added

- The profile page of a user now also shows the comments by that user
- Users can now delete their own profile from their edit profile page
- Similar ideas, clustering and location detection now work in Spanish, German, Danish and Norwegian
- Facebooks bot coming from `tfbnw.net` are now blocked from signing up
- Moderators now also have a global idea manager, showing all the ideas from the projects they're moderating
- Loading the insights map, which can be slow, now shows a loading indicator

### Changed

- Voting buttons are no longer shown when voting is not enabled
- Improved and more granular copy text for several voting and commenting disabled messages

## 2019-04-30

### Fixed

- Time remaning on project card is no longer Capitalized
- Non-admin users no longer get pushed to intercom
- Improvements to the idea manager for IE11
- When filtering on a project in the idea manager, the selected project is highlighted again
- @citizenlab.cl admins can now also access churned platforms
- The user count in the user manager now includes migrated cl1 users
- Sending invitations will no longer fail on duplicate mixed-case email addresses

### Added

- Ideas can now be assigned to moderators and admins in the idea manager
  - Added filter on assignee, set by default to 'assigned to me'
  - Added filter to only show ideas that need feedback
  - When clicking an idea, it now opens in and can be partially edited from a half screen modal
  - Admins and moderators get a weekly digest email with their ideas that need feedback
- Completely new comments UI with support for comment upvotes
  - Comments are visually clearly grouped per parent comment
  - Sub-comments use @mentions to target which other subcomment they reply to
  - Comments can be sorted by time or by votes
- Ideas can now be sorted randomly, which is the new default
- New smart group rule for users that contributed to a specific topic
- New smart group rule for users that contributed to ideas with a specific status
- Clear error message when an invitee does a normal sign up

### Changed

- The idea grid no longer shows a 'post an idea' button when there are no ideas yet

## 2019-04-24

### Fixed

- Project cards now show correct time remaining until midnight

## 2019-04-23

### Fixed

- Closing the notification menu does not cause an error anymore
- The unread notifications count is now displayed correctly on IE11
- Clicking on an invite link will now show an immediate error if the invite is no longer valid

### Changed

- The admin guide is now under the Get Started link and the dashboards is the admin index
- The project cards give feedback CTA was removed
- An idea can now be deleted on the idea page
- The default border radius throughout the platform now is 3px instead of 5px
- The areas filter on the project cards is only shown when there is more than one area

## 2019-04-16

### Fixed

- The comment count of a project remains correct when moving an idea to a different project
- Fixed an issue when copying projects (through the admin HQ) to tenants with conflicting locales
- Only count people who posted/voted/commented/... as participants (this is perceived as a fix in the dashboards)
- Invites are still sent out when some emails correspond to existing users/invitees
- Phase started/upcoming notifications are only sent out for published projects

### Added

- Posting text with a URL will turn the URL part into a link
- Added smart group rules for topic and idea status participants

### Changed

- New configuration for which email campaigns are enabled by default
- Changed project image medium size to 575x575

## 2019-04-02

### Fixed

- The new idea button now shows the tooltip on focus
- The gender graph in clustering is now translated
- Tooltips on the right of the screen no longer fall off
- Text in tooltips no longer overflows the tooltip borders
- When there are no ideas, the 'post an idea' button is no longer shown on a user profile or the ideas overview page
- The project card no longer displays a line on the bottom when there is no meta information available
- Downloading the survey results now consistently triggers a browser download
- The bottom of the left sidebar of the idea manager can now be reached when there are a lot of projects
- The time control in the admin dashboard is now translated
- Various fixes to improve resilience of project copy tool

### Added

- The ideas overview page now has a project filter
- The various pages now support the `$|orgName|` variable, which is replaced by the organization name of the tenant
- Non-CitizenLab admins can no longer access the admin when the lifecycle stage is set to churned
- A new style variable controls the header opacity when signed in
- New email as a reminder to an invitee after 3 days
- New email when a project phase will start in a week
- New email when a new project phase has started
- The ideas link in the navbar is now feature flagged as `ideas_overview`

### Changed

- When filtering projects by multiple areas, all projects that have one of the areas or no area are now shown
- The user search box for adding a moderator now shows a better placeholder text, explaining the goal

## 2019-03-20

### Fixed

- Fixed mobile layout issues with cookie policy, idea image and idea title for small screens (IPhone 5S)
- Posting an idea in a timeline that hasn't started yet (as an admin) now puts the idea in the first phase
- Notifications menu renders properly in IE11
- The CTA on project cards is no longer shown for archived and finished projects
- Invited users that sign up with another authentication provider now automatically redeem their invitation
- When the tenant only has one locale, no language switcher is shown in the official feedback form

### Added

- Capabilities have been added to apply custom styling to the platform header
  - Styling can be changed through a new style tab in admin HQ
  - It's also possible to configure a different platform-wide font
  - Styling changes should only be done by a designer or front-end developer, as there are a lot of things that could go wrong
- The initial loading speed of the platform has increased noticably due to no longer loading things that are not immediately needed right away.
- Tenant templates are now automatically updated from the `.template` platforms every night
- The project copy tool in admin HQ now supports time shifting and automatically tries to solve language conflicts in the data
- New notifications and emails for upcoming (1 week before) and starting phases

### Changed

- Archived ieas are no longer displayed on the general ideas page
- The time remaining on project cards is no longer shown on 2 lines if there's enough space
- New platforms will show the 'manual project sorting' toggle by default
- Some changes were made to modals throughout to make them more consistent and responsiveness
- New ideas now have a minimal character limit of 10 for the title and 30 for the body
- User pages have a more elaborate meta title and description for SEO purposes

## 2019-03-11

### Fixed

- Notifications layout on IE11
- Errors due to loading the page during a deployment

## 2019-03-11

### Fixed

- Similar ideas is now fast enough to enable in production
- NLP insights will no longer keep on loading when creating a new clusgtering graph
- The comment count on project cards now correctly updates on deleted comments
- Various spacing issues with the new landing page on mobile are fixed
- When logging out, the avatars on the project card no longer disappear
- The widget no longer cuts off the title when it's too long
- In admin > settings > pages, all inputs are now correctly displayed using the rich text editor
- The notifications are no longer indented inconsistently
- Exporting typeform survey results now also work when the survey embed url contains `?source=xxxxx`
- When there's a dropdown with a lot of options during signup, these options are no longer unreachable when scrolling down
- The cookie policy no longer displays overlapping text on mobile
- The `isSuperAdmin`, `isProjectModerator` and `highestRole` user properties are now always named using camelCasing

### Added

- Official feedback
  - Admins and moderators can react to ideas with official feedback from the idea page
  - Users contributing to the idea receive a notification and email
  - Feedback can be posted using a free text name
  - Feedback can be updated later on
  - Admin and moderators can no longer write top-level comments
  - Comments by admins or moderators carry an `Official` badge
- When giving product feedback from the footer, a message and email can be provided for negative feedback
- CTA on project card now takes granular permissions into account
- CTA on project card is now also shown on mobile
- Projects for which the final phase has finished are marked as finished on their project card
- Projects on the landing page and all projects page can now be filtered on area through the URL

### Changed

- The avatars on a project card now include all users that posted, voted or commented
- Commenting is no longer possible on ideas not in the active phase

## 2019-03-03

### Fixed

- Manually sorting projects in the admin works as expected

### Added

- Support for Spanish
- The copy of 'x is currently working on' can be customized in admin HQ
- Extra caching layer in cl2-nlp speeds up similar ideas and creating clusters

## 2019-02-28

### Fixed

- In the dashboard, the labels on the users by gender donut chart are no longer cut off
- Adding file attachments with multiple consecutive spaces in the filename no longer fails
- Project copy in admin HQ no longer fails when users have mismatching locales with the new platform

### Added

- New landing page redesign
  - Project cards have a new layout and show the time remaining, a CTA and a metric related to the type of phase
  - The bottom of the landing page displays a new custom info text, configurable in the admin settings
  - New smarter project sorting algorithm, which can be changed to manual ordering in the projects admin
  - Ideas are no longer shown on the landing page
  - The `Show all projects` link is only shown when there are more than 10 projects
- New attributes are added to segment, available in all downstream tools:
  - `isSuperAdmin`: Set to true when the user is an admin with a citizenlab email
  - `isProjectModerator`
  - `highestRole`: Either `super_admin`, `admin`, `project_moderator` or `user`

### Changed

- Intercom now only receives users that are admin or project moderator (excluding citizenlab users)

## 2019-02-20

### Fixed

- User digest email events are sent out again
- The user statistics on the admin dashboard are back to the correct values
- Creating a new project page as an admin does not result in a blank page anymore
- Improved saving behaviour when saving images in a phase's description
- When logged in and visiting a url containing another locale than the one you previously picked, your locale choice is no longer overwritten

### Added

- Project copy feature (in admin HQ) now also supports copying ideas (including comments and votes) and allows you to specify a new slug for the project URL
- Unlogged users locale preference is saved in their browser

## 2019-02-14

### Fixed

- Project/new is no longer a blank page

## 2019-02-13

### Fixed

- Texts written with the rich text editor are shown more consistently in and outside of the editor
- Opening a dropdown of the smart group conditions form now scrolls down the modal
- When changing the sorting method in the ideas overview, the pagination now resets as expected
- Google login no longer uses the deprecated Google+ authentication API

### Added

- Typeform survey for typeform can now be downloaded as xlsx from a tab in the project settings
  - The Segment user token needs to be filled out in Admin HQ
  - New survey responses generate an event in segment
- Survey providers can be feature flagged individually
- New \*.template.citizenlab.co platforms now serve as definitions of the tenant template
- The registration fields overview in admin now shows a badge when fields are required

### Changed

- Surveymonkey is now feature-flagged off by default for new platforms

## 2019-01-30

### Fixed

- Long topic names no longer overlap in the admin dashboards
- Video no longer pops out of the phase description text
- Added event tracking for widget code copy and changing notification settings
- Saving admin settings no longer fails because of a mismatch between platform and user languages
- The password reset message now renders correctly on IE11
- It's easier to delete a selected image in the rich text editor
- The copy in the modal to create a new group now renders correctly in IE11
- Texts used in the the dashboard insights are no longer only shown in English
- Tracking of the 'Did you find what you're looking for?' footer not works correctly

### Added

- Tooltips have been added throughout the whole admin interface
- A new homepage custom text section can be configured in the admin settings, it will appear on the landing page in a future release
- New experimental notifications have been added that notify admins/moderators on every single idea and comment
- New tenant properties are being logged to Google Analytics

## 2019-01-19

### Fixed

- Registration fields of the type 'multiple select' can again be set in the 2nd step of the signup flow
- Creating invitations through an excel file no longer fails when there are multiple users with the same first and last name

## 2019-01-18

### Fixed

- Overflowing text in project header
- Fixed color overlay full opaque for non-updated tenant settings
- Fixed avatar layout in IE11
- Fixed idea page scrolling not working in some cases on iPad
- Pressing the enter key inside of a project settings page will no longer trigger a dialog to delet the project

### Changed

- Reduced the size of the avatars on the landing page header and footer
- Made 'alt' text inside avatar invisible
- Better cross-browser scaling of the background image of the header that's being shown to signed-in users
- Added more spacing underneath Survey, as not to overlap the new feedback buttons
- Increased width of author header inside of a comment to better accomodate long names
- Adjusted avatar hover effect to be inline with design spec￼

## 2019-01-17

### Added

- `header_overlay_opacity` in admin HQ allows to configure how transparent header color is when not signed in
- `custom_onboarding_fallback_message` in admin HQ allows to override the message shown in the header when signed in

## 2019-01-16

### Fixed

- The clustering prototype no longer shows labels behind other content
- Removing a project header image is again possible
- New active platforms get properly submitted to google search console again
- Scrolling issues with an iPad on the idea modal have been resolved
- Signing up through Google is working again
- The line underneath active elements in the project navbar now has the correct length
- A long location does no longer break the lay-out of an event card
- The dashboards are visible again by project moderators
- The admin toggle in the users manager is working again

### Added

- When logged in, a user gets to see a dynamic call to action, asking to
  - Complete their profile
  - Display a custom message configurable through admin HQ
  - Display the default fallback engagement motivator
- The landing page header now shows user avatars
- It's now possible to post an idea from the admin idea manager
- The footer now shows a feedback element for citizens
- A new 'map' dashboard now shows the ideas on their locations detected from the text using NLP
- The clustering prototype now shows the detected keywords when clustering is used

### Changed

- The navbar and landing page have a completely refreshed design
  - The font has changed all over the platform
  - 3 different colors (main, secondary, text) are configurable in Admin HQ
- The clustering prototype has been moved to its own dashboard tab
- Project cards for continuous projects now link to the information page instead of ideas

## 2018-12-26

### Fixed

- The rich text editor now formats more content the same way as they will be shown in the platform

### Added

- Admin onboarding guide
  - Shown as the first page in the admin, guiding users on steps to take
- The idea page now shows similar ideas, based on NLP
  - Feature flagged as `similar_ideas`, turned off by default
  - Experimental, intended to evaluate NLP similarity performance
- A user is now automatically signed out from FranceConnect when signing out of the platform

### Changed

- When a user signs in using FranceConnect, names and some signup fields can no longer be changed manually
- The FranceConnect button now has the official size and dimensions and no T&C
- SEO improvements to the "Powered by CitizenLab" logo

## 2018-12-13

### Fixed

- User digest email campaigns is sent out again
- IE11 UI fixes:
  - Project card text overflow bug
  - Project header text wrapping/centering bug
  - Timeline header broken layout bug
  - Dropdown not correctly positioned bug
- Creating new tenants and changing the host of existing tenants makes automatic DNS changes again

### Added

- SEO improvements: project pages and info pages are now included in sitemap
- Surveys now have Google Forms support

## 2018-12-11-2

### Fixed

- A required registration field of type number no longer blocks users on step 2 of the registration flow

## 2018-12-11

### Fixed

- Loading an idea page with a deleted comment no longer results in an error being shown
- Assigning a first bedget to a PB project as a new user no longer shows an infinite spinner
- Various dropdowns, most famously users group selection dropdown, no longer overlap menu items

## 2018-12-07

### Fixed

- It's again possible to write a comment to a comment on mobile
- When logged in and trying to log in again, the user is now redirected to the homepage
- A deleted user no longer generates a link going nowhere in the comments
- The dropdown menu for granular permissions no longer disappears behind the user search field
- After deleting an idea, the edit and delete buttons are no longer shown in the idea manager
- Long event title no longer pass out of the event box
- Notifications from a user that got deleted now show 'deleted user' instead of nothing

### Added

- Machine translations on the idea page
  - The idea body and every comment not in the user's language shows a button to translate
  - Feature flagged as `machine_translations`
  - Works for all languages
- Show the currency in the amount field for participatory budgeting in the admin
- Built-in registration fields can now be made required in the admin
- FranceConnect now shows a "What is FranceConnect?" link under the button

### Changed

- The picks column in the idea manager no longer shows a euro icon

## 2018-11-28

### Fixed

- IE11 graphical fixes in text editor, status badges and file drag&drop area fixed
- The idea tab is visible again within the admin of a continuous PB project
- The checkbox within 3rd party login buttons is now clickable in Firefox

## 2018-11-27

### Fixed

- When all registration fields are disabled, signing up through invite no longer blocks on the first step
- A moderator that has not yet accepted their invitation, is no longer shown as 'null null' in the moderators list
- Adding an idea by clicking on the map is possible again

### Changed

- When there are no events in a project, the events title is no longer shown
- The logo for Azure AD login (VUB Net ID) is shown as a larger image
- When logging in through a 3rd party login provider, the user needs to confirm that they've already accepted the terms and conditions

## 2018-11-22

### Fixed

- In the clustering prototype, comparing clusters using the CTRL key now also works on Mac
- Widget HTML code can now be copied again
- Long consequent lines of text now get broken up in multiple lines on the idea page
- Admin pages are no longer accessible for normal users
- Reduced problems with edge cases for uploading images and attachments

### Added

- Participatory budgeting (PB)
  - A new participation method in continuous and timeline projects
  - Admins and moderators can set budget on ideas and a maximum budget on the PB phase
  - Citizens can fill their basket with ideas, until they hit the limit
  - Citizens can submit their basket when they're done
  - Admins and moderators can process the results through the idea manager and excel export
- Advanced dashboards: iteration 1
  - The summary tab shows statistics on idea/comment/vote and registration activities
  - The users tab shows information on user demographics and a leaderboard
  - The time filter can be controller with the precision of a day
  - Project, group and topic filters are available when applicable
  - Project moderators can access the summary tabs with enforced project filter
- Social sharing through the modal is now separately trackable from sharing through the idea page
- The ideas excel export now contains the idea status
- A new smart group rule allows for filtering on project moderators and normal users

### Changed

- Project navigation is now shown in new navigation bar on top
- The content of the 'Open idea project' for new tenants has changed
- After posting an idea, the user is redirected towards the idea page of the new idea, instead of the landing page

## 2018-11-07

### Fixed

- The widget HTML snippet can be copied again

## 2018-11-05

### Fixed

- Clicking Terms & Conditions links during sign up now opens in a new tab

### Added

- Azure Active Directory login support, used for VUB Net ID

## 2018-10-25

### Fixed

- Resizing and alignment of images and video in the editor now works as expected
- Language selector is now updating the saved locale of a signed in user
- When clicking "view project" in the project admin in a new tab, the projects loads as expected
- The navbar user menu is now keyboard accessible
- Radio buttons in forms are now keyboard accessible
- The link to the terms and conditions from social sign in buttons is fixed
- In admin > settings > pages, the editors now have labels that show the language they're in
- Emails are no longer case sensitive, resolving recurring password reset issues
- The widget now renders properly in IE11
- Videos are no longer possible in the invitation editor

### Added

- Cookie consent manager
  - A cookie consent footer is shown when the user has not yet accepted cookies
  - The user can choose to accept all cookies, or open the manager and approve only some use cases
  - The consent settings are automatically derived from Segment
  - When the user starts using the platform, they silently accept cookies
- A new cookie policy page is easier to understand and can no longer be customized through the admin
- Granular permissions
  - In the project permissions, an admin or project moderator can choose which citizens can take which actions (posting/voting/comments/taking survey)
  - Feature flagged as 'granular_permissions', turned off by default
- Ideas excel export now contains links to the ideas
- Ideas and comments can now be exported from within a project, also by project moderators
- Ideas and comments can now be exported for a selection of ideas
- When signing up, a user gets to see which signup fields are optional

### Changed

- Published projects are now shown first in the admin projects overview
- It's now more clear that the brand color can not be changed through the initial input box
- All "Add <something>" buttons in the admin have moved to the top, for consistency
- The widget no longer shows the vote count when there are no votes
- When a project contains no ideas, the project card no longer shows "no ideas yet"

## 2018-10-09

### Fixed

- UTM tags are again present on social sharing
- Start an idea button is no longer shown in the navbar on mobile
- Exceptionally slow initial loading has been fixed
- Sharing on facebook is again able to (quite) consistently scrape the images
- When using the project copy tool in Admin HQ, attachments are now copied over as well

### Added

- Email engine in the admin (feature flagged)
  - Direct emails can be sent to specific groups by admins and moderators
  - Delivered/Opened/Clicked statistics can be seen for every campaign
  - An overview of all automated emails is shown and some can be disabled for the whole platform

## 2018-09-26

### Fixed

- Error messages are no longer cut off when they are longer than the red box
- The timeline dropdown on mobile shows the correct phase names again
- Adding an idea by clicking on the map works again
- Filip peeters is no longer sending out spam reports
- Reordering projects on the projects admin no longer behaves unexpectedly
- Fixes to the idea manager
  - Tabs on the left no longer overlap the idea table
  - Idea status tooltips no longer have an arrow that points too much to the right
  - When the screen in not wide enough, the preview panel on the right is no longer shown
  - Changing an idea status through the idea manager is possible again

### Added

- Social sharing modal is now shown after posting an idea
  - Feature flagged as `ideaflow_social_sharing`
  - Offers sharing buttons for facebook, twitter and email
- File attachments can now be added to
  - Ideas, shown on the idea page. Also works for citizens.
  - Projects, shown in the information page, for admins and moderators
  - Phases, shown under the phase description under the timeline, for admins and moderators
  - Events, shown under the event description, for admins and moderators
  - Pages, shown under the text, for admins
- Some limited rich text options can now be used in email invitation texts

### Changed

- The admin projects page now shows 3 seperate sections for published, draft and archived
- When there are no voting buttons, comment icon and count are now also aligned to the right
- It's now possible to remove your avatar

## 2018-09-07

### Fixed

- Submit idea button is now aligned with idea form
- An error caused by social sign in on French platforms not longer has an English error message
- Checkboxes are now keyboard navigable
- Projects that currently don't accept ideas can no longer be selected when posting an idea
- Deleting an idea no longer results in a blank page
- Deleting a comment no longer results in a blank page
- When sign in fails, the error message no longer says the user doesn't exist
- `null` is no longer shown as a lastname for migrated cl1 users without last name
- Clicking on the table headers in the idea managers again swaps the sorting order as expected
- Typeform Survey now is properly usable on mobile

### Added

- Email notification control
  - Every user can opt-out from all recurring types of e-mails sent out by the platform by editing their profile
  - Emails can be fully disabled per type and per tenant (through S&S ticket)
- An widget that shows platform ideas can now be embedded on external sites
  - The style and content of the widget can be configured through admin > settings > widgets
  - Widget functionality is feature flagged as "widgets", on by default

### Changed

- Initial loading speed of the platform has drastically improved, particulary noticable on mobile
- New tenants have custom signup fields and survey feature enabled by default

## 2018-08-20

### Fixed

- The idea sidepane on the map correctly displays HTML again
- Editing your own comment no longer turns the screen blank
- Page tracking to segment no longer tracks the previous page instead of the current one
- Some browsers no longer break because of missing internationalization support
- The options of a custom field are now shown in the correct order

### Added

- A major overhaul of all citizen-facing pages to have significantly better accessibility (almost WCAG2 Level A compliant)
  - Keyboard navigation supported everywhere
  - Forms and images will work better with screen readers
  - Color constrasts have been increased throughout
  - A warning is shown when the color in admin settings is too low on constrast
  - And a lot of very small changes to increase WCAG2 compliance
- Archived projects are visible by citizens
  - Citizens can filter to see all, active or archived projects
  - Projects and project cards show a badge indicating a project is archived
  - In the admin, active and archived projects are shown separately
- A favicon can now be configured at the hidden location `/admin/favicon`
  - On android in Chrome, the platform can be added to the Android homescreen and will use the favicon as an icon
- Visitors coming through Onze Stad App now are trackable in analytics

### Changed

- All dropdown menus now have the same style
- The style of all form select fields has changed
- Page tracking to segment no longer includes the url as the `name` property (salesmachine)
- Font sizes throughout the citizen-facing side are more consistent

## 2018-08-03

### Fixed

- The landingpage header layout is no longer broken on mobile devices
- Yet another bug related to the landingpage not correctly redirecting the user to the correct locale
- The Page not found page was not found when a page was not found

### Added

- The 'Create an account' call to action button on the landing page now gets tracked

## 2018-08-02

### Fixed

- The browser no longer goes blank when editing a comment
- Redirect to the correct locale in the URL no longer goes incorrectly to `en`

## 2018-07-31

### Fixed

- The locale in the URL no longer gets added twice in certain conditions
- Various fixes to the rich text editor
  - The controls are now translated
  - Line breaks in the editor and the resulting page are now consistent
  - The editor no longer breaks form keyboard accessibility
  - The images can no longer have inconsistent widht/height ratio wich used to happen in some cases
  - The toolbar buttons have a label for accessibility
- A new tenant created in French no longer contains some untranslated content
- The tenant lifecycle stage is now properly included in `group()` calls to segment
- Comment body and various dynamic titles are secured against XSS attacks

### Added

- Ideas published on CitizenLab can now also be pushed to Onze Stad App news stream
- The rich text editor
  - Now support copy/paste of images
- Event descriptions now also support rich text
- When not signed in, the header shows a CTA to create an account
- A new smart group rule allows you to specify members than have participated (vote, comment, idea) in a certain project
- The admin now shows a "Get started" link to the knowledge base on the bottom left
- The Dutch platforms show a "fake door" to Agenda Setting in the admin navigation

### Changed

- The idea card now shows name and date on 2 lines
- The navbar now shows the user name next to the avatar
- The user menu now shows "My ideas" instead of "Profile page"

## 2018-07-12

### Fixed

- New text editor fixes various bugs present in old editor:
  - Typing idea texts on Android phones now works as expected
  - Adding a link to a text field now opens the link in a new window
  - Resizing images now works as expected
  - When saving, the editor no longer causes extra whitespace to appear
- A (too) long list of IE11 fixes: The platform is now fully usable on IE11
- The group count in the smart groups now always shows the correct number
- The admin dashboard is no longer too wide on smaller screens
- The home button on mobile is no longer always active
- Fix for page crash when trying to navigate away from 2nd signup step when one or more required fields are present

### Added

- The language is now shown in the URL at all times (e.g. `/en/ideas`)
- The new text editor enables following extras:
  - It's now possible to upload images through the text editor
  - It's now possible to add youtube videos through the text editor
- `recruiter` has been added to the UTM campaign parameters

### Know issues

- The controls of the text editor are not yet translated
- Posting images through a URL in the text editor is no longer possible
- Images that have been resized by IE11 in the text editor, can subsequently no longer be resized by other browsers

## 2018-06-29

### Fixed

- Facebook now correctly shows the idea image on the very first share
- Signing up with a google account that has no avatar configured now works again
- Listing the projects and ideas for projects that have more than 1 group linked to them now works again

### Added

- Voting Insights [beta]: Get inisghts into who's voting for which content
  - Feature flagged as 'clustering', disabled by default
  - Admin dashboard shows a link to the prototype
- Social sharing buttons on the project info page
- Usage of `utm_` parameters on social sharing to track sharing performance
- Various improvements to meta tags throughout the platform
  - Page title shows the unread notification count
  - More descriptive page titles on home/projects/ideas
  - Engaging generic default texts when no meta title/description are provided
  - Search engines now understand what language and region the platform is targeting
- Optimized idea image size for facebook sharing
- Sharing button for facebook messenger on mobile
- When you receive admin rights, a notification is shown
- `tenantLifecycleStage` property is now present in all tracked events to segment

### Changed

- Meta tags can't be changed through the admin panel anymore
- Social sharing buttons changed aspect to be more visible

## 2018-06-20

### Fixed

- Visual fixes for IE11 (more to come)
  - The text on the homepage doesn't fall outside the text box anymore
  - The buttons on the project page are now in the right place
  - In the projects pages, the footer is no longer behaving like a header
- When trying to add a timeline phase that overlaps with another phase, a more descriptive error is shown
- larsseit font is now always being loaded

### Added

- Smart groups allow admins to automatically and continuously make users part of groups based on conditions
- New user manager allows
  - Navigating through users by group
  - Moving, adding and removing users from/to (manual) groups
  - Editing the group details from within the user manager
  - Creating groups from within the user manager
  - Exporting users to excel by group or by selection
- Custom registration fields now support the new type "number"
- The city website url can now be specified in admin settings, which is used as a link in the footer logo

### Changed

- The checkbox copy at signup has changed and now links to both privacy policy and terms and conditions
- Improved styling of usermenu dropdown (the menu that opens when you click on the avatar in the navigation bar)

### Removed

- The groups page is no longer a separate page, but the functionality is part of the user manager

## 2018-06-11

### Fixed

- Notifications that indicate a status change now show the correct status name
- The admin pages editors support changing content and creating new pages again
- When searching in the invites, filters still work as expected
- The font has changed again to larsseit

### Added

- Accessibility improvements:
  - All images have an 'alt' attributes
  - The whole navbar is now usable with a keyboard
  - Modals can be closed with the escape key
  - The contrast of labels on white backgrounds has increased
- New ideas will now immediately be scraped by facebook
- When inviting a user, you can now pick projects for which the user becomes a moderator

### Changed

- The language switcher is now shown on the top right in the navbar

## 2018-05-27

### Fixed

- Sitemap now has the correct date format
- Empty invitation rows are no longer created when the given excel file contains empty rows
- Hitting enter while editing a project no longer triggers the delete button
- Registration fields on signup and profile editing are now always shown in the correct language
- The dropdown menu for idea sorting no longer gets cut off by the edge of the screen on small screens
- Saving a phase or continuous project no longer fails when participation method is not ideation

### Added

- Language selection now also has a regional component (e.g. Dutch (Belgium) instead of Dutch)
- Added noindex tag on pages that should be shown in Google
- A new 'user created' event is now being tracked from the frontend side
- It's now possible to use HTML in the field description of custom fields (no editor, only for internal usage)

## 2018-05-16

### Fixed

- Phases are now correctly active during the day specified in their end date
- On the new idea page, the continue button is now shown at all resolutions
- On the idea list the order-by dropdown is now correctly displayed at all resolutions.

### Added

- Project moderators can be specified in project permissions, giving them admin and moderation capabilities within that project only
  - Moderators can access all admin settings of their projects
  - Moderators can see they are moderating certain projects through icons
  - Moderators can edit/delete ideas and delete comments in their projects
- A correct meta description tag for SEO is now rendered
- The platforms now render sitemaps at sitemap.xml
- It is now possible to define the default view (map/cards) for every phase individually
- The tenant can now be configured with an extra `lifecycle_stage` property, visible in Admin HQ.
- Downloading ideas and comments xlsx from admin is now tracked with events
- The fragment system, to experiment with custom content per tenant, now also covers custom project descriptions, pages and individual ideas

### Changed

- It is no longer possible to define phases with overlapping dates
- Initial loading speed of the platform has improved

## 2018-04-30

### Fixed

- When posting an idea and only afterward signing in, the content originally typed is no longer lost
- An error is no longer shown on the homepage when using Internet Explorer
- Deleting a user is possible again

### Changed

- The idea manager again shows 10 ideas on one page, instead of 5
- Submit buttons in the admin no longer show 'Error' on the buttons themselves

### Removed

- The project an idea belongs to can no longer be changed through the edit idea form, only through the idea manager

## 2018-04-26

### Added

- Areas can now be created, edited and deleted in the admin settings
- The order of projects can now be changed through drag&drop in the admin projects overview
- Before signing up, the user is requested to accept the terms and conditions
- It's possible to experiment with platform-specific content on the landing page footer, currently through setup & support
- Images are only loaded when they appear on screen, improving page loading speed

### Fixed

- You can no longer click a disabled "add an idea" button on the timeline
- When accessing a removed idea or project, a message is shown

### Known issues

- Posting an idea before logging in is currently broken; the user is redirected to an empty posting form
- Social sharing is not consistently showing all metadata

## 2018-04-18

### Fixed

- Adding an idea at a specific location by clicking on the map is fixed

## 2018-04-09

### Fixed

- An idea with a location now centers on that location
- Map markers far west or east (e.g. Vancouver) are now positioned as expected
- Links in comment now correctly break to a new line when they're too long
- Hitting enter in the idea search box no longer reloads the page
- A survey project no longer shows the amount of ideas on the project card
- The navbar no longer shows empty space above it on mobile
- The report as spam window no longer scrolls in a weird way
- The project listing on the homepage no longer repeats the same project for some non-admin users
- Google/Facebook login errors are captured and shown on an error page
- Some rendering issues were fixed for IE11 and Edge, some remain
- An idea body with very long words no longer overlaps the controls on the right
- Project cards no longer overlap the notification menu

### Added

- A user can now edit and delete its own comments
- An admin can now delete a user's comment and specify the reason, notifying the user by notification
- Invitations
  - Admins can invite users by specifying comma separated email addresses
  - Admins can invite users with extra information by uploading an excel file
  - Invited users can be placed in groups, made admin, and given a specific language
  - Admins can specify a message that will be included in the email to the invited users
  - Admins receive a notification when invited users sign up
- Users receive a notification and email when their idea changes status
- Idea titles are now limited to 80 characters

### Known issues

- Adding an idea through the map does not position it correctly

## 2018-03-23

### Fixed

- Fixed padding being added on top of navigation bar on mobile devices

## 2018-03-22

### Fixed

- Idea creation page would not load when no published projects where present. Instead of the loading indicator the page now shows a message telling the user there are no projects.

## 2018-03-20

### Fixed

- Various visual glitches on IE11 and Edge
- Scrolling behviour on mobile devices is back to normal
- The admin idea manager no longer shows an empty right column by default

### Added

- Experimental raw HTML editing for pages in the admin at `/admin/pages`

## 2018-03-14

### Fixed

- When making a registration field required, the user can't skip the second sign up step
- When adding a registration field of the "date" type, a date in the past can now be chosen
- The project listing on the landing page for logged in users that aren't admin is fixed

### Added

- When something goes wrong while authenticating through social networks, an error page is shown

## 2018-03-05

### Added

- Limited voting in timeline phases
- Facebook app id is included in the meta headers

### Known issues

- When hitting your maimum vote count as a citizen, other idea cards are not properly updating untill you try voting on them
- Changing the participation settings on a continuous project is impossible

## 2018-02-26

### Fixed

- Project pages
  - Fixed header image not being centered
- Project timeline page
  - Fixed currently active phase not being selected by default
  - Fixed 'start an idea' button not being shown insde the empty idea container
  - Fixed 'start an idea' button not linking to the correct idea creation step
- Ideas and Projects filter dropdown
  - Fixed the dropdown items not always being clickable
- Navigation bar
  - Fixed avatar and options menu not showing on mobile devices

### Added

- Responsive admin sidebar
- Top navigation menu stays in place when scrolling in admin section on mobile devices

### Changed

- Project timeline
  - Better word-breaking of phases titles in the timeline

## 2018-02-22

### Fixed

- Idea page
  - Fixed voting buttons not being displayed when page is accessed directly
- Edit profile form page
  - Fixed broken input fields (first name, last name, password, ...)
  - Fixed broken submit button behavior
- Admin project section
  - Fixed default view (map or card) not being saved
  - Fixed save button not being enabled when an image is added or removed
- Project page
  - Fixed header navigation button of the current page not being highlighted in certain scenarios
  - Fixed no phase selected in certain scenarios
  - Fixed mobile timeline phase selection not working
- Idea cards
  - Fixed 'Load more' button being shown when no more ideas
- Project cards
  - Fixed 'Load more' button being shown when no more projects
- Idea page
  - Fixed faulty link to project page
- Add an idea > project selection page
  - Fixed broken layout on mobile devices

### Added

- Landing page
  - Added 'load more' button to project and idea cards
  - Added search, sort and filter by topic to idea cards
- Project card
  - Added ideas count
- Idea card
  - Added author avatar
  - Added comment count and icon
- Idea page
  - Added loading indicator
- Project page
  - Added loading indicator
  - Added border to project header buttons to make them more visible
- Admin page section
  - Added header options in rich-text editors

### Changed

- Navigation bar
  - Removed 'ideas' menu item
  - Converted 'projects' menu item into dropdown
  - Changed style of the 'Start an idea' button
- Landing page
  - Header style changes (larger image dimensions, text centered)
  - Removed 'Projects' title on top of project cards
- Project card
  - Changed project image dimensions
  - Changed typography
- Idea card
  - Removed image placeholder
  - Reduced idea image height
- Filter dropdowns
  - Height, width and alignment changes for mobile version (to ensure the dropdown is fully visible on smaller screens)
- Idea page
  - Improved loading behavior
  - Relocated 'show on map' button to sidebar (above sharing buttons)
  - Automatically scroll to map when 'show on map' button is clicked
  - Larger font sizes and better overall typography for idea and comment text
  - Child comments style changes
  - Child commenting form style change
  - Comment options now only visible on hover on desktop
- Project page
  - Improved loading behavior
  - Timeline style changes to take into account longer project titles
  - Changed copy from 'timeline' to 'process'
  - Changed link from projects/<projectname>/timeline to projects/<projectname>/process
  - Events header button not being shown if there are no events
- Add an idea > project selection page
  - Improved project cards layout
  - Improved mobile page layout

## 2018-01-03

### Fixed

- Updating the bio on the profile page works again
- 2018 can be selected as the year of events/phases
- The project dropdown in the idea posting form no longer shows blank values
- Reset password email

### Added

- Ideas can be edited by admins and by their author
- An idea shows a changelog with its latest updates
- Improved admin idea manager
  - Bulk update project, topics and statuses of ideas
  - Bulk delete ideas
  - Preview the idea content
  - Links through to viewing and editing the idea
- When on a multi-lingual platform, the language can be changed in the footer
- The project pages now show previews of the project events in the footer
- The project card now shows a description preview text, which is changeable through the admin
- Images are automatically optimized after uploading, to reduce the file size

### Changed

- Image dimensions have changed to more optimal dimensions

## 2017-12-13

### Fixed

- The ideas of deleted users are properly shown
- Slider to make users admins is again functional

### Added

- The idea show page shows a project link
- Mentions are operational in comments
- Projects can be deleted in the admin

### Changed

- Ideas and projects sections switched positions on the landing page

## 2017-12-06

### Fixed

- Phases and events date-picker no longer overlaps with the description text
- No longer needed to hard refresh if you visited al old version of the platform
- Inconsistency when saving project permissions has been fixed
- Bullet lists are now working in project description, phases and events
- The notifications show the currect user as the one taking the action

### Added

- Translators can use `orgName` and `orgType` variables everywhere
- Previews of the correct image dimension when uploading images

### Changed

- Lots of styling tweaks to the admin interface
- Behaviour of image uploads has improved

## 2017-11-23

### Fixed

- Loading the customize tab in the admin no longer requires a hard refresh

## 2017-11-22

### Fixed

- When saving a phase in the admin, the spinner stops on success or errors
- Deleting a user no longer breaks the idea listing, idea page and comments
- Better error handling in the signup flow
- Various bug fixes to the projects admin
- The switches that control age, gender, ... now have an effect on the signup flow.
- For new visitors, hard reloading will no longer be required

### Added

- Social Sign In with facebook and google. (Needs to be setup individually per customer)
- Information pages are reachable through the navbar and editable through the admin
- A partner API that allows our partners to list ideas and projects programmatically
- Ideas with a location show a map on the idea show page
- Activation of welcome and reset password e-mails

### Changed

- Changes to mobile menu layout
- Changes to the style of switches
- Better overall mobile experience for citizen-facing site

### Known issues

- If you visited the site before and the page did not load, you need to hard refresh.
- If the "Customize" tab in the admin settings does not load, reload the browser on that page

## 2017-11-01

### Fixed

- Various copy added to the translation system
- Fixed bug where image was not shown after posting an idea
- Loading behaviour of the information pages
- Fixed bug where the app no longer worked after visiting some projects

### Added

- Added groups to the admin
- Added permissions to projects
- Social sharing of ideas on twitter and (if configured for the platform) facebook
- Projects can be linked to certain areas in the admin
- Projects can be filtered by area on the projects page
- Backend events are logged to segment

### Changed

- Improved the styling of the filters
- Project description in the admin has its own tab
- Restored the landing page header with an image and configurable text
- Improved responsiveness for idea show page
- Maximum allowed password length has increased to 72 characters
- Newest projects are list first

## 2017-10-09

### Fixed

- The male/female gender selection is no longer reversed after registration
- On firefox, the initial loading animation is properly scaled
- After signing in, the state of the vote buttons on idea cards is now correct for the current user
- Fixed bug were some text would disappear, because it was not available in the current language
- Fixed bug where adding an idea failed because of a wrongly stored user language
- Fixed bug where removing a language in the admin settings fails
- Graphical glitches on the project pages

### Added

- End-to-end test coverage for the happy flow of most of the citizen-facing app interaction
- Automated browser error logging to be proactive on bugs
- An idea can be removed through the admin

### Changed

- The modal that shows an idea is now fullscreen and has a new animation
- New design for the idea show page
- New design for the comments, with animation and better error handling
- The "Trending" sorting algorithm has changed to be more balanced and give new ideas a better chance
- Slightly improved design of the page that shows the user profile

## 2017-09-22

### Fixed

- Bug where multiple form inputs didn't accept typed input
- Issues blocking the login process
- The success message when commenting no longer blocks you from adding another comment
- Clicking an internal link from the idea modal didn't work
- Responsiveness of filters on the ideas page
- Updating an idea status through the admin failed

### Added

- Initial loading animation on page load
- Initial version of the legal pages (T&C, privacy policy, cookie policy)
- All forms give more detailed error information when something goes wrong
- Full caching and significant speed improvements for all data resources

### Changed

- Refactoring and restyling of the landing page, idea cards and project cards
- Added separate sign in and sign up components
- Cleaned up old and unused code
- The navbar is no longer shown when opening a modal
- Lots of little tweaks to styling, UX and responsiveness

## 2017-09-01

### Fixed

- Saving forms in the admin of Projects will now show success or error messages appropriately
- The link to the guide has been hidden from the admin sidebar until we have a guide to link to

### Added

- Adding an idea from a project page will pre-fill parts of the new idea form
- The landing page now prompts user to add an Idea if there are none
- The landing page will hide the Projects block if there are none

### Changed

- Under-the-hood optimizations to increase the loading speed of the platform

## 2017-08-27

### Fixed

- Changing the logo and background image in admin settings works
- Platform works for users with an unsupported OS language

### Added

- Admin dashboard
- Default topics and idea statuses for newly deployed platforms
- Proper UX for handling voting without being signed in
- Meta tags for SEO and social sharing
- Better error handling in project admin

### Changed

- Projects and user profile pages now use slugs in the URL

## 2017-08-18

### Fixed

- Changing idea status in admin
- Signing up
- Proper rending of menu bar within a project
- Admin settings are properly rendered within the tab container
- Lots of small tweaks to rendering on mobile
- Default sort ideas on trending on the ideas index page

### Added

- Admin section in projects to CRUD phases
- Admin section in projects to CRUD events
- New navbar on mobile
- Responsive version of idea show page

### Changed

- Navbar design updated
- One single login flow experience instead of 2 separate ones (posting idea/direct)
- Admins can only specify light/dark for menu color, not the exact color

### Removed

- Facebook login (Yet to be added to new login flow, will be back soon)

## 2017-08-13

### Fixed

- Voting on cards and in an idea page
- Idea modal loading speed
- Unread notification counter

### Added

- New improved flow for posting an idea
- Admin interface for projects
- New design for idea and project cards
- Consistenly applied modal, with new design, for ideas
- Segment.io integration, though not all events are tracked yet

### Changed

- Idea URls now using slugs for SEO<|MERGE_RESOLUTION|>--- conflicted
+++ resolved
@@ -1,10 +1,9 @@
 # Changelog
 
-<<<<<<< HEAD
 ### Added
 
 - [CL-2534] Image dimensions i3: improved project/folder card images
-=======
+
 ## Next release
 
 ### Fixed
@@ -17,7 +16,6 @@
 
 - [CL-2648] Two-column layout image width on tablet is fixed.
 - [CL-171] Status per recipient of sent email campaigns is shown again.
->>>>>>> cbbcddec
 
 ## 2023-01-19
 
