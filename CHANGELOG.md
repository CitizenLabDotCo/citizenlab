--- conflicted
+++ resolved
@@ -1,12 +1,13 @@
 # Changelog
 
+## Next release
+
+### Changed
+
+- [CL-870] Move "navigation" to primary nav item
+
 ## 2022-07-07
 
-<<<<<<< HEAD
-### Added
-
-- [CL-1058] - Add desktop preview in content builder
-=======
 ### Fixed
 
 - [TEC-198] Various permission issues
@@ -35,11 +36,7 @@
 ### Fixed
 
 - [CL-1083] XLSX export issues with custom fields
->>>>>>> 94bcc1a3
-
-### Changed
-
-- [CL-870] Move "navigation" to primary nav item
+
 
 ## 2022-07-04
 
