# Changelog

## Next release

### Changed

- 'Summary' dashboard: the 'Participation per project' and 'Participation per tag' work a little bit different. Now, if a project filter is active, the former will stay the same but highlight the selected project instead of showing the differences with other projects which were hard to interpret (analogous for 'Participation per tag').
- Added property for status label to Tab component, and used this to add "Beta" flag to feature flagged SMS feature

### Fixed

- Improved input manager so that "All projects" can handle many projects.

## 2022-04-20

### Changed

- Changed titles on the admin messaging page to accomodate both SMS and email campaigns

### Fixed

- Added dynamic functionality to prevent a user from using the tab key to select images/videos/buttons that are currently hidden behind "show more" buttons. Those elements can now be tabbed to only when the text is expanded and they are visible visually
- Fixed accessibility issue regarding element order for screen readers in volunteer card
- Removed unnecessary additional alt text describing city logos in header, navbar, and delete account modal. The remaining alt tags are now more concise for users who use screen readers
- Properly disable SMS create/edit button if the message is empty
- In the verification step of the sign-up flow, the form inputs are now connected to the correct labels, which makes it easier to select the input fields (also possible by clicking the input labels now)
<<<<<<< HEAD
- Added primary and secondary aria-labels to header and footer navigation elements to more clearly differentiate them to screen readers and other accessability tools
=======
- Fixed a bug in the password signup flow where a user could skip accepting terms and conditions and privacy policy
>>>>>>> ae7fddbe

## 2022-04-11

### Added

- Added support for the Croatian language to the platform

### Fixed

- Added additional areas of focus and outline to scroll-to links and buttons in editing Comments, Ideas display, and Events display for a11y compatability
- Added a tabIndex so the cookie consent banner will have a visual outline around it when focused, for a11y compatibility
- Fixed accessibility issue in modal window used to report a proposal as spam
- Fixed accessibility contrast issue for social media buttons
- Fixed accessibility issue regarding missing screen reader labels on text boxes
- Fixed bug in idea form for missing Proposed Budget field even when enabled
- Fixed accessibility issue in map ideas search
- The widget no longer links to ideas with the wrong domain

## 2022-04-04

### Fixed

- Fixed SurveyMonkey container height so survey questions are visible

## 2022-04-01

### Fixed

- Fixed bug in Ideas Map view that caused an infinite loop of requests when Idea sort order was changed

## 2022-03-29

### Changed

- Vienna Saml button is temporarily disactivated

## 2022-03-24

### Added

- When phone sign in/up is enabled, email/phone field in the sign in/up forms now have validation of the email address/phone number and provides an error message when this validation fails.

### Fixed

- When you need to verify to comment on proposals, an error message with link to the sign in form is now shown again.
- Status labels are visible again in manual email campaigns list (Admin : Messaging : Custom)
- Custom email campaigns list properly accomodates longer translations in labels and buttons.

## 2022-03-23

### Added

- Add new topic/tag filter on homepage.

## 2022-03-22

### Fixed

- 'View' button sometimes freezing page in Navigation settings: should be fixed now.
- Bulk invites of invitees using only emails (no names specified) now succeeds again.

## 2022-03-21

### Added

- Put back secret pages-page

### Changed

- Project and folder moderators are allowed to list users (for the projects they moderate). This means that project and folder moderators are now also able to assignee assignees to ideas.
- 'Emails' tab in the admin sidebar renamed to 'Messaging' in anticipation of new SMS/texting functionality
- Removed 'most active users' graph
- When the locale of the current user is not present in a multiloc, fall back to the value for a locale of the same language (for example es-CL as picked language and a multiloc with es-ES).

### Fixed

- Insights with multiple projects: projects in topbar are now displayed in dropdown if there is more than one (before they were just displayed next to each other).
- HTML is fixed when machine translating HTML content returns bad HTML.

## 2022-03-15 (2)

### Fixed

- Idea forms and other things not rendering on various platforms

## 2022-03-15 (1)

### Fixed

- Fixed spacing issue between field name and 'optional' in input form

## 2022-03-14

### Fixed

- Rich text editor now works correctly with custom emails - the image description box no longer appears on the preview and image alignment works as expected.
- Fixed a performance issue that causes the users export to time out when there are lots of users registered on the platform

## 2022-03-11

### Fixed

- When viewing an idea in map view, "Go back" now returns to the map idea list instead of back to the project main page
- User profile page slug now anonymized when bulk inviting and Abbreviated User Names feature enabled.
- Rich text editor copy/paste issues should be resolved

## 2022-03-10

### Fixed

- Added informative message and sign in/sign up links to Idea Not Found page
- Added slight blur to logged-in header image. The logged-in header image is reused from the logged-out banner, and blur was added to make smaller banner images from the two-column layout look nice when fully stretched on the logged-in banner

## 2022-03-08

### Added

- Filter projects by topics

### Fixed

- FranceConnect test login
- Fixed issue with folder page responsiveness where right hand side gets cropped.

### Changed

- Fixed issue with folder page responsiveness where right hand side gets cropped.
- Use only user name in FranceConnect instead of full profile scope

## 2022-03-04

### Fixed

- Can now re-use tenant host URL immediately the tenant is deleted.
- Relevant error(s) now returned when tenant creation fails, for example due to host URL already being in use.
- Added temporary fix for the project page without permissions error where it doesn't recover after sign in.

## 2022-02-28

### Changed

- Non-moderating users cannot visit a folder page, when none of the projects inside are visible to them (e.g. due to group permissions)
- Non-moderating users cannot visit a folder page, when there are no projects inside
- Non-moderating users cannot visit a folder page, when the folder is a draft

## 2022-02-25

### Added

- SAML Single-Sign on (Vienna)

### Changed

- Language parameter added in Typeform. Allows for question branching in surveys based on user's language.

## 2022-02-23

### Changed

- The ideas overview on project/user and ideas index (/ideas) pages are properly keyboard navigable, implemented as a full-fledged tab system.
- The timeline of a project is now fully keyboard navigable
- The proposal button has no tooltip anymore when submitting new proposals is disabled. Instead, a warning message is shown.

### Added

- Ensure `nofollow` is added to all links added through the rich text editor, which makes them useless for backlink generation by bots

## 2022-02-21

### Added

- Support added for custom font not on Adobe Fonts

### Fixed

- Improved area filter layout on frontpage on mobile (now has correct padding), and used a smaller breakpoint for when filter goes below topbar.
- Enalyzer URL validation now has greater flexibility

### Added

- Support added for email and user ID parameters in SmartSurvey

### Changed

- Icons don't have wrong/empty descriptions linked to them anymore, which improves the user experience for screen readers.
- Icons that work as button (like the vote button, the bell in the notification menu, etc.) all have accompanying descriptions so we provide more information about these buttons to people using screen readers.

## 2022-02-17

### Changed

- Removes support for category detection in Insights. \[IN-717\]

### Fixed

- Customizable navbar is now feature flagged, meaning it can be enabled or disabled in AdminHQ

## 2022-02-14

### Added

- It is now possible to add `alt` text to images in the Quill rich text editor

## 2022-02-11

### Changed

- More descriptive and consistent error messages in the sign up and sign in flow.

## 2022-02-08

### Fixed

- Typeform surveys now display properly on mobile devices
- Remove periods from non-Latin URL slugs

### Added

- Folder slugs (URLs) can now be customized

## 2022-02-07

### Changed

- Removes support for the (deprecated) Clustering feature. 💐 \[IN-688\]
- Remove the word 'del' from NL profanity list

### Fixed

- Always show color and opacity inputs
- Truncate user count in banner bubble if value is over 10k

## 2022-02-04

### Added

- Re-enable homepage filter tabs now that translations are working

### Fixed

- Color contrast issue (accessibility): the number of total votes needed for a proposal to be considered, shown on the proposal card, has a darker color. This makes it easier to see this information.

## 2022-02-02

### Added

- Projects on homepage can now be filtered by 'Active', 'Archived' or 'All' through a tab system

## 2022-02-01

### Changed

- Improved `alt` text for logo images on the platform
- Anonymization of users (using initials avatars, different set of face avatars, different set of first and last names, making anonymous users easier to identify through their email)
- Updated CC license in Vienna basemap attribution and increased maximum zoom level to 20.

# Fixed

- An issue that prevented Que from starting up was solved by updating the bootsnap gem to the latest version

## 2022-01-24

### Changed

- Insights Network Visualisation changes:
  - The network is now flat and shows all keywords at once
  - The colors of the keywords depend on the cluster they are part of
  - The more important links between keywords are shown in the network

## 2022-01-18

### Changed

- Removes support for the (deprecated) Tagging feature, the forerunner of today's Insights. 🕯 \[IN-661\]

## 2022-01-14

### Changed

- Dashboard and reports vertical bar charts are now sorted
- Automatic tagging in Insights also takes the title into account (instead of only the content).

### Fixed

- Resolution for basemap.at

## 2022-01-12

### Added

- Users are now able to cancel tag suggestion scan on the Insights Edit screen
- Added `secure` flag to cookies
- Support basemap.at as tile provider

### Fixed

- Fixed issue with exporting surveys as XLSX sheets, when the typeform survey URI includes a '#' character.
- Styling of the text above the avatar bubbles at the bottom of the landing page works again when there's a customized text.
- Styling bugs for the two-column layout
- Bug where tile provider of a project becomes unchangeable after the map config has been edited has been fixed.

### Changed

- Updated Cookie Policy page

## 2022-01-10

### Added

- Configure sign-up button (custom link) on homepage banner

### Changed

- Dashboard and report bar charts are now more easily readable - values appear on top or next to the bars instead of inside of them. Comparisons between project and platform values are now only visible in the report tooltips and do not break the chart itself.

### Fixed

- Using a custom tile provider should work now.
- Registration form with a date field doesn't crash anymore

## 2022-01-06

### Fixed

- Changing the values for Registration helper text and Account confirmation in Admin > Settings > Registration doesn't cause other values to be erased anymore.

## 2022-01-05

### Changed

- Improved the user interface of the Registration tab in the Admin settings

## 2021-12-23

### Added

- Adding pages in 'Navigation' tab in settings now possible, changing names of navbar items now works, removed 'secret pages-page'.
- Different layouts for the homepage banner (for signed-out users)
- Preview functionality for the image of the homepage banner in the back-office

### Fixed

- Saving of homepage banner image overlay color and opacity

## 2021-12-22

### Fixed

- Notifications of inappropriate content now link to the item containing the flagged content

## 2021-12-16

### Added

- Ability to scan all post, recently added posts and not tagged posts in Insights

## 2021-12-15

### Fixed

- Severe code-injection vulnerability
- More small copy changes for customizable navbar, made styling Navigation tab consistent with other tabs, re-enabled slug editing on secret pages-page.

## 2021-12-10

- Copy for customizable navbar

## 2021-12-09

### Added

- Customizable navbar

## 2021-12-08

### Changed

- Improved the structure and copy of the Admin > Settings > Customize page.

### Fixed

- Insights scan category button no longer appears when the insights nlp feature flag is disabled

## 2021-11-30

### Added

- Insights loading indicator on category scan

### Fixed

- Password reset emails sometimes took a long time to be send out, they are now processed much faster (even when the background job queue has lots of items).

## 2021-11-25

### Added

- New translations from Crowdin.
- Sign-up flow: Not activating any custom registration fields no longer breaks sign-up. Refreshing page during sign-up flow no longer creates an unregistered user.

## 2021-11-22

### Changed

- Enable/disable avatars in homepage banner
- Increased size of city logo in the footer

### Fixed

- Links to ideas in admin digest emails work again
- Votes statistics not showing up in the dashboard for some admins and project moderators.

## 2021-11-16

### Fixed

- Custom topics are not displayed as filters on the proposals overview page.

### Added

- Added a tooltip in the survey project settings with a link to a support article that explains how to embed links in Google forms
- Input count to Insights View screen

### Changed

- Add clarification tooltips to Insights View screen
- When a user account is deleted, visits data associated to that account are now removed from Matomo.

## 2021-11-11

### Changed

- Improvements to the loading speed of the landing page and some items with dropdown menus in the navigation bar.

## 2021-11-05

### Fixed

- Dashboard issue where the current month did not appear for certain time zones

## 2021-11-04

### Added

- New translations from Crowdin.

## 2021-11-03

### Fixed

- Microsoft Form survey iframes no longer auto-focus on the form
- Stop confusing Serbian Latin and Cyrillic in back locales.

## 2021-11-01

### Changed

- The whole input card in Insight View screen is now clickable
- Inputs list component in Insights View screen now shows active filters at all times
- Insights Network Visualisation changes:
  - Reduced space between clusters
  - Increased font size for keywords labels
  - It is now possible to de-select keywords by clicking on them twice

### Fixed

- If there's an error message related to the project title, it goes away if the title is edited (and only shows again if we submit and the error isn't fixed).

## 2021-10-27

### Changed

- Removed the unused '/ideas/new' route

### Fixed

- Sorting order and list/map view settings of ideas are available again if voting is disabled.
- Project phase started emails and notifications.

## 2021-10-26

### Added

- Limit number of downvotes.

### Changed

- Improved quality of Idea and App Header Images
- Idea cards in the map view only show the downvote icon when downvoting is enabled or when it's disabled and it's disabled for a different reason than explicit turning off of the downvoting functionality.
- Now also for idea cards on the map view: the comment icon on an idea card is only shown when commenting in the project is enabled or there's at least one idea with a comment.

### Fixed

- The event cards now rearrange themselves vertically on mobile / small screens. Before they were always arranged horizontally. This fixed the issue of them going off-screen when there is not enough screen space.

## 2021-10-25

### Changed

- The comment icon on an idea card is only shown when commenting in the project is enabled or there's at least one idea with a comment.
- Increased Microsoft Forms survey width

### Fixed

- Insights table approve button no longer appears when there are no suggested tags
- Insights tags are now truncated when they are too long
- Insights posts cards on View screen no longer display text with different font-sizes
- Insights posts in table are no longer sorted by default

## 2021-10-20

### Changed

- PII (Personally Identifiable Information) data, if any, are now removed from Segment when a user account is deleted.

## 2021-10-19

### Changed

- Tags which do not contain any inputs are no longer visible on the Insights View screen
- PII (Personally Identifiable Information) data, if any, are now removed from Intercom when a user account is deleted.

### Added

- Added export functionality to Insights View screen inputs list

## 2021-10-15

### Changed

- Project reports are no longer available in the dashboard section. Instread, they can be found in the Reporting section of tha admin.

### Fixed

- Platform is now accepting valid Microsoft Form survey links with custom subdomains
- When user goes to the url of an Insight that no longer exist, they get redirected to the Insights List screen.

## 2021-10-14

### Fixed

- File uploads for ideas, projects, events, folders

## 2021-10-13 (2)

### Fixed

- Validation and functioning of page forms are fixed (forms to change the fixed/legal pages such as the FAQ, T&C, privacy policy, etc.).

## 2021-10-13

### Added

- Users can now change their name after validation with FranceConnect
- Permit embedding of videos from dreambroker in rich-text editor content.
- Possibility to create an Insights tag from selected filters in the Insights View screen

## 2021-10-12

### Added

- Added Serbian (Cyrillic) to platform

## 2021-10-11

### Added

- Insights View screen and visualization
- Users can now change their name after validation with FranceConnect

## 2021-10-06

### Fixed

- Issue with user deletion

### Added

- Initial blocked words lists for Luxembourgish and Italian.
- Added Luxembourgish translations.

## 2021-10-05

### Added

- Blocked words lists for Luxembourgish and Italian (which allows the profanity blocker feature).

### Changed

- Removed 'FAQ' and 'About' from the footer.
- Removed links to other pages at the bottom of the fixed and legal pages (Cookie policy, T&C, etc.)
- Removed the YES/NO short feedback form in the footer (as it wasn't working)

## 2021-10-01

### Fixed

- Typeform export from the platform shows the answers to all questions again.

## 2021-09-29

### Changed

- Insights Edit screen improvements
  - Added tooltip in the tags sidebar
  - Added quick delete action to category button in the categories sidebar
  - "Detect tags" button only shows if there are tags detected
  - "Reset tags" button is moved to a menu
  - Removed "add" button from input sidebar and improved select hover state
- Split 'Pages' tab in admin/settings into the 'Pages' and 'Policies' tabs. 'Pages' contains the about, FAQ and a11y statement pages, while 'Policies' contains the terms and conditions, privacy- and cookie policy. The 'Pages' tab will soon be replaced by a 'Navigation' tab with more customizability options as part of the upcoming nav-bar customization functionality. This is just a temporary in-between solution.

## 2021-09-24

### Added

- SmartSurvey integration

## 2021-09-22

### Changed

- Very short phases are now shown slightly bigger in the timeline, and projects with many phases will display the timeline correctly.

### Fixed

- Cookie popup can be closed again.

## 2021-09-21

### Added

- Permit embedding of videos from videotool.dk in rich-text editor content.

### Changed

- Project moderators have access to the 'Reporting' tab of the admin panel for their projects.

### Fixed

- The category columns in input `xlsx` exports (insights) are now ordered as presented in the application.

## 2021-09-14

### Changed

- Mobile navbar got redesigned. We now have a 'More' button in the default menu that opens up a full mobile menu.

## 2021-09-13

### Added

- Insights table export button. Adds the ability to export the inputs as xlsx for all categories or a selected one.

### Fixed

- Fixes issue where user name will sometimes appear as "undefined"

## 2021-09-06

### Added

- Keyboard navigation improvements for the Insights Edit view
- Added the internal machinery to support text network analyses in the end-to-end flow.

### Fixed

- '&' character now displays correctly in Idea description and Project preview description.
- Fixes user export with custom fields

## 2021-09-03

### Fixed

- Ghent now supports mapping 25 instead of 24 neighbourhouds

## 2021-09-02

### Fixed

- Setting DNS records when the host is changed.
- Smart group rules for participation in project, topic or idea status are now applied in one continuous SQL query.

### Changed

- The rule values for participation in project, topic or idea status, with predicates that are not a negation, are now represented as arrays of IDs in order to support specifying multiple projects, topics or idea statuses (the rule applies when satisfied for one of the values).

## 2021-09-01

### Fixed

- When voting is disabled, the reason is shown again

## 2021-08-31

### Added

- When signing up with another service (e.g. Google), the platform will now remember a prior language selection.

### Fixed

- Accessibility: voting buttons (thumbs) have a darker color when disabled. There's also more visual distinction between voting buttons on input cards when they are enabled and disabled.
- Accessibility: The default background color of the last "bubble" of the avatars showing on e.g. the landing page top banner is darker, so the contrast with its content (number of remaining users) is clearer.
- Accessibility: the text colors of the currently selected phase in a timeline project are darker to improve color contrast to meet WCAG 2.1 AA requirements.
- Accessibility: the status and topics on an input (idea) page are more distinctive compared to its background, meeting WCAG 2.1 AA criteria.
- Verification using Auth0 method no longer fails for everyone but the first user

## 2021-08-30

### Added

- New Insights module containing Insights end-to-end flow

## 2021-08-26

### Added

- Microsoft Forms integration

## 2021-08-20

### Fixed

- Survey options now appear as expected when creating a new survey project
- Adds a feature flag to disable user biographies from adminHQ

## 2021-08-18

### Added

- Added Italian to platform
- Support for a new verification method specifically for Ghent, which lets users verify using their rijksregisternummer
- Improved participatory budgeting:
  - Support for new virtual currencies (TOK: tokens, CRE: credits)
  - A minimum budget limit can be configured per project, forcing citizens to fill up their basket to some extent (or specify a specific basket amount when minimum and maximum budget are the same)
  - Copy improvements

## 2021-08-11

### Fixed

- When considering to remove a flag after updating content, all relevant attributes are re-evaluated.
- Issues with viewing notifications and marking them as read.

## 2021-08-09

### Fixed

- The preheader with a missing translation has been removed from user confirmation email

### Fixed

- When you sign up with Google, the platform will now automatically use the language of your profile whenever possible
- Fixed invalid SQL queries that were causing various issues throughout the platforms (Part I). (IN-510)

## 2021-08-05

### Added

- Added message logging to monitor tenant creation status (shown in admin HQ).

### Changed

- No default value for the lifecycle stage is prefilled, a value must be explicitly specified.
- Changing the lifecycle stage from/to demo is prohibited.
- Only tenant templates that apply without issues are released.
- On create validation for authors was replaced by publication context, to allow templates to successfully create content without authors.

## 2021-08-04

### Fixed

- Certain characters in Volunteer Cause titles prevented exporting lists of volunteers to Excel from admin/projects/.../volunteering view.
- Limit of 10 events under projects and in back office
- Events widget switch being shown in non-commercial plans

## 2021-07-30

### Added

- Configured dependabot for the frontend, a tool that helps keeping dependencies up to date.
- Added events overview page to navigation menu, which can be enabled or disabled.
- Added events widget to front page, which can be enabled or disabled (commercial feature).

## 2021-07-16

### Added

- Auto-detection of inappropriate content (in beta for certain languages). Flagged content can be inspected on the admin Activity page. The setting can be toggled in the General settings tab.

### Fixed

- On the admin activity page (/admin/moderation), items about proposals now correctly link to proposals (instead of to projects). Also, the copy of the links at the end of the item rows is now correct for different types of content (correct conjugation of 'this post', 'this project', etc. for all languages).

## 2021-07-14

### Added

- Project phases now have their own URLs, which makes it possible to link to a specific phase

### Fixed

- Blocked words for content that can contain HTML
- Searching users after sorting (e.g. by role)

## 2021-07-09

### Changed

- The admin Guide link goes to the support center now instead of to /admin/guide

## 2021-07-02

### Fixed

- Instances where the user name was "unknown author"

### Changed

- Removed the slogan from the homepage footer

## 2021-06-30

### Changed

- Users can no longer leave registration before confirming their account. This should prevent bugs relative to unconfirmed users navigating the platform.

## 2021-06-29

### Fixed

- Map: Fix for ideas that only have coordinates but no address not being shown on the map
- Map: Fix for 'click on the map to add your input' message wrongfully being shown when idea posting is not allowed
- Sign-up flow: Fix for bug that could cause the browser to freeze when the user tried to complete the custom fields step
- Project description: Fix for numbered and unnumbered lists being cut off
- Project Managers can now upload map layers.

### Changed

- Map: When an idea is selected that is hidden behind a cluster the map now zooms in to show that marker
- Map: Idea marker gets centered on map when clicked
- Map: Larger idea box on bigger desktop screens (width > 1440 pixels)
- Idea location: Display idea location in degrees (°) minutes (') seconds ('') when the idea only has coordinates but no address
- Sign-up flow: Show loading spinner when the user clicks on 'skip this step' in the sign-up custom fields step
- Image upload: The default max allowed file size for an image is now 10 Mb instead of 5 Mb

### Added

- 'Go back' button from project to project folder (if appropriate).

## 2021-06-22

### Changed

- Project managers that are assigned to a project and/or its input now lose those assignments when losing project management rights over that project.

### Fixed

- Input manager side modal scroll.

## 2021-06-18

### Fixed

- Privacy policy now opens in new tab.
- Landing page custom section now uses theme colors.
- Buttons and links in project description now open internal links in the same tab, and external links in a new tab.

## 2021-06-16

### Fixed

- Project moderators can no longer see draft projects they don't moderate in the project listing.
- The content and subject of the emails used to share an input (idea/issue/option/contribution/...) do now include the correct input title and URL.
- Sharing new ideas on Facebook goes faster
- Manual campaigns now have the layout content in all available languages.

## 2021-06-11

### Fixed

- Facebook button no longer shows when not configured.

## 2021-06-10

### Fixed

- Creating invites on a platform with many heavy custom registration fields is no longer unworkably slow

## 2021-06-09

### Added

- New citizen-facing map view

## 2021-06-08

### Fixed

- Ordering by ideas by trending is now working.
- Ordering by ideas votes in the input manager is now working.

## 2021-06-07

### Added

- Qualtrics surveys integration.

### Changed

- Project Events are now ordered chronologically from latest to soonest.

### Fixed

- Visibility Labels in the admin projects list are now visible.
- Tagged ideas export is fixed.
- Updating an idea in one locale does not overwrite other locales anymore

## 2021-05-28

### Fixed

- Project Events are now ordered chronologically from soonest to latest.

## 2021-05-27

### Fixed

- Project access rights management are now visible again.

## 2021-05-21

### Added

- Profanity blocker: when posting comments, input, proposals that contain profane words, posting will not be possible and a warning will be shown.

## 2021-05-20

### Fixed

- Excel exports of ideas without author

## 2021-05-19

### Added

- Support for Auth0 as a verification method

## 2021-05-18

### Fixed

- Active users no longer need confirmation

## 2021-05-14

### Fixed

- Fixed an issue causing already registered users to be prompted with the post-registration welcome screen.

## 2021-05-11

### Added

- Added polls to the reporting section of the dashboards

## 2021-05-10

### Changed

- Invited or verified users no longer require confirmation.

## 2021-05-07

### Fixed

- Spreasheet exports throughout the platform are improved.

### Added

- City Admins can now assign any user as the author of an idea when creating or updating.
- Email confirmation now happens in survey and signup page sign up forms.

## 2021-05-06

### Fixed

- Idea export to excel is no longer limited to 250 ideas.

## 2021-05-04

### Fixed

- Fixed issues causing email campaigns not to be sent.

## 2021-05-03

### Changed

- Users are now prompted to confirm their account after creating it, by receiving a confirmation code in their email address.

### Added

- SurveyXact Integration.

## 2021-05-01

### Added

- New module to plug email confirmation to users.

## 2021-04-29

### Fixed

- Editing the banner header in Admin > Settings > General, doesn't cause the other header fields to be cleared anymore

## 2021-04-22

### Fixed

- After the project title error appears, it disappears again after you start correcting the error

## 2021-03-31

### Fixed

- Customizable Banner Fields no longer get emptied/reset when changing another.

### Added

- When a client-side validation error happens for the project title in the admin, there will be an error next to the submit button in addition to the error message next to the input field.

## 2021-03-25

### Fixed

- The input fields for multiple locales provides an error messages when there's an error for at least one of the languages.

## 2021-03-23

### Fixed

- Fix for broken sign-up flow when signing-up through social sign-on

## 2021-03-19

### Fixed

- Admin>Dashboard>Users tab is no longer hidden for admins that manage projects.
- The password input no longer shows the password when hitting ENTER.
- Admin > Settings displays the tabs again

### Changed

- Empty folders are now shown in the landing page, navbar, projects page and sitemap.
- The sitemap no longer shows all projects and folder under each folder.
- Images added to folder descriptions are now compressed, reducing load times in project and folder pages.

### Added

- Allows for sending front-end events to our self-hosted matomo analytics tool

## 2021-03-16

### Changed

- Automatic tagging is functional for all clusters, and enabled for all premium customers

### Added

- Matomo is enabled for all platforms, tracking page views and front-end events (no workshops or back-end events yet)

## 2021-03-11

### Changed

- Tenants are now ordered alphabetically in AdminHQ
- Serbian (Latin) is now a language option.

## 2021-03-10

### Added

- CitizenLab admins can now change the link to the accessibility statement via AdminHQ.
- "Reply-to" field in emails from campaigns can be customized for each platform
- Customizable minimal required password length for each platform

## 2021-03-09

### Fixed

- Fixed a crash that would occur when tring to add tags to an idea

## 2021-03-08

### Fixed

- Phase pages now display the correct count of ideas (not retroactive - will only affect phases modified from today onwards).

## 2021-03-05

### Changed

- Changed the default style of the map
- Proposals/Initiatives are now sorted by most recent by default

### Added

- Custom maps (Project settings > Map): Admins now have the capability to customize the map shown inside of a project. They can do so by uploading geoJson files as layers on the map, and customizing those layers through the back-office UI (e.g. changing colors, marker icons, tooltip text, sort order, map legend, default zoom level, default center point).

### Fixed

- Fixed a crash that could potentially occur when opening an idea page and afterwards going back to the project page

## 2021-03-04

### Added

- In the admin (Settings > Registration tab), admins can now directly set the helper texts on top of the sign-up form (both for step 1 and 2).
- The admin Settings > Homepage and style tab has two new fields: one to allow customization for copy of the banner signed-in users see (on the landing page) and one to set the copy that's shown underneath this banner and above the projects/folders (also on the landing page).
- Copy to clarify sign up/log in possibilities with phone number

### Changed

- The admin Settings > Homepage and style tab has undergone copy improvements and has been rearranged
- The FranceConnect button to login, signup or verify your account now displays the messages required by the vendor.
- Updated the look of the FranceConnect button to login, signup or verify your account to feature the latests changes required by the vendor.

### Fixed

- Downvote button (thumbs down) on input card is displayed for archived projects

## 2021-03-03

### Added

- Users are now notified in app and via email when they're assigned as folder administrators.

## 2021-03-02

### Fixed

- Don't show empty space inside of the idea card when no avatar is present

### Added

- Maori as languages option

### Changed

- Improved layout of project event listings on mobile devices

## 2021-02-26

### Fixed

- France Connect button hover state now complies with the vendor's guidelines.

## 2021-02-24

### Fixed

- The project page no longer shows an eternal spinner when the user has no access to see the project

## 2021-02-18

### Added

- The password fields show an error when the password is too short
- The password fields have a 'show password' button to let people check their password while typing
- The password fields have a strength checker with appropriate informative message on how to increase the strength
- France Connect as a verification method.

### Fixed

- Notifications for started phases are no longer triggered for unpublished projects and folders.

## 2021-02-17

### Changed

- All input fields for multiple locales now use the components with locale switchers, resulting in a cleaner and more compact UI.
- Copy improvements

## 2021-02-12

### Fixed

- Fixed Azure AD login for some Azure setups (Schagen)

### Changed

- When searching for an idea, the search operation no longer searches on the author's name. This was causing severe performance issues and slowness of the paltforms.

## 2021-02-10

### Added

- Automatic tagging

## 2021-02-08

### Fixed

- Fixed a bug preventing registration fields and poll questions from reordering correctly.
- Fixed a bug causing errors in new platforms.

## 2021-02-04

### Fixed

- Fixed a bug causing the projects list in the navbar and projects page to display projects outside of folders when they're contained within them.

## 2021-01-29

### Added

- Ability to redirect URLs through AdminHQ
- Accessibility statement link in the footer

### Fixed

- Fixed issue affecting project managers that blocked access to their managed projects, when these are placed inside a folder.

## 2021-01-28

### Fixed

- A bug in Admin project edit page that did not allow a user to Go Back to the projects list after switching tabs
- Scrolling on the admin users page

## 2021-01-26

### Added

- Folder admin rights. Folder admins or 'managers' can be assigned per folder. They can create projects inside folders they have rights for, and moderate/change the folder and all projects that are inside.
- The 'from' and 'reply-to' emails can be customized by cluster (by our developers, not in Admin HQ). E.g. Benelux notification emails could be sent out by notifications@citizenlab.eu, US emails could be sent out by notifications@citizenlab.us etc., as long as those emails are owned by us. We can choose any email for "reply-to", so also email addresses we don't own. This means "reply-to" could potentially be configured to be an email address of the city, e.g. support@leuven.be. It is currently not possible to customize the reply-to (except for manual campaigns) and from fields for individual tenants.
- When a survey requires the user to be signed-in, we now show the sign in/up form directly on the page when not logged in (instead of the green infobox with a link to the sign-up popup)

### Fixed

- The 'reply-to' field of our emails showed up twice in recipient's email clients, now only once.

### Changed

- Added the recipient first and last name to the 'to' email field in their email client, so not only their email adress is shown.
- The links in the footer can now expand to multiple lines, and therefore accomodate more items (e.g. soon the addition of a link to the accesibility statement)

## 2021-01-21

### Added

- Added right-to-left rendering to emails

## 2021-01-18

### Fixed

- Access rights tab for participatory budget projects
- Admin moderation page access

## 2021-01-15

### Changed

- Copy improvements across different languages

## 2021-01-14

### Added

- Ability to customize the input term for a project

### Changed

- The word 'idea' was removed from as many places as possible from the platform, replaced with more generic copy.

## 2021-01-13

### Changed

- Idea cards redesign
- Project folder page redesign
- Project folders now have a single folder card image instead of 5 folder images in the admin settings
- By default 24 instead of 12 ideas or shown now on the project page

## 2020-12-17

### Fixed

- When creating a project from a template, only templates that are supported by the tenant's locale will show up
- Fixed several layout, interaction and data issues in the manual tagging feature of the Admin Processing page, making it ready for external use.
- Fixed project managers access of the Admin Processing page.

### Added

- Admin activity feed access for project managers
- Added empty state to processing list when no project is selected
- Keyboard shortcut tooltip for navigation buttons of the Admin Processing page

### Changed

- Reduced spacing in sidebar menu, allowing for more items to be displayed
- Style changes on the Admin Processing page

## 2020-12-08

### Fixed

- Issues with password reset and invitation emails
- No more idea duplicates showing up on idea overview pages
- Images no longer disappear from a body of an idea, or description of a project on phase, if placed at the bottom.

### Changed

- Increased color contrast of inactive timeline phases text to meet accesibility standard
- Increased color contrast of event card left-hand event dates to meet accesibility standard
- Increased color contrast of List/Map toggle component to meet accesibility standard

### Added

- Ability to tag ideas manually and automatically in the admin.

## 2020-12-02

### Changed

- By default the last active phase instead of the last phase is now selected when a timeline project has no active phase

### Fixed

- The empty white popup box won't pop up anymore after clicking the map view in non-ideation phases.
- Styling mistakes in the idea page voting and participatory budget boxes.
- The tooltip shown when hovering over a disabled idea posting button in the project page sticky top bar is no longer partially hidden

## 2020-12-01

### Changed

- Ideas are now still editable when idea posting is disabled for a project.

## 2020-11-30

### Added

- Ability to create new and edit existing idea statuses

### Fixed

- The page no longer refreshes when accepting the cookie policy

### Changed

- Segment is no longer used to connect other tools, instead following tools are integrated natively
  - Google Analytics
  - Google Tag Manager
  - Intercom
  - Satismeter
  - Segment, disabled by default
- Error messages for invitations, logins and password resets are now clearer.

## 2020-11-27

### Fixed

- Social authentication with Google when the user has no avatar.

### Changed

- Random user demographics on project copy.

## 2020-11-26

### Added

- Some specific copy for Vitry-sur-Seine

## 2020-11-25

### Fixed

- Sections with extra padding or funky widths in Admin were returned to normal
- Added missing copy from previous release
- Copy improvements in French

### Changed

- Proposal and idea descriptions now require 30 characters instead of the previous 500

## 2020-11-23

### Added

- Some specific copy for Sterling Council

### Fixed

- The Admin UI is no longer exposed to regular (and unauthenticated) users
- Clicking the toggle button of a custom registration field (in Admin > Settings > Registration fields) no longer duplicated the row
- Buttons added in the WYSIWYG editor now have the correct color when hovered
- The cookie policy and accessibility statement are not editable anymore from Admin > Settings > Pages

### Changed

**Project page:**

- Show all events at bottom of page instead of only upcoming events
- Reduced padding of sticky top bar
- Only show sticky top bar when an action button (e.g. 'Post an idea') is present, and you've scrolled past it.

**Project page right-hand sidebar:**

- Show 'See the ideas' button when the project has ended and the last phase was an ideation phase
- Show 'X ideas in the final phase' when the project has ended and the last phase was an ideation phase
- 'X phases' is now clickable and scrolls to the timeline when clicked
- 'X upcoming events' changed to 'X events', and event count now counts all events, not only upcoming events

**Admin project configuration page:**

- Replaced 'Project images' upload widget in back-office (Project > General) with 'Project card image', reduced the max count from 5 to 1 and updated the corresponding tooltip with new recommended image dimensions

**Idea page:**

- The map modal now shows address on top of the map when opened
- Share button copy change from "share idea" to "share"
- Right-hand sidebar is sticky now when its height allows it (= when the viewport is taller than the sidebar)
- Comment box now has an animation when it expands
- Adjusted scroll-to position when pressing 'Add a comment' to make sure the comment box is always fully visible in the viewport.

**Other:**

- Adjusted FileDisplay (downloadable files for a project or idea) link style to show underline by default, and increased contrast of hover color
- Reduced width of DateTimePicker, and always show arrows for time input

## 2020-11-20 (2)

### Fixed

- The project header image is screen reader friendly.
- The similar ideas feature doesn't make backend requests anymore when it's not enabled.

### Changed

- Areas are requested with a max. of 500 now, so more areas are visible in e.g. the admin dashboard.

## 2020-11-18

### Added

- Archived project folder cards on the homepage will now have an "Archived" label, the same way archived projects do\
- Improved support for right-to-left layout
- Experimental processing feature that allows admins and project managers to automatically assign tags to a set of ideas.

### Fixed

- Projects without idea sorting methods are no longer invalid.
- Surveys tab now shows for projects with survey phases.

### Changed

- Moved welcome email from cl2-emails to cl2-back

## 2020-11-16

### Added

- Admins can now select the default sort order for ideas in ideation and participatory budgeting projects, per project

### Changed

- The default sort order of ideas is now "Trending" instead of "Random" for every project if left unchanged
- Improved sign in/up loading speed
- Removed link to survey in the project page sidebar when not logged in. Instead it will show plain none-clickable text (e.g. '1 survey')

### Fixed

- Custom project slugs can now contain alphanumeric Arabic characters
- Project Topics table now updates if a topic is deleted or reordered.
- Empty lines with formatting (like bold or italic) in a Quill editor are now removed if not used as paragraphs.

## 2020-11-10

### Added

#### Integration of trial management into AdminHQ

- The lifecycle of the trials created from AdminHQ and from the website has been unified.
- After 14 days, a trial platform goes to Purgatory (`expired_trial`) and is no longer accessible. Fourteen days later, the expired trial will be removed altogether (at this point, there is no way back).
- The end date of a trial can be modified in AdminHQ (> Edit tenant > Internal tab).

## 2020-11-06

### Added

- Social sharing via WhatsApp
- Ability to edit the project URL
- Fragment to embed a form directly into the new proposal page, for regular users only

### Fixed

- The project about section is visibile in mobile view again
- Maps will no longer overflow on page resizes

## 2020-11-05

### Added

- Reordering of and cleaner interface for managing custom registration field options
- An 'add proposal' button in the proposals admin
- Fragment to user profile page to manage party membership settings (CD&V)
- "User not found" message when visiting a profile for a user that was deleted or could not be found

### Changed

- Proposal title max. length error message
- Moved delete functionality for projects and project folders to the admin overview

### Fixed

- The automatic scroll to the survey on survey project page

## 2020-11-03

### Fixed

- Fixed broken date picker for phase start and end date

## 2020-10-30

### Added

- Initial Right to left layout for Arabic language
- Idea description WYSIWYG editor now supports adding images and/or buttons

## 2020-10-27

### Added

- Support for Arabic

## 2020-10-22

### Added

- Project edit button on project page for admins/project manager
- Copy for Sterling Council

### Fixed

- Links will open in a new tab or stay on the same page depending on their context. Links to places on the platform will open on the same page, unless it breaks the flow (i.e. going to the T&C policy while signing up). Otherwise, they will open in a new tab.

### Changed

- In the project management rights no ambiguous 'no options' message will be shown anymore when you place your cursor in the search field

## 2020-10-16

### Added

- Ability to reorder geographic areas

### Fixed

- Stretched images in 'avatar bubbles'
- Input fields where other people can be @mentioned don't grow too wide anymore
- Linebar charts overlapping elements in the admin dashboard

## 2020-10-14

### Changed

- Project page redesign

## 2020-10-09

### Added

- Map configuration tool in AdminHQ (to configure maps and layers at the project level).

## 2020-10-08

### Added

- Project reports

### Changed

- Small styling fixes
- Smart group support multiple area codes
- Layout refinements for the new idea page
- More compact idea/proposal comment input
- Proposal 'how does it work' redesign

## 2020-10-01

### Changed

- Idea page redesign

## 2020-09-25

### Fixed

- The "Go to platform" button in custom email campaigns now works in Norwegian

### Added

- Granular permissions for proposals
- Possibility to restrict survey access to registered users only
- Logging project published events

### Changed

- Replaced `posting_enabled` in the proposal settings by the posting proposal granular permission
- Granular permissions are always granted to admins

## 2020-09-22

### Added

- Accessibility statement

## 2020-09-17

### Added

- Support for checkbox, number and (free) text values when initializing custom fields through excel invites.

### Changed

- Copy update for German, Romanian, Spanish (CL), and French (BE).

## 2020-09-15

### Added

- Support Enalyzer as a new survey provider
- Registration fields can now be hidden, meaning the user can't see or change them, typically controlled by an outside integration. They can still be used in smart groups.
- Registration fields can now be pre-populated using the invites excel

## 2020-09-08

### Fixed

- Custom buttons (e.g. in project descriptions) have correct styling in Safari.
- Horizontal bar chart overflow in Admin > Dashboard > Users tab
- User graphs for registration fields that are not used are not shown anymore in Admin > Dashboard > Users tab

### Added

- Pricing plan feature flags for smart groups and project access rights

## 2020-09-01

### Fixed

- IE11 no longer gives an error on places that use the intersection observer: project cards, most images, ...

### Added

- New platform setting: 'Abbreviated user names'. When enabled, user names are shown on the platform as first name + initial of last name (Jane D. instead of Jane Doe). This setting is intended for new platforms only. Once this options has been enabled, you MUST NOT change it back.
- You can now export all charts in the admin dashboard as xlsx or svg.
- Translation improvements (email nl...)

### Changed

- The about us (CitizenLab) section has been removed from the cookie policy

## 2020-08-27

### Added

- Support for rich text in field descriptions in the idea form.
- New "Proposed Budget" field in the idea form.

### Changed

- Passwords are checked against a list of common passwords before validation.
- Improving the security around xlsx exports (escaping formulas, enforcing access restrictions, etc.)
- Adding request throttling (rate-limiting) rules.
- Improving the consistency of the focus style.

## 2020-07-30

### Added

- Pricing plans in AdminHQ (Pricing plan limitations are not enforced).
- Showing the number of deviations from the pricing plan defaults in the tenant listing of AdminHQ.

### Changed

- Tidying up the form for creating new tenants in AdminHQ (removing unused features, adding titles and descriptions, reordering features, adding new feature flags, removing fields for non-relevant locales).

## 2020-07-10

### Added

- Project topics

### Changed

- Userid instead of email is used for hidden field in surveys (Leiden)
- New projects have 'draft' status by default

### Fixed

- Topics filter in ideas overview works again

## 2020-07-09 - Workshops

### Fixed

- Speps are scrollable

### Added

- Ability to export the inputs as an exel sheet
- Polish translations
- Portugese (pt-BR) translations

## 2020-06-26

### Fixed

- No longer possible to invite a project manager without selecting a project
- The button on the homepage now also respects the 'disable posting' setting in proposals
- Using project copy or a tenant template that contains a draft initiative no longer fails

### Added

- Romanian

## 2020-06-19

### Fixed

- Polish characters not being rendered correctly

### Added

- Back-office toggle to turn on/off the ability to add new proposals to the platform

## 2020-06-17

### Fixed

- It's no longer needed to manually refresh after deleting your account for a consistent UI
- It's no longer needed to manually refresh after using the admin toggle in the user overview
- The sign-in/up flow now correctly asks the user to verify if the smart group has other rules besides verification
-

demo`is no longer an available option for`organization_type` in admin HQ

- An error is shown when saving a typeform URL with `?email=xxxx` in the URL, which prevented emails to be linked to survey results
- On mobile, the info container in the proposal info page now has the right width
- A general issue with storing cookies if fixed, noticable by missing data in GA, Intercom not showing and the cookie consent repeatedly appearing
- Accessibility fix for the search field
- The `signup_helper_text` setting in admin HQ is again displayed in step 1 of the sign up flow

### Added

- There's a new field in admin HQ to configure custom copy in step 2 of the sign up flow called `custom_fields_signup_helper_text`
- `workshops` can be turned on/off in admin HQ, displayed as a new page in the admin interface

### Changed

- The copy for `project moderator` has changed to `project manager` everywhere
- The info image in the proposals header has changed

## 2020-06-03

### Fixed

- Maps with markers don't lose their center/zoom settings anymore
- English placeholders in idea form are gone for Spanish platforms

## 2020-05-26

### Changed

- Lots of small UI improvements throughout the platform
- Completely overhauled sign up/in flow:
  - Improved UI
  - Opens in a modal on top of existing page
  - Opens when an unauthenticaed user tries to perform an action that requires authentication (e.g. voting)
  - Automatically executes certain actions (e.g. voting) after the sign in/up flow has been completed (note: does not work for social sign-on, only email/password sign-on)
  - Includes a verification step in the sign up flow when the action requires it (e.g. voting is only allowed for verified users)

## 2020-05-20

### Fixed

- Budget field is shown again in idea form for participatory budget projects

## 2020-05-14

### Added

- Idea configurability: disabling/requiring certain fields in the idea form
- The footer has our new logo

### Changed

- Admins will receive a warning and need to confirm before sending a custom email to all users
- A survey project link in the top navigation will link to /info instead of to /survey

## 2020-04-29

### Fixed

- Folders are again shown in the navbar
- Adding an image to the description text now works when creating a project or a phase

### Added

- Support for Polish, Hungarian and Greenlandic

## 2020-04-23

### Fixed

- Long timeline phase names show properly

### Changed

- Redirect to project settings after creating the project
- Links to projects in the navigation menu link to the timeline for timeline projects

## 2020-04-21

### Fixed

- Fixed overlapping issue with idea vote bar on mobile
- Fixed an issue where images were used for which the filename contained special characters

### Added

- The overview (moderation) in the admin now has filters
  - Seen/not seen
  - Type: Comment/Idea/Proposal
  - Project
  - Search
- The idea xlsx export contains extra columns on location, number of comments and number of attachments

### Changed

- The permissions tab in the project settings has reordered content, to be more logical
- In German, the formal 'Sie' form has been replaced with the informal 'Du' form

## 2020-03-31

### Fixed

- Signing up with keyboard keys (Firefox)
- Composing manual emails with text images
- Exporting sheet of volunteers with long cause titles

### Added

- Folder attachments
- Publication status for folders

### Changed

- Show folder projects within admin project page

## 2020-03-20

### Added

- Volunteering as a new participation method

## 2020-03-16

### Fixed

- The project templates in the admin load again

## 2020-03-13

### Fixed

- The folder header image is not overly compressed when making changes to the folder settings
- The loading spinner on the idea page is centered

### Added

- Add images to folders, shown in cards.

### Changed

- Admins can now comment on ideas.

## 2020-03-10

### Fixed

- Fixed consent banner popping up every time you log in as admin
- Fixed back-office initiative status change 'Use latest official updates' radio button not working
- Fixed broken copy in Initiative page right-hand widget

### Added

- Add tooltip explaining what the city will do when the voting threshold is reached for a successful initiative
- Added verification step to the signup flow
- New continuous flow from vote button clicked to vote casted for unauthenticated, unverified users (click vote button -> account creation -> verification -> optional/required custom signup fields -> programmatically cast vote -> successfully voted message appears)
- The rich text editor in the admin now supports buttons

### Changed

- Admin HQ: new and improved list of timezones

## 2020-03-05

### Fixed

- Signup step 2 can no longer be skipped when there are required fields
- Correct tooltip link for support article on invitations
- Correct error messages when not filling in start/end date of a phase

### Added

- Setting to disable downvoting in a phase/project, feature flagged
- When a non-logged in visitor tries to vote on an idea that requires verification, the verification modal automatically appears after registering

## 2020-02-24

### Fixed

- Initiative image not found errors
- Templates generator out of disk space

### Added

- Folders i1
  - When enabled, an admin can create, edit, delete folders and move projects into and out of folders
  - Folders show in the project lists and can be ordered within projects

### Changed

- Initiative explanatory texts show on mobile views
- Existing platforms have a moderator@citizenlab.co admin user with a strong password in LastPass
- In the admin section, projects are no longer presented by publication status (Folders i1)

## 2020-02-19

### Fixed

- Loading more comments on the user profile page works again
- Accessibility improvements
- Adding an image no longer pops up the file dialog twice
- Changed to dedicated IP in mailgun to improve general deliverability of emails

### Added

- Improvements to the PB UI to make sure users confirm their basket at the end
- Ideation configurability i1
  - The idea form can be customized, on a project level, to display custom description texts for every field
- People filling out a poll are now included in the 'participated in' smart group rules
- Make me admin section in Admin HQ

### Changed

- When a platform no longer is available at a url, the application redirects to the CitizenLab website
- New platforms automatically get a moderator@citizenlab.co admin user with a strong password in LastPass

## 2020-01-29

### Fixed

- Rich text editor no longer allows non-video iframe content
- Smart groups that refer to a deleted project now get cleaned up when deleting a project
- All cookie consent buttons are now reachable on IE11
- More accessibility fixes
- The organization name is no longer missing in the password reset email

### Added

- CSAM verification
  - Users can authenticate and verify using BeID or itsme
  - User properties controlled by a verification method are locked in the user profile
  - Base layer of support for other similar verification methods in the future
- The order of project templates can now be changed in Templates HQ

### Changed

- Project templates overview no longer shows the filters

## 2020-01-17

### Fixed

- Further accesibility improvements:
  - Screen reader improvement for translations
  - Some color contrast improvements

### Added

- A hidden topics manager available at https://myfavouriteplatform.citizenlab.co/admin/topics

## 2020-01-15

### Fixed

- In the admin, the project title is now always displayed when editing a project
- Further accesibility improvements:
  - Site map improvements (navigation, clearer for screen readers)
  - Improved colors in several places for users with sight disability
  - Improved HTML to better inform screen reader users
  - Added keyboard functionality of password recovery
  - Improved forms (easier to use for users with motoric disabilities, better and more consistent validation, tips and tricks on mobile initiative form)
  - Improvements for screen reader in different languages (language picker, comment translations)
  - Added title (visible in your tab) for user settings page
  - Improved screen reader experience for comment posting, deleting, upvoting and idea voting

### Added

- The email notification settings on the user profile are now grouped in categories
- Unsubscribing through an email link now works without having to sign in first

### Changed

- The idea manager now shows all ideas by default, instead of filtered by the current user as assignee

## 2020-01-07

### Added

- Go to idea manager when clicking 'idea assigned to you' notification
- 2th iteration of the new admin moderation feature:
  - Not viewed/Viewed filtering
  - The ability to select one or more items and mark them as viewed/not viewed
  - 'Belongs to' table column, which shows the context that a piece of content belongs to (e.g. the idea and project that a comment belongs to)
  - 'Read more' expand mechanism for longer pieces of content
  - Language selector for multilingual content
  - 'Go to' link that will open a new tab and navigate you to the idea/iniative/comment that was posted

### Changed

- Improve layout (and more specifically width) of idea/iniatiatve forms on mobile
- Separate checkboxes for privacy policy and cookie policy
- Make the emails opt-in at registration

### Fixed

- Fix for unreadable password reset error message on Firefox
- Fix for project granular permission radio buttons not working

## 2019-12-12

### Added

- Polls now support questions for which a user can check multiple options, with a configurable maximum
- It's now possible to make a poll anonymous, which hides the user from the response excel export
- New verification method `id_card_lookup`, which supports the generic flow of verifying a user using a predined list of ID card numbers.
  - The copy can be configured in Admin HQ
  - The id cards CSV can be uploaded through Admin HQ

## 2019-12-11

### Added

- Admin moderation iteration 1 (feature flagged, turned on for a selected number of test clients)
- New verification onboarding campaign

### Changed

- Improved timeline composer
- Wysiwyg accessibility improvement

### Fixed

- English notifications when you have French as your language

## 2019-12-06

### Fixed

- Accessibility improvements:
  - Polls
  - Idea/initiative filter boxes
- Uploading a file in admin project page now shows the loading spinner when in progress
- Fixed English copy in notifications when other language selected
- Fixed project copy in Admin HQ not being saved

## 2019-12-05

### Fixed

- Small popups (popovers) no longer go off-screen on smaller screens
- Tooltips are no longer occluded by the checkbox in the idea manager
- The info icon on the initiatives voting box has improved alignment
- Project templates now display when there's only `en` is configured as a tenant locale
- When changing the lifecycle stage of a tenant, the update is now sent right away to segment
- When users accept an inivitation and are in a group, the group count is correctly updated
- Dropdowns in the registration flow can again support empty values
- Accessibility:
  - Various color changes to improve color contrasts
  - Color warning when picking too low contrast
  - Improvements to radio buttons, checkboxes, links and buttons for keyboard accessibility
  - Default built-in pages for new tenants have a better hierarchy for screen readers
- User posted an idea/initiative notification for admins will be in the correct language

## 2019-11-25

### Changed

- Updated translations
- Area filter not shown when no areas are configured
- Overall accessibility improvements for screen readers
- Improved accessibility of the select component, radio button, image upload and tooltip

### Fixed

- When adding a vote that triggers the voting limit on a project/phase, the other idea cards now automatically get updated with disabled vote buttons
- Fix for mobile bottom menu not being clickable when idea page was opened
- Navigating directly between projects via the menu no longer results in faulty idea card collections
- Display toggle (map or list view) of idea and initiative cards works again

## 2019-11-19

### Added

- New ideation project/phase setting called 'Idea location', which enables or disabled the ability to add a location to an idea and show the ideas on a map

### Changed

- Improved accessibility of the image upload component
- COW tooltipy copy
- Sharing modal layout improvement

### Fixed

- Checkboxes have unique ids to correctly identify their corresponding label, which improves screen reader friendliness when you have multiple checkboxes on one page.
- Avatar layout is back to the previous, smaller version

## 2019-11-15

### Fixed

- Fix for 'Click on map to add an idea' functionality not working
- Fix for notifications not showing

## 2019-11-12

### Fixed

- An email with subject `hihi` is no longer sent to admins that had their invite accepted
- Whe clicking the delete button in the file uploader, the page no longer refreshes
- Project templates no longer show with empty copy when the language is missing
- The countdown timer on initiatives now shows the correct value for days
- The radio buttons in the cookie manager are clickable again
- Changing the host of a tenant no longer breaks images embedded in texts
- It's possible again to unassign an idea in the idea manager
- The popup for adding a video or link URL is no longer invisible or unusable in some situations
- Uploading files is no longer failing for various filetypes we want to support
- Keyboard accessibility for modals

### Added

- ID Verification iteration 1
  - Users can verify their account by entering their ID card numbers (currently Chile only)
  - Verification is feature flagged and off by default
  - Smart groups can include the criterium 'is verified'
  - Users are prompted to verify their account when taking an actions that requires verification
- Total population for a tenant can now be entered in Admin HQ
- It's now possible to configure the word used for areas towards citizens from the areas admin
- Improvements to accessibility:
  - Idea and initiative forms: clearer for screen readers, keyboard accessibility, and more accessible input fields
  - Nav bar: clearer for screen readers and improved keyboard navigation
  - Project navigation and phases: clearer for screen readers
  - Sign-in, password reset and recovery pages: labeling of the input fields, clearer for screen readers
  - Participatory budgeting: clearer for screen readers

### Changed

- The organization name is now the default author in an official update

## 2019-10-22

### Fixed

- The sharing title on the idea page is now vertically aligned
- Improvements to the 'bad gateway' message sometimes affecting social sharing
- The map and markers are again visible in the admin dashboard
- First round of accessibility fixes and improvements
  - Dynamics of certain interactions are picked up by screen readers (PB, voting, ...)
  - Overall clarity for screen readers has improved
  - Improvements to information structure: HTML structure, W3C errors, head element with correct titles
  - Keyboard accessibility has generally improved: sign-up problems, login links, PB assignment, ...

### Added

- Initiatives iteration 3
  - Automatic status changes on threshold reached or time expired
  - When updating the status, official feedback needs to be provided simultaneously
  - Users receive emails and notifications related to (their) initiative
  - Initiatives support images in their body text
- Project templates
  - Admins can now create projects starting from a template
  - Templates contain images, a description and a timeline and let admin filter them by tags
  - Admins can share template descriptions with a publically accessible link
- It's now possible to configure the banner overlay color from the customize settings
- A custom email campaign now contains a CTA button by default

### Changed

- Complete copy overhaul of all emails

## 2019-10-03

### Fixed

- PB phase now has a basket button in the project navbar
- The datepicker in the timeline admin now works in IE11

### Changed

- For fragments (small pieces of UI that can be overridden per tenant) to work, they need to be enabled individually in admin HQ.

## 2019-09-25

### Fixed

- It's again possible to change a ideation/PB phase to something else when it contains no ideas
- Older browsers no longer crash when scrolling through comments (intersection observer error)
- Pagination controls are now correctly shown when there's multiple pages of users in the users manager
- The user count of groups in the users manager no longer includes invitees and matches the data shown
- Transition of timeline phases now happen at midnight, properly respecting the tenant timezone
- When looking at the map of an idea or initiative, the map marker is visible again
- The initiatives overview pages now uses the correct header and text colors
- The vote control on an initiative is no longer invisible on a tablet screen size
- The idea page in a budgeting context now shows the idea's budget
- The assign button on an idea card in a budgeting context behaves as expected when not logged in
- Project copy in Admin HQ that includes comments no longer fails
- Changing granular permissions by project moderator no longer fails

### Added

- Polling is now supported as a new participation method in a continuous project or a phase
  - A poll consists of multiple question with predefined answers
  - Users can only submit a poll once
  - Taking a poll can be restricted to certain groups, using granular permissions
  - The poll results can be exported to excel from the project settings
- It's now possible to disable Google Analytics, Google Tag Manager, Facebook Pixel and AdWords for specific tenants through Admin HQ

### Changed

- Large amount of copy improvements throughout to improve consistency and experience
- The ideas overview page is no longer enabled by default for new tenants
- The built-in 'Open idea project' can now be deleted in the project admin

## 2019-08-30

### Fixed

- The map preview box no longer overflows on mobile devices
- You're now correctly directed back to the idea/initiatives page after signing in/up through commenting

### Changed

- The height of the rich text editor is now limited to your screen height, to limit the scrolling when applying styles

## 2019-08-29

### Fixed

- Uploaded animated gifs are no longer displayed with weird artifacts
- Features that depend on NLP are less likely to be missing some parts of the data

### Added

- Citizen initiatives
  - Citizens can post view and post initiatives
  - Admins can manage initiatives, similar to how they manage ideas
  - Current limitation to be aware of, coming very soon:
    - No emails and notifications related to initiatives yet
    - No automated status changes when an initiative reaches enough votes or expires yet

## 2019-08-09

### Fixed

- Fixed a bug that sometimes prevented voting on comments
- When editing a comment, a mention in the comment no longer shows up as html
- In the dashboard, the domicile value 'outside' is now properly translated
- Some fixes were made to improve loading of the dashboard map with data edge cases
- Deleting a phase now still works when users that reveived notifications about the phase have deleted their account
- New releases should no longer require a hard refresh, avoiding landing page crashing issues we had

### Added

- File input on the idea form now works on mobile, if the device supports it

## 2019-07-26

### Fixed

- The project moderator email and notification now link to the admin idea manager instead of citizen side
- The widget no longer shows the `Multiloc`, but the real idea titles for some platforms

### Added

- Speed improvements to data requests to the backend throughout the whole paltform
- Changing the participation method from ideation to information/survey when there are ideas present is now prevented by the UI
- It's now possible to manually reorder archived projects
- There's new in-platform notifications for a status change on an idea you commented or voted on

## 2019-07-18

### Fixed

- It's no longer possible to change the participation method to information or survey if a phase/project already contains ideas
- The 'Share your idea modal' is now properly centered
- It's no longer possible to send out a manual email campaign when the author is not properly defined
- Invite emails are being sent out again
- Imported ideas no longer cause incomplete pages of idea cards
- Invited users who did not accept yet no longer receive any automated digest emails

## 2019-07-08

### Fixed

- When changing images like the project header, it's no longer needed to refresh to see the result
- The comments now display with a shorter date format to work better on smaller screens
- The code snippet from the widget will now work in some website that are strict on valid html
- The number of days in the assignee digest email is no longer 'null'
- The project preview description input is displayed again in the projects admin
- The idea status is no longer hidden when no vote buttons are displayed on the idea page
- Duplicate idea cards no longer appear when loading new pages

### Added

- Performance optimizations on the initial loading of the platform
- Performance optimizations on loading new pages of ideas and projects
- Newly uploaded images are automatically optimized to be smaller in filesize and load faster
- The 'Add an idea' button is now shown in every tab of the projects admin
- It's now possible to add videos to the idea body text
- E-mails are no longer sent out through Vero, but are using the internal cl2-emails server

### Changed

- The automated emails in the admin no longer show the time schedule, to work around the broken translations
- The rights for voting on comments now follow the same rights than commenting itself, instead of following the rights for idea voting
- On smaller desktop screens, 3 columns of idea cards are now shown instead of 2
- When adding an idea from the map, the idea will now be positioned on the exact location that was clicked instead of to the nearest detectable address
- Using the project copy tool in admin HQ is more tolerant about making copies of inconsistent source projects

## 2019-06-19

### Fixed

- Show 3-column instead of 2-column layout for ideas overview page on smaller desktop screens
- Don't hide status label on idea page when voting buttons are not shown

### Changed

- Small improvement in loading speed

## 2019-06-17

## Fixed

- The column titles in comments excel export are aligned with the content
- There's now enough space between voting anc translate links under a comment
- Vote button on an idea no longer stays active when a vote on that idea causes the voting treshold of the project to be reached

## Added

- The admin part of the new citizen initiatives is available (set initiatives feature on `allowed`)
  - Cities can configure how they plan to use initiatives
- A preview of how initiatives will look like city side is available, not yet ready for prime time (set initiatives feature on `allowed` and `enabled`)
- The ideas overview page has a new filtering sidebar, which will be used for other idea and initiative listings in the future
  - On idea status
  - On topic
  - Search
- Comments now load automatically while scrolling down, so the first comments appear faster

## 2019-06-05

### Fixed

- Fix an issue that when showing some ideas in an idea card would make the application crash

## 2019-05-21

### Fixed

- The idea page does no longer retain its previous scroll position when closing and reopening it
- The Similar Ideas box no longer has a problem with long idea titles not fitting inside of the box
- The Similar Ideas box content did not update when directly navigating from one idea page to the next
- The 'What were you looking for?' modal no longer gives an error when trying to open it

### Changed

- You now get redirected to the previously visited page instead of the landing page after you've completed the signup process

## 2019-05-20

### Fixed

- Closing the notification menu after scrolling no longer results in a navbar error
- When accessing the idea manager as a moderator, the assignee filter defaults to 'assigned to me'
- The idea and comment counts on the profile page now update as expected
- It's now possible to use a dropdown input in the 2nd registration step with a screen reader
- An invited user can no longer request a password reset, thereby becoming an inconsistent user that resulted in lots of problems

### Added

- Restyle of the idea page
  - Cleaner new style
  - Opening an idea no longer appears to be a modal
  - Properly styled similar ideas section
  - Showing comment count and avatars of contributors

### Changed

- When clicking the edit button in the idea manager, the edit form now opens in the sidemodal

## 2019-05-15

### Fixed

- Opening the projects dropdown no longer shows all menu items hovered when opened
- Users that can't contribute (post/comment/vote/survey) no longer get an email when a phase starts
- When a project has an ideation and a PB phase, the voting buttons are now shown during the ideation phase
- The admin navigation menu for moderators is now consistent with that for admins
- Moderators that try to access pages only accessible for admins, now get redirected to the dashboard
- The details tab in clustering doesn't cause the info panel to freeze anymore
- When writing an official update, the sbumit button now only becomes active when submission is possible
- The 'no options' copy in a dropdown without anything inside is now correctly translated
- Making a field empty in Admin HQ now correctly saves the empty value
- The active users graph no longer includes users that received an email as being active
- The translation button in an idea is no longer shown when there's only one platform language
- After changing granular permission, a refresh is no longer needed to see the results on ideas
- The sideview in the idea manager now shows the status dropdown in the correct language
- The layout of the sideview in the idea manager is now corrected
- A digest email to idea assignees is no longer sent out when no ideas are assigned to the admin/moderator
- Signing in with VUB Net ID works again
- Loading the insights map can no longer be infinite, it will now show an error message when the request fails

### Added

- The profile page of a user now also shows the comments by that user
- Users can now delete their own profile from their edit profile page
- Similar ideas, clustering and location detection now work in Spanish, German, Danish and Norwegian
- Facebooks bot coming from `tfbnw.net` are now blocked from signing up
- Moderators now also have a global idea manager, showing all the ideas from the projects they're moderating
- Loading the insights map, which can be slow, now shows a loading indicator

### Changed

- Voting buttons are no longer shown when voting is not enabled
- Improved and more granular copy text for several voting and commenting disabled messages

## 2019-04-30

### Fixed

- Time remaning on project card is no longer Capitalized
- Non-admin users no longer get pushed to intercom
- Improvements to the idea manager for IE11
- When filtering on a project in the idea manager, the selected project is highlighted again
- @citizenlab.cl admins can now also access churned platforms
- The user count in the user manager now includes migrated cl1 users
- Sending invitations will no longer fail on duplicate mixed-case email addresses

### Added

- Ideas can now be assigned to moderators and admins in the idea manager
  - Added filter on assignee, set by default to 'assigned to me'
  - Added filter to only show ideas that need feedback
  - When clicking an idea, it now opens in and can be partially edited from a half screen modal
  - Admins and moderators get a weekly digest email with their ideas that need feedback
- Completely new comments UI with support for comment upvotes
  - Comments are visually clearly grouped per parent comment
  - Sub-comments use @mentions to target which other subcomment they reply to
  - Comments can be sorted by time or by votes
- Ideas can now be sorted randomly, which is the new default
- New smart group rule for users that contributed to a specific topic
- New smart group rule for users that contributed to ideas with a specific status
- Clear error message when an invitee does a normal sign up

### Changed

- The idea grid no longer shows a 'post an idea' button when there are no ideas yet

## 2019-04-24

### Fixed

- Project cards now show correct time remaining until midnight

## 2019-04-23

### Fixed

- Closing the notification menu does not cause an error anymore
- The unread notifications count is now displayed correctly on IE11
- Clicking on an invite link will now show an immediate error if the invite is no longer valid

### Changed

- The admin guide is now under the Get Started link and the dashboards is the admin index
- The project cards give feedback CTA was removed
- An idea can now be deleted on the idea page
- The default border radius throughout the platform now is 3px instead of 5px
- The areas filter on the project cards is only shown when there is more than one area

## 2019-04-16

### Fixed

- The comment count of a project remains correct when moving an idea to a different project
- Fixed an issue when copying projects (through the admin HQ) to tenants with conflicting locales
- Only count people who posted/voted/commented/... as participants (this is perceived as a fix in the dashboards)
- Invites are still sent out when some emails correspond to existing users/invitees
- Phase started/upcoming notifications are only sent out for published projects

### Added

- Posting text with a URL will turn the URL part into a link
- Added smart group rules for topic and idea status participants

### Changed

- New configuration for which email campaigns are enabled by default
- Changed project image medium size to 575x575

## 2019-04-02

### Fixed

- The new idea button now shows the tooltip on focus
- The gender graph in clustering is now translated
- Tooltips on the right of the screen no longer fall off
- Text in tooltips no longer overflows the tooltip borders
- When there are no ideas, the 'post an idea' button is no longer shown on a user profile or the ideas overview page
- The project card no longer displays a line on the bottom when there is no meta information available
- Downloading the survey results now consistently triggers a browser download
- The bottom of the left sidebar of the idea manager can now be reached when there are a lot of projects
- The time control in the admin dashboard is now translated
- Various fixes to improve resilience of project copy tool

### Added

- The ideas overview page now has a project filter
- The various pages now support the `$|orgName|` variable, which is replaced by the organization name of the tenant
- Non-CitizenLab admins can no longer access the admin when the lifecycle stage is set to churned
- A new style variable controls the header opacity when signed in
- New email as a reminder to an invitee after 3 days
- New email when a project phase will start in a week
- New email when a new project phase has started
- The ideas link in the navbar is now feature flagged as `ideas_overview`

### Changed

- When filtering projects by multiple areas, all projects that have one of the areas or no area are now shown
- The user search box for adding a moderator now shows a better placeholder text, explaining the goal

## 2019-03-20

### Fixed

- Fixed mobile layout issues with cookie policy, idea image and idea title for small screens (IPhone 5S)
- Posting an idea in a timeline that hasn't started yet (as an admin) now puts the idea in the first phase
- Notifications menu renders properly in IE11
- The CTA on project cards is no longer shown for archived and finished projects
- Invited users that sign up with another authentication provider now automatically redeem their invitation
- When the tenant only has one locale, no language switcher is shown in the official feedback form

### Added

- Capabilities have been added to apply custom styling to the platform header
  - Styling can be changed through a new style tab in admin HQ
  - It's also possible to configure a different platform-wide font
  - Styling changes should only be done by a designer or front-end developer, as there are a lot of things that could go wrong
- The initial loading speed of the platform has increased noticably due to no longer loading things that are not immediately needed right away.
- Tenant templates are now automatically updated from the `.template` platforms every night
- The project copy tool in admin HQ now supports time shifting and automatically tries to solve language conflicts in the data
- New notifications and emails for upcoming (1 week before) and starting phases

### Changed

- Archived ieas are no longer displayed on the general ideas page
- The time remaining on project cards is no longer shown on 2 lines if there's enough space
- New platforms will show the 'manual project sorting' toggle by default
- Some changes were made to modals throughout to make them more consistent and responsiveness
- New ideas now have a minimal character limit of 10 for the title and 30 for the body
- User pages have a more elaborate meta title and description for SEO purposes

## 2019-03-11

### Fixed

- Notifications layout on IE11
- Errors due to loading the page during a deployment

## 2019-03-11

### Fixed

- Similar ideas is now fast enough to enable in production
- NLP insights will no longer keep on loading when creating a new clusgtering graph
- The comment count on project cards now correctly updates on deleted comments
- Various spacing issues with the new landing page on mobile are fixed
- When logging out, the avatars on the project card no longer disappear
- The widget no longer cuts off the title when it's too long
- In admin > settings > pages, all inputs are now correctly displayed using the rich text editor
- The notifications are no longer indented inconsistently
- Exporting typeform survey results now also work when the survey embed url contains `?source=xxxxx`
- When there's a dropdown with a lot of options during signup, these options are no longer unreachable when scrolling down
- The cookie policy no longer displays overlapping text on mobile
- The `isSuperAdmin`, `isProjectModerator` and `highestRole` user properties are now always named using camelCasing

### Added

- Official feedback
  - Admins and moderators can react to ideas with official feedback from the idea page
  - Users contributing to the idea receive a notification and email
  - Feedback can be posted using a free text name
  - Feedback can be updated later on
  - Admin and moderators can no longer write top-level comments
  - Comments by admins or moderators carry an `Official` badge
- When giving product feedback from the footer, a message and email can be provided for negative feedback
- CTA on project card now takes granular permissions into account
- CTA on project card is now also shown on mobile
- Projects for which the final phase has finished are marked as finished on their project card
- Projects on the landing page and all projects page can now be filtered on area through the URL

### Changed

- The avatars on a project card now include all users that posted, voted or commented
- Commenting is no longer possible on ideas not in the active phase

## 2019-03-03

### Fixed

- Manually sorting projects in the admin works as expected

### Added

- Support for Spanish
- The copy of 'x is currently working on' can be customized in admin HQ
- Extra caching layer in cl2-nlp speeds up similar ideas and creating clusters

## 2019-02-28

### Fixed

- In the dashboard, the labels on the users by gender donut chart are no longer cut off
- Adding file attachments with multiple consecutive spaces in the filename no longer fails
- Project copy in admin HQ no longer fails when users have mismatching locales with the new platform

### Added

- New landing page redesign
  - Project cards have a new layout and show the time remaining, a CTA and a metric related to the type of phase
  - The bottom of the landing page displays a new custom info text, configurable in the admin settings
  - New smarter project sorting algorithm, which can be changed to manual ordering in the projects admin
  - Ideas are no longer shown on the landing page
  - The `Show all projects` link is only shown when there are more than 10 projects
- New attributes are added to segment, available in all downstream tools:
  - `isSuperAdmin`: Set to true when the user is an admin with a citizenlab email
  - `isProjectModerator`
  - `highestRole`: Either `super_admin`, `admin`, `project_moderator` or `user`

### Changed

- Intercom now only receives users that are admin or project moderator (excluding citizenlab users)

## 2019-02-20

### Fixed

- User digest email events are sent out again
- The user statistics on the admin dashboard are back to the correct values
- Creating a new project page as an admin does not result in a blank page anymore
- Improved saving behaviour when saving images in a phase's description
- When logged in and visiting a url containing another locale than the one you previously picked, your locale choice is no longer overwritten

### Added

- Project copy feature (in admin HQ) now also supports copying ideas (including comments and votes) and allows you to specify a new slug for the project URL
- Unlogged users locale preference is saved in their browser

## 2019-02-14

### Fixed

- Project/new is no longer a blank page

## 2019-02-13

### Fixed

- Texts written with the rich text editor are shown more consistently in and outside of the editor
- Opening a dropdown of the smart group conditions form now scrolls down the modal
- When changing the sorting method in the ideas overview, the pagination now resets as expected
- Google login no longer uses the deprecated Google+ authentication API

### Added

- Typeform survey for typeform can now be downloaded as xlsx from a tab in the project settings
  - The Segment user token needs to be filled out in Admin HQ
  - New survey responses generate an event in segment
- Survey providers can be feature flagged individually
- New \*.template.citizenlab.co platforms now serve as definitions of the tenant template
- The registration fields overview in admin now shows a badge when fields are required

### Changed

- Surveymonkey is now feature-flagged off by default for new platforms

## 2019-01-30

### Fixed

- Long topic names no longer overlap in the admin dashboards
- Video no longer pops out of the phase description text
- Added event tracking for widget code copy and changing notification settings
- Saving admin settings no longer fails because of a mismatch between platform and user languages
- The password reset message now renders correctly on IE11
- It's easier to delete a selected image in the rich text editor
- The copy in the modal to create a new group now renders correctly in IE11
- Texts used in the the dashboard insights are no longer only shown in English
- Tracking of the 'Did you find what you're looking for?' footer not works correctly

### Added

- Tooltips have been added throughout the whole admin interface
- A new homepage custom text section can be configured in the admin settings, it will appear on the landing page in a future release
- New experimental notifications have been added that notify admins/moderators on every single idea and comment
- New tenant properties are being logged to Google Analytics

## 2019-01-19

### Fixed

- Registration fields of the type 'multiple select' can again be set in the 2nd step of the signup flow
- Creating invitations through an excel file no longer fails when there are multiple users with the same first and last name

## 2019-01-18

### Fixed

- Overflowing text in project header
- Fixed color overlay full opaque for non-updated tenant settings
- Fixed avatar layout in IE11
- Fixed idea page scrolling not working in some cases on iPad
- Pressing the enter key inside of a project settings page will no longer trigger a dialog to delet the project

### Changed

- Reduced the size of the avatars on the landing page header and footer
- Made 'alt' text inside avatar invisible
- Better cross-browser scaling of the background image of the header that's being shown to signed-in users
- Added more spacing underneath Survey, as not to overlap the new feedback buttons
- Increased width of author header inside of a comment to better accomodate long names
- Adjusted avatar hover effect to be inline with design spec￼

## 2019-01-17

### Added

- `header_overlay_opacity` in admin HQ allows to configure how transparent header color is when not signed in
- `custom_onboarding_fallback_message` in admin HQ allows to override the message shown in the header when signed in

## 2019-01-16

### Fixed

- The clustering prototype no longer shows labels behind other content
- Removing a project header image is again possible
- New active platforms get properly submitted to google search console again
- Scrolling issues with an iPad on the idea modal have been resolved
- Signing up through Google is working again
- The line underneath active elements in the project navbar now has the correct length
- A long location does no longer break the lay-out of an event card
- The dashboards are visible again by project moderators
- The admin toggle in the users manager is working again

### Added

- When logged in, a user gets to see a dynamic call to action, asking to
  - Complete their profile
  - Display a custom message configurable through admin HQ
  - Display the default fallback engagement motivator
- The landing page header now shows user avatars
- It's now possible to post an idea from the admin idea manager
- The footer now shows a feedback element for citizens
- A new 'map' dashboard now shows the ideas on their locations detected from the text using NLP
- The clustering prototype now shows the detected keywords when clustering is used

### Changed

- The navbar and landing page have a completely refreshed design
  - The font has changed all over the platform
  - 3 different colors (main, secondary, text) are configurable in Admin HQ
- The clustering prototype has been moved to its own dashboard tab
- Project cards for continuous projects now link to the information page instead of ideas

## 2018-12-26

### Fixed

- The rich text editor now formats more content the same way as they will be shown in the platform

### Added

- Admin onboarding guide
  - Shown as the first page in the admin, guiding users on steps to take
- The idea page now shows similar ideas, based on NLP
  - Feature flagged as `similar_ideas`, turned off by default
  - Experimental, intended to evaluate NLP similarity performance
- A user is now automatically signed out from FranceConnect when signing out of the platform

### Changed

- When a user signs in using FranceConnect, names and some signup fields can no longer be changed manually
- The FranceConnect button now has the official size and dimensions and no T&C
- SEO improvements to the "Powered by CitizenLab" logo

## 2018-12-13

### Fixed

- User digest email campaigns is sent out again
- IE11 UI fixes:
  - Project card text overflow bug
  - Project header text wrapping/centering bug
  - Timeline header broken layout bug
  - Dropdown not correctly positioned bug
- Creating new tenants and changing the host of existing tenants makes automatic DNS changes again

### Added

- SEO improvements: project pages and info pages are now included in sitemap
- Surveys now have Google Forms support

## 2018-12-11-2

### Fixed

- A required registration field of type number no longer blocks users on step 2 of the registration flow

## 2018-12-11

### Fixed

- Loading an idea page with a deleted comment no longer results in an error being shown
- Assigning a first bedget to a PB project as a new user no longer shows an infinite spinner
- Various dropdowns, most famously users group selection dropdown, no longer overlap menu items

## 2018-12-07

### Fixed

- It's again possible to write a comment to a comment on mobile
- When logged in and trying to log in again, the user is now redirected to the homepage
- A deleted user no longer generates a link going nowhere in the comments
- The dropdown menu for granular permissions no longer disappears behind the user search field
- After deleting an idea, the edit and delete buttons are no longer shown in the idea manager
- Long event title no longer pass out of the event box
- Notifications from a user that got deleted now show 'deleted user' instead of nothing

### Added

- Machine translations on the idea page
  - The idea body and every comment not in the user's language shows a button to translate
  - Feature flagged as `machine_translations`
  - Works for all languages
- Show the currency in the amount field for participatory budgeting in the admin
- Built-in registration fields can now be made required in the admin
- FranceConnect now shows a "What is FranceConnect?" link under the button

### Changed

- The picks column in the idea manager no longer shows a euro icon

## 2018-11-28

### Fixed

- IE11 graphical fixes in text editor, status badges and file drag&drop area fixed
- The idea tab is visible again within the admin of a continuous PB project
- The checkbox within 3rd party login buttons is now clickable in Firefox

## 2018-11-27

### Fixed

- When all registration fields are disabled, signing up through invite no longer blocks on the first step
- A moderator that has not yet accepted their invitation, is no longer shown as 'null null' in the moderators list
- Adding an idea by clicking on the map is possible again

### Changed

- When there are no events in a project, the events title is no longer shown
- The logo for Azure AD login (VUB Net ID) is shown as a larger image
- When logging in through a 3rd party login provider, the user needs to confirm that they've already accepted the terms and conditions

## 2018-11-22

### Fixed

- In the clustering prototype, comparing clusters using the CTRL key now also works on Mac
- Widget HTML code can now be copied again
- Long consequent lines of text now get broken up in multiple lines on the idea page
- Admin pages are no longer accessible for normal users
- Reduced problems with edge cases for uploading images and attachments

### Added

- Participatory budgeting (PB)
  - A new participation method in continuous and timeline projects
  - Admins and moderators can set budget on ideas and a maximum budget on the PB phase
  - Citizens can fill their basket with ideas, until they hit the limit
  - Citizens can submit their basket when they're done
  - Admins and moderators can process the results through the idea manager and excel export
- Advanced dashboards: iteration 1
  - The summary tab shows statistics on idea/comment/vote and registration activities
  - The users tab shows information on user demographics and a leaderboard
  - The time filter can be controller with the precision of a day
  - Project, group and topic filters are available when applicable
  - Project moderators can access the summary tabs with enforced project filter
- Social sharing through the modal is now separately trackable from sharing through the idea page
- The ideas excel export now contains the idea status
- A new smart group rule allows for filtering on project moderators and normal users

### Changed

- Project navigation is now shown in new navigation bar on top
- The content of the 'Open idea project' for new tenants has changed
- After posting an idea, the user is redirected towards the idea page of the new idea, instead of the landing page

## 2018-11-07

### Fixed

- The widget HTML snippet can be copied again

## 2018-11-05

### Fixed

- Clicking Terms & Conditions links during sign up now opens in a new tab

### Added

- Azure Active Directory login support, used for VUB Net ID

## 2018-10-25

### Fixed

- Resizing and alignment of images and video in the editor now works as expected
- Language selector is now updating the saved locale of a signed in user
- When clicking "view project" in the project admin in a new tab, the projects loads as expected
- The navbar user menu is now keyboard accessible
- Radio buttons in forms are now keyboard accessible
- The link to the terms and conditions from social sign in buttons is fixed
- In admin > settings > pages, the editors now have labels that show the language they're in
- Emails are no longer case sensitive, resolving recurring password reset issues
- The widget now renders properly in IE11
- Videos are no longer possible in the invitation editor

### Added

- Cookie consent manager
  - A cookie consent footer is shown when the user has not yet accepted cookies
  - The user can choose to accept all cookies, or open the manager and approve only some use cases
  - The consent settings are automatically derived from Segment
  - When the user starts using the platform, they silently accept cookies
- A new cookie policy page is easier to understand and can no longer be customized through the admin
- Granular permissions
  - In the project permissions, an admin or project moderator can choose which citizens can take which actions (posting/voting/comments/taking survey)
  - Feature flagged as 'granular_permissions', turned off by default
- Ideas excel export now contains links to the ideas
- Ideas and comments can now be exported from within a project, also by project moderators
- Ideas and comments can now be exported for a selection of ideas
- When signing up, a user gets to see which signup fields are optional

### Changed

- Published projects are now shown first in the admin projects overview
- It's now more clear that the brand color can not be changed through the initial input box
- All "Add <something>" buttons in the admin have moved to the top, for consistency
- The widget no longer shows the vote count when there are no votes
- When a project contains no ideas, the project card no longer shows "no ideas yet"

## 2018-10-09

### Fixed

- UTM tags are again present on social sharing
- Start an idea button is no longer shown in the navbar on mobile
- Exceptionally slow initial loading has been fixed
- Sharing on facebook is again able to (quite) consistently scrape the images
- When using the project copy tool in Admin HQ, attachments are now copied over as well

### Added

- Email engine in the admin (feature flagged)
  - Direct emails can be sent to specific groups by admins and moderators
  - Delivered/Opened/Clicked statistics can be seen for every campaign
  - An overview of all automated emails is shown and some can be disabled for the whole platform

## 2018-09-26

### Fixed

- Error messages are no longer cut off when they are longer than the red box
- The timeline dropdown on mobile shows the correct phase names again
- Adding an idea by clicking on the map works again
- Filip peeters is no longer sending out spam reports
- Reordering projects on the projects admin no longer behaves unexpectedly
- Fixes to the idea manager
  - Tabs on the left no longer overlap the idea table
  - Idea status tooltips no longer have an arrow that points too much to the right
  - When the screen in not wide enough, the preview panel on the right is no longer shown
  - Changing an idea status through the idea manager is possible again

### Added

- Social sharing modal is now shown after posting an idea
  - Feature flagged as `ideaflow_social_sharing`
  - Offers sharing buttons for facebook, twitter and email
- File attachments can now be added to
  - Ideas, shown on the idea page. Also works for citizens.
  - Projects, shown in the information page, for admins and moderators
  - Phases, shown under the phase description under the timeline, for admins and moderators
  - Events, shown under the event description, for admins and moderators
  - Pages, shown under the text, for admins
- Some limited rich text options can now be used in email invitation texts

### Changed

- The admin projects page now shows 3 seperate sections for published, draft and archived
- When there are no voting buttons, comment icon and count are now also aligned to the right
- It's now possible to remove your avatar

## 2018-09-07

### Fixed

- Submit idea button is now aligned with idea form
- An error caused by social sign in on French platforms not longer has an English error message
- Checkboxes are now keyboard navigable
- Projects that currently don't accept ideas can no longer be selected when posting an idea
- Deleting an idea no longer results in a blank page
- Deleting a comment no longer results in a blank page
- When sign in fails, the error message no longer says the user doesn't exist
- `null` is no longer shown as a lastname for migrated cl1 users without last name
- Clicking on the table headers in the idea managers again swaps the sorting order as expected
- Typeform Survey now is properly usable on mobile

### Added

- Email notification control
  - Every user can opt-out from all recurring types of e-mails sent out by the platform by editing their profile
  - Emails can be fully disabled per type and per tenant (through S&S ticket)
- An widget that shows platform ideas can now be embedded on external sites
  - The style and content of the widget can be configured through admin > settings > widgets
  - Widget functionality is feature flagged as "widgets", on by default

### Changed

- Initial loading speed of the platform has drastically improved, particulary noticable on mobile
- New tenants have custom signup fields and survey feature enabled by default

## 2018-08-20

### Fixed

- The idea sidepane on the map correctly displays HTML again
- Editing your own comment no longer turns the screen blank
- Page tracking to segment no longer tracks the previous page instead of the current one
- Some browsers no longer break because of missing internationalization support
- The options of a custom field are now shown in the correct order

### Added

- A major overhaul of all citizen-facing pages to have significantly better accessibility (almost WCAG2 Level A compliant)
  - Keyboard navigation supported everywhere
  - Forms and images will work better with screen readers
  - Color constrasts have been increased throughout
  - A warning is shown when the color in admin settings is too low on constrast
  - And a lot of very small changes to increase WCAG2 compliance
- Archived projects are visible by citizens
  - Citizens can filter to see all, active or archived projects
  - Projects and project cards show a badge indicating a project is archived
  - In the admin, active and archived projects are shown separately
- A favicon can now be configured at the hidden location `/admin/favicon`
  - On android in Chrome, the platform can be added to the Android homescreen and will use the favicon as an icon
- Visitors coming through Onze Stad App now are trackable in analytics

### Changed

- All dropdown menus now have the same style
- The style of all form select fields has changed
- Page tracking to segment no longer includes the url as the `name` property (salesmachine)
- Font sizes throughout the citizen-facing side are more consistent

## 2018-08-03

### Fixed

- The landingpage header layout is no longer broken on mobile devices
- Yet another bug related to the landingpage not correctly redirecting the user to the correct locale
- The Page not found page was not found when a page was not found

### Added

- The 'Create an account' call to action button on the landing page now gets tracked

## 2018-08-02

### Fixed

- The browser no longer goes blank when editing a comment
- Redirect to the correct locale in the URL no longer goes incorrectly to `en`

## 2018-07-31

### Fixed

- The locale in the URL no longer gets added twice in certain conditions
- Various fixes to the rich text editor
  - The controls are now translated
  - Line breaks in the editor and the resulting page are now consistent
  - The editor no longer breaks form keyboard accessibility
  - The images can no longer have inconsistent widht/height ratio wich used to happen in some cases
  - The toolbar buttons have a label for accessibility
- A new tenant created in French no longer contains some untranslated content
- The tenant lifecycle stage is now properly included in `group()` calls to segment
- Comment body and various dynamic titles are secured against XSS attacks

### Added

- Ideas published on CitizenLab can now also be pushed to Onze Stad App news stream
- The rich text editor
  - Now support copy/paste of images
- Event descriptions now also support rich text
- When not signed in, the header shows a CTA to create an account
- A new smart group rule allows you to specify members than have participated (vote, comment, idea) in a certain project
- The admin now shows a "Get started" link to the knowledge base on the bottom left
- The Dutch platforms show a "fake door" to Agenda Setting in the admin navigation

### Changed

- The idea card now shows name and date on 2 lines
- The navbar now shows the user name next to the avatar
- The user menu now shows "My ideas" instead of "Profile page"

## 2018-07-12

### Fixed

- New text editor fixes various bugs present in old editor:
  - Typing idea texts on Android phones now works as expected
  - Adding a link to a text field now opens the link in a new window
  - Resizing images now works as expected
  - When saving, the editor no longer causes extra whitespace to appear
- A (too) long list of IE11 fixes: The platform is now fully usable on IE11
- The group count in the smart groups now always shows the correct number
- The admin dashboard is no longer too wide on smaller screens
- The home button on mobile is no longer always active
- Fix for page crash when trying to navigate away from 2nd signup step when one or more required fields are present

### Added

- The language is now shown in the URL at all times (e.g. `/en/ideas`)
- The new text editor enables following extras:
  - It's now possible to upload images through the text editor
  - It's now possible to add youtube videos through the text editor
- `recruiter` has been added to the UTM campaign parameters

### Know issues

- The controls of the text editor are not yet translated
- Posting images through a URL in the text editor is no longer possible
- Images that have been resized by IE11 in the text editor, can subsequently no longer be resized by other browsers

## 2018-06-29

### Fixed

- Facebook now correctly shows the idea image on the very first share
- Signing up with a google account that has no avatar configured now works again
- Listing the projects and ideas for projects that have more than 1 group linked to them now works again

### Added

- Voting Insights [beta]: Get inisghts into who's voting for which content
  - Feature flagged as 'clustering', disabled by default
  - Admin dashboard shows a link to the prototype
- Social sharing buttons on the project info page
- Usage of `utm_` parameters on social sharing to track sharing performance
- Various improvements to meta tags throughout the platform
  - Page title shows the unread notification count
  - More descriptive page titles on home/projects/ideas
  - Engaging generic default texts when no meta title/description are provided
  - Search engines now understand what language and region the platform is targeting
- Optimized idea image size for facebook sharing
- Sharing button for facebook messenger on mobile
- When you receive admin rights, a notification is shown
- `tenantLifecycleStage` property is now present in all tracked events to segment

### Changed

- Meta tags can't be changed through the admin panel anymore
- Social sharing buttons changed aspect to be more visible

## 2018-06-20

### Fixed

- Visual fixes for IE11 (more to come)
  - The text on the homepage doesn't fall outside the text box anymore
  - The buttons on the project page are now in the right place
  - In the projects pages, the footer is no longer behaving like a header
- When trying to add a timeline phase that overlaps with another phase, a more descriptive error is shown
- larsseit font is now always being loaded

### Added

- Smart groups allow admins to automatically and continuously make users part of groups based on conditions
- New user manager allows
  - Navigating through users by group
  - Moving, adding and removing users from/to (manual) groups
  - Editing the group details from within the user manager
  - Creating groups from within the user manager
  - Exporting users to excel by group or by selection
- Custom registration fields now support the new type "number"
- The city website url can now be specified in admin settings, which is used as a link in the footer logo

### Changed

- The checkbox copy at signup has changed and now links to both privacy policy and terms and conditions
- Improved styling of usermenu dropdown (the menu that opens when you click on the avatar in the navigation bar)

### Removed

- The groups page is no longer a separate page, but the functionality is part of the user manager

## 2018-06-11

### Fixed

- Notifications that indicate a status change now show the correct status name
- The admin pages editors support changing content and creating new pages again
- When searching in the invites, filters still work as expected
- The font has changed again to larsseit

### Added

- Accessibility improvements:
  - All images have an 'alt' attributes
  - The whole navbar is now usable with a keyboard
  - Modals can be closed with the escape key
  - The contrast of labels on white backgrounds has increased
- New ideas will now immediately be scraped by facebook
- When inviting a user, you can now pick projects for which the user becomes a moderator

### Changed

- The language switcher is now shown on the top right in the navbar

## 2018-05-27

### Fixed

- Sitemap now has the correct date format
- Empty invitation rows are no longer created when the given excel file contains empty rows
- Hitting enter while editing a project no longer triggers the delete button
- Registration fields on signup and profile editing are now always shown in the correct language
- The dropdown menu for idea sorting no longer gets cut off by the edge of the screen on small screens
- Saving a phase or continuous project no longer fails when participation method is not ideation

### Added

- Language selection now also has a regional component (e.g. Dutch (Belgium) instead of Dutch)
- Added noindex tag on pages that should be shown in Google
- A new 'user created' event is now being tracked from the frontend side
- It's now possible to use HTML in the field description of custom fields (no editor, only for internal usage)

## 2018-05-16

### Fixed

- Phases are now correctly active during the day specified in their end date
- On the new idea page, the continue button is now shown at all resolutions
- On the idea list the order-by dropdown is now correctly displayed at all resolutions.

### Added

- Project moderators can be specified in project permissions, giving them admin and moderation capabilities within that project only
  - Moderators can access all admin settings of their projects
  - Moderators can see they are moderating certain projects through icons
  - Moderators can edit/delete ideas and delete comments in their projects
- A correct meta description tag for SEO is now rendered
- The platforms now render sitemaps at sitemap.xml
- It is now possible to define the default view (map/cards) for every phase individually
- The tenant can now be configured with an extra `lifecycle_stage` property, visible in Admin HQ.
- Downloading ideas and comments xlsx from admin is now tracked with events
- The fragment system, to experiment with custom content per tenant, now also covers custom project descriptions, pages and individual ideas

### Changed

- It is no longer possible to define phases with overlapping dates
- Initial loading speed of the platform has improved

## 2018-04-30

### Fixed

- When posting an idea and only afterward signing in, the content originally typed is no longer lost
- An error is no longer shown on the homepage when using Internet Explorer
- Deleting a user is possible again

### Changed

- The idea manager again shows 10 ideas on one page, instead of 5
- Submit buttons in the admin no longer show 'Error' on the buttons themselves

### Removed

- The project an idea belongs to can no longer be changed through the edit idea form, only through the idea manager

## 2018-04-26

### Added

- Areas can now be created, edited and deleted in the admin settings
- The order of projects can now be changed through drag&drop in the admin projects overview
- Before signing up, the user is requested to accept the terms and conditions
- It's possible to experiment with platform-specific content on the landing page footer, currently through setup & support
- Images are only loaded when they appear on screen, improving page loading speed

### Fixed

- You can no longer click a disabled "add an idea" button on the timeline
- When accessing a removed idea or project, a message is shown

### Known issues

- Posting an idea before logging in is currently broken; the user is redirected to an empty posting form
- Social sharing is not consistently showing all metadata

## 2018-04-18

### Fixed

- Adding an idea at a specific location by clicking on the map is fixed

## 2018-04-09

### Fixed

- An idea with a location now centers on that location
- Map markers far west or east (e.g. Vancouver) are now positioned as expected
- Links in comment now correctly break to a new line when they're too long
- Hitting enter in the idea search box no longer reloads the page
- A survey project no longer shows the amount of ideas on the project card
- The navbar no longer shows empty space above it on mobile
- The report as spam window no longer scrolls in a weird way
- The project listing on the homepage no longer repeats the same project for some non-admin users
- Google/Facebook login errors are captured and shown on an error page
- Some rendering issues were fixed for IE11 and Edge, some remain
- An idea body with very long words no longer overlaps the controls on the right
- Project cards no longer overlap the notification menu

### Added

- A user can now edit and delete its own comments
- An admin can now delete a user's comment and specify the reason, notifying the user by notification
- Invitations
  - Admins can invite users by specifying comma separated email addresses
  - Admins can invite users with extra information by uploading an excel file
  - Invited users can be placed in groups, made admin, and given a specific language
  - Admins can specify a message that will be included in the email to the invited users
  - Admins receive a notification when invited users sign up
- Users receive a notification and email when their idea changes status
- Idea titles are now limited to 80 characters

### Known issues

- Adding an idea through the map does not position it correctly

## 2018-03-23

### Fixed

- Fixed padding being added on top of navigation bar on mobile devices

## 2018-03-22

### Fixed

- Idea creation page would not load when no published projects where present. Instead of the loading indicator the page now shows a message telling the user there are no projects.

## 2018-03-20

### Fixed

- Various visual glitches on IE11 and Edge
- Scrolling behviour on mobile devices is back to normal
- The admin idea manager no longer shows an empty right column by default

### Added

- Experimental raw HTML editing for pages in the admin at `/admin/pages`

## 2018-03-14

### Fixed

- When making a registration field required, the user can't skip the second sign up step
- When adding a registration field of the "date" type, a date in the past can now be chosen
- The project listing on the landing page for logged in users that aren't admin is fixed

### Added

- When something goes wrong while authenticating through social networks, an error page is shown

## 2018-03-05

### Added

- Limited voting in timeline phases
- Facebook app id is included in the meta headers

### Known issues

- When hitting your maimum vote count as a citizen, other idea cards are not properly updating untill you try voting on them
- Changing the participation settings on a continuous project is impossible

## 2018-02-26

### Fixed

- Project pages
  - Fixed header image not being centered
- Project timeline page
  - Fixed currently active phase not being selected by default
  - Fixed 'start an idea' button not being shown insde the empty idea container
  - Fixed 'start an idea' button not linking to the correct idea creation step
- Ideas and Projects filter dropdown
  - Fixed the dropdown items not always being clickable
- Navigation bar
  - Fixed avatar and options menu not showing on mobile devices

### Added

- Responsive admin sidebar
- Top navigation menu stays in place when scrolling in admin section on mobile devices

### Changed

- Project timeline
  - Better word-breaking of phases titles in the timeline

## 2018-02-22

### Fixed

- Idea page
  - Fixed voting buttons not being displayed when page is accessed directly
- Edit profile form page
  - Fixed broken input fields (first name, last name, password, ...)
  - Fixed broken submit button behavior
- Admin project section
  - Fixed default view (map or card) not being saved
  - Fixed save button not being enabled when an image is added or removed
- Project page
  - Fixed header navigation button of the current page not being highlighted in certain scenarios
  - Fixed no phase selected in certain scenarios
  - Fixed mobile timeline phase selection not working
- Idea cards
  - Fixed 'Load more' button being shown when no more ideas
- Project cards
  - Fixed 'Load more' button being shown when no more projects
- Idea page
  - Fixed faulty link to project page
- Add an idea > project selection page
  - Fixed broken layout on mobile devices

### Added

- Landing page
  - Added 'load more' button to project and idea cards
  - Added search, sort and filter by topic to idea cards
- Project card
  - Added ideas count
- Idea card
  - Added author avatar
  - Added comment count and icon
- Idea page
  - Added loading indicator
- Project page
  - Added loading indicator
  - Added border to project header buttons to make them more visible
- Admin page section
  - Added header options in rich-text editors

### Changed

- Navigation bar
  - Removed 'ideas' menu item
  - Converted 'projects' menu item into dropdown
  - Changed style of the 'Start an idea' button
- Landing page
  - Header style changes (larger image dimensions, text centered)
  - Removed 'Projects' title on top of project cards
- Project card
  - Changed project image dimensions
  - Changed typography
- Idea card
  - Removed image placeholder
  - Reduced idea image height
- Filter dropdowns
  - Height, width and alignment changes for mobile version (to ensure the dropdown is fully visible on smaller screens)
- Idea page
  - Improved loading behavior
  - Relocated 'show on map' button to sidebar (above sharing buttons)
  - Automatically scroll to map when 'show on map' button is clicked
  - Larger font sizes and better overall typography for idea and comment text
  - Child comments style changes
  - Child commenting form style change
  - Comment options now only visible on hover on desktop
- Project page
  - Improved loading behavior
  - Timeline style changes to take into account longer project titles
  - Changed copy from 'timeline' to 'process'
  - Changed link from projects/<projectname>/timeline to projects/<projectname>/process
  - Events header button not being shown if there are no events
- Add an idea > project selection page
  - Improved project cards layout
  - Improved mobile page layout

## 2018-01-03

### Fixed

- Updating the bio on the profile page works again
- 2018 can be selected as the year of events/phases
- The project dropdown in the idea posting form no longer shows blank values
- Reset password email

### Added

- Ideas can be edited by admins and by their author
- An idea shows a changelog with its latest updates
- Improved admin idea manager
  - Bulk update project, topics and statuses of ideas
  - Bulk delete ideas
  - Preview the idea content
  - Links through to viewing and editing the idea
- When on a multi-lingual platform, the language can be changed in the footer
- The project pages now show previews of the project events in the footer
- The project card now shows a description preview text, which is changeable through the admin
- Images are automatically optimized after uploading, to reduce the file size

### Changed

- Image dimensions have changed to more optimal dimensions

## 2017-12-13

### Fixed

- The ideas of deleted users are properly shown
- Slider to make users admins is again functional

### Added

- The idea show page shows a project link
- Mentions are operational in comments
- Projects can be deleted in the admin

### Changed

- Ideas and projects sections switched positions on the landing page

## 2017-12-06

### Fixed

- Phases and events date-picker no longer overlaps with the description text
- No longer needed to hard refresh if you visited al old version of the platform
- Inconsistency when saving project permissions has been fixed
- Bullet lists are now working in project description, phases and events
- The notifications show the currect user as the one taking the action

### Added

- Translators can use `orgName` and `orgType` variables everywhere
- Previews of the correct image dimension when uploading images

### Changed

- Lots of styling tweaks to the admin interface
- Behaviour of image uploads has improved

## 2017-11-23

### Fixed

- Loading the customize tab in the admin no longer requires a hard refresh

## 2017-11-22

### Fixed

- When saving a phase in the admin, the spinner stops on success or errors
- Deleting a user no longer breaks the idea listing, idea page and comments
- Better error handling in the signup flow
- Various bug fixes to the projects admin
- The switches that control age, gender, ... now have an effect on the signup flow.
- For new visitors, hard reloading will no longer be required

### Added

- Social Sign In with facebook and google. (Needs to be setup individually per customer)
- Information pages are reachable through the navbar and editable through the admin
- A partner API that allows our partners to list ideas and projects programmatically
- Ideas with a location show a map on the idea show page
- Activation of welcome and reset password e-mails

### Changed

- Changes to mobile menu layout
- Changes to the style of switches
- Better overall mobile experience for citizen-facing site

### Known issues

- If you visited the site before and the page did not load, you need to hard refresh.
- If the "Customize" tab in the admin settings does not load, reload the browser on that page

## 2017-11-01

### Fixed

- Various copy added to the translation system
- Fixed bug where image was not shown after posting an idea
- Loading behaviour of the information pages
- Fixed bug where the app no longer worked after visiting some projects

### Added

- Added groups to the admin
- Added permissions to projects
- Social sharing of ideas on twitter and (if configured for the platform) facebook
- Projects can be linked to certain areas in the admin
- Projects can be filtered by area on the projects page
- Backend events are logged to segment

### Changed

- Improved the styling of the filters
- Project description in the admin has its own tab
- Restored the landing page header with an image and configurable text
- Improved responsiveness for idea show page
- Maximum allowed password length has increased to 72 characters
- Newest projects are list first

## 2017-10-09

### Fixed

- The male/female gender selection is no longer reversed after registration
- On firefox, the initial loading animation is properly scaled
- After signing in, the state of the vote buttons on idea cards is now correct for the current user
- Fixed bug were some text would disappear, because it was not available in the current language
- Fixed bug where adding an idea failed because of a wrongly stored user language
- Fixed bug where removing a language in the admin settings fails
- Graphical glitches on the project pages

### Added

- End-to-end test coverage for the happy flow of most of the citizen-facing app interaction
- Automated browser error logging to be proactive on bugs
- An idea can be removed through the admin

### Changed

- The modal that shows an idea is now fullscreen and has a new animation
- New design for the idea show page
- New design for the comments, with animation and better error handling
- The "Trending" sorting algorithm has changed to be more balanced and give new ideas a better chance
- Slightly improved design of the page that shows the user profile

## 2017-09-22

### Fixed

- Bug where multiple form inputs didn't accept typed input
- Issues blocking the login process
- The success message when commenting no longer blocks you from adding another comment
- Clicking an internal link from the idea modal didn't work
- Responsiveness of filters on the ideas page
- Updating an idea status through the admin failed

### Added

- Initial loading animation on page load
- Initial version of the legal pages (T&C, privacy policy, cookie policy)
- All forms give more detailed error information when something goes wrong
- Full caching and significant speed improvements for all data resources

### Changed

- Refactoring and restyling of the landing page, idea cards and project cards
- Added separate sign in and sign up components
- Cleaned up old and unused code
- The navbar is no longer shown when opening a modal
- Lots of little tweaks to styling, UX and responsiveness

## 2017-09-01

### Fixed

- Saving forms in the admin of Projects will now show success or error messages appropriately
- The link to the guide has been hidden from the admin sidebar until we have a guide to link to

### Added

- Adding an idea from a project page will pre-fill parts of the new idea form
- The landing page now prompts user to add an Idea if there are none
- The landing page will hide the Projects block if there are none

### Changed

- Under-the-hood optimizations to increase the loading speed of the platform

## 2017-08-27

### Fixed

- Changing the logo and background image in admin settings works
- Platform works for users with an unsupported OS language

### Added

- Admin dashboard
- Default topics and idea statuses for newly deployed platforms
- Proper UX for handling voting without being signed in
- Meta tags for SEO and social sharing
- Better error handling in project admin

### Changed

- Projects and user profile pages now use slugs in the URL

## 2017-08-18

### Fixed

- Changing idea status in admin
- Signing up
- Proper rending of menu bar within a project
- Admin settings are properly rendered within the tab container
- Lots of small tweaks to rendering on mobile
- Default sort ideas on trending on the ideas index page

### Added

- Admin section in projects to CRUD phases
- Admin section in projects to CRUD events
- New navbar on mobile
- Responsive version of idea show page

### Changed

- Navbar design updated
- One single login flow experience instead of 2 separate ones (posting idea/direct)
- Admins can only specify light/dark for menu color, not the exact color

### Removed

- Facebook login (Yet to be added to new login flow, will be back soon)

## 2017-08-13

### Fixed

- Voting on cards and in an idea page
- Idea modal loading speed
- Unread notification counter

### Added

- New improved flow for posting an idea
- Admin interface for projects
- New design for idea and project cards
- Consistenly applied modal, with new design, for ideas
- Segment.io integration, though not all events are tracked yet

### Changed

- Idea URls now using slugs for SEO<|MERGE_RESOLUTION|>--- conflicted
+++ resolved
@@ -10,6 +10,7 @@
 ### Fixed
 
 - Improved input manager so that "All projects" can handle many projects.
+- Added primary and secondary aria-labels to header and footer navigation elements to more clearly differentiate them to screen readers and other accessability tools
 
 ## 2022-04-20
 
@@ -24,11 +25,7 @@
 - Removed unnecessary additional alt text describing city logos in header, navbar, and delete account modal. The remaining alt tags are now more concise for users who use screen readers
 - Properly disable SMS create/edit button if the message is empty
 - In the verification step of the sign-up flow, the form inputs are now connected to the correct labels, which makes it easier to select the input fields (also possible by clicking the input labels now)
-<<<<<<< HEAD
-- Added primary and secondary aria-labels to header and footer navigation elements to more clearly differentiate them to screen readers and other accessability tools
-=======
 - Fixed a bug in the password signup flow where a user could skip accepting terms and conditions and privacy policy
->>>>>>> ae7fddbe
 
 ## 2022-04-11
 
