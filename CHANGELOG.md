# Changelog

## Next

<<<<<<< HEAD
### Changed

- Mobile navbar got revamped. We now have a 'More' button in the default menu that opens up a full mobile menu.
=======
## 2021-09-13

### Added

- Insights table export button. Adds the ability to export the inputs as xlsx for all categories or a selected one.

### Fixed

- Fixes issue where user name will sometimes appear as "undefined"

## 2021-09-06

### Added

- Keyboard navigation improvements for the Insights Edit view
- Added the internal machinery to support text network analyses in the end-to-end flow.

### Fixed

- '&' character now displays correctly in Idea description and Project preview description.
- Fixes user export with custom fields
>>>>>>> 9b799cc0

## 2021-09-03

### Fixed

- Ghent now supports mapping 25 instead of 24 neighbourhouds

## 2021-09-02

### Fixed

- Setting DNS records when the host is changed.
- Smart group rules for participation in project, topic or idea status are now applied in one continuous SQL query.

### Changed

- The rule values for participation in project, topic or idea status, with predicates that are not a negation, are now represented as arrays of IDs in order to support specifying multiple projects, topics or idea statuses (the rule applies when satisfied for one of the values).

## 2021-09-01

### Fixed

- When voting is disabled, the reason is shown again

## 2021-08-31

### Added

- When signing up with another service (e.g. Google), the platform will now remember a prior language selection.

### Fixed

- Accessibility: voting buttons (thumbs) have a darker color when disabled. There's also more visual distinction between voting buttons on input cards when they are enabled and disabled.
- Accessibility: The default background color of the last "bubble" of the avatars showing on e.g. the landing page top banner is darker, so the contrast with its content (number of remaining users) is clearer.
- Accessibility: the text colors of the currently selected phase in a timeline project are darker to improve color contrast to meet WCAG 2.1 AA requirements.
- Accessibility: the status and topics on an input (idea) page are more distinctive compared to its background, meeting WCAG 2.1 AA criteria.
- Verification using Auth0 method no longer fails for everyone but the first user

## 2021-08-30

### Added

- New Insights module containing Insights end-to-end flow

## 2021-08-26

### Added

- Microsoft Forms integration

## 2021-08-20

### Fixed

- Survey options now appear as expected when creating a new survey project
- Adds a feature flag to disable user biographies from adminHQ

## 2021-08-18

### Added

- Added Italian to platform
- Support for a new verification method specifically for Ghent, which lets users verify using their rijksregisternummer
- Improved participatory budgeting:
  - Support for new virtual currencies (TOK: tokens, CRE: credits)
  - A minimum budget limit can be configured per project, forcing citizens to fill up their basket to some extent (or specify a specific basket amount when minimum and maximum budget are the same)
  - Copy improvements

## 2021-08-11

### Fixed

- When considering to remove a flag after updating content, all relevant attributes are re-evaluated.
- Issues with viewing notifications and marking them as read.

## 2021-08-09

### Fixed

- The preheader with a missing translation has been removed from user confirmation email

### Fixed

- When you sign up with Google, the platform will now automatically use the language of your profile whenever possible
- Fixed invalid SQL queries that were causing various issues throughout the platforms (Part I). (IN-510)

## 2021-08-05

### Added

- Added message logging to monitor tenant creation status (shown in admin HQ).

### Changed

- No default value for the lifecycle stage is prefilled, a value must be explicitly specified.
- Changing the lifecycle stage from/to demo is prohibited.
- Only tenant templates that apply without issues are released.
- On create validation for authors was replaced by publication context, to allow templates to successfully create content without authors.

## 2021-08-04

### Fixed

- Certain characters in Volunteer Cause titles prevented exporting lists of volunteers to Excel from admin/projects/.../volunteering view.
- Limit of 10 events under projects and in back office
- Events widget switch being shown in non-commercial plans

## 2021-07-30

### Added

- Configured dependabot for the frontend, a tool that helps keeping dependencies up to date.
- Added events overview page to navigation menu, which can be enabled or disabled.
- Added events widget to front page, which can be enabled or disabled (commercial feature).

## 2021-07-16

### Added

- Auto-detection of inappropriate content (in beta for certain languages). Flagged content can be inspected on the admin Activity page. The setting can be toggled in the General settings tab.

### Fixed

- On the admin activity page (/admin/moderation), items about proposals now correctly link to proposals (instead of to projects). Also, the copy of the links at the end of the item rows is now correct for different types of content (correct conjugation of 'this post', 'this project', etc. for all languages).

## 2021-07-14

### Added

- Project phases now have their own URLs, which makes it possible to link to a specific phase

### Fixed

- Blocked words for content that can contain HTML
- Searching users after sorting (e.g. by role)

## 2021-07-09

### Changed

- The admin Guide link goes to the support center now instead of to /admin/guide

## 2021-07-02

### Fixed

- Instances where the user name was "unknown author"

### Changed

- Removed the slogan from the homepage footer

## 2021-06-30

### Changed

- Users can no longer leave registration before confirming their account. This should prevent bugs relative to unconfirmed users navigating the platform.

## 2021-06-29

### Fixed

- Map: Fix for ideas that only have coordinates but no address not being shown on the map
- Map: Fix for 'click on the map to add your input' message wrongfully being shown when idea posting is not allowed
- Sign-up flow: Fix for bug that could cause the browser to freeze when the user tried to complete the custom fields step
- Project description: Fix for numbered and unnumbered lists being cut off
- Project Managers can now upload map layers.

### Changed

- Map: When an idea is selected that is hidden behind a cluster the map now zooms in to show that marker
- Map: Idea marker gets centered on map when clicked
- Map: Larger idea box on bigger desktop screens (width > 1440 pixels)
- Idea location: Display idea location in degrees (°) minutes (') seconds ('') when the idea only has coordinates but no address
- Sign-up flow: Show loading spinner when the user clicks on 'skip this step' in the sign-up custom fields step
- Image upload: The default max allowed file size for an image is now 10 Mb instead of 5 Mb

### Added

- 'Go back' button from project to project folder (if appropriate).

## 2021-06-22

### Changed

- Project managers that are assigned to a project and/or its input now lose those assignments when losing project management rights over that project.

### Fixed

- Input manager side modal scroll.

## 2021-06-18

### Fixed

- Privacy policy now opens in new tab.
- Landing page custom section now uses theme colors.
- Buttons and links in project description now open internal links in the same tab, and external links in a new tab.

## 2021-06-16

### Fixed

- Project moderators can no longer see draft projects they don't moderate in the project listing.
- The content and subject of the emails used to share an input (idea/issue/option/contribution/...) do now include the correct input title and URL.
- Sharing new ideas on Facebook goes faster
- Manual campaigns now have the layout content in all available languages.

## 2021-06-11

### Fixed

- Facebook button no longer shows when not configured.

## 2021-06-10

### Fixed

- Creating invites on a platform with many heavy custom registration fields is no longer unworkably slow

## 2021-06-09

### Added

- New citizen-facing map view

## 2021-06-08

### Fixed

- Ordering by ideas by trending is now working.
- Ordering by ideas votes in the input manager is now working.

## 2021-06-07

### Added

- Qualtrics surveys integration.

### Changed

- Project Events are now ordered chronologically from latest to soonest.

### Fixed

- Visibility Labels in the admin projects list are now visible.
- Tagged ideas export is fixed.
- Updating an idea in one locale does not overwrite other locales anymore

## 2021-05-28

### Fixed

- Project Events are now ordered chronologically from soonest to latest.

## 2021-05-27

### Fixed

- Project access rights management are now visible again.

## 2021-05-21

### Added

- Profanity blocker: when posting comments, input, proposals that contain profane words, posting will not be possible and a warning will be shown.

## 2021-05-20

### Fixed

- Excel exports of ideas without author

## 2021-05-19

### Added

- Support for Auth0 as a verification method

## 2021-05-18

### Fixed

- Active users no longer need confirmation

## 2021-05-14

### Fixed

- Fixed an issue causing already registered users to be prompted with the post-registration welcome screen.

## 2021-05-11

### Added

- Added polls to the reporting section of the dashboards

## 2021-05-10

### Changed

- Invited or verified users no longer require confirmation.

## 2021-05-07

### Fixed

- Spreasheet exports throughout the platform are improved.

### Added

- City Admins can now assign any user as the author of an idea when creating or updating.
- Email confirmation now happens in survey and signup page sign up forms.

## 2021-05-06

### Fixed

- Idea export to excel is no longer limited to 250 ideas.

## 2021-05-04

### Fixed

- Fixed issues causing email campaigns not to be sent.

## 2021-05-03

### Changed

- Users are now prompted to confirm their account after creating it, by receiving a confirmation code in their email address.

### Added

- SurveyXact Integration.

## 2021-05-01

### Added

- New module to plug email confirmation to users.

## 2021-04-29

### Fixed

- Editing the banner header in Admin > Settings > General, doesn't cause the other header fields to be cleared anymore

## 2021-04-22

### Fixed

- After the project title error appears, it disappears again after you start correcting the error

## 2021-03-31

### Fixed

- Customizable Banner Fields no longer get emptied/reset when changing another.

### Added

- When a client-side validation error happens for the project title in the admin, there will be an error next to the submit button in addition to the error message next to the input field.

## 2021-03-25

### Fixed

- The input fields for multiple locales provides an error messages when there's an error for at least one of the languages.

## 2021-03-23

### Fixed

- Fix for broken sign-up flow when signing-up through social sign-on

## 2021-03-19

### Fixed

- Admin>Dashboard>Users tab is no longer hidden for admins that manage projects.
- The password input no longer shows the password when hitting ENTER.
- Admin > Settings displays the tabs again

### Changed

- Empty folders are now shown in the landing page, navbar, projects page and sitemap.
- The sitemap no longer shows all projects and folder under each folder.
- Images added to folder descriptions are now compressed, reducing load times in project and folder pages.

### Added

- Allows for sending front-end events to our self-hosted matomo analytics tool

## 2021-03-16

### Changed

- Automatic tagging is functional for all clusters, and enabled for all premium customers

### Added

- Matomo is enabled for all platforms, tracking page views and front-end events (no workshops or back-end events yet)

## 2021-03-11

### Changed

- Tenants are now ordered alphabetically in AdminHQ
- Serbian (Latin) is now a language option.

## 2021-03-10

### Added

- CitizenLab admins can now change the link to the accessibility statement via AdminHQ.
- "Reply-to" field in emails from campaigns can be customized for each platform
- Customizable minimal required password length for each platform

## 2021-03-09

### Fixed

- Fixed a crash that would occur when tring to add tags to an idea

## 2021-03-08

### Fixed

- Phase pages now display the correct count of ideas (not retroactive - will only affect phases modified from today onwards).

## 2021-03-05

### Changed

- Changed the default style of the map
- Proposals/Initiatives are now sorted by most recent by default

### Added

- Custom maps (Project settings > Map): Admins now have the capability to customize the map shown inside of a project. They can do so by uploading geoJson files as layers on the map, and customizing those layers through the back-office UI (e.g. changing colors, marker icons, tooltip text, sort order, map legend, default zoom level, default center point).

### Fixed

- Fixed a crash that could potentially occur when opening an idea page and afterwards going back to the project page

## 2021-03-04

### Added

- In the admin (Settings > Registration tab), admins can now directly set the helper texts on top of the sign-up form (both for step 1 and 2).
- The admin Settings > Homepage and style tab has two new fields: one to allow customization for copy of the banner signed-in users see (on the landing page) and one to set the copy that's shown underneath this banner and above the projects/folders (also on the landing page).
- Copy to clarify sign up/log in possibilities with phone number

### Changed

- The admin Settings > Homepage and style tab has undergone copy improvements and has been rearranged
- The FranceConnect button to login, signup or verify your account now displays the messages required by the vendor.
- Updated the look of the FranceConnect button to login, signup or verify your account to feature the latests changes required by the vendor.

### Fixed

- Downvote button (thumbs down) on input card is displayed for archived projects

## 2021-03-03

### Added

- Users are now notified in app and via email when they're assigned as folder administrators.

## 2021-03-02

### Fixed

- Don't show empty space inside of the idea card when no avatar is present

### Added

- Maori as languages option

### Changed

- Improved layout of project event listings on mobile devices

## 2021-02-26

### Fixed

- France Connect button hover state now complies with the vendor's guidelines.

## 2021-02-24

### Fixed

- The project page no longer shows an eternal spinner when the user has no access to see the project

## 2021-02-18

### Added

- The password fields show an error when the password is too short
- The password fields have a 'show password' button to let people check their password while typing
- The password fields have a strength checker with appropriate informative message on how to increase the strength
- France Connect as a verification method.

### Fixed

- Notifications for started phases are no longer triggered for unpublished projects and folders.

## 2021-02-17

### Changed

- All input fields for multiple locales now use the components with locale switchers, resulting in a cleaner and more compact UI.
- Copy improvements

## 2021-02-12

### Fixed

- Fixed Azure AD login for some Azure setups (Schagen)

### Changed

- When searching for an idea, the search operation no longer searches on the author's name. This was causing severe performance issues and slowness of the paltforms.

## 2021-02-10

### Added

- Automatic tagging

## 2021-02-08

### Fixed

- Fixed a bug preventing registration fields and poll questions from reordering correctly.
- Fixed a bug causing errors in new platforms.

## 2021-02-04

### Fixed

- Fixed a bug causing the projects list in the navbar and projects page to display projects outside of folders when they're contained within them.

## 2021-01-29

### Added

- Ability to redirect URLs through AdminHQ
- Accessibility statement link in the footer

### Fixed

- Fixed issue affecting project managers that blocked access to their managed projects, when these are placed inside a folder.

## 2021-01-28

### Fixed

- A bug in Admin project edit page that did not allow a user to Go Back to the projects list after switching tabs
- Scrolling on the admin users page

## 2021-01-26

### Added

- Folder admin rights. Folder admins or 'managers' can be assigned per folder. They can create projects inside folders they have rights for, and moderate/change the folder and all projects that are inside.
- The 'from' and 'reply-to' emails can be customized by cluster (by our developers, not in Admin HQ). E.g. Benelux notification emails could be sent out by notifications@citizenlab.eu, US emails could be sent out by notifications@citizenlab.us etc., as long as those emails are owned by us. We can choose any email for "reply-to", so also email addresses we don't own. This means "reply-to" could potentially be configured to be an email address of the city, e.g. support@leuven.be. It is currently not possible to customize the reply-to (except for manual campaigns) and from fields for individual tenants.
- When a survey requires the user to be signed-in, we now show the sign in/up form directly on the page when not logged in (instead of the green infobox with a link to the sign-up popup)

### Fixed

- The 'reply-to' field of our emails showed up twice in recipient's email clients, now only once.

### Changed

- Added the recipient first and last name to the 'to' email field in their email client, so not only their email adress is shown.
- The links in the footer can now expand to multiple lines, and therefore accomodate more items (e.g. soon the addition of a link to the accesibility statement)

## 2021-01-21

### Added

- Added right-to-left rendering to emails

## 2021-01-18

### Fixed

- Access rights tab for participatory budget projects
- Admin moderation page access

## 2021-01-15

### Changed

- Copy improvements across different languages

## 2021-01-14

### Added

- Ability to customize the input term for a project

### Changed

- The word 'idea' was removed from as many places as possible from the platform, replaced with more generic copy.

## 2021-01-13

### Changed

- Idea cards redesign
- Project folder page redesign
- Project folders now have a single folder card image instead of 5 folder images in the admin settings
- By default 24 instead of 12 ideas or shown now on the project page

## 2020-12-17

### Fixed

- When creating a project from a template, only templates that are supported by the tenant's locale will show up
- Fixed several layout, interaction and data issues in the manual tagging feature of the Admin Processing page, making it ready for external use.
- Fixed project managers access of the Admin Processing page.

### Added

- Admin activity feed access for project managers
- Added empty state to processing list when no project is selected
- Keyboard shortcut tooltip for navigation buttons of the Admin Processing page

### Changed

- Reduced spacing in sidebar menu, allowing for more items to be displayed
- Style changes on the Admin Processing page

## 2020-12-08

### Fixed

- Issues with password reset and invitation emails
- No more idea duplicates showing up on idea overview pages
- Images no longer disappear from a body of an idea, or description of a project on phase, if placed at the bottom.

### Changed

- Increased color contrast of inactive timeline phases text to meet accesibility standard
- Increased color contrast of event card left-hand event dates to meet accesibility standard
- Increased color contrast of List/Map toggle component to meet accesibility standard

### Added

- Ability to tag ideas manually and automatically in the admin.

## 2020-12-02

### Changed

- By default the last active phase instead of the last phase is now selected when a timeline project has no active phase

### Fixed

- The empty white popup box won't pop up anymore after clicking the map view in non-ideation phases.
- Styling mistakes in the idea page voting and participatory budget boxes.
- The tooltip shown when hovering over a disabled idea posting button in the project page sticky top bar is no longer partially hidden

## 2020-12-01

### Changed

- Ideas are now still editable when idea posting is disabled for a project.

## 2020-11-30

### Added

- Ability to create new and edit existing idea statuses

### Fixed

- The page no longer refreshes when accepting the cookie policy

### Changed

- Segment is no longer used to connect other tools, instead following tools are integrated natively
  - Google Analytics
  - Google Tag Manager
  - Intercom
  - Satismeter
  - Segment, disabled by default
- Error messages for invitations, logins and password resets are now clearer.

## 2020-11-27

### Fixed

- Social authentication with Google when the user has no avatar.

### Changed

- Random user demographics on project copy.

## 2020-11-26

### Added

- Some specific copy for Vitry-sur-Seine

## 2020-11-25

### Fixed

- Sections with extra padding or funky widths in Admin were returned to normal
- Added missing copy from previous release
- Copy improvements in French

### Changed

- Proposal and idea descriptions now require 30 characters instead of the previous 500

## 2020-11-23

### Added

- Some specific copy for Sterling Council

### Fixed

- The Admin UI is no longer exposed to regular (and unauthenticated) users
- Clicking the toggle button of a custom registration field (in Admin > Settings > Registration fields) no longer duplicated the row
- Buttons added in the WYSIWYG editor now have the correct color when hovered
- The cookie policy and accessibility statement are not editable anymore from Admin > Settings > Pages

### Changed

**Project page:**

- Show all events at bottom of page instead of only upcoming events
- Reduced padding of sticky top bar
- Only show sticky top bar when an action button (e.g. 'Post an idea') is present, and you've scrolled past it.

**Project page right-hand sidebar:**

- Show 'See the ideas' button when the project has ended and the last phase was an ideation phase
- Show 'X ideas in the final phase' when the project has ended and the last phase was an ideation phase
- 'X phases' is now clickable and scrolls to the timeline when clicked
- 'X upcoming events' changed to 'X events', and event count now counts all events, not only upcoming events

**Admin project configuration page:**

- Replaced 'Project images' upload widget in back-office (Project > General) with 'Project card image', reduced the max count from 5 to 1 and updated the corresponding tooltip with new recommended image dimensions

**Idea page:**

- The map modal now shows address on top of the map when opened
- Share button copy change from "share idea" to "share"
- Right-hand sidebar is sticky now when its height allows it (= when the viewport is taller than the sidebar)
- Comment box now has an animation when it expands
- Adjusted scroll-to position when pressing 'Add a comment' to make sure the comment box is always fully visible in the viewport.

**Other:**

- Adjusted FileDisplay (downloadable files for a project or idea) link style to show underline by default, and increased contrast of hover color
- Reduced width of DateTimePicker, and always show arrows for time input

## 2020-11-20 (2)

### Fixed

- The project header image is screen reader friendly.
- The similar ideas feature doesn't make backend requests anymore when it's not enabled.

### Changed

- Areas are requested with a max. of 500 now, so more areas are visible in e.g. the admin dashboard.

## 2020-11-18

### Added

- Archived project folder cards on the homepage will now have an "Archived" label, the same way archived projects do\
- Improved support for right-to-left layout
- Experimental processing feature that allows admins and project managers to automatically assign tags to a set of ideas.

### Fixed

- Projects without idea sorting methods are no longer invalid.
- Surveys tab now shows for projects with survey phases.

### Changed

- Moved welcome email from cl2-emails to cl2-back

## 2020-11-16

### Added

- Admins can now select the default sort order for ideas in ideation and participatory budgeting projects, per project

### Changed

- The default sort order of ideas is now "Trending" instead of "Random" for every project if left unchanged
- Improved sign in/up loading speed
- Removed link to survey in the project page sidebar when not logged in. Instead it will show plain none-clickable text (e.g. '1 survey')

### Fixed

- Custom project slugs can now contain alphanumeric Arabic characters
- Project Topics table now updates if a topic is deleted or reordered.
- Empty lines with formatting (like bold or italic) in a Quill editor are now removed if not used as paragraphs.

## 2020-11-10

### Added

#### Integration of trial management into AdminHQ

- The lifecycle of the trials created from AdminHQ and from the website has been unified.
- After 14 days, a trial platform goes to Purgatory (`expired_trial`) and is no longer accessible. Fourteen days later, the expired trial will be removed altogether (at this point, there is no way back).
- The end date of a trial can be modified in AdminHQ (> Edit tenant > Internal tab).

## 2020-11-06

### Added

- Social sharing via WhatsApp
- Ability to edit the project URL
- Fragment to embed a form directly into the new proposal page, for regular users only

### Fixed

- The project about section is visibile in mobile view again
- Maps will no longer overflow on page resizes

## 2020-11-05

### Added

- Reordering of and cleaner interface for managing custom registration field options
- An 'add proposal' button in the proposals admin
- Fragment to user profile page to manage party membership settings (CD&V)
- "User not found" message when visiting a profile for a user that was deleted or could not be found

### Changed

- Proposal title max. length error message
- Moved delete functionality for projects and project folders to the admin overview

### Fixed

- The automatic scroll to the survey on survey project page

## 2020-11-03

### Fixed

- Fixed broken date picker for phase start and end date

## 2020-10-30

### Added

- Initial Right to left layout for Arabic language
- Idea description WYSIWYG editor now supports adding images and/or buttons

## 2020-10-27

### Added

- Support for Arabic

## 2020-10-22

### Added

- Project edit button on project page for admins/project manager
- Copy for Sterling Council

### Fixed

- Links will open in a new tab or stay on the same page depending on their context. Links to places on the platform will open on the same page, unless it breaks the flow (i.e. going to the T&C policy while signing up). Otherwise, they will open in a new tab.

### Changed

- In the project management rights no ambiguous 'no options' message will be shown anymore when you place your cursor in the search field

## 2020-10-16

### Added

- Ability to reorder geographic areas

### Fixed

- Stretched images in 'avatar bubbles'
- Input fields where other people can be @mentioned don't grow too wide anymore
- Linebar charts overlapping elements in the admin dashboard

## 2020-10-14

### Changed

- Project page redesign

## 2020-10-09

### Added

- Map configuration tool in AdminHQ (to configure maps and layers at the project level).

## 2020-10-08

### Added

- Project reports

### Changed

- Small styling fixes
- Smart group support multiple area codes
- Layout refinements for the new idea page
- More compact idea/proposal comment input
- Proposal 'how does it work' redesign

## 2020-10-01

### Changed

- Idea page redesign

## 2020-09-25

### Fixed

- The "Go to platform" button in custom email campaigns now works in Norwegian

### Added

- Granular permissions for proposals
- Possibility to restrict survey access to registered users only
- Logging project published events

### Changed

- Replaced `posting_enabled` in the proposal settings by the posting proposal granular permission
- Granular permissions are always granted to admins

## 2020-09-22

### Added

- Accessibility statement

## 2020-09-17

### Added

- Support for checkbox, number and (free) text values when initializing custom fields through excel invites.

### Changed

- Copy update for German, Romanian, Spanish (CL), and French (BE).

## 2020-09-15

### Added

- Support Enalyzer as a new survey provider
- Registration fields can now be hidden, meaning the user can't see or change them, typically controlled by an outside integration. They can still be used in smart groups.
- Registration fields can now be pre-populated using the invites excel

## 2020-09-08

### Fixed

- Custom buttons (e.g. in project descriptions) have correct styling in Safari.
- Horizontal bar chart overflow in Admin > Dashboard > Users tab
- User graphs for registration fields that are not used are not shown anymore in Admin > Dashboard > Users tab

### Added

- Pricing plan feature flags for smart groups and project access rights

## 2020-09-01

### Fixed

- IE11 no longer gives an error on places that use the intersection observer: project cards, most images, ...

### Added

- New platform setting: 'Abbreviated user names'. When enabled, user names are shown on the platform as first name + initial of last name (Jane D. instead of Jane Doe). This setting is intended for new platforms only. Once this options has been enabled, you MUST NOT change it back.
- You can now export all charts in the admin dashboard as xlsx or svg.
- Translation improvements (email nl...)

### Changed

- The about us (CitizenLab) section has been removed from the cookie policy

## 2020-08-27

### Added

- Support for rich text in field descriptions in the idea form.
- New "Proposed Budget" field in the idea form.

### Changed

- Passwords are checked against a list of common passwords before validation.
- Improving the security around xlsx exports (escaping formulas, enforcing access restrictions, etc.)
- Adding request throttling (rate-limiting) rules.
- Improving the consistency of the focus style.

## 2020-07-30

### Added

- Pricing plans in AdminHQ (Pricing plan limitations are not enforced).
- Showing the number of deviations from the pricing plan defaults in the tenant listing of AdminHQ.

### Changed

- Tidying up the form for creating new tenants in AdminHQ (removing unused features, adding titles and descriptions, reordering features, adding new feature flags, removing fields for non-relevant locales).

## 2020-07-10

### Added

- Project topics

### Changed

- Userid instead of email is used for hidden field in surveys (Leiden)
- New projects have 'draft' status by default

### Fixed

- Topics filter in ideas overview works again

## 2020-07-09 - Workshops

### Fixed

- Speps are scrollable

### Added

- Ability to export the inputs as an exel sheet
- Polish translations
- Portugese (pt-BR) translations

## 2020-06-26

### Fixed

- No longer possible to invite a project manager without selecting a project
- The button on the homepage now also respects the 'disable posting' setting in proposals
- Using project copy or a tenant template that contains a draft initiative no longer fails

### Added

- Romanian

## 2020-06-19

### Fixed

- Polish characters not being rendered correctly

### Added

- Back-office toggle to turn on/off the ability to add new proposals to the platform

## 2020-06-17

### Fixed

- It's no longer needed to manually refresh after deleting your account for a consistent UI
- It's no longer needed to manually refresh after using the admin toggle in the user overview
- The sign-in/up flow now correctly asks the user to verify if the smart group has other rules besides verification
-

demo`is no longer an available option for`organization_type` in admin HQ

- An error is shown when saving a typeform URL with `?email=xxxx` in the URL, which prevented emails to be linked to survey results
- On mobile, the info container in the proposal info page now has the right width
- A general issue with storing cookies if fixed, noticable by missing data in GA, Intercom not showing and the cookie consent repeatedly appearing
- Accessibility fix for the search field
- The `signup_helper_text` setting in admin HQ is again displayed in step 1 of the sign up flow

### Added

- There's a new field in admin HQ to configure custom copy in step 2 of the sign up flow called `custom_fields_signup_helper_text`
- `workshops` can be turned on/off in admin HQ, displayed as a new page in the admin interface

### Changed

- The copy for `project moderator` has changed to `project manager` everywhere
- The info image in the proposals header has changed

## 2020-06-03

### Fixed

- Maps with markers don't lose their center/zoom settings anymore
- English placeholders in idea form are gone for Spanish platforms

## 2020-05-26

### Changed

- Lots of small UI improvements throughout the platform
- Completely overhauled sign up/in flow:
  - Improved UI
  - Opens in a modal on top of existing page
  - Opens when an unauthenticaed user tries to perform an action that requires authentication (e.g. voting)
  - Automatically executes certain actions (e.g. voting) after the sign in/up flow has been completed (note: does not work for social sign-on, only email/password sign-on)
  - Includes a verification step in the sign up flow when the action requires it (e.g. voting is only allowed for verified users)

## 2020-05-20

### Fixed

- Budget field is shown again in idea form for participatory budget projects

## 2020-05-14

### Added

- Idea configurability: disabling/requiring certain fields in the idea form
- The footer has our new logo

### Changed

- Admins will receive a warning and need to confirm before sending a custom email to all users
- A survey project link in the top navigation will link to /info instead of to /survey

## 2020-04-29

### Fixed

- Folders are again shown in the navbar
- Adding an image to the description text now works when creating a project or a phase

### Added

- Support for Polish, Hungarian and Greenlandic

## 2020-04-23

### Fixed

- Long timeline phase names show properly

### Changed

- Redirect to project settings after creating the project
- Links to projects in the navigation menu link to the timeline for timeline projects

## 2020-04-21

### Fixed

- Fixed overlapping issue with idea vote bar on mobile
- Fixed an issue where images were used for which the filename contained special characters

### Added

- The overview (moderation) in the admin now has filters
  - Seen/not seen
  - Type: Comment/Idea/Proposal
  - Project
  - Search
- The idea xlsx export contains extra columns on location, number of comments and number of attachments

### Changed

- The permissions tab in the project settings has reordered content, to be more logical
- In German, the formal 'Sie' form has been replaced with the informal 'Du' form

## 2020-03-31

### Fixed

- Signing up with keyboard keys (Firefox)
- Composing manual emails with text images
- Exporting sheet of volunteers with long cause titles

### Added

- Folder attachments
- Publication status for folders

### Changed

- Show folder projects within admin project page

## 2020-03-20

### Added

- Volunteering as a new participation method

## 2020-03-16

### Fixed

- The project templates in the admin load again

## 2020-03-13

### Fixed

- The folder header image is not overly compressed when making changes to the folder settings
- The loading spinner on the idea page is centered

### Added

- Add images to folders, shown in cards.

### Changed

- Admins can now comment on ideas.

## 2020-03-10

### Fixed

- Fixed consent banner popping up every time you log in as admin
- Fixed back-office initiative status change 'Use latest official updates' radio button not working
- Fixed broken copy in Initiative page right-hand widget

### Added

- Add tooltip explaining what the city will do when the voting threshold is reached for a successful initiative
- Added verification step to the signup flow
- New continuous flow from vote button clicked to vote casted for unauthenticated, unverified users (click vote button -> account creation -> verification -> optional/required custom signup fields -> programmatically cast vote -> successfully voted message appears)
- The rich text editor in the admin now supports buttons

### Changed

- Admin HQ: new and improved list of timezones

## 2020-03-05

### Fixed

- Signup step 2 can no longer be skipped when there are required fields
- Correct tooltip link for support article on invitations
- Correct error messages when not filling in start/end date of a phase

### Added

- Setting to disable downvoting in a phase/project, feature flagged
- When a non-logged in visitor tries to vote on an idea that requires verification, the verification modal automatically appears after registering

## 2020-02-24

### Fixed

- Initiative image not found errors
- Templates generator out of disk space

### Added

- Folders i1
  - When enabled, an admin can create, edit, delete folders and move projects into and out of folders
  - Folders show in the project lists and can be ordered within projects

### Changed

- Initiative explanatory texts show on mobile views
- Existing platforms have a moderator@citizenlab.co admin user with a strong password in LastPass
- In the admin section, projects are no longer presented by publication status (Folders i1)

## 2020-02-19

### Fixed

- Loading more comments on the user profile page works again
- Accessibility improvements
- Adding an image no longer pops up the file dialog twice
- Changed to dedicated IP in mailgun to improve general deliverability of emails

### Added

- Improvements to the PB UI to make sure users confirm their basket at the end
- Ideation configurability i1
  - The idea form can be customized, on a project level, to display custom description texts for every field
- People filling out a poll are now included in the 'participated in' smart group rules
- Make me admin section in Admin HQ

### Changed

- When a platform no longer is available at a url, the application redirects to the CitizenLab website
- New platforms automatically get a moderator@citizenlab.co admin user with a strong password in LastPass

## 2020-01-29

### Fixed

- Rich text editor no longer allows non-video iframe content
- Smart groups that refer to a deleted project now get cleaned up when deleting a project
- All cookie consent buttons are now reachable on IE11
- More accessibility fixes
- The organization name is no longer missing in the password reset email

### Added

- CSAM verification
  - Users can authenticate and verify using BeID or itsme
  - User properties controlled by a verification method are locked in the user profile
  - Base layer of support for other similar verification methods in the future
- The order of project templates can now be changed in Templates HQ

### Changed

- Project templates overview no longer shows the filters

## 2020-01-17

### Fixed

- Further accesibility improvements:
  - Screen reader improvement for translations
  - Some color contrast improvements

### Added

- A hidden topics manager available at https://myfavouriteplatform.citizenlab.co/admin/topics

## 2020-01-15

### Fixed

- In the admin, the project title is now always displayed when editing a project
- Further accesibility improvements:
  - Site map improvements (navigation, clearer for screen readers)
  - Improved colors in several places for users with sight disability
  - Improved HTML to better inform screen reader users
  - Added keyboard functionality of password recovery
  - Improved forms (easier to use for users with motoric disabilities, better and more consistent validation, tips and tricks on mobile initiative form)
  - Improvements for screen reader in different languages (language picker, comment translations)
  - Added title (visible in your tab) for user settings page
  - Improved screen reader experience for comment posting, deleting, upvoting and idea voting

### Added

- The email notification settings on the user profile are now grouped in categories
- Unsubscribing through an email link now works without having to sign in first

### Changed

- The idea manager now shows all ideas by default, instead of filtered by the current user as assignee

## 2020-01-07

### Added

- Go to idea manager when clicking 'idea assigned to you' notification
- 2th iteration of the new admin moderation feature:
  - Not viewed/Viewed filtering
  - The ability to select one or more items and mark them as viewed/not viewed
  - 'Belongs to' table column, which shows the context that a piece of content belongs to (e.g. the idea and project that a comment belongs to)
  - 'Read more' expand mechanism for longer pieces of content
  - Language selector for multilingual content
  - 'Go to' link that will open a new tab and navigate you to the idea/iniative/comment that was posted

### Changed

- Improve layout (and more specifically width) of idea/iniatiatve forms on mobile
- Separate checkboxes for privacy policy and cookie policy
- Make the emails opt-in at registration

### Fixed

- Fix for unreadable password reset error message on Firefox
- Fix for project granular permission radio buttons not working

## 2019-12-12

### Added

- Polls now support questions for which a user can check multiple options, with a configurable maximum
- It's now possible to make a poll anonymous, which hides the user from the response excel export
- New verification method `id_card_lookup`, which supports the generic flow of verifying a user using a predined list of ID card numbers.
  - The copy can be configured in Admin HQ
  - The id cards CSV can be uploaded through Admin HQ

## 2019-12-11

### Added

- Admin moderation iteration 1 (feature flagged, turned on for a selected number of test clients)
- New verification onboarding campaign

### Changed

- Improved timeline composer
- Wysiwyg accessibility improvement

### Fixed

- English notifications when you have French as your language

## 2019-12-06

### Fixed

- Accessibility improvements:
  - Polls
  - Idea/initiative filter boxes
- Uploading a file in admin project page now shows the loading spinner when in progress
- Fixed English copy in notifications when other language selected
- Fixed project copy in Admin HQ not being saved

## 2019-12-05

### Fixed

- Small popups (popovers) no longer go off-screen on smaller screens
- Tooltips are no longer occluded by the checkbox in the idea manager
- The info icon on the initiatives voting box has improved alignment
- Project templates now display when there's only `en` is configured as a tenant locale
- When changing the lifecycle stage of a tenant, the update is now sent right away to segment
- When users accept an inivitation and are in a group, the group count is correctly updated
- Dropdowns in the registration flow can again support empty values
- Accessibility:
  - Various color changes to improve color contrasts
  - Color warning when picking too low contrast
  - Improvements to radio buttons, checkboxes, links and buttons for keyboard accessibility
  - Default built-in pages for new tenants have a better hierarchy for screen readers
- User posted an idea/initiative notification for admins will be in the correct language

## 2019-11-25

### Changed

- Updated translations
- Area filter not shown when no areas are configured
- Overall accessibility improvements for screen readers
- Improved accessibility of the select component, radio button, image upload and tooltip

### Fixed

- When adding a vote that triggers the voting limit on a project/phase, the other idea cards now automatically get updated with disabled vote buttons
- Fix for mobile bottom menu not being clickable when idea page was opened
- Navigating directly between projects via the menu no longer results in faulty idea card collections
- Display toggle (map or list view) of idea and initiative cards works again

## 2019-11-19

### Added

- New ideation project/phase setting called 'Idea location', which enables or disabled the ability to add a location to an idea and show the ideas on a map

### Changed

- Improved accessibility of the image upload component
- COW tooltipy copy
- Sharing modal layout improvement

### Fixed

- Checkboxes have unique ids to correctly identify their corresponding label, which improves screen reader friendliness when you have multiple checkboxes on one page.
- Avatar layout is back to the previous, smaller version

## 2019-11-15

### Fixed

- Fix for 'Click on map to add an idea' functionality not working
- Fix for notifications not showing

## 2019-11-12

### Fixed

- An email with subject `hihi` is no longer sent to admins that had their invite accepted
- Whe clicking the delete button in the file uploader, the page no longer refreshes
- Project templates no longer show with empty copy when the language is missing
- The countdown timer on initiatives now shows the correct value for days
- The radio buttons in the cookie manager are clickable again
- Changing the host of a tenant no longer breaks images embedded in texts
- It's possible again to unassign an idea in the idea manager
- The popup for adding a video or link URL is no longer invisible or unusable in some situations
- Uploading files is no longer failing for various filetypes we want to support
- Keyboard accessibility for modals

### Added

- ID Verification iteration 1
  - Users can verify their account by entering their ID card numbers (currently Chile only)
  - Verification is feature flagged and off by default
  - Smart groups can include the criterium 'is verified'
  - Users are prompted to verify their account when taking an actions that requires verification
- Total population for a tenant can now be entered in Admin HQ
- It's now possible to configure the word used for areas towards citizens from the areas admin
- Improvements to accessibility:
  - Idea and initiative forms: clearer for screen readers, keyboard accessibility, and more accessible input fields
  - Nav bar: clearer for screen readers and improved keyboard navigation
  - Project navigation and phases: clearer for screen readers
  - Sign-in, password reset and recovery pages: labeling of the input fields, clearer for screen readers
  - Participatory budgeting: clearer for screen readers

### Changed

- The organization name is now the default author in an official update

## 2019-10-22

### Fixed

- The sharing title on the idea page is now vertically aligned
- Improvements to the 'bad gateway' message sometimes affecting social sharing
- The map and markers are again visible in the admin dashboard
- First round of accessibility fixes and improvements
  - Dynamics of certain interactions are picked up by screen readers (PB, voting, ...)
  - Overall clarity for screen readers has improved
  - Improvements to information structure: HTML structure, W3C errors, head element with correct titles
  - Keyboard accessibility has generally improved: sign-up problems, login links, PB assignment, ...

### Added

- Initiatives iteration 3
  - Automatic status changes on threshold reached or time expired
  - When updating the status, official feedback needs to be provided simultaneously
  - Users receive emails and notifications related to (their) initiative
  - Initiatives support images in their body text
- Project templates
  - Admins can now create projects starting from a template
  - Templates contain images, a description and a timeline and let admin filter them by tags
  - Admins can share template descriptions with a publically accessible link
- It's now possible to configure the banner overlay color from the customize settings
- A custom email campaign now contains a CTA button by default

### Changed

- Complete copy overhaul of all emails

## 2019-10-03

### Fixed

- PB phase now has a basket button in the project navbar
- The datepicker in the timeline admin now works in IE11

### Changed

- For fragments (small pieces of UI that can be overridden per tenant) to work, they need to be enabled individually in admin HQ.

## 2019-09-25

### Fixed

- It's again possible to change a ideation/PB phase to something else when it contains no ideas
- Older browsers no longer crash when scrolling through comments (intersection observer error)
- Pagination controls are now correctly shown when there's multiple pages of users in the users manager
- The user count of groups in the users manager no longer includes invitees and matches the data shown
- Transition of timeline phases now happen at midnight, properly respecting the tenant timezone
- When looking at the map of an idea or initiative, the map marker is visible again
- The initiatives overview pages now uses the correct header and text colors
- The vote control on an initiative is no longer invisible on a tablet screen size
- The idea page in a budgeting context now shows the idea's budget
- The assign button on an idea card in a budgeting context behaves as expected when not logged in
- Project copy in Admin HQ that includes comments no longer fails
- Changing granular permissions by project moderator no longer fails

### Added

- Polling is now supported as a new participation method in a continuous project or a phase
  - A poll consists of multiple question with predefined answers
  - Users can only submit a poll once
  - Taking a poll can be restricted to certain groups, using granular permissions
  - The poll results can be exported to excel from the project settings
- It's now possible to disable Google Analytics, Google Tag Manager, Facebook Pixel and AdWords for specific tenants through Admin HQ

### Changed

- Large amount of copy improvements throughout to improve consistency and experience
- The ideas overview page is no longer enabled by default for new tenants
- The built-in 'Open idea project' can now be deleted in the project admin

## 2019-08-30

### Fixed

- The map preview box no longer overflows on mobile devices
- You're now correctly directed back to the idea/initiatives page after signing in/up through commenting

### Changed

- The height of the rich text editor is now limited to your screen height, to limit the scrolling when applying styles

## 2019-08-29

### Fixed

- Uploaded animated gifs are no longer displayed with weird artifacts
- Features that depend on NLP are less likely to be missing some parts of the data

### Added

- Citizen initiatives
  - Citizens can post view and post initiatives
  - Admins can manage initiatives, similar to how they manage ideas
  - Current limitation to be aware of, coming very soon:
    - No emails and notifications related to initiatives yet
    - No automated status changes when an initiative reaches enough votes or expires yet

## 2019-08-09

### Fixed

- Fixed a bug that sometimes prevented voting on comments
- When editing a comment, a mention in the comment no longer shows up as html
- In the dashboard, the domicile value 'outside' is now properly translated
- Some fixes were made to improve loading of the dashboard map with data edge cases
- Deleting a phase now still works when users that reveived notifications about the phase have deleted their account
- New releases should no longer require a hard refresh, avoiding landing page crashing issues we had

### Added

- File input on the idea form now works on mobile, if the device supports it

## 2019-07-26

### Fixed

- The project moderator email and notification now link to the admin idea manager instead of citizen side
- The widget no longer shows the `Multiloc`, but the real idea titles for some platforms

### Added

- Speed improvements to data requests to the backend throughout the whole paltform
- Changing the participation method from ideation to information/survey when there are ideas present is now prevented by the UI
- It's now possible to manually reorder archived projects
- There's new in-platform notifications for a status change on an idea you commented or voted on

## 2019-07-18

### Fixed

- It's no longer possible to change the participation method to information or survey if a phase/project already contains ideas
- The 'Share your idea modal' is now properly centered
- It's no longer possible to send out a manual email campaign when the author is not properly defined
- Invite emails are being sent out again
- Imported ideas no longer cause incomplete pages of idea cards
- Invited users who did not accept yet no longer receive any automated digest emails

## 2019-07-08

### Fixed

- When changing images like the project header, it's no longer needed to refresh to see the result
- The comments now display with a shorter date format to work better on smaller screens
- The code snippet from the widget will now work in some website that are strict on valid html
- The number of days in the assignee digest email is no longer 'null'
- The project preview description input is displayed again in the projects admin
- The idea status is no longer hidden when no vote buttons are displayed on the idea page
- Duplicate idea cards no longer appear when loading new pages

### Added

- Performance optimizations on the initial loading of the platform
- Performance optimizations on loading new pages of ideas and projects
- Newly uploaded images are automatically optimized to be smaller in filesize and load faster
- The 'Add an idea' button is now shown in every tab of the projects admin
- It's now possible to add videos to the idea body text
- E-mails are no longer sent out through Vero, but are using the internal cl2-emails server

### Changed

- The automated emails in the admin no longer show the time schedule, to work around the broken translations
- The rights for voting on comments now follow the same rights than commenting itself, instead of following the rights for idea voting
- On smaller desktop screens, 3 columns of idea cards are now shown instead of 2
- When adding an idea from the map, the idea will now be positioned on the exact location that was clicked instead of to the nearest detectable address
- Using the project copy tool in admin HQ is more tolerant about making copies of inconsistent source projects

## 2019-06-19

### Fixed

- Show 3-column instead of 2-column layout for ideas overview page on smaller desktop screens
- Don't hide status label on idea page when voting buttons are not shown

### Changed

- Small improvement in loading speed

## 2019-06-17

## Fixed

- The column titles in comments excel export are aligned with the content
- There's now enough space between voting anc translate links under a comment
- Vote button on an idea no longer stays active when a vote on that idea causes the voting treshold of the project to be reached

## Added

- The admin part of the new citizen initiatives is available (set initiatives feature on `allowed`)
  - Cities can configure how they plan to use initiatives
- A preview of how initiatives will look like city side is available, not yet ready for prime time (set initiatives feature on `allowed` and `enabled`)
- The ideas overview page has a new filtering sidebar, which will be used for other idea and initiative listings in the future
  - On idea status
  - On topic
  - Search
- Comments now load automatically while scrolling down, so the first comments appear faster

## 2019-06-05

### Fixed

- Fix an issue that when showing some ideas in an idea card would make the application crash

## 2019-05-21

### Fixed

- The idea page does no longer retain its previous scroll position when closing and reopening it
- The Similar Ideas box no longer has a problem with long idea titles not fitting inside of the box
- The Similar Ideas box content did not update when directly navigating from one idea page to the next
- The 'What were you looking for?' modal no longer gives an error when trying to open it

### Changed

- You now get redirected to the previously visited page instead of the landing page after you've completed the signup process

## 2019-05-20

### Fixed

- Closing the notification menu after scrolling no longer results in a navbar error
- When accessing the idea manager as a moderator, the assignee filter defaults to 'assigned to me'
- The idea and comment counts on the profile page now update as expected
- It's now possible to use a dropdown input in the 2nd registration step with a screen reader
- An invited user can no longer request a password reset, thereby becoming an inconsistent user that resulted in lots of problems

### Added

- Restyle of the idea page
  - Cleaner new style
  - Opening an idea no longer appears to be a modal
  - Properly styled similar ideas section
  - Showing comment count and avatars of contributors

### Changed

- When clicking the edit button in the idea manager, the edit form now opens in the sidemodal

## 2019-05-15

### Fixed

- Opening the projects dropdown no longer shows all menu items hovered when opened
- Users that can't contribute (post/comment/vote/survey) no longer get an email when a phase starts
- When a project has an ideation and a PB phase, the voting buttons are now shown during the ideation phase
- The admin navigation menu for moderators is now consistent with that for admins
- Moderators that try to access pages only accessible for admins, now get redirected to the dashboard
- The details tab in clustering doesn't cause the info panel to freeze anymore
- When writing an official update, the sbumit button now only becomes active when submission is possible
- The 'no options' copy in a dropdown without anything inside is now correctly translated
- Making a field empty in Admin HQ now correctly saves the empty value
- The active users graph no longer includes users that received an email as being active
- The translation button in an idea is no longer shown when there's only one platform language
- After changing granular permission, a refresh is no longer needed to see the results on ideas
- The sideview in the idea manager now shows the status dropdown in the correct language
- The layout of the sideview in the idea manager is now corrected
- A digest email to idea assignees is no longer sent out when no ideas are assigned to the admin/moderator
- Signing in with VUB Net ID works again
- Loading the insights map can no longer be infinite, it will now show an error message when the request fails

### Added

- The profile page of a user now also shows the comments by that user
- Users can now delete their own profile from their edit profile page
- Similar ideas, clustering and location detection now work in Spanish, German, Danish and Norwegian
- Facebooks bot coming from `tfbnw.net` are now blocked from signing up
- Moderators now also have a global idea manager, showing all the ideas from the projects they're moderating
- Loading the insights map, which can be slow, now shows a loading indicator

### Changed

- Voting buttons are no longer shown when voting is not enabled
- Improved and more granular copy text for several voting and commenting disabled messages

## 2019-04-30

### Fixed

- Time remaning on project card is no longer Capitalized
- Non-admin users no longer get pushed to intercom
- Improvements to the idea manager for IE11
- When filtering on a project in the idea manager, the selected project is highlighted again
- @citizenlab.cl admins can now also access churned platforms
- The user count in the user manager now includes migrated cl1 users
- Sending invitations will no longer fail on duplicate mixed-case email addresses

### Added

- Ideas can now be assigned to moderators and admins in the idea manager
  - Added filter on assignee, set by default to 'assigned to me'
  - Added filter to only show ideas that need feedback
  - When clicking an idea, it now opens in and can be partially edited from a half screen modal
  - Admins and moderators get a weekly digest email with their ideas that need feedback
- Completely new comments UI with support for comment upvotes
  - Comments are visually clearly grouped per parent comment
  - Sub-comments use @mentions to target which other subcomment they reply to
  - Comments can be sorted by time or by votes
- Ideas can now be sorted randomly, which is the new default
- New smart group rule for users that contributed to a specific topic
- New smart group rule for users that contributed to ideas with a specific status
- Clear error message when an invitee does a normal sign up

### Changed

- The idea grid no longer shows a 'post an idea' button when there are no ideas yet

## 2019-04-24

### Fixed

- Project cards now show correct time remaining until midnight

## 2019-04-23

### Fixed

- Closing the notification menu does not cause an error anymore
- The unread notifications count is now displayed correctly on IE11
- Clicking on an invite link will now show an immediate error if the invite is no longer valid

### Changed

- The admin guide is now under the Get Started link and the dashboards is the admin index
- The project cards give feedback CTA was removed
- An idea can now be deleted on the idea page
- The default border radius throughout the platform now is 3px instead of 5px
- The areas filter on the project cards is only shown when there is more than one area

## 2019-04-16

### Fixed

- The comment count of a project remains correct when moving an idea to a different project
- Fixed an issue when copying projects (through the admin HQ) to tenants with conflicting locales
- Only count people who posted/voted/commented/... as participants (this is perceived as a fix in the dashboards)
- Invites are still sent out when some emails correspond to existing users/invitees
- Phase started/upcoming notifications are only sent out for published projects

### Added

- Posting text with a URL will turn the URL part into a link
- Added smart group rules for topic and idea status participants

### Changed

- New configuration for which email campaigns are enabled by default
- Changed project image medium size to 575x575

## 2019-04-02

### Fixed

- The new idea button now shows the tooltip on focus
- The gender graph in clustering is now translated
- Tooltips on the right of the screen no longer fall off
- Text in tooltips no longer overflows the tooltip borders
- When there are no ideas, the 'post an idea' button is no longer shown on a user profile or the ideas overview page
- The project card no longer displays a line on the bottom when there is no meta information available
- Downloading the survey results now consistently triggers a browser download
- The bottom of the left sidebar of the idea manager can now be reached when there are a lot of projects
- The time control in the admin dashboard is now translated
- Various fixes to improve resilience of project copy tool

### Added

- The ideas overview page now has a project filter
- The various pages now support the `$|orgName|` variable, which is replaced by the organization name of the tenant
- Non-CitizenLab admins can no longer access the admin when the lifecycle stage is set to churned
- A new style variable controls the header opacity when signed in
- New email as a reminder to an invitee after 3 days
- New email when a project phase will start in a week
- New email when a new project phase has started
- The ideas link in the navbar is now feature flagged as `ideas_overview`

### Changed

- When filtering projects by multiple areas, all projects that have one of the areas or no area are now shown
- The user search box for adding a moderator now shows a better placeholder text, explaining the goal

## 2019-03-20

### Fixed

- Fixed mobile layout issues with cookie policy, idea image and idea title for small screens (IPhone 5S)
- Posting an idea in a timeline that hasn't started yet (as an admin) now puts the idea in the first phase
- Notifications menu renders properly in IE11
- The CTA on project cards is no longer shown for archived and finished projects
- Invited users that sign up with another authentication provider now automatically redeem their invitation
- When the tenant only has one locale, no language switcher is shown in the official feedback form

### Added

- Capabilities have been added to apply custom styling to the platform header
  - Styling can be changed through a new style tab in admin HQ
  - It's also possible to configure a different platform-wide font
  - Styling changes should only be done by a designer or front-end developer, as there are a lot of things that could go wrong
- The initial loading speed of the platform has increased noticably due to no longer loading things that are not immediately needed right away.
- Tenant templates are now automatically updated from the `.template` platforms every night
- The project copy tool in admin HQ now supports time shifting and automatically tries to solve language conflicts in the data
- New notifications and emails for upcoming (1 week before) and starting phases

### Changed

- Archived ieas are no longer displayed on the general ideas page
- The time remaining on project cards is no longer shown on 2 lines if there's enough space
- New platforms will show the 'manual project sorting' toggle by default
- Some changes were made to modals throughout to make them more consistent and responsiveness
- New ideas now have a minimal character limit of 10 for the title and 30 for the body
- User pages have a more elaborate meta title and description for SEO purposes

## 2019-03-11

### Fixed

- Notifications layout on IE11
- Errors due to loading the page during a deployment

## 2019-03-11

### Fixed

- Similar ideas is now fast enough to enable in production
- NLP insights will no longer keep on loading when creating a new clusgtering graph
- The comment count on project cards now correctly updates on deleted comments
- Various spacing issues with the new landing page on mobile are fixed
- When logging out, the avatars on the project card no longer disappear
- The widget no longer cuts off the title when it's too long
- In admin > settings > pages, all inputs are now correctly displayed using the rich text editor
- The notifications are no longer indented inconsistently
- Exporting typeform survey results now also work when the survey embed url contains `?source=xxxxx`
- When there's a dropdown with a lot of options during signup, these options are no longer unreachable when scrolling down
- The cookie policy no longer displays overlapping text on mobile
- The `isSuperAdmin`, `isProjectModerator` and `highestRole` user properties are now always named using camelCasing

### Added

- Official feedback
  - Admins and moderators can react to ideas with official feedback from the idea page
  - Users contributing to the idea receive a notification and email
  - Feedback can be posted using a free text name
  - Feedback can be updated later on
  - Admin and moderators can no longer write top-level comments
  - Comments by admins or moderators carry an `Official` badge
- When giving product feedback from the footer, a message and email can be provided for negative feedback
- CTA on project card now takes granular permissions into account
- CTA on project card is now also shown on mobile
- Projects for which the final phase has finished are marked as finished on their project card
- Projects on the landing page and all projects page can now be filtered on area through the URL

### Changed

- The avatars on a project card now include all users that posted, voted or commented
- Commenting is no longer possible on ideas not in the active phase

## 2019-03-03

### Fixed

- Manually sorting projects in the admin works as expected

### Added

- Support for Spanish
- The copy of 'x is currently working on' can be customized in admin HQ
- Extra caching layer in cl2-nlp speeds up similar ideas and creating clusters

## 2019-02-28

### Fixed

- In the dashboard, the labels on the users by gender donut chart are no longer cut off
- Adding file attachments with multiple consecutive spaces in the filename no longer fails
- Project copy in admin HQ no longer fails when users have mismatching locales with the new platform

### Added

- New landing page redesign
  - Project cards have a new layout and show the time remaining, a CTA and a metric related to the type of phase
  - The bottom of the landing page displays a new custom info text, configurable in the admin settings
  - New smarter project sorting algorithm, which can be changed to manual ordering in the projects admin
  - Ideas are no longer shown on the landing page
  - The `Show all projects` link is only shown when there are more than 10 projects
- New attributes are added to segment, available in all downstream tools:
  - `isSuperAdmin`: Set to true when the user is an admin with a citizenlab email
  - `isProjectModerator`
  - `highestRole`: Either `super_admin`, `admin`, `project_moderator` or `user`

### Changed

- Intercom now only receives users that are admin or project moderator (excluding citizenlab users)

## 2019-02-20

### Fixed

- User digest email events are sent out again
- The user statistics on the admin dashboard are back to the correct values
- Creating a new project page as an admin does not result in a blank page anymore
- Improved saving behaviour when saving images in a phase's description
- When logged in and visiting a url containing another locale than the one you previously picked, your locale choice is no longer overwritten

### Added

- Project copy feature (in admin HQ) now also supports copying ideas (including comments and votes) and allows you to specify a new slug for the project URL
- Unlogged users locale preference is saved in their browser

## 2019-02-14

### Fixed

- Project/new is no longer a blank page

## 2019-02-13

### Fixed

- Texts written with the rich text editor are shown more consistently in and outside of the editor
- Opening a dropdown of the smart group conditions form now scrolls down the modal
- When changing the sorting method in the ideas overview, the pagination now resets as expected
- Google login no longer uses the deprecated Google+ authentication API

### Added

- Typeform survey for typeform can now be downloaded as xlsx from a tab in the project settings
  - The Segment user token needs to be filled out in Admin HQ
  - New survey responses generate an event in segment
- Survey providers can be feature flagged individually
- New \*.template.citizenlab.co platforms now serve as definitions of the tenant template
- The registration fields overview in admin now shows a badge when fields are required

### Changed

- Surveymonkey is now feature-flagged off by default for new platforms

## 2019-01-30

### Fixed

- Long topic names no longer overlap in the admin dashboards
- Video no longer pops out of the phase description text
- Added event tracking for widget code copy and changing notification settings
- Saving admin settings no longer fails because of a mismatch between platform and user languages
- The password reset message now renders correctly on IE11
- It's easier to delete a selected image in the rich text editor
- The copy in the modal to create a new group now renders correctly in IE11
- Texts used in the the dashboard insights are no longer only shown in English
- Tracking of the 'Did you find what you're looking for?' footer not works correctly

### Added

- Tooltips have been added throughout the whole admin interface
- A new homepage custom text section can be configured in the admin settings, it will appear on the landing page in a future release
- New experimental notifications have been added that notify admins/moderators on every single idea and comment
- New tenant properties are being logged to Google Analytics

## 2019-01-19

### Fixed

- Registration fields of the type 'multiple select' can again be set in the 2nd step of the signup flow
- Creating invitations through an excel file no longer fails when there are multiple users with the same first and last name

## 2019-01-18

### Fixed

- Overflowing text in project header
- Fixed color overlay full opaque for non-updated tenant settings
- Fixed avatar layout in IE11
- Fixed idea page scrolling not working in some cases on iPad
- Pressing the enter key inside of a project settings page will no longer trigger a dialog to delet the project

### Changed

- Reduced the size of the avatars on the landing page header and footer
- Made 'alt' text inside avatar invisible
- Better cross-browser scaling of the background image of the header that's being shown to signed-in users
- Added more spacing underneath Survey, as not to overlap the new feedback buttons
- Increased width of author header inside of a comment to better accomodate long names
- Adjusted avatar hover effect to be inline with design spec￼

## 2019-01-17

### Added

- `header_overlay_opacity` in admin HQ allows to configure how transparent header color is when not signed in
- `custom_onboarding_fallback_message` in admin HQ allows to override the message shown in the header when signed in

## 2019-01-16

### Fixed

- The clustering prototype no longer shows labels behind other content
- Removing a project header image is again possible
- New active platforms get properly submitted to google search console again
- Scrolling issues with an iPad on the idea modal have been resolved
- Signing up through Google is working again
- The line underneath active elements in the project navbar now has the correct length
- A long location does no longer break the lay-out of an event card
- The dashboards are visible again by project moderators
- The admin toggle in the users manager is working again

### Added

- When logged in, a user gets to see a dynamic call to action, asking to
  - Complete their profile
  - Display a custom message configurable through admin HQ
  - Display the default fallback engagement motivator
- The landing page header now shows user avatars
- It's now possible to post an idea from the admin idea manager
- The footer now shows a feedback element for citizens
- A new 'map' dashboard now shows the ideas on their locations detected from the text using NLP
- The clustering prototype now shows the detected keywords when clustering is used

### Changed

- The navbar and landing page have a completely refreshed design
  - The font has changed all over the platform
  - 3 different colors (main, secondary, text) are configurable in Admin HQ
- The clustering prototype has been moved to its own dashboard tab
- Project cards for continuous projects now link to the information page instead of ideas

## 2018-12-26

### Fixed

- The rich text editor now formats more content the same way as they will be shown in the platform

### Added

- Admin onboarding guide
  - Shown as the first page in the admin, guiding users on steps to take
- The idea page now shows similar ideas, based on NLP
  - Feature flagged as `similar_ideas`, turned off by default
  - Experimental, intended to evaluate NLP similarity performance
- A user is now automatically signed out from FranceConnect when signing out of the platform

### Changed

- When a user signs in using FranceConnect, names and some signup fields can no longer be changed manually
- The FranceConnect button now has the official size and dimensions and no T&C
- SEO improvements to the "Powered by CitizenLab" logo

## 2018-12-13

### Fixed

- User digest email campaigns is sent out again
- IE11 UI fixes:
  - Project card text overflow bug
  - Project header text wrapping/centering bug
  - Timeline header broken layout bug
  - Dropdown not correctly positioned bug
- Creating new tenants and changing the host of existing tenants makes automatic DNS changes again

### Added

- SEO improvements: project pages and info pages are now included in sitemap
- Surveys now have Google Forms support

## 2018-12-11-2

### Fixed

- A required registration field of type number no longer blocks users on step 2 of the registration flow

## 2018-12-11

### Fixed

- Loading an idea page with a deleted comment no longer results in an error being shown
- Assigning a first bedget to a PB project as a new user no longer shows an infinite spinner
- Various dropdowns, most famously users group selection dropdown, no longer overlap menu items

## 2018-12-07

### Fixed

- It's again possible to write a comment to a comment on mobile
- When logged in and trying to log in again, the user is now redirected to the homepage
- A deleted user no longer generates a link going nowhere in the comments
- The dropdown menu for granular permissions no longer disappears behind the user search field
- After deleting an idea, the edit and delete buttons are no longer shown in the idea manager
- Long event title no longer pass out of the event box
- Notifications from a user that got deleted now show 'deleted user' instead of nothing

### Added

- Machine translations on the idea page
  - The idea body and every comment not in the user's language shows a button to translate
  - Feature flagged as `machine_translations`
  - Works for all languages
- Show the currency in the amount field for participatory budgeting in the admin
- Built-in registration fields can now be made required in the admin
- FranceConnect now shows a "What is FranceConnect?" link under the button

### Changed

- The picks column in the idea manager no longer shows a euro icon

## 2018-11-28

### Fixed

- IE11 graphical fixes in text editor, status badges and file drag&drop area fixed
- The idea tab is visible again within the admin of a continuous PB project
- The checkbox within 3rd party login buttons is now clickable in Firefox

## 2018-11-27

### Fixed

- When all registration fields are disabled, signing up through invite no longer blocks on the first step
- A moderator that has not yet accepted their invitation, is no longer shown as 'null null' in the moderators list
- Adding an idea by clicking on the map is possible again

### Changed

- When there are no events in a project, the events title is no longer shown
- The logo for Azure AD login (VUB Net ID) is shown as a larger image
- When logging in through a 3rd party login provider, the user needs to confirm that they've already accepted the terms and conditions

## 2018-11-22

### Fixed

- In the clustering prototype, comparing clusters using the CTRL key now also works on Mac
- Widget HTML code can now be copied again
- Long consequent lines of text now get broken up in multiple lines on the idea page
- Admin pages are no longer accessible for normal users
- Reduced problems with edge cases for uploading images and attachments

### Added

- Participatory budgeting (PB)
  - A new participation method in continuous and timeline projects
  - Admins and moderators can set budget on ideas and a maximum budget on the PB phase
  - Citizens can fill their basket with ideas, until they hit the limit
  - Citizens can submit their basket when they're done
  - Admins and moderators can process the results through the idea manager and excel export
- Advanced dashboards: iteration 1
  - The summary tab shows statistics on idea/comment/vote and registration activities
  - The users tab shows information on user demographics and a leaderboard
  - The time filter can be controller with the precision of a day
  - Project, group and topic filters are available when applicable
  - Project moderators can access the summary tabs with enforced project filter
- Social sharing through the modal is now separately trackable from sharing through the idea page
- The ideas excel export now contains the idea status
- A new smart group rule allows for filtering on project moderators and normal users

### Changed

- Project navigation is now shown in new navigation bar on top
- The content of the 'Open idea project' for new tenants has changed
- After posting an idea, the user is redirected towards the idea page of the new idea, instead of the landing page

## 2018-11-07

### Fixed

- The widget HTML snippet can be copied again

## 2018-11-05

### Fixed

- Clicking Terms & Conditions links during sign up now opens in a new tab

### Added

- Azure Active Directory login support, used for VUB Net ID

## 2018-10-25

### Fixed

- Resizing and alignment of images and video in the editor now works as expected
- Language selector is now updating the saved locale of a signed in user
- When clicking "view project" in the project admin in a new tab, the projects loads as expected
- The navbar user menu is now keyboard accessible
- Radio buttons in forms are now keyboard accessible
- The link to the terms and conditions from social sign in buttons is fixed
- In admin > settings > pages, the editors now have labels that show the language they're in
- Emails are no longer case sensitive, resolving recurring password reset issues
- The widget now renders properly in IE11
- Videos are no longer possible in the invitation editor

### Added

- Cookie consent manager
  - A cookie consent footer is shown when the user has not yet accepted cookies
  - The user can choose to accept all cookies, or open the manager and approve only some use cases
  - The consent settings are automatically derived from Segment
  - When the user starts using the platform, they silently accept cookies
- A new cookie policy page is easier to understand and can no longer be customized through the admin
- Granular permissions
  - In the project permissions, an admin or project moderator can choose which citizens can take which actions (posting/voting/comments/taking survey)
  - Feature flagged as 'granular_permissions', turned off by default
- Ideas excel export now contains links to the ideas
- Ideas and comments can now be exported from within a project, also by project moderators
- Ideas and comments can now be exported for a selection of ideas
- When signing up, a user gets to see which signup fields are optional

### Changed

- Published projects are now shown first in the admin projects overview
- It's now more clear that the brand color can not be changed through the initial input box
- All "Add <something>" buttons in the admin have moved to the top, for consistency
- The widget no longer shows the vote count when there are no votes
- When a project contains no ideas, the project card no longer shows "no ideas yet"

## 2018-10-09

### Fixed

- UTM tags are again present on social sharing
- Start an idea button is no longer shown in the navbar on mobile
- Exceptionally slow initial loading has been fixed
- Sharing on facebook is again able to (quite) consistently scrape the images
- When using the project copy tool in Admin HQ, attachments are now copied over as well

### Added

- Email engine in the admin (feature flagged)
  - Direct emails can be sent to specific groups by admins and moderators
  - Delivered/Opened/Clicked statistics can be seen for every campaign
  - An overview of all automated emails is shown and some can be disabled for the whole platform

## 2018-09-26

### Fixed

- Error messages are no longer cut off when they are longer than the red box
- The timeline dropdown on mobile shows the correct phase names again
- Adding an idea by clicking on the map works again
- Filip peeters is no longer sending out spam reports
- Reordering projects on the projects admin no longer behaves unexpectedly
- Fixes to the idea manager
  - Tabs on the left no longer overlap the idea table
  - Idea status tooltips no longer have an arrow that points too much to the right
  - When the screen in not wide enough, the preview panel on the right is no longer shown
  - Changing an idea status through the idea manager is possible again

### Added

- Social sharing modal is now shown after posting an idea
  - Feature flagged as `ideaflow_social_sharing`
  - Offers sharing buttons for facebook, twitter and email
- File attachments can now be added to
  - Ideas, shown on the idea page. Also works for citizens.
  - Projects, shown in the information page, for admins and moderators
  - Phases, shown under the phase description under the timeline, for admins and moderators
  - Events, shown under the event description, for admins and moderators
  - Pages, shown under the text, for admins
- Some limited rich text options can now be used in email invitation texts

### Changed

- The admin projects page now shows 3 seperate sections for published, draft and archived
- When there are no voting buttons, comment icon and count are now also aligned to the right
- It's now possible to remove your avatar

## 2018-09-07

### Fixed

- Submit idea button is now aligned with idea form
- An error caused by social sign in on French platforms not longer has an English error message
- Checkboxes are now keyboard navigable
- Projects that currently don't accept ideas can no longer be selected when posting an idea
- Deleting an idea no longer results in a blank page
- Deleting a comment no longer results in a blank page
- When sign in fails, the error message no longer says the user doesn't exist
- `null` is no longer shown as a lastname for migrated cl1 users without last name
- Clicking on the table headers in the idea managers again swaps the sorting order as expected
- Typeform Survey now is properly usable on mobile

### Added

- Email notification control
  - Every user can opt-out from all recurring types of e-mails sent out by the platform by editing their profile
  - Emails can be fully disabled per type and per tenant (through S&S ticket)
- An widget that shows platform ideas can now be embedded on external sites
  - The style and content of the widget can be configured through admin > settings > widgets
  - Widget functionality is feature flagged as "widgets", on by default

### Changed

- Initial loading speed of the platform has drastically improved, particulary noticable on mobile
- New tenants have custom signup fields and survey feature enabled by default

## 2018-08-20

### Fixed

- The idea sidepane on the map correctly displays HTML again
- Editing your own comment no longer turns the screen blank
- Page tracking to segment no longer tracks the previous page instead of the current one
- Some browsers no longer break because of missing internationalization support
- The options of a custom field are now shown in the correct order

### Added

- A major overhaul of all citizen-facing pages to have significantly better accessibility (almost WCAG2 Level A compliant)
  - Keyboard navigation supported everywhere
  - Forms and images will work better with screen readers
  - Color constrasts have been increased throughout
  - A warning is shown when the color in admin settings is too low on constrast
  - And a lot of very small changes to increase WCAG2 compliance
- Archived projects are visible by citizens
  - Citizens can filter to see all, active or archived projects
  - Projects and project cards show a badge indicating a project is archived
  - In the admin, active and archived projects are shown separately
- A favicon can now be configured at the hidden location `/admin/favicon`
  - On android in Chrome, the platform can be added to the Android homescreen and will use the favicon as an icon
- Visitors coming through Onze Stad App now are trackable in analytics

### Changed

- All dropdown menus now have the same style
- The style of all form select fields has changed
- Page tracking to segment no longer includes the url as the `name` property (salesmachine)
- Font sizes throughout the citizen-facing side are more consistent

## 2018-08-03

### Fixed

- The landingpage header layout is no longer broken on mobile devices
- Yet another bug related to the landingpage not correctly redirecting the user to the correct locale
- The Page not found page was not found when a page was not found

### Added

- The 'Create an account' call to action button on the landing page now gets tracked

## 2018-08-02

### Fixed

- The browser no longer goes blank when editing a comment
- Redirect to the correct locale in the URL no longer goes incorrectly to `en`

## 2018-07-31

### Fixed

- The locale in the URL no longer gets added twice in certain conditions
- Various fixes to the rich text editor
  - The controls are now translated
  - Line breaks in the editor and the resulting page are now consistent
  - The editor no longer breaks form keyboard accessibility
  - The images can no longer have inconsistent widht/height ratio wich used to happen in some cases
  - The toolbar buttons have a label for accessibility
- A new tenant created in French no longer contains some untranslated content
- The tenant lifecycle stage is now properly included in `group()` calls to segment
- Comment body and various dynamic titles are secured against XSS attacks

### Added

- Ideas published on CitizenLab can now also be pushed to Onze Stad App news stream
- The rich text editor
  - Now support copy/paste of images
- Event descriptions now also support rich text
- When not signed in, the header shows a CTA to create an account
- A new smart group rule allows you to specify members than have participated (vote, comment, idea) in a certain project
- The admin now shows a "Get started" link to the knowledge base on the bottom left
- The Dutch platforms show a "fake door" to Agenda Setting in the admin navigation

### Changed

- The idea card now shows name and date on 2 lines
- The navbar now shows the user name next to the avatar
- The user menu now shows "My ideas" instead of "Profile page"

## 2018-07-12

### Fixed

- New text editor fixes various bugs present in old editor:
  - Typing idea texts on Android phones now works as expected
  - Adding a link to a text field now opens the link in a new window
  - Resizing images now works as expected
  - When saving, the editor no longer causes extra whitespace to appear
- A (too) long list of IE11 fixes: The platform is now fully usable on IE11
- The group count in the smart groups now always shows the correct number
- The admin dashboard is no longer too wide on smaller screens
- The home button on mobile is no longer always active
- Fix for page crash when trying to navigate away from 2nd signup step when one or more required fields are present

### Added

- The language is now shown in the URL at all times (e.g. `/en/ideas`)
- The new text editor enables following extras:
  - It's now possible to upload images through the text editor
  - It's now possible to add youtube videos through the text editor
- `recruiter` has been added to the UTM campaign parameters

### Know issues

- The controls of the text editor are not yet translated
- Posting images through a URL in the text editor is no longer possible
- Images that have been resized by IE11 in the text editor, can subsequently no longer be resized by other browsers

## 2018-06-29

### Fixed

- Facebook now correctly shows the idea image on the very first share
- Signing up with a google account that has no avatar configured now works again
- Listing the projects and ideas for projects that have more than 1 group linked to them now works again

### Added

- Voting Insights [beta]: Get inisghts into who's voting for which content
  - Feature flagged as 'clustering', disabled by default
  - Admin dashboard shows a link to the prototype
- Social sharing buttons on the project info page
- Usage of `utm_` parameters on social sharing to track sharing performance
- Various improvements to meta tags throughout the platform
  - Page title shows the unread notification count
  - More descriptive page titles on home/projects/ideas
  - Engaging generic default texts when no meta title/description are provided
  - Search engines now understand what language and region the platform is targeting
- Optimized idea image size for facebook sharing
- Sharing button for facebook messenger on mobile
- When you receive admin rights, a notification is shown
- `tenantLifecycleStage` property is now present in all tracked events to segment

### Changed

- Meta tags can't be changed through the admin panel anymore
- Social sharing buttons changed aspect to be more visible

## 2018-06-20

### Fixed

- Visual fixes for IE11 (more to come)
  - The text on the homepage doesn't fall outside the text box anymore
  - The buttons on the project page are now in the right place
  - In the projects pages, the footer is no longer behaving like a header
- When trying to add a timeline phase that overlaps with another phase, a more descriptive error is shown
- larsseit font is now always being loaded

### Added

- Smart groups allow admins to automatically and continuously make users part of groups based on conditions
- New user manager allows
  - Navigating through users by group
  - Moving, adding and removing users from/to (manual) groups
  - Editing the group details from within the user manager
  - Creating groups from within the user manager
  - Exporting users to excel by group or by selection
- Custom registration fields now support the new type "number"
- The city website url can now be specified in admin settings, which is used as a link in the footer logo

### Changed

- The checkbox copy at signup has changed and now links to both privacy policy and terms and conditions
- Improved styling of usermenu dropdown (the menu that opens when you click on the avatar in the navigation bar)

### Removed

- The groups page is no longer a separate page, but the functionality is part of the user manager

## 2018-06-11

### Fixed

- Notifications that indicate a status change now show the correct status name
- The admin pages editors support changing content and creating new pages again
- When searching in the invites, filters still work as expected
- The font has changed again to larsseit

### Added

- Accessibility improvements:
  - All images have an 'alt' attributes
  - The whole navbar is now usable with a keyboard
  - Modals can be closed with the escape key
  - The contrast of labels on white backgrounds has increased
- New ideas will now immediately be scraped by facebook
- When inviting a user, you can now pick projects for which the user becomes a moderator

### Changed

- The language switcher is now shown on the top right in the navbar

## 2018-05-27

### Fixed

- Sitemap now has the correct date format
- Empty invitation rows are no longer created when the given excel file contains empty rows
- Hitting enter while editing a project no longer triggers the delete button
- Registration fields on signup and profile editing are now always shown in the correct language
- The dropdown menu for idea sorting no longer gets cut off by the edge of the screen on small screens
- Saving a phase or continuous project no longer fails when participation method is not ideation

### Added

- Language selection now also has a regional component (e.g. Dutch (Belgium) instead of Dutch)
- Added noindex tag on pages that should be shown in Google
- A new 'user created' event is now being tracked from the frontend side
- It's now possible to use HTML in the field description of custom fields (no editor, only for internal usage)

## 2018-05-16

### Fixed

- Phases are now correctly active during the day specified in their end date
- On the new idea page, the continue button is now shown at all resolutions
- On the idea list the order-by dropdown is now correctly displayed at all resolutions.

### Added

- Project moderators can be specified in project permissions, giving them admin and moderation capabilities within that project only
  - Moderators can access all admin settings of their projects
  - Moderators can see they are moderating certain projects through icons
  - Moderators can edit/delete ideas and delete comments in their projects
- A correct meta description tag for SEO is now rendered
- The platforms now render sitemaps at sitemap.xml
- It is now possible to define the default view (map/cards) for every phase individually
- The tenant can now be configured with an extra `lifecycle_stage` property, visible in Admin HQ.
- Downloading ideas and comments xlsx from admin is now tracked with events
- The fragment system, to experiment with custom content per tenant, now also covers custom project descriptions, pages and individual ideas

### Changed

- It is no longer possible to define phases with overlapping dates
- Initial loading speed of the platform has improved

## 2018-04-30

### Fixed

- When posting an idea and only afterward signing in, the content originally typed is no longer lost
- An error is no longer shown on the homepage when using Internet Explorer
- Deleting a user is possible again

### Changed

- The idea manager again shows 10 ideas on one page, instead of 5
- Submit buttons in the admin no longer show 'Error' on the buttons themselves

### Removed

- The project an idea belongs to can no longer be changed through the edit idea form, only through the idea manager

## 2018-04-26

### Added

- Areas can now be created, edited and deleted in the admin settings
- The order of projects can now be changed through drag&drop in the admin projects overview
- Before signing up, the user is requested to accept the terms and conditions
- It's possible to experiment with platform-specific content on the landing page footer, currently through setup & support
- Images are only loaded when they appear on screen, improving page loading speed

### Fixed

- You can no longer click a disabled "add an idea" button on the timeline
- When accessing a removed idea or project, a message is shown

### Known issues

- Posting an idea before logging in is currently broken; the user is redirected to an empty posting form
- Social sharing is not consistently showing all metadata

## 2018-04-18

### Fixed

- Adding an idea at a specific location by clicking on the map is fixed

## 2018-04-09

### Fixed

- An idea with a location now centers on that location
- Map markers far west or east (e.g. Vancouver) are now positioned as expected
- Links in comment now correctly break to a new line when they're too long
- Hitting enter in the idea search box no longer reloads the page
- A survey project no longer shows the amount of ideas on the project card
- The navbar no longer shows empty space above it on mobile
- The report as spam window no longer scrolls in a weird way
- The project listing on the homepage no longer repeats the same project for some non-admin users
- Google/Facebook login errors are captured and shown on an error page
- Some rendering issues were fixed for IE11 and Edge, some remain
- An idea body with very long words no longer overlaps the controls on the right
- Project cards no longer overlap the notification menu

### Added

- A user can now edit and delete its own comments
- An admin can now delete a user's comment and specify the reason, notifying the user by notification
- Invitations
  - Admins can invite users by specifying comma separated email addresses
  - Admins can invite users with extra information by uploading an excel file
  - Invited users can be placed in groups, made admin, and given a specific language
  - Admins can specify a message that will be included in the email to the invited users
  - Admins receive a notification when invited users sign up
- Users receive a notification and email when their idea changes status
- Idea titles are now limited to 80 characters

### Known issues

- Adding an idea through the map does not position it correctly

## 2018-03-23

### Fixed

- Fixed padding being added on top of navigation bar on mobile devices

## 2018-03-22

### Fixed

- Idea creation page would not load when no published projects where present. Instead of the loading indicator the page now shows a message telling the user there are no projects.

## 2018-03-20

### Fixed

- Various visual glitches on IE11 and Edge
- Scrolling behviour on mobile devices is back to normal
- The admin idea manager no longer shows an empty right column by default

### Added

- Experimental raw HTML editing for pages in the admin at `/admin/pages`

## 2018-03-14

### Fixed

- When making a registration field required, the user can't skip the second sign up step
- When adding a registration field of the "date" type, a date in the past can now be chosen
- The project listing on the landing page for logged in users that aren't admin is fixed

### Added

- When something goes wrong while authenticating through social networks, an error page is shown

## 2018-03-05

### Added

- Limited voting in timeline phases
- Facebook app id is included in the meta headers

### Known issues

- When hitting your maimum vote count as a citizen, other idea cards are not properly updating untill you try voting on them
- Changing the participation settings on a continuous project is impossible

## 2018-02-26

### Fixed

- Project pages
  - Fixed header image not being centered
- Project timeline page
  - Fixed currently active phase not being selected by default
  - Fixed 'start an idea' button not being shown insde the empty idea container
  - Fixed 'start an idea' button not linking to the correct idea creation step
- Ideas and Projects filter dropdown
  - Fixed the dropdown items not always being clickable
- Navigation bar
  - Fixed avatar and options menu not showing on mobile devices

### Added

- Responsive admin sidebar
- Top navigation menu stays in place when scrolling in admin section on mobile devices

### Changed

- Project timeline
  - Better word-breaking of phases titles in the timeline

## 2018-02-22

### Fixed

- Idea page
  - Fixed voting buttons not being displayed when page is accessed directly
- Edit profile form page
  - Fixed broken input fields (first name, last name, password, ...)
  - Fixed broken submit button behavior
- Admin project section
  - Fixed default view (map or card) not being saved
  - Fixed save button not being enabled when an image is added or removed
- Project page
  - Fixed header navigation button of the current page not being highlighted in certain scenarios
  - Fixed no phase selected in certain scenarios
  - Fixed mobile timeline phase selection not working
- Idea cards
  - Fixed 'Load more' button being shown when no more ideas
- Project cards
  - Fixed 'Load more' button being shown when no more projects
- Idea page
  - Fixed faulty link to project page
- Add an idea > project selection page
  - Fixed broken layout on mobile devices

### Added

- Landing page
  - Added 'load more' button to project and idea cards
  - Added search, sort and filter by topic to idea cards
- Project card
  - Added ideas count
- Idea card
  - Added author avatar
  - Added comment count and icon
- Idea page
  - Added loading indicator
- Project page
  - Added loading indicator
  - Added border to project header buttons to make them more visible
- Admin page section
  - Added header options in rich-text editors

### Changed

- Navigation bar
  - Removed 'ideas' menu item
  - Converted 'projects' menu item into dropdown
  - Changed style of the 'Start an idea' button
- Landing page
  - Header style changes (larger image dimensions, text centered)
  - Removed 'Projects' title on top of project cards
- Project card
  - Changed project image dimensions
  - Changed typography
- Idea card
  - Removed image placeholder
  - Reduced idea image height
- Filter dropdowns
  - Height, width and alignment changes for mobile version (to ensure the dropdown is fully visible on smaller screens)
- Idea page
  - Improved loading behavior
  - Relocated 'show on map' button to sidebar (above sharing buttons)
  - Automatically scroll to map when 'show on map' button is clicked
  - Larger font sizes and better overall typography for idea and comment text
  - Child comments style changes
  - Child commenting form style change
  - Comment options now only visible on hover on desktop
- Project page
  - Improved loading behavior
  - Timeline style changes to take into account longer project titles
  - Changed copy from 'timeline' to 'process'
  - Changed link from projects/<projectname>/timeline to projects/<projectname>/process
  - Events header button not being shown if there are no events
- Add an idea > project selection page
  - Improved project cards layout
  - Improved mobile page layout

## 2018-01-03

### Fixed

- Updating the bio on the profile page works again
- 2018 can be selected as the year of events/phases
- The project dropdown in the idea posting form no longer shows blank values
- Reset password email

### Added

- Ideas can be edited by admins and by their author
- An idea shows a changelog with its latest updates
- Improved admin idea manager
  - Bulk update project, topics and statuses of ideas
  - Bulk delete ideas
  - Preview the idea content
  - Links through to viewing and editing the idea
- When on a multi-lingual platform, the language can be changed in the footer
- The project pages now show previews of the project events in the footer
- The project card now shows a description preview text, which is changeable through the admin
- Images are automatically optimized after uploading, to reduce the file size

### Changed

- Image dimensions have changed to more optimal dimensions

## 2017-12-13

### Fixed

- The ideas of deleted users are properly shown
- Slider to make users admins is again functional

### Added

- The idea show page shows a project link
- Mentions are operational in comments
- Projects can be deleted in the admin

### Changed

- Ideas and projects sections switched positions on the landing page

## 2017-12-06

### Fixed

- Phases and events date-picker no longer overlaps with the description text
- No longer needed to hard refresh if you visited al old version of the platform
- Inconsistency when saving project permissions has been fixed
- Bullet lists are now working in project description, phases and events
- The notifications show the currect user as the one taking the action

### Added

- Translators can use `orgName` and `orgType` variables everywhere
- Previews of the correct image dimension when uploading images

### Changed

- Lots of styling tweaks to the admin interface
- Behaviour of image uploads has improved

## 2017-11-23

### Fixed

- Loading the customize tab in the admin no longer requires a hard refresh

## 2017-11-22

### Fixed

- When saving a phase in the admin, the spinner stops on success or errors
- Deleting a user no longer breaks the idea listing, idea page and comments
- Better error handling in the signup flow
- Various bug fixes to the projects admin
- The switches that control age, gender, ... now have an effect on the signup flow.
- For new visitors, hard reloading will no longer be required

### Added

- Social Sign In with facebook and google. (Needs to be setup individually per customer)
- Information pages are reachable through the navbar and editable through the admin
- A partner API that allows our partners to list ideas and projects programmatically
- Ideas with a location show a map on the idea show page
- Activation of welcome and reset password e-mails

### Changed

- Changes to mobile menu layout
- Changes to the style of switches
- Better overall mobile experience for citizen-facing site

### Known issues

- If you visited the site before and the page did not load, you need to hard refresh.
- If the "Customize" tab in the admin settings does not load, reload the browser on that page

## 2017-11-01

### Fixed

- Various copy added to the translation system
- Fixed bug where image was not shown after posting an idea
- Loading behaviour of the information pages
- Fixed bug where the app no longer worked after visiting some projects

### Added

- Added groups to the admin
- Added permissions to projects
- Social sharing of ideas on twitter and (if configured for the platform) facebook
- Projects can be linked to certain areas in the admin
- Projects can be filtered by area on the projects page
- Backend events are logged to segment

### Changed

- Improved the styling of the filters
- Project description in the admin has its own tab
- Restored the landing page header with an image and configurable text
- Improved responsiveness for idea show page
- Maximum allowed password length has increased to 72 characters
- Newest projects are list first

## 2017-10-09

### Fixed

- The male/female gender selection is no longer reversed after registration
- On firefox, the initial loading animation is properly scaled
- After signing in, the state of the vote buttons on idea cards is now correct for the current user
- Fixed bug were some text would disappear, because it was not available in the current language
- Fixed bug where adding an idea failed because of a wrongly stored user language
- Fixed bug where removing a language in the admin settings fails
- Graphical glitches on the project pages

### Added

- End-to-end test coverage for the happy flow of most of the citizen-facing app interaction
- Automated browser error logging to be proactive on bugs
- An idea can be removed through the admin

### Changed

- The modal that shows an idea is now fullscreen and has a new animation
- New design for the idea show page
- New design for the comments, with animation and better error handling
- The "Trending" sorting algorithm has changed to be more balanced and give new ideas a better chance
- Slightly improved design of the page that shows the user profile

## 2017-09-22

### Fixed

- Bug where multiple form inputs didn't accept typed input
- Issues blocking the login process
- The success message when commenting no longer blocks you from adding another comment
- Clicking an internal link from the idea modal didn't work
- Responsiveness of filters on the ideas page
- Updating an idea status through the admin failed

### Added

- Initial loading animation on page load
- Initial version of the legal pages (T&C, privacy policy, cookie policy)
- All forms give more detailed error information when something goes wrong
- Full caching and significant speed improvements for all data resources

### Changed

- Refactoring and restyling of the landing page, idea cards and project cards
- Added separate sign in and sign up components
- Cleaned up old and unused code
- The navbar is no longer shown when opening a modal
- Lots of little tweaks to styling, UX and responsiveness

## 2017-09-01

### Fixed

- Saving forms in the admin of Projects will now show success or error messages appropriately
- The link to the guide has been hidden from the admin sidebar until we have a guide to link to

### Added

- Adding an idea from a project page will pre-fill parts of the new idea form
- The landing page now prompts user to add an Idea if there are none
- The landing page will hide the Projects block if there are none

### Changed

- Under-the-hood optimizations to increase the loading speed of the platform

## 2017-08-27

### Fixed

- Changing the logo and background image in admin settings works
- Platform works for users with an unsupported OS language

### Added

- Admin dashboard
- Default topics and idea statuses for newly deployed platforms
- Proper UX for handling voting without being signed in
- Meta tags for SEO and social sharing
- Better error handling in project admin

### Changed

- Projects and user profile pages now use slugs in the URL

## 2017-08-18

### Fixed

- Changing idea status in admin
- Signing up
- Proper rending of menu bar within a project
- Admin settings are properly rendered within the tab container
- Lots of small tweaks to rendering on mobile
- Default sort ideas on trending on the ideas index page

### Added

- Admin section in projects to CRUD phases
- Admin section in projects to CRUD events
- New navbar on mobile
- Responsive version of idea show page

### Changed

- Navbar design updated
- One single login flow experience instead of 2 separate ones (posting idea/direct)
- Admins can only specify light/dark for menu color, not the exact color

### Removed

- Facebook login (Yet to be added to new login flow, will be back soon)

## 2017-08-13

### Fixed

- Voting on cards and in an idea page
- Idea modal loading speed
- Unread notification counter

### Added

- New improved flow for posting an idea
- Admin interface for projects
- New design for idea and project cards
- Consistenly applied modal, with new design, for ideas
- Segment.io integration, though not all events are tracked yet

### Changed

- Idea URls now using slugs for SEO<|MERGE_RESOLUTION|>--- conflicted
+++ resolved
@@ -1,12 +1,11 @@
 # Changelog
 
-## Next
-
-<<<<<<< HEAD
-### Changed
-
-- Mobile navbar got revamped. We now have a 'More' button in the default menu that opens up a full mobile menu.
-=======
+## Next release
+
+### Changed
+
+- Mobile navbar got redesigned. We now have a 'More' button in the default menu that opens up a full mobile menu.
+
 ## 2021-09-13
 
 ### Added
@@ -28,7 +27,6 @@
 
 - '&' character now displays correctly in Idea description and Project preview description.
 - Fixes user export with custom fields
->>>>>>> 9b799cc0
 
 ## 2021-09-03
 
