--- conflicted
+++ resolved
@@ -2,11 +2,10 @@
 
 ## Next release
 
-<<<<<<< HEAD
 ### Changed
 
 - Icons that work as button (like the vote button, the bell in the notification menu, etc.) all have accompanying descriptions so we provide more information about these buttons to people using screen readers.
-=======
+
 ## 2022-02-08
 
 ### Fixed
@@ -69,7 +68,6 @@
   - The network is now flat and shows all keywords at once
   - The colors of the keywords depend on the cluster they are part of
   - The more important links between keywords are shown in the network
->>>>>>> 5a2b932e
 
 ## 2022-01-18
 
