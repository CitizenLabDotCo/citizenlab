# Changelog

## Next

## 2021-11-05

### Fixed

- Dashboard issue where the current month did not appear for certain time zones

## 2021-11-04

### Added

- New translations from Crowdin.

## 2021-11-03

### Fixed

- Microsoft Form survey iframes no longer auto-focus on the form
- Stop confusing Serbian Latin and Cyrillic in back locales.

## 2021-11-01

### Changed

- The whole input card in Insight View screen is now clickable
- Inputs list component in Insights View screen now shows active filters at all times
- Insights Network Visualisation changes:
  - Reduced space between clusters
  - Increased font size for keywords labels
  - It is now possible to de-select keywords by clicking on them twice

### Fixed

- If there's an error message related to the project title, it goes away if the title is edited (and only shows again if we submit and the error isn't fixed).

## 2021-10-27

### Changed

- Removed the unused '/ideas/new' route

### Fixed

- Sorting order and list/map view settings of ideas are available again if voting is disabled.
- Project phase started emails and notifications.

## 2021-10-26

### Added

- Limit number of downvotes.

### Changed

- Improved quality of Idea and App Header Images
- Idea cards in the map view only show the downvote icon when downvoting is enabled or when it's disabled and it's disabled for a different reason than explicit turning off of the downvoting functionality.
- Now also for idea cards on the map view: the comment icon on an idea card is only shown when commenting in the project is enabled or there's at least one idea with a comment.

### Fixed

- The event cards now rearrange themselves vertically on mobile / small screens. Before they were always arranged horizontally. This fixed the issue of them going off-screen when there is not enough screen space.

## 2021-10-25

### Changed

- The comment icon on an idea card is only shown when commenting in the project is enabled or there's at least one idea with a comment.
- Increased Microsoft Forms survey width

### Fixed

- Insights table approve button no longer appears when there are no suggested tags
- Insights tags are now truncated when they are too long
- Insights posts cards on View screen no longer display text with different font-sizes
- Insights posts in table are no longer sorted by default

## 2021-10-20

### Changed

- PII (Personally Identifiable Information) data, if any, are now removed from Segment when a user account is deleted.

## 2021-10-19

### Changed

- Tags which do not contain any inputs are no longer visible on the Insights View screen
- PII (Personally Identifiable Information) data, if any, are now removed from Intercom when a user account is deleted.

### Added

- Added export functionality to Insights View screen inputs list

## 2021-10-15

### Changed

- Project reports are no longer available in the dashboard section. Instread, they can be found in the Reporting section of tha admin.

### Fixed

- Platform is now accepting valid Microsoft Form survey links with custom subdomains
- When user goes to the url of an Insight that no longer exist, they get redirected to the Insights List screen.

## 2021-10-14

### Fixed

- File uploads for ideas, projects, events, folders

## 2021-10-13 (2)

### Fixed

- Validation and functioning of page forms are fixed (forms to change the fixed/legal pages such as the FAQ, T&C, privacy policy, etc.).

## 2021-10-13

### Added

- Users can now change their name after validation with FranceConnect
- Permit embedding of videos from dreambroker in rich-text editor content.
- Possibility to create an Insights tag from selected filters in the Insights View screen

## 2021-10-12

### Added

- Added Serbian (Cyrillic) to platform

<<<<<<< HEAD
=======
## 2021-10-11

### Added

- Insights View screen and visualization
- Users can now change their name after validation with FranceConnect

>>>>>>> 91c7268e
## 2021-10-06

### Fixed

- Issue with user deletion

### Added

- Initial blocked words lists for Luxembourgish and Italian.
- Added Luxembourgish translations.

## 2021-10-05

### Added

- Blocked words lists for Luxembourgish and Italian (which allows the profanity blocker feature).

### Changed

- Removed 'FAQ' and 'About' from the footer.
- Removed links to other pages at the bottom of the fixed and legal pages (Cookie policy, T&C, etc.)
- Removed the YES/NO short feedback form in the footer (as it wasn't working)

## 2021-10-01

### Fixed

- Typeform export from the platform shows the answers to all questions again.

## 2021-09-29

### Changed

- Insights Edit screen improvements
  - Added tooltip in the tags sidebar
  - Added quick delete action to category button in the categories sidebar
  - "Detect tags" button only shows if there are tags detected
  - "Reset tags" button is moved to a menu
  - Removed "add" button from input sidebar and improved select hover state
- Split 'Pages' tab in admin/settings into the 'Pages' and 'Policies' tabs. 'Pages' contains the about, FAQ and a11y statement pages, while 'Policies' contains the terms and conditions, privacy- and cookie policy. The 'Pages' tab will soon be replaced by a 'Navigation' tab with more customizability options as part of the upcoming nav-bar customization functionality. This is just a temporary in-between solution.

## 2021-09-24

### Added

- SmartSurvey integration

## 2021-09-22

### Changed

- Very short phases are now shown slightly bigger in the timeline, and projects with many phases will display the timeline correctly.

### Fixed

- Cookie popup can be closed again.

## 2021-09-21

### Added

- Permit embedding of videos from videotool.dk in rich-text editor content.

### Changed

- Project moderators have access to the 'Reporting' tab of the admin panel for their projects.

### Fixed

- The category columns in input `xlsx` exports (insights) are now ordered as presented in the application.

## 2021-09-14

### Changed

- Mobile navbar got redesigned. We now have a 'More' button in the default menu that opens up a full mobile menu.

## 2021-09-13

### Added

- Insights table export button. Adds the ability to export the inputs as xlsx for all categories or a selected one.

### Fixed

- Fixes issue where user name will sometimes appear as "undefined"

## 2021-09-06

### Added

- Keyboard navigation improvements for the Insights Edit view
- Added the internal machinery to support text network analyses in the end-to-end flow.
- Customizable navbar

### Fixed

- '&' character now displays correctly in Idea description and Project preview description.
- Fixes user export with custom fields

## 2021-09-03

### Fixed

- Ghent now supports mapping 25 instead of 24 neighbourhouds

## 2021-09-02

### Fixed

- Setting DNS records when the host is changed.
- Smart group rules for participation in project, topic or idea status are now applied in one continuous SQL query.

### Changed

- The rule values for participation in project, topic or idea status, with predicates that are not a negation, are now represented as arrays of IDs in order to support specifying multiple projects, topics or idea statuses (the rule applies when satisfied for one of the values).

## 2021-09-01

### Fixed

- When voting is disabled, the reason is shown again

## 2021-08-31

### Added

- When signing up with another service (e.g. Google), the platform will now remember a prior language selection.

### Fixed

- Accessibility: voting buttons (thumbs) have a darker color when disabled. There's also more visual distinction between voting buttons on input cards when they are enabled and disabled.
- Accessibility: The default background color of the last "bubble" of the avatars showing on e.g. the landing page top banner is darker, so the contrast with its content (number of remaining users) is clearer.
- Accessibility: the text colors of the currently selected phase in a timeline project are darker to improve color contrast to meet WCAG 2.1 AA requirements.
- Accessibility: the status and topics on an input (idea) page are more distinctive compared to its background, meeting WCAG 2.1 AA criteria.
- Verification using Auth0 method no longer fails for everyone but the first user

## 2021-08-30

### Added

- New Insights module containing Insights end-to-end flow

## 2021-08-26

### Added

- Microsoft Forms integration

## 2021-08-20

### Fixed

- Survey options now appear as expected when creating a new survey project
- Adds a feature flag to disable user biographies from adminHQ

## 2021-08-18

### Added

- Added Italian to platform
- Support for a new verification method specifically for Ghent, which lets users verify using their rijksregisternummer
- Improved participatory budgeting:
  - Support for new virtual currencies (TOK: tokens, CRE: credits)
  - A minimum budget limit can be configured per project, forcing citizens to fill up their basket to some extent (or specify a specific basket amount when minimum and maximum budget are the same)
  - Copy improvements

## 2021-08-11

### Fixed

- When considering to remove a flag after updating content, all relevant attributes are re-evaluated.
- Issues with viewing notifications and marking them as read.

## 2021-08-09

### Fixed

- The preheader with a missing translation has been removed from user confirmation email

### Fixed

- When you sign up with Google, the platform will now automatically use the language of your profile whenever possible
- Fixed invalid SQL queries that were causing various issues throughout the platforms (Part I). (IN-510)

## 2021-08-05

### Added

- Added message logging to monitor tenant creation status (shown in admin HQ).

### Changed

- No default value for the lifecycle stage is prefilled, a value must be explicitly specified.
- Changing the lifecycle stage from/to demo is prohibited.
- Only tenant templates that apply without issues are released.
- On create validation for authors was replaced by publication context, to allow templates to successfully create content without authors.

## 2021-08-04

### Fixed

- Certain characters in Volunteer Cause titles prevented exporting lists of volunteers to Excel from admin/projects/.../volunteering view.
- Limit of 10 events under projects and in back office
- Events widget switch being shown in non-commercial plans

## 2021-07-30

### Added

- Configured dependabot for the frontend, a tool that helps keeping dependencies up to date.
- Added events overview page to navigation menu, which can be enabled or disabled.
- Added events widget to front page, which can be enabled or disabled (commercial feature).

## 2021-07-16

### Added

- Auto-detection of inappropriate content (in beta for certain languages). Flagged content can be inspected on the admin Activity page. The setting can be toggled in the General settings tab.

### Fixed

- On the admin activity page (/admin/moderation), items about proposals now correctly link to proposals (instead of to projects). Also, the copy of the links at the end of the item rows is now correct for different types of content (correct conjugation of 'this post', 'this project', etc. for all languages).

## 2021-07-14

### Added

- Project phases now have their own URLs, which makes it possible to link to a specific phase

### Fixed

- Blocked words for content that can contain HTML
- Searching users after sorting (e.g. by role)

## 2021-07-09

### Changed

- The admin Guide link goes to the support center now instead of to /admin/guide

## 2021-07-02

### Fixed

- Instances where the user name was "unknown author"

### Changed

- Removed the slogan from the homepage footer

## 2021-06-30

### Changed

- Users can no longer leave registration before confirming their account. This should prevent bugs relative to unconfirmed users navigating the platform.

## 2021-06-29

### Fixed

- Map: Fix for ideas that only have coordinates but no address not being shown on the map
- Map: Fix for 'click on the map to add your input' message wrongfully being shown when idea posting is not allowed
- Sign-up flow: Fix for bug that could cause the browser to freeze when the user tried to complete the custom fields step
- Project description: Fix for numbered and unnumbered lists being cut off
- Project Managers can now upload map layers.

### Changed

- Map: When an idea is selected that is hidden behind a cluster the map now zooms in to show that marker
- Map: Idea marker gets centered on map when clicked
- Map: Larger idea box on bigger desktop screens (width > 1440 pixels)
- Idea location: Display idea location in degrees (°) minutes (') seconds ('') when the idea only has coordinates but no address
- Sign-up flow: Show loading spinner when the user clicks on 'skip this step' in the sign-up custom fields step
- Image upload: The default max allowed file size for an image is now 10 Mb instead of 5 Mb

### Added

- 'Go back' button from project to project folder (if appropriate).

## 2021-06-22

### Changed

- Project managers that are assigned to a project and/or its input now lose those assignments when losing project management rights over that project.

### Fixed

- Input manager side modal scroll.

## 2021-06-18

### Fixed

- Privacy policy now opens in new tab.
- Landing page custom section now uses theme colors.
- Buttons and links in project description now open internal links in the same tab, and external links in a new tab.

## 2021-06-16

### Fixed

- Project moderators can no longer see draft projects they don't moderate in the project listing.
- The content and subject of the emails used to share an input (idea/issue/option/contribution/...) do now include the correct input title and URL.
- Sharing new ideas on Facebook goes faster
- Manual campaigns now have the layout content in all available languages.

## 2021-06-11

### Fixed

- Facebook button no longer shows when not configured.

## 2021-06-10

### Fixed

- Creating invites on a platform with many heavy custom registration fields is no longer unworkably slow

## 2021-06-09

### Added

- New citizen-facing map view

## 2021-06-08

### Fixed

- Ordering by ideas by trending is now working.
- Ordering by ideas votes in the input manager is now working.

## 2021-06-07

### Added

- Qualtrics surveys integration.

### Changed

- Project Events are now ordered chronologically from latest to soonest.

### Fixed

- Visibility Labels in the admin projects list are now visible.
- Tagged ideas export is fixed.
- Updating an idea in one locale does not overwrite other locales anymore

## 2021-05-28

### Fixed

- Project Events are now ordered chronologically from soonest to latest.

## 2021-05-27

### Fixed

- Project access rights management are now visible again.

## 2021-05-21

### Added

- Profanity blocker: when posting comments, input, proposals that contain profane words, posting will not be possible and a warning will be shown.

## 2021-05-20

### Fixed

- Excel exports of ideas without author

## 2021-05-19

### Added

- Support for Auth0 as a verification method

## 2021-05-18

### Fixed

- Active users no longer need confirmation

## 2021-05-14

### Fixed

- Fixed an issue causing already registered users to be prompted with the post-registration welcome screen.

## 2021-05-11

### Added

- Added polls to the reporting section of the dashboards

## 2021-05-10

### Changed

- Invited or verified users no longer require confirmation.

## 2021-05-07

### Fixed

- Spreasheet exports throughout the platform are improved.

### Added

- City Admins can now assign any user as the author of an idea when creating or updating.
- Email confirmation now happens in survey and signup page sign up forms.

## 2021-05-06

### Fixed

- Idea export to excel is no longer limited to 250 ideas.

## 2021-05-04

### Fixed

- Fixed issues causing email campaigns not to be sent.

## 2021-05-03

### Changed

- Users are now prompted to confirm their account after creating it, by receiving a confirmation code in their email address.

### Added

- SurveyXact Integration.

## 2021-05-01

### Added

- New module to plug email confirmation to users.

## 2021-04-29

### Fixed

- Editing the banner header in Admin > Settings > General, doesn't cause the other header fields to be cleared anymore

## 2021-04-22

### Fixed

- After the project title error appears, it disappears again after you start correcting the error

## 2021-03-31

### Fixed

- Customizable Banner Fields no longer get emptied/reset when changing another.

### Added

- When a client-side validation error happens for the project title in the admin, there will be an error next to the submit button in addition to the error message next to the input field.

## 2021-03-25

### Fixed

- The input fields for multiple locales provides an error messages when there's an error for at least one of the languages.

## 2021-03-23

### Fixed

- Fix for broken sign-up flow when signing-up through social sign-on

## 2021-03-19

### Fixed

- Admin>Dashboard>Users tab is no longer hidden for admins that manage projects.
- The password input no longer shows the password when hitting ENTER.
- Admin > Settings displays the tabs again

### Changed

- Empty folders are now shown in the landing page, navbar, projects page and sitemap.
- The sitemap no longer shows all projects and folder under each folder.
- Images added to folder descriptions are now compressed, reducing load times in project and folder pages.

### Added

- Allows for sending front-end events to our self-hosted matomo analytics tool

## 2021-03-16

### Changed

- Automatic tagging is functional for all clusters, and enabled for all premium customers

### Added

- Matomo is enabled for all platforms, tracking page views and front-end events (no workshops or back-end events yet)

## 2021-03-11

### Changed

- Tenants are now ordered alphabetically in AdminHQ
- Serbian (Latin) is now a language option.

## 2021-03-10

### Added

- CitizenLab admins can now change the link to the accessibility statement via AdminHQ.
- "Reply-to" field in emails from campaigns can be customized for each platform
- Customizable minimal required password length for each platform

## 2021-03-09

### Fixed

- Fixed a crash that would occur when tring to add tags to an idea

## 2021-03-08

### Fixed

- Phase pages now display the correct count of ideas (not retroactive - will only affect phases modified from today onwards).

## 2021-03-05

### Changed

- Changed the default style of the map
- Proposals/Initiatives are now sorted by most recent by default

### Added

- Custom maps (Project settings > Map): Admins now have the capability to customize the map shown inside of a project. They can do so by uploading geoJson files as layers on the map, and customizing those layers through the back-office UI (e.g. changing colors, marker icons, tooltip text, sort order, map legend, default zoom level, default center point).

### Fixed

- Fixed a crash that could potentially occur when opening an idea page and afterwards going back to the project page

## 2021-03-04

### Added

- In the admin (Settings > Registration tab), admins can now directly set the helper texts on top of the sign-up form (both for step 1 and 2).
- The admin Settings > Homepage and style tab has two new fields: one to allow customization for copy of the banner signed-in users see (on the landing page) and one to set the copy that's shown underneath this banner and above the projects/folders (also on the landing page).
- Copy to clarify sign up/log in possibilities with phone number

### Changed

- The admin Settings > Homepage and style tab has undergone copy improvements and has been rearranged
- The FranceConnect button to login, signup or verify your account now displays the messages required by the vendor.
- Updated the look of the FranceConnect button to login, signup or verify your account to feature the latests changes required by the vendor.

### Fixed

- Downvote button (thumbs down) on input card is displayed for archived projects

## 2021-03-03

### Added

- Users are now notified in app and via email when they're assigned as folder administrators.

## 2021-03-02

### Fixed

- Don't show empty space inside of the idea card when no avatar is present

### Added

- Maori as languages option

### Changed

- Improved layout of project event listings on mobile devices

## 2021-02-26

### Fixed

- France Connect button hover state now complies with the vendor's guidelines.

## 2021-02-24

### Fixed

- The project page no longer shows an eternal spinner when the user has no access to see the project

## 2021-02-18

### Added

- The password fields show an error when the password is too short
- The password fields have a 'show password' button to let people check their password while typing
- The password fields have a strength checker with appropriate informative message on how to increase the strength
- France Connect as a verification method.

### Fixed

- Notifications for started phases are no longer triggered for unpublished projects and folders.

## 2021-02-17

### Changed

- All input fields for multiple locales now use the components with locale switchers, resulting in a cleaner and more compact UI.
- Copy improvements

## 2021-02-12

### Fixed

- Fixed Azure AD login for some Azure setups (Schagen)

### Changed

- When searching for an idea, the search operation no longer searches on the author's name. This was causing severe performance issues and slowness of the paltforms.

## 2021-02-10

### Added

- Automatic tagging

## 2021-02-08

### Fixed

- Fixed a bug preventing registration fields and poll questions from reordering correctly.
- Fixed a bug causing errors in new platforms.

## 2021-02-04

### Fixed

- Fixed a bug causing the projects list in the navbar and projects page to display projects outside of folders when they're contained within them.

## 2021-01-29

### Added

- Ability to redirect URLs through AdminHQ
- Accessibility statement link in the footer

### Fixed

- Fixed issue affecting project managers that blocked access to their managed projects, when these are placed inside a folder.

## 2021-01-28

### Fixed

- A bug in Admin project edit page that did not allow a user to Go Back to the projects list after switching tabs
- Scrolling on the admin users page

## 2021-01-26

### Added

- Folder admin rights. Folder admins or 'managers' can be assigned per folder. They can create projects inside folders they have rights for, and moderate/change the folder and all projects that are inside.
- The 'from' and 'reply-to' emails can be customized by cluster (by our developers, not in Admin HQ). E.g. Benelux notification emails could be sent out by notifications@citizenlab.eu, US emails could be sent out by notifications@citizenlab.us etc., as long as those emails are owned by us. We can choose any email for "reply-to", so also email addresses we don't own. This means "reply-to" could potentially be configured to be an email address of the city, e.g. support@leuven.be. It is currently not possible to customize the reply-to (except for manual campaigns) and from fields for individual tenants.
- When a survey requires the user to be signed-in, we now show the sign in/up form directly on the page when not logged in (instead of the green infobox with a link to the sign-up popup)

### Fixed

- The 'reply-to' field of our emails showed up twice in recipient's email clients, now only once.

### Changed

- Added the recipient first and last name to the 'to' email field in their email client, so not only their email adress is shown.
- The links in the footer can now expand to multiple lines, and therefore accomodate more items (e.g. soon the addition of a link to the accesibility statement)

## 2021-01-21

### Added

- Added right-to-left rendering to emails

## 2021-01-18

### Fixed

- Access rights tab for participatory budget projects
- Admin moderation page access

## 2021-01-15

### Changed

- Copy improvements across different languages

## 2021-01-14

### Added

- Ability to customize the input term for a project

### Changed

- The word 'idea' was removed from as many places as possible from the platform, replaced with more generic copy.

## 2021-01-13

### Changed

- Idea cards redesign
- Project folder page redesign
- Project folders now have a single folder card image instead of 5 folder images in the admin settings
- By default 24 instead of 12 ideas or shown now on the project page

## 2020-12-17

### Fixed

- When creating a project from a template, only templates that are supported by the tenant's locale will show up
- Fixed several layout, interaction and data issues in the manual tagging feature of the Admin Processing page, making it ready for external use.
- Fixed project managers access of the Admin Processing page.

### Added

- Admin activity feed access for project managers
- Added empty state to processing list when no project is selected
- Keyboard shortcut tooltip for navigation buttons of the Admin Processing page

### Changed

- Reduced spacing in sidebar menu, allowing for more items to be displayed
- Style changes on the Admin Processing page

## 2020-12-08

### Fixed

- Issues with password reset and invitation emails
- No more idea duplicates showing up on idea overview pages
- Images no longer disappear from a body of an idea, or description of a project on phase, if placed at the bottom.

### Changed

- Increased color contrast of inactive timeline phases text to meet accesibility standard
- Increased color contrast of event card left-hand event dates to meet accesibility standard
- Increased color contrast of List/Map toggle component to meet accesibility standard

### Added

- Ability to tag ideas manually and automatically in the admin.

## 2020-12-02

### Changed

- By default the last active phase instead of the last phase is now selected when a timeline project has no active phase

### Fixed

- The empty white popup box won't pop up anymore after clicking the map view in non-ideation phases.
- Styling mistakes in the idea page voting and participatory budget boxes.
- The tooltip shown when hovering over a disabled idea posting button in the project page sticky top bar is no longer partially hidden

## 2020-12-01

### Changed

- Ideas are now still editable when idea posting is disabled for a project.

## 2020-11-30

### Added

- Ability to create new and edit existing idea statuses

### Fixed

- The page no longer refreshes when accepting the cookie policy

### Changed

- Segment is no longer used to connect other tools, instead following tools are integrated natively
  - Google Analytics
  - Google Tag Manager
  - Intercom
  - Satismeter
  - Segment, disabled by default
- Error messages for invitations, logins and password resets are now clearer.

## 2020-11-27

### Fixed

- Social authentication with Google when the user has no avatar.

### Changed

- Random user demographics on project copy.

## 2020-11-26

### Added

- Some specific copy for Vitry-sur-Seine

## 2020-11-25

### Fixed

- Sections with extra padding or funky widths in Admin were returned to normal
- Added missing copy from previous release
- Copy improvements in French

### Changed

- Proposal and idea descriptions now require 30 characters instead of the previous 500

## 2020-11-23

### Added

- Some specific copy for Sterling Council

### Fixed

- The Admin UI is no longer exposed to regular (and unauthenticated) users
- Clicking the toggle button of a custom registration field (in Admin > Settings > Registration fields) no longer duplicated the row
- Buttons added in the WYSIWYG editor now have the correct color when hovered
- The cookie policy and accessibility statement are not editable anymore from Admin > Settings > Pages

### Changed

**Project page:**

- Show all events at bottom of page instead of only upcoming events
- Reduced padding of sticky top bar
- Only show sticky top bar when an action button (e.g. 'Post an idea') is present, and you've scrolled past it.

**Project page right-hand sidebar:**

- Show 'See the ideas' button when the project has ended and the last phase was an ideation phase
- Show 'X ideas in the final phase' when the project has ended and the last phase was an ideation phase
- 'X phases' is now clickable and scrolls to the timeline when clicked
- 'X upcoming events' changed to 'X events', and event count now counts all events, not only upcoming events

**Admin project configuration page:**

- Replaced 'Project images' upload widget in back-office (Project > General) with 'Project card image', reduced the max count from 5 to 1 and updated the corresponding tooltip with new recommended image dimensions

**Idea page:**

- The map modal now shows address on top of the map when opened
- Share button copy change from "share idea" to "share"
- Right-hand sidebar is sticky now when its height allows it (= when the viewport is taller than the sidebar)
- Comment box now has an animation when it expands
- Adjusted scroll-to position when pressing 'Add a comment' to make sure the comment box is always fully visible in the viewport.

**Other:**

- Adjusted FileDisplay (downloadable files for a project or idea) link style to show underline by default, and increased contrast of hover color
- Reduced width of DateTimePicker, and always show arrows for time input

## 2020-11-20 (2)

### Fixed

- The project header image is screen reader friendly.
- The similar ideas feature doesn't make backend requests anymore when it's not enabled.

### Changed

- Areas are requested with a max. of 500 now, so more areas are visible in e.g. the admin dashboard.

## 2020-11-18

### Added

- Archived project folder cards on the homepage will now have an "Archived" label, the same way archived projects do\
- Improved support for right-to-left layout
- Experimental processing feature that allows admins and project managers to automatically assign tags to a set of ideas.

### Fixed

- Projects without idea sorting methods are no longer invalid.
- Surveys tab now shows for projects with survey phases.

### Changed

- Moved welcome email from cl2-emails to cl2-back

## 2020-11-16

### Added

- Admins can now select the default sort order for ideas in ideation and participatory budgeting projects, per project

### Changed

- The default sort order of ideas is now "Trending" instead of "Random" for every project if left unchanged
- Improved sign in/up loading speed
- Removed link to survey in the project page sidebar when not logged in. Instead it will show plain none-clickable text (e.g. '1 survey')

### Fixed

- Custom project slugs can now contain alphanumeric Arabic characters
- Project Topics table now updates if a topic is deleted or reordered.
- Empty lines with formatting (like bold or italic) in a Quill editor are now removed if not used as paragraphs.

## 2020-11-10

### Added

#### Integration of trial management into AdminHQ

- The lifecycle of the trials created from AdminHQ and from the website has been unified.
- After 14 days, a trial platform goes to Purgatory (`expired_trial`) and is no longer accessible. Fourteen days later, the expired trial will be removed altogether (at this point, there is no way back).
- The end date of a trial can be modified in AdminHQ (> Edit tenant > Internal tab).

## 2020-11-06

### Added

- Social sharing via WhatsApp
- Ability to edit the project URL
- Fragment to embed a form directly into the new proposal page, for regular users only

### Fixed

- The project about section is visibile in mobile view again
- Maps will no longer overflow on page resizes

## 2020-11-05

### Added

- Reordering of and cleaner interface for managing custom registration field options
- An 'add proposal' button in the proposals admin
- Fragment to user profile page to manage party membership settings (CD&V)
- "User not found" message when visiting a profile for a user that was deleted or could not be found

### Changed

- Proposal title max. length error message
- Moved delete functionality for projects and project folders to the admin overview

### Fixed

- The automatic scroll to the survey on survey project page

## 2020-11-03

### Fixed

- Fixed broken date picker for phase start and end date

## 2020-10-30

### Added

- Initial Right to left layout for Arabic language
- Idea description WYSIWYG editor now supports adding images and/or buttons

## 2020-10-27

### Added

- Support for Arabic

## 2020-10-22

### Added

- Project edit button on project page for admins/project manager
- Copy for Sterling Council

### Fixed

- Links will open in a new tab or stay on the same page depending on their context. Links to places on the platform will open on the same page, unless it breaks the flow (i.e. going to the T&C policy while signing up). Otherwise, they will open in a new tab.

### Changed

- In the project management rights no ambiguous 'no options' message will be shown anymore when you place your cursor in the search field

## 2020-10-16

### Added

- Ability to reorder geographic areas

### Fixed

- Stretched images in 'avatar bubbles'
- Input fields where other people can be @mentioned don't grow too wide anymore
- Linebar charts overlapping elements in the admin dashboard

## 2020-10-14

### Changed

- Project page redesign

## 2020-10-09

### Added

- Map configuration tool in AdminHQ (to configure maps and layers at the project level).

## 2020-10-08

### Added

- Project reports

### Changed

- Small styling fixes
- Smart group support multiple area codes
- Layout refinements for the new idea page
- More compact idea/proposal comment input
- Proposal 'how does it work' redesign

## 2020-10-01

### Changed

- Idea page redesign

## 2020-09-25

### Fixed

- The "Go to platform" button in custom email campaigns now works in Norwegian

### Added

- Granular permissions for proposals
- Possibility to restrict survey access to registered users only
- Logging project published events

### Changed

- Replaced `posting_enabled` in the proposal settings by the posting proposal granular permission
- Granular permissions are always granted to admins

## 2020-09-22

### Added

- Accessibility statement

## 2020-09-17

### Added

- Support for checkbox, number and (free) text values when initializing custom fields through excel invites.

### Changed

- Copy update for German, Romanian, Spanish (CL), and French (BE).

## 2020-09-15

### Added

- Support Enalyzer as a new survey provider
- Registration fields can now be hidden, meaning the user can't see or change them, typically controlled by an outside integration. They can still be used in smart groups.
- Registration fields can now be pre-populated using the invites excel

## 2020-09-08

### Fixed

- Custom buttons (e.g. in project descriptions) have correct styling in Safari.
- Horizontal bar chart overflow in Admin > Dashboard > Users tab
- User graphs for registration fields that are not used are not shown anymore in Admin > Dashboard > Users tab

### Added

- Pricing plan feature flags for smart groups and project access rights

## 2020-09-01

### Fixed

- IE11 no longer gives an error on places that use the intersection observer: project cards, most images, ...

### Added

- New platform setting: 'Abbreviated user names'. When enabled, user names are shown on the platform as first name + initial of last name (Jane D. instead of Jane Doe). This setting is intended for new platforms only. Once this options has been enabled, you MUST NOT change it back.
- You can now export all charts in the admin dashboard as xlsx or svg.
- Translation improvements (email nl...)

### Changed

- The about us (CitizenLab) section has been removed from the cookie policy

## 2020-08-27

### Added

- Support for rich text in field descriptions in the idea form.
- New "Proposed Budget" field in the idea form.

### Changed

- Passwords are checked against a list of common passwords before validation.
- Improving the security around xlsx exports (escaping formulas, enforcing access restrictions, etc.)
- Adding request throttling (rate-limiting) rules.
- Improving the consistency of the focus style.

## 2020-07-30

### Added

- Pricing plans in AdminHQ (Pricing plan limitations are not enforced).
- Showing the number of deviations from the pricing plan defaults in the tenant listing of AdminHQ.

### Changed

- Tidying up the form for creating new tenants in AdminHQ (removing unused features, adding titles and descriptions, reordering features, adding new feature flags, removing fields for non-relevant locales).

## 2020-07-10

### Added

- Project topics

### Changed

- Userid instead of email is used for hidden field in surveys (Leiden)
- New projects have 'draft' status by default

### Fixed

- Topics filter in ideas overview works again

## 2020-07-09 - Workshops

### Fixed

- Speps are scrollable

### Added

- Ability to export the inputs as an exel sheet
- Polish translations
- Portugese (pt-BR) translations

## 2020-06-26

### Fixed

- No longer possible to invite a project manager without selecting a project
- The button on the homepage now also respects the 'disable posting' setting in proposals
- Using project copy or a tenant template that contains a draft initiative no longer fails

### Added

- Romanian

## 2020-06-19

### Fixed

- Polish characters not being rendered correctly

### Added

- Back-office toggle to turn on/off the ability to add new proposals to the platform

## 2020-06-17

### Fixed

- It's no longer needed to manually refresh after deleting your account for a consistent UI
- It's no longer needed to manually refresh after using the admin toggle in the user overview
- The sign-in/up flow now correctly asks the user to verify if the smart group has other rules besides verification
-

demo`is no longer an available option for`organization_type` in admin HQ

- An error is shown when saving a typeform URL with `?email=xxxx` in the URL, which prevented emails to be linked to survey results
- On mobile, the info container in the proposal info page now has the right width
- A general issue with storing cookies if fixed, noticable by missing data in GA, Intercom not showing and the cookie consent repeatedly appearing
- Accessibility fix for the search field
- The `signup_helper_text` setting in admin HQ is again displayed in step 1 of the sign up flow

### Added

- There's a new field in admin HQ to configure custom copy in step 2 of the sign up flow called `custom_fields_signup_helper_text`
- `workshops` can be turned on/off in admin HQ, displayed as a new page in the admin interface

### Changed

- The copy for `project moderator` has changed to `project manager` everywhere
- The info image in the proposals header has changed

## 2020-06-03

### Fixed

- Maps with markers don't lose their center/zoom settings anymore
- English placeholders in idea form are gone for Spanish platforms

## 2020-05-26

### Changed

- Lots of small UI improvements throughout the platform
- Completely overhauled sign up/in flow:
  - Improved UI
  - Opens in a modal on top of existing page
  - Opens when an unauthenticaed user tries to perform an action that requires authentication (e.g. voting)
  - Automatically executes certain actions (e.g. voting) after the sign in/up flow has been completed (note: does not work for social sign-on, only email/password sign-on)
  - Includes a verification step in the sign up flow when the action requires it (e.g. voting is only allowed for verified users)

## 2020-05-20

### Fixed

- Budget field is shown again in idea form for participatory budget projects

## 2020-05-14

### Added

- Idea configurability: disabling/requiring certain fields in the idea form
- The footer has our new logo

### Changed

- Admins will receive a warning and need to confirm before sending a custom email to all users
- A survey project link in the top navigation will link to /info instead of to /survey

## 2020-04-29

### Fixed

- Folders are again shown in the navbar
- Adding an image to the description text now works when creating a project or a phase

### Added

- Support for Polish, Hungarian and Greenlandic

## 2020-04-23

### Fixed

- Long timeline phase names show properly

### Changed

- Redirect to project settings after creating the project
- Links to projects in the navigation menu link to the timeline for timeline projects

## 2020-04-21

### Fixed

- Fixed overlapping issue with idea vote bar on mobile
- Fixed an issue where images were used for which the filename contained special characters

### Added

- The overview (moderation) in the admin now has filters
  - Seen/not seen
  - Type: Comment/Idea/Proposal
  - Project
  - Search
- The idea xlsx export contains extra columns on location, number of comments and number of attachments

### Changed

- The permissions tab in the project settings has reordered content, to be more logical
- In German, the formal 'Sie' form has been replaced with the informal 'Du' form

## 2020-03-31

### Fixed

- Signing up with keyboard keys (Firefox)
- Composing manual emails with text images
- Exporting sheet of volunteers with long cause titles

### Added

- Folder attachments
- Publication status for folders

### Changed

- Show folder projects within admin project page

## 2020-03-20

### Added

- Volunteering as a new participation method

## 2020-03-16

### Fixed

- The project templates in the admin load again

## 2020-03-13

### Fixed

- The folder header image is not overly compressed when making changes to the folder settings
- The loading spinner on the idea page is centered

### Added

- Add images to folders, shown in cards.

### Changed

- Admins can now comment on ideas.

## 2020-03-10

### Fixed

- Fixed consent banner popping up every time you log in as admin
- Fixed back-office initiative status change 'Use latest official updates' radio button not working
- Fixed broken copy in Initiative page right-hand widget

### Added

- Add tooltip explaining what the city will do when the voting threshold is reached for a successful initiative
- Added verification step to the signup flow
- New continuous flow from vote button clicked to vote casted for unauthenticated, unverified users (click vote button -> account creation -> verification -> optional/required custom signup fields -> programmatically cast vote -> successfully voted message appears)
- The rich text editor in the admin now supports buttons

### Changed

- Admin HQ: new and improved list of timezones

## 2020-03-05

### Fixed

- Signup step 2 can no longer be skipped when there are required fields
- Correct tooltip link for support article on invitations
- Correct error messages when not filling in start/end date of a phase

### Added

- Setting to disable downvoting in a phase/project, feature flagged
- When a non-logged in visitor tries to vote on an idea that requires verification, the verification modal automatically appears after registering

## 2020-02-24

### Fixed

- Initiative image not found errors
- Templates generator out of disk space

### Added

- Folders i1
  - When enabled, an admin can create, edit, delete folders and move projects into and out of folders
  - Folders show in the project lists and can be ordered within projects

### Changed

- Initiative explanatory texts show on mobile views
- Existing platforms have a moderator@citizenlab.co admin user with a strong password in LastPass
- In the admin section, projects are no longer presented by publication status (Folders i1)

## 2020-02-19

### Fixed

- Loading more comments on the user profile page works again
- Accessibility improvements
- Adding an image no longer pops up the file dialog twice
- Changed to dedicated IP in mailgun to improve general deliverability of emails

### Added

- Improvements to the PB UI to make sure users confirm their basket at the end
- Ideation configurability i1
  - The idea form can be customized, on a project level, to display custom description texts for every field
- People filling out a poll are now included in the 'participated in' smart group rules
- Make me admin section in Admin HQ

### Changed

- When a platform no longer is available at a url, the application redirects to the CitizenLab website
- New platforms automatically get a moderator@citizenlab.co admin user with a strong password in LastPass

## 2020-01-29

### Fixed

- Rich text editor no longer allows non-video iframe content
- Smart groups that refer to a deleted project now get cleaned up when deleting a project
- All cookie consent buttons are now reachable on IE11
- More accessibility fixes
- The organization name is no longer missing in the password reset email

### Added

- CSAM verification
  - Users can authenticate and verify using BeID or itsme
  - User properties controlled by a verification method are locked in the user profile
  - Base layer of support for other similar verification methods in the future
- The order of project templates can now be changed in Templates HQ

### Changed

- Project templates overview no longer shows the filters

## 2020-01-17

### Fixed

- Further accesibility improvements:
  - Screen reader improvement for translations
  - Some color contrast improvements

### Added

- A hidden topics manager available at https://myfavouriteplatform.citizenlab.co/admin/topics

## 2020-01-15

### Fixed

- In the admin, the project title is now always displayed when editing a project
- Further accesibility improvements:
  - Site map improvements (navigation, clearer for screen readers)
  - Improved colors in several places for users with sight disability
  - Improved HTML to better inform screen reader users
  - Added keyboard functionality of password recovery
  - Improved forms (easier to use for users with motoric disabilities, better and more consistent validation, tips and tricks on mobile initiative form)
  - Improvements for screen reader in different languages (language picker, comment translations)
  - Added title (visible in your tab) for user settings page
  - Improved screen reader experience for comment posting, deleting, upvoting and idea voting

### Added

- The email notification settings on the user profile are now grouped in categories
- Unsubscribing through an email link now works without having to sign in first

### Changed

- The idea manager now shows all ideas by default, instead of filtered by the current user as assignee

## 2020-01-07

### Added

- Go to idea manager when clicking 'idea assigned to you' notification
- 2th iteration of the new admin moderation feature:
  - Not viewed/Viewed filtering
  - The ability to select one or more items and mark them as viewed/not viewed
  - 'Belongs to' table column, which shows the context that a piece of content belongs to (e.g. the idea and project that a comment belongs to)
  - 'Read more' expand mechanism for longer pieces of content
  - Language selector for multilingual content
  - 'Go to' link that will open a new tab and navigate you to the idea/iniative/comment that was posted

### Changed

- Improve layout (and more specifically width) of idea/iniatiatve forms on mobile
- Separate checkboxes for privacy policy and cookie policy
- Make the emails opt-in at registration

### Fixed

- Fix for unreadable password reset error message on Firefox
- Fix for project granular permission radio buttons not working

## 2019-12-12

### Added

- Polls now support questions for which a user can check multiple options, with a configurable maximum
- It's now possible to make a poll anonymous, which hides the user from the response excel export
- New verification method `id_card_lookup`, which supports the generic flow of verifying a user using a predined list of ID card numbers.
  - The copy can be configured in Admin HQ
  - The id cards CSV can be uploaded through Admin HQ

## 2019-12-11

### Added

- Admin moderation iteration 1 (feature flagged, turned on for a selected number of test clients)
- New verification onboarding campaign

### Changed

- Improved timeline composer
- Wysiwyg accessibility improvement

### Fixed

- English notifications when you have French as your language

## 2019-12-06

### Fixed

- Accessibility improvements:
  - Polls
  - Idea/initiative filter boxes
- Uploading a file in admin project page now shows the loading spinner when in progress
- Fixed English copy in notifications when other language selected
- Fixed project copy in Admin HQ not being saved

## 2019-12-05

### Fixed

- Small popups (popovers) no longer go off-screen on smaller screens
- Tooltips are no longer occluded by the checkbox in the idea manager
- The info icon on the initiatives voting box has improved alignment
- Project templates now display when there's only `en` is configured as a tenant locale
- When changing the lifecycle stage of a tenant, the update is now sent right away to segment
- When users accept an inivitation and are in a group, the group count is correctly updated
- Dropdowns in the registration flow can again support empty values
- Accessibility:
  - Various color changes to improve color contrasts
  - Color warning when picking too low contrast
  - Improvements to radio buttons, checkboxes, links and buttons for keyboard accessibility
  - Default built-in pages for new tenants have a better hierarchy for screen readers
- User posted an idea/initiative notification for admins will be in the correct language

## 2019-11-25

### Changed

- Updated translations
- Area filter not shown when no areas are configured
- Overall accessibility improvements for screen readers
- Improved accessibility of the select component, radio button, image upload and tooltip

### Fixed

- When adding a vote that triggers the voting limit on a project/phase, the other idea cards now automatically get updated with disabled vote buttons
- Fix for mobile bottom menu not being clickable when idea page was opened
- Navigating directly between projects via the menu no longer results in faulty idea card collections
- Display toggle (map or list view) of idea and initiative cards works again

## 2019-11-19

### Added

- New ideation project/phase setting called 'Idea location', which enables or disabled the ability to add a location to an idea and show the ideas on a map

### Changed

- Improved accessibility of the image upload component
- COW tooltipy copy
- Sharing modal layout improvement

### Fixed

- Checkboxes have unique ids to correctly identify their corresponding label, which improves screen reader friendliness when you have multiple checkboxes on one page.
- Avatar layout is back to the previous, smaller version

## 2019-11-15

### Fixed

- Fix for 'Click on map to add an idea' functionality not working
- Fix for notifications not showing

## 2019-11-12

### Fixed

- An email with subject `hihi` is no longer sent to admins that had their invite accepted
- Whe clicking the delete button in the file uploader, the page no longer refreshes
- Project templates no longer show with empty copy when the language is missing
- The countdown timer on initiatives now shows the correct value for days
- The radio buttons in the cookie manager are clickable again
- Changing the host of a tenant no longer breaks images embedded in texts
- It's possible again to unassign an idea in the idea manager
- The popup for adding a video or link URL is no longer invisible or unusable in some situations
- Uploading files is no longer failing for various filetypes we want to support
- Keyboard accessibility for modals

### Added

- ID Verification iteration 1
  - Users can verify their account by entering their ID card numbers (currently Chile only)
  - Verification is feature flagged and off by default
  - Smart groups can include the criterium 'is verified'
  - Users are prompted to verify their account when taking an actions that requires verification
- Total population for a tenant can now be entered in Admin HQ
- It's now possible to configure the word used for areas towards citizens from the areas admin
- Improvements to accessibility:
  - Idea and initiative forms: clearer for screen readers, keyboard accessibility, and more accessible input fields
  - Nav bar: clearer for screen readers and improved keyboard navigation
  - Project navigation and phases: clearer for screen readers
  - Sign-in, password reset and recovery pages: labeling of the input fields, clearer for screen readers
  - Participatory budgeting: clearer for screen readers

### Changed

- The organization name is now the default author in an official update

## 2019-10-22

### Fixed

- The sharing title on the idea page is now vertically aligned
- Improvements to the 'bad gateway' message sometimes affecting social sharing
- The map and markers are again visible in the admin dashboard
- First round of accessibility fixes and improvements
  - Dynamics of certain interactions are picked up by screen readers (PB, voting, ...)
  - Overall clarity for screen readers has improved
  - Improvements to information structure: HTML structure, W3C errors, head element with correct titles
  - Keyboard accessibility has generally improved: sign-up problems, login links, PB assignment, ...

### Added

- Initiatives iteration 3
  - Automatic status changes on threshold reached or time expired
  - When updating the status, official feedback needs to be provided simultaneously
  - Users receive emails and notifications related to (their) initiative
  - Initiatives support images in their body text
- Project templates
  - Admins can now create projects starting from a template
  - Templates contain images, a description and a timeline and let admin filter them by tags
  - Admins can share template descriptions with a publically accessible link
- It's now possible to configure the banner overlay color from the customize settings
- A custom email campaign now contains a CTA button by default

### Changed

- Complete copy overhaul of all emails

## 2019-10-03

### Fixed

- PB phase now has a basket button in the project navbar
- The datepicker in the timeline admin now works in IE11

### Changed

- For fragments (small pieces of UI that can be overridden per tenant) to work, they need to be enabled individually in admin HQ.

## 2019-09-25

### Fixed

- It's again possible to change a ideation/PB phase to something else when it contains no ideas
- Older browsers no longer crash when scrolling through comments (intersection observer error)
- Pagination controls are now correctly shown when there's multiple pages of users in the users manager
- The user count of groups in the users manager no longer includes invitees and matches the data shown
- Transition of timeline phases now happen at midnight, properly respecting the tenant timezone
- When looking at the map of an idea or initiative, the map marker is visible again
- The initiatives overview pages now uses the correct header and text colors
- The vote control on an initiative is no longer invisible on a tablet screen size
- The idea page in a budgeting context now shows the idea's budget
- The assign button on an idea card in a budgeting context behaves as expected when not logged in
- Project copy in Admin HQ that includes comments no longer fails
- Changing granular permissions by project moderator no longer fails

### Added

- Polling is now supported as a new participation method in a continuous project or a phase
  - A poll consists of multiple question with predefined answers
  - Users can only submit a poll once
  - Taking a poll can be restricted to certain groups, using granular permissions
  - The poll results can be exported to excel from the project settings
- It's now possible to disable Google Analytics, Google Tag Manager, Facebook Pixel and AdWords for specific tenants through Admin HQ

### Changed

- Large amount of copy improvements throughout to improve consistency and experience
- The ideas overview page is no longer enabled by default for new tenants
- The built-in 'Open idea project' can now be deleted in the project admin

## 2019-08-30

### Fixed

- The map preview box no longer overflows on mobile devices
- You're now correctly directed back to the idea/initiatives page after signing in/up through commenting

### Changed

- The height of the rich text editor is now limited to your screen height, to limit the scrolling when applying styles

## 2019-08-29

### Fixed

- Uploaded animated gifs are no longer displayed with weird artifacts
- Features that depend on NLP are less likely to be missing some parts of the data

### Added

- Citizen initiatives
  - Citizens can post view and post initiatives
  - Admins can manage initiatives, similar to how they manage ideas
  - Current limitation to be aware of, coming very soon:
    - No emails and notifications related to initiatives yet
    - No automated status changes when an initiative reaches enough votes or expires yet

## 2019-08-09

### Fixed

- Fixed a bug that sometimes prevented voting on comments
- When editing a comment, a mention in the comment no longer shows up as html
- In the dashboard, the domicile value 'outside' is now properly translated
- Some fixes were made to improve loading of the dashboard map with data edge cases
- Deleting a phase now still works when users that reveived notifications about the phase have deleted their account
- New releases should no longer require a hard refresh, avoiding landing page crashing issues we had

### Added

- File input on the idea form now works on mobile, if the device supports it

## 2019-07-26

### Fixed

- The project moderator email and notification now link to the admin idea manager instead of citizen side
- The widget no longer shows the `Multiloc`, but the real idea titles for some platforms

### Added

- Speed improvements to data requests to the backend throughout the whole paltform
- Changing the participation method from ideation to information/survey when there are ideas present is now prevented by the UI
- It's now possible to manually reorder archived projects
- There's new in-platform notifications for a status change on an idea you commented or voted on

## 2019-07-18

### Fixed

- It's no longer possible to change the participation method to information or survey if a phase/project already contains ideas
- The 'Share your idea modal' is now properly centered
- It's no longer possible to send out a manual email campaign when the author is not properly defined
- Invite emails are being sent out again
- Imported ideas no longer cause incomplete pages of idea cards
- Invited users who did not accept yet no longer receive any automated digest emails

## 2019-07-08

### Fixed

- When changing images like the project header, it's no longer needed to refresh to see the result
- The comments now display with a shorter date format to work better on smaller screens
- The code snippet from the widget will now work in some website that are strict on valid html
- The number of days in the assignee digest email is no longer 'null'
- The project preview description input is displayed again in the projects admin
- The idea status is no longer hidden when no vote buttons are displayed on the idea page
- Duplicate idea cards no longer appear when loading new pages

### Added

- Performance optimizations on the initial loading of the platform
- Performance optimizations on loading new pages of ideas and projects
- Newly uploaded images are automatically optimized to be smaller in filesize and load faster
- The 'Add an idea' button is now shown in every tab of the projects admin
- It's now possible to add videos to the idea body text
- E-mails are no longer sent out through Vero, but are using the internal cl2-emails server

### Changed

- The automated emails in the admin no longer show the time schedule, to work around the broken translations
- The rights for voting on comments now follow the same rights than commenting itself, instead of following the rights for idea voting
- On smaller desktop screens, 3 columns of idea cards are now shown instead of 2
- When adding an idea from the map, the idea will now be positioned on the exact location that was clicked instead of to the nearest detectable address
- Using the project copy tool in admin HQ is more tolerant about making copies of inconsistent source projects

## 2019-06-19

### Fixed

- Show 3-column instead of 2-column layout for ideas overview page on smaller desktop screens
- Don't hide status label on idea page when voting buttons are not shown

### Changed

- Small improvement in loading speed

## 2019-06-17

## Fixed

- The column titles in comments excel export are aligned with the content
- There's now enough space between voting anc translate links under a comment
- Vote button on an idea no longer stays active when a vote on that idea causes the voting treshold of the project to be reached

## Added

- The admin part of the new citizen initiatives is available (set initiatives feature on `allowed`)
  - Cities can configure how they plan to use initiatives
- A preview of how initiatives will look like city side is available, not yet ready for prime time (set initiatives feature on `allowed` and `enabled`)
- The ideas overview page has a new filtering sidebar, which will be used for other idea and initiative listings in the future
  - On idea status
  - On topic
  - Search
- Comments now load automatically while scrolling down, so the first comments appear faster

## 2019-06-05

### Fixed

- Fix an issue that when showing some ideas in an idea card would make the application crash

## 2019-05-21

### Fixed

- The idea page does no longer retain its previous scroll position when closing and reopening it
- The Similar Ideas box no longer has a problem with long idea titles not fitting inside of the box
- The Similar Ideas box content did not update when directly navigating from one idea page to the next
- The 'What were you looking for?' modal no longer gives an error when trying to open it

### Changed

- You now get redirected to the previously visited page instead of the landing page after you've completed the signup process

## 2019-05-20

### Fixed

- Closing the notification menu after scrolling no longer results in a navbar error
- When accessing the idea manager as a moderator, the assignee filter defaults to 'assigned to me'
- The idea and comment counts on the profile page now update as expected
- It's now possible to use a dropdown input in the 2nd registration step with a screen reader
- An invited user can no longer request a password reset, thereby becoming an inconsistent user that resulted in lots of problems

### Added

- Restyle of the idea page
  - Cleaner new style
  - Opening an idea no longer appears to be a modal
  - Properly styled similar ideas section
  - Showing comment count and avatars of contributors

### Changed

- When clicking the edit button in the idea manager, the edit form now opens in the sidemodal

## 2019-05-15

### Fixed

- Opening the projects dropdown no longer shows all menu items hovered when opened
- Users that can't contribute (post/comment/vote/survey) no longer get an email when a phase starts
- When a project has an ideation and a PB phase, the voting buttons are now shown during the ideation phase
- The admin navigation menu for moderators is now consistent with that for admins
- Moderators that try to access pages only accessible for admins, now get redirected to the dashboard
- The details tab in clustering doesn't cause the info panel to freeze anymore
- When writing an official update, the sbumit button now only becomes active when submission is possible
- The 'no options' copy in a dropdown without anything inside is now correctly translated
- Making a field empty in Admin HQ now correctly saves the empty value
- The active users graph no longer includes users that received an email as being active
- The translation button in an idea is no longer shown when there's only one platform language
- After changing granular permission, a refresh is no longer needed to see the results on ideas
- The sideview in the idea manager now shows the status dropdown in the correct language
- The layout of the sideview in the idea manager is now corrected
- A digest email to idea assignees is no longer sent out when no ideas are assigned to the admin/moderator
- Signing in with VUB Net ID works again
- Loading the insights map can no longer be infinite, it will now show an error message when the request fails

### Added

- The profile page of a user now also shows the comments by that user
- Users can now delete their own profile from their edit profile page
- Similar ideas, clustering and location detection now work in Spanish, German, Danish and Norwegian
- Facebooks bot coming from `tfbnw.net` are now blocked from signing up
- Moderators now also have a global idea manager, showing all the ideas from the projects they're moderating
- Loading the insights map, which can be slow, now shows a loading indicator

### Changed

- Voting buttons are no longer shown when voting is not enabled
- Improved and more granular copy text for several voting and commenting disabled messages

## 2019-04-30

### Fixed

- Time remaning on project card is no longer Capitalized
- Non-admin users no longer get pushed to intercom
- Improvements to the idea manager for IE11
- When filtering on a project in the idea manager, the selected project is highlighted again
- @citizenlab.cl admins can now also access churned platforms
- The user count in the user manager now includes migrated cl1 users
- Sending invitations will no longer fail on duplicate mixed-case email addresses

### Added

- Ideas can now be assigned to moderators and admins in the idea manager
  - Added filter on assignee, set by default to 'assigned to me'
  - Added filter to only show ideas that need feedback
  - When clicking an idea, it now opens in and can be partially edited from a half screen modal
  - Admins and moderators get a weekly digest email with their ideas that need feedback
- Completely new comments UI with support for comment upvotes
  - Comments are visually clearly grouped per parent comment
  - Sub-comments use @mentions to target which other subcomment they reply to
  - Comments can be sorted by time or by votes
- Ideas can now be sorted randomly, which is the new default
- New smart group rule for users that contributed to a specific topic
- New smart group rule for users that contributed to ideas with a specific status
- Clear error message when an invitee does a normal sign up

### Changed

- The idea grid no longer shows a 'post an idea' button when there are no ideas yet

## 2019-04-24

### Fixed

- Project cards now show correct time remaining until midnight

## 2019-04-23

### Fixed

- Closing the notification menu does not cause an error anymore
- The unread notifications count is now displayed correctly on IE11
- Clicking on an invite link will now show an immediate error if the invite is no longer valid

### Changed

- The admin guide is now under the Get Started link and the dashboards is the admin index
- The project cards give feedback CTA was removed
- An idea can now be deleted on the idea page
- The default border radius throughout the platform now is 3px instead of 5px
- The areas filter on the project cards is only shown when there is more than one area

## 2019-04-16

### Fixed

- The comment count of a project remains correct when moving an idea to a different project
- Fixed an issue when copying projects (through the admin HQ) to tenants with conflicting locales
- Only count people who posted/voted/commented/... as participants (this is perceived as a fix in the dashboards)
- Invites are still sent out when some emails correspond to existing users/invitees
- Phase started/upcoming notifications are only sent out for published projects

### Added

- Posting text with a URL will turn the URL part into a link
- Added smart group rules for topic and idea status participants

### Changed

- New configuration for which email campaigns are enabled by default
- Changed project image medium size to 575x575

## 2019-04-02

### Fixed

- The new idea button now shows the tooltip on focus
- The gender graph in clustering is now translated
- Tooltips on the right of the screen no longer fall off
- Text in tooltips no longer overflows the tooltip borders
- When there are no ideas, the 'post an idea' button is no longer shown on a user profile or the ideas overview page
- The project card no longer displays a line on the bottom when there is no meta information available
- Downloading the survey results now consistently triggers a browser download
- The bottom of the left sidebar of the idea manager can now be reached when there are a lot of projects
- The time control in the admin dashboard is now translated
- Various fixes to improve resilience of project copy tool

### Added

- The ideas overview page now has a project filter
- The various pages now support the `$|orgName|` variable, which is replaced by the organization name of the tenant
- Non-CitizenLab admins can no longer access the admin when the lifecycle stage is set to churned
- A new style variable controls the header opacity when signed in
- New email as a reminder to an invitee after 3 days
- New email when a project phase will start in a week
- New email when a new project phase has started
- The ideas link in the navbar is now feature flagged as `ideas_overview`

### Changed

- When filtering projects by multiple areas, all projects that have one of the areas or no area are now shown
- The user search box for adding a moderator now shows a better placeholder text, explaining the goal

## 2019-03-20

### Fixed

- Fixed mobile layout issues with cookie policy, idea image and idea title for small screens (IPhone 5S)
- Posting an idea in a timeline that hasn't started yet (as an admin) now puts the idea in the first phase
- Notifications menu renders properly in IE11
- The CTA on project cards is no longer shown for archived and finished projects
- Invited users that sign up with another authentication provider now automatically redeem their invitation
- When the tenant only has one locale, no language switcher is shown in the official feedback form

### Added

- Capabilities have been added to apply custom styling to the platform header
  - Styling can be changed through a new style tab in admin HQ
  - It's also possible to configure a different platform-wide font
  - Styling changes should only be done by a designer or front-end developer, as there are a lot of things that could go wrong
- The initial loading speed of the platform has increased noticably due to no longer loading things that are not immediately needed right away.
- Tenant templates are now automatically updated from the `.template` platforms every night
- The project copy tool in admin HQ now supports time shifting and automatically tries to solve language conflicts in the data
- New notifications and emails for upcoming (1 week before) and starting phases

### Changed

- Archived ieas are no longer displayed on the general ideas page
- The time remaining on project cards is no longer shown on 2 lines if there's enough space
- New platforms will show the 'manual project sorting' toggle by default
- Some changes were made to modals throughout to make them more consistent and responsiveness
- New ideas now have a minimal character limit of 10 for the title and 30 for the body
- User pages have a more elaborate meta title and description for SEO purposes

## 2019-03-11

### Fixed

- Notifications layout on IE11
- Errors due to loading the page during a deployment

## 2019-03-11

### Fixed

- Similar ideas is now fast enough to enable in production
- NLP insights will no longer keep on loading when creating a new clusgtering graph
- The comment count on project cards now correctly updates on deleted comments
- Various spacing issues with the new landing page on mobile are fixed
- When logging out, the avatars on the project card no longer disappear
- The widget no longer cuts off the title when it's too long
- In admin > settings > pages, all inputs are now correctly displayed using the rich text editor
- The notifications are no longer indented inconsistently
- Exporting typeform survey results now also work when the survey embed url contains `?source=xxxxx`
- When there's a dropdown with a lot of options during signup, these options are no longer unreachable when scrolling down
- The cookie policy no longer displays overlapping text on mobile
- The `isSuperAdmin`, `isProjectModerator` and `highestRole` user properties are now always named using camelCasing

### Added

- Official feedback
  - Admins and moderators can react to ideas with official feedback from the idea page
  - Users contributing to the idea receive a notification and email
  - Feedback can be posted using a free text name
  - Feedback can be updated later on
  - Admin and moderators can no longer write top-level comments
  - Comments by admins or moderators carry an `Official` badge
- When giving product feedback from the footer, a message and email can be provided for negative feedback
- CTA on project card now takes granular permissions into account
- CTA on project card is now also shown on mobile
- Projects for which the final phase has finished are marked as finished on their project card
- Projects on the landing page and all projects page can now be filtered on area through the URL

### Changed

- The avatars on a project card now include all users that posted, voted or commented
- Commenting is no longer possible on ideas not in the active phase

## 2019-03-03

### Fixed

- Manually sorting projects in the admin works as expected

### Added

- Support for Spanish
- The copy of 'x is currently working on' can be customized in admin HQ
- Extra caching layer in cl2-nlp speeds up similar ideas and creating clusters

## 2019-02-28

### Fixed

- In the dashboard, the labels on the users by gender donut chart are no longer cut off
- Adding file attachments with multiple consecutive spaces in the filename no longer fails
- Project copy in admin HQ no longer fails when users have mismatching locales with the new platform

### Added

- New landing page redesign
  - Project cards have a new layout and show the time remaining, a CTA and a metric related to the type of phase
  - The bottom of the landing page displays a new custom info text, configurable in the admin settings
  - New smarter project sorting algorithm, which can be changed to manual ordering in the projects admin
  - Ideas are no longer shown on the landing page
  - The `Show all projects` link is only shown when there are more than 10 projects
- New attributes are added to segment, available in all downstream tools:
  - `isSuperAdmin`: Set to true when the user is an admin with a citizenlab email
  - `isProjectModerator`
  - `highestRole`: Either `super_admin`, `admin`, `project_moderator` or `user`

### Changed

- Intercom now only receives users that are admin or project moderator (excluding citizenlab users)

## 2019-02-20

### Fixed

- User digest email events are sent out again
- The user statistics on the admin dashboard are back to the correct values
- Creating a new project page as an admin does not result in a blank page anymore
- Improved saving behaviour when saving images in a phase's description
- When logged in and visiting a url containing another locale than the one you previously picked, your locale choice is no longer overwritten

### Added

- Project copy feature (in admin HQ) now also supports copying ideas (including comments and votes) and allows you to specify a new slug for the project URL
- Unlogged users locale preference is saved in their browser

## 2019-02-14

### Fixed

- Project/new is no longer a blank page

## 2019-02-13

### Fixed

- Texts written with the rich text editor are shown more consistently in and outside of the editor
- Opening a dropdown of the smart group conditions form now scrolls down the modal
- When changing the sorting method in the ideas overview, the pagination now resets as expected
- Google login no longer uses the deprecated Google+ authentication API

### Added

- Typeform survey for typeform can now be downloaded as xlsx from a tab in the project settings
  - The Segment user token needs to be filled out in Admin HQ
  - New survey responses generate an event in segment
- Survey providers can be feature flagged individually
- New \*.template.citizenlab.co platforms now serve as definitions of the tenant template
- The registration fields overview in admin now shows a badge when fields are required

### Changed

- Surveymonkey is now feature-flagged off by default for new platforms

## 2019-01-30

### Fixed

- Long topic names no longer overlap in the admin dashboards
- Video no longer pops out of the phase description text
- Added event tracking for widget code copy and changing notification settings
- Saving admin settings no longer fails because of a mismatch between platform and user languages
- The password reset message now renders correctly on IE11
- It's easier to delete a selected image in the rich text editor
- The copy in the modal to create a new group now renders correctly in IE11
- Texts used in the the dashboard insights are no longer only shown in English
- Tracking of the 'Did you find what you're looking for?' footer not works correctly

### Added

- Tooltips have been added throughout the whole admin interface
- A new homepage custom text section can be configured in the admin settings, it will appear on the landing page in a future release
- New experimental notifications have been added that notify admins/moderators on every single idea and comment
- New tenant properties are being logged to Google Analytics

## 2019-01-19

### Fixed

- Registration fields of the type 'multiple select' can again be set in the 2nd step of the signup flow
- Creating invitations through an excel file no longer fails when there are multiple users with the same first and last name

## 2019-01-18

### Fixed

- Overflowing text in project header
- Fixed color overlay full opaque for non-updated tenant settings
- Fixed avatar layout in IE11
- Fixed idea page scrolling not working in some cases on iPad
- Pressing the enter key inside of a project settings page will no longer trigger a dialog to delet the project

### Changed

- Reduced the size of the avatars on the landing page header and footer
- Made 'alt' text inside avatar invisible
- Better cross-browser scaling of the background image of the header that's being shown to signed-in users
- Added more spacing underneath Survey, as not to overlap the new feedback buttons
- Increased width of author header inside of a comment to better accomodate long names
- Adjusted avatar hover effect to be inline with design spec￼

## 2019-01-17

### Added

- `header_overlay_opacity` in admin HQ allows to configure how transparent header color is when not signed in
- `custom_onboarding_fallback_message` in admin HQ allows to override the message shown in the header when signed in

## 2019-01-16

### Fixed

- The clustering prototype no longer shows labels behind other content
- Removing a project header image is again possible
- New active platforms get properly submitted to google search console again
- Scrolling issues with an iPad on the idea modal have been resolved
- Signing up through Google is working again
- The line underneath active elements in the project navbar now has the correct length
- A long location does no longer break the lay-out of an event card
- The dashboards are visible again by project moderators
- The admin toggle in the users manager is working again

### Added

- When logged in, a user gets to see a dynamic call to action, asking to
  - Complete their profile
  - Display a custom message configurable through admin HQ
  - Display the default fallback engagement motivator
- The landing page header now shows user avatars
- It's now possible to post an idea from the admin idea manager
- The footer now shows a feedback element for citizens
- A new 'map' dashboard now shows the ideas on their locations detected from the text using NLP
- The clustering prototype now shows the detected keywords when clustering is used

### Changed

- The navbar and landing page have a completely refreshed design
  - The font has changed all over the platform
  - 3 different colors (main, secondary, text) are configurable in Admin HQ
- The clustering prototype has been moved to its own dashboard tab
- Project cards for continuous projects now link to the information page instead of ideas

## 2018-12-26

### Fixed

- The rich text editor now formats more content the same way as they will be shown in the platform

### Added

- Admin onboarding guide
  - Shown as the first page in the admin, guiding users on steps to take
- The idea page now shows similar ideas, based on NLP
  - Feature flagged as `similar_ideas`, turned off by default
  - Experimental, intended to evaluate NLP similarity performance
- A user is now automatically signed out from FranceConnect when signing out of the platform

### Changed

- When a user signs in using FranceConnect, names and some signup fields can no longer be changed manually
- The FranceConnect button now has the official size and dimensions and no T&C
- SEO improvements to the "Powered by CitizenLab" logo

## 2018-12-13

### Fixed

- User digest email campaigns is sent out again
- IE11 UI fixes:
  - Project card text overflow bug
  - Project header text wrapping/centering bug
  - Timeline header broken layout bug
  - Dropdown not correctly positioned bug
- Creating new tenants and changing the host of existing tenants makes automatic DNS changes again

### Added

- SEO improvements: project pages and info pages are now included in sitemap
- Surveys now have Google Forms support

## 2018-12-11-2

### Fixed

- A required registration field of type number no longer blocks users on step 2 of the registration flow

## 2018-12-11

### Fixed

- Loading an idea page with a deleted comment no longer results in an error being shown
- Assigning a first bedget to a PB project as a new user no longer shows an infinite spinner
- Various dropdowns, most famously users group selection dropdown, no longer overlap menu items

## 2018-12-07

### Fixed

- It's again possible to write a comment to a comment on mobile
- When logged in and trying to log in again, the user is now redirected to the homepage
- A deleted user no longer generates a link going nowhere in the comments
- The dropdown menu for granular permissions no longer disappears behind the user search field
- After deleting an idea, the edit and delete buttons are no longer shown in the idea manager
- Long event title no longer pass out of the event box
- Notifications from a user that got deleted now show 'deleted user' instead of nothing

### Added

- Machine translations on the idea page
  - The idea body and every comment not in the user's language shows a button to translate
  - Feature flagged as `machine_translations`
  - Works for all languages
- Show the currency in the amount field for participatory budgeting in the admin
- Built-in registration fields can now be made required in the admin
- FranceConnect now shows a "What is FranceConnect?" link under the button

### Changed

- The picks column in the idea manager no longer shows a euro icon

## 2018-11-28

### Fixed

- IE11 graphical fixes in text editor, status badges and file drag&drop area fixed
- The idea tab is visible again within the admin of a continuous PB project
- The checkbox within 3rd party login buttons is now clickable in Firefox

## 2018-11-27

### Fixed

- When all registration fields are disabled, signing up through invite no longer blocks on the first step
- A moderator that has not yet accepted their invitation, is no longer shown as 'null null' in the moderators list
- Adding an idea by clicking on the map is possible again

### Changed

- When there are no events in a project, the events title is no longer shown
- The logo for Azure AD login (VUB Net ID) is shown as a larger image
- When logging in through a 3rd party login provider, the user needs to confirm that they've already accepted the terms and conditions

## 2018-11-22

### Fixed

- In the clustering prototype, comparing clusters using the CTRL key now also works on Mac
- Widget HTML code can now be copied again
- Long consequent lines of text now get broken up in multiple lines on the idea page
- Admin pages are no longer accessible for normal users
- Reduced problems with edge cases for uploading images and attachments

### Added

- Participatory budgeting (PB)
  - A new participation method in continuous and timeline projects
  - Admins and moderators can set budget on ideas and a maximum budget on the PB phase
  - Citizens can fill their basket with ideas, until they hit the limit
  - Citizens can submit their basket when they're done
  - Admins and moderators can process the results through the idea manager and excel export
- Advanced dashboards: iteration 1
  - The summary tab shows statistics on idea/comment/vote and registration activities
  - The users tab shows information on user demographics and a leaderboard
  - The time filter can be controller with the precision of a day
  - Project, group and topic filters are available when applicable
  - Project moderators can access the summary tabs with enforced project filter
- Social sharing through the modal is now separately trackable from sharing through the idea page
- The ideas excel export now contains the idea status
- A new smart group rule allows for filtering on project moderators and normal users

### Changed

- Project navigation is now shown in new navigation bar on top
- The content of the 'Open idea project' for new tenants has changed
- After posting an idea, the user is redirected towards the idea page of the new idea, instead of the landing page

## 2018-11-07

### Fixed

- The widget HTML snippet can be copied again

## 2018-11-05

### Fixed

- Clicking Terms & Conditions links during sign up now opens in a new tab

### Added

- Azure Active Directory login support, used for VUB Net ID

## 2018-10-25

### Fixed

- Resizing and alignment of images and video in the editor now works as expected
- Language selector is now updating the saved locale of a signed in user
- When clicking "view project" in the project admin in a new tab, the projects loads as expected
- The navbar user menu is now keyboard accessible
- Radio buttons in forms are now keyboard accessible
- The link to the terms and conditions from social sign in buttons is fixed
- In admin > settings > pages, the editors now have labels that show the language they're in
- Emails are no longer case sensitive, resolving recurring password reset issues
- The widget now renders properly in IE11
- Videos are no longer possible in the invitation editor

### Added

- Cookie consent manager
  - A cookie consent footer is shown when the user has not yet accepted cookies
  - The user can choose to accept all cookies, or open the manager and approve only some use cases
  - The consent settings are automatically derived from Segment
  - When the user starts using the platform, they silently accept cookies
- A new cookie policy page is easier to understand and can no longer be customized through the admin
- Granular permissions
  - In the project permissions, an admin or project moderator can choose which citizens can take which actions (posting/voting/comments/taking survey)
  - Feature flagged as 'granular_permissions', turned off by default
- Ideas excel export now contains links to the ideas
- Ideas and comments can now be exported from within a project, also by project moderators
- Ideas and comments can now be exported for a selection of ideas
- When signing up, a user gets to see which signup fields are optional

### Changed

- Published projects are now shown first in the admin projects overview
- It's now more clear that the brand color can not be changed through the initial input box
- All "Add <something>" buttons in the admin have moved to the top, for consistency
- The widget no longer shows the vote count when there are no votes
- When a project contains no ideas, the project card no longer shows "no ideas yet"

## 2018-10-09

### Fixed

- UTM tags are again present on social sharing
- Start an idea button is no longer shown in the navbar on mobile
- Exceptionally slow initial loading has been fixed
- Sharing on facebook is again able to (quite) consistently scrape the images
- When using the project copy tool in Admin HQ, attachments are now copied over as well

### Added

- Email engine in the admin (feature flagged)
  - Direct emails can be sent to specific groups by admins and moderators
  - Delivered/Opened/Clicked statistics can be seen for every campaign
  - An overview of all automated emails is shown and some can be disabled for the whole platform

## 2018-09-26

### Fixed

- Error messages are no longer cut off when they are longer than the red box
- The timeline dropdown on mobile shows the correct phase names again
- Adding an idea by clicking on the map works again
- Filip peeters is no longer sending out spam reports
- Reordering projects on the projects admin no longer behaves unexpectedly
- Fixes to the idea manager
  - Tabs on the left no longer overlap the idea table
  - Idea status tooltips no longer have an arrow that points too much to the right
  - When the screen in not wide enough, the preview panel on the right is no longer shown
  - Changing an idea status through the idea manager is possible again

### Added

- Social sharing modal is now shown after posting an idea
  - Feature flagged as `ideaflow_social_sharing`
  - Offers sharing buttons for facebook, twitter and email
- File attachments can now be added to
  - Ideas, shown on the idea page. Also works for citizens.
  - Projects, shown in the information page, for admins and moderators
  - Phases, shown under the phase description under the timeline, for admins and moderators
  - Events, shown under the event description, for admins and moderators
  - Pages, shown under the text, for admins
- Some limited rich text options can now be used in email invitation texts

### Changed

- The admin projects page now shows 3 seperate sections for published, draft and archived
- When there are no voting buttons, comment icon and count are now also aligned to the right
- It's now possible to remove your avatar

## 2018-09-07

### Fixed

- Submit idea button is now aligned with idea form
- An error caused by social sign in on French platforms not longer has an English error message
- Checkboxes are now keyboard navigable
- Projects that currently don't accept ideas can no longer be selected when posting an idea
- Deleting an idea no longer results in a blank page
- Deleting a comment no longer results in a blank page
- When sign in fails, the error message no longer says the user doesn't exist
- `null` is no longer shown as a lastname for migrated cl1 users without last name
- Clicking on the table headers in the idea managers again swaps the sorting order as expected
- Typeform Survey now is properly usable on mobile

### Added

- Email notification control
  - Every user can opt-out from all recurring types of e-mails sent out by the platform by editing their profile
  - Emails can be fully disabled per type and per tenant (through S&S ticket)
- An widget that shows platform ideas can now be embedded on external sites
  - The style and content of the widget can be configured through admin > settings > widgets
  - Widget functionality is feature flagged as "widgets", on by default

### Changed

- Initial loading speed of the platform has drastically improved, particulary noticable on mobile
- New tenants have custom signup fields and survey feature enabled by default

## 2018-08-20

### Fixed

- The idea sidepane on the map correctly displays HTML again
- Editing your own comment no longer turns the screen blank
- Page tracking to segment no longer tracks the previous page instead of the current one
- Some browsers no longer break because of missing internationalization support
- The options of a custom field are now shown in the correct order

### Added

- A major overhaul of all citizen-facing pages to have significantly better accessibility (almost WCAG2 Level A compliant)
  - Keyboard navigation supported everywhere
  - Forms and images will work better with screen readers
  - Color constrasts have been increased throughout
  - A warning is shown when the color in admin settings is too low on constrast
  - And a lot of very small changes to increase WCAG2 compliance
- Archived projects are visible by citizens
  - Citizens can filter to see all, active or archived projects
  - Projects and project cards show a badge indicating a project is archived
  - In the admin, active and archived projects are shown separately
- A favicon can now be configured at the hidden location `/admin/favicon`
  - On android in Chrome, the platform can be added to the Android homescreen and will use the favicon as an icon
- Visitors coming through Onze Stad App now are trackable in analytics

### Changed

- All dropdown menus now have the same style
- The style of all form select fields has changed
- Page tracking to segment no longer includes the url as the `name` property (salesmachine)
- Font sizes throughout the citizen-facing side are more consistent

## 2018-08-03

### Fixed

- The landingpage header layout is no longer broken on mobile devices
- Yet another bug related to the landingpage not correctly redirecting the user to the correct locale
- The Page not found page was not found when a page was not found

### Added

- The 'Create an account' call to action button on the landing page now gets tracked

## 2018-08-02

### Fixed

- The browser no longer goes blank when editing a comment
- Redirect to the correct locale in the URL no longer goes incorrectly to `en`

## 2018-07-31

### Fixed

- The locale in the URL no longer gets added twice in certain conditions
- Various fixes to the rich text editor
  - The controls are now translated
  - Line breaks in the editor and the resulting page are now consistent
  - The editor no longer breaks form keyboard accessibility
  - The images can no longer have inconsistent widht/height ratio wich used to happen in some cases
  - The toolbar buttons have a label for accessibility
- A new tenant created in French no longer contains some untranslated content
- The tenant lifecycle stage is now properly included in `group()` calls to segment
- Comment body and various dynamic titles are secured against XSS attacks

### Added

- Ideas published on CitizenLab can now also be pushed to Onze Stad App news stream
- The rich text editor
  - Now support copy/paste of images
- Event descriptions now also support rich text
- When not signed in, the header shows a CTA to create an account
- A new smart group rule allows you to specify members than have participated (vote, comment, idea) in a certain project
- The admin now shows a "Get started" link to the knowledge base on the bottom left
- The Dutch platforms show a "fake door" to Agenda Setting in the admin navigation

### Changed

- The idea card now shows name and date on 2 lines
- The navbar now shows the user name next to the avatar
- The user menu now shows "My ideas" instead of "Profile page"

## 2018-07-12

### Fixed

- New text editor fixes various bugs present in old editor:
  - Typing idea texts on Android phones now works as expected
  - Adding a link to a text field now opens the link in a new window
  - Resizing images now works as expected
  - When saving, the editor no longer causes extra whitespace to appear
- A (too) long list of IE11 fixes: The platform is now fully usable on IE11
- The group count in the smart groups now always shows the correct number
- The admin dashboard is no longer too wide on smaller screens
- The home button on mobile is no longer always active
- Fix for page crash when trying to navigate away from 2nd signup step when one or more required fields are present

### Added

- The language is now shown in the URL at all times (e.g. `/en/ideas`)
- The new text editor enables following extras:
  - It's now possible to upload images through the text editor
  - It's now possible to add youtube videos through the text editor
- `recruiter` has been added to the UTM campaign parameters

### Know issues

- The controls of the text editor are not yet translated
- Posting images through a URL in the text editor is no longer possible
- Images that have been resized by IE11 in the text editor, can subsequently no longer be resized by other browsers

## 2018-06-29

### Fixed

- Facebook now correctly shows the idea image on the very first share
- Signing up with a google account that has no avatar configured now works again
- Listing the projects and ideas for projects that have more than 1 group linked to them now works again

### Added

- Voting Insights [beta]: Get inisghts into who's voting for which content
  - Feature flagged as 'clustering', disabled by default
  - Admin dashboard shows a link to the prototype
- Social sharing buttons on the project info page
- Usage of `utm_` parameters on social sharing to track sharing performance
- Various improvements to meta tags throughout the platform
  - Page title shows the unread notification count
  - More descriptive page titles on home/projects/ideas
  - Engaging generic default texts when no meta title/description are provided
  - Search engines now understand what language and region the platform is targeting
- Optimized idea image size for facebook sharing
- Sharing button for facebook messenger on mobile
- When you receive admin rights, a notification is shown
- `tenantLifecycleStage` property is now present in all tracked events to segment

### Changed

- Meta tags can't be changed through the admin panel anymore
- Social sharing buttons changed aspect to be more visible

## 2018-06-20

### Fixed

- Visual fixes for IE11 (more to come)
  - The text on the homepage doesn't fall outside the text box anymore
  - The buttons on the project page are now in the right place
  - In the projects pages, the footer is no longer behaving like a header
- When trying to add a timeline phase that overlaps with another phase, a more descriptive error is shown
- larsseit font is now always being loaded

### Added

- Smart groups allow admins to automatically and continuously make users part of groups based on conditions
- New user manager allows
  - Navigating through users by group
  - Moving, adding and removing users from/to (manual) groups
  - Editing the group details from within the user manager
  - Creating groups from within the user manager
  - Exporting users to excel by group or by selection
- Custom registration fields now support the new type "number"
- The city website url can now be specified in admin settings, which is used as a link in the footer logo

### Changed

- The checkbox copy at signup has changed and now links to both privacy policy and terms and conditions
- Improved styling of usermenu dropdown (the menu that opens when you click on the avatar in the navigation bar)

### Removed

- The groups page is no longer a separate page, but the functionality is part of the user manager

## 2018-06-11

### Fixed

- Notifications that indicate a status change now show the correct status name
- The admin pages editors support changing content and creating new pages again
- When searching in the invites, filters still work as expected
- The font has changed again to larsseit

### Added

- Accessibility improvements:
  - All images have an 'alt' attributes
  - The whole navbar is now usable with a keyboard
  - Modals can be closed with the escape key
  - The contrast of labels on white backgrounds has increased
- New ideas will now immediately be scraped by facebook
- When inviting a user, you can now pick projects for which the user becomes a moderator

### Changed

- The language switcher is now shown on the top right in the navbar

## 2018-05-27

### Fixed

- Sitemap now has the correct date format
- Empty invitation rows are no longer created when the given excel file contains empty rows
- Hitting enter while editing a project no longer triggers the delete button
- Registration fields on signup and profile editing are now always shown in the correct language
- The dropdown menu for idea sorting no longer gets cut off by the edge of the screen on small screens
- Saving a phase or continuous project no longer fails when participation method is not ideation

### Added

- Language selection now also has a regional component (e.g. Dutch (Belgium) instead of Dutch)
- Added noindex tag on pages that should be shown in Google
- A new 'user created' event is now being tracked from the frontend side
- It's now possible to use HTML in the field description of custom fields (no editor, only for internal usage)

## 2018-05-16

### Fixed

- Phases are now correctly active during the day specified in their end date
- On the new idea page, the continue button is now shown at all resolutions
- On the idea list the order-by dropdown is now correctly displayed at all resolutions.

### Added

- Project moderators can be specified in project permissions, giving them admin and moderation capabilities within that project only
  - Moderators can access all admin settings of their projects
  - Moderators can see they are moderating certain projects through icons
  - Moderators can edit/delete ideas and delete comments in their projects
- A correct meta description tag for SEO is now rendered
- The platforms now render sitemaps at sitemap.xml
- It is now possible to define the default view (map/cards) for every phase individually
- The tenant can now be configured with an extra `lifecycle_stage` property, visible in Admin HQ.
- Downloading ideas and comments xlsx from admin is now tracked with events
- The fragment system, to experiment with custom content per tenant, now also covers custom project descriptions, pages and individual ideas

### Changed

- It is no longer possible to define phases with overlapping dates
- Initial loading speed of the platform has improved

## 2018-04-30

### Fixed

- When posting an idea and only afterward signing in, the content originally typed is no longer lost
- An error is no longer shown on the homepage when using Internet Explorer
- Deleting a user is possible again

### Changed

- The idea manager again shows 10 ideas on one page, instead of 5
- Submit buttons in the admin no longer show 'Error' on the buttons themselves

### Removed

- The project an idea belongs to can no longer be changed through the edit idea form, only through the idea manager

## 2018-04-26

### Added

- Areas can now be created, edited and deleted in the admin settings
- The order of projects can now be changed through drag&drop in the admin projects overview
- Before signing up, the user is requested to accept the terms and conditions
- It's possible to experiment with platform-specific content on the landing page footer, currently through setup & support
- Images are only loaded when they appear on screen, improving page loading speed

### Fixed

- You can no longer click a disabled "add an idea" button on the timeline
- When accessing a removed idea or project, a message is shown

### Known issues

- Posting an idea before logging in is currently broken; the user is redirected to an empty posting form
- Social sharing is not consistently showing all metadata

## 2018-04-18

### Fixed

- Adding an idea at a specific location by clicking on the map is fixed

## 2018-04-09

### Fixed

- An idea with a location now centers on that location
- Map markers far west or east (e.g. Vancouver) are now positioned as expected
- Links in comment now correctly break to a new line when they're too long
- Hitting enter in the idea search box no longer reloads the page
- A survey project no longer shows the amount of ideas on the project card
- The navbar no longer shows empty space above it on mobile
- The report as spam window no longer scrolls in a weird way
- The project listing on the homepage no longer repeats the same project for some non-admin users
- Google/Facebook login errors are captured and shown on an error page
- Some rendering issues were fixed for IE11 and Edge, some remain
- An idea body with very long words no longer overlaps the controls on the right
- Project cards no longer overlap the notification menu

### Added

- A user can now edit and delete its own comments
- An admin can now delete a user's comment and specify the reason, notifying the user by notification
- Invitations
  - Admins can invite users by specifying comma separated email addresses
  - Admins can invite users with extra information by uploading an excel file
  - Invited users can be placed in groups, made admin, and given a specific language
  - Admins can specify a message that will be included in the email to the invited users
  - Admins receive a notification when invited users sign up
- Users receive a notification and email when their idea changes status
- Idea titles are now limited to 80 characters

### Known issues

- Adding an idea through the map does not position it correctly

## 2018-03-23

### Fixed

- Fixed padding being added on top of navigation bar on mobile devices

## 2018-03-22

### Fixed

- Idea creation page would not load when no published projects where present. Instead of the loading indicator the page now shows a message telling the user there are no projects.

## 2018-03-20

### Fixed

- Various visual glitches on IE11 and Edge
- Scrolling behviour on mobile devices is back to normal
- The admin idea manager no longer shows an empty right column by default

### Added

- Experimental raw HTML editing for pages in the admin at `/admin/pages`

## 2018-03-14

### Fixed

- When making a registration field required, the user can't skip the second sign up step
- When adding a registration field of the "date" type, a date in the past can now be chosen
- The project listing on the landing page for logged in users that aren't admin is fixed

### Added

- When something goes wrong while authenticating through social networks, an error page is shown

## 2018-03-05

### Added

- Limited voting in timeline phases
- Facebook app id is included in the meta headers

### Known issues

- When hitting your maimum vote count as a citizen, other idea cards are not properly updating untill you try voting on them
- Changing the participation settings on a continuous project is impossible

## 2018-02-26

### Fixed

- Project pages
  - Fixed header image not being centered
- Project timeline page
  - Fixed currently active phase not being selected by default
  - Fixed 'start an idea' button not being shown insde the empty idea container
  - Fixed 'start an idea' button not linking to the correct idea creation step
- Ideas and Projects filter dropdown
  - Fixed the dropdown items not always being clickable
- Navigation bar
  - Fixed avatar and options menu not showing on mobile devices

### Added

- Responsive admin sidebar
- Top navigation menu stays in place when scrolling in admin section on mobile devices

### Changed

- Project timeline
  - Better word-breaking of phases titles in the timeline

## 2018-02-22

### Fixed

- Idea page
  - Fixed voting buttons not being displayed when page is accessed directly
- Edit profile form page
  - Fixed broken input fields (first name, last name, password, ...)
  - Fixed broken submit button behavior
- Admin project section
  - Fixed default view (map or card) not being saved
  - Fixed save button not being enabled when an image is added or removed
- Project page
  - Fixed header navigation button of the current page not being highlighted in certain scenarios
  - Fixed no phase selected in certain scenarios
  - Fixed mobile timeline phase selection not working
- Idea cards
  - Fixed 'Load more' button being shown when no more ideas
- Project cards
  - Fixed 'Load more' button being shown when no more projects
- Idea page
  - Fixed faulty link to project page
- Add an idea > project selection page
  - Fixed broken layout on mobile devices

### Added

- Landing page
  - Added 'load more' button to project and idea cards
  - Added search, sort and filter by topic to idea cards
- Project card
  - Added ideas count
- Idea card
  - Added author avatar
  - Added comment count and icon
- Idea page
  - Added loading indicator
- Project page
  - Added loading indicator
  - Added border to project header buttons to make them more visible
- Admin page section
  - Added header options in rich-text editors

### Changed

- Navigation bar
  - Removed 'ideas' menu item
  - Converted 'projects' menu item into dropdown
  - Changed style of the 'Start an idea' button
- Landing page
  - Header style changes (larger image dimensions, text centered)
  - Removed 'Projects' title on top of project cards
- Project card
  - Changed project image dimensions
  - Changed typography
- Idea card
  - Removed image placeholder
  - Reduced idea image height
- Filter dropdowns
  - Height, width and alignment changes for mobile version (to ensure the dropdown is fully visible on smaller screens)
- Idea page
  - Improved loading behavior
  - Relocated 'show on map' button to sidebar (above sharing buttons)
  - Automatically scroll to map when 'show on map' button is clicked
  - Larger font sizes and better overall typography for idea and comment text
  - Child comments style changes
  - Child commenting form style change
  - Comment options now only visible on hover on desktop
- Project page
  - Improved loading behavior
  - Timeline style changes to take into account longer project titles
  - Changed copy from 'timeline' to 'process'
  - Changed link from projects/<projectname>/timeline to projects/<projectname>/process
  - Events header button not being shown if there are no events
- Add an idea > project selection page
  - Improved project cards layout
  - Improved mobile page layout

## 2018-01-03

### Fixed

- Updating the bio on the profile page works again
- 2018 can be selected as the year of events/phases
- The project dropdown in the idea posting form no longer shows blank values
- Reset password email

### Added

- Ideas can be edited by admins and by their author
- An idea shows a changelog with its latest updates
- Improved admin idea manager
  - Bulk update project, topics and statuses of ideas
  - Bulk delete ideas
  - Preview the idea content
  - Links through to viewing and editing the idea
- When on a multi-lingual platform, the language can be changed in the footer
- The project pages now show previews of the project events in the footer
- The project card now shows a description preview text, which is changeable through the admin
- Images are automatically optimized after uploading, to reduce the file size

### Changed

- Image dimensions have changed to more optimal dimensions

## 2017-12-13

### Fixed

- The ideas of deleted users are properly shown
- Slider to make users admins is again functional

### Added

- The idea show page shows a project link
- Mentions are operational in comments
- Projects can be deleted in the admin

### Changed

- Ideas and projects sections switched positions on the landing page

## 2017-12-06

### Fixed

- Phases and events date-picker no longer overlaps with the description text
- No longer needed to hard refresh if you visited al old version of the platform
- Inconsistency when saving project permissions has been fixed
- Bullet lists are now working in project description, phases and events
- The notifications show the currect user as the one taking the action

### Added

- Translators can use `orgName` and `orgType` variables everywhere
- Previews of the correct image dimension when uploading images

### Changed

- Lots of styling tweaks to the admin interface
- Behaviour of image uploads has improved

## 2017-11-23

### Fixed

- Loading the customize tab in the admin no longer requires a hard refresh

## 2017-11-22

### Fixed

- When saving a phase in the admin, the spinner stops on success or errors
- Deleting a user no longer breaks the idea listing, idea page and comments
- Better error handling in the signup flow
- Various bug fixes to the projects admin
- The switches that control age, gender, ... now have an effect on the signup flow.
- For new visitors, hard reloading will no longer be required

### Added

- Social Sign In with facebook and google. (Needs to be setup individually per customer)
- Information pages are reachable through the navbar and editable through the admin
- A partner API that allows our partners to list ideas and projects programmatically
- Ideas with a location show a map on the idea show page
- Activation of welcome and reset password e-mails

### Changed

- Changes to mobile menu layout
- Changes to the style of switches
- Better overall mobile experience for citizen-facing site

### Known issues

- If you visited the site before and the page did not load, you need to hard refresh.
- If the "Customize" tab in the admin settings does not load, reload the browser on that page

## 2017-11-01

### Fixed

- Various copy added to the translation system
- Fixed bug where image was not shown after posting an idea
- Loading behaviour of the information pages
- Fixed bug where the app no longer worked after visiting some projects

### Added

- Added groups to the admin
- Added permissions to projects
- Social sharing of ideas on twitter and (if configured for the platform) facebook
- Projects can be linked to certain areas in the admin
- Projects can be filtered by area on the projects page
- Backend events are logged to segment

### Changed

- Improved the styling of the filters
- Project description in the admin has its own tab
- Restored the landing page header with an image and configurable text
- Improved responsiveness for idea show page
- Maximum allowed password length has increased to 72 characters
- Newest projects are list first

## 2017-10-09

### Fixed

- The male/female gender selection is no longer reversed after registration
- On firefox, the initial loading animation is properly scaled
- After signing in, the state of the vote buttons on idea cards is now correct for the current user
- Fixed bug were some text would disappear, because it was not available in the current language
- Fixed bug where adding an idea failed because of a wrongly stored user language
- Fixed bug where removing a language in the admin settings fails
- Graphical glitches on the project pages

### Added

- End-to-end test coverage for the happy flow of most of the citizen-facing app interaction
- Automated browser error logging to be proactive on bugs
- An idea can be removed through the admin

### Changed

- The modal that shows an idea is now fullscreen and has a new animation
- New design for the idea show page
- New design for the comments, with animation and better error handling
- The "Trending" sorting algorithm has changed to be more balanced and give new ideas a better chance
- Slightly improved design of the page that shows the user profile

## 2017-09-22

### Fixed

- Bug where multiple form inputs didn't accept typed input
- Issues blocking the login process
- The success message when commenting no longer blocks you from adding another comment
- Clicking an internal link from the idea modal didn't work
- Responsiveness of filters on the ideas page
- Updating an idea status through the admin failed

### Added

- Initial loading animation on page load
- Initial version of the legal pages (T&C, privacy policy, cookie policy)
- All forms give more detailed error information when something goes wrong
- Full caching and significant speed improvements for all data resources

### Changed

- Refactoring and restyling of the landing page, idea cards and project cards
- Added separate sign in and sign up components
- Cleaned up old and unused code
- The navbar is no longer shown when opening a modal
- Lots of little tweaks to styling, UX and responsiveness

## 2017-09-01

### Fixed

- Saving forms in the admin of Projects will now show success or error messages appropriately
- The link to the guide has been hidden from the admin sidebar until we have a guide to link to

### Added

- Adding an idea from a project page will pre-fill parts of the new idea form
- The landing page now prompts user to add an Idea if there are none
- The landing page will hide the Projects block if there are none

### Changed

- Under-the-hood optimizations to increase the loading speed of the platform

## 2017-08-27

### Fixed

- Changing the logo and background image in admin settings works
- Platform works for users with an unsupported OS language

### Added

- Admin dashboard
- Default topics and idea statuses for newly deployed platforms
- Proper UX for handling voting without being signed in
- Meta tags for SEO and social sharing
- Better error handling in project admin

### Changed

- Projects and user profile pages now use slugs in the URL

## 2017-08-18

### Fixed

- Changing idea status in admin
- Signing up
- Proper rending of menu bar within a project
- Admin settings are properly rendered within the tab container
- Lots of small tweaks to rendering on mobile
- Default sort ideas on trending on the ideas index page

### Added

- Admin section in projects to CRUD phases
- Admin section in projects to CRUD events
- New navbar on mobile
- Responsive version of idea show page

### Changed

- Navbar design updated
- One single login flow experience instead of 2 separate ones (posting idea/direct)
- Admins can only specify light/dark for menu color, not the exact color

### Removed

- Facebook login (Yet to be added to new login flow, will be back soon)

## 2017-08-13

### Fixed

- Voting on cards and in an idea page
- Idea modal loading speed
- Unread notification counter

### Added

- New improved flow for posting an idea
- Admin interface for projects
- New design for idea and project cards
- Consistenly applied modal, with new design, for ideas
- Segment.io integration, though not all events are tracked yet

### Changed

- Idea URls now using slugs for SEO<|MERGE_RESOLUTION|>--- conflicted
+++ resolved
@@ -131,8 +131,6 @@
 
 - Added Serbian (Cyrillic) to platform
 
-<<<<<<< HEAD
-=======
 ## 2021-10-11
 
 ### Added
@@ -140,7 +138,6 @@
 - Insights View screen and visualization
 - Users can now change their name after validation with FranceConnect
 
->>>>>>> 91c7268e
 ## 2021-10-06
 
 ### Fixed
