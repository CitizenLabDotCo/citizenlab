# Changelog

## Next

<<<<<<< HEAD
### Added

- Limit number of downvotes.
=======
### Changed

- The comment icon on an idea card is only shown when commenting in the project is enabled or there's at least one idea with a comment.

## 2021-10-20

### Changed

- PII (Personally Identifiable Information) data, if any, are now removed from Segment when a user account is deleted.

## 2021-10-19

### Changed

- Tags which do not contain any inputs are no longer visible on the Insights View screen
- PII (Personally Identifiable Information) data, if any, are now removed from Intercom when a user account is deleted.

### Added

- Added export functionality to Insights View screen inputs list

## 2021-10-15

### Changed

- Project reports are no longer available in the dashboard section. Instread, they can be found in the Reporting section of tha admin.

### Fixed

- Platform is now accepting valid Microsoft Form survey links with custom subdomains
- When user goes to the url of an Insight that no longer exist, they get redirected to the Insights List screen.

## 2021-10-14

### Fixed

- File uploads for ideas, projects, events, folders
>>>>>>> 0f16d7db

## 2021-10-13 (2)

### Fixed

- Validation and functioning of page forms are fixed (forms to change the fixed/legal pages such as the FAQ, T&C, privacy policy, etc.).

## 2021-10-13

### Added

- Users can now change their name after validation with FranceConnect
- Permit embedding of videos from dreambroker in rich-text editor content.
- Possibility to create an Insights tag from selected filters in the Insights View screen

## 2021-10-12

### Added

- Added Serbian (Cyrillic) to platform

## 2021-10-11

### Added

- Insights View screen and visualization
- Users can now change their name after validation with FranceConnect

## 2021-10-06

### Fixed

- Issue with user deletion

### Added

- Initial blocked words lists for Luxembourgish and Italian.
- Added Luxembourgish translations.

## 2021-10-05

### Added

- Blocked words lists for Luxembourgish and Italian (which allows the profanity blocker feature).

### Changed

- Removed 'FAQ' and 'About' from the footer.
- Removed links to other pages at the bottom of the fixed and legal pages (Cookie policy, T&C, etc.)
- Removed the YES/NO short feedback form in the footer (as it wasn't working)

## 2021-10-01

### Fixed

- Typeform export from the platform shows the answers to all questions again.

## 2021-09-29

### Changed

- Insights Edit screen improvements
  - Added tooltip in the tags sidebar
  - Added quick delete action to category button in the categories sidebar
  - "Detect tags" button only shows if there are tags detected
  - "Reset tags" button is moved to a menu
  - Removed "add" button from input sidebar and improved select hover state
- Split 'Pages' tab in admin/settings into the 'Pages' and 'Policies' tabs. 'Pages' contains the about, FAQ and a11y statement pages, while 'Policies' contains the terms and conditions, privacy- and cookie policy. The 'Pages' tab will soon be replaced by a 'Navigation' tab with more customizability options as part of the upcoming nav-bar customization functionality. This is just a temporary in-between solution.

## 2021-09-24

### Added

- SmartSurvey integration

## 2021-09-22

### Changed

- Very short phases are now shown slightly bigger in the timeline, and projects with many phases will display the timeline correctly.

### Fixed

- Cookie popup can be closed again.

## 2021-09-21

### Added

- Permit embedding of videos from videotool.dk in rich-text editor content.

### Changed

- Project moderators have access to the 'Reporting' tab of the admin panel for their projects.

### Fixed

- The category columns in input `xlsx` exports (insights) are now ordered as presented in the application.

## 2021-09-14

### Changed

- Mobile navbar got redesigned. We now have a 'More' button in the default menu that opens up a full mobile menu.

## 2021-09-13

### Added

- Insights table export button. Adds the ability to export the inputs as xlsx for all categories or a selected one.

### Fixed

- Fixes issue where user name will sometimes appear as "undefined"

## 2021-09-06

### Added

- Keyboard navigation improvements for the Insights Edit view
- Added the internal machinery to support text network analyses in the end-to-end flow.

### Fixed

- '&' character now displays correctly in Idea description and Project preview description.
- Fixes user export with custom fields

## 2021-09-03

### Fixed

- Ghent now supports mapping 25 instead of 24 neighbourhouds

## 2021-09-02

### Fixed

- Setting DNS records when the host is changed.
- Smart group rules for participation in project, topic or idea status are now applied in one continuous SQL query.

### Changed

- The rule values for participation in project, topic or idea status, with predicates that are not a negation, are now represented as arrays of IDs in order to support specifying multiple projects, topics or idea statuses (the rule applies when satisfied for one of the values).

## 2021-09-01

### Fixed

- When voting is disabled, the reason is shown again

## 2021-08-31

### Added

- When signing up with another service (e.g. Google), the platform will now remember a prior language selection.

### Fixed

- Accessibility: voting buttons (thumbs) have a darker color when disabled. There's also more visual distinction between voting buttons on input cards when they are enabled and disabled.
- Accessibility: The default background color of the last "bubble" of the avatars showing on e.g. the landing page top banner is darker, so the contrast with its content (number of remaining users) is clearer.
- Accessibility: the text colors of the currently selected phase in a timeline project are darker to improve color contrast to meet WCAG 2.1 AA requirements.
- Accessibility: the status and topics on an input (idea) page are more distinctive compared to its background, meeting WCAG 2.1 AA criteria.
- Verification using Auth0 method no longer fails for everyone but the first user

## 2021-08-30

### Added

- New Insights module containing Insights end-to-end flow

## 2021-08-26

### Added

- Microsoft Forms integration

## 2021-08-20

### Fixed

- Survey options now appear as expected when creating a new survey project
- Adds a feature flag to disable user biographies from adminHQ

## 2021-08-18

### Added

- Added Italian to platform
- Support for a new verification method specifically for Ghent, which lets users verify using their rijksregisternummer
- Improved participatory budgeting:
  - Support for new virtual currencies (TOK: tokens, CRE: credits)
  - A minimum budget limit can be configured per project, forcing citizens to fill up their basket to some extent (or specify a specific basket amount when minimum and maximum budget are the same)
  - Copy improvements

## 2021-08-11

### Fixed

- When considering to remove a flag after updating content, all relevant attributes are re-evaluated.
- Issues with viewing notifications and marking them as read.

## 2021-08-09

### Fixed

- The preheader with a missing translation has been removed from user confirmation email

### Fixed

- When you sign up with Google, the platform will now automatically use the language of your profile whenever possible
- Fixed invalid SQL queries that were causing various issues throughout the platforms (Part I). (IN-510)

## 2021-08-05

### Added

- Added message logging to monitor tenant creation status (shown in admin HQ).

### Changed

- No default value for the lifecycle stage is prefilled, a value must be explicitly specified.
- Changing the lifecycle stage from/to demo is prohibited.
- Only tenant templates that apply without issues are released.
- On create validation for authors was replaced by publication context, to allow templates to successfully create content without authors.

## 2021-08-04

### Fixed

- Certain characters in Volunteer Cause titles prevented exporting lists of volunteers to Excel from admin/projects/.../volunteering view.
- Limit of 10 events under projects and in back office
- Events widget switch being shown in non-commercial plans

## 2021-07-30

### Added

- Configured dependabot for the frontend, a tool that helps keeping dependencies up to date.
- Added events overview page to navigation menu, which can be enabled or disabled.
- Added events widget to front page, which can be enabled or disabled (commercial feature).

## 2021-07-16

### Added

- Auto-detection of inappropriate content (in beta for certain languages). Flagged content can be inspected on the admin Activity page. The setting can be toggled in the General settings tab.

### Fixed

- On the admin activity page (/admin/moderation), items about proposals now correctly link to proposals (instead of to projects). Also, the copy of the links at the end of the item rows is now correct for different types of content (correct conjugation of 'this post', 'this project', etc. for all languages).

## 2021-07-14

### Added

- Project phases now have their own URLs, which makes it possible to link to a specific phase

### Fixed

- Blocked words for content that can contain HTML
- Searching users after sorting (e.g. by role)

## 2021-07-09

### Changed

- The admin Guide link goes to the support center now instead of to /admin/guide

## 2021-07-02

### Fixed

- Instances where the user name was "unknown author"

### Changed

- Removed the slogan from the homepage footer

## 2021-06-30

### Changed

- Users can no longer leave registration before confirming their account. This should prevent bugs relative to unconfirmed users navigating the platform.

## 2021-06-29

### Fixed

- Map: Fix for ideas that only have coordinates but no address not being shown on the map
- Map: Fix for 'click on the map to add your input' message wrongfully being shown when idea posting is not allowed
- Sign-up flow: Fix for bug that could cause the browser to freeze when the user tried to complete the custom fields step
- Project description: Fix for numbered and unnumbered lists being cut off
- Project Managers can now upload map layers.

### Changed

- Map: When an idea is selected that is hidden behind a cluster the map now zooms in to show that marker
- Map: Idea marker gets centered on map when clicked
- Map: Larger idea box on bigger desktop screens (width > 1440 pixels)
- Idea location: Display idea location in degrees (°) minutes (') seconds ('') when the idea only has coordinates but no address
- Sign-up flow: Show loading spinner when the user clicks on 'skip this step' in the sign-up custom fields step
- Image upload: The default max allowed file size for an image is now 10 Mb instead of 5 Mb

### Added

- 'Go back' button from project to project folder (if appropriate).

## 2021-06-22

### Changed

- Project managers that are assigned to a project and/or its input now lose those assignments when losing project management rights over that project.

### Fixed

- Input manager side modal scroll.

## 2021-06-18

### Fixed

- Privacy policy now opens in new tab.
- Landing page custom section now uses theme colors.
- Buttons and links in project description now open internal links in the same tab, and external links in a new tab.

## 2021-06-16

### Fixed

- Project moderators can no longer see draft projects they don't moderate in the project listing.
- The content and subject of the emails used to share an input (idea/issue/option/contribution/...) do now include the correct input title and URL.
- Sharing new ideas on Facebook goes faster
- Manual campaigns now have the layout content in all available languages.

## 2021-06-11

### Fixed

- Facebook button no longer shows when not configured.

## 2021-06-10

### Fixed

- Creating invites on a platform with many heavy custom registration fields is no longer unworkably slow

## 2021-06-09

### Added

- New citizen-facing map view

## 2021-06-08

### Fixed

- Ordering by ideas by trending is now working.
- Ordering by ideas votes in the input manager is now working.

## 2021-06-07

### Added

- Qualtrics surveys integration.

### Changed

- Project Events are now ordered chronologically from latest to soonest.

### Fixed

- Visibility Labels in the admin projects list are now visible.
- Tagged ideas export is fixed.
- Updating an idea in one locale does not overwrite other locales anymore

## 2021-05-28

### Fixed

- Project Events are now ordered chronologically from soonest to latest.

## 2021-05-27

### Fixed

- Project access rights management are now visible again.

## 2021-05-21

### Added

- Profanity blocker: when posting comments, input, proposals that contain profane words, posting will not be possible and a warning will be shown.

## 2021-05-20

### Fixed

- Excel exports of ideas without author

## 2021-05-19

### Added

- Support for Auth0 as a verification method

## 2021-05-18

### Fixed

- Active users no longer need confirmation

## 2021-05-14

### Fixed

- Fixed an issue causing already registered users to be prompted with the post-registration welcome screen.

## 2021-05-11

### Added

- Added polls to the reporting section of the dashboards

## 2021-05-10

### Changed

- Invited or verified users no longer require confirmation.

## 2021-05-07

### Fixed

- Spreasheet exports throughout the platform are improved.

### Added

- City Admins can now assign any user as the author of an idea when creating or updating.
- Email confirmation now happens in survey and signup page sign up forms.

## 2021-05-06

### Fixed

- Idea export to excel is no longer limited to 250 ideas.

## 2021-05-04

### Fixed

- Fixed issues causing email campaigns not to be sent.

## 2021-05-03

### Changed

- Users are now prompted to confirm their account after creating it, by receiving a confirmation code in their email address.

### Added

- SurveyXact Integration.

## 2021-05-01

### Added

- New module to plug email confirmation to users.

## 2021-04-29

### Fixed

- Editing the banner header in Admin > Settings > General, doesn't cause the other header fields to be cleared anymore

## 2021-04-22

### Fixed

- After the project title error appears, it disappears again after you start correcting the error

## 2021-03-31

### Fixed

- Customizable Banner Fields no longer get emptied/reset when changing another.

### Added

- When a client-side validation error happens for the project title in the admin, there will be an error next to the submit button in addition to the error message next to the input field.

## 2021-03-25

### Fixed

- The input fields for multiple locales provides an error messages when there's an error for at least one of the languages.

## 2021-03-23

### Fixed

- Fix for broken sign-up flow when signing-up through social sign-on

## 2021-03-19

### Fixed

- Admin>Dashboard>Users tab is no longer hidden for admins that manage projects.
- The password input no longer shows the password when hitting ENTER.
- Admin > Settings displays the tabs again

### Changed

- Empty folders are now shown in the landing page, navbar, projects page and sitemap.
- The sitemap no longer shows all projects and folder under each folder.
- Images added to folder descriptions are now compressed, reducing load times in project and folder pages.

### Added

- Allows for sending front-end events to our self-hosted matomo analytics tool

## 2021-03-16

### Changed

- Automatic tagging is functional for all clusters, and enabled for all premium customers

### Added

- Matomo is enabled for all platforms, tracking page views and front-end events (no workshops or back-end events yet)

## 2021-03-11

### Changed

- Tenants are now ordered alphabetically in AdminHQ
- Serbian (Latin) is now a language option.

## 2021-03-10

### Added

- CitizenLab admins can now change the link to the accessibility statement via AdminHQ.
- "Reply-to" field in emails from campaigns can be customized for each platform
- Customizable minimal required password length for each platform

## 2021-03-09

### Fixed

- Fixed a crash that would occur when tring to add tags to an idea

## 2021-03-08

### Fixed

- Phase pages now display the correct count of ideas (not retroactive - will only affect phases modified from today onwards).

## 2021-03-05

### Changed

- Changed the default style of the map
- Proposals/Initiatives are now sorted by most recent by default

### Added

- Custom maps (Project settings > Map): Admins now have the capability to customize the map shown inside of a project. They can do so by uploading geoJson files as layers on the map, and customizing those layers through the back-office UI (e.g. changing colors, marker icons, tooltip text, sort order, map legend, default zoom level, default center point).

### Fixed

- Fixed a crash that could potentially occur when opening an idea page and afterwards going back to the project page

## 2021-03-04

### Added

- In the admin (Settings > Registration tab), admins can now directly set the helper texts on top of the sign-up form (both for step 1 and 2).
- The admin Settings > Homepage and style tab has two new fields: one to allow customization for copy of the banner signed-in users see (on the landing page) and one to set the copy that's shown underneath this banner and above the projects/folders (also on the landing page).
- Copy to clarify sign up/log in possibilities with phone number

### Changed

- The admin Settings > Homepage and style tab has undergone copy improvements and has been rearranged
- The FranceConnect button to login, signup or verify your account now displays the messages required by the vendor.
- Updated the look of the FranceConnect button to login, signup or verify your account to feature the latests changes required by the vendor.

### Fixed

- Downvote button (thumbs down) on input card is displayed for archived projects

## 2021-03-03

### Added

- Users are now notified in app and via email when they're assigned as folder administrators.

## 2021-03-02

### Fixed

- Don't show empty space inside of the idea card when no avatar is present

### Added

- Maori as languages option

### Changed

- Improved layout of project event listings on mobile devices

## 2021-02-26

### Fixed

- France Connect button hover state now complies with the vendor's guidelines.

## 2021-02-24

### Fixed

- The project page no longer shows an eternal spinner when the user has no access to see the project

## 2021-02-18

### Added

- The password fields show an error when the password is too short
- The password fields have a 'show password' button to let people check their password while typing
- The password fields have a strength checker with appropriate informative message on how to increase the strength
- France Connect as a verification method.

### Fixed

- Notifications for started phases are no longer triggered for unpublished projects and folders.

## 2021-02-17

### Changed

- All input fields for multiple locales now use the components with locale switchers, resulting in a cleaner and more compact UI.
- Copy improvements

## 2021-02-12

### Fixed

- Fixed Azure AD login for some Azure setups (Schagen)

### Changed

- When searching for an idea, the search operation no longer searches on the author's name. This was causing severe performance issues and slowness of the paltforms.

## 2021-02-10

### Added

- Automatic tagging

## 2021-02-08

### Fixed

- Fixed a bug preventing registration fields and poll questions from reordering correctly.
- Fixed a bug causing errors in new platforms.

## 2021-02-04

### Fixed

- Fixed a bug causing the projects list in the navbar and projects page to display projects outside of folders when they're contained within them.

## 2021-01-29

### Added

- Ability to redirect URLs through AdminHQ
- Accessibility statement link in the footer

### Fixed

- Fixed issue affecting project managers that blocked access to their managed projects, when these are placed inside a folder.

## 2021-01-28

### Fixed

- A bug in Admin project edit page that did not allow a user to Go Back to the projects list after switching tabs
- Scrolling on the admin users page

## 2021-01-26

### Added

- Folder admin rights. Folder admins or 'managers' can be assigned per folder. They can create projects inside folders they have rights for, and moderate/change the folder and all projects that are inside.
- The 'from' and 'reply-to' emails can be customized by cluster (by our developers, not in Admin HQ). E.g. Benelux notification emails could be sent out by notifications@citizenlab.eu, US emails could be sent out by notifications@citizenlab.us etc., as long as those emails are owned by us. We can choose any email for "reply-to", so also email addresses we don't own. This means "reply-to" could potentially be configured to be an email address of the city, e.g. support@leuven.be. It is currently not possible to customize the reply-to (except for manual campaigns) and from fields for individual tenants.
- When a survey requires the user to be signed-in, we now show the sign in/up form directly on the page when not logged in (instead of the green infobox with a link to the sign-up popup)

### Fixed

- The 'reply-to' field of our emails showed up twice in recipient's email clients, now only once.

### Changed

- Added the recipient first and last name to the 'to' email field in their email client, so not only their email adress is shown.
- The links in the footer can now expand to multiple lines, and therefore accomodate more items (e.g. soon the addition of a link to the accesibility statement)

## 2021-01-21

### Added

- Added right-to-left rendering to emails

## 2021-01-18

### Fixed

- Access rights tab for participatory budget projects
- Admin moderation page access

## 2021-01-15

### Changed

- Copy improvements across different languages

## 2021-01-14

### Added

- Ability to customize the input term for a project

### Changed

- The word 'idea' was removed from as many places as possible from the platform, replaced with more generic copy.

## 2021-01-13

### Changed

- Idea cards redesign
- Project folder page redesign
- Project folders now have a single folder card image instead of 5 folder images in the admin settings
- By default 24 instead of 12 ideas or shown now on the project page

## 2020-12-17

### Fixed

- When creating a project from a template, only templates that are supported by the tenant's locale will show up
- Fixed several layout, interaction and data issues in the manual tagging feature of the Admin Processing page, making it ready for external use.
- Fixed project managers access of the Admin Processing page.

### Added

- Admin activity feed access for project managers
- Added empty state to processing list when no project is selected
- Keyboard shortcut tooltip for navigation buttons of the Admin Processing page

### Changed

- Reduced spacing in sidebar menu, allowing for more items to be displayed
- Style changes on the Admin Processing page

## 2020-12-08

### Fixed

- Issues with password reset and invitation emails
- No more idea duplicates showing up on idea overview pages
- Images no longer disappear from a body of an idea, or description of a project on phase, if placed at the bottom.

### Changed

- Increased color contrast of inactive timeline phases text to meet accesibility standard
- Increased color contrast of event card left-hand event dates to meet accesibility standard
- Increased color contrast of List/Map toggle component to meet accesibility standard

### Added

- Ability to tag ideas manually and automatically in the admin.

## 2020-12-02

### Changed

- By default the last active phase instead of the last phase is now selected when a timeline project has no active phase

### Fixed

- The empty white popup box won't pop up anymore after clicking the map view in non-ideation phases.
- Styling mistakes in the idea page voting and participatory budget boxes.
- The tooltip shown when hovering over a disabled idea posting button in the project page sticky top bar is no longer partially hidden

## 2020-12-01

### Changed

- Ideas are now still editable when idea posting is disabled for a project.

## 2020-11-30

### Added

- Ability to create new and edit existing idea statuses

### Fixed

- The page no longer refreshes when accepting the cookie policy

### Changed

- Segment is no longer used to connect other tools, instead following tools are integrated natively
  - Google Analytics
  - Google Tag Manager
  - Intercom
  - Satismeter
  - Segment, disabled by default
- Error messages for invitations, logins and password resets are now clearer.

## 2020-11-27

### Fixed

- Social authentication with Google when the user has no avatar.

### Changed

- Random user demographics on project copy.

## 2020-11-26

### Added

- Some specific copy for Vitry-sur-Seine

## 2020-11-25

### Fixed

- Sections with extra padding or funky widths in Admin were returned to normal
- Added missing copy from previous release
- Copy improvements in French

### Changed

- Proposal and idea descriptions now require 30 characters instead of the previous 500

## 2020-11-23

### Added

- Some specific copy for Sterling Council

### Fixed

- The Admin UI is no longer exposed to regular (and unauthenticated) users
- Clicking the toggle button of a custom registration field (in Admin > Settings > Registration fields) no longer duplicated the row
- Buttons added in the WYSIWYG editor now have the correct color when hovered
- The cookie policy and accessibility statement are not editable anymore from Admin > Settings > Pages

### Changed

**Project page:**

- Show all events at bottom of page instead of only upcoming events
- Reduced padding of sticky top bar
- Only show sticky top bar when an action button (e.g. 'Post an idea') is present, and you've scrolled past it.

**Project page right-hand sidebar:**

- Show 'See the ideas' button when the project has ended and the last phase was an ideation phase
- Show 'X ideas in the final phase' when the project has ended and the last phase was an ideation phase
- 'X phases' is now clickable and scrolls to the timeline when clicked
- 'X upcoming events' changed to 'X events', and event count now counts all events, not only upcoming events

**Admin project configuration page:**

- Replaced 'Project images' upload widget in back-office (Project > General) with 'Project card image', reduced the max count from 5 to 1 and updated the corresponding tooltip with new recommended image dimensions

**Idea page:**

- The map modal now shows address on top of the map when opened
- Share button copy change from "share idea" to "share"
- Right-hand sidebar is sticky now when its height allows it (= when the viewport is taller than the sidebar)
- Comment box now has an animation when it expands
- Adjusted scroll-to position when pressing 'Add a comment' to make sure the comment box is always fully visible in the viewport.

**Other:**

- Adjusted FileDisplay (downloadable files for a project or idea) link style to show underline by default, and increased contrast of hover color
- Reduced width of DateTimePicker, and always show arrows for time input

## 2020-11-20 (2)

### Fixed

- The project header image is screen reader friendly.
- The similar ideas feature doesn't make backend requests anymore when it's not enabled.

### Changed

- Areas are requested with a max. of 500 now, so more areas are visible in e.g. the admin dashboard.

## 2020-11-18

### Added

- Archived project folder cards on the homepage will now have an "Archived" label, the same way archived projects do\
- Improved support for right-to-left layout
- Experimental processing feature that allows admins and project managers to automatically assign tags to a set of ideas.

### Fixed

- Projects without idea sorting methods are no longer invalid.
- Surveys tab now shows for projects with survey phases.

### Changed

- Moved welcome email from cl2-emails to cl2-back

## 2020-11-16

### Added

- Admins can now select the default sort order for ideas in ideation and participatory budgeting projects, per project

### Changed

- The default sort order of ideas is now "Trending" instead of "Random" for every project if left unchanged
- Improved sign in/up loading speed
- Removed link to survey in the project page sidebar when not logged in. Instead it will show plain none-clickable text (e.g. '1 survey')

### Fixed

- Custom project slugs can now contain alphanumeric Arabic characters
- Project Topics table now updates if a topic is deleted or reordered.
- Empty lines with formatting (like bold or italic) in a Quill editor are now removed if not used as paragraphs.

## 2020-11-10

### Added

#### Integration of trial management into AdminHQ

- The lifecycle of the trials created from AdminHQ and from the website has been unified.
- After 14 days, a trial platform goes to Purgatory (`expired_trial`) and is no longer accessible. Fourteen days later, the expired trial will be removed altogether (at this point, there is no way back).
- The end date of a trial can be modified in AdminHQ (> Edit tenant > Internal tab).

## 2020-11-06

### Added

- Social sharing via WhatsApp
- Ability to edit the project URL
- Fragment to embed a form directly into the new proposal page, for regular users only

### Fixed

- The project about section is visibile in mobile view again
- Maps will no longer overflow on page resizes

## 2020-11-05

### Added

- Reordering of and cleaner interface for managing custom registration field options
- An 'add proposal' button in the proposals admin
- Fragment to user profile page to manage party membership settings (CD&V)
- "User not found" message when visiting a profile for a user that was deleted or could not be found

### Changed

- Proposal title max. length error message
- Moved delete functionality for projects and project folders to the admin overview

### Fixed

- The automatic scroll to the survey on survey project page

## 2020-11-03

### Fixed

- Fixed broken date picker for phase start and end date

## 2020-10-30

### Added

- Initial Right to left layout for Arabic language
- Idea description WYSIWYG editor now supports adding images and/or buttons

## 2020-10-27

### Added

- Support for Arabic

## 2020-10-22

### Added

- Project edit button on project page for admins/project manager
- Copy for Sterling Council

### Fixed

- Links will open in a new tab or stay on the same page depending on their context. Links to places on the platform will open on the same page, unless it breaks the flow (i.e. going to the T&C policy while signing up). Otherwise, they will open in a new tab.

### Changed

- In the project management rights no ambiguous 'no options' message will be shown anymore when you place your cursor in the search field

## 2020-10-16

### Added

- Ability to reorder geographic areas

### Fixed

- Stretched images in 'avatar bubbles'
- Input fields where other people can be @mentioned don't grow too wide anymore
- Linebar charts overlapping elements in the admin dashboard

## 2020-10-14

### Changed

- Project page redesign

## 2020-10-09

### Added

- Map configuration tool in AdminHQ (to configure maps and layers at the project level).

## 2020-10-08

### Added

- Project reports

### Changed

- Small styling fixes
- Smart group support multiple area codes
- Layout refinements for the new idea page
- More compact idea/proposal comment input
- Proposal 'how does it work' redesign

## 2020-10-01

### Changed

- Idea page redesign

## 2020-09-25

### Fixed

- The "Go to platform" button in custom email campaigns now works in Norwegian

### Added

- Granular permissions for proposals
- Possibility to restrict survey access to registered users only
- Logging project published events

### Changed

- Replaced `posting_enabled` in the proposal settings by the posting proposal granular permission
- Granular permissions are always granted to admins

## 2020-09-22

### Added

- Accessibility statement

## 2020-09-17

### Added

- Support for checkbox, number and (free) text values when initializing custom fields through excel invites.

### Changed

- Copy update for German, Romanian, Spanish (CL), and French (BE).

## 2020-09-15

### Added

- Support Enalyzer as a new survey provider
- Registration fields can now be hidden, meaning the user can't see or change them, typically controlled by an outside integration. They can still be used in smart groups.
- Registration fields can now be pre-populated using the invites excel

## 2020-09-08

### Fixed

- Custom buttons (e.g. in project descriptions) have correct styling in Safari.
- Horizontal bar chart overflow in Admin > Dashboard > Users tab
- User graphs for registration fields that are not used are not shown anymore in Admin > Dashboard > Users tab

### Added

- Pricing plan feature flags for smart groups and project access rights

## 2020-09-01

### Fixed

- IE11 no longer gives an error on places that use the intersection observer: project cards, most images, ...

### Added

- New platform setting: 'Abbreviated user names'. When enabled, user names are shown on the platform as first name + initial of last name (Jane D. instead of Jane Doe). This setting is intended for new platforms only. Once this options has been enabled, you MUST NOT change it back.
- You can now export all charts in the admin dashboard as xlsx or svg.
- Translation improvements (email nl...)

### Changed

- The about us (CitizenLab) section has been removed from the cookie policy

## 2020-08-27

### Added

- Support for rich text in field descriptions in the idea form.
- New "Proposed Budget" field in the idea form.

### Changed

- Passwords are checked against a list of common passwords before validation.
- Improving the security around xlsx exports (escaping formulas, enforcing access restrictions, etc.)
- Adding request throttling (rate-limiting) rules.
- Improving the consistency of the focus style.

## 2020-07-30

### Added

- Pricing plans in AdminHQ (Pricing plan limitations are not enforced).
- Showing the number of deviations from the pricing plan defaults in the tenant listing of AdminHQ.

### Changed

- Tidying up the form for creating new tenants in AdminHQ (removing unused features, adding titles and descriptions, reordering features, adding new feature flags, removing fields for non-relevant locales).

## 2020-07-10

### Added

- Project topics

### Changed

- Userid instead of email is used for hidden field in surveys (Leiden)
- New projects have 'draft' status by default

### Fixed

- Topics filter in ideas overview works again

## 2020-07-09 - Workshops

### Fixed

- Speps are scrollable

### Added

- Ability to export the inputs as an exel sheet
- Polish translations
- Portugese (pt-BR) translations

## 2020-06-26

### Fixed

- No longer possible to invite a project manager without selecting a project
- The button on the homepage now also respects the 'disable posting' setting in proposals
- Using project copy or a tenant template that contains a draft initiative no longer fails

### Added

- Romanian

## 2020-06-19

### Fixed

- Polish characters not being rendered correctly

### Added

- Back-office toggle to turn on/off the ability to add new proposals to the platform

## 2020-06-17

### Fixed

- It's no longer needed to manually refresh after deleting your account for a consistent UI
- It's no longer needed to manually refresh after using the admin toggle in the user overview
- The sign-in/up flow now correctly asks the user to verify if the smart group has other rules besides verification
-

demo`is no longer an available option for`organization_type` in admin HQ

- An error is shown when saving a typeform URL with `?email=xxxx` in the URL, which prevented emails to be linked to survey results
- On mobile, the info container in the proposal info page now has the right width
- A general issue with storing cookies if fixed, noticable by missing data in GA, Intercom not showing and the cookie consent repeatedly appearing
- Accessibility fix for the search field
- The `signup_helper_text` setting in admin HQ is again displayed in step 1 of the sign up flow

### Added

- There's a new field in admin HQ to configure custom copy in step 2 of the sign up flow called `custom_fields_signup_helper_text`
- `workshops` can be turned on/off in admin HQ, displayed as a new page in the admin interface

### Changed

- The copy for `project moderator` has changed to `project manager` everywhere
- The info image in the proposals header has changed

## 2020-06-03

### Fixed

- Maps with markers don't lose their center/zoom settings anymore
- English placeholders in idea form are gone for Spanish platforms

## 2020-05-26

### Changed

- Lots of small UI improvements throughout the platform
- Completely overhauled sign up/in flow:
  - Improved UI
  - Opens in a modal on top of existing page
  - Opens when an unauthenticaed user tries to perform an action that requires authentication (e.g. voting)
  - Automatically executes certain actions (e.g. voting) after the sign in/up flow has been completed (note: does not work for social sign-on, only email/password sign-on)
  - Includes a verification step in the sign up flow when the action requires it (e.g. voting is only allowed for verified users)

## 2020-05-20

### Fixed

- Budget field is shown again in idea form for participatory budget projects

## 2020-05-14

### Added

- Idea configurability: disabling/requiring certain fields in the idea form
- The footer has our new logo

### Changed

- Admins will receive a warning and need to confirm before sending a custom email to all users
- A survey project link in the top navigation will link to /info instead of to /survey

## 2020-04-29

### Fixed

- Folders are again shown in the navbar
- Adding an image to the description text now works when creating a project or a phase

### Added

- Support for Polish, Hungarian and Greenlandic

## 2020-04-23

### Fixed

- Long timeline phase names show properly

### Changed

- Redirect to project settings after creating the project
- Links to projects in the navigation menu link to the timeline for timeline projects

## 2020-04-21

### Fixed

- Fixed overlapping issue with idea vote bar on mobile
- Fixed an issue where images were used for which the filename contained special characters

### Added

- The overview (moderation) in the admin now has filters
  - Seen/not seen
  - Type: Comment/Idea/Proposal
  - Project
  - Search
- The idea xlsx export contains extra columns on location, number of comments and number of attachments

### Changed

- The permissions tab in the project settings has reordered content, to be more logical
- In German, the formal 'Sie' form has been replaced with the informal 'Du' form

## 2020-03-31

### Fixed

- Signing up with keyboard keys (Firefox)
- Composing manual emails with text images
- Exporting sheet of volunteers with long cause titles

### Added

- Folder attachments
- Publication status for folders

### Changed

- Show folder projects within admin project page

## 2020-03-20

### Added

- Volunteering as a new participation method

## 2020-03-16

### Fixed

- The project templates in the admin load again

## 2020-03-13

### Fixed

- The folder header image is not overly compressed when making changes to the folder settings
- The loading spinner on the idea page is centered

### Added

- Add images to folders, shown in cards.

### Changed

- Admins can now comment on ideas.

## 2020-03-10

### Fixed

- Fixed consent banner popping up every time you log in as admin
- Fixed back-office initiative status change 'Use latest official updates' radio button not working
- Fixed broken copy in Initiative page right-hand widget

### Added

- Add tooltip explaining what the city will do when the voting threshold is reached for a successful initiative
- Added verification step to the signup flow
- New continuous flow from vote button clicked to vote casted for unauthenticated, unverified users (click vote button -> account creation -> verification -> optional/required custom signup fields -> programmatically cast vote -> successfully voted message appears)
- The rich text editor in the admin now supports buttons

### Changed

- Admin HQ: new and improved list of timezones

## 2020-03-05

### Fixed

- Signup step 2 can no longer be skipped when there are required fields
- Correct tooltip link for support article on invitations
- Correct error messages when not filling in start/end date of a phase

### Added

- Setting to disable downvoting in a phase/project, feature flagged
- When a non-logged in visitor tries to vote on an idea that requires verification, the verification modal automatically appears after registering

## 2020-02-24

### Fixed

- Initiative image not found errors
- Templates generator out of disk space

### Added

- Folders i1
  - When enabled, an admin can create, edit, delete folders and move projects into and out of folders
  - Folders show in the project lists and can be ordered within projects

### Changed

- Initiative explanatory texts show on mobile views
- Existing platforms have a moderator@citizenlab.co admin user with a strong password in LastPass
- In the admin section, projects are no longer presented by publication status (Folders i1)

## 2020-02-19

### Fixed

- Loading more comments on the user profile page works again
- Accessibility improvements
- Adding an image no longer pops up the file dialog twice
- Changed to dedicated IP in mailgun to improve general deliverability of emails

### Added

- Improvements to the PB UI to make sure users confirm their basket at the end
- Ideation configurability i1
  - The idea form can be customized, on a project level, to display custom description texts for every field
- People filling out a poll are now included in the 'participated in' smart group rules
- Make me admin section in Admin HQ

### Changed

- When a platform no longer is available at a url, the application redirects to the CitizenLab website
- New platforms automatically get a moderator@citizenlab.co admin user with a strong password in LastPass

## 2020-01-29

### Fixed

- Rich text editor no longer allows non-video iframe content
- Smart groups that refer to a deleted project now get cleaned up when deleting a project
- All cookie consent buttons are now reachable on IE11
- More accessibility fixes
- The organization name is no longer missing in the password reset email

### Added

- CSAM verification
  - Users can authenticate and verify using BeID or itsme
  - User properties controlled by a verification method are locked in the user profile
  - Base layer of support for other similar verification methods in the future
- The order of project templates can now be changed in Templates HQ

### Changed

- Project templates overview no longer shows the filters

## 2020-01-17

### Fixed

- Further accesibility improvements:
  - Screen reader improvement for translations
  - Some color contrast improvements

### Added

- A hidden topics manager available at https://myfavouriteplatform.citizenlab.co/admin/topics

## 2020-01-15

### Fixed

- In the admin, the project title is now always displayed when editing a project
- Further accesibility improvements:
  - Site map improvements (navigation, clearer for screen readers)
  - Improved colors in several places for users with sight disability
  - Improved HTML to better inform screen reader users
  - Added keyboard functionality of password recovery
  - Improved forms (easier to use for users with motoric disabilities, better and more consistent validation, tips and tricks on mobile initiative form)
  - Improvements for screen reader in different languages (language picker, comment translations)
  - Added title (visible in your tab) for user settings page
  - Improved screen reader experience for comment posting, deleting, upvoting and idea voting

### Added

- The email notification settings on the user profile are now grouped in categories
- Unsubscribing through an email link now works without having to sign in first

### Changed

- The idea manager now shows all ideas by default, instead of filtered by the current user as assignee

## 2020-01-07

### Added

- Go to idea manager when clicking 'idea assigned to you' notification
- 2th iteration of the new admin moderation feature:
  - Not viewed/Viewed filtering
  - The ability to select one or more items and mark them as viewed/not viewed
  - 'Belongs to' table column, which shows the context that a piece of content belongs to (e.g. the idea and project that a comment belongs to)
  - 'Read more' expand mechanism for longer pieces of content
  - Language selector for multilingual content
  - 'Go to' link that will open a new tab and navigate you to the idea/iniative/comment that was posted

### Changed

- Improve layout (and more specifically width) of idea/iniatiatve forms on mobile
- Separate checkboxes for privacy policy and cookie policy
- Make the emails opt-in at registration

### Fixed

- Fix for unreadable password reset error message on Firefox
- Fix for project granular permission radio buttons not working

## 2019-12-12

### Added

- Polls now support questions for which a user can check multiple options, with a configurable maximum
- It's now possible to make a poll anonymous, which hides the user from the response excel export
- New verification method `id_card_lookup`, which supports the generic flow of verifying a user using a predined list of ID card numbers.
  - The copy can be configured in Admin HQ
  - The id cards CSV can be uploaded through Admin HQ

## 2019-12-11

### Added

- Admin moderation iteration 1 (feature flagged, turned on for a selected number of test clients)
- New verification onboarding campaign

### Changed

- Improved timeline composer
- Wysiwyg accessibility improvement

### Fixed

- English notifications when you have French as your language

## 2019-12-06

### Fixed

- Accessibility improvements:
  - Polls
  - Idea/initiative filter boxes
- Uploading a file in admin project page now shows the loading spinner when in progress
- Fixed English copy in notifications when other language selected
- Fixed project copy in Admin HQ not being saved

## 2019-12-05

### Fixed

- Small popups (popovers) no longer go off-screen on smaller screens
- Tooltips are no longer occluded by the checkbox in the idea manager
- The info icon on the initiatives voting box has improved alignment
- Project templates now display when there's only `en` is configured as a tenant locale
- When changing the lifecycle stage of a tenant, the update is now sent right away to segment
- When users accept an inivitation and are in a group, the group count is correctly updated
- Dropdowns in the registration flow can again support empty values
- Accessibility:
  - Various color changes to improve color contrasts
  - Color warning when picking too low contrast
  - Improvements to radio buttons, checkboxes, links and buttons for keyboard accessibility
  - Default built-in pages for new tenants have a better hierarchy for screen readers
- User posted an idea/initiative notification for admins will be in the correct language

## 2019-11-25

### Changed

- Updated translations
- Area filter not shown when no areas are configured
- Overall accessibility improvements for screen readers
- Improved accessibility of the select component, radio button, image upload and tooltip

### Fixed

- When adding a vote that triggers the voting limit on a project/phase, the other idea cards now automatically get updated with disabled vote buttons
- Fix for mobile bottom menu not being clickable when idea page was opened
- Navigating directly between projects via the menu no longer results in faulty idea card collections
- Display toggle (map or list view) of idea and initiative cards works again

## 2019-11-19

### Added

- New ideation project/phase setting called 'Idea location', which enables or disabled the ability to add a location to an idea and show the ideas on a map

### Changed

- Improved accessibility of the image upload component
- COW tooltipy copy
- Sharing modal layout improvement

### Fixed

- Checkboxes have unique ids to correctly identify their corresponding label, which improves screen reader friendliness when you have multiple checkboxes on one page.
- Avatar layout is back to the previous, smaller version

## 2019-11-15

### Fixed

- Fix for 'Click on map to add an idea' functionality not working
- Fix for notifications not showing

## 2019-11-12

### Fixed

- An email with subject `hihi` is no longer sent to admins that had their invite accepted
- Whe clicking the delete button in the file uploader, the page no longer refreshes
- Project templates no longer show with empty copy when the language is missing
- The countdown timer on initiatives now shows the correct value for days
- The radio buttons in the cookie manager are clickable again
- Changing the host of a tenant no longer breaks images embedded in texts
- It's possible again to unassign an idea in the idea manager
- The popup for adding a video or link URL is no longer invisible or unusable in some situations
- Uploading files is no longer failing for various filetypes we want to support
- Keyboard accessibility for modals

### Added

- ID Verification iteration 1
  - Users can verify their account by entering their ID card numbers (currently Chile only)
  - Verification is feature flagged and off by default
  - Smart groups can include the criterium 'is verified'
  - Users are prompted to verify their account when taking an actions that requires verification
- Total population for a tenant can now be entered in Admin HQ
- It's now possible to configure the word used for areas towards citizens from the areas admin
- Improvements to accessibility:
  - Idea and initiative forms: clearer for screen readers, keyboard accessibility, and more accessible input fields
  - Nav bar: clearer for screen readers and improved keyboard navigation
  - Project navigation and phases: clearer for screen readers
  - Sign-in, password reset and recovery pages: labeling of the input fields, clearer for screen readers
  - Participatory budgeting: clearer for screen readers

### Changed

- The organization name is now the default author in an official update

## 2019-10-22

### Fixed

- The sharing title on the idea page is now vertically aligned
- Improvements to the 'bad gateway' message sometimes affecting social sharing
- The map and markers are again visible in the admin dashboard
- First round of accessibility fixes and improvements
  - Dynamics of certain interactions are picked up by screen readers (PB, voting, ...)
  - Overall clarity for screen readers has improved
  - Improvements to information structure: HTML structure, W3C errors, head element with correct titles
  - Keyboard accessibility has generally improved: sign-up problems, login links, PB assignment, ...

### Added

- Initiatives iteration 3
  - Automatic status changes on threshold reached or time expired
  - When updating the status, official feedback needs to be provided simultaneously
  - Users receive emails and notifications related to (their) initiative
  - Initiatives support images in their body text
- Project templates
  - Admins can now create projects starting from a template
  - Templates contain images, a description and a timeline and let admin filter them by tags
  - Admins can share template descriptions with a publically accessible link
- It's now possible to configure the banner overlay color from the customize settings
- A custom email campaign now contains a CTA button by default

### Changed

- Complete copy overhaul of all emails

## 2019-10-03

### Fixed

- PB phase now has a basket button in the project navbar
- The datepicker in the timeline admin now works in IE11

### Changed

- For fragments (small pieces of UI that can be overridden per tenant) to work, they need to be enabled individually in admin HQ.

## 2019-09-25

### Fixed

- It's again possible to change a ideation/PB phase to something else when it contains no ideas
- Older browsers no longer crash when scrolling through comments (intersection observer error)
- Pagination controls are now correctly shown when there's multiple pages of users in the users manager
- The user count of groups in the users manager no longer includes invitees and matches the data shown
- Transition of timeline phases now happen at midnight, properly respecting the tenant timezone
- When looking at the map of an idea or initiative, the map marker is visible again
- The initiatives overview pages now uses the correct header and text colors
- The vote control on an initiative is no longer invisible on a tablet screen size
- The idea page in a budgeting context now shows the idea's budget
- The assign button on an idea card in a budgeting context behaves as expected when not logged in
- Project copy in Admin HQ that includes comments no longer fails
- Changing granular permissions by project moderator no longer fails

### Added

- Polling is now supported as a new participation method in a continuous project or a phase
  - A poll consists of multiple question with predefined answers
  - Users can only submit a poll once
  - Taking a poll can be restricted to certain groups, using granular permissions
  - The poll results can be exported to excel from the project settings
- It's now possible to disable Google Analytics, Google Tag Manager, Facebook Pixel and AdWords for specific tenants through Admin HQ

### Changed

- Large amount of copy improvements throughout to improve consistency and experience
- The ideas overview page is no longer enabled by default for new tenants
- The built-in 'Open idea project' can now be deleted in the project admin

## 2019-08-30

### Fixed

- The map preview box no longer overflows on mobile devices
- You're now correctly directed back to the idea/initiatives page after signing in/up through commenting

### Changed

- The height of the rich text editor is now limited to your screen height, to limit the scrolling when applying styles

## 2019-08-29

### Fixed

- Uploaded animated gifs are no longer displayed with weird artifacts
- Features that depend on NLP are less likely to be missing some parts of the data

### Added

- Citizen initiatives
  - Citizens can post view and post initiatives
  - Admins can manage initiatives, similar to how they manage ideas
  - Current limitation to be aware of, coming very soon:
    - No emails and notifications related to initiatives yet
    - No automated status changes when an initiative reaches enough votes or expires yet

## 2019-08-09

### Fixed

- Fixed a bug that sometimes prevented voting on comments
- When editing a comment, a mention in the comment no longer shows up as html
- In the dashboard, the domicile value 'outside' is now properly translated
- Some fixes were made to improve loading of the dashboard map with data edge cases
- Deleting a phase now still works when users that reveived notifications about the phase have deleted their account
- New releases should no longer require a hard refresh, avoiding landing page crashing issues we had

### Added

- File input on the idea form now works on mobile, if the device supports it

## 2019-07-26

### Fixed

- The project moderator email and notification now link to the admin idea manager instead of citizen side
- The widget no longer shows the `Multiloc`, but the real idea titles for some platforms

### Added

- Speed improvements to data requests to the backend throughout the whole paltform
- Changing the participation method from ideation to information/survey when there are ideas present is now prevented by the UI
- It's now possible to manually reorder archived projects
- There's new in-platform notifications for a status change on an idea you commented or voted on

## 2019-07-18

### Fixed

- It's no longer possible to change the participation method to information or survey if a phase/project already contains ideas
- The 'Share your idea modal' is now properly centered
- It's no longer possible to send out a manual email campaign when the author is not properly defined
- Invite emails are being sent out again
- Imported ideas no longer cause incomplete pages of idea cards
- Invited users who did not accept yet no longer receive any automated digest emails

## 2019-07-08

### Fixed

- When changing images like the project header, it's no longer needed to refresh to see the result
- The comments now display with a shorter date format to work better on smaller screens
- The code snippet from the widget will now work in some website that are strict on valid html
- The number of days in the assignee digest email is no longer 'null'
- The project preview description input is displayed again in the projects admin
- The idea status is no longer hidden when no vote buttons are displayed on the idea page
- Duplicate idea cards no longer appear when loading new pages

### Added

- Performance optimizations on the initial loading of the platform
- Performance optimizations on loading new pages of ideas and projects
- Newly uploaded images are automatically optimized to be smaller in filesize and load faster
- The 'Add an idea' button is now shown in every tab of the projects admin
- It's now possible to add videos to the idea body text
- E-mails are no longer sent out through Vero, but are using the internal cl2-emails server

### Changed

- The automated emails in the admin no longer show the time schedule, to work around the broken translations
- The rights for voting on comments now follow the same rights than commenting itself, instead of following the rights for idea voting
- On smaller desktop screens, 3 columns of idea cards are now shown instead of 2
- When adding an idea from the map, the idea will now be positioned on the exact location that was clicked instead of to the nearest detectable address
- Using the project copy tool in admin HQ is more tolerant about making copies of inconsistent source projects

## 2019-06-19

### Fixed

- Show 3-column instead of 2-column layout for ideas overview page on smaller desktop screens
- Don't hide status label on idea page when voting buttons are not shown

### Changed

- Small improvement in loading speed

## 2019-06-17

## Fixed

- The column titles in comments excel export are aligned with the content
- There's now enough space between voting anc translate links under a comment
- Vote button on an idea no longer stays active when a vote on that idea causes the voting treshold of the project to be reached

## Added

- The admin part of the new citizen initiatives is available (set initiatives feature on `allowed`)
  - Cities can configure how they plan to use initiatives
- A preview of how initiatives will look like city side is available, not yet ready for prime time (set initiatives feature on `allowed` and `enabled`)
- The ideas overview page has a new filtering sidebar, which will be used for other idea and initiative listings in the future
  - On idea status
  - On topic
  - Search
- Comments now load automatically while scrolling down, so the first comments appear faster

## 2019-06-05

### Fixed

- Fix an issue that when showing some ideas in an idea card would make the application crash

## 2019-05-21

### Fixed

- The idea page does no longer retain its previous scroll position when closing and reopening it
- The Similar Ideas box no longer has a problem with long idea titles not fitting inside of the box
- The Similar Ideas box content did not update when directly navigating from one idea page to the next
- The 'What were you looking for?' modal no longer gives an error when trying to open it

### Changed

- You now get redirected to the previously visited page instead of the landing page after you've completed the signup process

## 2019-05-20

### Fixed

- Closing the notification menu after scrolling no longer results in a navbar error
- When accessing the idea manager as a moderator, the assignee filter defaults to 'assigned to me'
- The idea and comment counts on the profile page now update as expected
- It's now possible to use a dropdown input in the 2nd registration step with a screen reader
- An invited user can no longer request a password reset, thereby becoming an inconsistent user that resulted in lots of problems

### Added

- Restyle of the idea page
  - Cleaner new style
  - Opening an idea no longer appears to be a modal
  - Properly styled similar ideas section
  - Showing comment count and avatars of contributors

### Changed

- When clicking the edit button in the idea manager, the edit form now opens in the sidemodal

## 2019-05-15

### Fixed

- Opening the projects dropdown no longer shows all menu items hovered when opened
- Users that can't contribute (post/comment/vote/survey) no longer get an email when a phase starts
- When a project has an ideation and a PB phase, the voting buttons are now shown during the ideation phase
- The admin navigation menu for moderators is now consistent with that for admins
- Moderators that try to access pages only accessible for admins, now get redirected to the dashboard
- The details tab in clustering doesn't cause the info panel to freeze anymore
- When writing an official update, the sbumit button now only becomes active when submission is possible
- The 'no options' copy in a dropdown without anything inside is now correctly translated
- Making a field empty in Admin HQ now correctly saves the empty value
- The active users graph no longer includes users that received an email as being active
- The translation button in an idea is no longer shown when there's only one platform language
- After changing granular permission, a refresh is no longer needed to see the results on ideas
- The sideview in the idea manager now shows the status dropdown in the correct language
- The layout of the sideview in the idea manager is now corrected
- A digest email to idea assignees is no longer sent out when no ideas are assigned to the admin/moderator
- Signing in with VUB Net ID works again
- Loading the insights map can no longer be infinite, it will now show an error message when the request fails

### Added

- The profile page of a user now also shows the comments by that user
- Users can now delete their own profile from their edit profile page
- Similar ideas, clustering and location detection now work in Spanish, German, Danish and Norwegian
- Facebooks bot coming from `tfbnw.net` are now blocked from signing up
- Moderators now also have a global idea manager, showing all the ideas from the projects they're moderating
- Loading the insights map, which can be slow, now shows a loading indicator

### Changed

- Voting buttons are no longer shown when voting is not enabled
- Improved and more granular copy text for several voting and commenting disabled messages

## 2019-04-30

### Fixed

- Time remaning on project card is no longer Capitalized
- Non-admin users no longer get pushed to intercom
- Improvements to the idea manager for IE11
- When filtering on a project in the idea manager, the selected project is highlighted again
- @citizenlab.cl admins can now also access churned platforms
- The user count in the user manager now includes migrated cl1 users
- Sending invitations will no longer fail on duplicate mixed-case email addresses

### Added

- Ideas can now be assigned to moderators and admins in the idea manager
  - Added filter on assignee, set by default to 'assigned to me'
  - Added filter to only show ideas that need feedback
  - When clicking an idea, it now opens in and can be partially edited from a half screen modal
  - Admins and moderators get a weekly digest email with their ideas that need feedback
- Completely new comments UI with support for comment upvotes
  - Comments are visually clearly grouped per parent comment
  - Sub-comments use @mentions to target which other subcomment they reply to
  - Comments can be sorted by time or by votes
- Ideas can now be sorted randomly, which is the new default
- New smart group rule for users that contributed to a specific topic
- New smart group rule for users that contributed to ideas with a specific status
- Clear error message when an invitee does a normal sign up

### Changed

- The idea grid no longer shows a 'post an idea' button when there are no ideas yet

## 2019-04-24

### Fixed

- Project cards now show correct time remaining until midnight

## 2019-04-23

### Fixed

- Closing the notification menu does not cause an error anymore
- The unread notifications count is now displayed correctly on IE11
- Clicking on an invite link will now show an immediate error if the invite is no longer valid

### Changed

- The admin guide is now under the Get Started link and the dashboards is the admin index
- The project cards give feedback CTA was removed
- An idea can now be deleted on the idea page
- The default border radius throughout the platform now is 3px instead of 5px
- The areas filter on the project cards is only shown when there is more than one area

## 2019-04-16

### Fixed

- The comment count of a project remains correct when moving an idea to a different project
- Fixed an issue when copying projects (through the admin HQ) to tenants with conflicting locales
- Only count people who posted/voted/commented/... as participants (this is perceived as a fix in the dashboards)
- Invites are still sent out when some emails correspond to existing users/invitees
- Phase started/upcoming notifications are only sent out for published projects

### Added

- Posting text with a URL will turn the URL part into a link
- Added smart group rules for topic and idea status participants

### Changed

- New configuration for which email campaigns are enabled by default
- Changed project image medium size to 575x575

## 2019-04-02

### Fixed

- The new idea button now shows the tooltip on focus
- The gender graph in clustering is now translated
- Tooltips on the right of the screen no longer fall off
- Text in tooltips no longer overflows the tooltip borders
- When there are no ideas, the 'post an idea' button is no longer shown on a user profile or the ideas overview page
- The project card no longer displays a line on the bottom when there is no meta information available
- Downloading the survey results now consistently triggers a browser download
- The bottom of the left sidebar of the idea manager can now be reached when there are a lot of projects
- The time control in the admin dashboard is now translated
- Various fixes to improve resilience of project copy tool

### Added

- The ideas overview page now has a project filter
- The various pages now support the `$|orgName|` variable, which is replaced by the organization name of the tenant
- Non-CitizenLab admins can no longer access the admin when the lifecycle stage is set to churned
- A new style variable controls the header opacity when signed in
- New email as a reminder to an invitee after 3 days
- New email when a project phase will start in a week
- New email when a new project phase has started
- The ideas link in the navbar is now feature flagged as `ideas_overview`

### Changed

- When filtering projects by multiple areas, all projects that have one of the areas or no area are now shown
- The user search box for adding a moderator now shows a better placeholder text, explaining the goal

## 2019-03-20

### Fixed

- Fixed mobile layout issues with cookie policy, idea image and idea title for small screens (IPhone 5S)
- Posting an idea in a timeline that hasn't started yet (as an admin) now puts the idea in the first phase
- Notifications menu renders properly in IE11
- The CTA on project cards is no longer shown for archived and finished projects
- Invited users that sign up with another authentication provider now automatically redeem their invitation
- When the tenant only has one locale, no language switcher is shown in the official feedback form

### Added

- Capabilities have been added to apply custom styling to the platform header
  - Styling can be changed through a new style tab in admin HQ
  - It's also possible to configure a different platform-wide font
  - Styling changes should only be done by a designer or front-end developer, as there are a lot of things that could go wrong
- The initial loading speed of the platform has increased noticably due to no longer loading things that are not immediately needed right away.
- Tenant templates are now automatically updated from the `.template` platforms every night
- The project copy tool in admin HQ now supports time shifting and automatically tries to solve language conflicts in the data
- New notifications and emails for upcoming (1 week before) and starting phases

### Changed

- Archived ieas are no longer displayed on the general ideas page
- The time remaining on project cards is no longer shown on 2 lines if there's enough space
- New platforms will show the 'manual project sorting' toggle by default
- Some changes were made to modals throughout to make them more consistent and responsiveness
- New ideas now have a minimal character limit of 10 for the title and 30 for the body
- User pages have a more elaborate meta title and description for SEO purposes

## 2019-03-11

### Fixed

- Notifications layout on IE11
- Errors due to loading the page during a deployment

## 2019-03-11

### Fixed

- Similar ideas is now fast enough to enable in production
- NLP insights will no longer keep on loading when creating a new clusgtering graph
- The comment count on project cards now correctly updates on deleted comments
- Various spacing issues with the new landing page on mobile are fixed
- When logging out, the avatars on the project card no longer disappear
- The widget no longer cuts off the title when it's too long
- In admin > settings > pages, all inputs are now correctly displayed using the rich text editor
- The notifications are no longer indented inconsistently
- Exporting typeform survey results now also work when the survey embed url contains `?source=xxxxx`
- When there's a dropdown with a lot of options during signup, these options are no longer unreachable when scrolling down
- The cookie policy no longer displays overlapping text on mobile
- The `isSuperAdmin`, `isProjectModerator` and `highestRole` user properties are now always named using camelCasing

### Added

- Official feedback
  - Admins and moderators can react to ideas with official feedback from the idea page
  - Users contributing to the idea receive a notification and email
  - Feedback can be posted using a free text name
  - Feedback can be updated later on
  - Admin and moderators can no longer write top-level comments
  - Comments by admins or moderators carry an `Official` badge
- When giving product feedback from the footer, a message and email can be provided for negative feedback
- CTA on project card now takes granular permissions into account
- CTA on project card is now also shown on mobile
- Projects for which the final phase has finished are marked as finished on their project card
- Projects on the landing page and all projects page can now be filtered on area through the URL

### Changed

- The avatars on a project card now include all users that posted, voted or commented
- Commenting is no longer possible on ideas not in the active phase

## 2019-03-03

### Fixed

- Manually sorting projects in the admin works as expected

### Added

- Support for Spanish
- The copy of 'x is currently working on' can be customized in admin HQ
- Extra caching layer in cl2-nlp speeds up similar ideas and creating clusters

## 2019-02-28

### Fixed

- In the dashboard, the labels on the users by gender donut chart are no longer cut off
- Adding file attachments with multiple consecutive spaces in the filename no longer fails
- Project copy in admin HQ no longer fails when users have mismatching locales with the new platform

### Added

- New landing page redesign
  - Project cards have a new layout and show the time remaining, a CTA and a metric related to the type of phase
  - The bottom of the landing page displays a new custom info text, configurable in the admin settings
  - New smarter project sorting algorithm, which can be changed to manual ordering in the projects admin
  - Ideas are no longer shown on the landing page
  - The `Show all projects` link is only shown when there are more than 10 projects
- New attributes are added to segment, available in all downstream tools:
  - `isSuperAdmin`: Set to true when the user is an admin with a citizenlab email
  - `isProjectModerator`
  - `highestRole`: Either `super_admin`, `admin`, `project_moderator` or `user`

### Changed

- Intercom now only receives users that are admin or project moderator (excluding citizenlab users)

## 2019-02-20

### Fixed

- User digest email events are sent out again
- The user statistics on the admin dashboard are back to the correct values
- Creating a new project page as an admin does not result in a blank page anymore
- Improved saving behaviour when saving images in a phase's description
- When logged in and visiting a url containing another locale than the one you previously picked, your locale choice is no longer overwritten

### Added

- Project copy feature (in admin HQ) now also supports copying ideas (including comments and votes) and allows you to specify a new slug for the project URL
- Unlogged users locale preference is saved in their browser

## 2019-02-14

### Fixed

- Project/new is no longer a blank page

## 2019-02-13

### Fixed

- Texts written with the rich text editor are shown more consistently in and outside of the editor
- Opening a dropdown of the smart group conditions form now scrolls down the modal
- When changing the sorting method in the ideas overview, the pagination now resets as expected
- Google login no longer uses the deprecated Google+ authentication API

### Added

- Typeform survey for typeform can now be downloaded as xlsx from a tab in the project settings
  - The Segment user token needs to be filled out in Admin HQ
  - New survey responses generate an event in segment
- Survey providers can be feature flagged individually
- New \*.template.citizenlab.co platforms now serve as definitions of the tenant template
- The registration fields overview in admin now shows a badge when fields are required

### Changed

- Surveymonkey is now feature-flagged off by default for new platforms

## 2019-01-30

### Fixed

- Long topic names no longer overlap in the admin dashboards
- Video no longer pops out of the phase description text
- Added event tracking for widget code copy and changing notification settings
- Saving admin settings no longer fails because of a mismatch between platform and user languages
- The password reset message now renders correctly on IE11
- It's easier to delete a selected image in the rich text editor
- The copy in the modal to create a new group now renders correctly in IE11
- Texts used in the the dashboard insights are no longer only shown in English
- Tracking of the 'Did you find what you're looking for?' footer not works correctly

### Added

- Tooltips have been added throughout the whole admin interface
- A new homepage custom text section can be configured in the admin settings, it will appear on the landing page in a future release
- New experimental notifications have been added that notify admins/moderators on every single idea and comment
- New tenant properties are being logged to Google Analytics

## 2019-01-19

### Fixed

- Registration fields of the type 'multiple select' can again be set in the 2nd step of the signup flow
- Creating invitations through an excel file no longer fails when there are multiple users with the same first and last name

## 2019-01-18

### Fixed

- Overflowing text in project header
- Fixed color overlay full opaque for non-updated tenant settings
- Fixed avatar layout in IE11
- Fixed idea page scrolling not working in some cases on iPad
- Pressing the enter key inside of a project settings page will no longer trigger a dialog to delet the project

### Changed

- Reduced the size of the avatars on the landing page header and footer
- Made 'alt' text inside avatar invisible
- Better cross-browser scaling of the background image of the header that's being shown to signed-in users
- Added more spacing underneath Survey, as not to overlap the new feedback buttons
- Increased width of author header inside of a comment to better accomodate long names
- Adjusted avatar hover effect to be inline with design spec￼

## 2019-01-17

### Added

- `header_overlay_opacity` in admin HQ allows to configure how transparent header color is when not signed in
- `custom_onboarding_fallback_message` in admin HQ allows to override the message shown in the header when signed in

## 2019-01-16

### Fixed

- The clustering prototype no longer shows labels behind other content
- Removing a project header image is again possible
- New active platforms get properly submitted to google search console again
- Scrolling issues with an iPad on the idea modal have been resolved
- Signing up through Google is working again
- The line underneath active elements in the project navbar now has the correct length
- A long location does no longer break the lay-out of an event card
- The dashboards are visible again by project moderators
- The admin toggle in the users manager is working again

### Added

- When logged in, a user gets to see a dynamic call to action, asking to
  - Complete their profile
  - Display a custom message configurable through admin HQ
  - Display the default fallback engagement motivator
- The landing page header now shows user avatars
- It's now possible to post an idea from the admin idea manager
- The footer now shows a feedback element for citizens
- A new 'map' dashboard now shows the ideas on their locations detected from the text using NLP
- The clustering prototype now shows the detected keywords when clustering is used

### Changed

- The navbar and landing page have a completely refreshed design
  - The font has changed all over the platform
  - 3 different colors (main, secondary, text) are configurable in Admin HQ
- The clustering prototype has been moved to its own dashboard tab
- Project cards for continuous projects now link to the information page instead of ideas

## 2018-12-26

### Fixed

- The rich text editor now formats more content the same way as they will be shown in the platform

### Added

- Admin onboarding guide
  - Shown as the first page in the admin, guiding users on steps to take
- The idea page now shows similar ideas, based on NLP
  - Feature flagged as `similar_ideas`, turned off by default
  - Experimental, intended to evaluate NLP similarity performance
- A user is now automatically signed out from FranceConnect when signing out of the platform

### Changed

- When a user signs in using FranceConnect, names and some signup fields can no longer be changed manually
- The FranceConnect button now has the official size and dimensions and no T&C
- SEO improvements to the "Powered by CitizenLab" logo

## 2018-12-13

### Fixed

- User digest email campaigns is sent out again
- IE11 UI fixes:
  - Project card text overflow bug
  - Project header text wrapping/centering bug
  - Timeline header broken layout bug
  - Dropdown not correctly positioned bug
- Creating new tenants and changing the host of existing tenants makes automatic DNS changes again

### Added

- SEO improvements: project pages and info pages are now included in sitemap
- Surveys now have Google Forms support

## 2018-12-11-2

### Fixed

- A required registration field of type number no longer blocks users on step 2 of the registration flow

## 2018-12-11

### Fixed

- Loading an idea page with a deleted comment no longer results in an error being shown
- Assigning a first bedget to a PB project as a new user no longer shows an infinite spinner
- Various dropdowns, most famously users group selection dropdown, no longer overlap menu items

## 2018-12-07

### Fixed

- It's again possible to write a comment to a comment on mobile
- When logged in and trying to log in again, the user is now redirected to the homepage
- A deleted user no longer generates a link going nowhere in the comments
- The dropdown menu for granular permissions no longer disappears behind the user search field
- After deleting an idea, the edit and delete buttons are no longer shown in the idea manager
- Long event title no longer pass out of the event box
- Notifications from a user that got deleted now show 'deleted user' instead of nothing

### Added

- Machine translations on the idea page
  - The idea body and every comment not in the user's language shows a button to translate
  - Feature flagged as `machine_translations`
  - Works for all languages
- Show the currency in the amount field for participatory budgeting in the admin
- Built-in registration fields can now be made required in the admin
- FranceConnect now shows a "What is FranceConnect?" link under the button

### Changed

- The picks column in the idea manager no longer shows a euro icon

## 2018-11-28

### Fixed

- IE11 graphical fixes in text editor, status badges and file drag&drop area fixed
- The idea tab is visible again within the admin of a continuous PB project
- The checkbox within 3rd party login buttons is now clickable in Firefox

## 2018-11-27

### Fixed

- When all registration fields are disabled, signing up through invite no longer blocks on the first step
- A moderator that has not yet accepted their invitation, is no longer shown as 'null null' in the moderators list
- Adding an idea by clicking on the map is possible again

### Changed

- When there are no events in a project, the events title is no longer shown
- The logo for Azure AD login (VUB Net ID) is shown as a larger image
- When logging in through a 3rd party login provider, the user needs to confirm that they've already accepted the terms and conditions

## 2018-11-22

### Fixed

- In the clustering prototype, comparing clusters using the CTRL key now also works on Mac
- Widget HTML code can now be copied again
- Long consequent lines of text now get broken up in multiple lines on the idea page
- Admin pages are no longer accessible for normal users
- Reduced problems with edge cases for uploading images and attachments

### Added

- Participatory budgeting (PB)
  - A new participation method in continuous and timeline projects
  - Admins and moderators can set budget on ideas and a maximum budget on the PB phase
  - Citizens can fill their basket with ideas, until they hit the limit
  - Citizens can submit their basket when they're done
  - Admins and moderators can process the results through the idea manager and excel export
- Advanced dashboards: iteration 1
  - The summary tab shows statistics on idea/comment/vote and registration activities
  - The users tab shows information on user demographics and a leaderboard
  - The time filter can be controller with the precision of a day
  - Project, group and topic filters are available when applicable
  - Project moderators can access the summary tabs with enforced project filter
- Social sharing through the modal is now separately trackable from sharing through the idea page
- The ideas excel export now contains the idea status
- A new smart group rule allows for filtering on project moderators and normal users

### Changed

- Project navigation is now shown in new navigation bar on top
- The content of the 'Open idea project' for new tenants has changed
- After posting an idea, the user is redirected towards the idea page of the new idea, instead of the landing page

## 2018-11-07

### Fixed

- The widget HTML snippet can be copied again

## 2018-11-05

### Fixed

- Clicking Terms & Conditions links during sign up now opens in a new tab

### Added

- Azure Active Directory login support, used for VUB Net ID

## 2018-10-25

### Fixed

- Resizing and alignment of images and video in the editor now works as expected
- Language selector is now updating the saved locale of a signed in user
- When clicking "view project" in the project admin in a new tab, the projects loads as expected
- The navbar user menu is now keyboard accessible
- Radio buttons in forms are now keyboard accessible
- The link to the terms and conditions from social sign in buttons is fixed
- In admin > settings > pages, the editors now have labels that show the language they're in
- Emails are no longer case sensitive, resolving recurring password reset issues
- The widget now renders properly in IE11
- Videos are no longer possible in the invitation editor

### Added

- Cookie consent manager
  - A cookie consent footer is shown when the user has not yet accepted cookies
  - The user can choose to accept all cookies, or open the manager and approve only some use cases
  - The consent settings are automatically derived from Segment
  - When the user starts using the platform, they silently accept cookies
- A new cookie policy page is easier to understand and can no longer be customized through the admin
- Granular permissions
  - In the project permissions, an admin or project moderator can choose which citizens can take which actions (posting/voting/comments/taking survey)
  - Feature flagged as 'granular_permissions', turned off by default
- Ideas excel export now contains links to the ideas
- Ideas and comments can now be exported from within a project, also by project moderators
- Ideas and comments can now be exported for a selection of ideas
- When signing up, a user gets to see which signup fields are optional

### Changed

- Published projects are now shown first in the admin projects overview
- It's now more clear that the brand color can not be changed through the initial input box
- All "Add <something>" buttons in the admin have moved to the top, for consistency
- The widget no longer shows the vote count when there are no votes
- When a project contains no ideas, the project card no longer shows "no ideas yet"

## 2018-10-09

### Fixed

- UTM tags are again present on social sharing
- Start an idea button is no longer shown in the navbar on mobile
- Exceptionally slow initial loading has been fixed
- Sharing on facebook is again able to (quite) consistently scrape the images
- When using the project copy tool in Admin HQ, attachments are now copied over as well

### Added

- Email engine in the admin (feature flagged)
  - Direct emails can be sent to specific groups by admins and moderators
  - Delivered/Opened/Clicked statistics can be seen for every campaign
  - An overview of all automated emails is shown and some can be disabled for the whole platform

## 2018-09-26

### Fixed

- Error messages are no longer cut off when they are longer than the red box
- The timeline dropdown on mobile shows the correct phase names again
- Adding an idea by clicking on the map works again
- Filip peeters is no longer sending out spam reports
- Reordering projects on the projects admin no longer behaves unexpectedly
- Fixes to the idea manager
  - Tabs on the left no longer overlap the idea table
  - Idea status tooltips no longer have an arrow that points too much to the right
  - When the screen in not wide enough, the preview panel on the right is no longer shown
  - Changing an idea status through the idea manager is possible again

### Added

- Social sharing modal is now shown after posting an idea
  - Feature flagged as `ideaflow_social_sharing`
  - Offers sharing buttons for facebook, twitter and email
- File attachments can now be added to
  - Ideas, shown on the idea page. Also works for citizens.
  - Projects, shown in the information page, for admins and moderators
  - Phases, shown under the phase description under the timeline, for admins and moderators
  - Events, shown under the event description, for admins and moderators
  - Pages, shown under the text, for admins
- Some limited rich text options can now be used in email invitation texts

### Changed

- The admin projects page now shows 3 seperate sections for published, draft and archived
- When there are no voting buttons, comment icon and count are now also aligned to the right
- It's now possible to remove your avatar

## 2018-09-07

### Fixed

- Submit idea button is now aligned with idea form
- An error caused by social sign in on French platforms not longer has an English error message
- Checkboxes are now keyboard navigable
- Projects that currently don't accept ideas can no longer be selected when posting an idea
- Deleting an idea no longer results in a blank page
- Deleting a comment no longer results in a blank page
- When sign in fails, the error message no longer says the user doesn't exist
- `null` is no longer shown as a lastname for migrated cl1 users without last name
- Clicking on the table headers in the idea managers again swaps the sorting order as expected
- Typeform Survey now is properly usable on mobile

### Added

- Email notification control
  - Every user can opt-out from all recurring types of e-mails sent out by the platform by editing their profile
  - Emails can be fully disabled per type and per tenant (through S&S ticket)
- An widget that shows platform ideas can now be embedded on external sites
  - The style and content of the widget can be configured through admin > settings > widgets
  - Widget functionality is feature flagged as "widgets", on by default

### Changed

- Initial loading speed of the platform has drastically improved, particulary noticable on mobile
- New tenants have custom signup fields and survey feature enabled by default

## 2018-08-20

### Fixed

- The idea sidepane on the map correctly displays HTML again
- Editing your own comment no longer turns the screen blank
- Page tracking to segment no longer tracks the previous page instead of the current one
- Some browsers no longer break because of missing internationalization support
- The options of a custom field are now shown in the correct order

### Added

- A major overhaul of all citizen-facing pages to have significantly better accessibility (almost WCAG2 Level A compliant)
  - Keyboard navigation supported everywhere
  - Forms and images will work better with screen readers
  - Color constrasts have been increased throughout
  - A warning is shown when the color in admin settings is too low on constrast
  - And a lot of very small changes to increase WCAG2 compliance
- Archived projects are visible by citizens
  - Citizens can filter to see all, active or archived projects
  - Projects and project cards show a badge indicating a project is archived
  - In the admin, active and archived projects are shown separately
- A favicon can now be configured at the hidden location `/admin/favicon`
  - On android in Chrome, the platform can be added to the Android homescreen and will use the favicon as an icon
- Visitors coming through Onze Stad App now are trackable in analytics

### Changed

- All dropdown menus now have the same style
- The style of all form select fields has changed
- Page tracking to segment no longer includes the url as the `name` property (salesmachine)
- Font sizes throughout the citizen-facing side are more consistent

## 2018-08-03

### Fixed

- The landingpage header layout is no longer broken on mobile devices
- Yet another bug related to the landingpage not correctly redirecting the user to the correct locale
- The Page not found page was not found when a page was not found

### Added

- The 'Create an account' call to action button on the landing page now gets tracked

## 2018-08-02

### Fixed

- The browser no longer goes blank when editing a comment
- Redirect to the correct locale in the URL no longer goes incorrectly to `en`

## 2018-07-31

### Fixed

- The locale in the URL no longer gets added twice in certain conditions
- Various fixes to the rich text editor
  - The controls are now translated
  - Line breaks in the editor and the resulting page are now consistent
  - The editor no longer breaks form keyboard accessibility
  - The images can no longer have inconsistent widht/height ratio wich used to happen in some cases
  - The toolbar buttons have a label for accessibility
- A new tenant created in French no longer contains some untranslated content
- The tenant lifecycle stage is now properly included in `group()` calls to segment
- Comment body and various dynamic titles are secured against XSS attacks

### Added

- Ideas published on CitizenLab can now also be pushed to Onze Stad App news stream
- The rich text editor
  - Now support copy/paste of images
- Event descriptions now also support rich text
- When not signed in, the header shows a CTA to create an account
- A new smart group rule allows you to specify members than have participated (vote, comment, idea) in a certain project
- The admin now shows a "Get started" link to the knowledge base on the bottom left
- The Dutch platforms show a "fake door" to Agenda Setting in the admin navigation

### Changed

- The idea card now shows name and date on 2 lines
- The navbar now shows the user name next to the avatar
- The user menu now shows "My ideas" instead of "Profile page"

## 2018-07-12

### Fixed

- New text editor fixes various bugs present in old editor:
  - Typing idea texts on Android phones now works as expected
  - Adding a link to a text field now opens the link in a new window
  - Resizing images now works as expected
  - When saving, the editor no longer causes extra whitespace to appear
- A (too) long list of IE11 fixes: The platform is now fully usable on IE11
- The group count in the smart groups now always shows the correct number
- The admin dashboard is no longer too wide on smaller screens
- The home button on mobile is no longer always active
- Fix for page crash when trying to navigate away from 2nd signup step when one or more required fields are present

### Added

- The language is now shown in the URL at all times (e.g. `/en/ideas`)
- The new text editor enables following extras:
  - It's now possible to upload images through the text editor
  - It's now possible to add youtube videos through the text editor
- `recruiter` has been added to the UTM campaign parameters

### Know issues

- The controls of the text editor are not yet translated
- Posting images through a URL in the text editor is no longer possible
- Images that have been resized by IE11 in the text editor, can subsequently no longer be resized by other browsers

## 2018-06-29

### Fixed

- Facebook now correctly shows the idea image on the very first share
- Signing up with a google account that has no avatar configured now works again
- Listing the projects and ideas for projects that have more than 1 group linked to them now works again

### Added

- Voting Insights [beta]: Get inisghts into who's voting for which content
  - Feature flagged as 'clustering', disabled by default
  - Admin dashboard shows a link to the prototype
- Social sharing buttons on the project info page
- Usage of `utm_` parameters on social sharing to track sharing performance
- Various improvements to meta tags throughout the platform
  - Page title shows the unread notification count
  - More descriptive page titles on home/projects/ideas
  - Engaging generic default texts when no meta title/description are provided
  - Search engines now understand what language and region the platform is targeting
- Optimized idea image size for facebook sharing
- Sharing button for facebook messenger on mobile
- When you receive admin rights, a notification is shown
- `tenantLifecycleStage` property is now present in all tracked events to segment

### Changed

- Meta tags can't be changed through the admin panel anymore
- Social sharing buttons changed aspect to be more visible

## 2018-06-20

### Fixed

- Visual fixes for IE11 (more to come)
  - The text on the homepage doesn't fall outside the text box anymore
  - The buttons on the project page are now in the right place
  - In the projects pages, the footer is no longer behaving like a header
- When trying to add a timeline phase that overlaps with another phase, a more descriptive error is shown
- larsseit font is now always being loaded

### Added

- Smart groups allow admins to automatically and continuously make users part of groups based on conditions
- New user manager allows
  - Navigating through users by group
  - Moving, adding and removing users from/to (manual) groups
  - Editing the group details from within the user manager
  - Creating groups from within the user manager
  - Exporting users to excel by group or by selection
- Custom registration fields now support the new type "number"
- The city website url can now be specified in admin settings, which is used as a link in the footer logo

### Changed

- The checkbox copy at signup has changed and now links to both privacy policy and terms and conditions
- Improved styling of usermenu dropdown (the menu that opens when you click on the avatar in the navigation bar)

### Removed

- The groups page is no longer a separate page, but the functionality is part of the user manager

## 2018-06-11

### Fixed

- Notifications that indicate a status change now show the correct status name
- The admin pages editors support changing content and creating new pages again
- When searching in the invites, filters still work as expected
- The font has changed again to larsseit

### Added

- Accessibility improvements:
  - All images have an 'alt' attributes
  - The whole navbar is now usable with a keyboard
  - Modals can be closed with the escape key
  - The contrast of labels on white backgrounds has increased
- New ideas will now immediately be scraped by facebook
- When inviting a user, you can now pick projects for which the user becomes a moderator

### Changed

- The language switcher is now shown on the top right in the navbar

## 2018-05-27

### Fixed

- Sitemap now has the correct date format
- Empty invitation rows are no longer created when the given excel file contains empty rows
- Hitting enter while editing a project no longer triggers the delete button
- Registration fields on signup and profile editing are now always shown in the correct language
- The dropdown menu for idea sorting no longer gets cut off by the edge of the screen on small screens
- Saving a phase or continuous project no longer fails when participation method is not ideation

### Added

- Language selection now also has a regional component (e.g. Dutch (Belgium) instead of Dutch)
- Added noindex tag on pages that should be shown in Google
- A new 'user created' event is now being tracked from the frontend side
- It's now possible to use HTML in the field description of custom fields (no editor, only for internal usage)

## 2018-05-16

### Fixed

- Phases are now correctly active during the day specified in their end date
- On the new idea page, the continue button is now shown at all resolutions
- On the idea list the order-by dropdown is now correctly displayed at all resolutions.

### Added

- Project moderators can be specified in project permissions, giving them admin and moderation capabilities within that project only
  - Moderators can access all admin settings of their projects
  - Moderators can see they are moderating certain projects through icons
  - Moderators can edit/delete ideas and delete comments in their projects
- A correct meta description tag for SEO is now rendered
- The platforms now render sitemaps at sitemap.xml
- It is now possible to define the default view (map/cards) for every phase individually
- The tenant can now be configured with an extra `lifecycle_stage` property, visible in Admin HQ.
- Downloading ideas and comments xlsx from admin is now tracked with events
- The fragment system, to experiment with custom content per tenant, now also covers custom project descriptions, pages and individual ideas

### Changed

- It is no longer possible to define phases with overlapping dates
- Initial loading speed of the platform has improved

## 2018-04-30

### Fixed

- When posting an idea and only afterward signing in, the content originally typed is no longer lost
- An error is no longer shown on the homepage when using Internet Explorer
- Deleting a user is possible again

### Changed

- The idea manager again shows 10 ideas on one page, instead of 5
- Submit buttons in the admin no longer show 'Error' on the buttons themselves

### Removed

- The project an idea belongs to can no longer be changed through the edit idea form, only through the idea manager

## 2018-04-26

### Added

- Areas can now be created, edited and deleted in the admin settings
- The order of projects can now be changed through drag&drop in the admin projects overview
- Before signing up, the user is requested to accept the terms and conditions
- It's possible to experiment with platform-specific content on the landing page footer, currently through setup & support
- Images are only loaded when they appear on screen, improving page loading speed

### Fixed

- You can no longer click a disabled "add an idea" button on the timeline
- When accessing a removed idea or project, a message is shown

### Known issues

- Posting an idea before logging in is currently broken; the user is redirected to an empty posting form
- Social sharing is not consistently showing all metadata

## 2018-04-18

### Fixed

- Adding an idea at a specific location by clicking on the map is fixed

## 2018-04-09

### Fixed

- An idea with a location now centers on that location
- Map markers far west or east (e.g. Vancouver) are now positioned as expected
- Links in comment now correctly break to a new line when they're too long
- Hitting enter in the idea search box no longer reloads the page
- A survey project no longer shows the amount of ideas on the project card
- The navbar no longer shows empty space above it on mobile
- The report as spam window no longer scrolls in a weird way
- The project listing on the homepage no longer repeats the same project for some non-admin users
- Google/Facebook login errors are captured and shown on an error page
- Some rendering issues were fixed for IE11 and Edge, some remain
- An idea body with very long words no longer overlaps the controls on the right
- Project cards no longer overlap the notification menu

### Added

- A user can now edit and delete its own comments
- An admin can now delete a user's comment and specify the reason, notifying the user by notification
- Invitations
  - Admins can invite users by specifying comma separated email addresses
  - Admins can invite users with extra information by uploading an excel file
  - Invited users can be placed in groups, made admin, and given a specific language
  - Admins can specify a message that will be included in the email to the invited users
  - Admins receive a notification when invited users sign up
- Users receive a notification and email when their idea changes status
- Idea titles are now limited to 80 characters

### Known issues

- Adding an idea through the map does not position it correctly

## 2018-03-23

### Fixed

- Fixed padding being added on top of navigation bar on mobile devices

## 2018-03-22

### Fixed

- Idea creation page would not load when no published projects where present. Instead of the loading indicator the page now shows a message telling the user there are no projects.

## 2018-03-20

### Fixed

- Various visual glitches on IE11 and Edge
- Scrolling behviour on mobile devices is back to normal
- The admin idea manager no longer shows an empty right column by default

### Added

- Experimental raw HTML editing for pages in the admin at `/admin/pages`

## 2018-03-14

### Fixed

- When making a registration field required, the user can't skip the second sign up step
- When adding a registration field of the "date" type, a date in the past can now be chosen
- The project listing on the landing page for logged in users that aren't admin is fixed

### Added

- When something goes wrong while authenticating through social networks, an error page is shown

## 2018-03-05

### Added

- Limited voting in timeline phases
- Facebook app id is included in the meta headers

### Known issues

- When hitting your maimum vote count as a citizen, other idea cards are not properly updating untill you try voting on them
- Changing the participation settings on a continuous project is impossible

## 2018-02-26

### Fixed

- Project pages
  - Fixed header image not being centered
- Project timeline page
  - Fixed currently active phase not being selected by default
  - Fixed 'start an idea' button not being shown insde the empty idea container
  - Fixed 'start an idea' button not linking to the correct idea creation step
- Ideas and Projects filter dropdown
  - Fixed the dropdown items not always being clickable
- Navigation bar
  - Fixed avatar and options menu not showing on mobile devices

### Added

- Responsive admin sidebar
- Top navigation menu stays in place when scrolling in admin section on mobile devices

### Changed

- Project timeline
  - Better word-breaking of phases titles in the timeline

## 2018-02-22

### Fixed

- Idea page
  - Fixed voting buttons not being displayed when page is accessed directly
- Edit profile form page
  - Fixed broken input fields (first name, last name, password, ...)
  - Fixed broken submit button behavior
- Admin project section
  - Fixed default view (map or card) not being saved
  - Fixed save button not being enabled when an image is added or removed
- Project page
  - Fixed header navigation button of the current page not being highlighted in certain scenarios
  - Fixed no phase selected in certain scenarios
  - Fixed mobile timeline phase selection not working
- Idea cards
  - Fixed 'Load more' button being shown when no more ideas
- Project cards
  - Fixed 'Load more' button being shown when no more projects
- Idea page
  - Fixed faulty link to project page
- Add an idea > project selection page
  - Fixed broken layout on mobile devices

### Added

- Landing page
  - Added 'load more' button to project and idea cards
  - Added search, sort and filter by topic to idea cards
- Project card
  - Added ideas count
- Idea card
  - Added author avatar
  - Added comment count and icon
- Idea page
  - Added loading indicator
- Project page
  - Added loading indicator
  - Added border to project header buttons to make them more visible
- Admin page section
  - Added header options in rich-text editors

### Changed

- Navigation bar
  - Removed 'ideas' menu item
  - Converted 'projects' menu item into dropdown
  - Changed style of the 'Start an idea' button
- Landing page
  - Header style changes (larger image dimensions, text centered)
  - Removed 'Projects' title on top of project cards
- Project card
  - Changed project image dimensions
  - Changed typography
- Idea card
  - Removed image placeholder
  - Reduced idea image height
- Filter dropdowns
  - Height, width and alignment changes for mobile version (to ensure the dropdown is fully visible on smaller screens)
- Idea page
  - Improved loading behavior
  - Relocated 'show on map' button to sidebar (above sharing buttons)
  - Automatically scroll to map when 'show on map' button is clicked
  - Larger font sizes and better overall typography for idea and comment text
  - Child comments style changes
  - Child commenting form style change
  - Comment options now only visible on hover on desktop
- Project page
  - Improved loading behavior
  - Timeline style changes to take into account longer project titles
  - Changed copy from 'timeline' to 'process'
  - Changed link from projects/<projectname>/timeline to projects/<projectname>/process
  - Events header button not being shown if there are no events
- Add an idea > project selection page
  - Improved project cards layout
  - Improved mobile page layout

## 2018-01-03

### Fixed

- Updating the bio on the profile page works again
- 2018 can be selected as the year of events/phases
- The project dropdown in the idea posting form no longer shows blank values
- Reset password email

### Added

- Ideas can be edited by admins and by their author
- An idea shows a changelog with its latest updates
- Improved admin idea manager
  - Bulk update project, topics and statuses of ideas
  - Bulk delete ideas
  - Preview the idea content
  - Links through to viewing and editing the idea
- When on a multi-lingual platform, the language can be changed in the footer
- The project pages now show previews of the project events in the footer
- The project card now shows a description preview text, which is changeable through the admin
- Images are automatically optimized after uploading, to reduce the file size

### Changed

- Image dimensions have changed to more optimal dimensions

## 2017-12-13

### Fixed

- The ideas of deleted users are properly shown
- Slider to make users admins is again functional

### Added

- The idea show page shows a project link
- Mentions are operational in comments
- Projects can be deleted in the admin

### Changed

- Ideas and projects sections switched positions on the landing page

## 2017-12-06

### Fixed

- Phases and events date-picker no longer overlaps with the description text
- No longer needed to hard refresh if you visited al old version of the platform
- Inconsistency when saving project permissions has been fixed
- Bullet lists are now working in project description, phases and events
- The notifications show the currect user as the one taking the action

### Added

- Translators can use `orgName` and `orgType` variables everywhere
- Previews of the correct image dimension when uploading images

### Changed

- Lots of styling tweaks to the admin interface
- Behaviour of image uploads has improved

## 2017-11-23

### Fixed

- Loading the customize tab in the admin no longer requires a hard refresh

## 2017-11-22

### Fixed

- When saving a phase in the admin, the spinner stops on success or errors
- Deleting a user no longer breaks the idea listing, idea page and comments
- Better error handling in the signup flow
- Various bug fixes to the projects admin
- The switches that control age, gender, ... now have an effect on the signup flow.
- For new visitors, hard reloading will no longer be required

### Added

- Social Sign In with facebook and google. (Needs to be setup individually per customer)
- Information pages are reachable through the navbar and editable through the admin
- A partner API that allows our partners to list ideas and projects programmatically
- Ideas with a location show a map on the idea show page
- Activation of welcome and reset password e-mails

### Changed

- Changes to mobile menu layout
- Changes to the style of switches
- Better overall mobile experience for citizen-facing site

### Known issues

- If you visited the site before and the page did not load, you need to hard refresh.
- If the "Customize" tab in the admin settings does not load, reload the browser on that page

## 2017-11-01

### Fixed

- Various copy added to the translation system
- Fixed bug where image was not shown after posting an idea
- Loading behaviour of the information pages
- Fixed bug where the app no longer worked after visiting some projects

### Added

- Added groups to the admin
- Added permissions to projects
- Social sharing of ideas on twitter and (if configured for the platform) facebook
- Projects can be linked to certain areas in the admin
- Projects can be filtered by area on the projects page
- Backend events are logged to segment

### Changed

- Improved the styling of the filters
- Project description in the admin has its own tab
- Restored the landing page header with an image and configurable text
- Improved responsiveness for idea show page
- Maximum allowed password length has increased to 72 characters
- Newest projects are list first

## 2017-10-09

### Fixed

- The male/female gender selection is no longer reversed after registration
- On firefox, the initial loading animation is properly scaled
- After signing in, the state of the vote buttons on idea cards is now correct for the current user
- Fixed bug were some text would disappear, because it was not available in the current language
- Fixed bug where adding an idea failed because of a wrongly stored user language
- Fixed bug where removing a language in the admin settings fails
- Graphical glitches on the project pages

### Added

- End-to-end test coverage for the happy flow of most of the citizen-facing app interaction
- Automated browser error logging to be proactive on bugs
- An idea can be removed through the admin

### Changed

- The modal that shows an idea is now fullscreen and has a new animation
- New design for the idea show page
- New design for the comments, with animation and better error handling
- The "Trending" sorting algorithm has changed to be more balanced and give new ideas a better chance
- Slightly improved design of the page that shows the user profile

## 2017-09-22

### Fixed

- Bug where multiple form inputs didn't accept typed input
- Issues blocking the login process
- The success message when commenting no longer blocks you from adding another comment
- Clicking an internal link from the idea modal didn't work
- Responsiveness of filters on the ideas page
- Updating an idea status through the admin failed

### Added

- Initial loading animation on page load
- Initial version of the legal pages (T&C, privacy policy, cookie policy)
- All forms give more detailed error information when something goes wrong
- Full caching and significant speed improvements for all data resources

### Changed

- Refactoring and restyling of the landing page, idea cards and project cards
- Added separate sign in and sign up components
- Cleaned up old and unused code
- The navbar is no longer shown when opening a modal
- Lots of little tweaks to styling, UX and responsiveness

## 2017-09-01

### Fixed

- Saving forms in the admin of Projects will now show success or error messages appropriately
- The link to the guide has been hidden from the admin sidebar until we have a guide to link to

### Added

- Adding an idea from a project page will pre-fill parts of the new idea form
- The landing page now prompts user to add an Idea if there are none
- The landing page will hide the Projects block if there are none

### Changed

- Under-the-hood optimizations to increase the loading speed of the platform

## 2017-08-27

### Fixed

- Changing the logo and background image in admin settings works
- Platform works for users with an unsupported OS language

### Added

- Admin dashboard
- Default topics and idea statuses for newly deployed platforms
- Proper UX for handling voting without being signed in
- Meta tags for SEO and social sharing
- Better error handling in project admin

### Changed

- Projects and user profile pages now use slugs in the URL

## 2017-08-18

### Fixed

- Changing idea status in admin
- Signing up
- Proper rending of menu bar within a project
- Admin settings are properly rendered within the tab container
- Lots of small tweaks to rendering on mobile
- Default sort ideas on trending on the ideas index page

### Added

- Admin section in projects to CRUD phases
- Admin section in projects to CRUD events
- New navbar on mobile
- Responsive version of idea show page

### Changed

- Navbar design updated
- One single login flow experience instead of 2 separate ones (posting idea/direct)
- Admins can only specify light/dark for menu color, not the exact color

### Removed

- Facebook login (Yet to be added to new login flow, will be back soon)

## 2017-08-13

### Fixed

- Voting on cards and in an idea page
- Idea modal loading speed
- Unread notification counter

### Added

- New improved flow for posting an idea
- Admin interface for projects
- New design for idea and project cards
- Consistenly applied modal, with new design, for ideas
- Segment.io integration, though not all events are tracked yet

### Changed

- Idea URls now using slugs for SEO<|MERGE_RESOLUTION|>--- conflicted
+++ resolved
@@ -2,11 +2,10 @@
 
 ## Next
 
-<<<<<<< HEAD
 ### Added
 
 - Limit number of downvotes.
-=======
+
 ### Changed
 
 - The comment icon on an idea card is only shown when commenting in the project is enabled or there's at least one idea with a comment.
@@ -44,7 +43,6 @@
 ### Fixed
 
 - File uploads for ideas, projects, events, folders
->>>>>>> 0f16d7db
 
 ## 2021-10-13 (2)
 
