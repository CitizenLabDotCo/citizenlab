--- conflicted
+++ resolved
@@ -4,9 +4,7 @@
 
 ### Changed
 
-<<<<<<< HEAD
 - Improved quality of Idea Images
-=======
 - The comment icon on an idea card is only shown when commenting in the project is enabled or there's at least one idea with a comment.
 
 ## 2021-10-20
@@ -14,7 +12,6 @@
 ### Changed
 
 - PII (Personally Identifiable Information) data, if any, are now removed from Segment when a user account is deleted.
->>>>>>> 592d2532
 
 ## 2021-10-19
 
