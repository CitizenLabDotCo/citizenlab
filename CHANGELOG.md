--- conflicted
+++ resolved
@@ -2,11 +2,6 @@
 
 ## Next release
 
-<<<<<<< HEAD
-### Fixed
-
-- Fixes user export with custom fields
-=======
 ### Added
 
 - Keyboard navigation improvements for the Insights Edit view
@@ -15,6 +10,7 @@
 ### Fixed
 
 - '&' character now displays correctly in Idea description and Project preview description.
+- Fixes user export with custom fields
 
 ## 2021-09-03
 
@@ -52,7 +48,6 @@
 - Accessibility: the text colors of the currently selected phase in a timeline project are darker to improve color contrast to meet WCAG 2.1 AA requirements.
 - Accessibility: the status and topics on an input (idea) page are more distinctive compared to its background, meeting WCAG 2.1 AA criteria.
 - Verification using Auth0 method no longer fails for everyone but the first user
->>>>>>> effc7337
 
 ## 2021-08-30
 
