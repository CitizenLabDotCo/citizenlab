# Changelog

## Next release

<<<<<<< HEAD
### Added

- Projects on homepage can now be filtered by 'Active', 'Archived' or 'All' through a tab system.
=======

## 2022-02-01
>>>>>>> d8e730a9

### Changed

- Improved `alt` text for logo images on the platform
- Anonymization of users (using initials avatars, different set of face avatars, different set of first and last names, making anonymous users easier to identify through their email)
- Updated CC license in Vienna basemap attribution and increased maximum zoom level to 20.

## 2022-01-24

### Changed

- Insights Network Visualisation changes:
  - The network is now flat and shows all keywords at once
  - The colors of the keywords depend on the cluster they are part of
  - The more important links between keywords are shown in the network

## 2022-01-18

### Changed

- Removes support for the (deprecated) Tagging feature, the forerunner of today's Insights. 🕯 \[IN-661\]

## 2022-01-14

### Changed

- Dashboard and reports vertical bar charts are now sorted
- Automatic tagging in Insights also takes the title into account (instead of only the content).

### Fixed

- Resolution for basemap.at

## 2022-01-12

### Added

- Users are now able to cancel tag suggestion scan on the Insights Edit screen
- Added `secure` flag to cookies
- Support basemap.at as tile provider

### Fixed

- Fixed issue with exporting surveys as XLSX sheets, when the typeform survey URI includes a '#' character.
- Styling of the text above the avatar bubbles at the bottom of the landing page works again when there's a customized text.
- Styling bugs for the two-column layout
- Bug where tile provider of a project becomes unchangeable after the map config has been edited has been fixed.

### Changed

- Updated Cookie Policy page

## 2022-01-10

### Added

- Configure sign-up button (custom link) on homepage banner

### Changed

- Dashboard and report bar charts are now more easily readable - values appear on top or next to the bars instead of inside of them. Comparisons between project and platform values are now only visible in the report tooltips and do not break the chart itself.

### Fixed

- Using a custom tile provider should work now.
- Registration form with a date field doesn't crash anymore

## 2022-01-06

### Fixed

- Changing the values for Registration helper text and Account confirmation in Admin > Settings > Registration doesn't cause other values to be erased anymore.

## 2022-01-05

### Changed

- Improved the user interface of the Registration tab in the Admin settings

## 2021-12-23

### Added

- Adding pages in 'Navigation' tab in settings now possible, changing names of navbar items now works, removed 'secret pages-page'.
- Different layouts for the homepage banner (for signed-out users)
- Preview functionality for the image of the homepage banner in the back-office

### Fixed

- Saving of homepage banner image overlay color and opacity

## 2021-12-22

### Fixed

- Notifications of inappropriate content now link to the item containing the flagged content

## 2021-12-16

### Added

- Ability to scan all post, recently added posts and not tagged posts in Insights

## 2021-12-15

### Fixed

- Severe code-injection vulnerability
- More small copy changes for customizable navbar, made styling Navigation tab consistent with other tabs, re-enabled slug editing on secret pages-page.

## 2021-12-10

- Copy for customizable navbar

## 2021-12-09

### Added

- Customizable navbar

## 2021-12-08

### Changed

- Improved the structure and copy of the Admin > Settings > Customize page.

### Fixed

- Insights scan category button no longer appears when the insights nlp feature flag is disabled

## 2021-11-30

### Added

- Insights loading indicator on category scan

### Fixed

- Password reset emails sometimes took a long time to be send out, they are now processed much faster (even when the background job queue has lots of items).

## 2021-11-25

### Added

- New translations from Crowdin.
- Sign-up flow: Not activating any custom registration fields no longer breaks sign-up. Refreshing page during sign-up flow no longer creates an unregistered user.

## 2021-11-22

### Changed

- Enable/disable avatars in homepage banner
- Increased size of city logo in the footer

### Fixed

- Links to ideas in admin digest emails work again
- Votes statistics not showing up in the dashboard for some admins and project moderators.

## 2021-11-16

### Fixed

- Custom topics are not displayed as filters on the proposals overview page.

### Added

- Added a tooltip in the survey project settings with a link to a support article that explains how to embed links in Google forms
- Input count to Insights View screen

### Changed

- Add clarification tooltips to Insights View screen
- When a user account is deleted, visits data associated to that account are now removed from Matomo.

## 2021-11-11

### Changed

- Improvements to the loading speed of the landing page and some items with dropdown menus in the navigation bar.

## 2021-11-05

### Fixed

- Dashboard issue where the current month did not appear for certain time zones

## 2021-11-04

### Added

- New translations from Crowdin.

## 2021-11-03

### Fixed

- Microsoft Form survey iframes no longer auto-focus on the form
- Stop confusing Serbian Latin and Cyrillic in back locales.

## 2021-11-01

### Changed

- The whole input card in Insight View screen is now clickable
- Inputs list component in Insights View screen now shows active filters at all times
- Insights Network Visualisation changes:
  - Reduced space between clusters
  - Increased font size for keywords labels
  - It is now possible to de-select keywords by clicking on them twice

### Fixed

- If there's an error message related to the project title, it goes away if the title is edited (and only shows again if we submit and the error isn't fixed).

## 2021-10-27

### Changed

- Removed the unused '/ideas/new' route

### Fixed

- Sorting order and list/map view settings of ideas are available again if voting is disabled.
- Project phase started emails and notifications.

## 2021-10-26

### Added

- Limit number of downvotes.

### Changed

- Improved quality of Idea and App Header Images
- Idea cards in the map view only show the downvote icon when downvoting is enabled or when it's disabled and it's disabled for a different reason than explicit turning off of the downvoting functionality.
- Now also for idea cards on the map view: the comment icon on an idea card is only shown when commenting in the project is enabled or there's at least one idea with a comment.

### Fixed

- The event cards now rearrange themselves vertically on mobile / small screens. Before they were always arranged horizontally. This fixed the issue of them going off-screen when there is not enough screen space.

## 2021-10-25

### Changed

- The comment icon on an idea card is only shown when commenting in the project is enabled or there's at least one idea with a comment.
- Increased Microsoft Forms survey width

### Fixed

- Insights table approve button no longer appears when there are no suggested tags
- Insights tags are now truncated when they are too long
- Insights posts cards on View screen no longer display text with different font-sizes
- Insights posts in table are no longer sorted by default

## 2021-10-20

### Changed

- PII (Personally Identifiable Information) data, if any, are now removed from Segment when a user account is deleted.

## 2021-10-19

### Changed

- Tags which do not contain any inputs are no longer visible on the Insights View screen
- PII (Personally Identifiable Information) data, if any, are now removed from Intercom when a user account is deleted.

### Added

- Added export functionality to Insights View screen inputs list

## 2021-10-15

### Changed

- Project reports are no longer available in the dashboard section. Instread, they can be found in the Reporting section of tha admin.

### Fixed

- Platform is now accepting valid Microsoft Form survey links with custom subdomains
- When user goes to the url of an Insight that no longer exist, they get redirected to the Insights List screen.

## 2021-10-14

### Fixed

- File uploads for ideas, projects, events, folders

## 2021-10-13 (2)

### Fixed

- Validation and functioning of page forms are fixed (forms to change the fixed/legal pages such as the FAQ, T&C, privacy policy, etc.).

## 2021-10-13

### Added

- Users can now change their name after validation with FranceConnect
- Permit embedding of videos from dreambroker in rich-text editor content.
- Possibility to create an Insights tag from selected filters in the Insights View screen

## 2021-10-12

### Added

- Added Serbian (Cyrillic) to platform

## 2021-10-11

### Added

- Insights View screen and visualization
- Users can now change their name after validation with FranceConnect

## 2021-10-06

### Fixed

- Issue with user deletion

### Added

- Initial blocked words lists for Luxembourgish and Italian.
- Added Luxembourgish translations.

## 2021-10-05

### Added

- Blocked words lists for Luxembourgish and Italian (which allows the profanity blocker feature).

### Changed

- Removed 'FAQ' and 'About' from the footer.
- Removed links to other pages at the bottom of the fixed and legal pages (Cookie policy, T&C, etc.)
- Removed the YES/NO short feedback form in the footer (as it wasn't working)

## 2021-10-01

### Fixed

- Typeform export from the platform shows the answers to all questions again.

## 2021-09-29

### Changed

- Insights Edit screen improvements
  - Added tooltip in the tags sidebar
  - Added quick delete action to category button in the categories sidebar
  - "Detect tags" button only shows if there are tags detected
  - "Reset tags" button is moved to a menu
  - Removed "add" button from input sidebar and improved select hover state
- Split 'Pages' tab in admin/settings into the 'Pages' and 'Policies' tabs. 'Pages' contains the about, FAQ and a11y statement pages, while 'Policies' contains the terms and conditions, privacy- and cookie policy. The 'Pages' tab will soon be replaced by a 'Navigation' tab with more customizability options as part of the upcoming nav-bar customization functionality. This is just a temporary in-between solution.

## 2021-09-24

### Added

- SmartSurvey integration

## 2021-09-22

### Changed

- Very short phases are now shown slightly bigger in the timeline, and projects with many phases will display the timeline correctly.

### Fixed

- Cookie popup can be closed again.

## 2021-09-21

### Added

- Permit embedding of videos from videotool.dk in rich-text editor content.

### Changed

- Project moderators have access to the 'Reporting' tab of the admin panel for their projects.

### Fixed

- The category columns in input `xlsx` exports (insights) are now ordered as presented in the application.

## 2021-09-14

### Changed

- Mobile navbar got redesigned. We now have a 'More' button in the default menu that opens up a full mobile menu.

## 2021-09-13

### Added

- Insights table export button. Adds the ability to export the inputs as xlsx for all categories or a selected one.

### Fixed

- Fixes issue where user name will sometimes appear as "undefined"

## 2021-09-06

### Added

- Keyboard navigation improvements for the Insights Edit view
- Added the internal machinery to support text network analyses in the end-to-end flow.

### Fixed

- '&' character now displays correctly in Idea description and Project preview description.
- Fixes user export with custom fields

## 2021-09-03

### Fixed

- Ghent now supports mapping 25 instead of 24 neighbourhouds

## 2021-09-02

### Fixed

- Setting DNS records when the host is changed.
- Smart group rules for participation in project, topic or idea status are now applied in one continuous SQL query.

### Changed

- The rule values for participation in project, topic or idea status, with predicates that are not a negation, are now represented as arrays of IDs in order to support specifying multiple projects, topics or idea statuses (the rule applies when satisfied for one of the values).

## 2021-09-01

### Fixed

- When voting is disabled, the reason is shown again

## 2021-08-31

### Added

- When signing up with another service (e.g. Google), the platform will now remember a prior language selection.

### Fixed

- Accessibility: voting buttons (thumbs) have a darker color when disabled. There's also more visual distinction between voting buttons on input cards when they are enabled and disabled.
- Accessibility: The default background color of the last "bubble" of the avatars showing on e.g. the landing page top banner is darker, so the contrast with its content (number of remaining users) is clearer.
- Accessibility: the text colors of the currently selected phase in a timeline project are darker to improve color contrast to meet WCAG 2.1 AA requirements.
- Accessibility: the status and topics on an input (idea) page are more distinctive compared to its background, meeting WCAG 2.1 AA criteria.
- Verification using Auth0 method no longer fails for everyone but the first user

## 2021-08-30

### Added

- New Insights module containing Insights end-to-end flow

## 2021-08-26

### Added

- Microsoft Forms integration

## 2021-08-20

### Fixed

- Survey options now appear as expected when creating a new survey project
- Adds a feature flag to disable user biographies from adminHQ

## 2021-08-18

### Added

- Added Italian to platform
- Support for a new verification method specifically for Ghent, which lets users verify using their rijksregisternummer
- Improved participatory budgeting:
  - Support for new virtual currencies (TOK: tokens, CRE: credits)
  - A minimum budget limit can be configured per project, forcing citizens to fill up their basket to some extent (or specify a specific basket amount when minimum and maximum budget are the same)
  - Copy improvements

## 2021-08-11

### Fixed

- When considering to remove a flag after updating content, all relevant attributes are re-evaluated.
- Issues with viewing notifications and marking them as read.

## 2021-08-09

### Fixed

- The preheader with a missing translation has been removed from user confirmation email

### Fixed

- When you sign up with Google, the platform will now automatically use the language of your profile whenever possible
- Fixed invalid SQL queries that were causing various issues throughout the platforms (Part I). (IN-510)

## 2021-08-05

### Added

- Added message logging to monitor tenant creation status (shown in admin HQ).

### Changed

- No default value for the lifecycle stage is prefilled, a value must be explicitly specified.
- Changing the lifecycle stage from/to demo is prohibited.
- Only tenant templates that apply without issues are released.
- On create validation for authors was replaced by publication context, to allow templates to successfully create content without authors.

## 2021-08-04

### Fixed

- Certain characters in Volunteer Cause titles prevented exporting lists of volunteers to Excel from admin/projects/.../volunteering view.
- Limit of 10 events under projects and in back office
- Events widget switch being shown in non-commercial plans

## 2021-07-30

### Added

- Configured dependabot for the frontend, a tool that helps keeping dependencies up to date.
- Added events overview page to navigation menu, which can be enabled or disabled.
- Added events widget to front page, which can be enabled or disabled (commercial feature).

## 2021-07-16

### Added

- Auto-detection of inappropriate content (in beta for certain languages). Flagged content can be inspected on the admin Activity page. The setting can be toggled in the General settings tab.

### Fixed

- On the admin activity page (/admin/moderation), items about proposals now correctly link to proposals (instead of to projects). Also, the copy of the links at the end of the item rows is now correct for different types of content (correct conjugation of 'this post', 'this project', etc. for all languages).

## 2021-07-14

### Added

- Project phases now have their own URLs, which makes it possible to link to a specific phase

### Fixed

- Blocked words for content that can contain HTML
- Searching users after sorting (e.g. by role)

## 2021-07-09

### Changed

- The admin Guide link goes to the support center now instead of to /admin/guide

## 2021-07-02

### Fixed

- Instances where the user name was "unknown author"

### Changed

- Removed the slogan from the homepage footer

## 2021-06-30

### Changed

- Users can no longer leave registration before confirming their account. This should prevent bugs relative to unconfirmed users navigating the platform.

## 2021-06-29

### Fixed

- Map: Fix for ideas that only have coordinates but no address not being shown on the map
- Map: Fix for 'click on the map to add your input' message wrongfully being shown when idea posting is not allowed
- Sign-up flow: Fix for bug that could cause the browser to freeze when the user tried to complete the custom fields step
- Project description: Fix for numbered and unnumbered lists being cut off
- Project Managers can now upload map layers.

### Changed

- Map: When an idea is selected that is hidden behind a cluster the map now zooms in to show that marker
- Map: Idea marker gets centered on map when clicked
- Map: Larger idea box on bigger desktop screens (width > 1440 pixels)
- Idea location: Display idea location in degrees (°) minutes (') seconds ('') when the idea only has coordinates but no address
- Sign-up flow: Show loading spinner when the user clicks on 'skip this step' in the sign-up custom fields step
- Image upload: The default max allowed file size for an image is now 10 Mb instead of 5 Mb

### Added

- 'Go back' button from project to project folder (if appropriate).

## 2021-06-22

### Changed

- Project managers that are assigned to a project and/or its input now lose those assignments when losing project management rights over that project.

### Fixed

- Input manager side modal scroll.

## 2021-06-18

### Fixed

- Privacy policy now opens in new tab.
- Landing page custom section now uses theme colors.
- Buttons and links in project description now open internal links in the same tab, and external links in a new tab.

## 2021-06-16

### Fixed

- Project moderators can no longer see draft projects they don't moderate in the project listing.
- The content and subject of the emails used to share an input (idea/issue/option/contribution/...) do now include the correct input title and URL.
- Sharing new ideas on Facebook goes faster
- Manual campaigns now have the layout content in all available languages.

## 2021-06-11

### Fixed

- Facebook button no longer shows when not configured.

## 2021-06-10

### Fixed

- Creating invites on a platform with many heavy custom registration fields is no longer unworkably slow

## 2021-06-09

### Added

- New citizen-facing map view

## 2021-06-08

### Fixed

- Ordering by ideas by trending is now working.
- Ordering by ideas votes in the input manager is now working.

## 2021-06-07

### Added

- Qualtrics surveys integration.

### Changed

- Project Events are now ordered chronologically from latest to soonest.

### Fixed

- Visibility Labels in the admin projects list are now visible.
- Tagged ideas export is fixed.
- Updating an idea in one locale does not overwrite other locales anymore

## 2021-05-28

### Fixed

- Project Events are now ordered chronologically from soonest to latest.

## 2021-05-27

### Fixed

- Project access rights management are now visible again.

## 2021-05-21

### Added

- Profanity blocker: when posting comments, input, proposals that contain profane words, posting will not be possible and a warning will be shown.

## 2021-05-20

### Fixed

- Excel exports of ideas without author

## 2021-05-19

### Added

- Support for Auth0 as a verification method

## 2021-05-18

### Fixed

- Active users no longer need confirmation

## 2021-05-14

### Fixed

- Fixed an issue causing already registered users to be prompted with the post-registration welcome screen.

## 2021-05-11

### Added

- Added polls to the reporting section of the dashboards

## 2021-05-10

### Changed

- Invited or verified users no longer require confirmation.

## 2021-05-07

### Fixed

- Spreasheet exports throughout the platform are improved.

### Added

- City Admins can now assign any user as the author of an idea when creating or updating.
- Email confirmation now happens in survey and signup page sign up forms.

## 2021-05-06

### Fixed

- Idea export to excel is no longer limited to 250 ideas.

## 2021-05-04

### Fixed

- Fixed issues causing email campaigns not to be sent.

## 2021-05-03

### Changed

- Users are now prompted to confirm their account after creating it, by receiving a confirmation code in their email address.

### Added

- SurveyXact Integration.

## 2021-05-01

### Added

- New module to plug email confirmation to users.

## 2021-04-29

### Fixed

- Editing the banner header in Admin > Settings > General, doesn't cause the other header fields to be cleared anymore

## 2021-04-22

### Fixed

- After the project title error appears, it disappears again after you start correcting the error

## 2021-03-31

### Fixed

- Customizable Banner Fields no longer get emptied/reset when changing another.

### Added

- When a client-side validation error happens for the project title in the admin, there will be an error next to the submit button in addition to the error message next to the input field.

## 2021-03-25

### Fixed

- The input fields for multiple locales provides an error messages when there's an error for at least one of the languages.

## 2021-03-23

### Fixed

- Fix for broken sign-up flow when signing-up through social sign-on

## 2021-03-19

### Fixed

- Admin>Dashboard>Users tab is no longer hidden for admins that manage projects.
- The password input no longer shows the password when hitting ENTER.
- Admin > Settings displays the tabs again

### Changed

- Empty folders are now shown in the landing page, navbar, projects page and sitemap.
- The sitemap no longer shows all projects and folder under each folder.
- Images added to folder descriptions are now compressed, reducing load times in project and folder pages.

### Added

- Allows for sending front-end events to our self-hosted matomo analytics tool

## 2021-03-16

### Changed

- Automatic tagging is functional for all clusters, and enabled for all premium customers

### Added

- Matomo is enabled for all platforms, tracking page views and front-end events (no workshops or back-end events yet)

## 2021-03-11

### Changed

- Tenants are now ordered alphabetically in AdminHQ
- Serbian (Latin) is now a language option.

## 2021-03-10

### Added

- CitizenLab admins can now change the link to the accessibility statement via AdminHQ.
- "Reply-to" field in emails from campaigns can be customized for each platform
- Customizable minimal required password length for each platform

## 2021-03-09

### Fixed

- Fixed a crash that would occur when tring to add tags to an idea

## 2021-03-08

### Fixed

- Phase pages now display the correct count of ideas (not retroactive - will only affect phases modified from today onwards).

## 2021-03-05

### Changed

- Changed the default style of the map
- Proposals/Initiatives are now sorted by most recent by default

### Added

- Custom maps (Project settings > Map): Admins now have the capability to customize the map shown inside of a project. They can do so by uploading geoJson files as layers on the map, and customizing those layers through the back-office UI (e.g. changing colors, marker icons, tooltip text, sort order, map legend, default zoom level, default center point).

### Fixed

- Fixed a crash that could potentially occur when opening an idea page and afterwards going back to the project page

## 2021-03-04

### Added

- In the admin (Settings > Registration tab), admins can now directly set the helper texts on top of the sign-up form (both for step 1 and 2).
- The admin Settings > Homepage and style tab has two new fields: one to allow customization for copy of the banner signed-in users see (on the landing page) and one to set the copy that's shown underneath this banner and above the projects/folders (also on the landing page).
- Copy to clarify sign up/log in possibilities with phone number

### Changed

- The admin Settings > Homepage and style tab has undergone copy improvements and has been rearranged
- The FranceConnect button to login, signup or verify your account now displays the messages required by the vendor.
- Updated the look of the FranceConnect button to login, signup or verify your account to feature the latests changes required by the vendor.

### Fixed

- Downvote button (thumbs down) on input card is displayed for archived projects

## 2021-03-03

### Added

- Users are now notified in app and via email when they're assigned as folder administrators.

## 2021-03-02

### Fixed

- Don't show empty space inside of the idea card when no avatar is present

### Added

- Maori as languages option

### Changed

- Improved layout of project event listings on mobile devices

## 2021-02-26

### Fixed

- France Connect button hover state now complies with the vendor's guidelines.

## 2021-02-24

### Fixed

- The project page no longer shows an eternal spinner when the user has no access to see the project

## 2021-02-18

### Added

- The password fields show an error when the password is too short
- The password fields have a 'show password' button to let people check their password while typing
- The password fields have a strength checker with appropriate informative message on how to increase the strength
- France Connect as a verification method.

### Fixed

- Notifications for started phases are no longer triggered for unpublished projects and folders.

## 2021-02-17

### Changed

- All input fields for multiple locales now use the components with locale switchers, resulting in a cleaner and more compact UI.
- Copy improvements

## 2021-02-12

### Fixed

- Fixed Azure AD login for some Azure setups (Schagen)

### Changed

- When searching for an idea, the search operation no longer searches on the author's name. This was causing severe performance issues and slowness of the paltforms.

## 2021-02-10

### Added

- Automatic tagging

## 2021-02-08

### Fixed

- Fixed a bug preventing registration fields and poll questions from reordering correctly.
- Fixed a bug causing errors in new platforms.

## 2021-02-04

### Fixed

- Fixed a bug causing the projects list in the navbar and projects page to display projects outside of folders when they're contained within them.

## 2021-01-29

### Added

- Ability to redirect URLs through AdminHQ
- Accessibility statement link in the footer

### Fixed

- Fixed issue affecting project managers that blocked access to their managed projects, when these are placed inside a folder.

## 2021-01-28

### Fixed

- A bug in Admin project edit page that did not allow a user to Go Back to the projects list after switching tabs
- Scrolling on the admin users page

## 2021-01-26

### Added

- Folder admin rights. Folder admins or 'managers' can be assigned per folder. They can create projects inside folders they have rights for, and moderate/change the folder and all projects that are inside.
- The 'from' and 'reply-to' emails can be customized by cluster (by our developers, not in Admin HQ). E.g. Benelux notification emails could be sent out by notifications@citizenlab.eu, US emails could be sent out by notifications@citizenlab.us etc., as long as those emails are owned by us. We can choose any email for "reply-to", so also email addresses we don't own. This means "reply-to" could potentially be configured to be an email address of the city, e.g. support@leuven.be. It is currently not possible to customize the reply-to (except for manual campaigns) and from fields for individual tenants.
- When a survey requires the user to be signed-in, we now show the sign in/up form directly on the page when not logged in (instead of the green infobox with a link to the sign-up popup)

### Fixed

- The 'reply-to' field of our emails showed up twice in recipient's email clients, now only once.

### Changed

- Added the recipient first and last name to the 'to' email field in their email client, so not only their email adress is shown.
- The links in the footer can now expand to multiple lines, and therefore accomodate more items (e.g. soon the addition of a link to the accesibility statement)

## 2021-01-21

### Added

- Added right-to-left rendering to emails

## 2021-01-18

### Fixed

- Access rights tab for participatory budget projects
- Admin moderation page access

## 2021-01-15

### Changed

- Copy improvements across different languages

## 2021-01-14

### Added

- Ability to customize the input term for a project

### Changed

- The word 'idea' was removed from as many places as possible from the platform, replaced with more generic copy.

## 2021-01-13

### Changed

- Idea cards redesign
- Project folder page redesign
- Project folders now have a single folder card image instead of 5 folder images in the admin settings
- By default 24 instead of 12 ideas or shown now on the project page

## 2020-12-17

### Fixed

- When creating a project from a template, only templates that are supported by the tenant's locale will show up
- Fixed several layout, interaction and data issues in the manual tagging feature of the Admin Processing page, making it ready for external use.
- Fixed project managers access of the Admin Processing page.

### Added

- Admin activity feed access for project managers
- Added empty state to processing list when no project is selected
- Keyboard shortcut tooltip for navigation buttons of the Admin Processing page

### Changed

- Reduced spacing in sidebar menu, allowing for more items to be displayed
- Style changes on the Admin Processing page

## 2020-12-08

### Fixed

- Issues with password reset and invitation emails
- No more idea duplicates showing up on idea overview pages
- Images no longer disappear from a body of an idea, or description of a project on phase, if placed at the bottom.

### Changed

- Increased color contrast of inactive timeline phases text to meet accesibility standard
- Increased color contrast of event card left-hand event dates to meet accesibility standard
- Increased color contrast of List/Map toggle component to meet accesibility standard

### Added

- Ability to tag ideas manually and automatically in the admin.

## 2020-12-02

### Changed

- By default the last active phase instead of the last phase is now selected when a timeline project has no active phase

### Fixed

- The empty white popup box won't pop up anymore after clicking the map view in non-ideation phases.
- Styling mistakes in the idea page voting and participatory budget boxes.
- The tooltip shown when hovering over a disabled idea posting button in the project page sticky top bar is no longer partially hidden

## 2020-12-01

### Changed

- Ideas are now still editable when idea posting is disabled for a project.

## 2020-11-30

### Added

- Ability to create new and edit existing idea statuses

### Fixed

- The page no longer refreshes when accepting the cookie policy

### Changed

- Segment is no longer used to connect other tools, instead following tools are integrated natively
  - Google Analytics
  - Google Tag Manager
  - Intercom
  - Satismeter
  - Segment, disabled by default
- Error messages for invitations, logins and password resets are now clearer.

## 2020-11-27

### Fixed

- Social authentication with Google when the user has no avatar.

### Changed

- Random user demographics on project copy.

## 2020-11-26

### Added

- Some specific copy for Vitry-sur-Seine

## 2020-11-25

### Fixed

- Sections with extra padding or funky widths in Admin were returned to normal
- Added missing copy from previous release
- Copy improvements in French

### Changed

- Proposal and idea descriptions now require 30 characters instead of the previous 500

## 2020-11-23

### Added

- Some specific copy for Sterling Council

### Fixed

- The Admin UI is no longer exposed to regular (and unauthenticated) users
- Clicking the toggle button of a custom registration field (in Admin > Settings > Registration fields) no longer duplicated the row
- Buttons added in the WYSIWYG editor now have the correct color when hovered
- The cookie policy and accessibility statement are not editable anymore from Admin > Settings > Pages

### Changed

**Project page:**

- Show all events at bottom of page instead of only upcoming events
- Reduced padding of sticky top bar
- Only show sticky top bar when an action button (e.g. 'Post an idea') is present, and you've scrolled past it.

**Project page right-hand sidebar:**

- Show 'See the ideas' button when the project has ended and the last phase was an ideation phase
- Show 'X ideas in the final phase' when the project has ended and the last phase was an ideation phase
- 'X phases' is now clickable and scrolls to the timeline when clicked
- 'X upcoming events' changed to 'X events', and event count now counts all events, not only upcoming events

**Admin project configuration page:**

- Replaced 'Project images' upload widget in back-office (Project > General) with 'Project card image', reduced the max count from 5 to 1 and updated the corresponding tooltip with new recommended image dimensions

**Idea page:**

- The map modal now shows address on top of the map when opened
- Share button copy change from "share idea" to "share"
- Right-hand sidebar is sticky now when its height allows it (= when the viewport is taller than the sidebar)
- Comment box now has an animation when it expands
- Adjusted scroll-to position when pressing 'Add a comment' to make sure the comment box is always fully visible in the viewport.

**Other:**

- Adjusted FileDisplay (downloadable files for a project or idea) link style to show underline by default, and increased contrast of hover color
- Reduced width of DateTimePicker, and always show arrows for time input

## 2020-11-20 (2)

### Fixed

- The project header image is screen reader friendly.
- The similar ideas feature doesn't make backend requests anymore when it's not enabled.

### Changed

- Areas are requested with a max. of 500 now, so more areas are visible in e.g. the admin dashboard.

## 2020-11-18

### Added

- Archived project folder cards on the homepage will now have an "Archived" label, the same way archived projects do\
- Improved support for right-to-left layout
- Experimental processing feature that allows admins and project managers to automatically assign tags to a set of ideas.

### Fixed

- Projects without idea sorting methods are no longer invalid.
- Surveys tab now shows for projects with survey phases.

### Changed

- Moved welcome email from cl2-emails to cl2-back

## 2020-11-16

### Added

- Admins can now select the default sort order for ideas in ideation and participatory budgeting projects, per project

### Changed

- The default sort order of ideas is now "Trending" instead of "Random" for every project if left unchanged
- Improved sign in/up loading speed
- Removed link to survey in the project page sidebar when not logged in. Instead it will show plain none-clickable text (e.g. '1 survey')

### Fixed

- Custom project slugs can now contain alphanumeric Arabic characters
- Project Topics table now updates if a topic is deleted or reordered.
- Empty lines with formatting (like bold or italic) in a Quill editor are now removed if not used as paragraphs.

## 2020-11-10

### Added

#### Integration of trial management into AdminHQ

- The lifecycle of the trials created from AdminHQ and from the website has been unified.
- After 14 days, a trial platform goes to Purgatory (`expired_trial`) and is no longer accessible. Fourteen days later, the expired trial will be removed altogether (at this point, there is no way back).
- The end date of a trial can be modified in AdminHQ (> Edit tenant > Internal tab).

## 2020-11-06

### Added

- Social sharing via WhatsApp
- Ability to edit the project URL
- Fragment to embed a form directly into the new proposal page, for regular users only

### Fixed

- The project about section is visibile in mobile view again
- Maps will no longer overflow on page resizes

## 2020-11-05

### Added

- Reordering of and cleaner interface for managing custom registration field options
- An 'add proposal' button in the proposals admin
- Fragment to user profile page to manage party membership settings (CD&V)
- "User not found" message when visiting a profile for a user that was deleted or could not be found

### Changed

- Proposal title max. length error message
- Moved delete functionality for projects and project folders to the admin overview

### Fixed

- The automatic scroll to the survey on survey project page

## 2020-11-03

### Fixed

- Fixed broken date picker for phase start and end date

## 2020-10-30

### Added

- Initial Right to left layout for Arabic language
- Idea description WYSIWYG editor now supports adding images and/or buttons

## 2020-10-27

### Added

- Support for Arabic

## 2020-10-22

### Added

- Project edit button on project page for admins/project manager
- Copy for Sterling Council

### Fixed

- Links will open in a new tab or stay on the same page depending on their context. Links to places on the platform will open on the same page, unless it breaks the flow (i.e. going to the T&C policy while signing up). Otherwise, they will open in a new tab.

### Changed

- In the project management rights no ambiguous 'no options' message will be shown anymore when you place your cursor in the search field

## 2020-10-16

### Added

- Ability to reorder geographic areas

### Fixed

- Stretched images in 'avatar bubbles'
- Input fields where other people can be @mentioned don't grow too wide anymore
- Linebar charts overlapping elements in the admin dashboard

## 2020-10-14

### Changed

- Project page redesign

## 2020-10-09

### Added

- Map configuration tool in AdminHQ (to configure maps and layers at the project level).

## 2020-10-08

### Added

- Project reports

### Changed

- Small styling fixes
- Smart group support multiple area codes
- Layout refinements for the new idea page
- More compact idea/proposal comment input
- Proposal 'how does it work' redesign

## 2020-10-01

### Changed

- Idea page redesign

## 2020-09-25

### Fixed

- The "Go to platform" button in custom email campaigns now works in Norwegian

### Added

- Granular permissions for proposals
- Possibility to restrict survey access to registered users only
- Logging project published events

### Changed

- Replaced `posting_enabled` in the proposal settings by the posting proposal granular permission
- Granular permissions are always granted to admins

## 2020-09-22

### Added

- Accessibility statement

## 2020-09-17

### Added

- Support for checkbox, number and (free) text values when initializing custom fields through excel invites.

### Changed

- Copy update for German, Romanian, Spanish (CL), and French (BE).

## 2020-09-15

### Added

- Support Enalyzer as a new survey provider
- Registration fields can now be hidden, meaning the user can't see or change them, typically controlled by an outside integration. They can still be used in smart groups.
- Registration fields can now be pre-populated using the invites excel

## 2020-09-08

### Fixed

- Custom buttons (e.g. in project descriptions) have correct styling in Safari.
- Horizontal bar chart overflow in Admin > Dashboard > Users tab
- User graphs for registration fields that are not used are not shown anymore in Admin > Dashboard > Users tab

### Added

- Pricing plan feature flags for smart groups and project access rights

## 2020-09-01

### Fixed

- IE11 no longer gives an error on places that use the intersection observer: project cards, most images, ...

### Added

- New platform setting: 'Abbreviated user names'. When enabled, user names are shown on the platform as first name + initial of last name (Jane D. instead of Jane Doe). This setting is intended for new platforms only. Once this options has been enabled, you MUST NOT change it back.
- You can now export all charts in the admin dashboard as xlsx or svg.
- Translation improvements (email nl...)

### Changed

- The about us (CitizenLab) section has been removed from the cookie policy

## 2020-08-27

### Added

- Support for rich text in field descriptions in the idea form.
- New "Proposed Budget" field in the idea form.

### Changed

- Passwords are checked against a list of common passwords before validation.
- Improving the security around xlsx exports (escaping formulas, enforcing access restrictions, etc.)
- Adding request throttling (rate-limiting) rules.
- Improving the consistency of the focus style.

## 2020-07-30

### Added

- Pricing plans in AdminHQ (Pricing plan limitations are not enforced).
- Showing the number of deviations from the pricing plan defaults in the tenant listing of AdminHQ.

### Changed

- Tidying up the form for creating new tenants in AdminHQ (removing unused features, adding titles and descriptions, reordering features, adding new feature flags, removing fields for non-relevant locales).

## 2020-07-10

### Added

- Project topics

### Changed

- Userid instead of email is used for hidden field in surveys (Leiden)
- New projects have 'draft' status by default

### Fixed

- Topics filter in ideas overview works again

## 2020-07-09 - Workshops

### Fixed

- Speps are scrollable

### Added

- Ability to export the inputs as an exel sheet
- Polish translations
- Portugese (pt-BR) translations

## 2020-06-26

### Fixed

- No longer possible to invite a project manager without selecting a project
- The button on the homepage now also respects the 'disable posting' setting in proposals
- Using project copy or a tenant template that contains a draft initiative no longer fails

### Added

- Romanian

## 2020-06-19

### Fixed

- Polish characters not being rendered correctly

### Added

- Back-office toggle to turn on/off the ability to add new proposals to the platform

## 2020-06-17

### Fixed

- It's no longer needed to manually refresh after deleting your account for a consistent UI
- It's no longer needed to manually refresh after using the admin toggle in the user overview
- The sign-in/up flow now correctly asks the user to verify if the smart group has other rules besides verification
-

demo`is no longer an available option for`organization_type` in admin HQ

- An error is shown when saving a typeform URL with `?email=xxxx` in the URL, which prevented emails to be linked to survey results
- On mobile, the info container in the proposal info page now has the right width
- A general issue with storing cookies if fixed, noticable by missing data in GA, Intercom not showing and the cookie consent repeatedly appearing
- Accessibility fix for the search field
- The `signup_helper_text` setting in admin HQ is again displayed in step 1 of the sign up flow

### Added

- There's a new field in admin HQ to configure custom copy in step 2 of the sign up flow called `custom_fields_signup_helper_text`
- `workshops` can be turned on/off in admin HQ, displayed as a new page in the admin interface

### Changed

- The copy for `project moderator` has changed to `project manager` everywhere
- The info image in the proposals header has changed

## 2020-06-03

### Fixed

- Maps with markers don't lose their center/zoom settings anymore
- English placeholders in idea form are gone for Spanish platforms

## 2020-05-26

### Changed

- Lots of small UI improvements throughout the platform
- Completely overhauled sign up/in flow:
  - Improved UI
  - Opens in a modal on top of existing page
  - Opens when an unauthenticaed user tries to perform an action that requires authentication (e.g. voting)
  - Automatically executes certain actions (e.g. voting) after the sign in/up flow has been completed (note: does not work for social sign-on, only email/password sign-on)
  - Includes a verification step in the sign up flow when the action requires it (e.g. voting is only allowed for verified users)

## 2020-05-20

### Fixed

- Budget field is shown again in idea form for participatory budget projects

## 2020-05-14

### Added

- Idea configurability: disabling/requiring certain fields in the idea form
- The footer has our new logo

### Changed

- Admins will receive a warning and need to confirm before sending a custom email to all users
- A survey project link in the top navigation will link to /info instead of to /survey

## 2020-04-29

### Fixed

- Folders are again shown in the navbar
- Adding an image to the description text now works when creating a project or a phase

### Added

- Support for Polish, Hungarian and Greenlandic

## 2020-04-23

### Fixed

- Long timeline phase names show properly

### Changed

- Redirect to project settings after creating the project
- Links to projects in the navigation menu link to the timeline for timeline projects

## 2020-04-21

### Fixed

- Fixed overlapping issue with idea vote bar on mobile
- Fixed an issue where images were used for which the filename contained special characters

### Added

- The overview (moderation) in the admin now has filters
  - Seen/not seen
  - Type: Comment/Idea/Proposal
  - Project
  - Search
- The idea xlsx export contains extra columns on location, number of comments and number of attachments

### Changed

- The permissions tab in the project settings has reordered content, to be more logical
- In German, the formal 'Sie' form has been replaced with the informal 'Du' form

## 2020-03-31

### Fixed

- Signing up with keyboard keys (Firefox)
- Composing manual emails with text images
- Exporting sheet of volunteers with long cause titles

### Added

- Folder attachments
- Publication status for folders

### Changed

- Show folder projects within admin project page

## 2020-03-20

### Added

- Volunteering as a new participation method

## 2020-03-16

### Fixed

- The project templates in the admin load again

## 2020-03-13

### Fixed

- The folder header image is not overly compressed when making changes to the folder settings
- The loading spinner on the idea page is centered

### Added

- Add images to folders, shown in cards.

### Changed

- Admins can now comment on ideas.

## 2020-03-10

### Fixed

- Fixed consent banner popping up every time you log in as admin
- Fixed back-office initiative status change 'Use latest official updates' radio button not working
- Fixed broken copy in Initiative page right-hand widget

### Added

- Add tooltip explaining what the city will do when the voting threshold is reached for a successful initiative
- Added verification step to the signup flow
- New continuous flow from vote button clicked to vote casted for unauthenticated, unverified users (click vote button -> account creation -> verification -> optional/required custom signup fields -> programmatically cast vote -> successfully voted message appears)
- The rich text editor in the admin now supports buttons

### Changed

- Admin HQ: new and improved list of timezones

## 2020-03-05

### Fixed

- Signup step 2 can no longer be skipped when there are required fields
- Correct tooltip link for support article on invitations
- Correct error messages when not filling in start/end date of a phase

### Added

- Setting to disable downvoting in a phase/project, feature flagged
- When a non-logged in visitor tries to vote on an idea that requires verification, the verification modal automatically appears after registering

## 2020-02-24

### Fixed

- Initiative image not found errors
- Templates generator out of disk space

### Added

- Folders i1
  - When enabled, an admin can create, edit, delete folders and move projects into and out of folders
  - Folders show in the project lists and can be ordered within projects

### Changed

- Initiative explanatory texts show on mobile views
- Existing platforms have a moderator@citizenlab.co admin user with a strong password in LastPass
- In the admin section, projects are no longer presented by publication status (Folders i1)

## 2020-02-19

### Fixed

- Loading more comments on the user profile page works again
- Accessibility improvements
- Adding an image no longer pops up the file dialog twice
- Changed to dedicated IP in mailgun to improve general deliverability of emails

### Added

- Improvements to the PB UI to make sure users confirm their basket at the end
- Ideation configurability i1
  - The idea form can be customized, on a project level, to display custom description texts for every field
- People filling out a poll are now included in the 'participated in' smart group rules
- Make me admin section in Admin HQ

### Changed

- When a platform no longer is available at a url, the application redirects to the CitizenLab website
- New platforms automatically get a moderator@citizenlab.co admin user with a strong password in LastPass

## 2020-01-29

### Fixed

- Rich text editor no longer allows non-video iframe content
- Smart groups that refer to a deleted project now get cleaned up when deleting a project
- All cookie consent buttons are now reachable on IE11
- More accessibility fixes
- The organization name is no longer missing in the password reset email

### Added

- CSAM verification
  - Users can authenticate and verify using BeID or itsme
  - User properties controlled by a verification method are locked in the user profile
  - Base layer of support for other similar verification methods in the future
- The order of project templates can now be changed in Templates HQ

### Changed

- Project templates overview no longer shows the filters

## 2020-01-17

### Fixed

- Further accesibility improvements:
  - Screen reader improvement for translations
  - Some color contrast improvements

### Added

- A hidden topics manager available at https://myfavouriteplatform.citizenlab.co/admin/topics

## 2020-01-15

### Fixed

- In the admin, the project title is now always displayed when editing a project
- Further accesibility improvements:
  - Site map improvements (navigation, clearer for screen readers)
  - Improved colors in several places for users with sight disability
  - Improved HTML to better inform screen reader users
  - Added keyboard functionality of password recovery
  - Improved forms (easier to use for users with motoric disabilities, better and more consistent validation, tips and tricks on mobile initiative form)
  - Improvements for screen reader in different languages (language picker, comment translations)
  - Added title (visible in your tab) for user settings page
  - Improved screen reader experience for comment posting, deleting, upvoting and idea voting

### Added

- The email notification settings on the user profile are now grouped in categories
- Unsubscribing through an email link now works without having to sign in first

### Changed

- The idea manager now shows all ideas by default, instead of filtered by the current user as assignee

## 2020-01-07

### Added

- Go to idea manager when clicking 'idea assigned to you' notification
- 2th iteration of the new admin moderation feature:
  - Not viewed/Viewed filtering
  - The ability to select one or more items and mark them as viewed/not viewed
  - 'Belongs to' table column, which shows the context that a piece of content belongs to (e.g. the idea and project that a comment belongs to)
  - 'Read more' expand mechanism for longer pieces of content
  - Language selector for multilingual content
  - 'Go to' link that will open a new tab and navigate you to the idea/iniative/comment that was posted

### Changed

- Improve layout (and more specifically width) of idea/iniatiatve forms on mobile
- Separate checkboxes for privacy policy and cookie policy
- Make the emails opt-in at registration

### Fixed

- Fix for unreadable password reset error message on Firefox
- Fix for project granular permission radio buttons not working

## 2019-12-12

### Added

- Polls now support questions for which a user can check multiple options, with a configurable maximum
- It's now possible to make a poll anonymous, which hides the user from the response excel export
- New verification method `id_card_lookup`, which supports the generic flow of verifying a user using a predined list of ID card numbers.
  - The copy can be configured in Admin HQ
  - The id cards CSV can be uploaded through Admin HQ

## 2019-12-11

### Added

- Admin moderation iteration 1 (feature flagged, turned on for a selected number of test clients)
- New verification onboarding campaign

### Changed

- Improved timeline composer
- Wysiwyg accessibility improvement

### Fixed

- English notifications when you have French as your language

## 2019-12-06

### Fixed

- Accessibility improvements:
  - Polls
  - Idea/initiative filter boxes
- Uploading a file in admin project page now shows the loading spinner when in progress
- Fixed English copy in notifications when other language selected
- Fixed project copy in Admin HQ not being saved

## 2019-12-05

### Fixed

- Small popups (popovers) no longer go off-screen on smaller screens
- Tooltips are no longer occluded by the checkbox in the idea manager
- The info icon on the initiatives voting box has improved alignment
- Project templates now display when there's only `en` is configured as a tenant locale
- When changing the lifecycle stage of a tenant, the update is now sent right away to segment
- When users accept an inivitation and are in a group, the group count is correctly updated
- Dropdowns in the registration flow can again support empty values
- Accessibility:
  - Various color changes to improve color contrasts
  - Color warning when picking too low contrast
  - Improvements to radio buttons, checkboxes, links and buttons for keyboard accessibility
  - Default built-in pages for new tenants have a better hierarchy for screen readers
- User posted an idea/initiative notification for admins will be in the correct language

## 2019-11-25

### Changed

- Updated translations
- Area filter not shown when no areas are configured
- Overall accessibility improvements for screen readers
- Improved accessibility of the select component, radio button, image upload and tooltip

### Fixed

- When adding a vote that triggers the voting limit on a project/phase, the other idea cards now automatically get updated with disabled vote buttons
- Fix for mobile bottom menu not being clickable when idea page was opened
- Navigating directly between projects via the menu no longer results in faulty idea card collections
- Display toggle (map or list view) of idea and initiative cards works again

## 2019-11-19

### Added

- New ideation project/phase setting called 'Idea location', which enables or disabled the ability to add a location to an idea and show the ideas on a map

### Changed

- Improved accessibility of the image upload component
- COW tooltipy copy
- Sharing modal layout improvement

### Fixed

- Checkboxes have unique ids to correctly identify their corresponding label, which improves screen reader friendliness when you have multiple checkboxes on one page.
- Avatar layout is back to the previous, smaller version

## 2019-11-15

### Fixed

- Fix for 'Click on map to add an idea' functionality not working
- Fix for notifications not showing

## 2019-11-12

### Fixed

- An email with subject `hihi` is no longer sent to admins that had their invite accepted
- Whe clicking the delete button in the file uploader, the page no longer refreshes
- Project templates no longer show with empty copy when the language is missing
- The countdown timer on initiatives now shows the correct value for days
- The radio buttons in the cookie manager are clickable again
- Changing the host of a tenant no longer breaks images embedded in texts
- It's possible again to unassign an idea in the idea manager
- The popup for adding a video or link URL is no longer invisible or unusable in some situations
- Uploading files is no longer failing for various filetypes we want to support
- Keyboard accessibility for modals

### Added

- ID Verification iteration 1
  - Users can verify their account by entering their ID card numbers (currently Chile only)
  - Verification is feature flagged and off by default
  - Smart groups can include the criterium 'is verified'
  - Users are prompted to verify their account when taking an actions that requires verification
- Total population for a tenant can now be entered in Admin HQ
- It's now possible to configure the word used for areas towards citizens from the areas admin
- Improvements to accessibility:
  - Idea and initiative forms: clearer for screen readers, keyboard accessibility, and more accessible input fields
  - Nav bar: clearer for screen readers and improved keyboard navigation
  - Project navigation and phases: clearer for screen readers
  - Sign-in, password reset and recovery pages: labeling of the input fields, clearer for screen readers
  - Participatory budgeting: clearer for screen readers

### Changed

- The organization name is now the default author in an official update

## 2019-10-22

### Fixed

- The sharing title on the idea page is now vertically aligned
- Improvements to the 'bad gateway' message sometimes affecting social sharing
- The map and markers are again visible in the admin dashboard
- First round of accessibility fixes and improvements
  - Dynamics of certain interactions are picked up by screen readers (PB, voting, ...)
  - Overall clarity for screen readers has improved
  - Improvements to information structure: HTML structure, W3C errors, head element with correct titles
  - Keyboard accessibility has generally improved: sign-up problems, login links, PB assignment, ...

### Added

- Initiatives iteration 3
  - Automatic status changes on threshold reached or time expired
  - When updating the status, official feedback needs to be provided simultaneously
  - Users receive emails and notifications related to (their) initiative
  - Initiatives support images in their body text
- Project templates
  - Admins can now create projects starting from a template
  - Templates contain images, a description and a timeline and let admin filter them by tags
  - Admins can share template descriptions with a publically accessible link
- It's now possible to configure the banner overlay color from the customize settings
- A custom email campaign now contains a CTA button by default

### Changed

- Complete copy overhaul of all emails

## 2019-10-03

### Fixed

- PB phase now has a basket button in the project navbar
- The datepicker in the timeline admin now works in IE11

### Changed

- For fragments (small pieces of UI that can be overridden per tenant) to work, they need to be enabled individually in admin HQ.

## 2019-09-25

### Fixed

- It's again possible to change a ideation/PB phase to something else when it contains no ideas
- Older browsers no longer crash when scrolling through comments (intersection observer error)
- Pagination controls are now correctly shown when there's multiple pages of users in the users manager
- The user count of groups in the users manager no longer includes invitees and matches the data shown
- Transition of timeline phases now happen at midnight, properly respecting the tenant timezone
- When looking at the map of an idea or initiative, the map marker is visible again
- The initiatives overview pages now uses the correct header and text colors
- The vote control on an initiative is no longer invisible on a tablet screen size
- The idea page in a budgeting context now shows the idea's budget
- The assign button on an idea card in a budgeting context behaves as expected when not logged in
- Project copy in Admin HQ that includes comments no longer fails
- Changing granular permissions by project moderator no longer fails

### Added

- Polling is now supported as a new participation method in a continuous project or a phase
  - A poll consists of multiple question with predefined answers
  - Users can only submit a poll once
  - Taking a poll can be restricted to certain groups, using granular permissions
  - The poll results can be exported to excel from the project settings
- It's now possible to disable Google Analytics, Google Tag Manager, Facebook Pixel and AdWords for specific tenants through Admin HQ

### Changed

- Large amount of copy improvements throughout to improve consistency and experience
- The ideas overview page is no longer enabled by default for new tenants
- The built-in 'Open idea project' can now be deleted in the project admin

## 2019-08-30

### Fixed

- The map preview box no longer overflows on mobile devices
- You're now correctly directed back to the idea/initiatives page after signing in/up through commenting

### Changed

- The height of the rich text editor is now limited to your screen height, to limit the scrolling when applying styles

## 2019-08-29

### Fixed

- Uploaded animated gifs are no longer displayed with weird artifacts
- Features that depend on NLP are less likely to be missing some parts of the data

### Added

- Citizen initiatives
  - Citizens can post view and post initiatives
  - Admins can manage initiatives, similar to how they manage ideas
  - Current limitation to be aware of, coming very soon:
    - No emails and notifications related to initiatives yet
    - No automated status changes when an initiative reaches enough votes or expires yet

## 2019-08-09

### Fixed

- Fixed a bug that sometimes prevented voting on comments
- When editing a comment, a mention in the comment no longer shows up as html
- In the dashboard, the domicile value 'outside' is now properly translated
- Some fixes were made to improve loading of the dashboard map with data edge cases
- Deleting a phase now still works when users that reveived notifications about the phase have deleted their account
- New releases should no longer require a hard refresh, avoiding landing page crashing issues we had

### Added

- File input on the idea form now works on mobile, if the device supports it

## 2019-07-26

### Fixed

- The project moderator email and notification now link to the admin idea manager instead of citizen side
- The widget no longer shows the `Multiloc`, but the real idea titles for some platforms

### Added

- Speed improvements to data requests to the backend throughout the whole paltform
- Changing the participation method from ideation to information/survey when there are ideas present is now prevented by the UI
- It's now possible to manually reorder archived projects
- There's new in-platform notifications for a status change on an idea you commented or voted on

## 2019-07-18

### Fixed

- It's no longer possible to change the participation method to information or survey if a phase/project already contains ideas
- The 'Share your idea modal' is now properly centered
- It's no longer possible to send out a manual email campaign when the author is not properly defined
- Invite emails are being sent out again
- Imported ideas no longer cause incomplete pages of idea cards
- Invited users who did not accept yet no longer receive any automated digest emails

## 2019-07-08

### Fixed

- When changing images like the project header, it's no longer needed to refresh to see the result
- The comments now display with a shorter date format to work better on smaller screens
- The code snippet from the widget will now work in some website that are strict on valid html
- The number of days in the assignee digest email is no longer 'null'
- The project preview description input is displayed again in the projects admin
- The idea status is no longer hidden when no vote buttons are displayed on the idea page
- Duplicate idea cards no longer appear when loading new pages

### Added

- Performance optimizations on the initial loading of the platform
- Performance optimizations on loading new pages of ideas and projects
- Newly uploaded images are automatically optimized to be smaller in filesize and load faster
- The 'Add an idea' button is now shown in every tab of the projects admin
- It's now possible to add videos to the idea body text
- E-mails are no longer sent out through Vero, but are using the internal cl2-emails server

### Changed

- The automated emails in the admin no longer show the time schedule, to work around the broken translations
- The rights for voting on comments now follow the same rights than commenting itself, instead of following the rights for idea voting
- On smaller desktop screens, 3 columns of idea cards are now shown instead of 2
- When adding an idea from the map, the idea will now be positioned on the exact location that was clicked instead of to the nearest detectable address
- Using the project copy tool in admin HQ is more tolerant about making copies of inconsistent source projects

## 2019-06-19

### Fixed

- Show 3-column instead of 2-column layout for ideas overview page on smaller desktop screens
- Don't hide status label on idea page when voting buttons are not shown

### Changed

- Small improvement in loading speed

## 2019-06-17

## Fixed

- The column titles in comments excel export are aligned with the content
- There's now enough space between voting anc translate links under a comment
- Vote button on an idea no longer stays active when a vote on that idea causes the voting treshold of the project to be reached

## Added

- The admin part of the new citizen initiatives is available (set initiatives feature on `allowed`)
  - Cities can configure how they plan to use initiatives
- A preview of how initiatives will look like city side is available, not yet ready for prime time (set initiatives feature on `allowed` and `enabled`)
- The ideas overview page has a new filtering sidebar, which will be used for other idea and initiative listings in the future
  - On idea status
  - On topic
  - Search
- Comments now load automatically while scrolling down, so the first comments appear faster

## 2019-06-05

### Fixed

- Fix an issue that when showing some ideas in an idea card would make the application crash

## 2019-05-21

### Fixed

- The idea page does no longer retain its previous scroll position when closing and reopening it
- The Similar Ideas box no longer has a problem with long idea titles not fitting inside of the box
- The Similar Ideas box content did not update when directly navigating from one idea page to the next
- The 'What were you looking for?' modal no longer gives an error when trying to open it

### Changed

- You now get redirected to the previously visited page instead of the landing page after you've completed the signup process

## 2019-05-20

### Fixed

- Closing the notification menu after scrolling no longer results in a navbar error
- When accessing the idea manager as a moderator, the assignee filter defaults to 'assigned to me'
- The idea and comment counts on the profile page now update as expected
- It's now possible to use a dropdown input in the 2nd registration step with a screen reader
- An invited user can no longer request a password reset, thereby becoming an inconsistent user that resulted in lots of problems

### Added

- Restyle of the idea page
  - Cleaner new style
  - Opening an idea no longer appears to be a modal
  - Properly styled similar ideas section
  - Showing comment count and avatars of contributors

### Changed

- When clicking the edit button in the idea manager, the edit form now opens in the sidemodal

## 2019-05-15

### Fixed

- Opening the projects dropdown no longer shows all menu items hovered when opened
- Users that can't contribute (post/comment/vote/survey) no longer get an email when a phase starts
- When a project has an ideation and a PB phase, the voting buttons are now shown during the ideation phase
- The admin navigation menu for moderators is now consistent with that for admins
- Moderators that try to access pages only accessible for admins, now get redirected to the dashboard
- The details tab in clustering doesn't cause the info panel to freeze anymore
- When writing an official update, the sbumit button now only becomes active when submission is possible
- The 'no options' copy in a dropdown without anything inside is now correctly translated
- Making a field empty in Admin HQ now correctly saves the empty value
- The active users graph no longer includes users that received an email as being active
- The translation button in an idea is no longer shown when there's only one platform language
- After changing granular permission, a refresh is no longer needed to see the results on ideas
- The sideview in the idea manager now shows the status dropdown in the correct language
- The layout of the sideview in the idea manager is now corrected
- A digest email to idea assignees is no longer sent out when no ideas are assigned to the admin/moderator
- Signing in with VUB Net ID works again
- Loading the insights map can no longer be infinite, it will now show an error message when the request fails

### Added

- The profile page of a user now also shows the comments by that user
- Users can now delete their own profile from their edit profile page
- Similar ideas, clustering and location detection now work in Spanish, German, Danish and Norwegian
- Facebooks bot coming from `tfbnw.net` are now blocked from signing up
- Moderators now also have a global idea manager, showing all the ideas from the projects they're moderating
- Loading the insights map, which can be slow, now shows a loading indicator

### Changed

- Voting buttons are no longer shown when voting is not enabled
- Improved and more granular copy text for several voting and commenting disabled messages

## 2019-04-30

### Fixed

- Time remaning on project card is no longer Capitalized
- Non-admin users no longer get pushed to intercom
- Improvements to the idea manager for IE11
- When filtering on a project in the idea manager, the selected project is highlighted again
- @citizenlab.cl admins can now also access churned platforms
- The user count in the user manager now includes migrated cl1 users
- Sending invitations will no longer fail on duplicate mixed-case email addresses

### Added

- Ideas can now be assigned to moderators and admins in the idea manager
  - Added filter on assignee, set by default to 'assigned to me'
  - Added filter to only show ideas that need feedback
  - When clicking an idea, it now opens in and can be partially edited from a half screen modal
  - Admins and moderators get a weekly digest email with their ideas that need feedback
- Completely new comments UI with support for comment upvotes
  - Comments are visually clearly grouped per parent comment
  - Sub-comments use @mentions to target which other subcomment they reply to
  - Comments can be sorted by time or by votes
- Ideas can now be sorted randomly, which is the new default
- New smart group rule for users that contributed to a specific topic
- New smart group rule for users that contributed to ideas with a specific status
- Clear error message when an invitee does a normal sign up

### Changed

- The idea grid no longer shows a 'post an idea' button when there are no ideas yet

## 2019-04-24

### Fixed

- Project cards now show correct time remaining until midnight

## 2019-04-23

### Fixed

- Closing the notification menu does not cause an error anymore
- The unread notifications count is now displayed correctly on IE11
- Clicking on an invite link will now show an immediate error if the invite is no longer valid

### Changed

- The admin guide is now under the Get Started link and the dashboards is the admin index
- The project cards give feedback CTA was removed
- An idea can now be deleted on the idea page
- The default border radius throughout the platform now is 3px instead of 5px
- The areas filter on the project cards is only shown when there is more than one area

## 2019-04-16

### Fixed

- The comment count of a project remains correct when moving an idea to a different project
- Fixed an issue when copying projects (through the admin HQ) to tenants with conflicting locales
- Only count people who posted/voted/commented/... as participants (this is perceived as a fix in the dashboards)
- Invites are still sent out when some emails correspond to existing users/invitees
- Phase started/upcoming notifications are only sent out for published projects

### Added

- Posting text with a URL will turn the URL part into a link
- Added smart group rules for topic and idea status participants

### Changed

- New configuration for which email campaigns are enabled by default
- Changed project image medium size to 575x575

## 2019-04-02

### Fixed

- The new idea button now shows the tooltip on focus
- The gender graph in clustering is now translated
- Tooltips on the right of the screen no longer fall off
- Text in tooltips no longer overflows the tooltip borders
- When there are no ideas, the 'post an idea' button is no longer shown on a user profile or the ideas overview page
- The project card no longer displays a line on the bottom when there is no meta information available
- Downloading the survey results now consistently triggers a browser download
- The bottom of the left sidebar of the idea manager can now be reached when there are a lot of projects
- The time control in the admin dashboard is now translated
- Various fixes to improve resilience of project copy tool

### Added

- The ideas overview page now has a project filter
- The various pages now support the `$|orgName|` variable, which is replaced by the organization name of the tenant
- Non-CitizenLab admins can no longer access the admin when the lifecycle stage is set to churned
- A new style variable controls the header opacity when signed in
- New email as a reminder to an invitee after 3 days
- New email when a project phase will start in a week
- New email when a new project phase has started
- The ideas link in the navbar is now feature flagged as `ideas_overview`

### Changed

- When filtering projects by multiple areas, all projects that have one of the areas or no area are now shown
- The user search box for adding a moderator now shows a better placeholder text, explaining the goal

## 2019-03-20

### Fixed

- Fixed mobile layout issues with cookie policy, idea image and idea title for small screens (IPhone 5S)
- Posting an idea in a timeline that hasn't started yet (as an admin) now puts the idea in the first phase
- Notifications menu renders properly in IE11
- The CTA on project cards is no longer shown for archived and finished projects
- Invited users that sign up with another authentication provider now automatically redeem their invitation
- When the tenant only has one locale, no language switcher is shown in the official feedback form

### Added

- Capabilities have been added to apply custom styling to the platform header
  - Styling can be changed through a new style tab in admin HQ
  - It's also possible to configure a different platform-wide font
  - Styling changes should only be done by a designer or front-end developer, as there are a lot of things that could go wrong
- The initial loading speed of the platform has increased noticably due to no longer loading things that are not immediately needed right away.
- Tenant templates are now automatically updated from the `.template` platforms every night
- The project copy tool in admin HQ now supports time shifting and automatically tries to solve language conflicts in the data
- New notifications and emails for upcoming (1 week before) and starting phases

### Changed

- Archived ieas are no longer displayed on the general ideas page
- The time remaining on project cards is no longer shown on 2 lines if there's enough space
- New platforms will show the 'manual project sorting' toggle by default
- Some changes were made to modals throughout to make them more consistent and responsiveness
- New ideas now have a minimal character limit of 10 for the title and 30 for the body
- User pages have a more elaborate meta title and description for SEO purposes

## 2019-03-11

### Fixed

- Notifications layout on IE11
- Errors due to loading the page during a deployment

## 2019-03-11

### Fixed

- Similar ideas is now fast enough to enable in production
- NLP insights will no longer keep on loading when creating a new clusgtering graph
- The comment count on project cards now correctly updates on deleted comments
- Various spacing issues with the new landing page on mobile are fixed
- When logging out, the avatars on the project card no longer disappear
- The widget no longer cuts off the title when it's too long
- In admin > settings > pages, all inputs are now correctly displayed using the rich text editor
- The notifications are no longer indented inconsistently
- Exporting typeform survey results now also work when the survey embed url contains `?source=xxxxx`
- When there's a dropdown with a lot of options during signup, these options are no longer unreachable when scrolling down
- The cookie policy no longer displays overlapping text on mobile
- The `isSuperAdmin`, `isProjectModerator` and `highestRole` user properties are now always named using camelCasing

### Added

- Official feedback
  - Admins and moderators can react to ideas with official feedback from the idea page
  - Users contributing to the idea receive a notification and email
  - Feedback can be posted using a free text name
  - Feedback can be updated later on
  - Admin and moderators can no longer write top-level comments
  - Comments by admins or moderators carry an `Official` badge
- When giving product feedback from the footer, a message and email can be provided for negative feedback
- CTA on project card now takes granular permissions into account
- CTA on project card is now also shown on mobile
- Projects for which the final phase has finished are marked as finished on their project card
- Projects on the landing page and all projects page can now be filtered on area through the URL

### Changed

- The avatars on a project card now include all users that posted, voted or commented
- Commenting is no longer possible on ideas not in the active phase

## 2019-03-03

### Fixed

- Manually sorting projects in the admin works as expected

### Added

- Support for Spanish
- The copy of 'x is currently working on' can be customized in admin HQ
- Extra caching layer in cl2-nlp speeds up similar ideas and creating clusters

## 2019-02-28

### Fixed

- In the dashboard, the labels on the users by gender donut chart are no longer cut off
- Adding file attachments with multiple consecutive spaces in the filename no longer fails
- Project copy in admin HQ no longer fails when users have mismatching locales with the new platform

### Added

- New landing page redesign
  - Project cards have a new layout and show the time remaining, a CTA and a metric related to the type of phase
  - The bottom of the landing page displays a new custom info text, configurable in the admin settings
  - New smarter project sorting algorithm, which can be changed to manual ordering in the projects admin
  - Ideas are no longer shown on the landing page
  - The `Show all projects` link is only shown when there are more than 10 projects
- New attributes are added to segment, available in all downstream tools:
  - `isSuperAdmin`: Set to true when the user is an admin with a citizenlab email
  - `isProjectModerator`
  - `highestRole`: Either `super_admin`, `admin`, `project_moderator` or `user`

### Changed

- Intercom now only receives users that are admin or project moderator (excluding citizenlab users)

## 2019-02-20

### Fixed

- User digest email events are sent out again
- The user statistics on the admin dashboard are back to the correct values
- Creating a new project page as an admin does not result in a blank page anymore
- Improved saving behaviour when saving images in a phase's description
- When logged in and visiting a url containing another locale than the one you previously picked, your locale choice is no longer overwritten

### Added

- Project copy feature (in admin HQ) now also supports copying ideas (including comments and votes) and allows you to specify a new slug for the project URL
- Unlogged users locale preference is saved in their browser

## 2019-02-14

### Fixed

- Project/new is no longer a blank page

## 2019-02-13

### Fixed

- Texts written with the rich text editor are shown more consistently in and outside of the editor
- Opening a dropdown of the smart group conditions form now scrolls down the modal
- When changing the sorting method in the ideas overview, the pagination now resets as expected
- Google login no longer uses the deprecated Google+ authentication API

### Added

- Typeform survey for typeform can now be downloaded as xlsx from a tab in the project settings
  - The Segment user token needs to be filled out in Admin HQ
  - New survey responses generate an event in segment
- Survey providers can be feature flagged individually
- New \*.template.citizenlab.co platforms now serve as definitions of the tenant template
- The registration fields overview in admin now shows a badge when fields are required

### Changed

- Surveymonkey is now feature-flagged off by default for new platforms

## 2019-01-30

### Fixed

- Long topic names no longer overlap in the admin dashboards
- Video no longer pops out of the phase description text
- Added event tracking for widget code copy and changing notification settings
- Saving admin settings no longer fails because of a mismatch between platform and user languages
- The password reset message now renders correctly on IE11
- It's easier to delete a selected image in the rich text editor
- The copy in the modal to create a new group now renders correctly in IE11
- Texts used in the the dashboard insights are no longer only shown in English
- Tracking of the 'Did you find what you're looking for?' footer not works correctly

### Added

- Tooltips have been added throughout the whole admin interface
- A new homepage custom text section can be configured in the admin settings, it will appear on the landing page in a future release
- New experimental notifications have been added that notify admins/moderators on every single idea and comment
- New tenant properties are being logged to Google Analytics

## 2019-01-19

### Fixed

- Registration fields of the type 'multiple select' can again be set in the 2nd step of the signup flow
- Creating invitations through an excel file no longer fails when there are multiple users with the same first and last name

## 2019-01-18

### Fixed

- Overflowing text in project header
- Fixed color overlay full opaque for non-updated tenant settings
- Fixed avatar layout in IE11
- Fixed idea page scrolling not working in some cases on iPad
- Pressing the enter key inside of a project settings page will no longer trigger a dialog to delet the project

### Changed

- Reduced the size of the avatars on the landing page header and footer
- Made 'alt' text inside avatar invisible
- Better cross-browser scaling of the background image of the header that's being shown to signed-in users
- Added more spacing underneath Survey, as not to overlap the new feedback buttons
- Increased width of author header inside of a comment to better accomodate long names
- Adjusted avatar hover effect to be inline with design spec￼

## 2019-01-17

### Added

- `header_overlay_opacity` in admin HQ allows to configure how transparent header color is when not signed in
- `custom_onboarding_fallback_message` in admin HQ allows to override the message shown in the header when signed in

## 2019-01-16

### Fixed

- The clustering prototype no longer shows labels behind other content
- Removing a project header image is again possible
- New active platforms get properly submitted to google search console again
- Scrolling issues with an iPad on the idea modal have been resolved
- Signing up through Google is working again
- The line underneath active elements in the project navbar now has the correct length
- A long location does no longer break the lay-out of an event card
- The dashboards are visible again by project moderators
- The admin toggle in the users manager is working again

### Added

- When logged in, a user gets to see a dynamic call to action, asking to
  - Complete their profile
  - Display a custom message configurable through admin HQ
  - Display the default fallback engagement motivator
- The landing page header now shows user avatars
- It's now possible to post an idea from the admin idea manager
- The footer now shows a feedback element for citizens
- A new 'map' dashboard now shows the ideas on their locations detected from the text using NLP
- The clustering prototype now shows the detected keywords when clustering is used

### Changed

- The navbar and landing page have a completely refreshed design
  - The font has changed all over the platform
  - 3 different colors (main, secondary, text) are configurable in Admin HQ
- The clustering prototype has been moved to its own dashboard tab
- Project cards for continuous projects now link to the information page instead of ideas

## 2018-12-26

### Fixed

- The rich text editor now formats more content the same way as they will be shown in the platform

### Added

- Admin onboarding guide
  - Shown as the first page in the admin, guiding users on steps to take
- The idea page now shows similar ideas, based on NLP
  - Feature flagged as `similar_ideas`, turned off by default
  - Experimental, intended to evaluate NLP similarity performance
- A user is now automatically signed out from FranceConnect when signing out of the platform

### Changed

- When a user signs in using FranceConnect, names and some signup fields can no longer be changed manually
- The FranceConnect button now has the official size and dimensions and no T&C
- SEO improvements to the "Powered by CitizenLab" logo

## 2018-12-13

### Fixed

- User digest email campaigns is sent out again
- IE11 UI fixes:
  - Project card text overflow bug
  - Project header text wrapping/centering bug
  - Timeline header broken layout bug
  - Dropdown not correctly positioned bug
- Creating new tenants and changing the host of existing tenants makes automatic DNS changes again

### Added

- SEO improvements: project pages and info pages are now included in sitemap
- Surveys now have Google Forms support

## 2018-12-11-2

### Fixed

- A required registration field of type number no longer blocks users on step 2 of the registration flow

## 2018-12-11

### Fixed

- Loading an idea page with a deleted comment no longer results in an error being shown
- Assigning a first bedget to a PB project as a new user no longer shows an infinite spinner
- Various dropdowns, most famously users group selection dropdown, no longer overlap menu items

## 2018-12-07

### Fixed

- It's again possible to write a comment to a comment on mobile
- When logged in and trying to log in again, the user is now redirected to the homepage
- A deleted user no longer generates a link going nowhere in the comments
- The dropdown menu for granular permissions no longer disappears behind the user search field
- After deleting an idea, the edit and delete buttons are no longer shown in the idea manager
- Long event title no longer pass out of the event box
- Notifications from a user that got deleted now show 'deleted user' instead of nothing

### Added

- Machine translations on the idea page
  - The idea body and every comment not in the user's language shows a button to translate
  - Feature flagged as `machine_translations`
  - Works for all languages
- Show the currency in the amount field for participatory budgeting in the admin
- Built-in registration fields can now be made required in the admin
- FranceConnect now shows a "What is FranceConnect?" link under the button

### Changed

- The picks column in the idea manager no longer shows a euro icon

## 2018-11-28

### Fixed

- IE11 graphical fixes in text editor, status badges and file drag&drop area fixed
- The idea tab is visible again within the admin of a continuous PB project
- The checkbox within 3rd party login buttons is now clickable in Firefox

## 2018-11-27

### Fixed

- When all registration fields are disabled, signing up through invite no longer blocks on the first step
- A moderator that has not yet accepted their invitation, is no longer shown as 'null null' in the moderators list
- Adding an idea by clicking on the map is possible again

### Changed

- When there are no events in a project, the events title is no longer shown
- The logo for Azure AD login (VUB Net ID) is shown as a larger image
- When logging in through a 3rd party login provider, the user needs to confirm that they've already accepted the terms and conditions

## 2018-11-22

### Fixed

- In the clustering prototype, comparing clusters using the CTRL key now also works on Mac
- Widget HTML code can now be copied again
- Long consequent lines of text now get broken up in multiple lines on the idea page
- Admin pages are no longer accessible for normal users
- Reduced problems with edge cases for uploading images and attachments

### Added

- Participatory budgeting (PB)
  - A new participation method in continuous and timeline projects
  - Admins and moderators can set budget on ideas and a maximum budget on the PB phase
  - Citizens can fill their basket with ideas, until they hit the limit
  - Citizens can submit their basket when they're done
  - Admins and moderators can process the results through the idea manager and excel export
- Advanced dashboards: iteration 1
  - The summary tab shows statistics on idea/comment/vote and registration activities
  - The users tab shows information on user demographics and a leaderboard
  - The time filter can be controller with the precision of a day
  - Project, group and topic filters are available when applicable
  - Project moderators can access the summary tabs with enforced project filter
- Social sharing through the modal is now separately trackable from sharing through the idea page
- The ideas excel export now contains the idea status
- A new smart group rule allows for filtering on project moderators and normal users

### Changed

- Project navigation is now shown in new navigation bar on top
- The content of the 'Open idea project' for new tenants has changed
- After posting an idea, the user is redirected towards the idea page of the new idea, instead of the landing page

## 2018-11-07

### Fixed

- The widget HTML snippet can be copied again

## 2018-11-05

### Fixed

- Clicking Terms & Conditions links during sign up now opens in a new tab

### Added

- Azure Active Directory login support, used for VUB Net ID

## 2018-10-25

### Fixed

- Resizing and alignment of images and video in the editor now works as expected
- Language selector is now updating the saved locale of a signed in user
- When clicking "view project" in the project admin in a new tab, the projects loads as expected
- The navbar user menu is now keyboard accessible
- Radio buttons in forms are now keyboard accessible
- The link to the terms and conditions from social sign in buttons is fixed
- In admin > settings > pages, the editors now have labels that show the language they're in
- Emails are no longer case sensitive, resolving recurring password reset issues
- The widget now renders properly in IE11
- Videos are no longer possible in the invitation editor

### Added

- Cookie consent manager
  - A cookie consent footer is shown when the user has not yet accepted cookies
  - The user can choose to accept all cookies, or open the manager and approve only some use cases
  - The consent settings are automatically derived from Segment
  - When the user starts using the platform, they silently accept cookies
- A new cookie policy page is easier to understand and can no longer be customized through the admin
- Granular permissions
  - In the project permissions, an admin or project moderator can choose which citizens can take which actions (posting/voting/comments/taking survey)
  - Feature flagged as 'granular_permissions', turned off by default
- Ideas excel export now contains links to the ideas
- Ideas and comments can now be exported from within a project, also by project moderators
- Ideas and comments can now be exported for a selection of ideas
- When signing up, a user gets to see which signup fields are optional

### Changed

- Published projects are now shown first in the admin projects overview
- It's now more clear that the brand color can not be changed through the initial input box
- All "Add <something>" buttons in the admin have moved to the top, for consistency
- The widget no longer shows the vote count when there are no votes
- When a project contains no ideas, the project card no longer shows "no ideas yet"

## 2018-10-09

### Fixed

- UTM tags are again present on social sharing
- Start an idea button is no longer shown in the navbar on mobile
- Exceptionally slow initial loading has been fixed
- Sharing on facebook is again able to (quite) consistently scrape the images
- When using the project copy tool in Admin HQ, attachments are now copied over as well

### Added

- Email engine in the admin (feature flagged)
  - Direct emails can be sent to specific groups by admins and moderators
  - Delivered/Opened/Clicked statistics can be seen for every campaign
  - An overview of all automated emails is shown and some can be disabled for the whole platform

## 2018-09-26

### Fixed

- Error messages are no longer cut off when they are longer than the red box
- The timeline dropdown on mobile shows the correct phase names again
- Adding an idea by clicking on the map works again
- Filip peeters is no longer sending out spam reports
- Reordering projects on the projects admin no longer behaves unexpectedly
- Fixes to the idea manager
  - Tabs on the left no longer overlap the idea table
  - Idea status tooltips no longer have an arrow that points too much to the right
  - When the screen in not wide enough, the preview panel on the right is no longer shown
  - Changing an idea status through the idea manager is possible again

### Added

- Social sharing modal is now shown after posting an idea
  - Feature flagged as `ideaflow_social_sharing`
  - Offers sharing buttons for facebook, twitter and email
- File attachments can now be added to
  - Ideas, shown on the idea page. Also works for citizens.
  - Projects, shown in the information page, for admins and moderators
  - Phases, shown under the phase description under the timeline, for admins and moderators
  - Events, shown under the event description, for admins and moderators
  - Pages, shown under the text, for admins
- Some limited rich text options can now be used in email invitation texts

### Changed

- The admin projects page now shows 3 seperate sections for published, draft and archived
- When there are no voting buttons, comment icon and count are now also aligned to the right
- It's now possible to remove your avatar

## 2018-09-07

### Fixed

- Submit idea button is now aligned with idea form
- An error caused by social sign in on French platforms not longer has an English error message
- Checkboxes are now keyboard navigable
- Projects that currently don't accept ideas can no longer be selected when posting an idea
- Deleting an idea no longer results in a blank page
- Deleting a comment no longer results in a blank page
- When sign in fails, the error message no longer says the user doesn't exist
- `null` is no longer shown as a lastname for migrated cl1 users without last name
- Clicking on the table headers in the idea managers again swaps the sorting order as expected
- Typeform Survey now is properly usable on mobile

### Added

- Email notification control
  - Every user can opt-out from all recurring types of e-mails sent out by the platform by editing their profile
  - Emails can be fully disabled per type and per tenant (through S&S ticket)
- An widget that shows platform ideas can now be embedded on external sites
  - The style and content of the widget can be configured through admin > settings > widgets
  - Widget functionality is feature flagged as "widgets", on by default

### Changed

- Initial loading speed of the platform has drastically improved, particulary noticable on mobile
- New tenants have custom signup fields and survey feature enabled by default

## 2018-08-20

### Fixed

- The idea sidepane on the map correctly displays HTML again
- Editing your own comment no longer turns the screen blank
- Page tracking to segment no longer tracks the previous page instead of the current one
- Some browsers no longer break because of missing internationalization support
- The options of a custom field are now shown in the correct order

### Added

- A major overhaul of all citizen-facing pages to have significantly better accessibility (almost WCAG2 Level A compliant)
  - Keyboard navigation supported everywhere
  - Forms and images will work better with screen readers
  - Color constrasts have been increased throughout
  - A warning is shown when the color in admin settings is too low on constrast
  - And a lot of very small changes to increase WCAG2 compliance
- Archived projects are visible by citizens
  - Citizens can filter to see all, active or archived projects
  - Projects and project cards show a badge indicating a project is archived
  - In the admin, active and archived projects are shown separately
- A favicon can now be configured at the hidden location `/admin/favicon`
  - On android in Chrome, the platform can be added to the Android homescreen and will use the favicon as an icon
- Visitors coming through Onze Stad App now are trackable in analytics

### Changed

- All dropdown menus now have the same style
- The style of all form select fields has changed
- Page tracking to segment no longer includes the url as the `name` property (salesmachine)
- Font sizes throughout the citizen-facing side are more consistent

## 2018-08-03

### Fixed

- The landingpage header layout is no longer broken on mobile devices
- Yet another bug related to the landingpage not correctly redirecting the user to the correct locale
- The Page not found page was not found when a page was not found

### Added

- The 'Create an account' call to action button on the landing page now gets tracked

## 2018-08-02

### Fixed

- The browser no longer goes blank when editing a comment
- Redirect to the correct locale in the URL no longer goes incorrectly to `en`

## 2018-07-31

### Fixed

- The locale in the URL no longer gets added twice in certain conditions
- Various fixes to the rich text editor
  - The controls are now translated
  - Line breaks in the editor and the resulting page are now consistent
  - The editor no longer breaks form keyboard accessibility
  - The images can no longer have inconsistent widht/height ratio wich used to happen in some cases
  - The toolbar buttons have a label for accessibility
- A new tenant created in French no longer contains some untranslated content
- The tenant lifecycle stage is now properly included in `group()` calls to segment
- Comment body and various dynamic titles are secured against XSS attacks

### Added

- Ideas published on CitizenLab can now also be pushed to Onze Stad App news stream
- The rich text editor
  - Now support copy/paste of images
- Event descriptions now also support rich text
- When not signed in, the header shows a CTA to create an account
- A new smart group rule allows you to specify members than have participated (vote, comment, idea) in a certain project
- The admin now shows a "Get started" link to the knowledge base on the bottom left
- The Dutch platforms show a "fake door" to Agenda Setting in the admin navigation

### Changed

- The idea card now shows name and date on 2 lines
- The navbar now shows the user name next to the avatar
- The user menu now shows "My ideas" instead of "Profile page"

## 2018-07-12

### Fixed

- New text editor fixes various bugs present in old editor:
  - Typing idea texts on Android phones now works as expected
  - Adding a link to a text field now opens the link in a new window
  - Resizing images now works as expected
  - When saving, the editor no longer causes extra whitespace to appear
- A (too) long list of IE11 fixes: The platform is now fully usable on IE11
- The group count in the smart groups now always shows the correct number
- The admin dashboard is no longer too wide on smaller screens
- The home button on mobile is no longer always active
- Fix for page crash when trying to navigate away from 2nd signup step when one or more required fields are present

### Added

- The language is now shown in the URL at all times (e.g. `/en/ideas`)
- The new text editor enables following extras:
  - It's now possible to upload images through the text editor
  - It's now possible to add youtube videos through the text editor
- `recruiter` has been added to the UTM campaign parameters

### Know issues

- The controls of the text editor are not yet translated
- Posting images through a URL in the text editor is no longer possible
- Images that have been resized by IE11 in the text editor, can subsequently no longer be resized by other browsers

## 2018-06-29

### Fixed

- Facebook now correctly shows the idea image on the very first share
- Signing up with a google account that has no avatar configured now works again
- Listing the projects and ideas for projects that have more than 1 group linked to them now works again

### Added

- Voting Insights [beta]: Get inisghts into who's voting for which content
  - Feature flagged as 'clustering', disabled by default
  - Admin dashboard shows a link to the prototype
- Social sharing buttons on the project info page
- Usage of `utm_` parameters on social sharing to track sharing performance
- Various improvements to meta tags throughout the platform
  - Page title shows the unread notification count
  - More descriptive page titles on home/projects/ideas
  - Engaging generic default texts when no meta title/description are provided
  - Search engines now understand what language and region the platform is targeting
- Optimized idea image size for facebook sharing
- Sharing button for facebook messenger on mobile
- When you receive admin rights, a notification is shown
- `tenantLifecycleStage` property is now present in all tracked events to segment

### Changed

- Meta tags can't be changed through the admin panel anymore
- Social sharing buttons changed aspect to be more visible

## 2018-06-20

### Fixed

- Visual fixes for IE11 (more to come)
  - The text on the homepage doesn't fall outside the text box anymore
  - The buttons on the project page are now in the right place
  - In the projects pages, the footer is no longer behaving like a header
- When trying to add a timeline phase that overlaps with another phase, a more descriptive error is shown
- larsseit font is now always being loaded

### Added

- Smart groups allow admins to automatically and continuously make users part of groups based on conditions
- New user manager allows
  - Navigating through users by group
  - Moving, adding and removing users from/to (manual) groups
  - Editing the group details from within the user manager
  - Creating groups from within the user manager
  - Exporting users to excel by group or by selection
- Custom registration fields now support the new type "number"
- The city website url can now be specified in admin settings, which is used as a link in the footer logo

### Changed

- The checkbox copy at signup has changed and now links to both privacy policy and terms and conditions
- Improved styling of usermenu dropdown (the menu that opens when you click on the avatar in the navigation bar)

### Removed

- The groups page is no longer a separate page, but the functionality is part of the user manager

## 2018-06-11

### Fixed

- Notifications that indicate a status change now show the correct status name
- The admin pages editors support changing content and creating new pages again
- When searching in the invites, filters still work as expected
- The font has changed again to larsseit

### Added

- Accessibility improvements:
  - All images have an 'alt' attributes
  - The whole navbar is now usable with a keyboard
  - Modals can be closed with the escape key
  - The contrast of labels on white backgrounds has increased
- New ideas will now immediately be scraped by facebook
- When inviting a user, you can now pick projects for which the user becomes a moderator

### Changed

- The language switcher is now shown on the top right in the navbar

## 2018-05-27

### Fixed

- Sitemap now has the correct date format
- Empty invitation rows are no longer created when the given excel file contains empty rows
- Hitting enter while editing a project no longer triggers the delete button
- Registration fields on signup and profile editing are now always shown in the correct language
- The dropdown menu for idea sorting no longer gets cut off by the edge of the screen on small screens
- Saving a phase or continuous project no longer fails when participation method is not ideation

### Added

- Language selection now also has a regional component (e.g. Dutch (Belgium) instead of Dutch)
- Added noindex tag on pages that should be shown in Google
- A new 'user created' event is now being tracked from the frontend side
- It's now possible to use HTML in the field description of custom fields (no editor, only for internal usage)

## 2018-05-16

### Fixed

- Phases are now correctly active during the day specified in their end date
- On the new idea page, the continue button is now shown at all resolutions
- On the idea list the order-by dropdown is now correctly displayed at all resolutions.

### Added

- Project moderators can be specified in project permissions, giving them admin and moderation capabilities within that project only
  - Moderators can access all admin settings of their projects
  - Moderators can see they are moderating certain projects through icons
  - Moderators can edit/delete ideas and delete comments in their projects
- A correct meta description tag for SEO is now rendered
- The platforms now render sitemaps at sitemap.xml
- It is now possible to define the default view (map/cards) for every phase individually
- The tenant can now be configured with an extra `lifecycle_stage` property, visible in Admin HQ.
- Downloading ideas and comments xlsx from admin is now tracked with events
- The fragment system, to experiment with custom content per tenant, now also covers custom project descriptions, pages and individual ideas

### Changed

- It is no longer possible to define phases with overlapping dates
- Initial loading speed of the platform has improved

## 2018-04-30

### Fixed

- When posting an idea and only afterward signing in, the content originally typed is no longer lost
- An error is no longer shown on the homepage when using Internet Explorer
- Deleting a user is possible again

### Changed

- The idea manager again shows 10 ideas on one page, instead of 5
- Submit buttons in the admin no longer show 'Error' on the buttons themselves

### Removed

- The project an idea belongs to can no longer be changed through the edit idea form, only through the idea manager

## 2018-04-26

### Added

- Areas can now be created, edited and deleted in the admin settings
- The order of projects can now be changed through drag&drop in the admin projects overview
- Before signing up, the user is requested to accept the terms and conditions
- It's possible to experiment with platform-specific content on the landing page footer, currently through setup & support
- Images are only loaded when they appear on screen, improving page loading speed

### Fixed

- You can no longer click a disabled "add an idea" button on the timeline
- When accessing a removed idea or project, a message is shown

### Known issues

- Posting an idea before logging in is currently broken; the user is redirected to an empty posting form
- Social sharing is not consistently showing all metadata

## 2018-04-18

### Fixed

- Adding an idea at a specific location by clicking on the map is fixed

## 2018-04-09

### Fixed

- An idea with a location now centers on that location
- Map markers far west or east (e.g. Vancouver) are now positioned as expected
- Links in comment now correctly break to a new line when they're too long
- Hitting enter in the idea search box no longer reloads the page
- A survey project no longer shows the amount of ideas on the project card
- The navbar no longer shows empty space above it on mobile
- The report as spam window no longer scrolls in a weird way
- The project listing on the homepage no longer repeats the same project for some non-admin users
- Google/Facebook login errors are captured and shown on an error page
- Some rendering issues were fixed for IE11 and Edge, some remain
- An idea body with very long words no longer overlaps the controls on the right
- Project cards no longer overlap the notification menu

### Added

- A user can now edit and delete its own comments
- An admin can now delete a user's comment and specify the reason, notifying the user by notification
- Invitations
  - Admins can invite users by specifying comma separated email addresses
  - Admins can invite users with extra information by uploading an excel file
  - Invited users can be placed in groups, made admin, and given a specific language
  - Admins can specify a message that will be included in the email to the invited users
  - Admins receive a notification when invited users sign up
- Users receive a notification and email when their idea changes status
- Idea titles are now limited to 80 characters

### Known issues

- Adding an idea through the map does not position it correctly

## 2018-03-23

### Fixed

- Fixed padding being added on top of navigation bar on mobile devices

## 2018-03-22

### Fixed

- Idea creation page would not load when no published projects where present. Instead of the loading indicator the page now shows a message telling the user there are no projects.

## 2018-03-20

### Fixed

- Various visual glitches on IE11 and Edge
- Scrolling behviour on mobile devices is back to normal
- The admin idea manager no longer shows an empty right column by default

### Added

- Experimental raw HTML editing for pages in the admin at `/admin/pages`

## 2018-03-14

### Fixed

- When making a registration field required, the user can't skip the second sign up step
- When adding a registration field of the "date" type, a date in the past can now be chosen
- The project listing on the landing page for logged in users that aren't admin is fixed

### Added

- When something goes wrong while authenticating through social networks, an error page is shown

## 2018-03-05

### Added

- Limited voting in timeline phases
- Facebook app id is included in the meta headers

### Known issues

- When hitting your maimum vote count as a citizen, other idea cards are not properly updating untill you try voting on them
- Changing the participation settings on a continuous project is impossible

## 2018-02-26

### Fixed

- Project pages
  - Fixed header image not being centered
- Project timeline page
  - Fixed currently active phase not being selected by default
  - Fixed 'start an idea' button not being shown insde the empty idea container
  - Fixed 'start an idea' button not linking to the correct idea creation step
- Ideas and Projects filter dropdown
  - Fixed the dropdown items not always being clickable
- Navigation bar
  - Fixed avatar and options menu not showing on mobile devices

### Added

- Responsive admin sidebar
- Top navigation menu stays in place when scrolling in admin section on mobile devices

### Changed

- Project timeline
  - Better word-breaking of phases titles in the timeline

## 2018-02-22

### Fixed

- Idea page
  - Fixed voting buttons not being displayed when page is accessed directly
- Edit profile form page
  - Fixed broken input fields (first name, last name, password, ...)
  - Fixed broken submit button behavior
- Admin project section
  - Fixed default view (map or card) not being saved
  - Fixed save button not being enabled when an image is added or removed
- Project page
  - Fixed header navigation button of the current page not being highlighted in certain scenarios
  - Fixed no phase selected in certain scenarios
  - Fixed mobile timeline phase selection not working
- Idea cards
  - Fixed 'Load more' button being shown when no more ideas
- Project cards
  - Fixed 'Load more' button being shown when no more projects
- Idea page
  - Fixed faulty link to project page
- Add an idea > project selection page
  - Fixed broken layout on mobile devices

### Added

- Landing page
  - Added 'load more' button to project and idea cards
  - Added search, sort and filter by topic to idea cards
- Project card
  - Added ideas count
- Idea card
  - Added author avatar
  - Added comment count and icon
- Idea page
  - Added loading indicator
- Project page
  - Added loading indicator
  - Added border to project header buttons to make them more visible
- Admin page section
  - Added header options in rich-text editors

### Changed

- Navigation bar
  - Removed 'ideas' menu item
  - Converted 'projects' menu item into dropdown
  - Changed style of the 'Start an idea' button
- Landing page
  - Header style changes (larger image dimensions, text centered)
  - Removed 'Projects' title on top of project cards
- Project card
  - Changed project image dimensions
  - Changed typography
- Idea card
  - Removed image placeholder
  - Reduced idea image height
- Filter dropdowns
  - Height, width and alignment changes for mobile version (to ensure the dropdown is fully visible on smaller screens)
- Idea page
  - Improved loading behavior
  - Relocated 'show on map' button to sidebar (above sharing buttons)
  - Automatically scroll to map when 'show on map' button is clicked
  - Larger font sizes and better overall typography for idea and comment text
  - Child comments style changes
  - Child commenting form style change
  - Comment options now only visible on hover on desktop
- Project page
  - Improved loading behavior
  - Timeline style changes to take into account longer project titles
  - Changed copy from 'timeline' to 'process'
  - Changed link from projects/<projectname>/timeline to projects/<projectname>/process
  - Events header button not being shown if there are no events
- Add an idea > project selection page
  - Improved project cards layout
  - Improved mobile page layout

## 2018-01-03

### Fixed

- Updating the bio on the profile page works again
- 2018 can be selected as the year of events/phases
- The project dropdown in the idea posting form no longer shows blank values
- Reset password email

### Added

- Ideas can be edited by admins and by their author
- An idea shows a changelog with its latest updates
- Improved admin idea manager
  - Bulk update project, topics and statuses of ideas
  - Bulk delete ideas
  - Preview the idea content
  - Links through to viewing and editing the idea
- When on a multi-lingual platform, the language can be changed in the footer
- The project pages now show previews of the project events in the footer
- The project card now shows a description preview text, which is changeable through the admin
- Images are automatically optimized after uploading, to reduce the file size

### Changed

- Image dimensions have changed to more optimal dimensions

## 2017-12-13

### Fixed

- The ideas of deleted users are properly shown
- Slider to make users admins is again functional

### Added

- The idea show page shows a project link
- Mentions are operational in comments
- Projects can be deleted in the admin

### Changed

- Ideas and projects sections switched positions on the landing page

## 2017-12-06

### Fixed

- Phases and events date-picker no longer overlaps with the description text
- No longer needed to hard refresh if you visited al old version of the platform
- Inconsistency when saving project permissions has been fixed
- Bullet lists are now working in project description, phases and events
- The notifications show the currect user as the one taking the action

### Added

- Translators can use `orgName` and `orgType` variables everywhere
- Previews of the correct image dimension when uploading images

### Changed

- Lots of styling tweaks to the admin interface
- Behaviour of image uploads has improved

## 2017-11-23

### Fixed

- Loading the customize tab in the admin no longer requires a hard refresh

## 2017-11-22

### Fixed

- When saving a phase in the admin, the spinner stops on success or errors
- Deleting a user no longer breaks the idea listing, idea page and comments
- Better error handling in the signup flow
- Various bug fixes to the projects admin
- The switches that control age, gender, ... now have an effect on the signup flow.
- For new visitors, hard reloading will no longer be required

### Added

- Social Sign In with facebook and google. (Needs to be setup individually per customer)
- Information pages are reachable through the navbar and editable through the admin
- A partner API that allows our partners to list ideas and projects programmatically
- Ideas with a location show a map on the idea show page
- Activation of welcome and reset password e-mails

### Changed

- Changes to mobile menu layout
- Changes to the style of switches
- Better overall mobile experience for citizen-facing site

### Known issues

- If you visited the site before and the page did not load, you need to hard refresh.
- If the "Customize" tab in the admin settings does not load, reload the browser on that page

## 2017-11-01

### Fixed

- Various copy added to the translation system
- Fixed bug where image was not shown after posting an idea
- Loading behaviour of the information pages
- Fixed bug where the app no longer worked after visiting some projects

### Added

- Added groups to the admin
- Added permissions to projects
- Social sharing of ideas on twitter and (if configured for the platform) facebook
- Projects can be linked to certain areas in the admin
- Projects can be filtered by area on the projects page
- Backend events are logged to segment

### Changed

- Improved the styling of the filters
- Project description in the admin has its own tab
- Restored the landing page header with an image and configurable text
- Improved responsiveness for idea show page
- Maximum allowed password length has increased to 72 characters
- Newest projects are list first

## 2017-10-09

### Fixed

- The male/female gender selection is no longer reversed after registration
- On firefox, the initial loading animation is properly scaled
- After signing in, the state of the vote buttons on idea cards is now correct for the current user
- Fixed bug were some text would disappear, because it was not available in the current language
- Fixed bug where adding an idea failed because of a wrongly stored user language
- Fixed bug where removing a language in the admin settings fails
- Graphical glitches on the project pages

### Added

- End-to-end test coverage for the happy flow of most of the citizen-facing app interaction
- Automated browser error logging to be proactive on bugs
- An idea can be removed through the admin

### Changed

- The modal that shows an idea is now fullscreen and has a new animation
- New design for the idea show page
- New design for the comments, with animation and better error handling
- The "Trending" sorting algorithm has changed to be more balanced and give new ideas a better chance
- Slightly improved design of the page that shows the user profile

## 2017-09-22

### Fixed

- Bug where multiple form inputs didn't accept typed input
- Issues blocking the login process
- The success message when commenting no longer blocks you from adding another comment
- Clicking an internal link from the idea modal didn't work
- Responsiveness of filters on the ideas page
- Updating an idea status through the admin failed

### Added

- Initial loading animation on page load
- Initial version of the legal pages (T&C, privacy policy, cookie policy)
- All forms give more detailed error information when something goes wrong
- Full caching and significant speed improvements for all data resources

### Changed

- Refactoring and restyling of the landing page, idea cards and project cards
- Added separate sign in and sign up components
- Cleaned up old and unused code
- The navbar is no longer shown when opening a modal
- Lots of little tweaks to styling, UX and responsiveness

## 2017-09-01

### Fixed

- Saving forms in the admin of Projects will now show success or error messages appropriately
- The link to the guide has been hidden from the admin sidebar until we have a guide to link to

### Added

- Adding an idea from a project page will pre-fill parts of the new idea form
- The landing page now prompts user to add an Idea if there are none
- The landing page will hide the Projects block if there are none

### Changed

- Under-the-hood optimizations to increase the loading speed of the platform

## 2017-08-27

### Fixed

- Changing the logo and background image in admin settings works
- Platform works for users with an unsupported OS language

### Added

- Admin dashboard
- Default topics and idea statuses for newly deployed platforms
- Proper UX for handling voting without being signed in
- Meta tags for SEO and social sharing
- Better error handling in project admin

### Changed

- Projects and user profile pages now use slugs in the URL

## 2017-08-18

### Fixed

- Changing idea status in admin
- Signing up
- Proper rending of menu bar within a project
- Admin settings are properly rendered within the tab container
- Lots of small tweaks to rendering on mobile
- Default sort ideas on trending on the ideas index page

### Added

- Admin section in projects to CRUD phases
- Admin section in projects to CRUD events
- New navbar on mobile
- Responsive version of idea show page

### Changed

- Navbar design updated
- One single login flow experience instead of 2 separate ones (posting idea/direct)
- Admins can only specify light/dark for menu color, not the exact color

### Removed

- Facebook login (Yet to be added to new login flow, will be back soon)

## 2017-08-13

### Fixed

- Voting on cards and in an idea page
- Idea modal loading speed
- Unread notification counter

### Added

- New improved flow for posting an idea
- Admin interface for projects
- New design for idea and project cards
- Consistenly applied modal, with new design, for ideas
- Segment.io integration, though not all events are tracked yet

### Changed

- Idea URls now using slugs for SEO<|MERGE_RESOLUTION|>--- conflicted
+++ resolved
@@ -2,14 +2,11 @@
 
 ## Next release
 
-<<<<<<< HEAD
 ### Added
 
 - Projects on homepage can now be filtered by 'Active', 'Archived' or 'All' through a tab system.
-=======
 
 ## 2022-02-01
->>>>>>> d8e730a9
 
 ### Changed
 
