--- conflicted
+++ resolved
@@ -2,24 +2,20 @@
 
 ## Next release
 
-<<<<<<< HEAD
-### Changed
-
+### Added
+
+- Initial blocked words lists for Luxembourgish and Italian.
+
+### Fixed
+
+- Fall back to English blocked words when no blocked words list exists for a locale. Also added spec to check that blocked word lists are provided for all supported languages.
+
+### Changed
+
+- Throttling can now be disabled on a cluster by setting `RACK_ATTACK_DISABLED = true`.
 - Removed 'FAQ' and 'About' from the footer.
 - Removed links to other pages at the bottom of the fixed and legal pages (Cookie policy, T&C, etc.)
-=======
-### Added
-
-- Initial blocked words lists for Luxembourgish and Italian.
->>>>>>> 9ee8a307
-
-### Fixed
-
-- Fall back to English blocked words when no blocked words list exists for a locale. Also added spec to check that blocked word lists are provided for all supported languages.
-
-### Changed
-
-- Throttling can now be disabled on a cluster by setting `RACK_ATTACK_DISABLED = true`.
+- Removed the YES/NO short feedback form in the footer (as it wasn't working)
 
 ## 2021-10-01
 
