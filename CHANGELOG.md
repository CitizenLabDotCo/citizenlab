# Changelog

<<<<<<< HEAD
## Next release

/
=======
### Fixed
- [CL-1308] Do not allow editing page slug when custom navbar is disabled

## 2022-08-29

### Fixed
- [SLS-65] Fixed issue in citizenlab-ee to allow bulk import of custom field options

## 2022-08-24

### Fixed
- [CL-1505] Posting ideas when there is no current phase
- [CL-1509] Bulk idea import works for special date cells

## 2022-08-23

### Added
- The public API now supports phases, as well as additional project properties
- The project search now also searches through content builder content
>>>>>>> 6b4f5d9e

## 2022-08-18

### Fixed

- [CL-1407] Quickfix for critical bug that made the 'Submit your idea' button disappear for projects with a timeline

### Added

- [CL-1097] Added the ability for users to search for projects and folders by keyword on the main projects index page

### Changed

- Improve error handling and user feedback in the forms for creating pages and custom navigation items
- [CL-854] Added tooltip to admin budget field in idea form for clarity

## 2022-08-11

### Fixed

- [CL-1302] Added topics column to bulk idea import example sheet

## 2022-08-09

### Fixed

- [CL-1289] Fix 'Submit base data' button width (representation dashboard)

### Added

- [CL-1273] Enable age graphs in representation dashboard

## 2022-08-04

### Added

-[CL-5] Customizable Pages iteration 1

## 2022-08-03

### Added

- [CL-1189] Added Turkish locale to platform

## 2022-07-28_2

### Fixed

- [CL-1256] Fix verification using Belgian eID or Itsme application

## 2022-07-28

### Added

- [CL-1118] Native survey feature
- [CL-1128] Feature to bulk import ideas from an XLSX sheet

## 2022-07-22

### Fixed

- [CL-1216] Fix slow insights export

### Changed

- [CL-1205] Change see less copy to read less in read more on project info and phase description
- [CL-1140] Show sign up modal when a logged user clicks the take survey button

## 2022-07-19

### Fixed

- [CL-1160] Fix blank insights tag detail view

## 2022-07-14 (2)

### Added

- [CL-1077] Add PNG export to graph export dropdown

## 2022-07-14

### Fixed

- [CL-1113] Fixed sharing button styling when copy link text is long

### Changed

- [CL-474] Update existing accessibility statement, following re-certification

### Added

- [CL-1088] Add link to academy. Update link to guides
- [CL-972] Add a 'read more' expand/collapse feature to timeline phases

## 2022-07-11

### Fixed

- Project publication status now defaults to draft on creation but remains published if it was already published

### Added

- [CL-1058] - Add desktop preview in content builder
- [CL-1096] Add representativeness score to header of representativeness chart card

## 2022-07-07

### Fixed

- [TEC-198] Various permission issues
  - Route access for project folder moderators now works correctly
  - Project folder moderators can now create a project and select the appropriate folder for it
  - Route access for admins is now checked correctly
  - Project/folder moderators now see the dashboard data correctly

## 2022-07-06

### Added

- [CL-1085] Add link to support article when there are errors during embed in the content builder

### Changed

- [CL-875] "en" locale is shown as "en-US" in admin HQ

## 2022-07-05

### Added

- [CL-1058] Add desktop preview in content builder
- [CL-1001] Added noindex meta tag to user profile pages to reduce the SEO effectiveness of external spam links

### Fixed

- [CL-1083] XLSX export issues with custom fields

## 2022-07-04

### Added

- [CL-504] Dynamic idea form has limited support for extra fields
- [CL-1034] Add support for more URLs in the embed component whitelist
- [CL-851] Create interface to add representativeness reference data (feature flagged for now).

### Fixed

- [CL-1074] Fix missing options check in user graph
- [CL-1076] Fix failed request check on bar chart

## 2022-06-30

### Fixed

- [CL-1051] When a new project is published, its default publication status is now draft
- [CL-993] Fixed bug on idea form where fields were reset to empty state after changing description

## 2022-06-29_2

### Added

- [CL-949] Adds explanation of the implications for project filtering when selecting all areas / no areas / a selection of areas in the Admin project creation / editing form.

## 2022-06-29

### Added

- [CL-1028] Add Swedish locale

### Changed

- [CL-1024] Shows respective CTA buttons in the About component of the content builder

## 2022-06-22

### Fixed

- [CL-926] The ideas count never exceeded 250 due to a bug in the `ideas_count` endpoint.

### Changed

- [CL-975] Social sharing options are now consistent across the platform, and a general "Copy link" option has been added.

## 2022-06-21

### Fixed

- [CL-1026] Fix moderator access to conent builder

## 2022-06-20

### Fixed

- [CL-903] Fix admin input manager crash on Safari

## 2022-06-16

### Added

- [CL-979] Add description to embed component in content builder and restricts height to only take in numbers
- [CL-951] The search field used in several places now notifies screen readers when new search results have loaded.

### Fixed

- [CL-966] Fixed issue with tabs stretching off the screen
- [CL-908] Fix sheet names in excel exports.

## 2022-06-15

### Fixed

- [CL-967] Fixed issue with map displaying off screen on Android
- [CL-667] Next batch of RuboCop fixes

## 2022-06-14

### Added

- [CL-767] Add data from backend to representative dashboard

### Fixed

- [CL-915] Show "Messaging" menu item only if any of 3 messaging features enabled
- [CL-940] Graph excel export was not always giving the same numbers as the graph itself if a time period was selected. This is fixed now.
- [CL-888] Fixed issue with folders page layout. Project cards are now displayed in two columns (instead of one) on large screens.
- [CL-953] Fixed issue with expanding and collapsing custom idea fields after initial save.
- Fixed issue where users were unable to moderate projects and project folders correctly

## 2022-06-13

### Changed

- [TEC-11] Upgraded react-router frontend dependency

## 2022-06-08_2

### Fixed

- [CL-717] Ongoing events now shown along with Upcoming events in the Home Page Events Widget and on the Events Page.

## 2022-06-08

### Changed

- [CL-667] Fixed several RuboCop offences

### Added

- [CL-774] Add new option when adding areas to a project: "No areas"
- [CL-906] Added support for Snap Survey

## 2022-05-31

### Changed

- [CL-667] Fixed many RuboCop offences

### Fixed

- [CL-845] Fixed an issue with the Sign Up modal where it was impossible to scroll down on smaller screens, which made registration on certain Android devices impossible

## 2022-05-30

### Changed

- [CL-830] 'Accept' button now before 'Manage' button on cookie banner, and both buttons now the same style.

### Fixed

- [CL-835] Roll back CL-99 ("Add slight blur to logged-in header image")
- [CL-790] Events date picker now has the correct date format for US-based tenants
- [CL-832] Remove enable/disable toggle from title and description fields in the idea form
- [CL-833] Fix creating a new registration field in FR and AR-MA

### Added

- [CL-729] Do not show proposals navbar item if corresponding feature is disabled

## 2022-05-26_2

### Fixed

- [CL-758] Fix custom field option ordering for dashboard charts

## 2022-05-26

### Fixed

- [CL-788] Fixed issue with different URL when sharing idea from map vs list view

## 2022-05-20

### Fixed

- [CL-836] Repaired the /invite URL, which should now open a signup modal with a spot for the user to enter the invite code they received via email

## 2022-05-17

### Added

- [CL-292] Log an activity when an insights category is created, updated or deleted

## 17-05-22

### Fixed

- [CL-776] Button in weekly moderator digest email now links to correct page

## 2022-05-16_2

### Changed

- [CL-667] Fixed RuboCop Style/FrozenStringLiteralComment offences

### Fixed

- [CL-775] Use correct link to conditions page
- [CL-776] Button in weekly moderator digest email now links to correct page
- [CL-814] Faster user XLSX export.

## 2022-05-16

### Fixed

- Using the rich text editor in a right-to-left language no longer mislaligns puctuation
- Fixed right-to-left alignment and margin issues for avatars, checkboxes, event, page headers, project card and form labels

## 2022-05-13

### Added

- [CL-750] Add feature to remove CL branding

## 2022-05-11

### Fixed

- [CL-711] Title text looking weird on insights start page

## 2022-05-10_3

### Fixed

- [CL-764] Empty navbar item titles in backoffice.

## 2022-05-10_2

### Changed

- Added RuboCop on CI and corrected many offences

## 2022-05-10

### Changed

- [CL-716] The new phase started emails/notifications are also sent out for information phases or when it's possible to take a poll.

### Fixed

- [CL-387] The folder show page is better readable on narrow screens now

## 2022-05-06_3

### Changed

- When a navbar item's title is customized for one locale, the other locales remain up to date with the latest translations.

### Fixed

- Titles of navbar items of demo platforms created with external templates, remain up to date with the latest translations.
- [CL-730] Changed confirmation email DOM to make lives of spam bots a bit harder

### Fixed

- [CL-181] Prevent forms from trying to save on clicking label
- The "send" button on the email campaign send page is now disabled after a single click, to prevent users from clicking it multiple times and potentially sending a campaign more than once

## 2022-05-06

### Added

- Pages can now be translated 'live' via Weglot
- It's now possible to escape the sign-up flow at any point. If a user account has already been created but not completed (due to e.g. missing email confirmation, verification, ...), the user will be signed out and can continue on signing in.

## 2022-05-05

### Fixed

- Fix timeline for Arabic languages ('right-to-left')
- Fix language selector cropping for Arabic languages ('right-to-left')

## 2022-05-04_3

### Changed

- Changed language-picker label text for Moroccan Arabic

## 2022-05-04_2

### Changed

- Security update: Rails 6.1.5.1

## 2022-05-04

### Changed

- City logo now in higher resolution.

### Fixed

- Fixed issue with budget field not showing in input form

### Fixed

- Make it possible to add a new language to the platform with configured banner custom button.

### Fixed

- Fixed accessibility issue with idea card filtering

## 2022-05-02

### Added

- Added more autocompletion to the password reset and profile settings form which assist in filling out information faster.
- Validation of content builder layouts: whitelist of URLs for video iframes.
- Sanitization of content builder layouts: HTML of text elements.

### Fixed

- Updated registration custom field copies to the latest values from Crowdin for all the tenants and templates.

## 2022-04-28

### Added

- Added support for the Moroccan Arabic language to the platform

### Fixed

- Start and end times for project phases now account for the user's local timezone, making sure users can still access and engage with projects when the start/end dates are valid for them locally. The default used UTC, so it was not a big issue in Europe (where we're mostly very close to UTC time), but could be a bigger issue in e.g. North and South America, where UTC offset could be 4 or 5 hours and this could cause projects to display as ended even if they should have been valid on the user's current local date.
- Fixed breakpoint issues in `admin/insights` and `admin/users`, where content would disappear under the sidebar for certain screen sizes.
- Added primary and secondary aria-labels to header and footer navigation elements to more clearly differentiate them to screen readers and other accessability tools

## 2022-04-25

### Changed

- 'Summary' dashboard: the 'Participation per project' and 'Participation per tag' work a little bit different. Now, if a project filter is active, the former will stay the same but highlight the selected project instead of showing the differences with other projects which were hard to interpret (analogous for 'Participation per tag').

## 2022-04-20

### Changed

- Changed titles on the admin messaging page to accomodate both SMS and email campaigns

### Fixed

- Added dynamic functionality to prevent a user from using the tab key to select images/videos/buttons that are currently hidden behind "show more" buttons. Those elements can now be tabbed to only when the text is expanded and they are visible visually
- Fixed accessibility issue regarding element order for screen readers in volunteer card
- Removed unnecessary additional alt text describing city logos in header, navbar, and delete account modal. The remaining alt tags are now more concise for users who use screen readers
- Properly disable SMS create/edit button if the message is empty
- In the verification step of the sign-up flow, the form inputs are now connected to the correct labels, which makes it easier to select the input fields (also possible by clicking the input labels now)
- Fixed a bug in the password signup flow where a user could skip accepting terms and conditions and privacy policy

## 2022-04-11

### Added

- Added support for the Croatian language to the platform

### Fixed

- Added additional areas of focus and outline to scroll-to links and buttons in editing Comments, Ideas display, and Events display for a11y compatability
- Added a tabIndex so the cookie consent banner will have a visual outline around it when focused, for a11y compatibility
- Fixed accessibility issue in modal window used to report a proposal as spam
- Fixed accessibility contrast issue for social media buttons
- Fixed accessibility issue regarding missing screen reader labels on text boxes
- Fixed bug in idea form for missing Proposed Budget field even when enabled
- Fixed accessibility issue in map ideas search
- The widget no longer links to ideas with the wrong domain

## 2022-04-04

### Fixed

- Fixed SurveyMonkey container height so survey questions are visible

## 2022-04-01

### Fixed

- Fixed bug in Ideas Map view that caused an infinite loop of requests when Idea sort order was changed

## 2022-04-04

### Fixed

- Fixed SurveyMonkey container height so survey questions are visible

## 2022-03-29

### Changed

- Vienna Saml button is temporarily disactivated

## 2022-03-24

### Added

- When phone sign in/up is enabled, email/phone field in the sign in/up forms now have validation of the email address/phone number and provides an error message when this validation fails.

### Fixed

- When you need to verify to comment on proposals, an error message with link to the sign in form is now shown again.
- Status labels are visible again in manual email campaigns list (Admin : Messaging : Custom)
- Custom email campaigns list properly accomodates longer translations in labels and buttons.

## 2022-03-23

### Added

- Add new topic/tag filter on homepage.

## 2022-03-22

### Fixed

- 'View' button sometimes freezing page in Navigation settings: should be fixed now.
- Bulk invites of invitees using only emails (no names specified) now succeeds again.

## 2022-03-21

### Added

- Put back secret pages-page

### Changed

- Project and folder moderators are allowed to list users (for the projects they moderate). This means that project and folder moderators are now also able to assignee assignees to ideas.
- 'Emails' tab in the admin sidebar renamed to 'Messaging' in anticipation of new SMS/texting functionality
- Removed 'most active users' graph
- When the locale of the current user is not present in a multiloc, fall back to the value for a locale of the same language (for example es-CL as picked language and a multiloc with es-ES).

### Fixed

- Insights with multiple projects: projects in topbar are now displayed in dropdown if there is more than one (before they were just displayed next to each other).
- HTML is fixed when machine translating HTML content returns bad HTML.

## 2022-03-15 (2)

### Fixed

- Idea forms and other things not rendering on various platforms

## 2022-03-15 (1)

### Fixed

- Fixed spacing issue between field name and 'optional' in input form

## 2022-03-14

### Fixed

- Rich text editor now works correctly with custom emails - the image description box no longer appears on the preview and image alignment works as expected.
- Fixed a performance issue that causes the users export to time out when there are lots of users registered on the platform

## 2022-03-11

### Fixed

- When viewing an idea in map view, "Go back" now returns to the map idea list instead of back to the project main page
- User profile page slug now anonymized when bulk inviting and Abbreviated User Names feature enabled.
- Rich text editor copy/paste issues should be resolved

## 2022-03-10

### Fixed

- Added informative message and sign in/sign up links to Idea Not Found page
- Added slight blur to logged-in header image. The logged-in header image is reused from the logged-out banner, and blur was added to make smaller banner images from the two-column layout look nice when fully stretched on the logged-in banner

## 2022-03-08

### Added

- Filter projects by topics

### Fixed

- FranceConnect test login
- Fixed issue with folder page responsiveness where right hand side gets cropped.

### Changed

- Fixed issue with folder page responsiveness where right hand side gets cropped.
- Use only user name in FranceConnect instead of full profile scope

## 2022-03-04

### Fixed

- Can now re-use tenant host URL immediately the tenant is deleted.
- Relevant error(s) now returned when tenant creation fails, for example due to host URL already being in use.
- Added temporary fix for the project page without permissions error where it doesn't recover after sign in.

## 2022-02-28

### Changed

- Non-moderating users cannot visit a folder page, when none of the projects inside are visible to them (e.g. due to group permissions)
- Non-moderating users cannot visit a folder page, when there are no projects inside
- Non-moderating users cannot visit a folder page, when the folder is a draft

## 2022-02-25

### Added

- SAML Single-Sign on (Vienna)

### Changed

- Language parameter added in Typeform. Allows for question branching in surveys based on user's language.

## 2022-02-23

### Changed

- The ideas overview on project/user and ideas index (/ideas) pages are properly keyboard navigable, implemented as a full-fledged tab system.
- The timeline of a project is now fully keyboard navigable
- The proposal button has no tooltip anymore when submitting new proposals is disabled. Instead, a warning message is shown.

### Added

- Ensure `nofollow` is added to all links added through the rich text editor, which makes them useless for backlink generation by bots

## 2022-02-21

### Added

- Support added for custom font not on Adobe Fonts

### Fixed

- Improved area filter layout on frontpage on mobile (now has correct padding), and used a smaller breakpoint for when filter goes below topbar.
- Enalyzer URL validation now has greater flexibility

### Added

- Support added for email and user ID parameters in SmartSurvey

### Changed

- Icons don't have wrong/empty descriptions linked to them anymore, which improves the user experience for screen readers.
- Icons that work as button (like the vote button, the bell in the notification menu, etc.) all have accompanying descriptions so we provide more information about these buttons to people using screen readers.

## 2022-02-17

### Changed

- Removes support for category detection in Insights. \[IN-717\]

### Fixed

- Customizable navbar is now feature flagged, meaning it can be enabled or disabled in AdminHQ

## 2022-02-14

### Added

- It is now possible to add `alt` text to images in the Quill rich text editor

## 2022-02-11

### Changed

- More descriptive and consistent error messages in the sign up and sign in flow.

## 2022-02-08

### Fixed

- Typeform surveys now display properly on mobile devices
- Remove periods from non-Latin URL slugs

### Added

- Folder slugs (URLs) can now be customized

## 2022-02-07

### Changed

- Removes support for the (deprecated) Clustering feature. 💐 \[IN-688\]
- Remove the word 'del' from NL profanity list

### Fixed

- Always show color and opacity inputs
- Truncate user count in banner bubble if value is over 10k

## 2022-02-04

### Added

- Re-enable homepage filter tabs now that translations are working

### Fixed

- Color contrast issue (accessibility): the number of total votes needed for a proposal to be considered, shown on the proposal card, has a darker color. This makes it easier to see this information.

## 2022-02-02

### Added

- Projects on homepage can now be filtered by 'Active', 'Archived' or 'All' through a tab system

## 2022-02-01

### Changed

- Improved `alt` text for logo images on the platform
- Anonymization of users (using initials avatars, different set of face avatars, different set of first and last names, making anonymous users easier to identify through their email)
- Updated CC license in Vienna basemap attribution and increased maximum zoom level to 20.

# Fixed

- An issue that prevented Que from starting up was solved by updating the bootsnap gem to the latest version

## 2022-01-24

### Changed

- Insights Network Visualisation changes:
  - The network is now flat and shows all keywords at once
  - The colors of the keywords depend on the cluster they are part of
  - The more important links between keywords are shown in the network

## 2022-01-18

### Changed

- Removes support for the (deprecated) Tagging feature, the forerunner of today's Insights. 🕯 \[IN-661\]

## 2022-01-14

### Changed

- Dashboard and reports vertical bar charts are now sorted
- Automatic tagging in Insights also takes the title into account (instead of only the content).

### Fixed

- Resolution for basemap.at

## 2022-01-12

### Added

- Users are now able to cancel tag suggestion scan on the Insights Edit screen
- Added `secure` flag to cookies
- Support basemap.at as tile provider

### Fixed

- Fixed issue with exporting surveys as XLSX sheets, when the typeform survey URI includes a '#' character.
- Styling of the text above the avatar bubbles at the bottom of the landing page works again when there's a customized text.
- Styling bugs for the two-column layout
- Bug where tile provider of a project becomes unchangeable after the map config has been edited has been fixed.

### Changed

- Updated Cookie Policy page

## 2022-01-10

### Added

- Configure sign-up button (custom link) on homepage banner

### Changed

- Dashboard and report bar charts are now more easily readable - values appear on top or next to the bars instead of inside of them. Comparisons between project and platform values are now only visible in the report tooltips and do not break the chart itself.

### Fixed

- Using a custom tile provider should work now.
- Registration form with a date field doesn't crash anymore

## 2022-01-06

### Fixed

- Changing the values for Registration helper text and Account confirmation in Admin > Settings > Registration doesn't cause other values to be erased anymore.

## 2022-01-05

### Changed

- Improved the user interface of the Registration tab in the Admin settings

## 2021-12-23

### Added

- Adding pages in 'Navigation' tab in settings now possible, changing names of navbar items now works, removed 'secret pages-page'.
- Different layouts for the homepage banner (for signed-out users)
- Preview functionality for the image of the homepage banner in the back-office

### Fixed

- Saving of homepage banner image overlay color and opacity

## 2021-12-22

### Fixed

- Notifications of inappropriate content now link to the item containing the flagged content

## 2021-12-16

### Added

- Ability to scan all post, recently added posts and not tagged posts in Insights

## 2021-12-15

### Fixed

- Severe code-injection vulnerability
- More small copy changes for customizable navbar, made styling Navigation tab consistent with other tabs, re-enabled slug editing on secret pages-page.

## 2021-12-10

- Copy for customizable navbar

## 2021-12-09

### Added

- Customizable navbar

## 2021-12-08

### Changed

- Improved the structure and copy of the Admin > Settings > Customize page.

### Fixed

- Insights scan category button no longer appears when the insights nlp feature flag is disabled

## 2021-11-30

### Added

- Insights loading indicator on category scan

### Fixed

- Password reset emails sometimes took a long time to be send out, they are now processed much faster (even when the background job queue has lots of items).

## 2021-11-25

### Added

- New translations from Crowdin.
- Sign-up flow: Not activating any custom registration fields no longer breaks sign-up. Refreshing page during sign-up flow no longer creates an unregistered user.

## 2021-11-22

### Changed

- Enable/disable avatars in homepage banner
- Increased size of city logo in the footer

### Fixed

- Links to ideas in admin digest emails work again
- Votes statistics not showing up in the dashboard for some admins and project moderators.

## 2021-11-16

### Fixed

- Custom topics are not displayed as filters on the proposals overview page.

### Added

- Added a tooltip in the survey project settings with a link to a support article that explains how to embed links in Google forms
- Input count to Insights View screen

### Changed

- Add clarification tooltips to Insights View screen
- When a user account is deleted, visits data associated to that account are now removed from Matomo.

## 2021-11-11

### Changed

- Improvements to the loading speed of the landing page and some items with dropdown menus in the navigation bar.

## 2021-11-05

### Fixed

- Dashboard issue where the current month did not appear for certain time zones

## 2021-11-04

### Added

- New translations from Crowdin.

## 2021-11-03

### Fixed

- Microsoft Form survey iframes no longer auto-focus on the form
- Stop confusing Serbian Latin and Cyrillic in back locales.

## 2021-11-01

### Changed

- The whole input card in Insight View screen is now clickable
- Inputs list component in Insights View screen now shows active filters at all times
- Insights Network Visualisation changes:
  - Reduced space between clusters
  - Increased font size for keywords labels
  - It is now possible to de-select keywords by clicking on them twice

### Fixed

- If there's an error message related to the project title, it goes away if the title is edited (and only shows again if we submit and the error isn't fixed).

## 2021-10-27

### Changed

- Removed the unused '/ideas/new' route

### Fixed

- Sorting order and list/map view settings of ideas are available again if voting is disabled.
- Project phase started emails and notifications.

## 2021-10-26

### Added

- Limit number of downvotes.

### Changed

- Improved quality of Idea and App Header Images
- Idea cards in the map view only show the downvote icon when downvoting is enabled or when it's disabled and it's disabled for a different reason than explicit turning off of the downvoting functionality.
- Now also for idea cards on the map view: the comment icon on an idea card is only shown when commenting in the project is enabled or there's at least one idea with a comment.

### Fixed

- The event cards now rearrange themselves vertically on mobile / small screens. Before they were always arranged horizontally. This fixed the issue of them going off-screen when there is not enough screen space.

## 2021-10-25

### Changed

- The comment icon on an idea card is only shown when commenting in the project is enabled or there's at least one idea with a comment.
- Increased Microsoft Forms survey width

### Fixed

- Insights table approve button no longer appears when there are no suggested tags
- Insights tags are now truncated when they are too long
- Insights posts cards on View screen no longer display text with different font-sizes
- Insights posts in table are no longer sorted by default

## 2021-10-20

### Changed

- PII (Personally Identifiable Information) data, if any, are now removed from Segment when a user account is deleted.

## 2021-10-19

### Changed

- Tags which do not contain any inputs are no longer visible on the Insights View screen
- PII (Personally Identifiable Information) data, if any, are now removed from Intercom when a user account is deleted.

### Added

- Added export functionality to Insights View screen inputs list

## 2021-10-15

### Changed

- Project reports are no longer available in the dashboard section. Instread, they can be found in the Reporting section of tha admin.

### Fixed

- Platform is now accepting valid Microsoft Form survey links with custom subdomains
- When user goes to the url of an Insight that no longer exist, they get redirected to the Insights List screen.

## 2021-10-14

### Fixed

- File uploads for ideas, projects, events, folders

## 2021-10-13 (2)

### Fixed

- Validation and functioning of page forms are fixed (forms to change the fixed/legal pages such as the FAQ, T&C, privacy policy, etc.).

## 2021-10-13

### Added

- Users can now change their name after validation with FranceConnect
- Permit embedding of videos from dreambroker in rich-text editor content.
- Possibility to create an Insights tag from selected filters in the Insights View screen

## 2021-10-12

### Added

- Added Serbian (Cyrillic) to platform

## 2021-10-11

### Added

- Insights View screen and visualization
- Users can now change their name after validation with FranceConnect

## 2021-10-06

### Fixed

- Issue with user deletion

### Added

- Initial blocked words lists for Luxembourgish and Italian.
- Added Luxembourgish translations.

## 2021-10-05

### Added

- Blocked words lists for Luxembourgish and Italian (which allows the profanity blocker feature).

### Changed

- Removed 'FAQ' and 'About' from the footer.
- Removed links to other pages at the bottom of the fixed and legal pages (Cookie policy, T&C, etc.)
- Removed the YES/NO short feedback form in the footer (as it wasn't working)

## 2021-10-01

### Fixed

- Typeform export from the platform shows the answers to all questions again.

## 2021-09-29

### Changed

- Insights Edit screen improvements
  - Added tooltip in the tags sidebar
  - Added quick delete action to category button in the categories sidebar
  - "Detect tags" button only shows if there are tags detected
  - "Reset tags" button is moved to a menu
  - Removed "add" button from input sidebar and improved select hover state
- Split 'Pages' tab in admin/settings into the 'Pages' and 'Policies' tabs. 'Pages' contains the about, FAQ and a11y statement pages, while 'Policies' contains the terms and conditions, privacy- and cookie policy. The 'Pages' tab will soon be replaced by a 'Navigation' tab with more customizability options as part of the upcoming nav-bar customization functionality. This is just a temporary in-between solution.

## 2021-09-24

### Added

- SmartSurvey integration

## 2021-09-22

### Changed

- Very short phases are now shown slightly bigger in the timeline, and projects with many phases will display the timeline correctly.

### Fixed

- Cookie popup can be closed again.

## 2021-09-21

### Added

- Permit embedding of videos from videotool.dk in rich-text editor content.

### Changed

- Project moderators have access to the 'Reporting' tab of the admin panel for their projects.

### Fixed

- The category columns in input `xlsx` exports (insights) are now ordered as presented in the application.

## 2021-09-14

### Changed

- Mobile navbar got redesigned. We now have a 'More' button in the default menu that opens up a full mobile menu.

## 2021-09-13

### Added

- Insights table export button. Adds the ability to export the inputs as xlsx for all categories or a selected one.

### Fixed

- Fixes issue where user name will sometimes appear as "undefined"

## 2021-09-06

### Added

- Keyboard navigation improvements for the Insights Edit view
- Added the internal machinery to support text network analyses in the end-to-end flow.

### Fixed

- '&' character now displays correctly in Idea description and Project preview description.
- Fixes user export with custom fields

## 2021-09-03

### Fixed

- Ghent now supports mapping 25 instead of 24 neighbourhouds

## 2021-09-02

### Fixed

- Setting DNS records when the host is changed.
- Smart group rules for participation in project, topic or idea status are now applied in one continuous SQL query.

### Changed

- The rule values for participation in project, topic or idea status, with predicates that are not a negation, are now represented as arrays of IDs in order to support specifying multiple projects, topics or idea statuses (the rule applies when satisfied for one of the values).

## 2021-09-01

### Fixed

- When voting is disabled, the reason is shown again

## 2021-08-31

### Added

- When signing up with another service (e.g. Google), the platform will now remember a prior language selection.

### Fixed

- Accessibility: voting buttons (thumbs) have a darker color when disabled. There's also more visual distinction between voting buttons on input cards when they are enabled and disabled.
- Accessibility: The default background color of the last "bubble" of the avatars showing on e.g. the landing page top banner is darker, so the contrast with its content (number of remaining users) is clearer.
- Accessibility: the text colors of the currently selected phase in a timeline project are darker to improve color contrast to meet WCAG 2.1 AA requirements.
- Accessibility: the status and topics on an input (idea) page are more distinctive compared to its background, meeting WCAG 2.1 AA criteria.
- Verification using Auth0 method no longer fails for everyone but the first user

## 2021-08-30

### Added

- New Insights module containing Insights end-to-end flow

## 2021-08-26

### Added

- Microsoft Forms integration

## 2021-08-20

### Fixed

- Survey options now appear as expected when creating a new survey project
- Adds a feature flag to disable user biographies from adminHQ

## 2021-08-18

### Added

- Added Italian to platform
- Support for a new verification method specifically for Ghent, which lets users verify using their rijksregisternummer
- Improved participatory budgeting:
  - Support for new virtual currencies (TOK: tokens, CRE: credits)
  - A minimum budget limit can be configured per project, forcing citizens to fill up their basket to some extent (or specify a specific basket amount when minimum and maximum budget are the same)
  - Copy improvements

## 2021-08-11

### Fixed

- When considering to remove a flag after updating content, all relevant attributes are re-evaluated.
- Issues with viewing notifications and marking them as read.

## 2021-08-09

### Fixed

- The preheader with a missing translation has been removed from user confirmation email

### Fixed

- When you sign up with Google, the platform will now automatically use the language of your profile whenever possible
- Fixed invalid SQL queries that were causing various issues throughout the platforms (Part I). (IN-510)

## 2021-08-05

### Added

- Added message logging to monitor tenant creation status (shown in admin HQ).

### Changed

- No default value for the lifecycle stage is prefilled, a value must be explicitly specified.
- Changing the lifecycle stage from/to demo is prohibited.
- Only tenant templates that apply without issues are released.
- On create validation for authors was replaced by publication context, to allow templates to successfully create content without authors.

## 2021-08-04

### Fixed

- Certain characters in Volunteer Cause titles prevented exporting lists of volunteers to Excel from admin/projects/.../volunteering view.
- Limit of 10 events under projects and in back office
- Events widget switch being shown in non-commercial plans

## 2021-07-30

### Added

- Configured dependabot for the frontend, a tool that helps keeping dependencies up to date.
- Added events overview page to navigation menu, which can be enabled or disabled.
- Added events widget to front page, which can be enabled or disabled (commercial feature).

## 2021-07-16

### Added

- Auto-detection of inappropriate content (in beta for certain languages). Flagged content can be inspected on the admin Activity page. The setting can be toggled in the General settings tab.

### Fixed

- On the admin activity page (/admin/moderation), items about proposals now correctly link to proposals (instead of to projects). Also, the copy of the links at the end of the item rows is now correct for different types of content (correct conjugation of 'this post', 'this project', etc. for all languages).

## 2021-07-14

### Added

- Project phases now have their own URLs, which makes it possible to link to a specific phase

### Fixed

- Blocked words for content that can contain HTML
- Searching users after sorting (e.g. by role)

## 2021-07-09

### Changed

- The admin Guide link goes to the support center now instead of to /admin/guide

## 2021-07-02

### Fixed

- Instances where the user name was "unknown author"

### Changed

- Removed the slogan from the homepage footer

## 2021-06-30

### Changed

- Users can no longer leave registration before confirming their account. This should prevent bugs relative to unconfirmed users navigating the platform.

## 2021-06-29

### Fixed

- Map: Fix for ideas that only have coordinates but no address not being shown on the map
- Map: Fix for 'click on the map to add your input' message wrongfully being shown when idea posting is not allowed
- Sign-up flow: Fix for bug that could cause the browser to freeze when the user tried to complete the custom fields step
- Project description: Fix for numbered and unnumbered lists being cut off
- Project Managers can now upload map layers.

### Changed

- Map: When an idea is selected that is hidden behind a cluster the map now zooms in to show that marker
- Map: Idea marker gets centered on map when clicked
- Map: Larger idea box on bigger desktop screens (width > 1440 pixels)
- Idea location: Display idea location in degrees (°) minutes (') seconds ('') when the idea only has coordinates but no address
- Sign-up flow: Show loading spinner when the user clicks on 'skip this step' in the sign-up custom fields step
- Image upload: The default max allowed file size for an image is now 10 Mb instead of 5 Mb

### Added

- 'Go back' button from project to project folder (if appropriate).

## 2021-06-22

### Changed

- Project managers that are assigned to a project and/or its input now lose those assignments when losing project management rights over that project.

### Fixed

- Input manager side modal scroll.

## 2021-06-18

### Fixed

- Privacy policy now opens in new tab.
- Landing page custom section now uses theme colors.
- Buttons and links in project description now open internal links in the same tab, and external links in a new tab.

## 2021-06-16

### Fixed

- Project moderators can no longer see draft projects they don't moderate in the project listing.
- The content and subject of the emails used to share an input (idea/issue/option/contribution/...) do now include the correct input title and URL.
- Sharing new ideas on Facebook goes faster
- Manual campaigns now have the layout content in all available languages.

## 2021-06-11

### Fixed

- Facebook button no longer shows when not configured.

## 2021-06-10

### Fixed

- Creating invites on a platform with many heavy custom registration fields is no longer unworkably slow

## 2021-06-09

### Added

- New citizen-facing map view

## 2021-06-08

### Fixed

- Ordering by ideas by trending is now working.
- Ordering by ideas votes in the input manager is now working.

## 2021-06-07

### Added

- Qualtrics surveys integration.

### Changed

- Project Events are now ordered chronologically from latest to soonest.

### Fixed

- Visibility Labels in the admin projects list are now visible.
- Tagged ideas export is fixed.
- Updating an idea in one locale does not overwrite other locales anymore

## 2021-05-28

### Fixed

- Project Events are now ordered chronologically from soonest to latest.

## 2021-05-27

### Fixed

- Project access rights management are now visible again.

## 2021-05-21

### Added

- Profanity blocker: when posting comments, input, proposals that contain profane words, posting will not be possible and a warning will be shown.

## 2021-05-20

### Fixed

- Excel exports of ideas without author

## 2021-05-19

### Added

- Support for Auth0 as a verification method

## 2021-05-18

### Fixed

- Active users no longer need confirmation

## 2021-05-14

### Fixed

- Fixed an issue causing already registered users to be prompted with the post-registration welcome screen.

## 2021-05-11

### Added

- Added polls to the reporting section of the dashboards

## 2021-05-10

### Changed

- Invited or verified users no longer require confirmation.

## 2021-05-07

### Fixed

- Spreasheet exports throughout the platform are improved.

### Added

- City Admins can now assign any user as the author of an idea when creating or updating.
- Email confirmation now happens in survey and signup page sign up forms.

## 2021-05-06

### Fixed

- Idea export to excel is no longer limited to 250 ideas.

## 2021-05-04

### Fixed

- Fixed issues causing email campaigns not to be sent.

## 2021-05-03

### Changed

- Users are now prompted to confirm their account after creating it, by receiving a confirmation code in their email address.

### Added

- SurveyXact Integration.

## 2021-05-01

### Added

- New module to plug email confirmation to users.

## 2021-04-29

### Fixed

- Editing the banner header in Admin > Settings > General, doesn't cause the other header fields to be cleared anymore

## 2021-04-22

### Fixed

- After the project title error appears, it disappears again after you start correcting the error

## 2021-03-31

### Fixed

- Customizable Banner Fields no longer get emptied/reset when changing another.

### Added

- When a client-side validation error happens for the project title in the admin, there will be an error next to the submit button in addition to the error message next to the input field.

## 2021-03-25

### Fixed

- The input fields for multiple locales provides an error messages when there's an error for at least one of the languages.

## 2021-03-23

### Fixed

- Fix for broken sign-up flow when signing-up through social sign-on

## 2021-03-19

### Fixed

- Admin>Dashboard>Users tab is no longer hidden for admins that manage projects.
- The password input no longer shows the password when hitting ENTER.
- Admin > Settings displays the tabs again

### Changed

- Empty folders are now shown in the landing page, navbar, projects page and sitemap.
- The sitemap no longer shows all projects and folder under each folder.
- Images added to folder descriptions are now compressed, reducing load times in project and folder pages.

### Added

- Allows for sending front-end events to our self-hosted matomo analytics tool

## 2021-03-16

### Changed

- Automatic tagging is functional for all clusters, and enabled for all premium customers

### Added

- Matomo is enabled for all platforms, tracking page views and front-end events (no workshops or back-end events yet)

## 2021-03-11

### Changed

- Tenants are now ordered alphabetically in AdminHQ
- Serbian (Latin) is now a language option.

## 2021-03-10

### Added

- CitizenLab admins can now change the link to the accessibility statement via AdminHQ.
- "Reply-to" field in emails from campaigns can be customized for each platform
- Customizable minimal required password length for each platform

## 2021-03-09

### Fixed

- Fixed a crash that would occur when tring to add tags to an idea

## 2021-03-08

### Fixed

- Phase pages now display the correct count of ideas (not retroactive - will only affect phases modified from today onwards).

## 2021-03-05

### Changed

- Changed the default style of the map
- Proposals/Initiatives are now sorted by most recent by default

### Added

- Custom maps (Project settings > Map): Admins now have the capability to customize the map shown inside of a project. They can do so by uploading geoJson files as layers on the map, and customizing those layers through the back-office UI (e.g. changing colors, marker icons, tooltip text, sort order, map legend, default zoom level, default center point).

### Fixed

- Fixed a crash that could potentially occur when opening an idea page and afterwards going back to the project page

## 2021-03-04

### Added

- In the admin (Settings > Registration tab), admins can now directly set the helper texts on top of the sign-up form (both for step 1 and 2).
- The admin Settings > Homepage and style tab has two new fields: one to allow customization for copy of the banner signed-in users see (on the landing page) and one to set the copy that's shown underneath this banner and above the projects/folders (also on the landing page).
- Copy to clarify sign up/log in possibilities with phone number

### Changed

- The admin Settings > Homepage and style tab has undergone copy improvements and has been rearranged
- The FranceConnect button to login, signup or verify your account now displays the messages required by the vendor.
- Updated the look of the FranceConnect button to login, signup or verify your account to feature the latests changes required by the vendor.

### Fixed

- Downvote button (thumbs down) on input card is displayed for archived projects

## 2021-03-03

### Added

- Users are now notified in app and via email when they're assigned as folder administrators.

## 2021-03-02

### Fixed

- Don't show empty space inside of the idea card when no avatar is present

### Added

- Maori as languages option

### Changed

- Improved layout of project event listings on mobile devices

## 2021-02-26

### Fixed

- France Connect button hover state now complies with the vendor's guidelines.

## 2021-02-24

### Fixed

- The project page no longer shows an eternal spinner when the user has no access to see the project

## 2021-02-18

### Added

- The password fields show an error when the password is too short
- The password fields have a 'show password' button to let people check their password while typing
- The password fields have a strength checker with appropriate informative message on how to increase the strength
- France Connect as a verification method.

### Fixed

- Notifications for started phases are no longer triggered for unpublished projects and folders.

## 2021-02-17

### Changed

- All input fields for multiple locales now use the components with locale switchers, resulting in a cleaner and more compact UI.
- Copy improvements

## 2021-02-12

### Fixed

- Fixed Azure AD login for some Azure setups (Schagen)

### Changed

- When searching for an idea, the search operation no longer searches on the author's name. This was causing severe performance issues and slowness of the paltforms.

## 2021-02-10

### Added

- Automatic tagging

## 2021-02-08

### Fixed

- Fixed a bug preventing registration fields and poll questions from reordering correctly.
- Fixed a bug causing errors in new platforms.

## 2021-02-04

### Fixed

- Fixed a bug causing the projects list in the navbar and projects page to display projects outside of folders when they're contained within them.

## 2021-01-29

### Added

- Ability to redirect URLs through AdminHQ
- Accessibility statement link in the footer

### Fixed

- Fixed issue affecting project managers that blocked access to their managed projects, when these are placed inside a folder.

## 2021-01-28

### Fixed

- A bug in Admin project edit page that did not allow a user to Go Back to the projects list after switching tabs
- Scrolling on the admin users page

## 2021-01-26

### Added

- Folder admin rights. Folder admins or 'managers' can be assigned per folder. They can create projects inside folders they have rights for, and moderate/change the folder and all projects that are inside.
- The 'from' and 'reply-to' emails can be customized by cluster (by our developers, not in Admin HQ). E.g. Benelux notification emails could be sent out by notifications@citizenlab.eu, US emails could be sent out by notifications@citizenlab.us etc., as long as those emails are owned by us. We can choose any email for "reply-to", so also email addresses we don't own. This means "reply-to" could potentially be configured to be an email address of the city, e.g. support@leuven.be. It is currently not possible to customize the reply-to (except for manual campaigns) and from fields for individual tenants.
- When a survey requires the user to be signed-in, we now show the sign in/up form directly on the page when not logged in (instead of the green infobox with a link to the sign-up popup)

### Fixed

- The 'reply-to' field of our emails showed up twice in recipient's email clients, now only once.

### Changed

- Added the recipient first and last name to the 'to' email field in their email client, so not only their email adress is shown.
- The links in the footer can now expand to multiple lines, and therefore accomodate more items (e.g. soon the addition of a link to the accesibility statement)

## 2021-01-21

### Added

- Added right-to-left rendering to emails

## 2021-01-18

### Fixed

- Access rights tab for participatory budget projects
- Admin moderation page access

## 2021-01-15

### Changed

- Copy improvements across different languages

## 2021-01-14

### Added

- Ability to customize the input term for a project

### Changed

- The word 'idea' was removed from as many places as possible from the platform, replaced with more generic copy.

## 2021-01-13

### Changed

- Idea cards redesign
- Project folder page redesign
- Project folders now have a single folder card image instead of 5 folder images in the admin settings
- By default 24 instead of 12 ideas or shown now on the project page

## 2020-12-17

### Fixed

- When creating a project from a template, only templates that are supported by the tenant's locale will show up
- Fixed several layout, interaction and data issues in the manual tagging feature of the Admin Processing page, making it ready for external use.
- Fixed project managers access of the Admin Processing page.

### Added

- Admin activity feed access for project managers
- Added empty state to processing list when no project is selected
- Keyboard shortcut tooltip for navigation buttons of the Admin Processing page

### Changed

- Reduced spacing in sidebar menu, allowing for more items to be displayed
- Style changes on the Admin Processing page

## 2020-12-08

### Fixed

- Issues with password reset and invitation emails
- No more idea duplicates showing up on idea overview pages
- Images no longer disappear from a body of an idea, or description of a project on phase, if placed at the bottom.

### Changed

- Increased color contrast of inactive timeline phases text to meet accesibility standard
- Increased color contrast of event card left-hand event dates to meet accesibility standard
- Increased color contrast of List/Map toggle component to meet accesibility standard

### Added

- Ability to tag ideas manually and automatically in the admin.

## 2020-12-02

### Changed

- By default the last active phase instead of the last phase is now selected when a timeline project has no active phase

### Fixed

- The empty white popup box won't pop up anymore after clicking the map view in non-ideation phases.
- Styling mistakes in the idea page voting and participatory budget boxes.
- The tooltip shown when hovering over a disabled idea posting button in the project page sticky top bar is no longer partially hidden

## 2020-12-01

### Changed

- Ideas are now still editable when idea posting is disabled for a project.

## 2020-11-30

### Added

- Ability to create new and edit existing idea statuses

### Fixed

- The page no longer refreshes when accepting the cookie policy

### Changed

- Segment is no longer used to connect other tools, instead following tools are integrated natively
  - Google Analytics
  - Google Tag Manager
  - Intercom
  - Satismeter
  - Segment, disabled by default
- Error messages for invitations, logins and password resets are now clearer.

## 2020-11-27

### Fixed

- Social authentication with Google when the user has no avatar.

### Changed

- Random user demographics on project copy.

## 2020-11-26

### Added

- Some specific copy for Vitry-sur-Seine

## 2020-11-25

### Fixed

- Sections with extra padding or funky widths in Admin were returned to normal
- Added missing copy from previous release
- Copy improvements in French

### Changed

- Proposal and idea descriptions now require 30 characters instead of the previous 500

## 2020-11-23

### Added

- Some specific copy for Sterling Council

### Fixed

- The Admin UI is no longer exposed to regular (and unauthenticated) users
- Clicking the toggle button of a custom registration field (in Admin > Settings > Registration fields) no longer duplicated the row
- Buttons added in the WYSIWYG editor now have the correct color when hovered
- The cookie policy and accessibility statement are not editable anymore from Admin > Settings > Pages

### Changed

**Project page:**

- Show all events at bottom of page instead of only upcoming events
- Reduced padding of sticky top bar
- Only show sticky top bar when an action button (e.g. 'Post an idea') is present, and you've scrolled past it.

**Project page right-hand sidebar:**

- Show 'See the ideas' button when the project has ended and the last phase was an ideation phase
- Show 'X ideas in the final phase' when the project has ended and the last phase was an ideation phase
- 'X phases' is now clickable and scrolls to the timeline when clicked
- 'X upcoming events' changed to 'X events', and event count now counts all events, not only upcoming events

**Admin project configuration page:**

- Replaced 'Project images' upload widget in back-office (Project > General) with 'Project card image', reduced the max count from 5 to 1 and updated the corresponding tooltip with new recommended image dimensions

**Idea page:**

- The map modal now shows address on top of the map when opened
- Share button copy change from "share idea" to "share"
- Right-hand sidebar is sticky now when its height allows it (= when the viewport is taller than the sidebar)
- Comment box now has an animation when it expands
- Adjusted scroll-to position when pressing 'Add a comment' to make sure the comment box is always fully visible in the viewport.

**Other:**

- Adjusted FileDisplay (downloadable files for a project or idea) link style to show underline by default, and increased contrast of hover color
- Reduced width of DateTimePicker, and always show arrows for time input

## 2020-11-20 (2)

### Fixed

- The project header image is screen reader friendly.
- The similar ideas feature doesn't make backend requests anymore when it's not enabled.

### Changed

- Areas are requested with a max. of 500 now, so more areas are visible in e.g. the admin dashboard.

## 2020-11-18

### Added

- Archived project folder cards on the homepage will now have an "Archived" label, the same way archived projects do\
- Improved support for right-to-left layout
- Experimental processing feature that allows admins and project managers to automatically assign tags to a set of ideas.

### Fixed

- Projects without idea sorting methods are no longer invalid.
- Surveys tab now shows for projects with survey phases.

### Changed

- Moved welcome email from cl2-emails to cl2-back

## 2020-11-16

### Added

- Admins can now select the default sort order for ideas in ideation and participatory budgeting projects, per project

### Changed

- The default sort order of ideas is now "Trending" instead of "Random" for every project if left unchanged
- Improved sign in/up loading speed
- Removed link to survey in the project page sidebar when not logged in. Instead it will show plain none-clickable text (e.g. '1 survey')

### Fixed

- Custom project slugs can now contain alphanumeric Arabic characters
- Project Topics table now updates if a topic is deleted or reordered.
- Empty lines with formatting (like bold or italic) in a Quill editor are now removed if not used as paragraphs.

## 2020-11-10

### Added

#### Integration of trial management into AdminHQ

- The lifecycle of the trials created from AdminHQ and from the website has been unified.
- After 14 days, a trial platform goes to Purgatory (`expired_trial`) and is no longer accessible. Fourteen days later, the expired trial will be removed altogether (at this point, there is no way back).
- The end date of a trial can be modified in AdminHQ (> Edit tenant > Internal tab).

## 2020-11-06

### Added

- Social sharing via WhatsApp
- Ability to edit the project URL
- Fragment to embed a form directly into the new proposal page, for regular users only

### Fixed

- The project about section is visibile in mobile view again
- Maps will no longer overflow on page resizes

## 2020-11-05

### Added

- Reordering of and cleaner interface for managing custom registration field options
- An 'add proposal' button in the proposals admin
- Fragment to user profile page to manage party membership settings (CD&V)
- "User not found" message when visiting a profile for a user that was deleted or could not be found

### Changed

- Proposal title max. length error message
- Moved delete functionality for projects and project folders to the admin overview

### Fixed

- The automatic scroll to the survey on survey project page

## 2020-11-03

### Fixed

- Fixed broken date picker for phase start and end date

## 2020-10-30

### Added

- Initial Right to left layout for Arabic language
- Idea description WYSIWYG editor now supports adding images and/or buttons

## 2020-10-27

### Added

- Support for Arabic

## 2020-10-22

### Added

- Project edit button on project page for admins/project manager
- Copy for Sterling Council

### Fixed

- Links will open in a new tab or stay on the same page depending on their context. Links to places on the platform will open on the same page, unless it breaks the flow (i.e. going to the T&C policy while signing up). Otherwise, they will open in a new tab.

### Changed

- In the project management rights no ambiguous 'no options' message will be shown anymore when you place your cursor in the search field

## 2020-10-16

### Added

- Ability to reorder geographic areas

### Fixed

- Stretched images in 'avatar bubbles'
- Input fields where other people can be @mentioned don't grow too wide anymore
- Linebar charts overlapping elements in the admin dashboard

## 2020-10-14

### Changed

- Project page redesign

## 2020-10-09

### Added

- Map configuration tool in AdminHQ (to configure maps and layers at the project level).

## 2020-10-08

### Added

- Project reports

### Changed

- Small styling fixes
- Smart group support multiple area codes
- Layout refinements for the new idea page
- More compact idea/proposal comment input
- Proposal 'how does it work' redesign

## 2020-10-01

### Changed

- Idea page redesign

## 2020-09-25

### Fixed

- The "Go to platform" button in custom email campaigns now works in Norwegian

### Added

- Granular permissions for proposals
- Possibility to restrict survey access to registered users only
- Logging project published events

### Changed

- Replaced `posting_enabled` in the proposal settings by the posting proposal granular permission
- Granular permissions are always granted to admins

## 2020-09-22

### Added

- Accessibility statement

## 2020-09-17

### Added

- Support for checkbox, number and (free) text values when initializing custom fields through excel invites.

### Changed

- Copy update for German, Romanian, Spanish (CL), and French (BE).

## 2020-09-15

### Added

- Support Enalyzer as a new survey provider
- Registration fields can now be hidden, meaning the user can't see or change them, typically controlled by an outside integration. They can still be used in smart groups.
- Registration fields can now be pre-populated using the invites excel

## 2020-09-08

### Fixed

- Custom buttons (e.g. in project descriptions) have correct styling in Safari.
- Horizontal bar chart overflow in Admin > Dashboard > Users tab
- User graphs for registration fields that are not used are not shown anymore in Admin > Dashboard > Users tab

### Added

- Pricing plan feature flags for smart groups and project access rights

## 2020-09-01

### Fixed

- IE11 no longer gives an error on places that use the intersection observer: project cards, most images, ...

### Added

- New platform setting: 'Abbreviated user names'. When enabled, user names are shown on the platform as first name + initial of last name (Jane D. instead of Jane Doe). This setting is intended for new platforms only. Once this options has been enabled, you MUST NOT change it back.
- You can now export all charts in the admin dashboard as xlsx or svg.
- Translation improvements (email nl...)

### Changed

- The about us (CitizenLab) section has been removed from the cookie policy

## 2020-08-27

### Added

- Support for rich text in field descriptions in the idea form.
- New "Proposed Budget" field in the idea form.

### Changed

- Passwords are checked against a list of common passwords before validation.
- Improving the security around xlsx exports (escaping formulas, enforcing access restrictions, etc.)
- Adding request throttling (rate-limiting) rules.
- Improving the consistency of the focus style.

## 2020-07-30

### Added

- Pricing plans in AdminHQ (Pricing plan limitations are not enforced).
- Showing the number of deviations from the pricing plan defaults in the tenant listing of AdminHQ.

### Changed

- Tidying up the form for creating new tenants in AdminHQ (removing unused features, adding titles and descriptions, reordering features, adding new feature flags, removing fields for non-relevant locales).

## 2020-07-10

### Added

- Project topics

### Changed

- Userid instead of email is used for hidden field in surveys (Leiden)
- New projects have 'draft' status by default

### Fixed

- Topics filter in ideas overview works again

## 2020-07-09 - Workshops

### Fixed

- Speps are scrollable

### Added

- Ability to export the inputs as an exel sheet
- Polish translations
- Portugese (pt-BR) translations

## 2020-06-26

### Fixed

- No longer possible to invite a project manager without selecting a project
- The button on the homepage now also respects the 'disable posting' setting in proposals
- Using project copy or a tenant template that contains a draft initiative no longer fails

### Added

- Romanian

## 2020-06-19

### Fixed

- Polish characters not being rendered correctly

### Added

- Back-office toggle to turn on/off the ability to add new proposals to the platform

## 2020-06-17

### Fixed

- It's no longer needed to manually refresh after deleting your account for a consistent UI
- It's no longer needed to manually refresh after using the admin toggle in the user overview
- The sign-in/up flow now correctly asks the user to verify if the smart group has other rules besides verification
-

demo`is no longer an available option for`organization_type` in admin HQ

- An error is shown when saving a typeform URL with `?email=xxxx` in the URL, which prevented emails to be linked to survey results
- On mobile, the info container in the proposal info page now has the right width
- A general issue with storing cookies if fixed, noticable by missing data in GA, Intercom not showing and the cookie consent repeatedly appearing
- Accessibility fix for the search field
- The `signup_helper_text` setting in admin HQ is again displayed in step 1 of the sign up flow

### Added

- There's a new field in admin HQ to configure custom copy in step 2 of the sign up flow called `custom_fields_signup_helper_text`
- `workshops` can be turned on/off in admin HQ, displayed as a new page in the admin interface

### Changed

- The copy for `project moderator` has changed to `project manager` everywhere
- The info image in the proposals header has changed

## 2020-06-03

### Fixed

- Maps with markers don't lose their center/zoom settings anymore
- English placeholders in idea form are gone for Spanish platforms

## 2020-05-26

### Changed

- Lots of small UI improvements throughout the platform
- Completely overhauled sign up/in flow:
  - Improved UI
  - Opens in a modal on top of existing page
  - Opens when an unauthenticaed user tries to perform an action that requires authentication (e.g. voting)
  - Automatically executes certain actions (e.g. voting) after the sign in/up flow has been completed (note: does not work for social sign-on, only email/password sign-on)
  - Includes a verification step in the sign up flow when the action requires it (e.g. voting is only allowed for verified users)

## 2020-05-20

### Fixed

- Budget field is shown again in idea form for participatory budget projects

## 2020-05-14

### Added

- Idea configurability: disabling/requiring certain fields in the idea form
- The footer has our new logo

### Changed

- Admins will receive a warning and need to confirm before sending a custom email to all users
- A survey project link in the top navigation will link to /info instead of to /survey

## 2020-04-29

### Fixed

- Folders are again shown in the navbar
- Adding an image to the description text now works when creating a project or a phase

### Added

- Support for Polish, Hungarian and Greenlandic

## 2020-04-23

### Fixed

- Long timeline phase names show properly

### Changed

- Redirect to project settings after creating the project
- Links to projects in the navigation menu link to the timeline for timeline projects

## 2020-04-21

### Fixed

- Fixed overlapping issue with idea vote bar on mobile
- Fixed an issue where images were used for which the filename contained special characters

### Added

- The overview (moderation) in the admin now has filters
  - Seen/not seen
  - Type: Comment/Idea/Proposal
  - Project
  - Search
- The idea xlsx export contains extra columns on location, number of comments and number of attachments

### Changed

- The permissions tab in the project settings has reordered content, to be more logical
- In German, the formal 'Sie' form has been replaced with the informal 'Du' form

## 2020-03-31

### Fixed

- Signing up with keyboard keys (Firefox)
- Composing manual emails with text images
- Exporting sheet of volunteers with long cause titles

### Added

- Folder attachments
- Publication status for folders

### Changed

- Show folder projects within admin project page

## 2020-03-20

### Added

- Volunteering as a new participation method

## 2020-03-16

### Fixed

- The project templates in the admin load again

## 2020-03-13

### Fixed

- The folder header image is not overly compressed when making changes to the folder settings
- The loading spinner on the idea page is centered

### Added

- Add images to folders, shown in cards.

### Changed

- Admins can now comment on ideas.

## 2020-03-10

### Fixed

- Fixed consent banner popping up every time you log in as admin
- Fixed back-office initiative status change 'Use latest official updates' radio button not working
- Fixed broken copy in Initiative page right-hand widget

### Added

- Add tooltip explaining what the city will do when the voting threshold is reached for a successful initiative
- Added verification step to the signup flow
- New continuous flow from vote button clicked to vote casted for unauthenticated, unverified users (click vote button -> account creation -> verification -> optional/required custom signup fields -> programmatically cast vote -> successfully voted message appears)
- The rich text editor in the admin now supports buttons

### Changed

- Admin HQ: new and improved list of timezones

## 2020-03-05

### Fixed

- Signup step 2 can no longer be skipped when there are required fields
- Correct tooltip link for support article on invitations
- Correct error messages when not filling in start/end date of a phase

### Added

- Setting to disable downvoting in a phase/project, feature flagged
- When a non-logged in visitor tries to vote on an idea that requires verification, the verification modal automatically appears after registering

## 2020-02-24

### Fixed

- Initiative image not found errors
- Templates generator out of disk space

### Added

- Folders i1
  - When enabled, an admin can create, edit, delete folders and move projects into and out of folders
  - Folders show in the project lists and can be ordered within projects

### Changed

- Initiative explanatory texts show on mobile views
- Existing platforms have a moderator@citizenlab.co admin user with a strong password in LastPass
- In the admin section, projects are no longer presented by publication status (Folders i1)

## 2020-02-19

### Fixed

- Loading more comments on the user profile page works again
- Accessibility improvements
- Adding an image no longer pops up the file dialog twice
- Changed to dedicated IP in mailgun to improve general deliverability of emails

### Added

- Improvements to the PB UI to make sure users confirm their basket at the end
- Ideation configurability i1
  - The idea form can be customized, on a project level, to display custom description texts for every field
- People filling out a poll are now included in the 'participated in' smart group rules
- Make me admin section in Admin HQ

### Changed

- When a platform no longer is available at a url, the application redirects to the CitizenLab website
- New platforms automatically get a moderator@citizenlab.co admin user with a strong password in LastPass

## 2020-01-29

### Fixed

- Rich text editor no longer allows non-video iframe content
- Smart groups that refer to a deleted project now get cleaned up when deleting a project
- All cookie consent buttons are now reachable on IE11
- More accessibility fixes
- The organization name is no longer missing in the password reset email

### Added

- CSAM verification
  - Users can authenticate and verify using BeID or itsme
  - User properties controlled by a verification method are locked in the user profile
  - Base layer of support for other similar verification methods in the future
- The order of project templates can now be changed in Templates HQ

### Changed

- Project templates overview no longer shows the filters

## 2020-01-17

### Fixed

- Further accesibility improvements:
  - Screen reader improvement for translations
  - Some color contrast improvements

### Added

- A hidden topics manager available at https://myfavouriteplatform.citizenlab.co/admin/topics

## 2020-01-15

### Fixed

- In the admin, the project title is now always displayed when editing a project
- Further accesibility improvements:
  - Site map improvements (navigation, clearer for screen readers)
  - Improved colors in several places for users with sight disability
  - Improved HTML to better inform screen reader users
  - Added keyboard functionality of password recovery
  - Improved forms (easier to use for users with motoric disabilities, better and more consistent validation, tips and tricks on mobile initiative form)
  - Improvements for screen reader in different languages (language picker, comment translations)
  - Added title (visible in your tab) for user settings page
  - Improved screen reader experience for comment posting, deleting, upvoting and idea voting

### Added

- The email notification settings on the user profile are now grouped in categories
- Unsubscribing through an email link now works without having to sign in first

### Changed

- The idea manager now shows all ideas by default, instead of filtered by the current user as assignee

## 2020-01-07

### Added

- Go to idea manager when clicking 'idea assigned to you' notification
- 2th iteration of the new admin moderation feature:
  - Not viewed/Viewed filtering
  - The ability to select one or more items and mark them as viewed/not viewed
  - 'Belongs to' table column, which shows the context that a piece of content belongs to (e.g. the idea and project that a comment belongs to)
  - 'Read more' expand mechanism for longer pieces of content
  - Language selector for multilingual content
  - 'Go to' link that will open a new tab and navigate you to the idea/iniative/comment that was posted

### Changed

- Improve layout (and more specifically width) of idea/iniatiatve forms on mobile
- Separate checkboxes for privacy policy and cookie policy
- Make the emails opt-in at registration

### Fixed

- Fix for unreadable password reset error message on Firefox
- Fix for project granular permission radio buttons not working

## 2019-12-12

### Added

- Polls now support questions for which a user can check multiple options, with a configurable maximum
- It's now possible to make a poll anonymous, which hides the user from the response excel export
- New verification method `id_card_lookup`, which supports the generic flow of verifying a user using a predined list of ID card numbers.
  - The copy can be configured in Admin HQ
  - The id cards CSV can be uploaded through Admin HQ

## 2019-12-11

### Added

- Admin moderation iteration 1 (feature flagged, turned on for a selected number of test clients)
- New verification onboarding campaign

### Changed

- Improved timeline composer
- Wysiwyg accessibility improvement

### Fixed

- English notifications when you have French as your language

## 2019-12-06

### Fixed

- Accessibility improvements:
  - Polls
  - Idea/initiative filter boxes
- Uploading a file in admin project page now shows the loading spinner when in progress
- Fixed English copy in notifications when other language selected
- Fixed project copy in Admin HQ not being saved

## 2019-12-05

### Fixed

- Small popups (popovers) no longer go off-screen on smaller screens
- Tooltips are no longer occluded by the checkbox in the idea manager
- The info icon on the initiatives voting box has improved alignment
- Project templates now display when there's only `en` is configured as a tenant locale
- When changing the lifecycle stage of a tenant, the update is now sent right away to segment
- When users accept an inivitation and are in a group, the group count is correctly updated
- Dropdowns in the registration flow can again support empty values
- Accessibility:
  - Various color changes to improve color contrasts
  - Color warning when picking too low contrast
  - Improvements to radio buttons, checkboxes, links and buttons for keyboard accessibility
  - Default built-in pages for new tenants have a better hierarchy for screen readers
- User posted an idea/initiative notification for admins will be in the correct language

## 2019-11-25

### Changed

- Updated translations
- Area filter not shown when no areas are configured
- Overall accessibility improvements for screen readers
- Improved accessibility of the select component, radio button, image upload and tooltip

### Fixed

- When adding a vote that triggers the voting limit on a project/phase, the other idea cards now automatically get updated with disabled vote buttons
- Fix for mobile bottom menu not being clickable when idea page was opened
- Navigating directly between projects via the menu no longer results in faulty idea card collections
- Display toggle (map or list view) of idea and initiative cards works again

## 2019-11-19

### Added

- New ideation project/phase setting called 'Idea location', which enables or disabled the ability to add a location to an idea and show the ideas on a map

### Changed

- Improved accessibility of the image upload component
- COW tooltipy copy
- Sharing modal layout improvement

### Fixed

- Checkboxes have unique ids to correctly identify their corresponding label, which improves screen reader friendliness when you have multiple checkboxes on one page.
- Avatar layout is back to the previous, smaller version

## 2019-11-15

### Fixed

- Fix for 'Click on map to add an idea' functionality not working
- Fix for notifications not showing

## 2019-11-12

### Fixed

- An email with subject `hihi` is no longer sent to admins that had their invite accepted
- Whe clicking the delete button in the file uploader, the page no longer refreshes
- Project templates no longer show with empty copy when the language is missing
- The countdown timer on initiatives now shows the correct value for days
- The radio buttons in the cookie manager are clickable again
- Changing the host of a tenant no longer breaks images embedded in texts
- It's possible again to unassign an idea in the idea manager
- The popup for adding a video or link URL is no longer invisible or unusable in some situations
- Uploading files is no longer failing for various filetypes we want to support
- Keyboard accessibility for modals

### Added

- ID Verification iteration 1
  - Users can verify their account by entering their ID card numbers (currently Chile only)
  - Verification is feature flagged and off by default
  - Smart groups can include the criterium 'is verified'
  - Users are prompted to verify their account when taking an actions that requires verification
- Total population for a tenant can now be entered in Admin HQ
- It's now possible to configure the word used for areas towards citizens from the areas admin
- Improvements to accessibility:
  - Idea and initiative forms: clearer for screen readers, keyboard accessibility, and more accessible input fields
  - Nav bar: clearer for screen readers and improved keyboard navigation
  - Project navigation and phases: clearer for screen readers
  - Sign-in, password reset and recovery pages: labeling of the input fields, clearer for screen readers
  - Participatory budgeting: clearer for screen readers

### Changed

- The organization name is now the default author in an official update

## 2019-10-22

### Fixed

- The sharing title on the idea page is now vertically aligned
- Improvements to the 'bad gateway' message sometimes affecting social sharing
- The map and markers are again visible in the admin dashboard
- First round of accessibility fixes and improvements
  - Dynamics of certain interactions are picked up by screen readers (PB, voting, ...)
  - Overall clarity for screen readers has improved
  - Improvements to information structure: HTML structure, W3C errors, head element with correct titles
  - Keyboard accessibility has generally improved: sign-up problems, login links, PB assignment, ...

### Added

- Initiatives iteration 3
  - Automatic status changes on threshold reached or time expired
  - When updating the status, official feedback needs to be provided simultaneously
  - Users receive emails and notifications related to (their) initiative
  - Initiatives support images in their body text
- Project templates
  - Admins can now create projects starting from a template
  - Templates contain images, a description and a timeline and let admin filter them by tags
  - Admins can share template descriptions with a publically accessible link
- It's now possible to configure the banner overlay color from the customize settings
- A custom email campaign now contains a CTA button by default

### Changed

- Complete copy overhaul of all emails

## 2019-10-03

### Fixed

- PB phase now has a basket button in the project navbar
- The datepicker in the timeline admin now works in IE11

### Changed

- For fragments (small pieces of UI that can be overridden per tenant) to work, they need to be enabled individually in admin HQ.

## 2019-09-25

### Fixed

- It's again possible to change a ideation/PB phase to something else when it contains no ideas
- Older browsers no longer crash when scrolling through comments (intersection observer error)
- Pagination controls are now correctly shown when there's multiple pages of users in the users manager
- The user count of groups in the users manager no longer includes invitees and matches the data shown
- Transition of timeline phases now happen at midnight, properly respecting the tenant timezone
- When looking at the map of an idea or initiative, the map marker is visible again
- The initiatives overview pages now uses the correct header and text colors
- The vote control on an initiative is no longer invisible on a tablet screen size
- The idea page in a budgeting context now shows the idea's budget
- The assign button on an idea card in a budgeting context behaves as expected when not logged in
- Project copy in Admin HQ that includes comments no longer fails
- Changing granular permissions by project moderator no longer fails

### Added

- Polling is now supported as a new participation method in a continuous project or a phase
  - A poll consists of multiple question with predefined answers
  - Users can only submit a poll once
  - Taking a poll can be restricted to certain groups, using granular permissions
  - The poll results can be exported to excel from the project settings
- It's now possible to disable Google Analytics, Google Tag Manager, Facebook Pixel and AdWords for specific tenants through Admin HQ

### Changed

- Large amount of copy improvements throughout to improve consistency and experience
- The ideas overview page is no longer enabled by default for new tenants
- The built-in 'Open idea project' can now be deleted in the project admin

## 2019-08-30

### Fixed

- The map preview box no longer overflows on mobile devices
- You're now correctly directed back to the idea/initiatives page after signing in/up through commenting

### Changed

- The height of the rich text editor is now limited to your screen height, to limit the scrolling when applying styles

## 2019-08-29

### Fixed

- Uploaded animated gifs are no longer displayed with weird artifacts
- Features that depend on NLP are less likely to be missing some parts of the data

### Added

- Citizen initiatives
  - Citizens can post view and post initiatives
  - Admins can manage initiatives, similar to how they manage ideas
  - Current limitation to be aware of, coming very soon:
    - No emails and notifications related to initiatives yet
    - No automated status changes when an initiative reaches enough votes or expires yet

## 2019-08-09

### Fixed

- Fixed a bug that sometimes prevented voting on comments
- When editing a comment, a mention in the comment no longer shows up as html
- In the dashboard, the domicile value 'outside' is now properly translated
- Some fixes were made to improve loading of the dashboard map with data edge cases
- Deleting a phase now still works when users that reveived notifications about the phase have deleted their account
- New releases should no longer require a hard refresh, avoiding landing page crashing issues we had

### Added

- File input on the idea form now works on mobile, if the device supports it

## 2019-07-26

### Fixed

- The project moderator email and notification now link to the admin idea manager instead of citizen side
- The widget no longer shows the `Multiloc`, but the real idea titles for some platforms

### Added

- Speed improvements to data requests to the backend throughout the whole paltform
- Changing the participation method from ideation to information/survey when there are ideas present is now prevented by the UI
- It's now possible to manually reorder archived projects
- There's new in-platform notifications for a status change on an idea you commented or voted on

## 2019-07-18

### Fixed

- It's no longer possible to change the participation method to information or survey if a phase/project already contains ideas
- The 'Share your idea modal' is now properly centered
- It's no longer possible to send out a manual email campaign when the author is not properly defined
- Invite emails are being sent out again
- Imported ideas no longer cause incomplete pages of idea cards
- Invited users who did not accept yet no longer receive any automated digest emails

## 2019-07-08

### Fixed

- When changing images like the project header, it's no longer needed to refresh to see the result
- The comments now display with a shorter date format to work better on smaller screens
- The code snippet from the widget will now work in some website that are strict on valid html
- The number of days in the assignee digest email is no longer 'null'
- The project preview description input is displayed again in the projects admin
- The idea status is no longer hidden when no vote buttons are displayed on the idea page
- Duplicate idea cards no longer appear when loading new pages

### Added

- Performance optimizations on the initial loading of the platform
- Performance optimizations on loading new pages of ideas and projects
- Newly uploaded images are automatically optimized to be smaller in filesize and load faster
- The 'Add an idea' button is now shown in every tab of the projects admin
- It's now possible to add videos to the idea body text
- E-mails are no longer sent out through Vero, but are using the internal cl2-emails server

### Changed

- The automated emails in the admin no longer show the time schedule, to work around the broken translations
- The rights for voting on comments now follow the same rights than commenting itself, instead of following the rights for idea voting
- On smaller desktop screens, 3 columns of idea cards are now shown instead of 2
- When adding an idea from the map, the idea will now be positioned on the exact location that was clicked instead of to the nearest detectable address
- Using the project copy tool in admin HQ is more tolerant about making copies of inconsistent source projects

## 2019-06-19

### Fixed

- Show 3-column instead of 2-column layout for ideas overview page on smaller desktop screens
- Don't hide status label on idea page when voting buttons are not shown

### Changed

- Small improvement in loading speed

## 2019-06-17

## Fixed

- The column titles in comments excel export are aligned with the content
- There's now enough space between voting anc translate links under a comment
- Vote button on an idea no longer stays active when a vote on that idea causes the voting treshold of the project to be reached

## Added

- The admin part of the new citizen initiatives is available (set initiatives feature on `allowed`)
  - Cities can configure how they plan to use initiatives
- A preview of how initiatives will look like city side is available, not yet ready for prime time (set initiatives feature on `allowed` and `enabled`)
- The ideas overview page has a new filtering sidebar, which will be used for other idea and initiative listings in the future
  - On idea status
  - On topic
  - Search
- Comments now load automatically while scrolling down, so the first comments appear faster

## 2019-06-05

### Fixed

- Fix an issue that when showing some ideas in an idea card would make the application crash

## 2019-05-21

### Fixed

- The idea page does no longer retain its previous scroll position when closing and reopening it
- The Similar Ideas box no longer has a problem with long idea titles not fitting inside of the box
- The Similar Ideas box content did not update when directly navigating from one idea page to the next
- The 'What were you looking for?' modal no longer gives an error when trying to open it

### Changed

- You now get redirected to the previously visited page instead of the landing page after you've completed the signup process

## 2019-05-20

### Fixed

- Closing the notification menu after scrolling no longer results in a navbar error
- When accessing the idea manager as a moderator, the assignee filter defaults to 'assigned to me'
- The idea and comment counts on the profile page now update as expected
- It's now possible to use a dropdown input in the 2nd registration step with a screen reader
- An invited user can no longer request a password reset, thereby becoming an inconsistent user that resulted in lots of problems

### Added

- Restyle of the idea page
  - Cleaner new style
  - Opening an idea no longer appears to be a modal
  - Properly styled similar ideas section
  - Showing comment count and avatars of contributors

### Changed

- When clicking the edit button in the idea manager, the edit form now opens in the sidemodal

## 2019-05-15

### Fixed

- Opening the projects dropdown no longer shows all menu items hovered when opened
- Users that can't contribute (post/comment/vote/survey) no longer get an email when a phase starts
- When a project has an ideation and a PB phase, the voting buttons are now shown during the ideation phase
- The admin navigation menu for moderators is now consistent with that for admins
- Moderators that try to access pages only accessible for admins, now get redirected to the dashboard
- The details tab in clustering doesn't cause the info panel to freeze anymore
- When writing an official update, the sbumit button now only becomes active when submission is possible
- The 'no options' copy in a dropdown without anything inside is now correctly translated
- Making a field empty in Admin HQ now correctly saves the empty value
- The active users graph no longer includes users that received an email as being active
- The translation button in an idea is no longer shown when there's only one platform language
- After changing granular permission, a refresh is no longer needed to see the results on ideas
- The sideview in the idea manager now shows the status dropdown in the correct language
- The layout of the sideview in the idea manager is now corrected
- A digest email to idea assignees is no longer sent out when no ideas are assigned to the admin/moderator
- Signing in with VUB Net ID works again
- Loading the insights map can no longer be infinite, it will now show an error message when the request fails

### Added

- The profile page of a user now also shows the comments by that user
- Users can now delete their own profile from their edit profile page
- Similar ideas, clustering and location detection now work in Spanish, German, Danish and Norwegian
- Facebooks bot coming from `tfbnw.net` are now blocked from signing up
- Moderators now also have a global idea manager, showing all the ideas from the projects they're moderating
- Loading the insights map, which can be slow, now shows a loading indicator

### Changed

- Voting buttons are no longer shown when voting is not enabled
- Improved and more granular copy text for several voting and commenting disabled messages

## 2019-04-30

### Fixed

- Time remaning on project card is no longer Capitalized
- Non-admin users no longer get pushed to intercom
- Improvements to the idea manager for IE11
- When filtering on a project in the idea manager, the selected project is highlighted again
- @citizenlab.cl admins can now also access churned platforms
- The user count in the user manager now includes migrated cl1 users
- Sending invitations will no longer fail on duplicate mixed-case email addresses

### Added

- Ideas can now be assigned to moderators and admins in the idea manager
  - Added filter on assignee, set by default to 'assigned to me'
  - Added filter to only show ideas that need feedback
  - When clicking an idea, it now opens in and can be partially edited from a half screen modal
  - Admins and moderators get a weekly digest email with their ideas that need feedback
- Completely new comments UI with support for comment upvotes
  - Comments are visually clearly grouped per parent comment
  - Sub-comments use @mentions to target which other subcomment they reply to
  - Comments can be sorted by time or by votes
- Ideas can now be sorted randomly, which is the new default
- New smart group rule for users that contributed to a specific topic
- New smart group rule for users that contributed to ideas with a specific status
- Clear error message when an invitee does a normal sign up

### Changed

- The idea grid no longer shows a 'post an idea' button when there are no ideas yet

## 2019-04-24

### Fixed

- Project cards now show correct time remaining until midnight

## 2019-04-23

### Fixed

- Closing the notification menu does not cause an error anymore
- The unread notifications count is now displayed correctly on IE11
- Clicking on an invite link will now show an immediate error if the invite is no longer valid

### Changed

- The admin guide is now under the Get Started link and the dashboards is the admin index
- The project cards give feedback CTA was removed
- An idea can now be deleted on the idea page
- The default border radius throughout the platform now is 3px instead of 5px
- The areas filter on the project cards is only shown when there is more than one area

## 2019-04-16

### Fixed

- The comment count of a project remains correct when moving an idea to a different project
- Fixed an issue when copying projects (through the admin HQ) to tenants with conflicting locales
- Only count people who posted/voted/commented/... as participants (this is perceived as a fix in the dashboards)
- Invites are still sent out when some emails correspond to existing users/invitees
- Phase started/upcoming notifications are only sent out for published projects

### Added

- Posting text with a URL will turn the URL part into a link
- Added smart group rules for topic and idea status participants

### Changed

- New configuration for which email campaigns are enabled by default
- Changed project image medium size to 575x575

## 2019-04-02

### Fixed

- The new idea button now shows the tooltip on focus
- The gender graph in clustering is now translated
- Tooltips on the right of the screen no longer fall off
- Text in tooltips no longer overflows the tooltip borders
- When there are no ideas, the 'post an idea' button is no longer shown on a user profile or the ideas overview page
- The project card no longer displays a line on the bottom when there is no meta information available
- Downloading the survey results now consistently triggers a browser download
- The bottom of the left sidebar of the idea manager can now be reached when there are a lot of projects
- The time control in the admin dashboard is now translated
- Various fixes to improve resilience of project copy tool

### Added

- The ideas overview page now has a project filter
- The various pages now support the `$|orgName|` variable, which is replaced by the organization name of the tenant
- Non-CitizenLab admins can no longer access the admin when the lifecycle stage is set to churned
- A new style variable controls the header opacity when signed in
- New email as a reminder to an invitee after 3 days
- New email when a project phase will start in a week
- New email when a new project phase has started
- The ideas link in the navbar is now feature flagged as `ideas_overview`

### Changed

- When filtering projects by multiple areas, all projects that have one of the areas or no area are now shown
- The user search box for adding a moderator now shows a better placeholder text, explaining the goal

## 2019-03-20

### Fixed

- Fixed mobile layout issues with cookie policy, idea image and idea title for small screens (IPhone 5S)
- Posting an idea in a timeline that hasn't started yet (as an admin) now puts the idea in the first phase
- Notifications menu renders properly in IE11
- The CTA on project cards is no longer shown for archived and finished projects
- Invited users that sign up with another authentication provider now automatically redeem their invitation
- When the tenant only has one locale, no language switcher is shown in the official feedback form

### Added

- Capabilities have been added to apply custom styling to the platform header
  - Styling can be changed through a new style tab in admin HQ
  - It's also possible to configure a different platform-wide font
  - Styling changes should only be done by a designer or front-end developer, as there are a lot of things that could go wrong
- The initial loading speed of the platform has increased noticably due to no longer loading things that are not immediately needed right away.
- Tenant templates are now automatically updated from the `.template` platforms every night
- The project copy tool in admin HQ now supports time shifting and automatically tries to solve language conflicts in the data
- New notifications and emails for upcoming (1 week before) and starting phases

### Changed

- Archived ieas are no longer displayed on the general ideas page
- The time remaining on project cards is no longer shown on 2 lines if there's enough space
- New platforms will show the 'manual project sorting' toggle by default
- Some changes were made to modals throughout to make them more consistent and responsiveness
- New ideas now have a minimal character limit of 10 for the title and 30 for the body
- User pages have a more elaborate meta title and description for SEO purposes

## 2019-03-11

### Fixed

- Notifications layout on IE11
- Errors due to loading the page during a deployment

## 2019-03-11

### Fixed

- Similar ideas is now fast enough to enable in production
- NLP insights will no longer keep on loading when creating a new clusgtering graph
- The comment count on project cards now correctly updates on deleted comments
- Various spacing issues with the new landing page on mobile are fixed
- When logging out, the avatars on the project card no longer disappear
- The widget no longer cuts off the title when it's too long
- In admin > settings > pages, all inputs are now correctly displayed using the rich text editor
- The notifications are no longer indented inconsistently
- Exporting typeform survey results now also work when the survey embed url contains `?source=xxxxx`
- When there's a dropdown with a lot of options during signup, these options are no longer unreachable when scrolling down
- The cookie policy no longer displays overlapping text on mobile
- The `isSuperAdmin`, `isProjectModerator` and `highestRole` user properties are now always named using camelCasing

### Added

- Official feedback
  - Admins and moderators can react to ideas with official feedback from the idea page
  - Users contributing to the idea receive a notification and email
  - Feedback can be posted using a free text name
  - Feedback can be updated later on
  - Admin and moderators can no longer write top-level comments
  - Comments by admins or moderators carry an `Official` badge
- When giving product feedback from the footer, a message and email can be provided for negative feedback
- CTA on project card now takes granular permissions into account
- CTA on project card is now also shown on mobile
- Projects for which the final phase has finished are marked as finished on their project card
- Projects on the landing page and all projects page can now be filtered on area through the URL

### Changed

- The avatars on a project card now include all users that posted, voted or commented
- Commenting is no longer possible on ideas not in the active phase

## 2019-03-03

### Fixed

- Manually sorting projects in the admin works as expected

### Added

- Support for Spanish
- The copy of 'x is currently working on' can be customized in admin HQ
- Extra caching layer in cl2-nlp speeds up similar ideas and creating clusters

## 2019-02-28

### Fixed

- In the dashboard, the labels on the users by gender donut chart are no longer cut off
- Adding file attachments with multiple consecutive spaces in the filename no longer fails
- Project copy in admin HQ no longer fails when users have mismatching locales with the new platform

### Added

- New landing page redesign
  - Project cards have a new layout and show the time remaining, a CTA and a metric related to the type of phase
  - The bottom of the landing page displays a new custom info text, configurable in the admin settings
  - New smarter project sorting algorithm, which can be changed to manual ordering in the projects admin
  - Ideas are no longer shown on the landing page
  - The `Show all projects` link is only shown when there are more than 10 projects
- New attributes are added to segment, available in all downstream tools:
  - `isSuperAdmin`: Set to true when the user is an admin with a citizenlab email
  - `isProjectModerator`
  - `highestRole`: Either `super_admin`, `admin`, `project_moderator` or `user`

### Changed

- Intercom now only receives users that are admin or project moderator (excluding citizenlab users)

## 2019-02-20

### Fixed

- User digest email events are sent out again
- The user statistics on the admin dashboard are back to the correct values
- Creating a new project page as an admin does not result in a blank page anymore
- Improved saving behaviour when saving images in a phase's description
- When logged in and visiting a url containing another locale than the one you previously picked, your locale choice is no longer overwritten

### Added

- Project copy feature (in admin HQ) now also supports copying ideas (including comments and votes) and allows you to specify a new slug for the project URL
- Unlogged users locale preference is saved in their browser

## 2019-02-14

### Fixed

- Project/new is no longer a blank page

## 2019-02-13

### Fixed

- Texts written with the rich text editor are shown more consistently in and outside of the editor
- Opening a dropdown of the smart group conditions form now scrolls down the modal
- When changing the sorting method in the ideas overview, the pagination now resets as expected
- Google login no longer uses the deprecated Google+ authentication API

### Added

- Typeform survey for typeform can now be downloaded as xlsx from a tab in the project settings
  - The Segment user token needs to be filled out in Admin HQ
  - New survey responses generate an event in segment
- Survey providers can be feature flagged individually
- New \*.template.citizenlab.co platforms now serve as definitions of the tenant template
- The registration fields overview in admin now shows a badge when fields are required

### Changed

- Surveymonkey is now feature-flagged off by default for new platforms

## 2019-01-30

### Fixed

- Long topic names no longer overlap in the admin dashboards
- Video no longer pops out of the phase description text
- Added event tracking for widget code copy and changing notification settings
- Saving admin settings no longer fails because of a mismatch between platform and user languages
- The password reset message now renders correctly on IE11
- It's easier to delete a selected image in the rich text editor
- The copy in the modal to create a new group now renders correctly in IE11
- Texts used in the the dashboard insights are no longer only shown in English
- Tracking of the 'Did you find what you're looking for?' footer not works correctly

### Added

- Tooltips have been added throughout the whole admin interface
- A new homepage custom text section can be configured in the admin settings, it will appear on the landing page in a future release
- New experimental notifications have been added that notify admins/moderators on every single idea and comment
- New tenant properties are being logged to Google Analytics

## 2019-01-19

### Fixed

- Registration fields of the type 'multiple select' can again be set in the 2nd step of the signup flow
- Creating invitations through an excel file no longer fails when there are multiple users with the same first and last name

## 2019-01-18

### Fixed

- Overflowing text in project header
- Fixed color overlay full opaque for non-updated tenant settings
- Fixed avatar layout in IE11
- Fixed idea page scrolling not working in some cases on iPad
- Pressing the enter key inside of a project settings page will no longer trigger a dialog to delet the project

### Changed

- Reduced the size of the avatars on the landing page header and footer
- Made 'alt' text inside avatar invisible
- Better cross-browser scaling of the background image of the header that's being shown to signed-in users
- Added more spacing underneath Survey, as not to overlap the new feedback buttons
- Increased width of author header inside of a comment to better accomodate long names
- Adjusted avatar hover effect to be inline with design spec￼

## 2019-01-17

### Added

- `header_overlay_opacity` in admin HQ allows to configure how transparent header color is when not signed in
- `custom_onboarding_fallback_message` in admin HQ allows to override the message shown in the header when signed in

## 2019-01-16

### Fixed

- The clustering prototype no longer shows labels behind other content
- Removing a project header image is again possible
- New active platforms get properly submitted to google search console again
- Scrolling issues with an iPad on the idea modal have been resolved
- Signing up through Google is working again
- The line underneath active elements in the project navbar now has the correct length
- A long location does no longer break the lay-out of an event card
- The dashboards are visible again by project moderators
- The admin toggle in the users manager is working again

### Added

- When logged in, a user gets to see a dynamic call to action, asking to
  - Complete their profile
  - Display a custom message configurable through admin HQ
  - Display the default fallback engagement motivator
- The landing page header now shows user avatars
- It's now possible to post an idea from the admin idea manager
- The footer now shows a feedback element for citizens
- A new 'map' dashboard now shows the ideas on their locations detected from the text using NLP
- The clustering prototype now shows the detected keywords when clustering is used

### Changed

- The navbar and landing page have a completely refreshed design
  - The font has changed all over the platform
  - 3 different colors (main, secondary, text) are configurable in Admin HQ
- The clustering prototype has been moved to its own dashboard tab
- Project cards for continuous projects now link to the information page instead of ideas

## 2018-12-26

### Fixed

- The rich text editor now formats more content the same way as they will be shown in the platform

### Added

- Admin onboarding guide
  - Shown as the first page in the admin, guiding users on steps to take
- The idea page now shows similar ideas, based on NLP
  - Feature flagged as `similar_ideas`, turned off by default
  - Experimental, intended to evaluate NLP similarity performance
- A user is now automatically signed out from FranceConnect when signing out of the platform

### Changed

- When a user signs in using FranceConnect, names and some signup fields can no longer be changed manually
- The FranceConnect button now has the official size and dimensions and no T&C
- SEO improvements to the "Powered by CitizenLab" logo

## 2018-12-13

### Fixed

- User digest email campaigns is sent out again
- IE11 UI fixes:
  - Project card text overflow bug
  - Project header text wrapping/centering bug
  - Timeline header broken layout bug
  - Dropdown not correctly positioned bug
- Creating new tenants and changing the host of existing tenants makes automatic DNS changes again

### Added

- SEO improvements: project pages and info pages are now included in sitemap
- Surveys now have Google Forms support

## 2018-12-11-2

### Fixed

- A required registration field of type number no longer blocks users on step 2 of the registration flow

## 2018-12-11

### Fixed

- Loading an idea page with a deleted comment no longer results in an error being shown
- Assigning a first bedget to a PB project as a new user no longer shows an infinite spinner
- Various dropdowns, most famously users group selection dropdown, no longer overlap menu items

## 2018-12-07

### Fixed

- It's again possible to write a comment to a comment on mobile
- When logged in and trying to log in again, the user is now redirected to the homepage
- A deleted user no longer generates a link going nowhere in the comments
- The dropdown menu for granular permissions no longer disappears behind the user search field
- After deleting an idea, the edit and delete buttons are no longer shown in the idea manager
- Long event title no longer pass out of the event box
- Notifications from a user that got deleted now show 'deleted user' instead of nothing

### Added

- Machine translations on the idea page
  - The idea body and every comment not in the user's language shows a button to translate
  - Feature flagged as `machine_translations`
  - Works for all languages
- Show the currency in the amount field for participatory budgeting in the admin
- Built-in registration fields can now be made required in the admin
- FranceConnect now shows a "What is FranceConnect?" link under the button

### Changed

- The picks column in the idea manager no longer shows a euro icon

## 2018-11-28

### Fixed

- IE11 graphical fixes in text editor, status badges and file drag&drop area fixed
- The idea tab is visible again within the admin of a continuous PB project
- The checkbox within 3rd party login buttons is now clickable in Firefox

## 2018-11-27

### Fixed

- When all registration fields are disabled, signing up through invite no longer blocks on the first step
- A moderator that has not yet accepted their invitation, is no longer shown as 'null null' in the moderators list
- Adding an idea by clicking on the map is possible again

### Changed

- When there are no events in a project, the events title is no longer shown
- The logo for Azure AD login (VUB Net ID) is shown as a larger image
- When logging in through a 3rd party login provider, the user needs to confirm that they've already accepted the terms and conditions

## 2018-11-22

### Fixed

- In the clustering prototype, comparing clusters using the CTRL key now also works on Mac
- Widget HTML code can now be copied again
- Long consequent lines of text now get broken up in multiple lines on the idea page
- Admin pages are no longer accessible for normal users
- Reduced problems with edge cases for uploading images and attachments

### Added

- Participatory budgeting (PB)
  - A new participation method in continuous and timeline projects
  - Admins and moderators can set budget on ideas and a maximum budget on the PB phase
  - Citizens can fill their basket with ideas, until they hit the limit
  - Citizens can submit their basket when they're done
  - Admins and moderators can process the results through the idea manager and excel export
- Advanced dashboards: iteration 1
  - The summary tab shows statistics on idea/comment/vote and registration activities
  - The users tab shows information on user demographics and a leaderboard
  - The time filter can be controller with the precision of a day
  - Project, group and topic filters are available when applicable
  - Project moderators can access the summary tabs with enforced project filter
- Social sharing through the modal is now separately trackable from sharing through the idea page
- The ideas excel export now contains the idea status
- A new smart group rule allows for filtering on project moderators and normal users

### Changed

- Project navigation is now shown in new navigation bar on top
- The content of the 'Open idea project' for new tenants has changed
- After posting an idea, the user is redirected towards the idea page of the new idea, instead of the landing page

## 2018-11-07

### Fixed

- The widget HTML snippet can be copied again

## 2018-11-05

### Fixed

- Clicking Terms & Conditions links during sign up now opens in a new tab

### Added

- Azure Active Directory login support, used for VUB Net ID

## 2018-10-25

### Fixed

- Resizing and alignment of images and video in the editor now works as expected
- Language selector is now updating the saved locale of a signed in user
- When clicking "view project" in the project admin in a new tab, the projects loads as expected
- The navbar user menu is now keyboard accessible
- Radio buttons in forms are now keyboard accessible
- The link to the terms and conditions from social sign in buttons is fixed
- In admin > settings > pages, the editors now have labels that show the language they're in
- Emails are no longer case sensitive, resolving recurring password reset issues
- The widget now renders properly in IE11
- Videos are no longer possible in the invitation editor

### Added

- Cookie consent manager
  - A cookie consent footer is shown when the user has not yet accepted cookies
  - The user can choose to accept all cookies, or open the manager and approve only some use cases
  - The consent settings are automatically derived from Segment
  - When the user starts using the platform, they silently accept cookies
- A new cookie policy page is easier to understand and can no longer be customized through the admin
- Granular permissions
  - In the project permissions, an admin or project moderator can choose which citizens can take which actions (posting/voting/comments/taking survey)
  - Feature flagged as 'granular_permissions', turned off by default
- Ideas excel export now contains links to the ideas
- Ideas and comments can now be exported from within a project, also by project moderators
- Ideas and comments can now be exported for a selection of ideas
- When signing up, a user gets to see which signup fields are optional

### Changed

- Published projects are now shown first in the admin projects overview
- It's now more clear that the brand color can not be changed through the initial input box
- All "Add <something>" buttons in the admin have moved to the top, for consistency
- The widget no longer shows the vote count when there are no votes
- When a project contains no ideas, the project card no longer shows "no ideas yet"

## 2018-10-09

### Fixed

- UTM tags are again present on social sharing
- Start an idea button is no longer shown in the navbar on mobile
- Exceptionally slow initial loading has been fixed
- Sharing on facebook is again able to (quite) consistently scrape the images
- When using the project copy tool in Admin HQ, attachments are now copied over as well

### Added

- Email engine in the admin (feature flagged)
  - Direct emails can be sent to specific groups by admins and moderators
  - Delivered/Opened/Clicked statistics can be seen for every campaign
  - An overview of all automated emails is shown and some can be disabled for the whole platform

## 2018-09-26

### Fixed

- Error messages are no longer cut off when they are longer than the red box
- The timeline dropdown on mobile shows the correct phase names again
- Adding an idea by clicking on the map works again
- Filip peeters is no longer sending out spam reports
- Reordering projects on the projects admin no longer behaves unexpectedly
- Fixes to the idea manager
  - Tabs on the left no longer overlap the idea table
  - Idea status tooltips no longer have an arrow that points too much to the right
  - When the screen in not wide enough, the preview panel on the right is no longer shown
  - Changing an idea status through the idea manager is possible again

### Added

- Social sharing modal is now shown after posting an idea
  - Feature flagged as `ideaflow_social_sharing`
  - Offers sharing buttons for facebook, twitter and email
- File attachments can now be added to
  - Ideas, shown on the idea page. Also works for citizens.
  - Projects, shown in the information page, for admins and moderators
  - Phases, shown under the phase description under the timeline, for admins and moderators
  - Events, shown under the event description, for admins and moderators
  - Pages, shown under the text, for admins
- Some limited rich text options can now be used in email invitation texts

### Changed

- The admin projects page now shows 3 seperate sections for published, draft and archived
- When there are no voting buttons, comment icon and count are now also aligned to the right
- It's now possible to remove your avatar

## 2018-09-07

### Fixed

- Submit idea button is now aligned with idea form
- An error caused by social sign in on French platforms not longer has an English error message
- Checkboxes are now keyboard navigable
- Projects that currently don't accept ideas can no longer be selected when posting an idea
- Deleting an idea no longer results in a blank page
- Deleting a comment no longer results in a blank page
- When sign in fails, the error message no longer says the user doesn't exist
- `null` is no longer shown as a lastname for migrated cl1 users without last name
- Clicking on the table headers in the idea managers again swaps the sorting order as expected
- Typeform Survey now is properly usable on mobile

### Added

- Email notification control
  - Every user can opt-out from all recurring types of e-mails sent out by the platform by editing their profile
  - Emails can be fully disabled per type and per tenant (through S&S ticket)
- An widget that shows platform ideas can now be embedded on external sites
  - The style and content of the widget can be configured through admin > settings > widgets
  - Widget functionality is feature flagged as "widgets", on by default

### Changed

- Initial loading speed of the platform has drastically improved, particulary noticable on mobile
- New tenants have custom signup fields and survey feature enabled by default

## 2018-08-20

### Fixed

- The idea sidepane on the map correctly displays HTML again
- Editing your own comment no longer turns the screen blank
- Page tracking to segment no longer tracks the previous page instead of the current one
- Some browsers no longer break because of missing internationalization support
- The options of a custom field are now shown in the correct order

### Added

- A major overhaul of all citizen-facing pages to have significantly better accessibility (almost WCAG2 Level A compliant)
  - Keyboard navigation supported everywhere
  - Forms and images will work better with screen readers
  - Color constrasts have been increased throughout
  - A warning is shown when the color in admin settings is too low on constrast
  - And a lot of very small changes to increase WCAG2 compliance
- Archived projects are visible by citizens
  - Citizens can filter to see all, active or archived projects
  - Projects and project cards show a badge indicating a project is archived
  - In the admin, active and archived projects are shown separately
- A favicon can now be configured at the hidden location `/admin/favicon`
  - On android in Chrome, the platform can be added to the Android homescreen and will use the favicon as an icon
- Visitors coming through Onze Stad App now are trackable in analytics

### Changed

- All dropdown menus now have the same style
- The style of all form select fields has changed
- Page tracking to segment no longer includes the url as the `name` property (salesmachine)
- Font sizes throughout the citizen-facing side are more consistent

## 2018-08-03

### Fixed

- The landingpage header layout is no longer broken on mobile devices
- Yet another bug related to the landingpage not correctly redirecting the user to the correct locale
- The Page not found page was not found when a page was not found

### Added

- The 'Create an account' call to action button on the landing page now gets tracked

## 2018-08-02

### Fixed

- The browser no longer goes blank when editing a comment
- Redirect to the correct locale in the URL no longer goes incorrectly to `en`

## 2018-07-31

### Fixed

- The locale in the URL no longer gets added twice in certain conditions
- Various fixes to the rich text editor
  - The controls are now translated
  - Line breaks in the editor and the resulting page are now consistent
  - The editor no longer breaks form keyboard accessibility
  - The images can no longer have inconsistent widht/height ratio wich used to happen in some cases
  - The toolbar buttons have a label for accessibility
- A new tenant created in French no longer contains some untranslated content
- The tenant lifecycle stage is now properly included in `group()` calls to segment
- Comment body and various dynamic titles are secured against XSS attacks

### Added

- Ideas published on CitizenLab can now also be pushed to Onze Stad App news stream
- The rich text editor
  - Now support copy/paste of images
- Event descriptions now also support rich text
- When not signed in, the header shows a CTA to create an account
- A new smart group rule allows you to specify members than have participated (vote, comment, idea) in a certain project
- The admin now shows a "Get started" link to the knowledge base on the bottom left
- The Dutch platforms show a "fake door" to Agenda Setting in the admin navigation

### Changed

- The idea card now shows name and date on 2 lines
- The navbar now shows the user name next to the avatar
- The user menu now shows "My ideas" instead of "Profile page"

## 2018-07-12

### Fixed

- New text editor fixes various bugs present in old editor:
  - Typing idea texts on Android phones now works as expected
  - Adding a link to a text field now opens the link in a new window
  - Resizing images now works as expected
  - When saving, the editor no longer causes extra whitespace to appear
- A (too) long list of IE11 fixes: The platform is now fully usable on IE11
- The group count in the smart groups now always shows the correct number
- The admin dashboard is no longer too wide on smaller screens
- The home button on mobile is no longer always active
- Fix for page crash when trying to navigate away from 2nd signup step when one or more required fields are present

### Added

- The language is now shown in the URL at all times (e.g. `/en/ideas`)
- The new text editor enables following extras:
  - It's now possible to upload images through the text editor
  - It's now possible to add youtube videos through the text editor
- `recruiter` has been added to the UTM campaign parameters

### Know issues

- The controls of the text editor are not yet translated
- Posting images through a URL in the text editor is no longer possible
- Images that have been resized by IE11 in the text editor, can subsequently no longer be resized by other browsers

## 2018-06-29

### Fixed

- Facebook now correctly shows the idea image on the very first share
- Signing up with a google account that has no avatar configured now works again
- Listing the projects and ideas for projects that have more than 1 group linked to them now works again

### Added

- Voting Insights [beta]: Get inisghts into who's voting for which content
  - Feature flagged as 'clustering', disabled by default
  - Admin dashboard shows a link to the prototype
- Social sharing buttons on the project info page
- Usage of `utm_` parameters on social sharing to track sharing performance
- Various improvements to meta tags throughout the platform
  - Page title shows the unread notification count
  - More descriptive page titles on home/projects/ideas
  - Engaging generic default texts when no meta title/description are provided
  - Search engines now understand what language and region the platform is targeting
- Optimized idea image size for facebook sharing
- Sharing button for facebook messenger on mobile
- When you receive admin rights, a notification is shown
- `tenantLifecycleStage` property is now present in all tracked events to segment

### Changed

- Meta tags can't be changed through the admin panel anymore
- Social sharing buttons changed aspect to be more visible

## 2018-06-20

### Fixed

- Visual fixes for IE11 (more to come)
  - The text on the homepage doesn't fall outside the text box anymore
  - The buttons on the project page are now in the right place
  - In the projects pages, the footer is no longer behaving like a header
- When trying to add a timeline phase that overlaps with another phase, a more descriptive error is shown
- larsseit font is now always being loaded

### Added

- Smart groups allow admins to automatically and continuously make users part of groups based on conditions
- New user manager allows
  - Navigating through users by group
  - Moving, adding and removing users from/to (manual) groups
  - Editing the group details from within the user manager
  - Creating groups from within the user manager
  - Exporting users to excel by group or by selection
- Custom registration fields now support the new type "number"
- The city website url can now be specified in admin settings, which is used as a link in the footer logo

### Changed

- The checkbox copy at signup has changed and now links to both privacy policy and terms and conditions
- Improved styling of usermenu dropdown (the menu that opens when you click on the avatar in the navigation bar)

### Removed

- The groups page is no longer a separate page, but the functionality is part of the user manager

## 2018-06-11

### Fixed

- Notifications that indicate a status change now show the correct status name
- The admin pages editors support changing content and creating new pages again
- When searching in the invites, filters still work as expected
- The font has changed again to larsseit

### Added

- Accessibility improvements:
  - All images have an 'alt' attributes
  - The whole navbar is now usable with a keyboard
  - Modals can be closed with the escape key
  - The contrast of labels on white backgrounds has increased
- New ideas will now immediately be scraped by facebook
- When inviting a user, you can now pick projects for which the user becomes a moderator

### Changed

- The language switcher is now shown on the top right in the navbar

## 2018-05-27

### Fixed

- Sitemap now has the correct date format
- Empty invitation rows are no longer created when the given excel file contains empty rows
- Hitting enter while editing a project no longer triggers the delete button
- Registration fields on signup and profile editing are now always shown in the correct language
- The dropdown menu for idea sorting no longer gets cut off by the edge of the screen on small screens
- Saving a phase or continuous project no longer fails when participation method is not ideation

### Added

- Language selection now also has a regional component (e.g. Dutch (Belgium) instead of Dutch)
- Added noindex tag on pages that should be shown in Google
- A new 'user created' event is now being tracked from the frontend side
- It's now possible to use HTML in the field description of custom fields (no editor, only for internal usage)

## 2018-05-16

### Fixed

- Phases are now correctly active during the day specified in their end date
- On the new idea page, the continue button is now shown at all resolutions
- On the idea list the order-by dropdown is now correctly displayed at all resolutions.

### Added

- Project moderators can be specified in project permissions, giving them admin and moderation capabilities within that project only
  - Moderators can access all admin settings of their projects
  - Moderators can see they are moderating certain projects through icons
  - Moderators can edit/delete ideas and delete comments in their projects
- A correct meta description tag for SEO is now rendered
- The platforms now render sitemaps at sitemap.xml
- It is now possible to define the default view (map/cards) for every phase individually
- The tenant can now be configured with an extra `lifecycle_stage` property, visible in Admin HQ.
- Downloading ideas and comments xlsx from admin is now tracked with events
- The fragment system, to experiment with custom content per tenant, now also covers custom project descriptions, pages and individual ideas

### Changed

- It is no longer possible to define phases with overlapping dates
- Initial loading speed of the platform has improved

## 2018-04-30

### Fixed

- When posting an idea and only afterward signing in, the content originally typed is no longer lost
- An error is no longer shown on the homepage when using Internet Explorer
- Deleting a user is possible again

### Changed

- The idea manager again shows 10 ideas on one page, instead of 5
- Submit buttons in the admin no longer show 'Error' on the buttons themselves

### Removed

- The project an idea belongs to can no longer be changed through the edit idea form, only through the idea manager

## 2018-04-26

### Added

- Areas can now be created, edited and deleted in the admin settings
- The order of projects can now be changed through drag&drop in the admin projects overview
- Before signing up, the user is requested to accept the terms and conditions
- It's possible to experiment with platform-specific content on the landing page footer, currently through setup & support
- Images are only loaded when they appear on screen, improving page loading speed

### Fixed

- You can no longer click a disabled "add an idea" button on the timeline
- When accessing a removed idea or project, a message is shown

### Known issues

- Posting an idea before logging in is currently broken; the user is redirected to an empty posting form
- Social sharing is not consistently showing all metadata

## 2018-04-18

### Fixed

- Adding an idea at a specific location by clicking on the map is fixed

## 2018-04-09

### Fixed

- An idea with a location now centers on that location
- Map markers far west or east (e.g. Vancouver) are now positioned as expected
- Links in comment now correctly break to a new line when they're too long
- Hitting enter in the idea search box no longer reloads the page
- A survey project no longer shows the amount of ideas on the project card
- The navbar no longer shows empty space above it on mobile
- The report as spam window no longer scrolls in a weird way
- The project listing on the homepage no longer repeats the same project for some non-admin users
- Google/Facebook login errors are captured and shown on an error page
- Some rendering issues were fixed for IE11 and Edge, some remain
- An idea body with very long words no longer overlaps the controls on the right
- Project cards no longer overlap the notification menu

### Added

- A user can now edit and delete its own comments
- An admin can now delete a user's comment and specify the reason, notifying the user by notification
- Invitations
  - Admins can invite users by specifying comma separated email addresses
  - Admins can invite users with extra information by uploading an excel file
  - Invited users can be placed in groups, made admin, and given a specific language
  - Admins can specify a message that will be included in the email to the invited users
  - Admins receive a notification when invited users sign up
- Users receive a notification and email when their idea changes status
- Idea titles are now limited to 80 characters

### Known issues

- Adding an idea through the map does not position it correctly

## 2018-03-23

### Fixed

- Fixed padding being added on top of navigation bar on mobile devices

## 2018-03-22

### Fixed

- Idea creation page would not load when no published projects where present. Instead of the loading indicator the page now shows a message telling the user there are no projects.

## 2018-03-20

### Fixed

- Various visual glitches on IE11 and Edge
- Scrolling behviour on mobile devices is back to normal
- The admin idea manager no longer shows an empty right column by default

### Added

- Experimental raw HTML editing for pages in the admin at `/admin/pages`

## 2018-03-14

### Fixed

- When making a registration field required, the user can't skip the second sign up step
- When adding a registration field of the "date" type, a date in the past can now be chosen
- The project listing on the landing page for logged in users that aren't admin is fixed

### Added

- When something goes wrong while authenticating through social networks, an error page is shown

## 2018-03-05

### Added

- Limited voting in timeline phases
- Facebook app id is included in the meta headers

### Known issues

- When hitting your maimum vote count as a citizen, other idea cards are not properly updating untill you try voting on them
- Changing the participation settings on a continuous project is impossible

## 2018-02-26

### Fixed

- Project pages
  - Fixed header image not being centered
- Project timeline page
  - Fixed currently active phase not being selected by default
  - Fixed 'start an idea' button not being shown insde the empty idea container
  - Fixed 'start an idea' button not linking to the correct idea creation step
- Ideas and Projects filter dropdown
  - Fixed the dropdown items not always being clickable
- Navigation bar
  - Fixed avatar and options menu not showing on mobile devices

### Added

- Responsive admin sidebar
- Top navigation menu stays in place when scrolling in admin section on mobile devices

### Changed

- Project timeline
  - Better word-breaking of phases titles in the timeline

## 2018-02-22

### Fixed

- Idea page
  - Fixed voting buttons not being displayed when page is accessed directly
- Edit profile form page
  - Fixed broken input fields (first name, last name, password, ...)
  - Fixed broken submit button behavior
- Admin project section
  - Fixed default view (map or card) not being saved
  - Fixed save button not being enabled when an image is added or removed
- Project page
  - Fixed header navigation button of the current page not being highlighted in certain scenarios
  - Fixed no phase selected in certain scenarios
  - Fixed mobile timeline phase selection not working
- Idea cards
  - Fixed 'Load more' button being shown when no more ideas
- Project cards
  - Fixed 'Load more' button being shown when no more projects
- Idea page
  - Fixed faulty link to project page
- Add an idea > project selection page
  - Fixed broken layout on mobile devices

### Added

- Landing page
  - Added 'load more' button to project and idea cards
  - Added search, sort and filter by topic to idea cards
- Project card
  - Added ideas count
- Idea card
  - Added author avatar
  - Added comment count and icon
- Idea page
  - Added loading indicator
- Project page
  - Added loading indicator
  - Added border to project header buttons to make them more visible
- Admin page section
  - Added header options in rich-text editors

### Changed

- Navigation bar
  - Removed 'ideas' menu item
  - Converted 'projects' menu item into dropdown
  - Changed style of the 'Start an idea' button
- Landing page
  - Header style changes (larger image dimensions, text centered)
  - Removed 'Projects' title on top of project cards
- Project card
  - Changed project image dimensions
  - Changed typography
- Idea card
  - Removed image placeholder
  - Reduced idea image height
- Filter dropdowns
  - Height, width and alignment changes for mobile version (to ensure the dropdown is fully visible on smaller screens)
- Idea page
  - Improved loading behavior
  - Relocated 'show on map' button to sidebar (above sharing buttons)
  - Automatically scroll to map when 'show on map' button is clicked
  - Larger font sizes and better overall typography for idea and comment text
  - Child comments style changes
  - Child commenting form style change
  - Comment options now only visible on hover on desktop
- Project page
  - Improved loading behavior
  - Timeline style changes to take into account longer project titles
  - Changed copy from 'timeline' to 'process'
  - Changed link from projects/<projectname>/timeline to projects/<projectname>/process
  - Events header button not being shown if there are no events
- Add an idea > project selection page
  - Improved project cards layout
  - Improved mobile page layout

## 2018-01-03

### Fixed

- Updating the bio on the profile page works again
- 2018 can be selected as the year of events/phases
- The project dropdown in the idea posting form no longer shows blank values
- Reset password email

### Added

- Ideas can be edited by admins and by their author
- An idea shows a changelog with its latest updates
- Improved admin idea manager
  - Bulk update project, topics and statuses of ideas
  - Bulk delete ideas
  - Preview the idea content
  - Links through to viewing and editing the idea
- When on a multi-lingual platform, the language can be changed in the footer
- The project pages now show previews of the project events in the footer
- The project card now shows a description preview text, which is changeable through the admin
- Images are automatically optimized after uploading, to reduce the file size

### Changed

- Image dimensions have changed to more optimal dimensions

## 2017-12-13

### Fixed

- The ideas of deleted users are properly shown
- Slider to make users admins is again functional

### Added

- The idea show page shows a project link
- Mentions are operational in comments
- Projects can be deleted in the admin

### Changed

- Ideas and projects sections switched positions on the landing page

## 2017-12-06

### Fixed

- Phases and events date-picker no longer overlaps with the description text
- No longer needed to hard refresh if you visited al old version of the platform
- Inconsistency when saving project permissions has been fixed
- Bullet lists are now working in project description, phases and events
- The notifications show the currect user as the one taking the action

### Added

- Translators can use `orgName` and `orgType` variables everywhere
- Previews of the correct image dimension when uploading images

### Changed

- Lots of styling tweaks to the admin interface
- Behaviour of image uploads has improved

## 2017-11-23

### Fixed

- Loading the customize tab in the admin no longer requires a hard refresh

## 2017-11-22

### Fixed

- When saving a phase in the admin, the spinner stops on success or errors
- Deleting a user no longer breaks the idea listing, idea page and comments
- Better error handling in the signup flow
- Various bug fixes to the projects admin
- The switches that control age, gender, ... now have an effect on the signup flow.
- For new visitors, hard reloading will no longer be required

### Added

- Social Sign In with facebook and google. (Needs to be setup individually per customer)
- Information pages are reachable through the navbar and editable through the admin
- A partner API that allows our partners to list ideas and projects programmatically
- Ideas with a location show a map on the idea show page
- Activation of welcome and reset password e-mails

### Changed

- Changes to mobile menu layout
- Changes to the style of switches
- Better overall mobile experience for citizen-facing site

### Known issues

- If you visited the site before and the page did not load, you need to hard refresh.
- If the "Customize" tab in the admin settings does not load, reload the browser on that page

## 2017-11-01

### Fixed

- Various copy added to the translation system
- Fixed bug where image was not shown after posting an idea
- Loading behaviour of the information pages
- Fixed bug where the app no longer worked after visiting some projects

### Added

- Added groups to the admin
- Added permissions to projects
- Social sharing of ideas on twitter and (if configured for the platform) facebook
- Projects can be linked to certain areas in the admin
- Projects can be filtered by area on the projects page
- Backend events are logged to segment

### Changed

- Improved the styling of the filters
- Project description in the admin has its own tab
- Restored the landing page header with an image and configurable text
- Improved responsiveness for idea show page
- Maximum allowed password length has increased to 72 characters
- Newest projects are list first

## 2017-10-09

### Fixed

- The male/female gender selection is no longer reversed after registration
- On firefox, the initial loading animation is properly scaled
- After signing in, the state of the vote buttons on idea cards is now correct for the current user
- Fixed bug were some text would disappear, because it was not available in the current language
- Fixed bug where adding an idea failed because of a wrongly stored user language
- Fixed bug where removing a language in the admin settings fails
- Graphical glitches on the project pages

### Added

- End-to-end test coverage for the happy flow of most of the citizen-facing app interaction
- Automated browser error logging to be proactive on bugs
- An idea can be removed through the admin

### Changed

- The modal that shows an idea is now fullscreen and has a new animation
- New design for the idea show page
- New design for the comments, with animation and better error handling
- The "Trending" sorting algorithm has changed to be more balanced and give new ideas a better chance
- Slightly improved design of the page that shows the user profile

## 2017-09-22

### Fixed

- Bug where multiple form inputs didn't accept typed input
- Issues blocking the login process
- The success message when commenting no longer blocks you from adding another comment
- Clicking an internal link from the idea modal didn't work
- Responsiveness of filters on the ideas page
- Updating an idea status through the admin failed

### Added

- Initial loading animation on page load
- Initial version of the legal pages (T&C, privacy policy, cookie policy)
- All forms give more detailed error information when something goes wrong
- Full caching and significant speed improvements for all data resources

### Changed

- Refactoring and restyling of the landing page, idea cards and project cards
- Added separate sign in and sign up components
- Cleaned up old and unused code
- The navbar is no longer shown when opening a modal
- Lots of little tweaks to styling, UX and responsiveness

## 2017-09-01

### Fixed

- Saving forms in the admin of Projects will now show success or error messages appropriately
- The link to the guide has been hidden from the admin sidebar until we have a guide to link to

### Added

- Adding an idea from a project page will pre-fill parts of the new idea form
- The landing page now prompts user to add an Idea if there are none
- The landing page will hide the Projects block if there are none

### Changed

- Under-the-hood optimizations to increase the loading speed of the platform

## 2017-08-27

### Fixed

- Changing the logo and background image in admin settings works
- Platform works for users with an unsupported OS language

### Added

- Admin dashboard
- Default topics and idea statuses for newly deployed platforms
- Proper UX for handling voting without being signed in
- Meta tags for SEO and social sharing
- Better error handling in project admin

### Changed

- Projects and user profile pages now use slugs in the URL

## 2017-08-18

### Fixed

- Changing idea status in admin
- Signing up
- Proper rending of menu bar within a project
- Admin settings are properly rendered within the tab container
- Lots of small tweaks to rendering on mobile
- Default sort ideas on trending on the ideas index page

### Added

- Admin section in projects to CRUD phases
- Admin section in projects to CRUD events
- New navbar on mobile
- Responsive version of idea show page

### Changed

- Navbar design updated
- One single login flow experience instead of 2 separate ones (posting idea/direct)
- Admins can only specify light/dark for menu color, not the exact color

### Removed

- Facebook login (Yet to be added to new login flow, will be back soon)

## 2017-08-13

### Fixed

- Voting on cards and in an idea page
- Idea modal loading speed
- Unread notification counter

### Added

- New improved flow for posting an idea
- Admin interface for projects
- New design for idea and project cards
- Consistenly applied modal, with new design, for ideas
- Segment.io integration, though not all events are tracked yet

### Changed

- Idea URls now using slugs for SEO<|MERGE_RESOLUTION|>--- conflicted
+++ resolved
@@ -1,10 +1,7 @@
 # Changelog
 
-<<<<<<< HEAD
 ## Next release
 
-/
-=======
 ### Fixed
 - [CL-1308] Do not allow editing page slug when custom navbar is disabled
 
@@ -24,7 +21,6 @@
 ### Added
 - The public API now supports phases, as well as additional project properties
 - The project search now also searches through content builder content
->>>>>>> 6b4f5d9e
 
 ## 2022-08-18
 
