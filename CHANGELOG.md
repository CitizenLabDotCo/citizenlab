# Changelog

<<<<<<< HEAD
## Next

### Changed

- [CL-2168] Removed support for many old image formats, and added support for webp images. The supported formats are now jpg, jpeg, gif, png, webp, svg.
=======
## 2022-12-05

### Changed

- [CL-2156] Notifications of Project Phase Started now sent only to Users who have participated in the relevant Project.

## 2022-12-02 (2)

### Fixed

- [CL-2188] Fix chart filters in dashboards looking weird

## 2022-12-02

### Fixed

- [CL-2171] Fix excel export of visitor data for Dutch clients
- [CL-2172] Fix visitor data not updating when switching projects
- [CL-2178] Hide various cards on overview dashboard if user is project moderator

## 2022-12-01

### Changed

- [CL-2109] Events display on Project page now matches the Events page. I.e. Events on Project page now displayed under "Current" and "Past" headers, and nearest event is displayed at the top of the list.
- [CL-1933] Update overview dashboard layout and new charts
>>>>>>> af7e1325

## 2022-11-30

### Fixed

- [CL-2147] Do not trigger emails, notifications and toxicity detection when submitting survey responses.
- [CL-2164] Phase upcoming notifications and emails were not arriving.

## 2022-11-29

### Fixed

- [CL-1845] The responsiveness of the signed-in banner got fixed.

## 2022-11-28

### Fixed

- Verification during sign up is fixed.

## 2022-11-25

### Added

- [CL-1483] Add “Remember me” checkbox to login form to not persist cookies

## 2022-11-24

### Added

- [CL-1483] Let tenants configure their Authentication token lifetime

## 2022-11-22

### Added

- [CL-573] The proposals feature toggle in the admin settings.

### Fixed

- [CL-2076] When a user needs to verify before assigning an idea to their participatory budget basket, they now see the right verification modal, not the sign up modal.

## 2022-11-18

### Fixed

- [CL-2052] Fix Sentry error related to failed authentication
- [CL-2030] Vienna SSO UI & UX changes
- [CL-2053] Minor color fixes

## 2022-11-16

### Fixed

- [CL-1763] Norwegian translations of navbar & default pages now applied
- [CL-2036] Fixed new vs returning visitors Matomo import

## 2022-11-14

### Fixed

- [CL-1811] Correct copy for Oostende verification tooltip

## 2022-11-11

### Changed

- [CL-1839] Merge FranceConnect account based on names

## 2022-11-10

### Changed

- [CL-1101] Make the login and signup flows fullscreen for platforms with FranceConnect login enabled

## 2022-11-08

### Changed

- [CL-1776] Remove feedback icon in Bottom Right

### Added

- Added support for Balancing Act embed in content builder

### Fixed

- [CL-1923] Disabled switching from existing participation method to in-platform survey. Warning message added for additional clarity.

## 2022-11-04

### Fixed

- [CL-1817] Show 'page not found' on initiatives routes if initiatives are disabled

## 2022-11-03

### Fixed

- [CL-1841] Show project attachments in content builder project description

### Fixed

- [CL-1929] Fix gender pie chart and update user pie charts style

### Added

- [CL-1955] Fixed bug where admins were not able to add ideas via the map in non-active ideation phases
- [CL-1790] Add back to idea link on the idea edit page
- [CL-1721] It is now possible to create a project from a template inside a folder (by anyone).

## 2022-11-01

### Fixed

- [CL-1765] Resize new icons used in 3 email campaigns
- [CL-1765] Replace missing icon and resize new icons used in 3 email campaigns

### Changed

- [CL-1700] Native surveys: create a default form when creating new native survey projects or phases

## 2022-10-28

### Added

- [CL-1800] It is now possible to disable email + password registration while logins are still allowed for existing users.

## 2022-10-27

### Added

- [CL-1786] Latvian language capabilities
- [CL-1786] Catalan language capabilities
- [CL-1786] Greek language capabilities

### Changed

- [CL-1611] Improved layout & content of Project Phase Started & Project Phase Upcoming emails.
- [CL-1744] Visitors dashboard: add referrers table to traffic sources card

## 2022-10-25

### Added

- [CL-1811] New Oostende verification method
- [CL-1558] Native surveys

## 2022-10-20

### Fixed

- [CL-1814] Fixed bug when opening the verification model after having a verification error

## 2022-10-18

### Fixed

- [CL-1825] Made tables more visually consistent.

## 2022-10-14

### Fixed

- Fixed bug where subtitle in some admin pages would appear above the main header.

## 2022-10-13

### Fixed

- [CL-1835] Fixed missing verification button icon, which caused the verification modal to not open.

## 2022-10-11

### Fixed

- [CL-1544] Fixed banner images and attachments being deleted in the back-office when a form is submitted via keyboard Enter press

## 2022-10-06

### Added

- [CL-1328] New visitors dashboard released behind feature flag

### Fixed

- Some colors used in the charts were replaced wrongly during the design system refactor. Now they're correct again.

## 2022-10-03

### Fixed

- [CL-1762] Default pages titles and content, and default navbar items, now display in Swedish for newly created platforms with the Swedish locale.

## 2022-09-30

### Added

- [CL-1553] Basic privacy-friendly session counting for all visitors and users, for now not exposed in the product

## 2022-09-29

- [CL-1757] Don't show proposals in site map when proposals feature is disabled.

## 2022-09-23

### Fixed

- [DISP-185] Fix 'Age group' copy not being translated

## 2022-09-20

## Added

- Vienna citizen Single sign-on (StandardPortal)

### Fixed

- [CL-1586] Fix deleting folder and cause images

## 2022-09-08

### Fixed

- Save button text in representation data input interface is now translated.

## 2022-09-07_2

### Changed

- Custom forms can be associated with projects and phases.
- Survey form builder improvements.

### 2022-09-07

### Fixed

- Input status dashboard card now updates immediately (not just after refresh) when changing idea status in input manager

## 2022-09-06

### Added

- [CL-423] Added input feedback dashboard card with new analytics endpoint

## 2022-09-05

### Added

- [CL-1157] Added domicile fields to representation dashboard

## 2022-09-02

### Fixed

- [CL-1580] Do not show full admin panel to moderators

## 2022-08-30

### Fixed

- [CL-1308] Do not allow editing page slug when custom navbar is disabled

## 2022-08-29

### Fixed

- [SLS-65] Fixed issue in citizenlab-ee to allow bulk import of custom field options

## 2022-08-24

### Fixed

- [CL-1505] Posting ideas when there is no current phase
- [CL-1509] Bulk idea import works for special date cells

## 2022-08-23

### Added

- The public API now supports phases, as well as additional project properties
- The project search now also searches through content builder content

## 2022-08-18

### Fixed

- [CL-1407] Quickfix for critical bug that made the 'Submit your idea' button disappear for projects with a timeline

### Added

- [CL-1097] Added the ability for users to search for projects and folders by keyword on the main projects index page

### Changed

- Improve error handling and user feedback in the forms for creating pages and custom navigation items
- [CL-854] Added tooltip to admin budget field in idea form for clarity

## 2022-08-11

### Fixed

- [CL-1302] Added topics column to bulk idea import example sheet

## 2022-08-09

### Fixed

- [CL-1289] Fix 'Submit base data' button width (representation dashboard)

### Added

- [CL-1273] Enable age graphs in representation dashboard

## 2022-08-04

### Added

-[CL-5] Customizable Pages iteration 1

## 2022-08-03

### Added

- [CL-1189] Added Turkish locale to platform

## 2022-07-28_2

### Fixed

- [CL-1256] Fix verification using Belgian eID or Itsme application

## 2022-07-28

### Added

- [CL-1118] Native survey feature
- [CL-1128] Feature to bulk import ideas from an XLSX sheet

## 2022-07-22

### Fixed

- [CL-1216] Fix slow insights export

### Changed

- [CL-1205] Change see less copy to read less in read more on project info and phase description
- [CL-1140] Show sign up modal when a logged user clicks the take survey button

## 2022-07-19

### Fixed

- [CL-1160] Fix blank insights tag detail view

## 2022-07-14 (2)

### Added

- [CL-1077] Add PNG export to graph export dropdown

## 2022-07-14

### Fixed

- [CL-1113] Fixed sharing button styling when copy link text is long

### Changed

- [CL-474] Update existing accessibility statement, following re-certification

### Added

- [CL-1088] Add link to academy. Update link to guides
- [CL-972] Add a 'read more' expand/collapse feature to timeline phases

## 2022-07-11

### Fixed

- Project publication status now defaults to draft on creation but remains published if it was already published

### Added

- [CL-1058] - Add desktop preview in content builder
- [CL-1096] Add representativeness score to header of representativeness chart card

## 2022-07-07

### Fixed

- [TEC-198] Various permission issues
  - Route access for project folder moderators now works correctly
  - Project folder moderators can now create a project and select the appropriate folder for it
  - Route access for admins is now checked correctly
  - Project/folder moderators now see the dashboard data correctly

## 2022-07-06

### Added

- [CL-1085] Add link to support article when there are errors during embed in the content builder

### Changed

- [CL-875] "en" locale is shown as "en-US" in admin HQ

## 2022-07-05

### Added

- [CL-1058] Add desktop preview in content builder
- [CL-1001] Added noindex meta tag to user profile pages to reduce the SEO effectiveness of external spam links

### Fixed

- [CL-1083] XLSX export issues with custom fields

## 2022-07-04

### Added

- [CL-504] Dynamic idea form has limited support for extra fields
- [CL-1034] Add support for more URLs in the embed component whitelist
- [CL-851] Create interface to add representativeness reference data (feature flagged for now).

### Fixed

- [CL-1074] Fix missing options check in user graph
- [CL-1076] Fix failed request check on bar chart

## 2022-06-30

### Fixed

- [CL-1051] When a new project is published, its default publication status is now draft
- [CL-993] Fixed bug on idea form where fields were reset to empty state after changing description

## 2022-06-29_2

### Added

- [CL-949] Adds explanation of the implications for project filtering when selecting all areas / no areas / a selection of areas in the Admin project creation / editing form.

## 2022-06-29

### Added

- [CL-1028] Add Swedish locale

### Changed

- [CL-1024] Shows respective CTA buttons in the About component of the content builder

## 2022-06-22

### Fixed

- [CL-926] The ideas count never exceeded 250 due to a bug in the `ideas_count` endpoint.

### Changed

- [CL-975] Social sharing options are now consistent across the platform, and a general "Copy link" option has been added.

## 2022-06-21

### Fixed

- [CL-1026] Fix moderator access to conent builder

## 2022-06-20

### Fixed

- [CL-903] Fix admin input manager crash on Safari

## 2022-06-16

### Added

- [CL-979] Add description to embed component in content builder and restricts height to only take in numbers
- [CL-951] The search field used in several places now notifies screen readers when new search results have loaded.

### Fixed

- [CL-966] Fixed issue with tabs stretching off the screen
- [CL-908] Fix sheet names in excel exports.

## 2022-06-15

### Fixed

- [CL-967] Fixed issue with map displaying off screen on Android
- [CL-667] Next batch of RuboCop fixes

## 2022-06-14

### Added

- [CL-767] Add data from backend to representative dashboard

### Fixed

- [CL-915] Show "Messaging" menu item only if any of 3 messaging features enabled
- [CL-940] Graph excel export was not always giving the same numbers as the graph itself if a time period was selected. This is fixed now.
- [CL-888] Fixed issue with folders page layout. Project cards are now displayed in two columns (instead of one) on large screens.
- [CL-953] Fixed issue with expanding and collapsing custom idea fields after initial save.
- Fixed issue where users were unable to moderate projects and project folders correctly

## 2022-06-13

### Changed

- [TEC-11] Upgraded react-router frontend dependency

## 2022-06-08_2

### Fixed

- [CL-717] Ongoing events now shown along with Upcoming events in the Home Page Events Widget and on the Events Page.

## 2022-06-08

### Changed

- [CL-667] Fixed several RuboCop offences

### Added

- [CL-774] Add new option when adding areas to a project: "No areas"
- [CL-906] Added support for Snap Survey

## 2022-05-31

### Changed

- [CL-667] Fixed many RuboCop offences

### Fixed

- [CL-845] Fixed an issue with the Sign Up modal where it was impossible to scroll down on smaller screens, which made registration on certain Android devices impossible

## 2022-05-30

### Changed

- [CL-830] 'Accept' button now before 'Manage' button on cookie banner, and both buttons now the same style.

### Fixed

- [CL-835] Roll back CL-99 ("Add slight blur to logged-in header image")
- [CL-790] Events date picker now has the correct date format for US-based tenants
- [CL-832] Remove enable/disable toggle from title and description fields in the idea form
- [CL-833] Fix creating a new registration field in FR and AR-MA

### Added

- [CL-729] Do not show proposals navbar item if corresponding feature is disabled

## 2022-05-26_2

### Fixed

- [CL-758] Fix custom field option ordering for dashboard charts

## 2022-05-26

### Fixed

- [CL-788] Fixed issue with different URL when sharing idea from map vs list view

## 2022-05-20

### Fixed

- [CL-836] Repaired the /invite URL, which should now open a signup modal with a spot for the user to enter the invite code they received via email

## 2022-05-17

### Added

- [CL-292] Log an activity when an insights category is created, updated or deleted

## 17-05-22

### Fixed

- [CL-776] Button in weekly moderator digest email now links to correct page

## 2022-05-16_2

### Changed

- [CL-667] Fixed RuboCop Style/FrozenStringLiteralComment offences

### Fixed

- [CL-775] Use correct link to conditions page
- [CL-776] Button in weekly moderator digest email now links to correct page
- [CL-814] Faster user XLSX export.

## 2022-05-16

### Fixed

- Using the rich text editor in a right-to-left language no longer mislaligns puctuation
- Fixed right-to-left alignment and margin issues for avatars, checkboxes, event, page headers, project card and form labels

## 2022-05-13

### Added

- [CL-750] Add feature to remove CL branding

## 2022-05-11

### Fixed

- [CL-711] Title text looking weird on insights start page

## 2022-05-10_3

### Fixed

- [CL-764] Empty navbar item titles in backoffice.

## 2022-05-10_2

### Changed

- Added RuboCop on CI and corrected many offences

## 2022-05-10

### Changed

- [CL-716] The new phase started emails/notifications are also sent out for information phases or when it's possible to take a poll.

### Fixed

- [CL-387] The folder show page is better readable on narrow screens now

## 2022-05-06_3

### Changed

- When a navbar item's title is customized for one locale, the other locales remain up to date with the latest translations.

### Fixed

- Titles of navbar items of demo platforms created with external templates, remain up to date with the latest translations.
- [CL-730] Changed confirmation email DOM to make lives of spam bots a bit harder

### Fixed

- [CL-181] Prevent forms from trying to save on clicking label
- The "send" button on the email campaign send page is now disabled after a single click, to prevent users from clicking it multiple times and potentially sending a campaign more than once

## 2022-05-06

### Added

- Pages can now be translated 'live' via Weglot
- It's now possible to escape the sign-up flow at any point. If a user account has already been created but not completed (due to e.g. missing email confirmation, verification, ...), the user will be signed out and can continue on signing in.

## 2022-05-05

### Fixed

- Fix timeline for Arabic languages ('right-to-left')
- Fix language selector cropping for Arabic languages ('right-to-left')

## 2022-05-04_3

### Changed

- Changed language-picker label text for Moroccan Arabic

## 2022-05-04_2

### Changed

- Security update: Rails 6.1.5.1

## 2022-05-04

### Changed

- City logo now in higher resolution.

### Fixed

- Fixed issue with budget field not showing in input form

### Fixed

- Make it possible to add a new language to the platform with configured banner custom button.

### Fixed

- Fixed accessibility issue with idea card filtering

## 2022-05-02

### Added

- Added more autocompletion to the password reset and profile settings form which assist in filling out information faster.
- Validation of content builder layouts: whitelist of URLs for video iframes.
- Sanitization of content builder layouts: HTML of text elements.

### Fixed

- Updated registration custom field copies to the latest values from Crowdin for all the tenants and templates.

## 2022-04-28

### Added

- Added support for the Moroccan Arabic language to the platform

### Fixed

- Start and end times for project phases now account for the user's local timezone, making sure users can still access and engage with projects when the start/end dates are valid for them locally. The default used UTC, so it was not a big issue in Europe (where we're mostly very close to UTC time), but could be a bigger issue in e.g. North and South America, where UTC offset could be 4 or 5 hours and this could cause projects to display as ended even if they should have been valid on the user's current local date.
- Fixed breakpoint issues in `admin/insights` and `admin/users`, where content would disappear under the sidebar for certain screen sizes.
- Added primary and secondary aria-labels to header and footer navigation elements to more clearly differentiate them to screen readers and other accessability tools

## 2022-04-25

### Changed

- 'Summary' dashboard: the 'Participation per project' and 'Participation per tag' work a little bit different. Now, if a project filter is active, the former will stay the same but highlight the selected project instead of showing the differences with other projects which were hard to interpret (analogous for 'Participation per tag').

## 2022-04-20

### Changed

- Changed titles on the admin messaging page to accomodate both SMS and email campaigns

### Fixed

- Added dynamic functionality to prevent a user from using the tab key to select images/videos/buttons that are currently hidden behind "show more" buttons. Those elements can now be tabbed to only when the text is expanded and they are visible visually
- Fixed accessibility issue regarding element order for screen readers in volunteer card
- Removed unnecessary additional alt text describing city logos in header, navbar, and delete account modal. The remaining alt tags are now more concise for users who use screen readers
- Properly disable SMS create/edit button if the message is empty
- In the verification step of the sign-up flow, the form inputs are now connected to the correct labels, which makes it easier to select the input fields (also possible by clicking the input labels now)
- Fixed a bug in the password signup flow where a user could skip accepting terms and conditions and privacy policy

## 2022-04-11

### Added

- Added support for the Croatian language to the platform

### Fixed

- Added additional areas of focus and outline to scroll-to links and buttons in editing Comments, Ideas display, and Events display for a11y compatability
- Added a tabIndex so the cookie consent banner will have a visual outline around it when focused, for a11y compatibility
- Fixed accessibility issue in modal window used to report a proposal as spam
- Fixed accessibility contrast issue for social media buttons
- Fixed accessibility issue regarding missing screen reader labels on text boxes
- Fixed bug in idea form for missing Proposed Budget field even when enabled
- Fixed accessibility issue in map ideas search
- The widget no longer links to ideas with the wrong domain

## 2022-04-04

### Fixed

- Fixed SurveyMonkey container height so survey questions are visible

## 2022-04-01

### Fixed

- Fixed bug in Ideas Map view that caused an infinite loop of requests when Idea sort order was changed

## 2022-04-04

### Fixed

- Fixed SurveyMonkey container height so survey questions are visible

## 2022-03-29

### Changed

- Vienna Saml button is temporarily disactivated

## 2022-03-24

### Added

- When phone sign in/up is enabled, email/phone field in the sign in/up forms now have validation of the email address/phone number and provides an error message when this validation fails.

### Fixed

- When you need to verify to comment on proposals, an error message with link to the sign in form is now shown again.
- Status labels are visible again in manual email campaigns list (Admin : Messaging : Custom)
- Custom email campaigns list properly accomodates longer translations in labels and buttons.

## 2022-03-23

### Added

- Add new topic/tag filter on homepage.

## 2022-03-22

### Fixed

- 'View' button sometimes freezing page in Navigation settings: should be fixed now.
- Bulk invites of invitees using only emails (no names specified) now succeeds again.

## 2022-03-21

### Added

- Put back secret pages-page

### Changed

- Project and folder moderators are allowed to list users (for the projects they moderate). This means that project and folder moderators are now also able to assignee assignees to ideas.
- 'Emails' tab in the admin sidebar renamed to 'Messaging' in anticipation of new SMS/texting functionality
- Removed 'most active users' graph
- When the locale of the current user is not present in a multiloc, fall back to the value for a locale of the same language (for example es-CL as picked language and a multiloc with es-ES).

### Fixed

- Insights with multiple projects: projects in topbar are now displayed in dropdown if there is more than one (before they were just displayed next to each other).
- HTML is fixed when machine translating HTML content returns bad HTML.

## 2022-03-15 (2)

### Fixed

- Idea forms and other things not rendering on various platforms

## 2022-03-15 (1)

### Fixed

- Fixed spacing issue between field name and 'optional' in input form

## 2022-03-14

### Fixed

- Rich text editor now works correctly with custom emails - the image description box no longer appears on the preview and image alignment works as expected.
- Fixed a performance issue that causes the users export to time out when there are lots of users registered on the platform

## 2022-03-11

### Fixed

- When viewing an idea in map view, "Go back" now returns to the map idea list instead of back to the project main page
- User profile page slug now anonymized when bulk inviting and Abbreviated User Names feature enabled.
- Rich text editor copy/paste issues should be resolved

## 2022-03-10

### Fixed

- Added informative message and sign in/sign up links to Idea Not Found page
- Added slight blur to logged-in header image. The logged-in header image is reused from the logged-out banner, and blur was added to make smaller banner images from the two-column layout look nice when fully stretched on the logged-in banner

## 2022-03-08

### Added

- Filter projects by topics

### Fixed

- FranceConnect test login
- Fixed issue with folder page responsiveness where right hand side gets cropped.

### Changed

- Fixed issue with folder page responsiveness where right hand side gets cropped.
- Use only user name in FranceConnect instead of full profile scope

## 2022-03-04

### Fixed

- Can now re-use tenant host URL immediately the tenant is deleted.
- Relevant error(s) now returned when tenant creation fails, for example due to host URL already being in use.
- Added temporary fix for the project page without permissions error where it doesn't recover after sign in.

## 2022-02-28

### Changed

- Non-moderating users cannot visit a folder page, when none of the projects inside are visible to them (e.g. due to group permissions)
- Non-moderating users cannot visit a folder page, when there are no projects inside
- Non-moderating users cannot visit a folder page, when the folder is a draft

## 2022-02-25

### Added

- SAML Single-Sign on (Vienna)

### Changed

- Language parameter added in Typeform. Allows for question branching in surveys based on user's language.

## 2022-02-23

### Changed

- The ideas overview on project/user and ideas index (/ideas) pages are properly keyboard navigable, implemented as a full-fledged tab system.
- The timeline of a project is now fully keyboard navigable
- The proposal button has no tooltip anymore when submitting new proposals is disabled. Instead, a warning message is shown.

### Added

- Ensure `nofollow` is added to all links added through the rich text editor, which makes them useless for backlink generation by bots

## 2022-02-21

### Added

- Support added for custom font not on Adobe Fonts

### Fixed

- Improved area filter layout on frontpage on mobile (now has correct padding), and used a smaller breakpoint for when filter goes below topbar.
- Enalyzer URL validation now has greater flexibility

### Added

- Support added for email and user ID parameters in SmartSurvey

### Changed

- Icons don't have wrong/empty descriptions linked to them anymore, which improves the user experience for screen readers.
- Icons that work as button (like the vote button, the bell in the notification menu, etc.) all have accompanying descriptions so we provide more information about these buttons to people using screen readers.

## 2022-02-17

### Changed

- Removes support for category detection in Insights. \[IN-717\]

### Fixed

- Customizable navbar is now feature flagged, meaning it can be enabled or disabled in AdminHQ

## 2022-02-14

### Added

- It is now possible to add `alt` text to images in the Quill rich text editor

## 2022-02-11

### Changed

- More descriptive and consistent error messages in the sign up and sign in flow.

## 2022-02-08

### Fixed

- Typeform surveys now display properly on mobile devices
- Remove periods from non-Latin URL slugs

### Added

- Folder slugs (URLs) can now be customized

## 2022-02-07

### Changed

- Removes support for the (deprecated) Clustering feature. 💐 \[IN-688\]
- Remove the word 'del' from NL profanity list

### Fixed

- Always show color and opacity inputs
- Truncate user count in banner bubble if value is over 10k

## 2022-02-04

### Added

- Re-enable homepage filter tabs now that translations are working

### Fixed

- Color contrast issue (accessibility): the number of total votes needed for a proposal to be considered, shown on the proposal card, has a darker color. This makes it easier to see this information.

## 2022-02-02

### Added

- Projects on homepage can now be filtered by 'Active', 'Archived' or 'All' through a tab system

## 2022-02-01

### Changed

- Improved `alt` text for logo images on the platform
- Anonymization of users (using initials avatars, different set of face avatars, different set of first and last names, making anonymous users easier to identify through their email)
- Updated CC license in Vienna basemap attribution and increased maximum zoom level to 20.

# Fixed

- An issue that prevented Que from starting up was solved by updating the bootsnap gem to the latest version

## 2022-01-24

### Changed

- Insights Network Visualisation changes:
  - The network is now flat and shows all keywords at once
  - The colors of the keywords depend on the cluster they are part of
  - The more important links between keywords are shown in the network

## 2022-01-18

### Changed

- Removes support for the (deprecated) Tagging feature, the forerunner of today's Insights. 🕯 \[IN-661\]

## 2022-01-14

### Changed

- Dashboard and reports vertical bar charts are now sorted
- Automatic tagging in Insights also takes the title into account (instead of only the content).

### Fixed

- Resolution for basemap.at

## 2022-01-12

### Added

- Users are now able to cancel tag suggestion scan on the Insights Edit screen
- Added `secure` flag to cookies
- Support basemap.at as tile provider

### Fixed

- Fixed issue with exporting surveys as XLSX sheets, when the typeform survey URI includes a '#' character.
- Styling of the text above the avatar bubbles at the bottom of the landing page works again when there's a customized text.
- Styling bugs for the two-column layout
- Bug where tile provider of a project becomes unchangeable after the map config has been edited has been fixed.

### Changed

- Updated Cookie Policy page

## 2022-01-10

### Added

- Configure sign-up button (custom link) on homepage banner

### Changed

- Dashboard and report bar charts are now more easily readable - values appear on top or next to the bars instead of inside of them. Comparisons between project and platform values are now only visible in the report tooltips and do not break the chart itself.

### Fixed

- Using a custom tile provider should work now.
- Registration form with a date field doesn't crash anymore

## 2022-01-06

### Fixed

- Changing the values for Registration helper text and Account confirmation in Admin > Settings > Registration doesn't cause other values to be erased anymore.

## 2022-01-05

### Changed

- Improved the user interface of the Registration tab in the Admin settings

## 2021-12-23

### Added

- Adding pages in 'Navigation' tab in settings now possible, changing names of navbar items now works, removed 'secret pages-page'.
- Different layouts for the homepage banner (for signed-out users)
- Preview functionality for the image of the homepage banner in the back-office

### Fixed

- Saving of homepage banner image overlay color and opacity

## 2021-12-22

### Fixed

- Notifications of inappropriate content now link to the item containing the flagged content

## 2021-12-16

### Added

- Ability to scan all post, recently added posts and not tagged posts in Insights

## 2021-12-15

### Fixed

- Severe code-injection vulnerability
- More small copy changes for customizable navbar, made styling Navigation tab consistent with other tabs, re-enabled slug editing on secret pages-page.

## 2021-12-10

- Copy for customizable navbar

## 2021-12-09

### Added

- Customizable navbar

## 2021-12-08

### Changed

- Improved the structure and copy of the Admin > Settings > Customize page.

### Fixed

- Insights scan category button no longer appears when the insights nlp feature flag is disabled

## 2021-11-30

### Added

- Insights loading indicator on category scan

### Fixed

- Password reset emails sometimes took a long time to be send out, they are now processed much faster (even when the background job queue has lots of items).

## 2021-11-25

### Added

- New translations from Crowdin.
- Sign-up flow: Not activating any custom registration fields no longer breaks sign-up. Refreshing page during sign-up flow no longer creates an unregistered user.

## 2021-11-22

### Changed

- Enable/disable avatars in homepage banner
- Increased size of city logo in the footer

### Fixed

- Links to ideas in admin digest emails work again
- Votes statistics not showing up in the dashboard for some admins and project moderators.

## 2021-11-16

### Fixed

- Custom topics are not displayed as filters on the proposals overview page.

### Added

- Added a tooltip in the survey project settings with a link to a support article that explains how to embed links in Google forms
- Input count to Insights View screen

### Changed

- Add clarification tooltips to Insights View screen
- When a user account is deleted, visits data associated to that account are now removed from Matomo.

## 2021-11-11

### Changed

- Improvements to the loading speed of the landing page and some items with dropdown menus in the navigation bar.

## 2021-11-05

### Fixed

- Dashboard issue where the current month did not appear for certain time zones

## 2021-11-04

### Added

- New translations from Crowdin.

## 2021-11-03

### Fixed

- Microsoft Form survey iframes no longer auto-focus on the form
- Stop confusing Serbian Latin and Cyrillic in back locales.

## 2021-11-01

### Changed

- The whole input card in Insight View screen is now clickable
- Inputs list component in Insights View screen now shows active filters at all times
- Insights Network Visualisation changes:
  - Reduced space between clusters
  - Increased font size for keywords labels
  - It is now possible to de-select keywords by clicking on them twice

### Fixed

- If there's an error message related to the project title, it goes away if the title is edited (and only shows again if we submit and the error isn't fixed).

## 2021-10-27

### Changed

- Removed the unused '/ideas/new' route

### Fixed

- Sorting order and list/map view settings of ideas are available again if voting is disabled.
- Project phase started emails and notifications.

## 2021-10-26

### Added

- Limit number of downvotes.

### Changed

- Improved quality of Idea and App Header Images
- Idea cards in the map view only show the downvote icon when downvoting is enabled or when it's disabled and it's disabled for a different reason than explicit turning off of the downvoting functionality.
- Now also for idea cards on the map view: the comment icon on an idea card is only shown when commenting in the project is enabled or there's at least one idea with a comment.

### Fixed

- The event cards now rearrange themselves vertically on mobile / small screens. Before they were always arranged horizontally. This fixed the issue of them going off-screen when there is not enough screen space.

## 2021-10-25

### Changed

- The comment icon on an idea card is only shown when commenting in the project is enabled or there's at least one idea with a comment.
- Increased Microsoft Forms survey width

### Fixed

- Insights table approve button no longer appears when there are no suggested tags
- Insights tags are now truncated when they are too long
- Insights posts cards on View screen no longer display text with different font-sizes
- Insights posts in table are no longer sorted by default

## 2021-10-20

### Changed

- PII (Personally Identifiable Information) data, if any, are now removed from Segment when a user account is deleted.

## 2021-10-19

### Changed

- Tags which do not contain any inputs are no longer visible on the Insights View screen
- PII (Personally Identifiable Information) data, if any, are now removed from Intercom when a user account is deleted.

### Added

- Added export functionality to Insights View screen inputs list

## 2021-10-15

### Changed

- Project reports are no longer available in the dashboard section. Instread, they can be found in the Reporting section of tha admin.

### Fixed

- Platform is now accepting valid Microsoft Form survey links with custom subdomains
- When user goes to the url of an Insight that no longer exist, they get redirected to the Insights List screen.

## 2021-10-14

### Fixed

- File uploads for ideas, projects, events, folders

## 2021-10-13 (2)

### Fixed

- Validation and functioning of page forms are fixed (forms to change the fixed/legal pages such as the FAQ, T&C, privacy policy, etc.).

## 2021-10-13

### Added

- Users can now change their name after validation with FranceConnect
- Permit embedding of videos from dreambroker in rich-text editor content.
- Possibility to create an Insights tag from selected filters in the Insights View screen

## 2021-10-12

### Added

- Added Serbian (Cyrillic) to platform

## 2021-10-11

### Added

- Insights View screen and visualization
- Users can now change their name after validation with FranceConnect

## 2021-10-06

### Fixed

- Issue with user deletion

### Added

- Initial blocked words lists for Luxembourgish and Italian.
- Added Luxembourgish translations.

## 2021-10-05

### Added

- Blocked words lists for Luxembourgish and Italian (which allows the profanity blocker feature).

### Changed

- Removed 'FAQ' and 'About' from the footer.
- Removed links to other pages at the bottom of the fixed and legal pages (Cookie policy, T&C, etc.)
- Removed the YES/NO short feedback form in the footer (as it wasn't working)

## 2021-10-01

### Fixed

- Typeform export from the platform shows the answers to all questions again.

## 2021-09-29

### Changed

- Insights Edit screen improvements
  - Added tooltip in the tags sidebar
  - Added quick delete action to category button in the categories sidebar
  - "Detect tags" button only shows if there are tags detected
  - "Reset tags" button is moved to a menu
  - Removed "add" button from input sidebar and improved select hover state
- Split 'Pages' tab in admin/settings into the 'Pages' and 'Policies' tabs. 'Pages' contains the about, FAQ and a11y statement pages, while 'Policies' contains the terms and conditions, privacy- and cookie policy. The 'Pages' tab will soon be replaced by a 'Navigation' tab with more customizability options as part of the upcoming nav-bar customization functionality. This is just a temporary in-between solution.

## 2021-09-24

### Added

- SmartSurvey integration

## 2021-09-22

### Changed

- Very short phases are now shown slightly bigger in the timeline, and projects with many phases will display the timeline correctly.

### Fixed

- Cookie popup can be closed again.

## 2021-09-21

### Added

- Permit embedding of videos from videotool.dk in rich-text editor content.

### Changed

- Project moderators have access to the 'Reporting' tab of the admin panel for their projects.

### Fixed

- The category columns in input `xlsx` exports (insights) are now ordered as presented in the application.

## 2021-09-14

### Changed

- Mobile navbar got redesigned. We now have a 'More' button in the default menu that opens up a full mobile menu.

## 2021-09-13

### Added

- Insights table export button. Adds the ability to export the inputs as xlsx for all categories or a selected one.

### Fixed

- Fixes issue where user name will sometimes appear as "undefined"

## 2021-09-06

### Added

- Keyboard navigation improvements for the Insights Edit view
- Added the internal machinery to support text network analyses in the end-to-end flow.

### Fixed

- '&' character now displays correctly in Idea description and Project preview description.
- Fixes user export with custom fields

## 2021-09-03

### Fixed

- Ghent now supports mapping 25 instead of 24 neighbourhouds

## 2021-09-02

### Fixed

- Setting DNS records when the host is changed.
- Smart group rules for participation in project, topic or idea status are now applied in one continuous SQL query.

### Changed

- The rule values for participation in project, topic or idea status, with predicates that are not a negation, are now represented as arrays of IDs in order to support specifying multiple projects, topics or idea statuses (the rule applies when satisfied for one of the values).

## 2021-09-01

### Fixed

- When voting is disabled, the reason is shown again

## 2021-08-31

### Added

- When signing up with another service (e.g. Google), the platform will now remember a prior language selection.

### Fixed

- Accessibility: voting buttons (thumbs) have a darker color when disabled. There's also more visual distinction between voting buttons on input cards when they are enabled and disabled.
- Accessibility: The default background color of the last "bubble" of the avatars showing on e.g. the landing page top banner is darker, so the contrast with its content (number of remaining users) is clearer.
- Accessibility: the text colors of the currently selected phase in a timeline project are darker to improve color contrast to meet WCAG 2.1 AA requirements.
- Accessibility: the status and topics on an input (idea) page are more distinctive compared to its background, meeting WCAG 2.1 AA criteria.
- Verification using Auth0 method no longer fails for everyone but the first user

## 2021-08-30

### Added

- New Insights module containing Insights end-to-end flow

## 2021-08-26

### Added

- Microsoft Forms integration

## 2021-08-20

### Fixed

- Survey options now appear as expected when creating a new survey project
- Adds a feature flag to disable user biographies from adminHQ

## 2021-08-18

### Added

- Added Italian to platform
- Support for a new verification method specifically for Ghent, which lets users verify using their rijksregisternummer
- Improved participatory budgeting:
  - Support for new virtual currencies (TOK: tokens, CRE: credits)
  - A minimum budget limit can be configured per project, forcing citizens to fill up their basket to some extent (or specify a specific basket amount when minimum and maximum budget are the same)
  - Copy improvements

## 2021-08-11

### Fixed

- When considering to remove a flag after updating content, all relevant attributes are re-evaluated.
- Issues with viewing notifications and marking them as read.

## 2021-08-09

### Fixed

- The preheader with a missing translation has been removed from user confirmation email

### Fixed

- When you sign up with Google, the platform will now automatically use the language of your profile whenever possible
- Fixed invalid SQL queries that were causing various issues throughout the platforms (Part I). (IN-510)

## 2021-08-05

### Added

- Added message logging to monitor tenant creation status (shown in admin HQ).

### Changed

- No default value for the lifecycle stage is prefilled, a value must be explicitly specified.
- Changing the lifecycle stage from/to demo is prohibited.
- Only tenant templates that apply without issues are released.
- On create validation for authors was replaced by publication context, to allow templates to successfully create content without authors.

## 2021-08-04

### Fixed

- Certain characters in Volunteer Cause titles prevented exporting lists of volunteers to Excel from admin/projects/.../volunteering view.
- Limit of 10 events under projects and in back office
- Events widget switch being shown in non-commercial plans

## 2021-07-30

### Added

- Configured dependabot for the frontend, a tool that helps keeping dependencies up to date.
- Added events overview page to navigation menu, which can be enabled or disabled.
- Added events widget to front page, which can be enabled or disabled (commercial feature).

## 2021-07-16

### Added

- Auto-detection of inappropriate content (in beta for certain languages). Flagged content can be inspected on the admin Activity page. The setting can be toggled in the General settings tab.

### Fixed

- On the admin activity page (/admin/moderation), items about proposals now correctly link to proposals (instead of to projects). Also, the copy of the links at the end of the item rows is now correct for different types of content (correct conjugation of 'this post', 'this project', etc. for all languages).

## 2021-07-14

### Added

- Project phases now have their own URLs, which makes it possible to link to a specific phase

### Fixed

- Blocked words for content that can contain HTML
- Searching users after sorting (e.g. by role)

## 2021-07-09

### Changed

- The admin Guide link goes to the support center now instead of to /admin/guide

## 2021-07-02

### Fixed

- Instances where the user name was "unknown author"

### Changed

- Removed the slogan from the homepage footer

## 2021-06-30

### Changed

- Users can no longer leave registration before confirming their account. This should prevent bugs relative to unconfirmed users navigating the platform.

## 2021-06-29

### Fixed

- Map: Fix for ideas that only have coordinates but no address not being shown on the map
- Map: Fix for 'click on the map to add your input' message wrongfully being shown when idea posting is not allowed
- Sign-up flow: Fix for bug that could cause the browser to freeze when the user tried to complete the custom fields step
- Project description: Fix for numbered and unnumbered lists being cut off
- Project Managers can now upload map layers.

### Changed

- Map: When an idea is selected that is hidden behind a cluster the map now zooms in to show that marker
- Map: Idea marker gets centered on map when clicked
- Map: Larger idea box on bigger desktop screens (width > 1440 pixels)
- Idea location: Display idea location in degrees (°) minutes (') seconds ('') when the idea only has coordinates but no address
- Sign-up flow: Show loading spinner when the user clicks on 'skip this step' in the sign-up custom fields step
- Image upload: The default max allowed file size for an image is now 10 Mb instead of 5 Mb

### Added

- 'Go back' button from project to project folder (if appropriate).

## 2021-06-22

### Changed

- Project managers that are assigned to a project and/or its input now lose those assignments when losing project management rights over that project.

### Fixed

- Input manager side modal scroll.

## 2021-06-18

### Fixed

- Privacy policy now opens in new tab.
- Landing page custom section now uses theme colors.
- Buttons and links in project description now open internal links in the same tab, and external links in a new tab.

## 2021-06-16

### Fixed

- Project moderators can no longer see draft projects they don't moderate in the project listing.
- The content and subject of the emails used to share an input (idea/issue/option/contribution/...) do now include the correct input title and URL.
- Sharing new ideas on Facebook goes faster
- Manual campaigns now have the layout content in all available languages.

## 2021-06-11

### Fixed

- Facebook button no longer shows when not configured.

## 2021-06-10

### Fixed

- Creating invites on a platform with many heavy custom registration fields is no longer unworkably slow

## 2021-06-09

### Added

- New citizen-facing map view

## 2021-06-08

### Fixed

- Ordering by ideas by trending is now working.
- Ordering by ideas votes in the input manager is now working.

## 2021-06-07

### Added

- Qualtrics surveys integration.

### Changed

- Project Events are now ordered chronologically from latest to soonest.

### Fixed

- Visibility Labels in the admin projects list are now visible.
- Tagged ideas export is fixed.
- Updating an idea in one locale does not overwrite other locales anymore

## 2021-05-28

### Fixed

- Project Events are now ordered chronologically from soonest to latest.

## 2021-05-27

### Fixed

- Project access rights management are now visible again.

## 2021-05-21

### Added

- Profanity blocker: when posting comments, input, proposals that contain profane words, posting will not be possible and a warning will be shown.

## 2021-05-20

### Fixed

- Excel exports of ideas without author

## 2021-05-19

### Added

- Support for Auth0 as a verification method

## 2021-05-18

### Fixed

- Active users no longer need confirmation

## 2021-05-14

### Fixed

- Fixed an issue causing already registered users to be prompted with the post-registration welcome screen.

## 2021-05-11

### Added

- Added polls to the reporting section of the dashboards

## 2021-05-10

### Changed

- Invited or verified users no longer require confirmation.

## 2021-05-07

### Fixed

- Spreasheet exports throughout the platform are improved.

### Added

- City Admins can now assign any user as the author of an idea when creating or updating.
- Email confirmation now happens in survey and signup page sign up forms.

## 2021-05-06

### Fixed

- Idea export to excel is no longer limited to 250 ideas.

## 2021-05-04

### Fixed

- Fixed issues causing email campaigns not to be sent.

## 2021-05-03

### Changed

- Users are now prompted to confirm their account after creating it, by receiving a confirmation code in their email address.

### Added

- SurveyXact Integration.

## 2021-05-01

### Added

- New module to plug email confirmation to users.

## 2021-04-29

### Fixed

- Editing the banner header in Admin > Settings > General, doesn't cause the other header fields to be cleared anymore

## 2021-04-22

### Fixed

- After the project title error appears, it disappears again after you start correcting the error

## 2021-03-31

### Fixed

- Customizable Banner Fields no longer get emptied/reset when changing another.

### Added

- When a client-side validation error happens for the project title in the admin, there will be an error next to the submit button in addition to the error message next to the input field.

## 2021-03-25

### Fixed

- The input fields for multiple locales provides an error messages when there's an error for at least one of the languages.

## 2021-03-23

### Fixed

- Fix for broken sign-up flow when signing-up through social sign-on

## 2021-03-19

### Fixed

- Admin>Dashboard>Users tab is no longer hidden for admins that manage projects.
- The password input no longer shows the password when hitting ENTER.
- Admin > Settings displays the tabs again

### Changed

- Empty folders are now shown in the landing page, navbar, projects page and sitemap.
- The sitemap no longer shows all projects and folder under each folder.
- Images added to folder descriptions are now compressed, reducing load times in project and folder pages.

### Added

- Allows for sending front-end events to our self-hosted matomo analytics tool

## 2021-03-16

### Changed

- Automatic tagging is functional for all clusters, and enabled for all premium customers

### Added

- Matomo is enabled for all platforms, tracking page views and front-end events (no workshops or back-end events yet)

## 2021-03-11

### Changed

- Tenants are now ordered alphabetically in AdminHQ
- Serbian (Latin) is now a language option.

## 2021-03-10

### Added

- CitizenLab admins can now change the link to the accessibility statement via AdminHQ.
- "Reply-to" field in emails from campaigns can be customized for each platform
- Customizable minimal required password length for each platform

## 2021-03-09

### Fixed

- Fixed a crash that would occur when tring to add tags to an idea

## 2021-03-08

### Fixed

- Phase pages now display the correct count of ideas (not retroactive - will only affect phases modified from today onwards).

## 2021-03-05

### Changed

- Changed the default style of the map
- Proposals/Initiatives are now sorted by most recent by default

### Added

- Custom maps (Project settings > Map): Admins now have the capability to customize the map shown inside of a project. They can do so by uploading geoJson files as layers on the map, and customizing those layers through the back-office UI (e.g. changing colors, marker icons, tooltip text, sort order, map legend, default zoom level, default center point).

### Fixed

- Fixed a crash that could potentially occur when opening an idea page and afterwards going back to the project page

## 2021-03-04

### Added

- In the admin (Settings > Registration tab), admins can now directly set the helper texts on top of the sign-up form (both for step 1 and 2).
- The admin Settings > Homepage and style tab has two new fields: one to allow customization for copy of the banner signed-in users see (on the landing page) and one to set the copy that's shown underneath this banner and above the projects/folders (also on the landing page).
- Copy to clarify sign up/log in possibilities with phone number

### Changed

- The admin Settings > Homepage and style tab has undergone copy improvements and has been rearranged
- The FranceConnect button to login, signup or verify your account now displays the messages required by the vendor.
- Updated the look of the FranceConnect button to login, signup or verify your account to feature the latests changes required by the vendor.

### Fixed

- Downvote button (thumbs down) on input card is displayed for archived projects

## 2021-03-03

### Added

- Users are now notified in app and via email when they're assigned as folder administrators.

## 2021-03-02

### Fixed

- Don't show empty space inside of the idea card when no avatar is present

### Added

- Maori as languages option

### Changed

- Improved layout of project event listings on mobile devices

## 2021-02-26

### Fixed

- France Connect button hover state now complies with the vendor's guidelines.

## 2021-02-24

### Fixed

- The project page no longer shows an eternal spinner when the user has no access to see the project

## 2021-02-18

### Added

- The password fields show an error when the password is too short
- The password fields have a 'show password' button to let people check their password while typing
- The password fields have a strength checker with appropriate informative message on how to increase the strength
- France Connect as a verification method.

### Fixed

- Notifications for started phases are no longer triggered for unpublished projects and folders.

## 2021-02-17

### Changed

- All input fields for multiple locales now use the components with locale switchers, resulting in a cleaner and more compact UI.
- Copy improvements

## 2021-02-12

### Fixed

- Fixed Azure AD login for some Azure setups (Schagen)

### Changed

- When searching for an idea, the search operation no longer searches on the author's name. This was causing severe performance issues and slowness of the paltforms.

## 2021-02-10

### Added

- Automatic tagging

## 2021-02-08

### Fixed

- Fixed a bug preventing registration fields and poll questions from reordering correctly.
- Fixed a bug causing errors in new platforms.

## 2021-02-04

### Fixed

- Fixed a bug causing the projects list in the navbar and projects page to display projects outside of folders when they're contained within them.

## 2021-01-29

### Added

- Ability to redirect URLs through AdminHQ
- Accessibility statement link in the footer

### Fixed

- Fixed issue affecting project managers that blocked access to their managed projects, when these are placed inside a folder.

## 2021-01-28

### Fixed

- A bug in Admin project edit page that did not allow a user to Go Back to the projects list after switching tabs
- Scrolling on the admin users page

## 2021-01-26

### Added

- Folder admin rights. Folder admins or 'managers' can be assigned per folder. They can create projects inside folders they have rights for, and moderate/change the folder and all projects that are inside.
- The 'from' and 'reply-to' emails can be customized by cluster (by our developers, not in Admin HQ). E.g. Benelux notification emails could be sent out by notifications@citizenlab.eu, US emails could be sent out by notifications@citizenlab.us etc., as long as those emails are owned by us. We can choose any email for "reply-to", so also email addresses we don't own. This means "reply-to" could potentially be configured to be an email address of the city, e.g. support@leuven.be. It is currently not possible to customize the reply-to (except for manual campaigns) and from fields for individual tenants.
- When a survey requires the user to be signed-in, we now show the sign in/up form directly on the page when not logged in (instead of the green infobox with a link to the sign-up popup)

### Fixed

- The 'reply-to' field of our emails showed up twice in recipient's email clients, now only once.

### Changed

- Added the recipient first and last name to the 'to' email field in their email client, so not only their email adress is shown.
- The links in the footer can now expand to multiple lines, and therefore accomodate more items (e.g. soon the addition of a link to the accesibility statement)

## 2021-01-21

### Added

- Added right-to-left rendering to emails

## 2021-01-18

### Fixed

- Access rights tab for participatory budget projects
- Admin moderation page access

## 2021-01-15

### Changed

- Copy improvements across different languages

## 2021-01-14

### Added

- Ability to customize the input term for a project

### Changed

- The word 'idea' was removed from as many places as possible from the platform, replaced with more generic copy.

## 2021-01-13

### Changed

- Idea cards redesign
- Project folder page redesign
- Project folders now have a single folder card image instead of 5 folder images in the admin settings
- By default 24 instead of 12 ideas or shown now on the project page

## 2020-12-17

### Fixed

- When creating a project from a template, only templates that are supported by the tenant's locale will show up
- Fixed several layout, interaction and data issues in the manual tagging feature of the Admin Processing page, making it ready for external use.
- Fixed project managers access of the Admin Processing page.

### Added

- Admin activity feed access for project managers
- Added empty state to processing list when no project is selected
- Keyboard shortcut tooltip for navigation buttons of the Admin Processing page

### Changed

- Reduced spacing in sidebar menu, allowing for more items to be displayed
- Style changes on the Admin Processing page

## 2020-12-08

### Fixed

- Issues with password reset and invitation emails
- No more idea duplicates showing up on idea overview pages
- Images no longer disappear from a body of an idea, or description of a project on phase, if placed at the bottom.

### Changed

- Increased color contrast of inactive timeline phases text to meet accesibility standard
- Increased color contrast of event card left-hand event dates to meet accesibility standard
- Increased color contrast of List/Map toggle component to meet accesibility standard

### Added

- Ability to tag ideas manually and automatically in the admin.

## 2020-12-02

### Changed

- By default the last active phase instead of the last phase is now selected when a timeline project has no active phase

### Fixed

- The empty white popup box won't pop up anymore after clicking the map view in non-ideation phases.
- Styling mistakes in the idea page voting and participatory budget boxes.
- The tooltip shown when hovering over a disabled idea posting button in the project page sticky top bar is no longer partially hidden

## 2020-12-01

### Changed

- Ideas are now still editable when idea posting is disabled for a project.

## 2020-11-30

### Added

- Ability to create new and edit existing idea statuses

### Fixed

- The page no longer refreshes when accepting the cookie policy

### Changed

- Segment is no longer used to connect other tools, instead following tools are integrated natively
  - Google Analytics
  - Google Tag Manager
  - Intercom
  - Satismeter
  - Segment, disabled by default
- Error messages for invitations, logins and password resets are now clearer.

## 2020-11-27

### Fixed

- Social authentication with Google when the user has no avatar.

### Changed

- Random user demographics on project copy.

## 2020-11-26

### Added

- Some specific copy for Vitry-sur-Seine

## 2020-11-25

### Fixed

- Sections with extra padding or funky widths in Admin were returned to normal
- Added missing copy from previous release
- Copy improvements in French

### Changed

- Proposal and idea descriptions now require 30 characters instead of the previous 500

## 2020-11-23

### Added

- Some specific copy for Sterling Council

### Fixed

- The Admin UI is no longer exposed to regular (and unauthenticated) users
- Clicking the toggle button of a custom registration field (in Admin > Settings > Registration fields) no longer duplicated the row
- Buttons added in the WYSIWYG editor now have the correct color when hovered
- The cookie policy and accessibility statement are not editable anymore from Admin > Settings > Pages

### Changed

**Project page:**

- Show all events at bottom of page instead of only upcoming events
- Reduced padding of sticky top bar
- Only show sticky top bar when an action button (e.g. 'Post an idea') is present, and you've scrolled past it.

**Project page right-hand sidebar:**

- Show 'See the ideas' button when the project has ended and the last phase was an ideation phase
- Show 'X ideas in the final phase' when the project has ended and the last phase was an ideation phase
- 'X phases' is now clickable and scrolls to the timeline when clicked
- 'X upcoming events' changed to 'X events', and event count now counts all events, not only upcoming events

**Admin project configuration page:**

- Replaced 'Project images' upload widget in back-office (Project > General) with 'Project card image', reduced the max count from 5 to 1 and updated the corresponding tooltip with new recommended image dimensions

**Idea page:**

- The map modal now shows address on top of the map when opened
- Share button copy change from "share idea" to "share"
- Right-hand sidebar is sticky now when its height allows it (= when the viewport is taller than the sidebar)
- Comment box now has an animation when it expands
- Adjusted scroll-to position when pressing 'Add a comment' to make sure the comment box is always fully visible in the viewport.

**Other:**

- Adjusted FileDisplay (downloadable files for a project or idea) link style to show underline by default, and increased contrast of hover color
- Reduced width of DateTimePicker, and always show arrows for time input

## 2020-11-20 (2)

### Fixed

- The project header image is screen reader friendly.
- The similar ideas feature doesn't make backend requests anymore when it's not enabled.

### Changed

- Areas are requested with a max. of 500 now, so more areas are visible in e.g. the admin dashboard.

## 2020-11-18

### Added

- Archived project folder cards on the homepage will now have an "Archived" label, the same way archived projects do\
- Improved support for right-to-left layout
- Experimental processing feature that allows admins and project managers to automatically assign tags to a set of ideas.

### Fixed

- Projects without idea sorting methods are no longer invalid.
- Surveys tab now shows for projects with survey phases.

### Changed

- Moved welcome email from cl2-emails to cl2-back

## 2020-11-16

### Added

- Admins can now select the default sort order for ideas in ideation and participatory budgeting projects, per project

### Changed

- The default sort order of ideas is now "Trending" instead of "Random" for every project if left unchanged
- Improved sign in/up loading speed
- Removed link to survey in the project page sidebar when not logged in. Instead it will show plain none-clickable text (e.g. '1 survey')

### Fixed

- Custom project slugs can now contain alphanumeric Arabic characters
- Project Topics table now updates if a topic is deleted or reordered.
- Empty lines with formatting (like bold or italic) in a Quill editor are now removed if not used as paragraphs.

## 2020-11-10

### Added

#### Integration of trial management into AdminHQ

- The lifecycle of the trials created from AdminHQ and from the website has been unified.
- After 14 days, a trial platform goes to Purgatory (`expired_trial`) and is no longer accessible. Fourteen days later, the expired trial will be removed altogether (at this point, there is no way back).
- The end date of a trial can be modified in AdminHQ (> Edit tenant > Internal tab).

## 2020-11-06

### Added

- Social sharing via WhatsApp
- Ability to edit the project URL
- Fragment to embed a form directly into the new proposal page, for regular users only

### Fixed

- The project about section is visibile in mobile view again
- Maps will no longer overflow on page resizes

## 2020-11-05

### Added

- Reordering of and cleaner interface for managing custom registration field options
- An 'add proposal' button in the proposals admin
- Fragment to user profile page to manage party membership settings (CD&V)
- "User not found" message when visiting a profile for a user that was deleted or could not be found

### Changed

- Proposal title max. length error message
- Moved delete functionality for projects and project folders to the admin overview

### Fixed

- The automatic scroll to the survey on survey project page

## 2020-11-03

### Fixed

- Fixed broken date picker for phase start and end date

## 2020-10-30

### Added

- Initial Right to left layout for Arabic language
- Idea description WYSIWYG editor now supports adding images and/or buttons

## 2020-10-27

### Added

- Support for Arabic

## 2020-10-22

### Added

- Project edit button on project page for admins/project manager
- Copy for Sterling Council

### Fixed

- Links will open in a new tab or stay on the same page depending on their context. Links to places on the platform will open on the same page, unless it breaks the flow (i.e. going to the T&C policy while signing up). Otherwise, they will open in a new tab.

### Changed

- In the project management rights no ambiguous 'no options' message will be shown anymore when you place your cursor in the search field

## 2020-10-16

### Added

- Ability to reorder geographic areas

### Fixed

- Stretched images in 'avatar bubbles'
- Input fields where other people can be @mentioned don't grow too wide anymore
- Linebar charts overlapping elements in the admin dashboard

## 2020-10-14

### Changed

- Project page redesign

## 2020-10-09

### Added

- Map configuration tool in AdminHQ (to configure maps and layers at the project level).

## 2020-10-08

### Added

- Project reports

### Changed

- Small styling fixes
- Smart group support multiple area codes
- Layout refinements for the new idea page
- More compact idea/proposal comment input
- Proposal 'how does it work' redesign

## 2020-10-01

### Changed

- Idea page redesign

## 2020-09-25

### Fixed

- The "Go to platform" button in custom email campaigns now works in Norwegian

### Added

- Granular permissions for proposals
- Possibility to restrict survey access to registered users only
- Logging project published events

### Changed

- Replaced `posting_enabled` in the proposal settings by the posting proposal granular permission
- Granular permissions are always granted to admins

## 2020-09-22

### Added

- Accessibility statement

## 2020-09-17

### Added

- Support for checkbox, number and (free) text values when initializing custom fields through excel invites.

### Changed

- Copy update for German, Romanian, Spanish (CL), and French (BE).

## 2020-09-15

### Added

- Support Enalyzer as a new survey provider
- Registration fields can now be hidden, meaning the user can't see or change them, typically controlled by an outside integration. They can still be used in smart groups.
- Registration fields can now be pre-populated using the invites excel

## 2020-09-08

### Fixed

- Custom buttons (e.g. in project descriptions) have correct styling in Safari.
- Horizontal bar chart overflow in Admin > Dashboard > Users tab
- User graphs for registration fields that are not used are not shown anymore in Admin > Dashboard > Users tab

### Added

- Pricing plan feature flags for smart groups and project access rights

## 2020-09-01

### Fixed

- IE11 no longer gives an error on places that use the intersection observer: project cards, most images, ...

### Added

- New platform setting: 'Abbreviated user names'. When enabled, user names are shown on the platform as first name + initial of last name (Jane D. instead of Jane Doe). This setting is intended for new platforms only. Once this options has been enabled, you MUST NOT change it back.
- You can now export all charts in the admin dashboard as xlsx or svg.
- Translation improvements (email nl...)

### Changed

- The about us (CitizenLab) section has been removed from the cookie policy

## 2020-08-27

### Added

- Support for rich text in field descriptions in the idea form.
- New "Proposed Budget" field in the idea form.

### Changed

- Passwords are checked against a list of common passwords before validation.
- Improving the security around xlsx exports (escaping formulas, enforcing access restrictions, etc.)
- Adding request throttling (rate-limiting) rules.
- Improving the consistency of the focus style.

## 2020-07-30

### Added

- Pricing plans in AdminHQ (Pricing plan limitations are not enforced).
- Showing the number of deviations from the pricing plan defaults in the tenant listing of AdminHQ.

### Changed

- Tidying up the form for creating new tenants in AdminHQ (removing unused features, adding titles and descriptions, reordering features, adding new feature flags, removing fields for non-relevant locales).

## 2020-07-10

### Added

- Project topics

### Changed

- Userid instead of email is used for hidden field in surveys (Leiden)
- New projects have 'draft' status by default

### Fixed

- Topics filter in ideas overview works again

## 2020-07-09 - Workshops

### Fixed

- Speps are scrollable

### Added

- Ability to export the inputs as an exel sheet
- Polish translations
- Portugese (pt-BR) translations

## 2020-06-26

### Fixed

- No longer possible to invite a project manager without selecting a project
- The button on the homepage now also respects the 'disable posting' setting in proposals
- Using project copy or a tenant template that contains a draft initiative no longer fails

### Added

- Romanian

## 2020-06-19

### Fixed

- Polish characters not being rendered correctly

### Added

- Back-office toggle to turn on/off the ability to add new proposals to the platform

## 2020-06-17

### Fixed

- It's no longer needed to manually refresh after deleting your account for a consistent UI
- It's no longer needed to manually refresh after using the admin toggle in the user overview
- The sign-in/up flow now correctly asks the user to verify if the smart group has other rules besides verification
-

demo`is no longer an available option for`organization_type` in admin HQ

- An error is shown when saving a typeform URL with `?email=xxxx` in the URL, which prevented emails to be linked to survey results
- On mobile, the info container in the proposal info page now has the right width
- A general issue with storing cookies if fixed, noticable by missing data in GA, Intercom not showing and the cookie consent repeatedly appearing
- Accessibility fix for the search field
- The `signup_helper_text` setting in admin HQ is again displayed in step 1 of the sign up flow

### Added

- There's a new field in admin HQ to configure custom copy in step 2 of the sign up flow called `custom_fields_signup_helper_text`
- `workshops` can be turned on/off in admin HQ, displayed as a new page in the admin interface

### Changed

- The copy for `project moderator` has changed to `project manager` everywhere
- The info image in the proposals header has changed

## 2020-06-03

### Fixed

- Maps with markers don't lose their center/zoom settings anymore
- English placeholders in idea form are gone for Spanish platforms

## 2020-05-26

### Changed

- Lots of small UI improvements throughout the platform
- Completely overhauled sign up/in flow:
  - Improved UI
  - Opens in a modal on top of existing page
  - Opens when an unauthenticaed user tries to perform an action that requires authentication (e.g. voting)
  - Automatically executes certain actions (e.g. voting) after the sign in/up flow has been completed (note: does not work for social sign-on, only email/password sign-on)
  - Includes a verification step in the sign up flow when the action requires it (e.g. voting is only allowed for verified users)

## 2020-05-20

### Fixed

- Budget field is shown again in idea form for participatory budget projects

## 2020-05-14

### Added

- Idea configurability: disabling/requiring certain fields in the idea form
- The footer has our new logo

### Changed

- Admins will receive a warning and need to confirm before sending a custom email to all users
- A survey project link in the top navigation will link to /info instead of to /survey

## 2020-04-29

### Fixed

- Folders are again shown in the navbar
- Adding an image to the description text now works when creating a project or a phase

### Added

- Support for Polish, Hungarian and Greenlandic

## 2020-04-23

### Fixed

- Long timeline phase names show properly

### Changed

- Redirect to project settings after creating the project
- Links to projects in the navigation menu link to the timeline for timeline projects

## 2020-04-21

### Fixed

- Fixed overlapping issue with idea vote bar on mobile
- Fixed an issue where images were used for which the filename contained special characters

### Added

- The overview (moderation) in the admin now has filters
  - Seen/not seen
  - Type: Comment/Idea/Proposal
  - Project
  - Search
- The idea xlsx export contains extra columns on location, number of comments and number of attachments

### Changed

- The permissions tab in the project settings has reordered content, to be more logical
- In German, the formal 'Sie' form has been replaced with the informal 'Du' form

## 2020-03-31

### Fixed

- Signing up with keyboard keys (Firefox)
- Composing manual emails with text images
- Exporting sheet of volunteers with long cause titles

### Added

- Folder attachments
- Publication status for folders

### Changed

- Show folder projects within admin project page

## 2020-03-20

### Added

- Volunteering as a new participation method

## 2020-03-16

### Fixed

- The project templates in the admin load again

## 2020-03-13

### Fixed

- The folder header image is not overly compressed when making changes to the folder settings
- The loading spinner on the idea page is centered

### Added

- Add images to folders, shown in cards.

### Changed

- Admins can now comment on ideas.

## 2020-03-10

### Fixed

- Fixed consent banner popping up every time you log in as admin
- Fixed back-office initiative status change 'Use latest official updates' radio button not working
- Fixed broken copy in Initiative page right-hand widget

### Added

- Add tooltip explaining what the city will do when the voting threshold is reached for a successful initiative
- Added verification step to the signup flow
- New continuous flow from vote button clicked to vote casted for unauthenticated, unverified users (click vote button -> account creation -> verification -> optional/required custom signup fields -> programmatically cast vote -> successfully voted message appears)
- The rich text editor in the admin now supports buttons

### Changed

- Admin HQ: new and improved list of timezones

## 2020-03-05

### Fixed

- Signup step 2 can no longer be skipped when there are required fields
- Correct tooltip link for support article on invitations
- Correct error messages when not filling in start/end date of a phase

### Added

- Setting to disable downvoting in a phase/project, feature flagged
- When a non-logged in visitor tries to vote on an idea that requires verification, the verification modal automatically appears after registering

## 2020-02-24

### Fixed

- Initiative image not found errors
- Templates generator out of disk space

### Added

- Folders i1
  - When enabled, an admin can create, edit, delete folders and move projects into and out of folders
  - Folders show in the project lists and can be ordered within projects

### Changed

- Initiative explanatory texts show on mobile views
- Existing platforms have a moderator@citizenlab.co admin user with a strong password in LastPass
- In the admin section, projects are no longer presented by publication status (Folders i1)

## 2020-02-19

### Fixed

- Loading more comments on the user profile page works again
- Accessibility improvements
- Adding an image no longer pops up the file dialog twice
- Changed to dedicated IP in mailgun to improve general deliverability of emails

### Added

- Improvements to the PB UI to make sure users confirm their basket at the end
- Ideation configurability i1
  - The idea form can be customized, on a project level, to display custom description texts for every field
- People filling out a poll are now included in the 'participated in' smart group rules
- Make me admin section in Admin HQ

### Changed

- When a platform no longer is available at a url, the application redirects to the CitizenLab website
- New platforms automatically get a moderator@citizenlab.co admin user with a strong password in LastPass

## 2020-01-29

### Fixed

- Rich text editor no longer allows non-video iframe content
- Smart groups that refer to a deleted project now get cleaned up when deleting a project
- All cookie consent buttons are now reachable on IE11
- More accessibility fixes
- The organization name is no longer missing in the password reset email

### Added

- CSAM verification
  - Users can authenticate and verify using BeID or itsme
  - User properties controlled by a verification method are locked in the user profile
  - Base layer of support for other similar verification methods in the future
- The order of project templates can now be changed in Templates HQ

### Changed

- Project templates overview no longer shows the filters

## 2020-01-17

### Fixed

- Further accesibility improvements:
  - Screen reader improvement for translations
  - Some color contrast improvements

### Added

- A hidden topics manager available at https://myfavouriteplatform.citizenlab.co/admin/topics

## 2020-01-15

### Fixed

- In the admin, the project title is now always displayed when editing a project
- Further accesibility improvements:
  - Site map improvements (navigation, clearer for screen readers)
  - Improved colors in several places for users with sight disability
  - Improved HTML to better inform screen reader users
  - Added keyboard functionality of password recovery
  - Improved forms (easier to use for users with motoric disabilities, better and more consistent validation, tips and tricks on mobile initiative form)
  - Improvements for screen reader in different languages (language picker, comment translations)
  - Added title (visible in your tab) for user settings page
  - Improved screen reader experience for comment posting, deleting, upvoting and idea voting

### Added

- The email notification settings on the user profile are now grouped in categories
- Unsubscribing through an email link now works without having to sign in first

### Changed

- The idea manager now shows all ideas by default, instead of filtered by the current user as assignee

## 2020-01-07

### Added

- Go to idea manager when clicking 'idea assigned to you' notification
- 2th iteration of the new admin moderation feature:
  - Not viewed/Viewed filtering
  - The ability to select one or more items and mark them as viewed/not viewed
  - 'Belongs to' table column, which shows the context that a piece of content belongs to (e.g. the idea and project that a comment belongs to)
  - 'Read more' expand mechanism for longer pieces of content
  - Language selector for multilingual content
  - 'Go to' link that will open a new tab and navigate you to the idea/iniative/comment that was posted

### Changed

- Improve layout (and more specifically width) of idea/iniatiatve forms on mobile
- Separate checkboxes for privacy policy and cookie policy
- Make the emails opt-in at registration

### Fixed

- Fix for unreadable password reset error message on Firefox
- Fix for project granular permission radio buttons not working

## 2019-12-12

### Added

- Polls now support questions for which a user can check multiple options, with a configurable maximum
- It's now possible to make a poll anonymous, which hides the user from the response excel export
- New verification method `id_card_lookup`, which supports the generic flow of verifying a user using a predined list of ID card numbers.
  - The copy can be configured in Admin HQ
  - The id cards CSV can be uploaded through Admin HQ

## 2019-12-11

### Added

- Admin moderation iteration 1 (feature flagged, turned on for a selected number of test clients)
- New verification onboarding campaign

### Changed

- Improved timeline composer
- Wysiwyg accessibility improvement

### Fixed

- English notifications when you have French as your language

## 2019-12-06

### Fixed

- Accessibility improvements:
  - Polls
  - Idea/initiative filter boxes
- Uploading a file in admin project page now shows the loading spinner when in progress
- Fixed English copy in notifications when other language selected
- Fixed project copy in Admin HQ not being saved

## 2019-12-05

### Fixed

- Small popups (popovers) no longer go off-screen on smaller screens
- Tooltips are no longer occluded by the checkbox in the idea manager
- The info icon on the initiatives voting box has improved alignment
- Project templates now display when there's only `en` is configured as a tenant locale
- When changing the lifecycle stage of a tenant, the update is now sent right away to segment
- When users accept an inivitation and are in a group, the group count is correctly updated
- Dropdowns in the registration flow can again support empty values
- Accessibility:
  - Various color changes to improve color contrasts
  - Color warning when picking too low contrast
  - Improvements to radio buttons, checkboxes, links and buttons for keyboard accessibility
  - Default built-in pages for new tenants have a better hierarchy for screen readers
- User posted an idea/initiative notification for admins will be in the correct language

## 2019-11-25

### Changed

- Updated translations
- Area filter not shown when no areas are configured
- Overall accessibility improvements for screen readers
- Improved accessibility of the select component, radio button, image upload and tooltip

### Fixed

- When adding a vote that triggers the voting limit on a project/phase, the other idea cards now automatically get updated with disabled vote buttons
- Fix for mobile bottom menu not being clickable when idea page was opened
- Navigating directly between projects via the menu no longer results in faulty idea card collections
- Display toggle (map or list view) of idea and initiative cards works again

## 2019-11-19

### Added

- New ideation project/phase setting called 'Idea location', which enables or disabled the ability to add a location to an idea and show the ideas on a map

### Changed

- Improved accessibility of the image upload component
- COW tooltipy copy
- Sharing modal layout improvement

### Fixed

- Checkboxes have unique ids to correctly identify their corresponding label, which improves screen reader friendliness when you have multiple checkboxes on one page.
- Avatar layout is back to the previous, smaller version

## 2019-11-15

### Fixed

- Fix for 'Click on map to add an idea' functionality not working
- Fix for notifications not showing

## 2019-11-12

### Fixed

- An email with subject `hihi` is no longer sent to admins that had their invite accepted
- Whe clicking the delete button in the file uploader, the page no longer refreshes
- Project templates no longer show with empty copy when the language is missing
- The countdown timer on initiatives now shows the correct value for days
- The radio buttons in the cookie manager are clickable again
- Changing the host of a tenant no longer breaks images embedded in texts
- It's possible again to unassign an idea in the idea manager
- The popup for adding a video or link URL is no longer invisible or unusable in some situations
- Uploading files is no longer failing for various filetypes we want to support
- Keyboard accessibility for modals

### Added

- ID Verification iteration 1
  - Users can verify their account by entering their ID card numbers (currently Chile only)
  - Verification is feature flagged and off by default
  - Smart groups can include the criterium 'is verified'
  - Users are prompted to verify their account when taking an actions that requires verification
- Total population for a tenant can now be entered in Admin HQ
- It's now possible to configure the word used for areas towards citizens from the areas admin
- Improvements to accessibility:
  - Idea and initiative forms: clearer for screen readers, keyboard accessibility, and more accessible input fields
  - Nav bar: clearer for screen readers and improved keyboard navigation
  - Project navigation and phases: clearer for screen readers
  - Sign-in, password reset and recovery pages: labeling of the input fields, clearer for screen readers
  - Participatory budgeting: clearer for screen readers

### Changed

- The organization name is now the default author in an official update

## 2019-10-22

### Fixed

- The sharing title on the idea page is now vertically aligned
- Improvements to the 'bad gateway' message sometimes affecting social sharing
- The map and markers are again visible in the admin dashboard
- First round of accessibility fixes and improvements
  - Dynamics of certain interactions are picked up by screen readers (PB, voting, ...)
  - Overall clarity for screen readers has improved
  - Improvements to information structure: HTML structure, W3C errors, head element with correct titles
  - Keyboard accessibility has generally improved: sign-up problems, login links, PB assignment, ...

### Added

- Initiatives iteration 3
  - Automatic status changes on threshold reached or time expired
  - When updating the status, official feedback needs to be provided simultaneously
  - Users receive emails and notifications related to (their) initiative
  - Initiatives support images in their body text
- Project templates
  - Admins can now create projects starting from a template
  - Templates contain images, a description and a timeline and let admin filter them by tags
  - Admins can share template descriptions with a publically accessible link
- It's now possible to configure the banner overlay color from the customize settings
- A custom email campaign now contains a CTA button by default

### Changed

- Complete copy overhaul of all emails

## 2019-10-03

### Fixed

- PB phase now has a basket button in the project navbar
- The datepicker in the timeline admin now works in IE11

### Changed

- For fragments (small pieces of UI that can be overridden per tenant) to work, they need to be enabled individually in admin HQ.

## 2019-09-25

### Fixed

- It's again possible to change a ideation/PB phase to something else when it contains no ideas
- Older browsers no longer crash when scrolling through comments (intersection observer error)
- Pagination controls are now correctly shown when there's multiple pages of users in the users manager
- The user count of groups in the users manager no longer includes invitees and matches the data shown
- Transition of timeline phases now happen at midnight, properly respecting the tenant timezone
- When looking at the map of an idea or initiative, the map marker is visible again
- The initiatives overview pages now uses the correct header and text colors
- The vote control on an initiative is no longer invisible on a tablet screen size
- The idea page in a budgeting context now shows the idea's budget
- The assign button on an idea card in a budgeting context behaves as expected when not logged in
- Project copy in Admin HQ that includes comments no longer fails
- Changing granular permissions by project moderator no longer fails

### Added

- Polling is now supported as a new participation method in a continuous project or a phase
  - A poll consists of multiple question with predefined answers
  - Users can only submit a poll once
  - Taking a poll can be restricted to certain groups, using granular permissions
  - The poll results can be exported to excel from the project settings
- It's now possible to disable Google Analytics, Google Tag Manager, Facebook Pixel and AdWords for specific tenants through Admin HQ

### Changed

- Large amount of copy improvements throughout to improve consistency and experience
- The ideas overview page is no longer enabled by default for new tenants
- The built-in 'Open idea project' can now be deleted in the project admin

## 2019-08-30

### Fixed

- The map preview box no longer overflows on mobile devices
- You're now correctly directed back to the idea/initiatives page after signing in/up through commenting

### Changed

- The height of the rich text editor is now limited to your screen height, to limit the scrolling when applying styles

## 2019-08-29

### Fixed

- Uploaded animated gifs are no longer displayed with weird artifacts
- Features that depend on NLP are less likely to be missing some parts of the data

### Added

- Citizen initiatives
  - Citizens can post view and post initiatives
  - Admins can manage initiatives, similar to how they manage ideas
  - Current limitation to be aware of, coming very soon:
    - No emails and notifications related to initiatives yet
    - No automated status changes when an initiative reaches enough votes or expires yet

## 2019-08-09

### Fixed

- Fixed a bug that sometimes prevented voting on comments
- When editing a comment, a mention in the comment no longer shows up as html
- In the dashboard, the domicile value 'outside' is now properly translated
- Some fixes were made to improve loading of the dashboard map with data edge cases
- Deleting a phase now still works when users that reveived notifications about the phase have deleted their account
- New releases should no longer require a hard refresh, avoiding landing page crashing issues we had

### Added

- File input on the idea form now works on mobile, if the device supports it

## 2019-07-26

### Fixed

- The project moderator email and notification now link to the admin idea manager instead of citizen side
- The widget no longer shows the `Multiloc`, but the real idea titles for some platforms

### Added

- Speed improvements to data requests to the backend throughout the whole paltform
- Changing the participation method from ideation to information/survey when there are ideas present is now prevented by the UI
- It's now possible to manually reorder archived projects
- There's new in-platform notifications for a status change on an idea you commented or voted on

## 2019-07-18

### Fixed

- It's no longer possible to change the participation method to information or survey if a phase/project already contains ideas
- The 'Share your idea modal' is now properly centered
- It's no longer possible to send out a manual email campaign when the author is not properly defined
- Invite emails are being sent out again
- Imported ideas no longer cause incomplete pages of idea cards
- Invited users who did not accept yet no longer receive any automated digest emails

## 2019-07-08

### Fixed

- When changing images like the project header, it's no longer needed to refresh to see the result
- The comments now display with a shorter date format to work better on smaller screens
- The code snippet from the widget will now work in some website that are strict on valid html
- The number of days in the assignee digest email is no longer 'null'
- The project preview description input is displayed again in the projects admin
- The idea status is no longer hidden when no vote buttons are displayed on the idea page
- Duplicate idea cards no longer appear when loading new pages

### Added

- Performance optimizations on the initial loading of the platform
- Performance optimizations on loading new pages of ideas and projects
- Newly uploaded images are automatically optimized to be smaller in filesize and load faster
- The 'Add an idea' button is now shown in every tab of the projects admin
- It's now possible to add videos to the idea body text
- E-mails are no longer sent out through Vero, but are using the internal cl2-emails server

### Changed

- The automated emails in the admin no longer show the time schedule, to work around the broken translations
- The rights for voting on comments now follow the same rights than commenting itself, instead of following the rights for idea voting
- On smaller desktop screens, 3 columns of idea cards are now shown instead of 2
- When adding an idea from the map, the idea will now be positioned on the exact location that was clicked instead of to the nearest detectable address
- Using the project copy tool in admin HQ is more tolerant about making copies of inconsistent source projects

## 2019-06-19

### Fixed

- Show 3-column instead of 2-column layout for ideas overview page on smaller desktop screens
- Don't hide status label on idea page when voting buttons are not shown

### Changed

- Small improvement in loading speed

## 2019-06-17

## Fixed

- The column titles in comments excel export are aligned with the content
- There's now enough space between voting anc translate links under a comment
- Vote button on an idea no longer stays active when a vote on that idea causes the voting treshold of the project to be reached

## Added

- The admin part of the new citizen initiatives is available (set initiatives feature on `allowed`)
  - Cities can configure how they plan to use initiatives
- A preview of how initiatives will look like city side is available, not yet ready for prime time (set initiatives feature on `allowed` and `enabled`)
- The ideas overview page has a new filtering sidebar, which will be used for other idea and initiative listings in the future
  - On idea status
  - On topic
  - Search
- Comments now load automatically while scrolling down, so the first comments appear faster

## 2019-06-05

### Fixed

- Fix an issue that when showing some ideas in an idea card would make the application crash

## 2019-05-21

### Fixed

- The idea page does no longer retain its previous scroll position when closing and reopening it
- The Similar Ideas box no longer has a problem with long idea titles not fitting inside of the box
- The Similar Ideas box content did not update when directly navigating from one idea page to the next
- The 'What were you looking for?' modal no longer gives an error when trying to open it

### Changed

- You now get redirected to the previously visited page instead of the landing page after you've completed the signup process

## 2019-05-20

### Fixed

- Closing the notification menu after scrolling no longer results in a navbar error
- When accessing the idea manager as a moderator, the assignee filter defaults to 'assigned to me'
- The idea and comment counts on the profile page now update as expected
- It's now possible to use a dropdown input in the 2nd registration step with a screen reader
- An invited user can no longer request a password reset, thereby becoming an inconsistent user that resulted in lots of problems

### Added

- Restyle of the idea page
  - Cleaner new style
  - Opening an idea no longer appears to be a modal
  - Properly styled similar ideas section
  - Showing comment count and avatars of contributors

### Changed

- When clicking the edit button in the idea manager, the edit form now opens in the sidemodal

## 2019-05-15

### Fixed

- Opening the projects dropdown no longer shows all menu items hovered when opened
- Users that can't contribute (post/comment/vote/survey) no longer get an email when a phase starts
- When a project has an ideation and a PB phase, the voting buttons are now shown during the ideation phase
- The admin navigation menu for moderators is now consistent with that for admins
- Moderators that try to access pages only accessible for admins, now get redirected to the dashboard
- The details tab in clustering doesn't cause the info panel to freeze anymore
- When writing an official update, the sbumit button now only becomes active when submission is possible
- The 'no options' copy in a dropdown without anything inside is now correctly translated
- Making a field empty in Admin HQ now correctly saves the empty value
- The active users graph no longer includes users that received an email as being active
- The translation button in an idea is no longer shown when there's only one platform language
- After changing granular permission, a refresh is no longer needed to see the results on ideas
- The sideview in the idea manager now shows the status dropdown in the correct language
- The layout of the sideview in the idea manager is now corrected
- A digest email to idea assignees is no longer sent out when no ideas are assigned to the admin/moderator
- Signing in with VUB Net ID works again
- Loading the insights map can no longer be infinite, it will now show an error message when the request fails

### Added

- The profile page of a user now also shows the comments by that user
- Users can now delete their own profile from their edit profile page
- Similar ideas, clustering and location detection now work in Spanish, German, Danish and Norwegian
- Facebooks bot coming from `tfbnw.net` are now blocked from signing up
- Moderators now also have a global idea manager, showing all the ideas from the projects they're moderating
- Loading the insights map, which can be slow, now shows a loading indicator

### Changed

- Voting buttons are no longer shown when voting is not enabled
- Improved and more granular copy text for several voting and commenting disabled messages

## 2019-04-30

### Fixed

- Time remaning on project card is no longer Capitalized
- Non-admin users no longer get pushed to intercom
- Improvements to the idea manager for IE11
- When filtering on a project in the idea manager, the selected project is highlighted again
- @citizenlab.cl admins can now also access churned platforms
- The user count in the user manager now includes migrated cl1 users
- Sending invitations will no longer fail on duplicate mixed-case email addresses

### Added

- Ideas can now be assigned to moderators and admins in the idea manager
  - Added filter on assignee, set by default to 'assigned to me'
  - Added filter to only show ideas that need feedback
  - When clicking an idea, it now opens in and can be partially edited from a half screen modal
  - Admins and moderators get a weekly digest email with their ideas that need feedback
- Completely new comments UI with support for comment upvotes
  - Comments are visually clearly grouped per parent comment
  - Sub-comments use @mentions to target which other subcomment they reply to
  - Comments can be sorted by time or by votes
- Ideas can now be sorted randomly, which is the new default
- New smart group rule for users that contributed to a specific topic
- New smart group rule for users that contributed to ideas with a specific status
- Clear error message when an invitee does a normal sign up

### Changed

- The idea grid no longer shows a 'post an idea' button when there are no ideas yet

## 2019-04-24

### Fixed

- Project cards now show correct time remaining until midnight

## 2019-04-23

### Fixed

- Closing the notification menu does not cause an error anymore
- The unread notifications count is now displayed correctly on IE11
- Clicking on an invite link will now show an immediate error if the invite is no longer valid

### Changed

- The admin guide is now under the Get Started link and the dashboards is the admin index
- The project cards give feedback CTA was removed
- An idea can now be deleted on the idea page
- The default border radius throughout the platform now is 3px instead of 5px
- The areas filter on the project cards is only shown when there is more than one area

## 2019-04-16

### Fixed

- The comment count of a project remains correct when moving an idea to a different project
- Fixed an issue when copying projects (through the admin HQ) to tenants with conflicting locales
- Only count people who posted/voted/commented/... as participants (this is perceived as a fix in the dashboards)
- Invites are still sent out when some emails correspond to existing users/invitees
- Phase started/upcoming notifications are only sent out for published projects

### Added

- Posting text with a URL will turn the URL part into a link
- Added smart group rules for topic and idea status participants

### Changed

- New configuration for which email campaigns are enabled by default
- Changed project image medium size to 575x575

## 2019-04-02

### Fixed

- The new idea button now shows the tooltip on focus
- The gender graph in clustering is now translated
- Tooltips on the right of the screen no longer fall off
- Text in tooltips no longer overflows the tooltip borders
- When there are no ideas, the 'post an idea' button is no longer shown on a user profile or the ideas overview page
- The project card no longer displays a line on the bottom when there is no meta information available
- Downloading the survey results now consistently triggers a browser download
- The bottom of the left sidebar of the idea manager can now be reached when there are a lot of projects
- The time control in the admin dashboard is now translated
- Various fixes to improve resilience of project copy tool

### Added

- The ideas overview page now has a project filter
- The various pages now support the `$|orgName|` variable, which is replaced by the organization name of the tenant
- Non-CitizenLab admins can no longer access the admin when the lifecycle stage is set to churned
- A new style variable controls the header opacity when signed in
- New email as a reminder to an invitee after 3 days
- New email when a project phase will start in a week
- New email when a new project phase has started
- The ideas link in the navbar is now feature flagged as `ideas_overview`

### Changed

- When filtering projects by multiple areas, all projects that have one of the areas or no area are now shown
- The user search box for adding a moderator now shows a better placeholder text, explaining the goal

## 2019-03-20

### Fixed

- Fixed mobile layout issues with cookie policy, idea image and idea title for small screens (IPhone 5S)
- Posting an idea in a timeline that hasn't started yet (as an admin) now puts the idea in the first phase
- Notifications menu renders properly in IE11
- The CTA on project cards is no longer shown for archived and finished projects
- Invited users that sign up with another authentication provider now automatically redeem their invitation
- When the tenant only has one locale, no language switcher is shown in the official feedback form

### Added

- Capabilities have been added to apply custom styling to the platform header
  - Styling can be changed through a new style tab in admin HQ
  - It's also possible to configure a different platform-wide font
  - Styling changes should only be done by a designer or front-end developer, as there are a lot of things that could go wrong
- The initial loading speed of the platform has increased noticably due to no longer loading things that are not immediately needed right away.
- Tenant templates are now automatically updated from the `.template` platforms every night
- The project copy tool in admin HQ now supports time shifting and automatically tries to solve language conflicts in the data
- New notifications and emails for upcoming (1 week before) and starting phases

### Changed

- Archived ieas are no longer displayed on the general ideas page
- The time remaining on project cards is no longer shown on 2 lines if there's enough space
- New platforms will show the 'manual project sorting' toggle by default
- Some changes were made to modals throughout to make them more consistent and responsiveness
- New ideas now have a minimal character limit of 10 for the title and 30 for the body
- User pages have a more elaborate meta title and description for SEO purposes

## 2019-03-11

### Fixed

- Notifications layout on IE11
- Errors due to loading the page during a deployment

## 2019-03-11

### Fixed

- Similar ideas is now fast enough to enable in production
- NLP insights will no longer keep on loading when creating a new clusgtering graph
- The comment count on project cards now correctly updates on deleted comments
- Various spacing issues with the new landing page on mobile are fixed
- When logging out, the avatars on the project card no longer disappear
- The widget no longer cuts off the title when it's too long
- In admin > settings > pages, all inputs are now correctly displayed using the rich text editor
- The notifications are no longer indented inconsistently
- Exporting typeform survey results now also work when the survey embed url contains `?source=xxxxx`
- When there's a dropdown with a lot of options during signup, these options are no longer unreachable when scrolling down
- The cookie policy no longer displays overlapping text on mobile
- The `isSuperAdmin`, `isProjectModerator` and `highestRole` user properties are now always named using camelCasing

### Added

- Official feedback
  - Admins and moderators can react to ideas with official feedback from the idea page
  - Users contributing to the idea receive a notification and email
  - Feedback can be posted using a free text name
  - Feedback can be updated later on
  - Admin and moderators can no longer write top-level comments
  - Comments by admins or moderators carry an `Official` badge
- When giving product feedback from the footer, a message and email can be provided for negative feedback
- CTA on project card now takes granular permissions into account
- CTA on project card is now also shown on mobile
- Projects for which the final phase has finished are marked as finished on their project card
- Projects on the landing page and all projects page can now be filtered on area through the URL

### Changed

- The avatars on a project card now include all users that posted, voted or commented
- Commenting is no longer possible on ideas not in the active phase

## 2019-03-03

### Fixed

- Manually sorting projects in the admin works as expected

### Added

- Support for Spanish
- The copy of 'x is currently working on' can be customized in admin HQ
- Extra caching layer in cl2-nlp speeds up similar ideas and creating clusters

## 2019-02-28

### Fixed

- In the dashboard, the labels on the users by gender donut chart are no longer cut off
- Adding file attachments with multiple consecutive spaces in the filename no longer fails
- Project copy in admin HQ no longer fails when users have mismatching locales with the new platform

### Added

- New landing page redesign
  - Project cards have a new layout and show the time remaining, a CTA and a metric related to the type of phase
  - The bottom of the landing page displays a new custom info text, configurable in the admin settings
  - New smarter project sorting algorithm, which can be changed to manual ordering in the projects admin
  - Ideas are no longer shown on the landing page
  - The `Show all projects` link is only shown when there are more than 10 projects
- New attributes are added to segment, available in all downstream tools:
  - `isSuperAdmin`: Set to true when the user is an admin with a citizenlab email
  - `isProjectModerator`
  - `highestRole`: Either `super_admin`, `admin`, `project_moderator` or `user`

### Changed

- Intercom now only receives users that are admin or project moderator (excluding citizenlab users)

## 2019-02-20

### Fixed

- User digest email events are sent out again
- The user statistics on the admin dashboard are back to the correct values
- Creating a new project page as an admin does not result in a blank page anymore
- Improved saving behaviour when saving images in a phase's description
- When logged in and visiting a url containing another locale than the one you previously picked, your locale choice is no longer overwritten

### Added

- Project copy feature (in admin HQ) now also supports copying ideas (including comments and votes) and allows you to specify a new slug for the project URL
- Unlogged users locale preference is saved in their browser

## 2019-02-14

### Fixed

- Project/new is no longer a blank page

## 2019-02-13

### Fixed

- Texts written with the rich text editor are shown more consistently in and outside of the editor
- Opening a dropdown of the smart group conditions form now scrolls down the modal
- When changing the sorting method in the ideas overview, the pagination now resets as expected
- Google login no longer uses the deprecated Google+ authentication API

### Added

- Typeform survey for typeform can now be downloaded as xlsx from a tab in the project settings
  - The Segment user token needs to be filled out in Admin HQ
  - New survey responses generate an event in segment
- Survey providers can be feature flagged individually
- New \*.template.citizenlab.co platforms now serve as definitions of the tenant template
- The registration fields overview in admin now shows a badge when fields are required

### Changed

- Surveymonkey is now feature-flagged off by default for new platforms

## 2019-01-30

### Fixed

- Long topic names no longer overlap in the admin dashboards
- Video no longer pops out of the phase description text
- Added event tracking for widget code copy and changing notification settings
- Saving admin settings no longer fails because of a mismatch between platform and user languages
- The password reset message now renders correctly on IE11
- It's easier to delete a selected image in the rich text editor
- The copy in the modal to create a new group now renders correctly in IE11
- Texts used in the the dashboard insights are no longer only shown in English
- Tracking of the 'Did you find what you're looking for?' footer not works correctly

### Added

- Tooltips have been added throughout the whole admin interface
- A new homepage custom text section can be configured in the admin settings, it will appear on the landing page in a future release
- New experimental notifications have been added that notify admins/moderators on every single idea and comment
- New tenant properties are being logged to Google Analytics

## 2019-01-19

### Fixed

- Registration fields of the type 'multiple select' can again be set in the 2nd step of the signup flow
- Creating invitations through an excel file no longer fails when there are multiple users with the same first and last name

## 2019-01-18

### Fixed

- Overflowing text in project header
- Fixed color overlay full opaque for non-updated tenant settings
- Fixed avatar layout in IE11
- Fixed idea page scrolling not working in some cases on iPad
- Pressing the enter key inside of a project settings page will no longer trigger a dialog to delet the project

### Changed

- Reduced the size of the avatars on the landing page header and footer
- Made 'alt' text inside avatar invisible
- Better cross-browser scaling of the background image of the header that's being shown to signed-in users
- Added more spacing underneath Survey, as not to overlap the new feedback buttons
- Increased width of author header inside of a comment to better accomodate long names
- Adjusted avatar hover effect to be inline with design spec￼

## 2019-01-17

### Added

- `header_overlay_opacity` in admin HQ allows to configure how transparent header color is when not signed in
- `custom_onboarding_fallback_message` in admin HQ allows to override the message shown in the header when signed in

## 2019-01-16

### Fixed

- The clustering prototype no longer shows labels behind other content
- Removing a project header image is again possible
- New active platforms get properly submitted to google search console again
- Scrolling issues with an iPad on the idea modal have been resolved
- Signing up through Google is working again
- The line underneath active elements in the project navbar now has the correct length
- A long location does no longer break the lay-out of an event card
- The dashboards are visible again by project moderators
- The admin toggle in the users manager is working again

### Added

- When logged in, a user gets to see a dynamic call to action, asking to
  - Complete their profile
  - Display a custom message configurable through admin HQ
  - Display the default fallback engagement motivator
- The landing page header now shows user avatars
- It's now possible to post an idea from the admin idea manager
- The footer now shows a feedback element for citizens
- A new 'map' dashboard now shows the ideas on their locations detected from the text using NLP
- The clustering prototype now shows the detected keywords when clustering is used

### Changed

- The navbar and landing page have a completely refreshed design
  - The font has changed all over the platform
  - 3 different colors (main, secondary, text) are configurable in Admin HQ
- The clustering prototype has been moved to its own dashboard tab
- Project cards for continuous projects now link to the information page instead of ideas

## 2018-12-26

### Fixed

- The rich text editor now formats more content the same way as they will be shown in the platform

### Added

- Admin onboarding guide
  - Shown as the first page in the admin, guiding users on steps to take
- The idea page now shows similar ideas, based on NLP
  - Feature flagged as `similar_ideas`, turned off by default
  - Experimental, intended to evaluate NLP similarity performance
- A user is now automatically signed out from FranceConnect when signing out of the platform

### Changed

- When a user signs in using FranceConnect, names and some signup fields can no longer be changed manually
- The FranceConnect button now has the official size and dimensions and no T&C
- SEO improvements to the "Powered by CitizenLab" logo

## 2018-12-13

### Fixed

- User digest email campaigns is sent out again
- IE11 UI fixes:
  - Project card text overflow bug
  - Project header text wrapping/centering bug
  - Timeline header broken layout bug
  - Dropdown not correctly positioned bug
- Creating new tenants and changing the host of existing tenants makes automatic DNS changes again

### Added

- SEO improvements: project pages and info pages are now included in sitemap
- Surveys now have Google Forms support

## 2018-12-11-2

### Fixed

- A required registration field of type number no longer blocks users on step 2 of the registration flow

## 2018-12-11

### Fixed

- Loading an idea page with a deleted comment no longer results in an error being shown
- Assigning a first bedget to a PB project as a new user no longer shows an infinite spinner
- Various dropdowns, most famously users group selection dropdown, no longer overlap menu items

## 2018-12-07

### Fixed

- It's again possible to write a comment to a comment on mobile
- When logged in and trying to log in again, the user is now redirected to the homepage
- A deleted user no longer generates a link going nowhere in the comments
- The dropdown menu for granular permissions no longer disappears behind the user search field
- After deleting an idea, the edit and delete buttons are no longer shown in the idea manager
- Long event title no longer pass out of the event box
- Notifications from a user that got deleted now show 'deleted user' instead of nothing

### Added

- Machine translations on the idea page
  - The idea body and every comment not in the user's language shows a button to translate
  - Feature flagged as `machine_translations`
  - Works for all languages
- Show the currency in the amount field for participatory budgeting in the admin
- Built-in registration fields can now be made required in the admin
- FranceConnect now shows a "What is FranceConnect?" link under the button

### Changed

- The picks column in the idea manager no longer shows a euro icon

## 2018-11-28

### Fixed

- IE11 graphical fixes in text editor, status badges and file drag&drop area fixed
- The idea tab is visible again within the admin of a continuous PB project
- The checkbox within 3rd party login buttons is now clickable in Firefox

## 2018-11-27

### Fixed

- When all registration fields are disabled, signing up through invite no longer blocks on the first step
- A moderator that has not yet accepted their invitation, is no longer shown as 'null null' in the moderators list
- Adding an idea by clicking on the map is possible again

### Changed

- When there are no events in a project, the events title is no longer shown
- The logo for Azure AD login (VUB Net ID) is shown as a larger image
- When logging in through a 3rd party login provider, the user needs to confirm that they've already accepted the terms and conditions

## 2018-11-22

### Fixed

- In the clustering prototype, comparing clusters using the CTRL key now also works on Mac
- Widget HTML code can now be copied again
- Long consequent lines of text now get broken up in multiple lines on the idea page
- Admin pages are no longer accessible for normal users
- Reduced problems with edge cases for uploading images and attachments

### Added

- Participatory budgeting (PB)
  - A new participation method in continuous and timeline projects
  - Admins and moderators can set budget on ideas and a maximum budget on the PB phase
  - Citizens can fill their basket with ideas, until they hit the limit
  - Citizens can submit their basket when they're done
  - Admins and moderators can process the results through the idea manager and excel export
- Advanced dashboards: iteration 1
  - The summary tab shows statistics on idea/comment/vote and registration activities
  - The users tab shows information on user demographics and a leaderboard
  - The time filter can be controller with the precision of a day
  - Project, group and topic filters are available when applicable
  - Project moderators can access the summary tabs with enforced project filter
- Social sharing through the modal is now separately trackable from sharing through the idea page
- The ideas excel export now contains the idea status
- A new smart group rule allows for filtering on project moderators and normal users

### Changed

- Project navigation is now shown in new navigation bar on top
- The content of the 'Open idea project' for new tenants has changed
- After posting an idea, the user is redirected towards the idea page of the new idea, instead of the landing page

## 2018-11-07

### Fixed

- The widget HTML snippet can be copied again

## 2018-11-05

### Fixed

- Clicking Terms & Conditions links during sign up now opens in a new tab

### Added

- Azure Active Directory login support, used for VUB Net ID

## 2018-10-25

### Fixed

- Resizing and alignment of images and video in the editor now works as expected
- Language selector is now updating the saved locale of a signed in user
- When clicking "view project" in the project admin in a new tab, the projects loads as expected
- The navbar user menu is now keyboard accessible
- Radio buttons in forms are now keyboard accessible
- The link to the terms and conditions from social sign in buttons is fixed
- In admin > settings > pages, the editors now have labels that show the language they're in
- Emails are no longer case sensitive, resolving recurring password reset issues
- The widget now renders properly in IE11
- Videos are no longer possible in the invitation editor

### Added

- Cookie consent manager
  - A cookie consent footer is shown when the user has not yet accepted cookies
  - The user can choose to accept all cookies, or open the manager and approve only some use cases
  - The consent settings are automatically derived from Segment
  - When the user starts using the platform, they silently accept cookies
- A new cookie policy page is easier to understand and can no longer be customized through the admin
- Granular permissions
  - In the project permissions, an admin or project moderator can choose which citizens can take which actions (posting/voting/comments/taking survey)
  - Feature flagged as 'granular_permissions', turned off by default
- Ideas excel export now contains links to the ideas
- Ideas and comments can now be exported from within a project, also by project moderators
- Ideas and comments can now be exported for a selection of ideas
- When signing up, a user gets to see which signup fields are optional

### Changed

- Published projects are now shown first in the admin projects overview
- It's now more clear that the brand color can not be changed through the initial input box
- All "Add <something>" buttons in the admin have moved to the top, for consistency
- The widget no longer shows the vote count when there are no votes
- When a project contains no ideas, the project card no longer shows "no ideas yet"

## 2018-10-09

### Fixed

- UTM tags are again present on social sharing
- Start an idea button is no longer shown in the navbar on mobile
- Exceptionally slow initial loading has been fixed
- Sharing on facebook is again able to (quite) consistently scrape the images
- When using the project copy tool in Admin HQ, attachments are now copied over as well

### Added

- Email engine in the admin (feature flagged)
  - Direct emails can be sent to specific groups by admins and moderators
  - Delivered/Opened/Clicked statistics can be seen for every campaign
  - An overview of all automated emails is shown and some can be disabled for the whole platform

## 2018-09-26

### Fixed

- Error messages are no longer cut off when they are longer than the red box
- The timeline dropdown on mobile shows the correct phase names again
- Adding an idea by clicking on the map works again
- Filip peeters is no longer sending out spam reports
- Reordering projects on the projects admin no longer behaves unexpectedly
- Fixes to the idea manager
  - Tabs on the left no longer overlap the idea table
  - Idea status tooltips no longer have an arrow that points too much to the right
  - When the screen in not wide enough, the preview panel on the right is no longer shown
  - Changing an idea status through the idea manager is possible again

### Added

- Social sharing modal is now shown after posting an idea
  - Feature flagged as `ideaflow_social_sharing`
  - Offers sharing buttons for facebook, twitter and email
- File attachments can now be added to
  - Ideas, shown on the idea page. Also works for citizens.
  - Projects, shown in the information page, for admins and moderators
  - Phases, shown under the phase description under the timeline, for admins and moderators
  - Events, shown under the event description, for admins and moderators
  - Pages, shown under the text, for admins
- Some limited rich text options can now be used in email invitation texts

### Changed

- The admin projects page now shows 3 seperate sections for published, draft and archived
- When there are no voting buttons, comment icon and count are now also aligned to the right
- It's now possible to remove your avatar

## 2018-09-07

### Fixed

- Submit idea button is now aligned with idea form
- An error caused by social sign in on French platforms not longer has an English error message
- Checkboxes are now keyboard navigable
- Projects that currently don't accept ideas can no longer be selected when posting an idea
- Deleting an idea no longer results in a blank page
- Deleting a comment no longer results in a blank page
- When sign in fails, the error message no longer says the user doesn't exist
- `null` is no longer shown as a lastname for migrated cl1 users without last name
- Clicking on the table headers in the idea managers again swaps the sorting order as expected
- Typeform Survey now is properly usable on mobile

### Added

- Email notification control
  - Every user can opt-out from all recurring types of e-mails sent out by the platform by editing their profile
  - Emails can be fully disabled per type and per tenant (through S&S ticket)
- An widget that shows platform ideas can now be embedded on external sites
  - The style and content of the widget can be configured through admin > settings > widgets
  - Widget functionality is feature flagged as "widgets", on by default

### Changed

- Initial loading speed of the platform has drastically improved, particulary noticable on mobile
- New tenants have custom signup fields and survey feature enabled by default

## 2018-08-20

### Fixed

- The idea sidepane on the map correctly displays HTML again
- Editing your own comment no longer turns the screen blank
- Page tracking to segment no longer tracks the previous page instead of the current one
- Some browsers no longer break because of missing internationalization support
- The options of a custom field are now shown in the correct order

### Added

- A major overhaul of all citizen-facing pages to have significantly better accessibility (almost WCAG2 Level A compliant)
  - Keyboard navigation supported everywhere
  - Forms and images will work better with screen readers
  - Color constrasts have been increased throughout
  - A warning is shown when the color in admin settings is too low on constrast
  - And a lot of very small changes to increase WCAG2 compliance
- Archived projects are visible by citizens
  - Citizens can filter to see all, active or archived projects
  - Projects and project cards show a badge indicating a project is archived
  - In the admin, active and archived projects are shown separately
- A favicon can now be configured at the hidden location `/admin/favicon`
  - On android in Chrome, the platform can be added to the Android homescreen and will use the favicon as an icon
- Visitors coming through Onze Stad App now are trackable in analytics

### Changed

- All dropdown menus now have the same style
- The style of all form select fields has changed
- Page tracking to segment no longer includes the url as the `name` property (salesmachine)
- Font sizes throughout the citizen-facing side are more consistent

## 2018-08-03

### Fixed

- The landingpage header layout is no longer broken on mobile devices
- Yet another bug related to the landingpage not correctly redirecting the user to the correct locale
- The Page not found page was not found when a page was not found

### Added

- The 'Create an account' call to action button on the landing page now gets tracked

## 2018-08-02

### Fixed

- The browser no longer goes blank when editing a comment
- Redirect to the correct locale in the URL no longer goes incorrectly to `en`

## 2018-07-31

### Fixed

- The locale in the URL no longer gets added twice in certain conditions
- Various fixes to the rich text editor
  - The controls are now translated
  - Line breaks in the editor and the resulting page are now consistent
  - The editor no longer breaks form keyboard accessibility
  - The images can no longer have inconsistent widht/height ratio wich used to happen in some cases
  - The toolbar buttons have a label for accessibility
- A new tenant created in French no longer contains some untranslated content
- The tenant lifecycle stage is now properly included in `group()` calls to segment
- Comment body and various dynamic titles are secured against XSS attacks

### Added

- Ideas published on CitizenLab can now also be pushed to Onze Stad App news stream
- The rich text editor
  - Now support copy/paste of images
- Event descriptions now also support rich text
- When not signed in, the header shows a CTA to create an account
- A new smart group rule allows you to specify members than have participated (vote, comment, idea) in a certain project
- The admin now shows a "Get started" link to the knowledge base on the bottom left
- The Dutch platforms show a "fake door" to Agenda Setting in the admin navigation

### Changed

- The idea card now shows name and date on 2 lines
- The navbar now shows the user name next to the avatar
- The user menu now shows "My ideas" instead of "Profile page"

## 2018-07-12

### Fixed

- New text editor fixes various bugs present in old editor:
  - Typing idea texts on Android phones now works as expected
  - Adding a link to a text field now opens the link in a new window
  - Resizing images now works as expected
  - When saving, the editor no longer causes extra whitespace to appear
- A (too) long list of IE11 fixes: The platform is now fully usable on IE11
- The group count in the smart groups now always shows the correct number
- The admin dashboard is no longer too wide on smaller screens
- The home button on mobile is no longer always active
- Fix for page crash when trying to navigate away from 2nd signup step when one or more required fields are present

### Added

- The language is now shown in the URL at all times (e.g. `/en/ideas`)
- The new text editor enables following extras:
  - It's now possible to upload images through the text editor
  - It's now possible to add youtube videos through the text editor
- `recruiter` has been added to the UTM campaign parameters

### Know issues

- The controls of the text editor are not yet translated
- Posting images through a URL in the text editor is no longer possible
- Images that have been resized by IE11 in the text editor, can subsequently no longer be resized by other browsers

## 2018-06-29

### Fixed

- Facebook now correctly shows the idea image on the very first share
- Signing up with a google account that has no avatar configured now works again
- Listing the projects and ideas for projects that have more than 1 group linked to them now works again

### Added

- Voting Insights [beta]: Get inisghts into who's voting for which content
  - Feature flagged as 'clustering', disabled by default
  - Admin dashboard shows a link to the prototype
- Social sharing buttons on the project info page
- Usage of `utm_` parameters on social sharing to track sharing performance
- Various improvements to meta tags throughout the platform
  - Page title shows the unread notification count
  - More descriptive page titles on home/projects/ideas
  - Engaging generic default texts when no meta title/description are provided
  - Search engines now understand what language and region the platform is targeting
- Optimized idea image size for facebook sharing
- Sharing button for facebook messenger on mobile
- When you receive admin rights, a notification is shown
- `tenantLifecycleStage` property is now present in all tracked events to segment

### Changed

- Meta tags can't be changed through the admin panel anymore
- Social sharing buttons changed aspect to be more visible

## 2018-06-20

### Fixed

- Visual fixes for IE11 (more to come)
  - The text on the homepage doesn't fall outside the text box anymore
  - The buttons on the project page are now in the right place
  - In the projects pages, the footer is no longer behaving like a header
- When trying to add a timeline phase that overlaps with another phase, a more descriptive error is shown
- larsseit font is now always being loaded

### Added

- Smart groups allow admins to automatically and continuously make users part of groups based on conditions
- New user manager allows
  - Navigating through users by group
  - Moving, adding and removing users from/to (manual) groups
  - Editing the group details from within the user manager
  - Creating groups from within the user manager
  - Exporting users to excel by group or by selection
- Custom registration fields now support the new type "number"
- The city website url can now be specified in admin settings, which is used as a link in the footer logo

### Changed

- The checkbox copy at signup has changed and now links to both privacy policy and terms and conditions
- Improved styling of usermenu dropdown (the menu that opens when you click on the avatar in the navigation bar)

### Removed

- The groups page is no longer a separate page, but the functionality is part of the user manager

## 2018-06-11

### Fixed

- Notifications that indicate a status change now show the correct status name
- The admin pages editors support changing content and creating new pages again
- When searching in the invites, filters still work as expected
- The font has changed again to larsseit

### Added

- Accessibility improvements:
  - All images have an 'alt' attributes
  - The whole navbar is now usable with a keyboard
  - Modals can be closed with the escape key
  - The contrast of labels on white backgrounds has increased
- New ideas will now immediately be scraped by facebook
- When inviting a user, you can now pick projects for which the user becomes a moderator

### Changed

- The language switcher is now shown on the top right in the navbar

## 2018-05-27

### Fixed

- Sitemap now has the correct date format
- Empty invitation rows are no longer created when the given excel file contains empty rows
- Hitting enter while editing a project no longer triggers the delete button
- Registration fields on signup and profile editing are now always shown in the correct language
- The dropdown menu for idea sorting no longer gets cut off by the edge of the screen on small screens
- Saving a phase or continuous project no longer fails when participation method is not ideation

### Added

- Language selection now also has a regional component (e.g. Dutch (Belgium) instead of Dutch)
- Added noindex tag on pages that should be shown in Google
- A new 'user created' event is now being tracked from the frontend side
- It's now possible to use HTML in the field description of custom fields (no editor, only for internal usage)

## 2018-05-16

### Fixed

- Phases are now correctly active during the day specified in their end date
- On the new idea page, the continue button is now shown at all resolutions
- On the idea list the order-by dropdown is now correctly displayed at all resolutions.

### Added

- Project moderators can be specified in project permissions, giving them admin and moderation capabilities within that project only
  - Moderators can access all admin settings of their projects
  - Moderators can see they are moderating certain projects through icons
  - Moderators can edit/delete ideas and delete comments in their projects
- A correct meta description tag for SEO is now rendered
- The platforms now render sitemaps at sitemap.xml
- It is now possible to define the default view (map/cards) for every phase individually
- The tenant can now be configured with an extra `lifecycle_stage` property, visible in Admin HQ.
- Downloading ideas and comments xlsx from admin is now tracked with events
- The fragment system, to experiment with custom content per tenant, now also covers custom project descriptions, pages and individual ideas

### Changed

- It is no longer possible to define phases with overlapping dates
- Initial loading speed of the platform has improved

## 2018-04-30

### Fixed

- When posting an idea and only afterward signing in, the content originally typed is no longer lost
- An error is no longer shown on the homepage when using Internet Explorer
- Deleting a user is possible again

### Changed

- The idea manager again shows 10 ideas on one page, instead of 5
- Submit buttons in the admin no longer show 'Error' on the buttons themselves

### Removed

- The project an idea belongs to can no longer be changed through the edit idea form, only through the idea manager

## 2018-04-26

### Added

- Areas can now be created, edited and deleted in the admin settings
- The order of projects can now be changed through drag&drop in the admin projects overview
- Before signing up, the user is requested to accept the terms and conditions
- It's possible to experiment with platform-specific content on the landing page footer, currently through setup & support
- Images are only loaded when they appear on screen, improving page loading speed

### Fixed

- You can no longer click a disabled "add an idea" button on the timeline
- When accessing a removed idea or project, a message is shown

### Known issues

- Posting an idea before logging in is currently broken; the user is redirected to an empty posting form
- Social sharing is not consistently showing all metadata

## 2018-04-18

### Fixed

- Adding an idea at a specific location by clicking on the map is fixed

## 2018-04-09

### Fixed

- An idea with a location now centers on that location
- Map markers far west or east (e.g. Vancouver) are now positioned as expected
- Links in comment now correctly break to a new line when they're too long
- Hitting enter in the idea search box no longer reloads the page
- A survey project no longer shows the amount of ideas on the project card
- The navbar no longer shows empty space above it on mobile
- The report as spam window no longer scrolls in a weird way
- The project listing on the homepage no longer repeats the same project for some non-admin users
- Google/Facebook login errors are captured and shown on an error page
- Some rendering issues were fixed for IE11 and Edge, some remain
- An idea body with very long words no longer overlaps the controls on the right
- Project cards no longer overlap the notification menu

### Added

- A user can now edit and delete its own comments
- An admin can now delete a user's comment and specify the reason, notifying the user by notification
- Invitations
  - Admins can invite users by specifying comma separated email addresses
  - Admins can invite users with extra information by uploading an excel file
  - Invited users can be placed in groups, made admin, and given a specific language
  - Admins can specify a message that will be included in the email to the invited users
  - Admins receive a notification when invited users sign up
- Users receive a notification and email when their idea changes status
- Idea titles are now limited to 80 characters

### Known issues

- Adding an idea through the map does not position it correctly

## 2018-03-23

### Fixed

- Fixed padding being added on top of navigation bar on mobile devices

## 2018-03-22

### Fixed

- Idea creation page would not load when no published projects where present. Instead of the loading indicator the page now shows a message telling the user there are no projects.

## 2018-03-20

### Fixed

- Various visual glitches on IE11 and Edge
- Scrolling behviour on mobile devices is back to normal
- The admin idea manager no longer shows an empty right column by default

### Added

- Experimental raw HTML editing for pages in the admin at `/admin/pages`

## 2018-03-14

### Fixed

- When making a registration field required, the user can't skip the second sign up step
- When adding a registration field of the "date" type, a date in the past can now be chosen
- The project listing on the landing page for logged in users that aren't admin is fixed

### Added

- When something goes wrong while authenticating through social networks, an error page is shown

## 2018-03-05

### Added

- Limited voting in timeline phases
- Facebook app id is included in the meta headers

### Known issues

- When hitting your maimum vote count as a citizen, other idea cards are not properly updating untill you try voting on them
- Changing the participation settings on a continuous project is impossible

## 2018-02-26

### Fixed

- Project pages
  - Fixed header image not being centered
- Project timeline page
  - Fixed currently active phase not being selected by default
  - Fixed 'start an idea' button not being shown insde the empty idea container
  - Fixed 'start an idea' button not linking to the correct idea creation step
- Ideas and Projects filter dropdown
  - Fixed the dropdown items not always being clickable
- Navigation bar
  - Fixed avatar and options menu not showing on mobile devices

### Added

- Responsive admin sidebar
- Top navigation menu stays in place when scrolling in admin section on mobile devices

### Changed

- Project timeline
  - Better word-breaking of phases titles in the timeline

## 2018-02-22

### Fixed

- Idea page
  - Fixed voting buttons not being displayed when page is accessed directly
- Edit profile form page
  - Fixed broken input fields (first name, last name, password, ...)
  - Fixed broken submit button behavior
- Admin project section
  - Fixed default view (map or card) not being saved
  - Fixed save button not being enabled when an image is added or removed
- Project page
  - Fixed header navigation button of the current page not being highlighted in certain scenarios
  - Fixed no phase selected in certain scenarios
  - Fixed mobile timeline phase selection not working
- Idea cards
  - Fixed 'Load more' button being shown when no more ideas
- Project cards
  - Fixed 'Load more' button being shown when no more projects
- Idea page
  - Fixed faulty link to project page
- Add an idea > project selection page
  - Fixed broken layout on mobile devices

### Added

- Landing page
  - Added 'load more' button to project and idea cards
  - Added search, sort and filter by topic to idea cards
- Project card
  - Added ideas count
- Idea card
  - Added author avatar
  - Added comment count and icon
- Idea page
  - Added loading indicator
- Project page
  - Added loading indicator
  - Added border to project header buttons to make them more visible
- Admin page section
  - Added header options in rich-text editors

### Changed

- Navigation bar
  - Removed 'ideas' menu item
  - Converted 'projects' menu item into dropdown
  - Changed style of the 'Start an idea' button
- Landing page
  - Header style changes (larger image dimensions, text centered)
  - Removed 'Projects' title on top of project cards
- Project card
  - Changed project image dimensions
  - Changed typography
- Idea card
  - Removed image placeholder
  - Reduced idea image height
- Filter dropdowns
  - Height, width and alignment changes for mobile version (to ensure the dropdown is fully visible on smaller screens)
- Idea page
  - Improved loading behavior
  - Relocated 'show on map' button to sidebar (above sharing buttons)
  - Automatically scroll to map when 'show on map' button is clicked
  - Larger font sizes and better overall typography for idea and comment text
  - Child comments style changes
  - Child commenting form style change
  - Comment options now only visible on hover on desktop
- Project page
  - Improved loading behavior
  - Timeline style changes to take into account longer project titles
  - Changed copy from 'timeline' to 'process'
  - Changed link from projects/<projectname>/timeline to projects/<projectname>/process
  - Events header button not being shown if there are no events
- Add an idea > project selection page
  - Improved project cards layout
  - Improved mobile page layout

## 2018-01-03

### Fixed

- Updating the bio on the profile page works again
- 2018 can be selected as the year of events/phases
- The project dropdown in the idea posting form no longer shows blank values
- Reset password email

### Added

- Ideas can be edited by admins and by their author
- An idea shows a changelog with its latest updates
- Improved admin idea manager
  - Bulk update project, topics and statuses of ideas
  - Bulk delete ideas
  - Preview the idea content
  - Links through to viewing and editing the idea
- When on a multi-lingual platform, the language can be changed in the footer
- The project pages now show previews of the project events in the footer
- The project card now shows a description preview text, which is changeable through the admin
- Images are automatically optimized after uploading, to reduce the file size

### Changed

- Image dimensions have changed to more optimal dimensions

## 2017-12-13

### Fixed

- The ideas of deleted users are properly shown
- Slider to make users admins is again functional

### Added

- The idea show page shows a project link
- Mentions are operational in comments
- Projects can be deleted in the admin

### Changed

- Ideas and projects sections switched positions on the landing page

## 2017-12-06

### Fixed

- Phases and events date-picker no longer overlaps with the description text
- No longer needed to hard refresh if you visited al old version of the platform
- Inconsistency when saving project permissions has been fixed
- Bullet lists are now working in project description, phases and events
- The notifications show the currect user as the one taking the action

### Added

- Translators can use `orgName` and `orgType` variables everywhere
- Previews of the correct image dimension when uploading images

### Changed

- Lots of styling tweaks to the admin interface
- Behaviour of image uploads has improved

## 2017-11-23

### Fixed

- Loading the customize tab in the admin no longer requires a hard refresh

## 2017-11-22

### Fixed

- When saving a phase in the admin, the spinner stops on success or errors
- Deleting a user no longer breaks the idea listing, idea page and comments
- Better error handling in the signup flow
- Various bug fixes to the projects admin
- The switches that control age, gender, ... now have an effect on the signup flow.
- For new visitors, hard reloading will no longer be required

### Added

- Social Sign In with facebook and google. (Needs to be setup individually per customer)
- Information pages are reachable through the navbar and editable through the admin
- A partner API that allows our partners to list ideas and projects programmatically
- Ideas with a location show a map on the idea show page
- Activation of welcome and reset password e-mails

### Changed

- Changes to mobile menu layout
- Changes to the style of switches
- Better overall mobile experience for citizen-facing site

### Known issues

- If you visited the site before and the page did not load, you need to hard refresh.
- If the "Customize" tab in the admin settings does not load, reload the browser on that page

## 2017-11-01

### Fixed

- Various copy added to the translation system
- Fixed bug where image was not shown after posting an idea
- Loading behaviour of the information pages
- Fixed bug where the app no longer worked after visiting some projects

### Added

- Added groups to the admin
- Added permissions to projects
- Social sharing of ideas on twitter and (if configured for the platform) facebook
- Projects can be linked to certain areas in the admin
- Projects can be filtered by area on the projects page
- Backend events are logged to segment

### Changed

- Improved the styling of the filters
- Project description in the admin has its own tab
- Restored the landing page header with an image and configurable text
- Improved responsiveness for idea show page
- Maximum allowed password length has increased to 72 characters
- Newest projects are list first

## 2017-10-09

### Fixed

- The male/female gender selection is no longer reversed after registration
- On firefox, the initial loading animation is properly scaled
- After signing in, the state of the vote buttons on idea cards is now correct for the current user
- Fixed bug were some text would disappear, because it was not available in the current language
- Fixed bug where adding an idea failed because of a wrongly stored user language
- Fixed bug where removing a language in the admin settings fails
- Graphical glitches on the project pages

### Added

- End-to-end test coverage for the happy flow of most of the citizen-facing app interaction
- Automated browser error logging to be proactive on bugs
- An idea can be removed through the admin

### Changed

- The modal that shows an idea is now fullscreen and has a new animation
- New design for the idea show page
- New design for the comments, with animation and better error handling
- The "Trending" sorting algorithm has changed to be more balanced and give new ideas a better chance
- Slightly improved design of the page that shows the user profile

## 2017-09-22

### Fixed

- Bug where multiple form inputs didn't accept typed input
- Issues blocking the login process
- The success message when commenting no longer blocks you from adding another comment
- Clicking an internal link from the idea modal didn't work
- Responsiveness of filters on the ideas page
- Updating an idea status through the admin failed

### Added

- Initial loading animation on page load
- Initial version of the legal pages (T&C, privacy policy, cookie policy)
- All forms give more detailed error information when something goes wrong
- Full caching and significant speed improvements for all data resources

### Changed

- Refactoring and restyling of the landing page, idea cards and project cards
- Added separate sign in and sign up components
- Cleaned up old and unused code
- The navbar is no longer shown when opening a modal
- Lots of little tweaks to styling, UX and responsiveness

## 2017-09-01

### Fixed

- Saving forms in the admin of Projects will now show success or error messages appropriately
- The link to the guide has been hidden from the admin sidebar until we have a guide to link to

### Added

- Adding an idea from a project page will pre-fill parts of the new idea form
- The landing page now prompts user to add an Idea if there are none
- The landing page will hide the Projects block if there are none

### Changed

- Under-the-hood optimizations to increase the loading speed of the platform

## 2017-08-27

### Fixed

- Changing the logo and background image in admin settings works
- Platform works for users with an unsupported OS language

### Added

- Admin dashboard
- Default topics and idea statuses for newly deployed platforms
- Proper UX for handling voting without being signed in
- Meta tags for SEO and social sharing
- Better error handling in project admin

### Changed

- Projects and user profile pages now use slugs in the URL

## 2017-08-18

### Fixed

- Changing idea status in admin
- Signing up
- Proper rending of menu bar within a project
- Admin settings are properly rendered within the tab container
- Lots of small tweaks to rendering on mobile
- Default sort ideas on trending on the ideas index page

### Added

- Admin section in projects to CRUD phases
- Admin section in projects to CRUD events
- New navbar on mobile
- Responsive version of idea show page

### Changed

- Navbar design updated
- One single login flow experience instead of 2 separate ones (posting idea/direct)
- Admins can only specify light/dark for menu color, not the exact color

### Removed

- Facebook login (Yet to be added to new login flow, will be back soon)

## 2017-08-13

### Fixed

- Voting on cards and in an idea page
- Idea modal loading speed
- Unread notification counter

### Added

- New improved flow for posting an idea
- Admin interface for projects
- New design for idea and project cards
- Consistenly applied modal, with new design, for ideas
- Segment.io integration, though not all events are tracked yet

### Changed

- Idea URls now using slugs for SEO<|MERGE_RESOLUTION|>--- conflicted
+++ resolved
@@ -1,12 +1,11 @@
 # Changelog
 
-<<<<<<< HEAD
 ## Next
 
 ### Changed
 
 - [CL-2168] Removed support for many old image formats, and added support for webp images. The supported formats are now jpg, jpeg, gif, png, webp, svg.
-=======
+
 ## 2022-12-05
 
 ### Changed
@@ -33,7 +32,6 @@
 
 - [CL-2109] Events display on Project page now matches the Events page. I.e. Events on Project page now displayed under "Current" and "Past" headers, and nearest event is displayed at the top of the list.
 - [CL-1933] Update overview dashboard layout and new charts
->>>>>>> af7e1325
 
 ## 2022-11-30
 
