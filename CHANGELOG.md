--- conflicted
+++ resolved
@@ -1,10 +1,10 @@
 # Changelog
 
-<<<<<<< HEAD
+
 ### Changed
 
 - [CL-2109] Events display on Project page now matches the Events page. I.e. Events on Project page now displayed under "Current" and "Past" headers, and nearest event is displayed at the top of the list.
-=======
+
 ## 2022-11-29
 
 ### Fixed
@@ -18,7 +18,6 @@
 - Verification during sign up is fixed.
 
 ## 2022-11-25
->>>>>>> 4d411bee
 
 ### Added
 
