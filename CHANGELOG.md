--- conflicted
+++ resolved
@@ -2,11 +2,10 @@
 
 ## Next release
 
-<<<<<<< HEAD
 ### Added 
 
 - Split 'Pages' tab in admin/settings into the 'Pages' and 'Policies' tabs. 'Pages' contains the about, FAQ and a11y statement pages, while 'Policies' contains the terms and conditions, privacy- and cookie policy. The 'Pages' tab will soon be replaced by a 'Navigation' tab with more customizability options as part of the upcoming nav-bar customization functionality. This is just a temporary in-between solution.
-=======
+
 ## 2021-09-24
 
 ### Added
@@ -33,7 +32,6 @@
 ### Fixed
 
 - The category columns in input `xlsx` exports (insights) are now ordered as presented in the application.
->>>>>>> 9cbdf5fa
 
 ## 2021-09-14
 
