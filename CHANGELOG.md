--- conflicted
+++ resolved
@@ -1,10 +1,10 @@
 # Changelog
 
-<<<<<<< HEAD
+
 ### Fixed
 
 - Error message now shown in AdminHQ when tenant creation fails due to host URL already being in use.
-=======
+
 ## 2022-02-28
 
 ### Changed
@@ -12,7 +12,6 @@
 - Non-moderating users cannot visit a folder page, when none of the projects inside are visible to them (e.g. due to group permissions)
 - Non-moderating users cannot visit a folder page, when there are no projects inside
 - Non-moderating users cannot visit a folder page, when the folder is a draft
->>>>>>> c0f0e36a
 
 ## 2022-02-25
 
