# Changelog

## Next Release

<<<<<<< HEAD
### Changed

- City logo now in higher resolution.
=======
### Fixed

- Fixed issue with budget field not showing in input form
>>>>>>> b1b59699

## 2022-05-02

### Added

- Added more autocompletion to the password reset and profile settings form which assist in filling out information faster.
- Validation of content builder layouts: whitelist of URLs for video iframes.
- Sanitization of content builder layouts: HTML of text elements.

### Fixed

- Updated registration custom field copies to the latest values from Crowdin for all the tenants and templates.

## 2022-04-28

### Added

- Added support for the Moroccan Arabic language to the platform

### Fixed

- Start and end times for project phases now account for the user's local timezone, making sure users can still access and engage with projects when the start/end dates are valid for them locally. The default used UTC, so it was not a big issue in Europe (where we're mostly very close to UTC time), but could be a bigger issue in e.g. North and South America, where UTC offset could be 4 or 5 hours and this could cause projects to display as ended even if they should have been valid on the user's current local date.
- Fixed breakpoint issues in `admin/insights` and `admin/users`, where content would disappear under the sidebar for certain screen sizes.
- Added primary and secondary aria-labels to header and footer navigation elements to more clearly differentiate them to screen readers and other accessability tools

## 2022-04-25

### Changed

- 'Summary' dashboard: the 'Participation per project' and 'Participation per tag' work a little bit different. Now, if a project filter is active, the former will stay the same but highlight the selected project instead of showing the differences with other projects which were hard to interpret (analogous for 'Participation per tag').
- Added property for status label to Tab component, and used this to add "Beta" flag to feature flagged SMS feature

### Fixed

- Improved input manager so that "All projects" can handle many projects.

## 2022-04-20

### Changed

- Changed titles on the admin messaging page to accomodate both SMS and email campaigns

### Fixed

- Added dynamic functionality to prevent a user from using the tab key to select images/videos/buttons that are currently hidden behind "show more" buttons. Those elements can now be tabbed to only when the text is expanded and they are visible visually
- Fixed accessibility issue regarding element order for screen readers in volunteer card
- Removed unnecessary additional alt text describing city logos in header, navbar, and delete account modal. The remaining alt tags are now more concise for users who use screen readers
- Properly disable SMS create/edit button if the message is empty
- In the verification step of the sign-up flow, the form inputs are now connected to the correct labels, which makes it easier to select the input fields (also possible by clicking the input labels now)
- Fixed a bug in the password signup flow where a user could skip accepting terms and conditions and privacy policy

## 2022-04-11

### Added

- Added support for the Croatian language to the platform

### Fixed

- Added additional areas of focus and outline to scroll-to links and buttons in editing Comments, Ideas display, and Events display for a11y compatability
- Added a tabIndex so the cookie consent banner will have a visual outline around it when focused, for a11y compatibility
- Fixed accessibility issue in modal window used to report a proposal as spam
- Fixed accessibility contrast issue for social media buttons
- Fixed accessibility issue regarding missing screen reader labels on text boxes
- Fixed bug in idea form for missing Proposed Budget field even when enabled
- Fixed accessibility issue in map ideas search
- The widget no longer links to ideas with the wrong domain

## 2022-04-04

### Fixed

- Fixed SurveyMonkey container height so survey questions are visible

## 2022-04-01

### Fixed

- Fixed bug in Ideas Map view that caused an infinite loop of requests when Idea sort order was changed

## 2022-03-29

### Changed

- Vienna Saml button is temporarily disactivated

## 2022-03-24

### Added

- When phone sign in/up is enabled, email/phone field in the sign in/up forms now have validation of the email address/phone number and provides an error message when this validation fails.

### Fixed

- When you need to verify to comment on proposals, an error message with link to the sign in form is now shown again.
- Status labels are visible again in manual email campaigns list (Admin : Messaging : Custom)
- Custom email campaigns list properly accomodates longer translations in labels and buttons.

## 2022-03-23

### Added

- Add new topic/tag filter on homepage.

## 2022-03-22

### Fixed

- 'View' button sometimes freezing page in Navigation settings: should be fixed now.
- Bulk invites of invitees using only emails (no names specified) now succeeds again.

## 2022-03-21

### Added

- Put back secret pages-page

### Changed

- Project and folder moderators are allowed to list users (for the projects they moderate). This means that project and folder moderators are now also able to assignee assignees to ideas.
- 'Emails' tab in the admin sidebar renamed to 'Messaging' in anticipation of new SMS/texting functionality
- Removed 'most active users' graph
- When the locale of the current user is not present in a multiloc, fall back to the value for a locale of the same language (for example es-CL as picked language and a multiloc with es-ES).

### Fixed

- Insights with multiple projects: projects in topbar are now displayed in dropdown if there is more than one (before they were just displayed next to each other).
- HTML is fixed when machine translating HTML content returns bad HTML.

## 2022-03-15 (2)

### Fixed

- Idea forms and other things not rendering on various platforms

## 2022-03-15 (1)

### Fixed

- Fixed spacing issue between field name and 'optional' in input form

## 2022-03-14

### Fixed

- Rich text editor now works correctly with custom emails - the image description box no longer appears on the preview and image alignment works as expected.
- Fixed a performance issue that causes the users export to time out when there are lots of users registered on the platform

## 2022-03-11

### Fixed

- When viewing an idea in map view, "Go back" now returns to the map idea list instead of back to the project main page
- User profile page slug now anonymized when bulk inviting and Abbreviated User Names feature enabled.
- Rich text editor copy/paste issues should be resolved

## 2022-03-10

### Fixed

- Added informative message and sign in/sign up links to Idea Not Found page
- Added slight blur to logged-in header image. The logged-in header image is reused from the logged-out banner, and blur was added to make smaller banner images from the two-column layout look nice when fully stretched on the logged-in banner

## 2022-03-08

### Added

- Filter projects by topics

### Fixed

- FranceConnect test login
- Fixed issue with folder page responsiveness where right hand side gets cropped.

### Changed

- Fixed issue with folder page responsiveness where right hand side gets cropped.
- Use only user name in FranceConnect instead of full profile scope

## 2022-03-04

### Fixed

- Can now re-use tenant host URL immediately the tenant is deleted.
- Relevant error(s) now returned when tenant creation fails, for example due to host URL already being in use.
- Added temporary fix for the project page without permissions error where it doesn't recover after sign in.

## 2022-02-28

### Changed

- Non-moderating users cannot visit a folder page, when none of the projects inside are visible to them (e.g. due to group permissions)
- Non-moderating users cannot visit a folder page, when there are no projects inside
- Non-moderating users cannot visit a folder page, when the folder is a draft

## 2022-02-25

### Added

- SAML Single-Sign on (Vienna)

### Changed

- Language parameter added in Typeform. Allows for question branching in surveys based on user's language.

## 2022-02-23

### Changed

- The ideas overview on project/user and ideas index (/ideas) pages are properly keyboard navigable, implemented as a full-fledged tab system.
- The timeline of a project is now fully keyboard navigable
- The proposal button has no tooltip anymore when submitting new proposals is disabled. Instead, a warning message is shown.

### Added

- Ensure `nofollow` is added to all links added through the rich text editor, which makes them useless for backlink generation by bots

## 2022-02-21

### Added

- Support added for custom font not on Adobe Fonts

### Fixed

- Improved area filter layout on frontpage on mobile (now has correct padding), and used a smaller breakpoint for when filter goes below topbar.
- Enalyzer URL validation now has greater flexibility

### Added

- Support added for email and user ID parameters in SmartSurvey

### Changed

- Icons don't have wrong/empty descriptions linked to them anymore, which improves the user experience for screen readers.
- Icons that work as button (like the vote button, the bell in the notification menu, etc.) all have accompanying descriptions so we provide more information about these buttons to people using screen readers.

## 2022-02-17

### Changed

- Removes support for category detection in Insights. \[IN-717\]

### Fixed

- Customizable navbar is now feature flagged, meaning it can be enabled or disabled in AdminHQ

## 2022-02-14

### Added

- It is now possible to add `alt` text to images in the Quill rich text editor

## 2022-02-11

### Changed

- More descriptive and consistent error messages in the sign up and sign in flow.

## 2022-02-08

### Fixed

- Typeform surveys now display properly on mobile devices
- Remove periods from non-Latin URL slugs

### Added

- Folder slugs (URLs) can now be customized

## 2022-02-07

### Changed

- Removes support for the (deprecated) Clustering feature. 💐 \[IN-688\]
- Remove the word 'del' from NL profanity list

### Fixed

- Always show color and opacity inputs
- Truncate user count in banner bubble if value is over 10k

## 2022-02-04

### Added

- Re-enable homepage filter tabs now that translations are working

### Fixed

- Color contrast issue (accessibility): the number of total votes needed for a proposal to be considered, shown on the proposal card, has a darker color. This makes it easier to see this information.

## 2022-02-02

### Added

- Projects on homepage can now be filtered by 'Active', 'Archived' or 'All' through a tab system

## 2022-02-01

### Changed

- Improved `alt` text for logo images on the platform
- Anonymization of users (using initials avatars, different set of face avatars, different set of first and last names, making anonymous users easier to identify through their email)
- Updated CC license in Vienna basemap attribution and increased maximum zoom level to 20.

# Fixed

- An issue that prevented Que from starting up was solved by updating the bootsnap gem to the latest version

## 2022-01-24

### Changed

- Insights Network Visualisation changes:
  - The network is now flat and shows all keywords at once
  - The colors of the keywords depend on the cluster they are part of
  - The more important links between keywords are shown in the network

## 2022-01-18

### Changed

- Removes support for the (deprecated) Tagging feature, the forerunner of today's Insights. 🕯 \[IN-661\]

## 2022-01-14

### Changed

- Dashboard and reports vertical bar charts are now sorted
- Automatic tagging in Insights also takes the title into account (instead of only the content).

### Fixed

- Resolution for basemap.at

## 2022-01-12

### Added

- Users are now able to cancel tag suggestion scan on the Insights Edit screen
- Added `secure` flag to cookies
- Support basemap.at as tile provider

### Fixed

- Fixed issue with exporting surveys as XLSX sheets, when the typeform survey URI includes a '#' character.
- Styling of the text above the avatar bubbles at the bottom of the landing page works again when there's a customized text.
- Styling bugs for the two-column layout
- Bug where tile provider of a project becomes unchangeable after the map config has been edited has been fixed.

### Changed

- Updated Cookie Policy page

## 2022-01-10

### Added

- Configure sign-up button (custom link) on homepage banner

### Changed

- Dashboard and report bar charts are now more easily readable - values appear on top or next to the bars instead of inside of them. Comparisons between project and platform values are now only visible in the report tooltips and do not break the chart itself.

### Fixed

- Using a custom tile provider should work now.
- Registration form with a date field doesn't crash anymore

## 2022-01-06

### Fixed

- Changing the values for Registration helper text and Account confirmation in Admin > Settings > Registration doesn't cause other values to be erased anymore.

## 2022-01-05

### Changed

- Improved the user interface of the Registration tab in the Admin settings

## 2021-12-23

### Added

- Adding pages in 'Navigation' tab in settings now possible, changing names of navbar items now works, removed 'secret pages-page'.
- Different layouts for the homepage banner (for signed-out users)
- Preview functionality for the image of the homepage banner in the back-office

### Fixed

- Saving of homepage banner image overlay color and opacity

## 2021-12-22

### Fixed

- Notifications of inappropriate content now link to the item containing the flagged content

## 2021-12-16

### Added

- Ability to scan all post, recently added posts and not tagged posts in Insights

## 2021-12-15

### Fixed

- Severe code-injection vulnerability
- More small copy changes for customizable navbar, made styling Navigation tab consistent with other tabs, re-enabled slug editing on secret pages-page.

## 2021-12-10

- Copy for customizable navbar

## 2021-12-09

### Added

- Customizable navbar

## 2021-12-08

### Changed

- Improved the structure and copy of the Admin > Settings > Customize page.

### Fixed

- Insights scan category button no longer appears when the insights nlp feature flag is disabled

## 2021-11-30

### Added

- Insights loading indicator on category scan

### Fixed

- Password reset emails sometimes took a long time to be send out, they are now processed much faster (even when the background job queue has lots of items).

## 2021-11-25

### Added

- New translations from Crowdin.
- Sign-up flow: Not activating any custom registration fields no longer breaks sign-up. Refreshing page during sign-up flow no longer creates an unregistered user.

## 2021-11-22

### Changed

- Enable/disable avatars in homepage banner
- Increased size of city logo in the footer

### Fixed

- Links to ideas in admin digest emails work again
- Votes statistics not showing up in the dashboard for some admins and project moderators.

## 2021-11-16

### Fixed

- Custom topics are not displayed as filters on the proposals overview page.

### Added

- Added a tooltip in the survey project settings with a link to a support article that explains how to embed links in Google forms
- Input count to Insights View screen

### Changed

- Add clarification tooltips to Insights View screen
- When a user account is deleted, visits data associated to that account are now removed from Matomo.

## 2021-11-11

### Changed

- Improvements to the loading speed of the landing page and some items with dropdown menus in the navigation bar.

## 2021-11-05

### Fixed

- Dashboard issue where the current month did not appear for certain time zones

## 2021-11-04

### Added

- New translations from Crowdin.

## 2021-11-03

### Fixed

- Microsoft Form survey iframes no longer auto-focus on the form
- Stop confusing Serbian Latin and Cyrillic in back locales.

## 2021-11-01

### Changed

- The whole input card in Insight View screen is now clickable
- Inputs list component in Insights View screen now shows active filters at all times
- Insights Network Visualisation changes:
  - Reduced space between clusters
  - Increased font size for keywords labels
  - It is now possible to de-select keywords by clicking on them twice

### Fixed

- If there's an error message related to the project title, it goes away if the title is edited (and only shows again if we submit and the error isn't fixed).

## 2021-10-27

### Changed

- Removed the unused '/ideas/new' route

### Fixed

- Sorting order and list/map view settings of ideas are available again if voting is disabled.
- Project phase started emails and notifications.

## 2021-10-26

### Added

- Limit number of downvotes.

### Changed

- Improved quality of Idea and App Header Images
- Idea cards in the map view only show the downvote icon when downvoting is enabled or when it's disabled and it's disabled for a different reason than explicit turning off of the downvoting functionality.
- Now also for idea cards on the map view: the comment icon on an idea card is only shown when commenting in the project is enabled or there's at least one idea with a comment.

### Fixed

- The event cards now rearrange themselves vertically on mobile / small screens. Before they were always arranged horizontally. This fixed the issue of them going off-screen when there is not enough screen space.

## 2021-10-25

### Changed

- The comment icon on an idea card is only shown when commenting in the project is enabled or there's at least one idea with a comment.
- Increased Microsoft Forms survey width

### Fixed

- Insights table approve button no longer appears when there are no suggested tags
- Insights tags are now truncated when they are too long
- Insights posts cards on View screen no longer display text with different font-sizes
- Insights posts in table are no longer sorted by default

## 2021-10-20

### Changed

- PII (Personally Identifiable Information) data, if any, are now removed from Segment when a user account is deleted.

## 2021-10-19

### Changed

- Tags which do not contain any inputs are no longer visible on the Insights View screen
- PII (Personally Identifiable Information) data, if any, are now removed from Intercom when a user account is deleted.

### Added

- Added export functionality to Insights View screen inputs list

## 2021-10-15

### Changed

- Project reports are no longer available in the dashboard section. Instread, they can be found in the Reporting section of tha admin.

### Fixed

- Platform is now accepting valid Microsoft Form survey links with custom subdomains
- When user goes to the url of an Insight that no longer exist, they get redirected to the Insights List screen.

## 2021-10-14

### Fixed

- File uploads for ideas, projects, events, folders

## 2021-10-13 (2)

### Fixed

- Validation and functioning of page forms are fixed (forms to change the fixed/legal pages such as the FAQ, T&C, privacy policy, etc.).

## 2021-10-13

### Added

- Users can now change their name after validation with FranceConnect
- Permit embedding of videos from dreambroker in rich-text editor content.
- Possibility to create an Insights tag from selected filters in the Insights View screen

## 2021-10-12

### Added

- Added Serbian (Cyrillic) to platform

## 2021-10-11

### Added

- Insights View screen and visualization
- Users can now change their name after validation with FranceConnect

## 2021-10-06

### Fixed

- Issue with user deletion

### Added

- Initial blocked words lists for Luxembourgish and Italian.
- Added Luxembourgish translations.

## 2021-10-05

### Added

- Blocked words lists for Luxembourgish and Italian (which allows the profanity blocker feature).

### Changed

- Removed 'FAQ' and 'About' from the footer.
- Removed links to other pages at the bottom of the fixed and legal pages (Cookie policy, T&C, etc.)
- Removed the YES/NO short feedback form in the footer (as it wasn't working)

## 2021-10-01

### Fixed

- Typeform export from the platform shows the answers to all questions again.

## 2021-09-29

### Changed

- Insights Edit screen improvements
  - Added tooltip in the tags sidebar
  - Added quick delete action to category button in the categories sidebar
  - "Detect tags" button only shows if there are tags detected
  - "Reset tags" button is moved to a menu
  - Removed "add" button from input sidebar and improved select hover state
- Split 'Pages' tab in admin/settings into the 'Pages' and 'Policies' tabs. 'Pages' contains the about, FAQ and a11y statement pages, while 'Policies' contains the terms and conditions, privacy- and cookie policy. The 'Pages' tab will soon be replaced by a 'Navigation' tab with more customizability options as part of the upcoming nav-bar customization functionality. This is just a temporary in-between solution.

## 2021-09-24

### Added

- SmartSurvey integration

## 2021-09-22

### Changed

- Very short phases are now shown slightly bigger in the timeline, and projects with many phases will display the timeline correctly.

### Fixed

- Cookie popup can be closed again.

## 2021-09-21

### Added

- Permit embedding of videos from videotool.dk in rich-text editor content.

### Changed

- Project moderators have access to the 'Reporting' tab of the admin panel for their projects.

### Fixed

- The category columns in input `xlsx` exports (insights) are now ordered as presented in the application.

## 2021-09-14

### Changed

- Mobile navbar got redesigned. We now have a 'More' button in the default menu that opens up a full mobile menu.

## 2021-09-13

### Added

- Insights table export button. Adds the ability to export the inputs as xlsx for all categories or a selected one.

### Fixed

- Fixes issue where user name will sometimes appear as "undefined"

## 2021-09-06

### Added

- Keyboard navigation improvements for the Insights Edit view
- Added the internal machinery to support text network analyses in the end-to-end flow.

### Fixed

- '&' character now displays correctly in Idea description and Project preview description.
- Fixes user export with custom fields

## 2021-09-03

### Fixed

- Ghent now supports mapping 25 instead of 24 neighbourhouds

## 2021-09-02

### Fixed

- Setting DNS records when the host is changed.
- Smart group rules for participation in project, topic or idea status are now applied in one continuous SQL query.

### Changed

- The rule values for participation in project, topic or idea status, with predicates that are not a negation, are now represented as arrays of IDs in order to support specifying multiple projects, topics or idea statuses (the rule applies when satisfied for one of the values).

## 2021-09-01

### Fixed

- When voting is disabled, the reason is shown again

## 2021-08-31

### Added

- When signing up with another service (e.g. Google), the platform will now remember a prior language selection.

### Fixed

- Accessibility: voting buttons (thumbs) have a darker color when disabled. There's also more visual distinction between voting buttons on input cards when they are enabled and disabled.
- Accessibility: The default background color of the last "bubble" of the avatars showing on e.g. the landing page top banner is darker, so the contrast with its content (number of remaining users) is clearer.
- Accessibility: the text colors of the currently selected phase in a timeline project are darker to improve color contrast to meet WCAG 2.1 AA requirements.
- Accessibility: the status and topics on an input (idea) page are more distinctive compared to its background, meeting WCAG 2.1 AA criteria.
- Verification using Auth0 method no longer fails for everyone but the first user

## 2021-08-30

### Added

- New Insights module containing Insights end-to-end flow

## 2021-08-26

### Added

- Microsoft Forms integration

## 2021-08-20

### Fixed

- Survey options now appear as expected when creating a new survey project
- Adds a feature flag to disable user biographies from adminHQ

## 2021-08-18

### Added

- Added Italian to platform
- Support for a new verification method specifically for Ghent, which lets users verify using their rijksregisternummer
- Improved participatory budgeting:
  - Support for new virtual currencies (TOK: tokens, CRE: credits)
  - A minimum budget limit can be configured per project, forcing citizens to fill up their basket to some extent (or specify a specific basket amount when minimum and maximum budget are the same)
  - Copy improvements

## 2021-08-11

### Fixed

- When considering to remove a flag after updating content, all relevant attributes are re-evaluated.
- Issues with viewing notifications and marking them as read.

## 2021-08-09

### Fixed

- The preheader with a missing translation has been removed from user confirmation email

### Fixed

- When you sign up with Google, the platform will now automatically use the language of your profile whenever possible
- Fixed invalid SQL queries that were causing various issues throughout the platforms (Part I). (IN-510)

## 2021-08-05

### Added

- Added message logging to monitor tenant creation status (shown in admin HQ).

### Changed

- No default value for the lifecycle stage is prefilled, a value must be explicitly specified.
- Changing the lifecycle stage from/to demo is prohibited.
- Only tenant templates that apply without issues are released.
- On create validation for authors was replaced by publication context, to allow templates to successfully create content without authors.

## 2021-08-04

### Fixed

- Certain characters in Volunteer Cause titles prevented exporting lists of volunteers to Excel from admin/projects/.../volunteering view.
- Limit of 10 events under projects and in back office
- Events widget switch being shown in non-commercial plans

## 2021-07-30

### Added

- Configured dependabot for the frontend, a tool that helps keeping dependencies up to date.
- Added events overview page to navigation menu, which can be enabled or disabled.
- Added events widget to front page, which can be enabled or disabled (commercial feature).

## 2021-07-16

### Added

- Auto-detection of inappropriate content (in beta for certain languages). Flagged content can be inspected on the admin Activity page. The setting can be toggled in the General settings tab.

### Fixed

- On the admin activity page (/admin/moderation), items about proposals now correctly link to proposals (instead of to projects). Also, the copy of the links at the end of the item rows is now correct for different types of content (correct conjugation of 'this post', 'this project', etc. for all languages).

## 2021-07-14

### Added

- Project phases now have their own URLs, which makes it possible to link to a specific phase

### Fixed

- Blocked words for content that can contain HTML
- Searching users after sorting (e.g. by role)

## 2021-07-09

### Changed

- The admin Guide link goes to the support center now instead of to /admin/guide

## 2021-07-02

### Fixed

- Instances where the user name was "unknown author"

### Changed

- Removed the slogan from the homepage footer

## 2021-06-30

### Changed

- Users can no longer leave registration before confirming their account. This should prevent bugs relative to unconfirmed users navigating the platform.

## 2021-06-29

### Fixed

- Map: Fix for ideas that only have coordinates but no address not being shown on the map
- Map: Fix for 'click on the map to add your input' message wrongfully being shown when idea posting is not allowed
- Sign-up flow: Fix for bug that could cause the browser to freeze when the user tried to complete the custom fields step
- Project description: Fix for numbered and unnumbered lists being cut off
- Project Managers can now upload map layers.

### Changed

- Map: When an idea is selected that is hidden behind a cluster the map now zooms in to show that marker
- Map: Idea marker gets centered on map when clicked
- Map: Larger idea box on bigger desktop screens (width > 1440 pixels)
- Idea location: Display idea location in degrees (°) minutes (') seconds ('') when the idea only has coordinates but no address
- Sign-up flow: Show loading spinner when the user clicks on 'skip this step' in the sign-up custom fields step
- Image upload: The default max allowed file size for an image is now 10 Mb instead of 5 Mb

### Added

- 'Go back' button from project to project folder (if appropriate).

## 2021-06-22

### Changed

- Project managers that are assigned to a project and/or its input now lose those assignments when losing project management rights over that project.

### Fixed

- Input manager side modal scroll.

## 2021-06-18

### Fixed

- Privacy policy now opens in new tab.
- Landing page custom section now uses theme colors.
- Buttons and links in project description now open internal links in the same tab, and external links in a new tab.

## 2021-06-16

### Fixed

- Project moderators can no longer see draft projects they don't moderate in the project listing.
- The content and subject of the emails used to share an input (idea/issue/option/contribution/...) do now include the correct input title and URL.
- Sharing new ideas on Facebook goes faster
- Manual campaigns now have the layout content in all available languages.

## 2021-06-11

### Fixed

- Facebook button no longer shows when not configured.

## 2021-06-10

### Fixed

- Creating invites on a platform with many heavy custom registration fields is no longer unworkably slow

## 2021-06-09

### Added

- New citizen-facing map view

## 2021-06-08

### Fixed

- Ordering by ideas by trending is now working.
- Ordering by ideas votes in the input manager is now working.

## 2021-06-07

### Added

- Qualtrics surveys integration.

### Changed

- Project Events are now ordered chronologically from latest to soonest.

### Fixed

- Visibility Labels in the admin projects list are now visible.
- Tagged ideas export is fixed.
- Updating an idea in one locale does not overwrite other locales anymore

## 2021-05-28

### Fixed

- Project Events are now ordered chronologically from soonest to latest.

## 2021-05-27

### Fixed

- Project access rights management are now visible again.

## 2021-05-21

### Added

- Profanity blocker: when posting comments, input, proposals that contain profane words, posting will not be possible and a warning will be shown.

## 2021-05-20

### Fixed

- Excel exports of ideas without author

## 2021-05-19

### Added

- Support for Auth0 as a verification method

## 2021-05-18

### Fixed

- Active users no longer need confirmation

## 2021-05-14

### Fixed

- Fixed an issue causing already registered users to be prompted with the post-registration welcome screen.

## 2021-05-11

### Added

- Added polls to the reporting section of the dashboards

## 2021-05-10

### Changed

- Invited or verified users no longer require confirmation.

## 2021-05-07

### Fixed

- Spreasheet exports throughout the platform are improved.

### Added

- City Admins can now assign any user as the author of an idea when creating or updating.
- Email confirmation now happens in survey and signup page sign up forms.

## 2021-05-06

### Fixed

- Idea export to excel is no longer limited to 250 ideas.

## 2021-05-04

### Fixed

- Fixed issues causing email campaigns not to be sent.

## 2021-05-03

### Changed

- Users are now prompted to confirm their account after creating it, by receiving a confirmation code in their email address.

### Added

- SurveyXact Integration.

## 2021-05-01

### Added

- New module to plug email confirmation to users.

## 2021-04-29

### Fixed

- Editing the banner header in Admin > Settings > General, doesn't cause the other header fields to be cleared anymore

## 2021-04-22

### Fixed

- After the project title error appears, it disappears again after you start correcting the error

## 2021-03-31

### Fixed

- Customizable Banner Fields no longer get emptied/reset when changing another.

### Added

- When a client-side validation error happens for the project title in the admin, there will be an error next to the submit button in addition to the error message next to the input field.

## 2021-03-25

### Fixed

- The input fields for multiple locales provides an error messages when there's an error for at least one of the languages.

## 2021-03-23

### Fixed

- Fix for broken sign-up flow when signing-up through social sign-on

## 2021-03-19

### Fixed

- Admin>Dashboard>Users tab is no longer hidden for admins that manage projects.
- The password input no longer shows the password when hitting ENTER.
- Admin > Settings displays the tabs again

### Changed

- Empty folders are now shown in the landing page, navbar, projects page and sitemap.
- The sitemap no longer shows all projects and folder under each folder.
- Images added to folder descriptions are now compressed, reducing load times in project and folder pages.

### Added

- Allows for sending front-end events to our self-hosted matomo analytics tool

## 2021-03-16

### Changed

- Automatic tagging is functional for all clusters, and enabled for all premium customers

### Added

- Matomo is enabled for all platforms, tracking page views and front-end events (no workshops or back-end events yet)

## 2021-03-11

### Changed

- Tenants are now ordered alphabetically in AdminHQ
- Serbian (Latin) is now a language option.

## 2021-03-10

### Added

- CitizenLab admins can now change the link to the accessibility statement via AdminHQ.
- "Reply-to" field in emails from campaigns can be customized for each platform
- Customizable minimal required password length for each platform

## 2021-03-09

### Fixed

- Fixed a crash that would occur when tring to add tags to an idea

## 2021-03-08

### Fixed

- Phase pages now display the correct count of ideas (not retroactive - will only affect phases modified from today onwards).

## 2021-03-05

### Changed

- Changed the default style of the map
- Proposals/Initiatives are now sorted by most recent by default

### Added

- Custom maps (Project settings > Map): Admins now have the capability to customize the map shown inside of a project. They can do so by uploading geoJson files as layers on the map, and customizing those layers through the back-office UI (e.g. changing colors, marker icons, tooltip text, sort order, map legend, default zoom level, default center point).

### Fixed

- Fixed a crash that could potentially occur when opening an idea page and afterwards going back to the project page

## 2021-03-04

### Added

- In the admin (Settings > Registration tab), admins can now directly set the helper texts on top of the sign-up form (both for step 1 and 2).
- The admin Settings > Homepage and style tab has two new fields: one to allow customization for copy of the banner signed-in users see (on the landing page) and one to set the copy that's shown underneath this banner and above the projects/folders (also on the landing page).
- Copy to clarify sign up/log in possibilities with phone number

### Changed

- The admin Settings > Homepage and style tab has undergone copy improvements and has been rearranged
- The FranceConnect button to login, signup or verify your account now displays the messages required by the vendor.
- Updated the look of the FranceConnect button to login, signup or verify your account to feature the latests changes required by the vendor.

### Fixed

- Downvote button (thumbs down) on input card is displayed for archived projects

## 2021-03-03

### Added

- Users are now notified in app and via email when they're assigned as folder administrators.

## 2021-03-02

### Fixed

- Don't show empty space inside of the idea card when no avatar is present

### Added

- Maori as languages option

### Changed

- Improved layout of project event listings on mobile devices

## 2021-02-26

### Fixed

- France Connect button hover state now complies with the vendor's guidelines.

## 2021-02-24

### Fixed

- The project page no longer shows an eternal spinner when the user has no access to see the project

## 2021-02-18

### Added

- The password fields show an error when the password is too short
- The password fields have a 'show password' button to let people check their password while typing
- The password fields have a strength checker with appropriate informative message on how to increase the strength
- France Connect as a verification method.

### Fixed

- Notifications for started phases are no longer triggered for unpublished projects and folders.

## 2021-02-17

### Changed

- All input fields for multiple locales now use the components with locale switchers, resulting in a cleaner and more compact UI.
- Copy improvements

## 2021-02-12

### Fixed

- Fixed Azure AD login for some Azure setups (Schagen)

### Changed

- When searching for an idea, the search operation no longer searches on the author's name. This was causing severe performance issues and slowness of the paltforms.

## 2021-02-10

### Added

- Automatic tagging

## 2021-02-08

### Fixed

- Fixed a bug preventing registration fields and poll questions from reordering correctly.
- Fixed a bug causing errors in new platforms.

## 2021-02-04

### Fixed

- Fixed a bug causing the projects list in the navbar and projects page to display projects outside of folders when they're contained within them.

## 2021-01-29

### Added

- Ability to redirect URLs through AdminHQ
- Accessibility statement link in the footer

### Fixed

- Fixed issue affecting project managers that blocked access to their managed projects, when these are placed inside a folder.

## 2021-01-28

### Fixed

- A bug in Admin project edit page that did not allow a user to Go Back to the projects list after switching tabs
- Scrolling on the admin users page

## 2021-01-26

### Added

- Folder admin rights. Folder admins or 'managers' can be assigned per folder. They can create projects inside folders they have rights for, and moderate/change the folder and all projects that are inside.
- The 'from' and 'reply-to' emails can be customized by cluster (by our developers, not in Admin HQ). E.g. Benelux notification emails could be sent out by notifications@citizenlab.eu, US emails could be sent out by notifications@citizenlab.us etc., as long as those emails are owned by us. We can choose any email for "reply-to", so also email addresses we don't own. This means "reply-to" could potentially be configured to be an email address of the city, e.g. support@leuven.be. It is currently not possible to customize the reply-to (except for manual campaigns) and from fields for individual tenants.
- When a survey requires the user to be signed-in, we now show the sign in/up form directly on the page when not logged in (instead of the green infobox with a link to the sign-up popup)

### Fixed

- The 'reply-to' field of our emails showed up twice in recipient's email clients, now only once.

### Changed

- Added the recipient first and last name to the 'to' email field in their email client, so not only their email adress is shown.
- The links in the footer can now expand to multiple lines, and therefore accomodate more items (e.g. soon the addition of a link to the accesibility statement)

## 2021-01-21

### Added

- Added right-to-left rendering to emails

## 2021-01-18

### Fixed

- Access rights tab for participatory budget projects
- Admin moderation page access

## 2021-01-15

### Changed

- Copy improvements across different languages

## 2021-01-14

### Added

- Ability to customize the input term for a project

### Changed

- The word 'idea' was removed from as many places as possible from the platform, replaced with more generic copy.

## 2021-01-13

### Changed

- Idea cards redesign
- Project folder page redesign
- Project folders now have a single folder card image instead of 5 folder images in the admin settings
- By default 24 instead of 12 ideas or shown now on the project page

## 2020-12-17

### Fixed

- When creating a project from a template, only templates that are supported by the tenant's locale will show up
- Fixed several layout, interaction and data issues in the manual tagging feature of the Admin Processing page, making it ready for external use.
- Fixed project managers access of the Admin Processing page.

### Added

- Admin activity feed access for project managers
- Added empty state to processing list when no project is selected
- Keyboard shortcut tooltip for navigation buttons of the Admin Processing page

### Changed

- Reduced spacing in sidebar menu, allowing for more items to be displayed
- Style changes on the Admin Processing page

## 2020-12-08

### Fixed

- Issues with password reset and invitation emails
- No more idea duplicates showing up on idea overview pages
- Images no longer disappear from a body of an idea, or description of a project on phase, if placed at the bottom.

### Changed

- Increased color contrast of inactive timeline phases text to meet accesibility standard
- Increased color contrast of event card left-hand event dates to meet accesibility standard
- Increased color contrast of List/Map toggle component to meet accesibility standard

### Added

- Ability to tag ideas manually and automatically in the admin.

## 2020-12-02

### Changed

- By default the last active phase instead of the last phase is now selected when a timeline project has no active phase

### Fixed

- The empty white popup box won't pop up anymore after clicking the map view in non-ideation phases.
- Styling mistakes in the idea page voting and participatory budget boxes.
- The tooltip shown when hovering over a disabled idea posting button in the project page sticky top bar is no longer partially hidden

## 2020-12-01

### Changed

- Ideas are now still editable when idea posting is disabled for a project.

## 2020-11-30

### Added

- Ability to create new and edit existing idea statuses

### Fixed

- The page no longer refreshes when accepting the cookie policy

### Changed

- Segment is no longer used to connect other tools, instead following tools are integrated natively
  - Google Analytics
  - Google Tag Manager
  - Intercom
  - Satismeter
  - Segment, disabled by default
- Error messages for invitations, logins and password resets are now clearer.

## 2020-11-27

### Fixed

- Social authentication with Google when the user has no avatar.

### Changed

- Random user demographics on project copy.

## 2020-11-26

### Added

- Some specific copy for Vitry-sur-Seine

## 2020-11-25

### Fixed

- Sections with extra padding or funky widths in Admin were returned to normal
- Added missing copy from previous release
- Copy improvements in French

### Changed

- Proposal and idea descriptions now require 30 characters instead of the previous 500

## 2020-11-23

### Added

- Some specific copy for Sterling Council

### Fixed

- The Admin UI is no longer exposed to regular (and unauthenticated) users
- Clicking the toggle button of a custom registration field (in Admin > Settings > Registration fields) no longer duplicated the row
- Buttons added in the WYSIWYG editor now have the correct color when hovered
- The cookie policy and accessibility statement are not editable anymore from Admin > Settings > Pages

### Changed

**Project page:**

- Show all events at bottom of page instead of only upcoming events
- Reduced padding of sticky top bar
- Only show sticky top bar when an action button (e.g. 'Post an idea') is present, and you've scrolled past it.

**Project page right-hand sidebar:**

- Show 'See the ideas' button when the project has ended and the last phase was an ideation phase
- Show 'X ideas in the final phase' when the project has ended and the last phase was an ideation phase
- 'X phases' is now clickable and scrolls to the timeline when clicked
- 'X upcoming events' changed to 'X events', and event count now counts all events, not only upcoming events

**Admin project configuration page:**

- Replaced 'Project images' upload widget in back-office (Project > General) with 'Project card image', reduced the max count from 5 to 1 and updated the corresponding tooltip with new recommended image dimensions

**Idea page:**

- The map modal now shows address on top of the map when opened
- Share button copy change from "share idea" to "share"
- Right-hand sidebar is sticky now when its height allows it (= when the viewport is taller than the sidebar)
- Comment box now has an animation when it expands
- Adjusted scroll-to position when pressing 'Add a comment' to make sure the comment box is always fully visible in the viewport.

**Other:**

- Adjusted FileDisplay (downloadable files for a project or idea) link style to show underline by default, and increased contrast of hover color
- Reduced width of DateTimePicker, and always show arrows for time input

## 2020-11-20 (2)

### Fixed

- The project header image is screen reader friendly.
- The similar ideas feature doesn't make backend requests anymore when it's not enabled.

### Changed

- Areas are requested with a max. of 500 now, so more areas are visible in e.g. the admin dashboard.

## 2020-11-18

### Added

- Archived project folder cards on the homepage will now have an "Archived" label, the same way archived projects do\
- Improved support for right-to-left layout
- Experimental processing feature that allows admins and project managers to automatically assign tags to a set of ideas.

### Fixed

- Projects without idea sorting methods are no longer invalid.
- Surveys tab now shows for projects with survey phases.

### Changed

- Moved welcome email from cl2-emails to cl2-back

## 2020-11-16

### Added

- Admins can now select the default sort order for ideas in ideation and participatory budgeting projects, per project

### Changed

- The default sort order of ideas is now "Trending" instead of "Random" for every project if left unchanged
- Improved sign in/up loading speed
- Removed link to survey in the project page sidebar when not logged in. Instead it will show plain none-clickable text (e.g. '1 survey')

### Fixed

- Custom project slugs can now contain alphanumeric Arabic characters
- Project Topics table now updates if a topic is deleted or reordered.
- Empty lines with formatting (like bold or italic) in a Quill editor are now removed if not used as paragraphs.

## 2020-11-10

### Added

#### Integration of trial management into AdminHQ

- The lifecycle of the trials created from AdminHQ and from the website has been unified.
- After 14 days, a trial platform goes to Purgatory (`expired_trial`) and is no longer accessible. Fourteen days later, the expired trial will be removed altogether (at this point, there is no way back).
- The end date of a trial can be modified in AdminHQ (> Edit tenant > Internal tab).

## 2020-11-06

### Added

- Social sharing via WhatsApp
- Ability to edit the project URL
- Fragment to embed a form directly into the new proposal page, for regular users only

### Fixed

- The project about section is visibile in mobile view again
- Maps will no longer overflow on page resizes

## 2020-11-05

### Added

- Reordering of and cleaner interface for managing custom registration field options
- An 'add proposal' button in the proposals admin
- Fragment to user profile page to manage party membership settings (CD&V)
- "User not found" message when visiting a profile for a user that was deleted or could not be found

### Changed

- Proposal title max. length error message
- Moved delete functionality for projects and project folders to the admin overview

### Fixed

- The automatic scroll to the survey on survey project page

## 2020-11-03

### Fixed

- Fixed broken date picker for phase start and end date

## 2020-10-30

### Added

- Initial Right to left layout for Arabic language
- Idea description WYSIWYG editor now supports adding images and/or buttons

## 2020-10-27

### Added

- Support for Arabic

## 2020-10-22

### Added

- Project edit button on project page for admins/project manager
- Copy for Sterling Council

### Fixed

- Links will open in a new tab or stay on the same page depending on their context. Links to places on the platform will open on the same page, unless it breaks the flow (i.e. going to the T&C policy while signing up). Otherwise, they will open in a new tab.

### Changed

- In the project management rights no ambiguous 'no options' message will be shown anymore when you place your cursor in the search field

## 2020-10-16

### Added

- Ability to reorder geographic areas

### Fixed

- Stretched images in 'avatar bubbles'
- Input fields where other people can be @mentioned don't grow too wide anymore
- Linebar charts overlapping elements in the admin dashboard

## 2020-10-14

### Changed

- Project page redesign

## 2020-10-09

### Added

- Map configuration tool in AdminHQ (to configure maps and layers at the project level).

## 2020-10-08

### Added

- Project reports

### Changed

- Small styling fixes
- Smart group support multiple area codes
- Layout refinements for the new idea page
- More compact idea/proposal comment input
- Proposal 'how does it work' redesign

## 2020-10-01

### Changed

- Idea page redesign

## 2020-09-25

### Fixed

- The "Go to platform" button in custom email campaigns now works in Norwegian

### Added

- Granular permissions for proposals
- Possibility to restrict survey access to registered users only
- Logging project published events

### Changed

- Replaced `posting_enabled` in the proposal settings by the posting proposal granular permission
- Granular permissions are always granted to admins

## 2020-09-22

### Added

- Accessibility statement

## 2020-09-17

### Added

- Support for checkbox, number and (free) text values when initializing custom fields through excel invites.

### Changed

- Copy update for German, Romanian, Spanish (CL), and French (BE).

## 2020-09-15

### Added

- Support Enalyzer as a new survey provider
- Registration fields can now be hidden, meaning the user can't see or change them, typically controlled by an outside integration. They can still be used in smart groups.
- Registration fields can now be pre-populated using the invites excel

## 2020-09-08

### Fixed

- Custom buttons (e.g. in project descriptions) have correct styling in Safari.
- Horizontal bar chart overflow in Admin > Dashboard > Users tab
- User graphs for registration fields that are not used are not shown anymore in Admin > Dashboard > Users tab

### Added

- Pricing plan feature flags for smart groups and project access rights

## 2020-09-01

### Fixed

- IE11 no longer gives an error on places that use the intersection observer: project cards, most images, ...

### Added

- New platform setting: 'Abbreviated user names'. When enabled, user names are shown on the platform as first name + initial of last name (Jane D. instead of Jane Doe). This setting is intended for new platforms only. Once this options has been enabled, you MUST NOT change it back.
- You can now export all charts in the admin dashboard as xlsx or svg.
- Translation improvements (email nl...)

### Changed

- The about us (CitizenLab) section has been removed from the cookie policy

## 2020-08-27

### Added

- Support for rich text in field descriptions in the idea form.
- New "Proposed Budget" field in the idea form.

### Changed

- Passwords are checked against a list of common passwords before validation.
- Improving the security around xlsx exports (escaping formulas, enforcing access restrictions, etc.)
- Adding request throttling (rate-limiting) rules.
- Improving the consistency of the focus style.

## 2020-07-30

### Added

- Pricing plans in AdminHQ (Pricing plan limitations are not enforced).
- Showing the number of deviations from the pricing plan defaults in the tenant listing of AdminHQ.

### Changed

- Tidying up the form for creating new tenants in AdminHQ (removing unused features, adding titles and descriptions, reordering features, adding new feature flags, removing fields for non-relevant locales).

## 2020-07-10

### Added

- Project topics

### Changed

- Userid instead of email is used for hidden field in surveys (Leiden)
- New projects have 'draft' status by default

### Fixed

- Topics filter in ideas overview works again

## 2020-07-09 - Workshops

### Fixed

- Speps are scrollable

### Added

- Ability to export the inputs as an exel sheet
- Polish translations
- Portugese (pt-BR) translations

## 2020-06-26

### Fixed

- No longer possible to invite a project manager without selecting a project
- The button on the homepage now also respects the 'disable posting' setting in proposals
- Using project copy or a tenant template that contains a draft initiative no longer fails

### Added

- Romanian

## 2020-06-19

### Fixed

- Polish characters not being rendered correctly

### Added

- Back-office toggle to turn on/off the ability to add new proposals to the platform

## 2020-06-17

### Fixed

- It's no longer needed to manually refresh after deleting your account for a consistent UI
- It's no longer needed to manually refresh after using the admin toggle in the user overview
- The sign-in/up flow now correctly asks the user to verify if the smart group has other rules besides verification
-

demo`is no longer an available option for`organization_type` in admin HQ

- An error is shown when saving a typeform URL with `?email=xxxx` in the URL, which prevented emails to be linked to survey results
- On mobile, the info container in the proposal info page now has the right width
- A general issue with storing cookies if fixed, noticable by missing data in GA, Intercom not showing and the cookie consent repeatedly appearing
- Accessibility fix for the search field
- The `signup_helper_text` setting in admin HQ is again displayed in step 1 of the sign up flow

### Added

- There's a new field in admin HQ to configure custom copy in step 2 of the sign up flow called `custom_fields_signup_helper_text`
- `workshops` can be turned on/off in admin HQ, displayed as a new page in the admin interface

### Changed

- The copy for `project moderator` has changed to `project manager` everywhere
- The info image in the proposals header has changed

## 2020-06-03

### Fixed

- Maps with markers don't lose their center/zoom settings anymore
- English placeholders in idea form are gone for Spanish platforms

## 2020-05-26

### Changed

- Lots of small UI improvements throughout the platform
- Completely overhauled sign up/in flow:
  - Improved UI
  - Opens in a modal on top of existing page
  - Opens when an unauthenticaed user tries to perform an action that requires authentication (e.g. voting)
  - Automatically executes certain actions (e.g. voting) after the sign in/up flow has been completed (note: does not work for social sign-on, only email/password sign-on)
  - Includes a verification step in the sign up flow when the action requires it (e.g. voting is only allowed for verified users)

## 2020-05-20

### Fixed

- Budget field is shown again in idea form for participatory budget projects

## 2020-05-14

### Added

- Idea configurability: disabling/requiring certain fields in the idea form
- The footer has our new logo

### Changed

- Admins will receive a warning and need to confirm before sending a custom email to all users
- A survey project link in the top navigation will link to /info instead of to /survey

## 2020-04-29

### Fixed

- Folders are again shown in the navbar
- Adding an image to the description text now works when creating a project or a phase

### Added

- Support for Polish, Hungarian and Greenlandic

## 2020-04-23

### Fixed

- Long timeline phase names show properly

### Changed

- Redirect to project settings after creating the project
- Links to projects in the navigation menu link to the timeline for timeline projects

## 2020-04-21

### Fixed

- Fixed overlapping issue with idea vote bar on mobile
- Fixed an issue where images were used for which the filename contained special characters

### Added

- The overview (moderation) in the admin now has filters
  - Seen/not seen
  - Type: Comment/Idea/Proposal
  - Project
  - Search
- The idea xlsx export contains extra columns on location, number of comments and number of attachments

### Changed

- The permissions tab in the project settings has reordered content, to be more logical
- In German, the formal 'Sie' form has been replaced with the informal 'Du' form

## 2020-03-31

### Fixed

- Signing up with keyboard keys (Firefox)
- Composing manual emails with text images
- Exporting sheet of volunteers with long cause titles

### Added

- Folder attachments
- Publication status for folders

### Changed

- Show folder projects within admin project page

## 2020-03-20

### Added

- Volunteering as a new participation method

## 2020-03-16

### Fixed

- The project templates in the admin load again

## 2020-03-13

### Fixed

- The folder header image is not overly compressed when making changes to the folder settings
- The loading spinner on the idea page is centered

### Added

- Add images to folders, shown in cards.

### Changed

- Admins can now comment on ideas.

## 2020-03-10

### Fixed

- Fixed consent banner popping up every time you log in as admin
- Fixed back-office initiative status change 'Use latest official updates' radio button not working
- Fixed broken copy in Initiative page right-hand widget

### Added

- Add tooltip explaining what the city will do when the voting threshold is reached for a successful initiative
- Added verification step to the signup flow
- New continuous flow from vote button clicked to vote casted for unauthenticated, unverified users (click vote button -> account creation -> verification -> optional/required custom signup fields -> programmatically cast vote -> successfully voted message appears)
- The rich text editor in the admin now supports buttons

### Changed

- Admin HQ: new and improved list of timezones

## 2020-03-05

### Fixed

- Signup step 2 can no longer be skipped when there are required fields
- Correct tooltip link for support article on invitations
- Correct error messages when not filling in start/end date of a phase

### Added

- Setting to disable downvoting in a phase/project, feature flagged
- When a non-logged in visitor tries to vote on an idea that requires verification, the verification modal automatically appears after registering

## 2020-02-24

### Fixed

- Initiative image not found errors
- Templates generator out of disk space

### Added

- Folders i1
  - When enabled, an admin can create, edit, delete folders and move projects into and out of folders
  - Folders show in the project lists and can be ordered within projects

### Changed

- Initiative explanatory texts show on mobile views
- Existing platforms have a moderator@citizenlab.co admin user with a strong password in LastPass
- In the admin section, projects are no longer presented by publication status (Folders i1)

## 2020-02-19

### Fixed

- Loading more comments on the user profile page works again
- Accessibility improvements
- Adding an image no longer pops up the file dialog twice
- Changed to dedicated IP in mailgun to improve general deliverability of emails

### Added

- Improvements to the PB UI to make sure users confirm their basket at the end
- Ideation configurability i1
  - The idea form can be customized, on a project level, to display custom description texts for every field
- People filling out a poll are now included in the 'participated in' smart group rules
- Make me admin section in Admin HQ

### Changed

- When a platform no longer is available at a url, the application redirects to the CitizenLab website
- New platforms automatically get a moderator@citizenlab.co admin user with a strong password in LastPass

## 2020-01-29

### Fixed

- Rich text editor no longer allows non-video iframe content
- Smart groups that refer to a deleted project now get cleaned up when deleting a project
- All cookie consent buttons are now reachable on IE11
- More accessibility fixes
- The organization name is no longer missing in the password reset email

### Added

- CSAM verification
  - Users can authenticate and verify using BeID or itsme
  - User properties controlled by a verification method are locked in the user profile
  - Base layer of support for other similar verification methods in the future
- The order of project templates can now be changed in Templates HQ

### Changed

- Project templates overview no longer shows the filters

## 2020-01-17

### Fixed

- Further accesibility improvements:
  - Screen reader improvement for translations
  - Some color contrast improvements

### Added

- A hidden topics manager available at https://myfavouriteplatform.citizenlab.co/admin/topics

## 2020-01-15

### Fixed

- In the admin, the project title is now always displayed when editing a project
- Further accesibility improvements:
  - Site map improvements (navigation, clearer for screen readers)
  - Improved colors in several places for users with sight disability
  - Improved HTML to better inform screen reader users
  - Added keyboard functionality of password recovery
  - Improved forms (easier to use for users with motoric disabilities, better and more consistent validation, tips and tricks on mobile initiative form)
  - Improvements for screen reader in different languages (language picker, comment translations)
  - Added title (visible in your tab) for user settings page
  - Improved screen reader experience for comment posting, deleting, upvoting and idea voting

### Added

- The email notification settings on the user profile are now grouped in categories
- Unsubscribing through an email link now works without having to sign in first

### Changed

- The idea manager now shows all ideas by default, instead of filtered by the current user as assignee

## 2020-01-07

### Added

- Go to idea manager when clicking 'idea assigned to you' notification
- 2th iteration of the new admin moderation feature:
  - Not viewed/Viewed filtering
  - The ability to select one or more items and mark them as viewed/not viewed
  - 'Belongs to' table column, which shows the context that a piece of content belongs to (e.g. the idea and project that a comment belongs to)
  - 'Read more' expand mechanism for longer pieces of content
  - Language selector for multilingual content
  - 'Go to' link that will open a new tab and navigate you to the idea/iniative/comment that was posted

### Changed

- Improve layout (and more specifically width) of idea/iniatiatve forms on mobile
- Separate checkboxes for privacy policy and cookie policy
- Make the emails opt-in at registration

### Fixed

- Fix for unreadable password reset error message on Firefox
- Fix for project granular permission radio buttons not working

## 2019-12-12

### Added

- Polls now support questions for which a user can check multiple options, with a configurable maximum
- It's now possible to make a poll anonymous, which hides the user from the response excel export
- New verification method `id_card_lookup`, which supports the generic flow of verifying a user using a predined list of ID card numbers.
  - The copy can be configured in Admin HQ
  - The id cards CSV can be uploaded through Admin HQ

## 2019-12-11

### Added

- Admin moderation iteration 1 (feature flagged, turned on for a selected number of test clients)
- New verification onboarding campaign

### Changed

- Improved timeline composer
- Wysiwyg accessibility improvement

### Fixed

- English notifications when you have French as your language

## 2019-12-06

### Fixed

- Accessibility improvements:
  - Polls
  - Idea/initiative filter boxes
- Uploading a file in admin project page now shows the loading spinner when in progress
- Fixed English copy in notifications when other language selected
- Fixed project copy in Admin HQ not being saved

## 2019-12-05

### Fixed

- Small popups (popovers) no longer go off-screen on smaller screens
- Tooltips are no longer occluded by the checkbox in the idea manager
- The info icon on the initiatives voting box has improved alignment
- Project templates now display when there's only `en` is configured as a tenant locale
- When changing the lifecycle stage of a tenant, the update is now sent right away to segment
- When users accept an inivitation and are in a group, the group count is correctly updated
- Dropdowns in the registration flow can again support empty values
- Accessibility:
  - Various color changes to improve color contrasts
  - Color warning when picking too low contrast
  - Improvements to radio buttons, checkboxes, links and buttons for keyboard accessibility
  - Default built-in pages for new tenants have a better hierarchy for screen readers
- User posted an idea/initiative notification for admins will be in the correct language

## 2019-11-25

### Changed

- Updated translations
- Area filter not shown when no areas are configured
- Overall accessibility improvements for screen readers
- Improved accessibility of the select component, radio button, image upload and tooltip

### Fixed

- When adding a vote that triggers the voting limit on a project/phase, the other idea cards now automatically get updated with disabled vote buttons
- Fix for mobile bottom menu not being clickable when idea page was opened
- Navigating directly between projects via the menu no longer results in faulty idea card collections
- Display toggle (map or list view) of idea and initiative cards works again

## 2019-11-19

### Added

- New ideation project/phase setting called 'Idea location', which enables or disabled the ability to add a location to an idea and show the ideas on a map

### Changed

- Improved accessibility of the image upload component
- COW tooltipy copy
- Sharing modal layout improvement

### Fixed

- Checkboxes have unique ids to correctly identify their corresponding label, which improves screen reader friendliness when you have multiple checkboxes on one page.
- Avatar layout is back to the previous, smaller version

## 2019-11-15

### Fixed

- Fix for 'Click on map to add an idea' functionality not working
- Fix for notifications not showing

## 2019-11-12

### Fixed

- An email with subject `hihi` is no longer sent to admins that had their invite accepted
- Whe clicking the delete button in the file uploader, the page no longer refreshes
- Project templates no longer show with empty copy when the language is missing
- The countdown timer on initiatives now shows the correct value for days
- The radio buttons in the cookie manager are clickable again
- Changing the host of a tenant no longer breaks images embedded in texts
- It's possible again to unassign an idea in the idea manager
- The popup for adding a video or link URL is no longer invisible or unusable in some situations
- Uploading files is no longer failing for various filetypes we want to support
- Keyboard accessibility for modals

### Added

- ID Verification iteration 1
  - Users can verify their account by entering their ID card numbers (currently Chile only)
  - Verification is feature flagged and off by default
  - Smart groups can include the criterium 'is verified'
  - Users are prompted to verify their account when taking an actions that requires verification
- Total population for a tenant can now be entered in Admin HQ
- It's now possible to configure the word used for areas towards citizens from the areas admin
- Improvements to accessibility:
  - Idea and initiative forms: clearer for screen readers, keyboard accessibility, and more accessible input fields
  - Nav bar: clearer for screen readers and improved keyboard navigation
  - Project navigation and phases: clearer for screen readers
  - Sign-in, password reset and recovery pages: labeling of the input fields, clearer for screen readers
  - Participatory budgeting: clearer for screen readers

### Changed

- The organization name is now the default author in an official update

## 2019-10-22

### Fixed

- The sharing title on the idea page is now vertically aligned
- Improvements to the 'bad gateway' message sometimes affecting social sharing
- The map and markers are again visible in the admin dashboard
- First round of accessibility fixes and improvements
  - Dynamics of certain interactions are picked up by screen readers (PB, voting, ...)
  - Overall clarity for screen readers has improved
  - Improvements to information structure: HTML structure, W3C errors, head element with correct titles
  - Keyboard accessibility has generally improved: sign-up problems, login links, PB assignment, ...

### Added

- Initiatives iteration 3
  - Automatic status changes on threshold reached or time expired
  - When updating the status, official feedback needs to be provided simultaneously
  - Users receive emails and notifications related to (their) initiative
  - Initiatives support images in their body text
- Project templates
  - Admins can now create projects starting from a template
  - Templates contain images, a description and a timeline and let admin filter them by tags
  - Admins can share template descriptions with a publically accessible link
- It's now possible to configure the banner overlay color from the customize settings
- A custom email campaign now contains a CTA button by default

### Changed

- Complete copy overhaul of all emails

## 2019-10-03

### Fixed

- PB phase now has a basket button in the project navbar
- The datepicker in the timeline admin now works in IE11

### Changed

- For fragments (small pieces of UI that can be overridden per tenant) to work, they need to be enabled individually in admin HQ.

## 2019-09-25

### Fixed

- It's again possible to change a ideation/PB phase to something else when it contains no ideas
- Older browsers no longer crash when scrolling through comments (intersection observer error)
- Pagination controls are now correctly shown when there's multiple pages of users in the users manager
- The user count of groups in the users manager no longer includes invitees and matches the data shown
- Transition of timeline phases now happen at midnight, properly respecting the tenant timezone
- When looking at the map of an idea or initiative, the map marker is visible again
- The initiatives overview pages now uses the correct header and text colors
- The vote control on an initiative is no longer invisible on a tablet screen size
- The idea page in a budgeting context now shows the idea's budget
- The assign button on an idea card in a budgeting context behaves as expected when not logged in
- Project copy in Admin HQ that includes comments no longer fails
- Changing granular permissions by project moderator no longer fails

### Added

- Polling is now supported as a new participation method in a continuous project or a phase
  - A poll consists of multiple question with predefined answers
  - Users can only submit a poll once
  - Taking a poll can be restricted to certain groups, using granular permissions
  - The poll results can be exported to excel from the project settings
- It's now possible to disable Google Analytics, Google Tag Manager, Facebook Pixel and AdWords for specific tenants through Admin HQ

### Changed

- Large amount of copy improvements throughout to improve consistency and experience
- The ideas overview page is no longer enabled by default for new tenants
- The built-in 'Open idea project' can now be deleted in the project admin

## 2019-08-30

### Fixed

- The map preview box no longer overflows on mobile devices
- You're now correctly directed back to the idea/initiatives page after signing in/up through commenting

### Changed

- The height of the rich text editor is now limited to your screen height, to limit the scrolling when applying styles

## 2019-08-29

### Fixed

- Uploaded animated gifs are no longer displayed with weird artifacts
- Features that depend on NLP are less likely to be missing some parts of the data

### Added

- Citizen initiatives
  - Citizens can post view and post initiatives
  - Admins can manage initiatives, similar to how they manage ideas
  - Current limitation to be aware of, coming very soon:
    - No emails and notifications related to initiatives yet
    - No automated status changes when an initiative reaches enough votes or expires yet

## 2019-08-09

### Fixed

- Fixed a bug that sometimes prevented voting on comments
- When editing a comment, a mention in the comment no longer shows up as html
- In the dashboard, the domicile value 'outside' is now properly translated
- Some fixes were made to improve loading of the dashboard map with data edge cases
- Deleting a phase now still works when users that reveived notifications about the phase have deleted their account
- New releases should no longer require a hard refresh, avoiding landing page crashing issues we had

### Added

- File input on the idea form now works on mobile, if the device supports it

## 2019-07-26

### Fixed

- The project moderator email and notification now link to the admin idea manager instead of citizen side
- The widget no longer shows the `Multiloc`, but the real idea titles for some platforms

### Added

- Speed improvements to data requests to the backend throughout the whole paltform
- Changing the participation method from ideation to information/survey when there are ideas present is now prevented by the UI
- It's now possible to manually reorder archived projects
- There's new in-platform notifications for a status change on an idea you commented or voted on

## 2019-07-18

### Fixed

- It's no longer possible to change the participation method to information or survey if a phase/project already contains ideas
- The 'Share your idea modal' is now properly centered
- It's no longer possible to send out a manual email campaign when the author is not properly defined
- Invite emails are being sent out again
- Imported ideas no longer cause incomplete pages of idea cards
- Invited users who did not accept yet no longer receive any automated digest emails

## 2019-07-08

### Fixed

- When changing images like the project header, it's no longer needed to refresh to see the result
- The comments now display with a shorter date format to work better on smaller screens
- The code snippet from the widget will now work in some website that are strict on valid html
- The number of days in the assignee digest email is no longer 'null'
- The project preview description input is displayed again in the projects admin
- The idea status is no longer hidden when no vote buttons are displayed on the idea page
- Duplicate idea cards no longer appear when loading new pages

### Added

- Performance optimizations on the initial loading of the platform
- Performance optimizations on loading new pages of ideas and projects
- Newly uploaded images are automatically optimized to be smaller in filesize and load faster
- The 'Add an idea' button is now shown in every tab of the projects admin
- It's now possible to add videos to the idea body text
- E-mails are no longer sent out through Vero, but are using the internal cl2-emails server

### Changed

- The automated emails in the admin no longer show the time schedule, to work around the broken translations
- The rights for voting on comments now follow the same rights than commenting itself, instead of following the rights for idea voting
- On smaller desktop screens, 3 columns of idea cards are now shown instead of 2
- When adding an idea from the map, the idea will now be positioned on the exact location that was clicked instead of to the nearest detectable address
- Using the project copy tool in admin HQ is more tolerant about making copies of inconsistent source projects

## 2019-06-19

### Fixed

- Show 3-column instead of 2-column layout for ideas overview page on smaller desktop screens
- Don't hide status label on idea page when voting buttons are not shown

### Changed

- Small improvement in loading speed

## 2019-06-17

## Fixed

- The column titles in comments excel export are aligned with the content
- There's now enough space between voting anc translate links under a comment
- Vote button on an idea no longer stays active when a vote on that idea causes the voting treshold of the project to be reached

## Added

- The admin part of the new citizen initiatives is available (set initiatives feature on `allowed`)
  - Cities can configure how they plan to use initiatives
- A preview of how initiatives will look like city side is available, not yet ready for prime time (set initiatives feature on `allowed` and `enabled`)
- The ideas overview page has a new filtering sidebar, which will be used for other idea and initiative listings in the future
  - On idea status
  - On topic
  - Search
- Comments now load automatically while scrolling down, so the first comments appear faster

## 2019-06-05

### Fixed

- Fix an issue that when showing some ideas in an idea card would make the application crash

## 2019-05-21

### Fixed

- The idea page does no longer retain its previous scroll position when closing and reopening it
- The Similar Ideas box no longer has a problem with long idea titles not fitting inside of the box
- The Similar Ideas box content did not update when directly navigating from one idea page to the next
- The 'What were you looking for?' modal no longer gives an error when trying to open it

### Changed

- You now get redirected to the previously visited page instead of the landing page after you've completed the signup process

## 2019-05-20

### Fixed

- Closing the notification menu after scrolling no longer results in a navbar error
- When accessing the idea manager as a moderator, the assignee filter defaults to 'assigned to me'
- The idea and comment counts on the profile page now update as expected
- It's now possible to use a dropdown input in the 2nd registration step with a screen reader
- An invited user can no longer request a password reset, thereby becoming an inconsistent user that resulted in lots of problems

### Added

- Restyle of the idea page
  - Cleaner new style
  - Opening an idea no longer appears to be a modal
  - Properly styled similar ideas section
  - Showing comment count and avatars of contributors

### Changed

- When clicking the edit button in the idea manager, the edit form now opens in the sidemodal

## 2019-05-15

### Fixed

- Opening the projects dropdown no longer shows all menu items hovered when opened
- Users that can't contribute (post/comment/vote/survey) no longer get an email when a phase starts
- When a project has an ideation and a PB phase, the voting buttons are now shown during the ideation phase
- The admin navigation menu for moderators is now consistent with that for admins
- Moderators that try to access pages only accessible for admins, now get redirected to the dashboard
- The details tab in clustering doesn't cause the info panel to freeze anymore
- When writing an official update, the sbumit button now only becomes active when submission is possible
- The 'no options' copy in a dropdown without anything inside is now correctly translated
- Making a field empty in Admin HQ now correctly saves the empty value
- The active users graph no longer includes users that received an email as being active
- The translation button in an idea is no longer shown when there's only one platform language
- After changing granular permission, a refresh is no longer needed to see the results on ideas
- The sideview in the idea manager now shows the status dropdown in the correct language
- The layout of the sideview in the idea manager is now corrected
- A digest email to idea assignees is no longer sent out when no ideas are assigned to the admin/moderator
- Signing in with VUB Net ID works again
- Loading the insights map can no longer be infinite, it will now show an error message when the request fails

### Added

- The profile page of a user now also shows the comments by that user
- Users can now delete their own profile from their edit profile page
- Similar ideas, clustering and location detection now work in Spanish, German, Danish and Norwegian
- Facebooks bot coming from `tfbnw.net` are now blocked from signing up
- Moderators now also have a global idea manager, showing all the ideas from the projects they're moderating
- Loading the insights map, which can be slow, now shows a loading indicator

### Changed

- Voting buttons are no longer shown when voting is not enabled
- Improved and more granular copy text for several voting and commenting disabled messages

## 2019-04-30

### Fixed

- Time remaning on project card is no longer Capitalized
- Non-admin users no longer get pushed to intercom
- Improvements to the idea manager for IE11
- When filtering on a project in the idea manager, the selected project is highlighted again
- @citizenlab.cl admins can now also access churned platforms
- The user count in the user manager now includes migrated cl1 users
- Sending invitations will no longer fail on duplicate mixed-case email addresses

### Added

- Ideas can now be assigned to moderators and admins in the idea manager
  - Added filter on assignee, set by default to 'assigned to me'
  - Added filter to only show ideas that need feedback
  - When clicking an idea, it now opens in and can be partially edited from a half screen modal
  - Admins and moderators get a weekly digest email with their ideas that need feedback
- Completely new comments UI with support for comment upvotes
  - Comments are visually clearly grouped per parent comment
  - Sub-comments use @mentions to target which other subcomment they reply to
  - Comments can be sorted by time or by votes
- Ideas can now be sorted randomly, which is the new default
- New smart group rule for users that contributed to a specific topic
- New smart group rule for users that contributed to ideas with a specific status
- Clear error message when an invitee does a normal sign up

### Changed

- The idea grid no longer shows a 'post an idea' button when there are no ideas yet

## 2019-04-24

### Fixed

- Project cards now show correct time remaining until midnight

## 2019-04-23

### Fixed

- Closing the notification menu does not cause an error anymore
- The unread notifications count is now displayed correctly on IE11
- Clicking on an invite link will now show an immediate error if the invite is no longer valid

### Changed

- The admin guide is now under the Get Started link and the dashboards is the admin index
- The project cards give feedback CTA was removed
- An idea can now be deleted on the idea page
- The default border radius throughout the platform now is 3px instead of 5px
- The areas filter on the project cards is only shown when there is more than one area

## 2019-04-16

### Fixed

- The comment count of a project remains correct when moving an idea to a different project
- Fixed an issue when copying projects (through the admin HQ) to tenants with conflicting locales
- Only count people who posted/voted/commented/... as participants (this is perceived as a fix in the dashboards)
- Invites are still sent out when some emails correspond to existing users/invitees
- Phase started/upcoming notifications are only sent out for published projects

### Added

- Posting text with a URL will turn the URL part into a link
- Added smart group rules for topic and idea status participants

### Changed

- New configuration for which email campaigns are enabled by default
- Changed project image medium size to 575x575

## 2019-04-02

### Fixed

- The new idea button now shows the tooltip on focus
- The gender graph in clustering is now translated
- Tooltips on the right of the screen no longer fall off
- Text in tooltips no longer overflows the tooltip borders
- When there are no ideas, the 'post an idea' button is no longer shown on a user profile or the ideas overview page
- The project card no longer displays a line on the bottom when there is no meta information available
- Downloading the survey results now consistently triggers a browser download
- The bottom of the left sidebar of the idea manager can now be reached when there are a lot of projects
- The time control in the admin dashboard is now translated
- Various fixes to improve resilience of project copy tool

### Added

- The ideas overview page now has a project filter
- The various pages now support the `$|orgName|` variable, which is replaced by the organization name of the tenant
- Non-CitizenLab admins can no longer access the admin when the lifecycle stage is set to churned
- A new style variable controls the header opacity when signed in
- New email as a reminder to an invitee after 3 days
- New email when a project phase will start in a week
- New email when a new project phase has started
- The ideas link in the navbar is now feature flagged as `ideas_overview`

### Changed

- When filtering projects by multiple areas, all projects that have one of the areas or no area are now shown
- The user search box for adding a moderator now shows a better placeholder text, explaining the goal

## 2019-03-20

### Fixed

- Fixed mobile layout issues with cookie policy, idea image and idea title for small screens (IPhone 5S)
- Posting an idea in a timeline that hasn't started yet (as an admin) now puts the idea in the first phase
- Notifications menu renders properly in IE11
- The CTA on project cards is no longer shown for archived and finished projects
- Invited users that sign up with another authentication provider now automatically redeem their invitation
- When the tenant only has one locale, no language switcher is shown in the official feedback form

### Added

- Capabilities have been added to apply custom styling to the platform header
  - Styling can be changed through a new style tab in admin HQ
  - It's also possible to configure a different platform-wide font
  - Styling changes should only be done by a designer or front-end developer, as there are a lot of things that could go wrong
- The initial loading speed of the platform has increased noticably due to no longer loading things that are not immediately needed right away.
- Tenant templates are now automatically updated from the `.template` platforms every night
- The project copy tool in admin HQ now supports time shifting and automatically tries to solve language conflicts in the data
- New notifications and emails for upcoming (1 week before) and starting phases

### Changed

- Archived ieas are no longer displayed on the general ideas page
- The time remaining on project cards is no longer shown on 2 lines if there's enough space
- New platforms will show the 'manual project sorting' toggle by default
- Some changes were made to modals throughout to make them more consistent and responsiveness
- New ideas now have a minimal character limit of 10 for the title and 30 for the body
- User pages have a more elaborate meta title and description for SEO purposes

## 2019-03-11

### Fixed

- Notifications layout on IE11
- Errors due to loading the page during a deployment

## 2019-03-11

### Fixed

- Similar ideas is now fast enough to enable in production
- NLP insights will no longer keep on loading when creating a new clusgtering graph
- The comment count on project cards now correctly updates on deleted comments
- Various spacing issues with the new landing page on mobile are fixed
- When logging out, the avatars on the project card no longer disappear
- The widget no longer cuts off the title when it's too long
- In admin > settings > pages, all inputs are now correctly displayed using the rich text editor
- The notifications are no longer indented inconsistently
- Exporting typeform survey results now also work when the survey embed url contains `?source=xxxxx`
- When there's a dropdown with a lot of options during signup, these options are no longer unreachable when scrolling down
- The cookie policy no longer displays overlapping text on mobile
- The `isSuperAdmin`, `isProjectModerator` and `highestRole` user properties are now always named using camelCasing

### Added

- Official feedback
  - Admins and moderators can react to ideas with official feedback from the idea page
  - Users contributing to the idea receive a notification and email
  - Feedback can be posted using a free text name
  - Feedback can be updated later on
  - Admin and moderators can no longer write top-level comments
  - Comments by admins or moderators carry an `Official` badge
- When giving product feedback from the footer, a message and email can be provided for negative feedback
- CTA on project card now takes granular permissions into account
- CTA on project card is now also shown on mobile
- Projects for which the final phase has finished are marked as finished on their project card
- Projects on the landing page and all projects page can now be filtered on area through the URL

### Changed

- The avatars on a project card now include all users that posted, voted or commented
- Commenting is no longer possible on ideas not in the active phase

## 2019-03-03

### Fixed

- Manually sorting projects in the admin works as expected

### Added

- Support for Spanish
- The copy of 'x is currently working on' can be customized in admin HQ
- Extra caching layer in cl2-nlp speeds up similar ideas and creating clusters

## 2019-02-28

### Fixed

- In the dashboard, the labels on the users by gender donut chart are no longer cut off
- Adding file attachments with multiple consecutive spaces in the filename no longer fails
- Project copy in admin HQ no longer fails when users have mismatching locales with the new platform

### Added

- New landing page redesign
  - Project cards have a new layout and show the time remaining, a CTA and a metric related to the type of phase
  - The bottom of the landing page displays a new custom info text, configurable in the admin settings
  - New smarter project sorting algorithm, which can be changed to manual ordering in the projects admin
  - Ideas are no longer shown on the landing page
  - The `Show all projects` link is only shown when there are more than 10 projects
- New attributes are added to segment, available in all downstream tools:
  - `isSuperAdmin`: Set to true when the user is an admin with a citizenlab email
  - `isProjectModerator`
  - `highestRole`: Either `super_admin`, `admin`, `project_moderator` or `user`

### Changed

- Intercom now only receives users that are admin or project moderator (excluding citizenlab users)

## 2019-02-20

### Fixed

- User digest email events are sent out again
- The user statistics on the admin dashboard are back to the correct values
- Creating a new project page as an admin does not result in a blank page anymore
- Improved saving behaviour when saving images in a phase's description
- When logged in and visiting a url containing another locale than the one you previously picked, your locale choice is no longer overwritten

### Added

- Project copy feature (in admin HQ) now also supports copying ideas (including comments and votes) and allows you to specify a new slug for the project URL
- Unlogged users locale preference is saved in their browser

## 2019-02-14

### Fixed

- Project/new is no longer a blank page

## 2019-02-13

### Fixed

- Texts written with the rich text editor are shown more consistently in and outside of the editor
- Opening a dropdown of the smart group conditions form now scrolls down the modal
- When changing the sorting method in the ideas overview, the pagination now resets as expected
- Google login no longer uses the deprecated Google+ authentication API

### Added

- Typeform survey for typeform can now be downloaded as xlsx from a tab in the project settings
  - The Segment user token needs to be filled out in Admin HQ
  - New survey responses generate an event in segment
- Survey providers can be feature flagged individually
- New \*.template.citizenlab.co platforms now serve as definitions of the tenant template
- The registration fields overview in admin now shows a badge when fields are required

### Changed

- Surveymonkey is now feature-flagged off by default for new platforms

## 2019-01-30

### Fixed

- Long topic names no longer overlap in the admin dashboards
- Video no longer pops out of the phase description text
- Added event tracking for widget code copy and changing notification settings
- Saving admin settings no longer fails because of a mismatch between platform and user languages
- The password reset message now renders correctly on IE11
- It's easier to delete a selected image in the rich text editor
- The copy in the modal to create a new group now renders correctly in IE11
- Texts used in the the dashboard insights are no longer only shown in English
- Tracking of the 'Did you find what you're looking for?' footer not works correctly

### Added

- Tooltips have been added throughout the whole admin interface
- A new homepage custom text section can be configured in the admin settings, it will appear on the landing page in a future release
- New experimental notifications have been added that notify admins/moderators on every single idea and comment
- New tenant properties are being logged to Google Analytics

## 2019-01-19

### Fixed

- Registration fields of the type 'multiple select' can again be set in the 2nd step of the signup flow
- Creating invitations through an excel file no longer fails when there are multiple users with the same first and last name

## 2019-01-18

### Fixed

- Overflowing text in project header
- Fixed color overlay full opaque for non-updated tenant settings
- Fixed avatar layout in IE11
- Fixed idea page scrolling not working in some cases on iPad
- Pressing the enter key inside of a project settings page will no longer trigger a dialog to delet the project

### Changed

- Reduced the size of the avatars on the landing page header and footer
- Made 'alt' text inside avatar invisible
- Better cross-browser scaling of the background image of the header that's being shown to signed-in users
- Added more spacing underneath Survey, as not to overlap the new feedback buttons
- Increased width of author header inside of a comment to better accomodate long names
- Adjusted avatar hover effect to be inline with design spec￼

## 2019-01-17

### Added

- `header_overlay_opacity` in admin HQ allows to configure how transparent header color is when not signed in
- `custom_onboarding_fallback_message` in admin HQ allows to override the message shown in the header when signed in

## 2019-01-16

### Fixed

- The clustering prototype no longer shows labels behind other content
- Removing a project header image is again possible
- New active platforms get properly submitted to google search console again
- Scrolling issues with an iPad on the idea modal have been resolved
- Signing up through Google is working again
- The line underneath active elements in the project navbar now has the correct length
- A long location does no longer break the lay-out of an event card
- The dashboards are visible again by project moderators
- The admin toggle in the users manager is working again

### Added

- When logged in, a user gets to see a dynamic call to action, asking to
  - Complete their profile
  - Display a custom message configurable through admin HQ
  - Display the default fallback engagement motivator
- The landing page header now shows user avatars
- It's now possible to post an idea from the admin idea manager
- The footer now shows a feedback element for citizens
- A new 'map' dashboard now shows the ideas on their locations detected from the text using NLP
- The clustering prototype now shows the detected keywords when clustering is used

### Changed

- The navbar and landing page have a completely refreshed design
  - The font has changed all over the platform
  - 3 different colors (main, secondary, text) are configurable in Admin HQ
- The clustering prototype has been moved to its own dashboard tab
- Project cards for continuous projects now link to the information page instead of ideas

## 2018-12-26

### Fixed

- The rich text editor now formats more content the same way as they will be shown in the platform

### Added

- Admin onboarding guide
  - Shown as the first page in the admin, guiding users on steps to take
- The idea page now shows similar ideas, based on NLP
  - Feature flagged as `similar_ideas`, turned off by default
  - Experimental, intended to evaluate NLP similarity performance
- A user is now automatically signed out from FranceConnect when signing out of the platform

### Changed

- When a user signs in using FranceConnect, names and some signup fields can no longer be changed manually
- The FranceConnect button now has the official size and dimensions and no T&C
- SEO improvements to the "Powered by CitizenLab" logo

## 2018-12-13

### Fixed

- User digest email campaigns is sent out again
- IE11 UI fixes:
  - Project card text overflow bug
  - Project header text wrapping/centering bug
  - Timeline header broken layout bug
  - Dropdown not correctly positioned bug
- Creating new tenants and changing the host of existing tenants makes automatic DNS changes again

### Added

- SEO improvements: project pages and info pages are now included in sitemap
- Surveys now have Google Forms support

## 2018-12-11-2

### Fixed

- A required registration field of type number no longer blocks users on step 2 of the registration flow

## 2018-12-11

### Fixed

- Loading an idea page with a deleted comment no longer results in an error being shown
- Assigning a first bedget to a PB project as a new user no longer shows an infinite spinner
- Various dropdowns, most famously users group selection dropdown, no longer overlap menu items

## 2018-12-07

### Fixed

- It's again possible to write a comment to a comment on mobile
- When logged in and trying to log in again, the user is now redirected to the homepage
- A deleted user no longer generates a link going nowhere in the comments
- The dropdown menu for granular permissions no longer disappears behind the user search field
- After deleting an idea, the edit and delete buttons are no longer shown in the idea manager
- Long event title no longer pass out of the event box
- Notifications from a user that got deleted now show 'deleted user' instead of nothing

### Added

- Machine translations on the idea page
  - The idea body and every comment not in the user's language shows a button to translate
  - Feature flagged as `machine_translations`
  - Works for all languages
- Show the currency in the amount field for participatory budgeting in the admin
- Built-in registration fields can now be made required in the admin
- FranceConnect now shows a "What is FranceConnect?" link under the button

### Changed

- The picks column in the idea manager no longer shows a euro icon

## 2018-11-28

### Fixed

- IE11 graphical fixes in text editor, status badges and file drag&drop area fixed
- The idea tab is visible again within the admin of a continuous PB project
- The checkbox within 3rd party login buttons is now clickable in Firefox

## 2018-11-27

### Fixed

- When all registration fields are disabled, signing up through invite no longer blocks on the first step
- A moderator that has not yet accepted their invitation, is no longer shown as 'null null' in the moderators list
- Adding an idea by clicking on the map is possible again

### Changed

- When there are no events in a project, the events title is no longer shown
- The logo for Azure AD login (VUB Net ID) is shown as a larger image
- When logging in through a 3rd party login provider, the user needs to confirm that they've already accepted the terms and conditions

## 2018-11-22

### Fixed

- In the clustering prototype, comparing clusters using the CTRL key now also works on Mac
- Widget HTML code can now be copied again
- Long consequent lines of text now get broken up in multiple lines on the idea page
- Admin pages are no longer accessible for normal users
- Reduced problems with edge cases for uploading images and attachments

### Added

- Participatory budgeting (PB)
  - A new participation method in continuous and timeline projects
  - Admins and moderators can set budget on ideas and a maximum budget on the PB phase
  - Citizens can fill their basket with ideas, until they hit the limit
  - Citizens can submit their basket when they're done
  - Admins and moderators can process the results through the idea manager and excel export
- Advanced dashboards: iteration 1
  - The summary tab shows statistics on idea/comment/vote and registration activities
  - The users tab shows information on user demographics and a leaderboard
  - The time filter can be controller with the precision of a day
  - Project, group and topic filters are available when applicable
  - Project moderators can access the summary tabs with enforced project filter
- Social sharing through the modal is now separately trackable from sharing through the idea page
- The ideas excel export now contains the idea status
- A new smart group rule allows for filtering on project moderators and normal users

### Changed

- Project navigation is now shown in new navigation bar on top
- The content of the 'Open idea project' for new tenants has changed
- After posting an idea, the user is redirected towards the idea page of the new idea, instead of the landing page

## 2018-11-07

### Fixed

- The widget HTML snippet can be copied again

## 2018-11-05

### Fixed

- Clicking Terms & Conditions links during sign up now opens in a new tab

### Added

- Azure Active Directory login support, used for VUB Net ID

## 2018-10-25

### Fixed

- Resizing and alignment of images and video in the editor now works as expected
- Language selector is now updating the saved locale of a signed in user
- When clicking "view project" in the project admin in a new tab, the projects loads as expected
- The navbar user menu is now keyboard accessible
- Radio buttons in forms are now keyboard accessible
- The link to the terms and conditions from social sign in buttons is fixed
- In admin > settings > pages, the editors now have labels that show the language they're in
- Emails are no longer case sensitive, resolving recurring password reset issues
- The widget now renders properly in IE11
- Videos are no longer possible in the invitation editor

### Added

- Cookie consent manager
  - A cookie consent footer is shown when the user has not yet accepted cookies
  - The user can choose to accept all cookies, or open the manager and approve only some use cases
  - The consent settings are automatically derived from Segment
  - When the user starts using the platform, they silently accept cookies
- A new cookie policy page is easier to understand and can no longer be customized through the admin
- Granular permissions
  - In the project permissions, an admin or project moderator can choose which citizens can take which actions (posting/voting/comments/taking survey)
  - Feature flagged as 'granular_permissions', turned off by default
- Ideas excel export now contains links to the ideas
- Ideas and comments can now be exported from within a project, also by project moderators
- Ideas and comments can now be exported for a selection of ideas
- When signing up, a user gets to see which signup fields are optional

### Changed

- Published projects are now shown first in the admin projects overview
- It's now more clear that the brand color can not be changed through the initial input box
- All "Add <something>" buttons in the admin have moved to the top, for consistency
- The widget no longer shows the vote count when there are no votes
- When a project contains no ideas, the project card no longer shows "no ideas yet"

## 2018-10-09

### Fixed

- UTM tags are again present on social sharing
- Start an idea button is no longer shown in the navbar on mobile
- Exceptionally slow initial loading has been fixed
- Sharing on facebook is again able to (quite) consistently scrape the images
- When using the project copy tool in Admin HQ, attachments are now copied over as well

### Added

- Email engine in the admin (feature flagged)
  - Direct emails can be sent to specific groups by admins and moderators
  - Delivered/Opened/Clicked statistics can be seen for every campaign
  - An overview of all automated emails is shown and some can be disabled for the whole platform

## 2018-09-26

### Fixed

- Error messages are no longer cut off when they are longer than the red box
- The timeline dropdown on mobile shows the correct phase names again
- Adding an idea by clicking on the map works again
- Filip peeters is no longer sending out spam reports
- Reordering projects on the projects admin no longer behaves unexpectedly
- Fixes to the idea manager
  - Tabs on the left no longer overlap the idea table
  - Idea status tooltips no longer have an arrow that points too much to the right
  - When the screen in not wide enough, the preview panel on the right is no longer shown
  - Changing an idea status through the idea manager is possible again

### Added

- Social sharing modal is now shown after posting an idea
  - Feature flagged as `ideaflow_social_sharing`
  - Offers sharing buttons for facebook, twitter and email
- File attachments can now be added to
  - Ideas, shown on the idea page. Also works for citizens.
  - Projects, shown in the information page, for admins and moderators
  - Phases, shown under the phase description under the timeline, for admins and moderators
  - Events, shown under the event description, for admins and moderators
  - Pages, shown under the text, for admins
- Some limited rich text options can now be used in email invitation texts

### Changed

- The admin projects page now shows 3 seperate sections for published, draft and archived
- When there are no voting buttons, comment icon and count are now also aligned to the right
- It's now possible to remove your avatar

## 2018-09-07

### Fixed

- Submit idea button is now aligned with idea form
- An error caused by social sign in on French platforms not longer has an English error message
- Checkboxes are now keyboard navigable
- Projects that currently don't accept ideas can no longer be selected when posting an idea
- Deleting an idea no longer results in a blank page
- Deleting a comment no longer results in a blank page
- When sign in fails, the error message no longer says the user doesn't exist
- `null` is no longer shown as a lastname for migrated cl1 users without last name
- Clicking on the table headers in the idea managers again swaps the sorting order as expected
- Typeform Survey now is properly usable on mobile

### Added

- Email notification control
  - Every user can opt-out from all recurring types of e-mails sent out by the platform by editing their profile
  - Emails can be fully disabled per type and per tenant (through S&S ticket)
- An widget that shows platform ideas can now be embedded on external sites
  - The style and content of the widget can be configured through admin > settings > widgets
  - Widget functionality is feature flagged as "widgets", on by default

### Changed

- Initial loading speed of the platform has drastically improved, particulary noticable on mobile
- New tenants have custom signup fields and survey feature enabled by default

## 2018-08-20

### Fixed

- The idea sidepane on the map correctly displays HTML again
- Editing your own comment no longer turns the screen blank
- Page tracking to segment no longer tracks the previous page instead of the current one
- Some browsers no longer break because of missing internationalization support
- The options of a custom field are now shown in the correct order

### Added

- A major overhaul of all citizen-facing pages to have significantly better accessibility (almost WCAG2 Level A compliant)
  - Keyboard navigation supported everywhere
  - Forms and images will work better with screen readers
  - Color constrasts have been increased throughout
  - A warning is shown when the color in admin settings is too low on constrast
  - And a lot of very small changes to increase WCAG2 compliance
- Archived projects are visible by citizens
  - Citizens can filter to see all, active or archived projects
  - Projects and project cards show a badge indicating a project is archived
  - In the admin, active and archived projects are shown separately
- A favicon can now be configured at the hidden location `/admin/favicon`
  - On android in Chrome, the platform can be added to the Android homescreen and will use the favicon as an icon
- Visitors coming through Onze Stad App now are trackable in analytics

### Changed

- All dropdown menus now have the same style
- The style of all form select fields has changed
- Page tracking to segment no longer includes the url as the `name` property (salesmachine)
- Font sizes throughout the citizen-facing side are more consistent

## 2018-08-03

### Fixed

- The landingpage header layout is no longer broken on mobile devices
- Yet another bug related to the landingpage not correctly redirecting the user to the correct locale
- The Page not found page was not found when a page was not found

### Added

- The 'Create an account' call to action button on the landing page now gets tracked

## 2018-08-02

### Fixed

- The browser no longer goes blank when editing a comment
- Redirect to the correct locale in the URL no longer goes incorrectly to `en`

## 2018-07-31

### Fixed

- The locale in the URL no longer gets added twice in certain conditions
- Various fixes to the rich text editor
  - The controls are now translated
  - Line breaks in the editor and the resulting page are now consistent
  - The editor no longer breaks form keyboard accessibility
  - The images can no longer have inconsistent widht/height ratio wich used to happen in some cases
  - The toolbar buttons have a label for accessibility
- A new tenant created in French no longer contains some untranslated content
- The tenant lifecycle stage is now properly included in `group()` calls to segment
- Comment body and various dynamic titles are secured against XSS attacks

### Added

- Ideas published on CitizenLab can now also be pushed to Onze Stad App news stream
- The rich text editor
  - Now support copy/paste of images
- Event descriptions now also support rich text
- When not signed in, the header shows a CTA to create an account
- A new smart group rule allows you to specify members than have participated (vote, comment, idea) in a certain project
- The admin now shows a "Get started" link to the knowledge base on the bottom left
- The Dutch platforms show a "fake door" to Agenda Setting in the admin navigation

### Changed

- The idea card now shows name and date on 2 lines
- The navbar now shows the user name next to the avatar
- The user menu now shows "My ideas" instead of "Profile page"

## 2018-07-12

### Fixed

- New text editor fixes various bugs present in old editor:
  - Typing idea texts on Android phones now works as expected
  - Adding a link to a text field now opens the link in a new window
  - Resizing images now works as expected
  - When saving, the editor no longer causes extra whitespace to appear
- A (too) long list of IE11 fixes: The platform is now fully usable on IE11
- The group count in the smart groups now always shows the correct number
- The admin dashboard is no longer too wide on smaller screens
- The home button on mobile is no longer always active
- Fix for page crash when trying to navigate away from 2nd signup step when one or more required fields are present

### Added

- The language is now shown in the URL at all times (e.g. `/en/ideas`)
- The new text editor enables following extras:
  - It's now possible to upload images through the text editor
  - It's now possible to add youtube videos through the text editor
- `recruiter` has been added to the UTM campaign parameters

### Know issues

- The controls of the text editor are not yet translated
- Posting images through a URL in the text editor is no longer possible
- Images that have been resized by IE11 in the text editor, can subsequently no longer be resized by other browsers

## 2018-06-29

### Fixed

- Facebook now correctly shows the idea image on the very first share
- Signing up with a google account that has no avatar configured now works again
- Listing the projects and ideas for projects that have more than 1 group linked to them now works again

### Added

- Voting Insights [beta]: Get inisghts into who's voting for which content
  - Feature flagged as 'clustering', disabled by default
  - Admin dashboard shows a link to the prototype
- Social sharing buttons on the project info page
- Usage of `utm_` parameters on social sharing to track sharing performance
- Various improvements to meta tags throughout the platform
  - Page title shows the unread notification count
  - More descriptive page titles on home/projects/ideas
  - Engaging generic default texts when no meta title/description are provided
  - Search engines now understand what language and region the platform is targeting
- Optimized idea image size for facebook sharing
- Sharing button for facebook messenger on mobile
- When you receive admin rights, a notification is shown
- `tenantLifecycleStage` property is now present in all tracked events to segment

### Changed

- Meta tags can't be changed through the admin panel anymore
- Social sharing buttons changed aspect to be more visible

## 2018-06-20

### Fixed

- Visual fixes for IE11 (more to come)
  - The text on the homepage doesn't fall outside the text box anymore
  - The buttons on the project page are now in the right place
  - In the projects pages, the footer is no longer behaving like a header
- When trying to add a timeline phase that overlaps with another phase, a more descriptive error is shown
- larsseit font is now always being loaded

### Added

- Smart groups allow admins to automatically and continuously make users part of groups based on conditions
- New user manager allows
  - Navigating through users by group
  - Moving, adding and removing users from/to (manual) groups
  - Editing the group details from within the user manager
  - Creating groups from within the user manager
  - Exporting users to excel by group or by selection
- Custom registration fields now support the new type "number"
- The city website url can now be specified in admin settings, which is used as a link in the footer logo

### Changed

- The checkbox copy at signup has changed and now links to both privacy policy and terms and conditions
- Improved styling of usermenu dropdown (the menu that opens when you click on the avatar in the navigation bar)

### Removed

- The groups page is no longer a separate page, but the functionality is part of the user manager

## 2018-06-11

### Fixed

- Notifications that indicate a status change now show the correct status name
- The admin pages editors support changing content and creating new pages again
- When searching in the invites, filters still work as expected
- The font has changed again to larsseit

### Added

- Accessibility improvements:
  - All images have an 'alt' attributes
  - The whole navbar is now usable with a keyboard
  - Modals can be closed with the escape key
  - The contrast of labels on white backgrounds has increased
- New ideas will now immediately be scraped by facebook
- When inviting a user, you can now pick projects for which the user becomes a moderator

### Changed

- The language switcher is now shown on the top right in the navbar

## 2018-05-27

### Fixed

- Sitemap now has the correct date format
- Empty invitation rows are no longer created when the given excel file contains empty rows
- Hitting enter while editing a project no longer triggers the delete button
- Registration fields on signup and profile editing are now always shown in the correct language
- The dropdown menu for idea sorting no longer gets cut off by the edge of the screen on small screens
- Saving a phase or continuous project no longer fails when participation method is not ideation

### Added

- Language selection now also has a regional component (e.g. Dutch (Belgium) instead of Dutch)
- Added noindex tag on pages that should be shown in Google
- A new 'user created' event is now being tracked from the frontend side
- It's now possible to use HTML in the field description of custom fields (no editor, only for internal usage)

## 2018-05-16

### Fixed

- Phases are now correctly active during the day specified in their end date
- On the new idea page, the continue button is now shown at all resolutions
- On the idea list the order-by dropdown is now correctly displayed at all resolutions.

### Added

- Project moderators can be specified in project permissions, giving them admin and moderation capabilities within that project only
  - Moderators can access all admin settings of their projects
  - Moderators can see they are moderating certain projects through icons
  - Moderators can edit/delete ideas and delete comments in their projects
- A correct meta description tag for SEO is now rendered
- The platforms now render sitemaps at sitemap.xml
- It is now possible to define the default view (map/cards) for every phase individually
- The tenant can now be configured with an extra `lifecycle_stage` property, visible in Admin HQ.
- Downloading ideas and comments xlsx from admin is now tracked with events
- The fragment system, to experiment with custom content per tenant, now also covers custom project descriptions, pages and individual ideas

### Changed

- It is no longer possible to define phases with overlapping dates
- Initial loading speed of the platform has improved

## 2018-04-30

### Fixed

- When posting an idea and only afterward signing in, the content originally typed is no longer lost
- An error is no longer shown on the homepage when using Internet Explorer
- Deleting a user is possible again

### Changed

- The idea manager again shows 10 ideas on one page, instead of 5
- Submit buttons in the admin no longer show 'Error' on the buttons themselves

### Removed

- The project an idea belongs to can no longer be changed through the edit idea form, only through the idea manager

## 2018-04-26

### Added

- Areas can now be created, edited and deleted in the admin settings
- The order of projects can now be changed through drag&drop in the admin projects overview
- Before signing up, the user is requested to accept the terms and conditions
- It's possible to experiment with platform-specific content on the landing page footer, currently through setup & support
- Images are only loaded when they appear on screen, improving page loading speed

### Fixed

- You can no longer click a disabled "add an idea" button on the timeline
- When accessing a removed idea or project, a message is shown

### Known issues

- Posting an idea before logging in is currently broken; the user is redirected to an empty posting form
- Social sharing is not consistently showing all metadata

## 2018-04-18

### Fixed

- Adding an idea at a specific location by clicking on the map is fixed

## 2018-04-09

### Fixed

- An idea with a location now centers on that location
- Map markers far west or east (e.g. Vancouver) are now positioned as expected
- Links in comment now correctly break to a new line when they're too long
- Hitting enter in the idea search box no longer reloads the page
- A survey project no longer shows the amount of ideas on the project card
- The navbar no longer shows empty space above it on mobile
- The report as spam window no longer scrolls in a weird way
- The project listing on the homepage no longer repeats the same project for some non-admin users
- Google/Facebook login errors are captured and shown on an error page
- Some rendering issues were fixed for IE11 and Edge, some remain
- An idea body with very long words no longer overlaps the controls on the right
- Project cards no longer overlap the notification menu

### Added

- A user can now edit and delete its own comments
- An admin can now delete a user's comment and specify the reason, notifying the user by notification
- Invitations
  - Admins can invite users by specifying comma separated email addresses
  - Admins can invite users with extra information by uploading an excel file
  - Invited users can be placed in groups, made admin, and given a specific language
  - Admins can specify a message that will be included in the email to the invited users
  - Admins receive a notification when invited users sign up
- Users receive a notification and email when their idea changes status
- Idea titles are now limited to 80 characters

### Known issues

- Adding an idea through the map does not position it correctly

## 2018-03-23

### Fixed

- Fixed padding being added on top of navigation bar on mobile devices

## 2018-03-22

### Fixed

- Idea creation page would not load when no published projects where present. Instead of the loading indicator the page now shows a message telling the user there are no projects.

## 2018-03-20

### Fixed

- Various visual glitches on IE11 and Edge
- Scrolling behviour on mobile devices is back to normal
- The admin idea manager no longer shows an empty right column by default

### Added

- Experimental raw HTML editing for pages in the admin at `/admin/pages`

## 2018-03-14

### Fixed

- When making a registration field required, the user can't skip the second sign up step
- When adding a registration field of the "date" type, a date in the past can now be chosen
- The project listing on the landing page for logged in users that aren't admin is fixed

### Added

- When something goes wrong while authenticating through social networks, an error page is shown

## 2018-03-05

### Added

- Limited voting in timeline phases
- Facebook app id is included in the meta headers

### Known issues

- When hitting your maimum vote count as a citizen, other idea cards are not properly updating untill you try voting on them
- Changing the participation settings on a continuous project is impossible

## 2018-02-26

### Fixed

- Project pages
  - Fixed header image not being centered
- Project timeline page
  - Fixed currently active phase not being selected by default
  - Fixed 'start an idea' button not being shown insde the empty idea container
  - Fixed 'start an idea' button not linking to the correct idea creation step
- Ideas and Projects filter dropdown
  - Fixed the dropdown items not always being clickable
- Navigation bar
  - Fixed avatar and options menu not showing on mobile devices

### Added

- Responsive admin sidebar
- Top navigation menu stays in place when scrolling in admin section on mobile devices

### Changed

- Project timeline
  - Better word-breaking of phases titles in the timeline

## 2018-02-22

### Fixed

- Idea page
  - Fixed voting buttons not being displayed when page is accessed directly
- Edit profile form page
  - Fixed broken input fields (first name, last name, password, ...)
  - Fixed broken submit button behavior
- Admin project section
  - Fixed default view (map or card) not being saved
  - Fixed save button not being enabled when an image is added or removed
- Project page
  - Fixed header navigation button of the current page not being highlighted in certain scenarios
  - Fixed no phase selected in certain scenarios
  - Fixed mobile timeline phase selection not working
- Idea cards
  - Fixed 'Load more' button being shown when no more ideas
- Project cards
  - Fixed 'Load more' button being shown when no more projects
- Idea page
  - Fixed faulty link to project page
- Add an idea > project selection page
  - Fixed broken layout on mobile devices

### Added

- Landing page
  - Added 'load more' button to project and idea cards
  - Added search, sort and filter by topic to idea cards
- Project card
  - Added ideas count
- Idea card
  - Added author avatar
  - Added comment count and icon
- Idea page
  - Added loading indicator
- Project page
  - Added loading indicator
  - Added border to project header buttons to make them more visible
- Admin page section
  - Added header options in rich-text editors

### Changed

- Navigation bar
  - Removed 'ideas' menu item
  - Converted 'projects' menu item into dropdown
  - Changed style of the 'Start an idea' button
- Landing page
  - Header style changes (larger image dimensions, text centered)
  - Removed 'Projects' title on top of project cards
- Project card
  - Changed project image dimensions
  - Changed typography
- Idea card
  - Removed image placeholder
  - Reduced idea image height
- Filter dropdowns
  - Height, width and alignment changes for mobile version (to ensure the dropdown is fully visible on smaller screens)
- Idea page
  - Improved loading behavior
  - Relocated 'show on map' button to sidebar (above sharing buttons)
  - Automatically scroll to map when 'show on map' button is clicked
  - Larger font sizes and better overall typography for idea and comment text
  - Child comments style changes
  - Child commenting form style change
  - Comment options now only visible on hover on desktop
- Project page
  - Improved loading behavior
  - Timeline style changes to take into account longer project titles
  - Changed copy from 'timeline' to 'process'
  - Changed link from projects/<projectname>/timeline to projects/<projectname>/process
  - Events header button not being shown if there are no events
- Add an idea > project selection page
  - Improved project cards layout
  - Improved mobile page layout

## 2018-01-03

### Fixed

- Updating the bio on the profile page works again
- 2018 can be selected as the year of events/phases
- The project dropdown in the idea posting form no longer shows blank values
- Reset password email

### Added

- Ideas can be edited by admins and by their author
- An idea shows a changelog with its latest updates
- Improved admin idea manager
  - Bulk update project, topics and statuses of ideas
  - Bulk delete ideas
  - Preview the idea content
  - Links through to viewing and editing the idea
- When on a multi-lingual platform, the language can be changed in the footer
- The project pages now show previews of the project events in the footer
- The project card now shows a description preview text, which is changeable through the admin
- Images are automatically optimized after uploading, to reduce the file size

### Changed

- Image dimensions have changed to more optimal dimensions

## 2017-12-13

### Fixed

- The ideas of deleted users are properly shown
- Slider to make users admins is again functional

### Added

- The idea show page shows a project link
- Mentions are operational in comments
- Projects can be deleted in the admin

### Changed

- Ideas and projects sections switched positions on the landing page

## 2017-12-06

### Fixed

- Phases and events date-picker no longer overlaps with the description text
- No longer needed to hard refresh if you visited al old version of the platform
- Inconsistency when saving project permissions has been fixed
- Bullet lists are now working in project description, phases and events
- The notifications show the currect user as the one taking the action

### Added

- Translators can use `orgName` and `orgType` variables everywhere
- Previews of the correct image dimension when uploading images

### Changed

- Lots of styling tweaks to the admin interface
- Behaviour of image uploads has improved

## 2017-11-23

### Fixed

- Loading the customize tab in the admin no longer requires a hard refresh

## 2017-11-22

### Fixed

- When saving a phase in the admin, the spinner stops on success or errors
- Deleting a user no longer breaks the idea listing, idea page and comments
- Better error handling in the signup flow
- Various bug fixes to the projects admin
- The switches that control age, gender, ... now have an effect on the signup flow.
- For new visitors, hard reloading will no longer be required

### Added

- Social Sign In with facebook and google. (Needs to be setup individually per customer)
- Information pages are reachable through the navbar and editable through the admin
- A partner API that allows our partners to list ideas and projects programmatically
- Ideas with a location show a map on the idea show page
- Activation of welcome and reset password e-mails

### Changed

- Changes to mobile menu layout
- Changes to the style of switches
- Better overall mobile experience for citizen-facing site

### Known issues

- If you visited the site before and the page did not load, you need to hard refresh.
- If the "Customize" tab in the admin settings does not load, reload the browser on that page

## 2017-11-01

### Fixed

- Various copy added to the translation system
- Fixed bug where image was not shown after posting an idea
- Loading behaviour of the information pages
- Fixed bug where the app no longer worked after visiting some projects

### Added

- Added groups to the admin
- Added permissions to projects
- Social sharing of ideas on twitter and (if configured for the platform) facebook
- Projects can be linked to certain areas in the admin
- Projects can be filtered by area on the projects page
- Backend events are logged to segment

### Changed

- Improved the styling of the filters
- Project description in the admin has its own tab
- Restored the landing page header with an image and configurable text
- Improved responsiveness for idea show page
- Maximum allowed password length has increased to 72 characters
- Newest projects are list first

## 2017-10-09

### Fixed

- The male/female gender selection is no longer reversed after registration
- On firefox, the initial loading animation is properly scaled
- After signing in, the state of the vote buttons on idea cards is now correct for the current user
- Fixed bug were some text would disappear, because it was not available in the current language
- Fixed bug where adding an idea failed because of a wrongly stored user language
- Fixed bug where removing a language in the admin settings fails
- Graphical glitches on the project pages

### Added

- End-to-end test coverage for the happy flow of most of the citizen-facing app interaction
- Automated browser error logging to be proactive on bugs
- An idea can be removed through the admin

### Changed

- The modal that shows an idea is now fullscreen and has a new animation
- New design for the idea show page
- New design for the comments, with animation and better error handling
- The "Trending" sorting algorithm has changed to be more balanced and give new ideas a better chance
- Slightly improved design of the page that shows the user profile

## 2017-09-22

### Fixed

- Bug where multiple form inputs didn't accept typed input
- Issues blocking the login process
- The success message when commenting no longer blocks you from adding another comment
- Clicking an internal link from the idea modal didn't work
- Responsiveness of filters on the ideas page
- Updating an idea status through the admin failed

### Added

- Initial loading animation on page load
- Initial version of the legal pages (T&C, privacy policy, cookie policy)
- All forms give more detailed error information when something goes wrong
- Full caching and significant speed improvements for all data resources

### Changed

- Refactoring and restyling of the landing page, idea cards and project cards
- Added separate sign in and sign up components
- Cleaned up old and unused code
- The navbar is no longer shown when opening a modal
- Lots of little tweaks to styling, UX and responsiveness

## 2017-09-01

### Fixed

- Saving forms in the admin of Projects will now show success or error messages appropriately
- The link to the guide has been hidden from the admin sidebar until we have a guide to link to

### Added

- Adding an idea from a project page will pre-fill parts of the new idea form
- The landing page now prompts user to add an Idea if there are none
- The landing page will hide the Projects block if there are none

### Changed

- Under-the-hood optimizations to increase the loading speed of the platform

## 2017-08-27

### Fixed

- Changing the logo and background image in admin settings works
- Platform works for users with an unsupported OS language

### Added

- Admin dashboard
- Default topics and idea statuses for newly deployed platforms
- Proper UX for handling voting without being signed in
- Meta tags for SEO and social sharing
- Better error handling in project admin

### Changed

- Projects and user profile pages now use slugs in the URL

## 2017-08-18

### Fixed

- Changing idea status in admin
- Signing up
- Proper rending of menu bar within a project
- Admin settings are properly rendered within the tab container
- Lots of small tweaks to rendering on mobile
- Default sort ideas on trending on the ideas index page

### Added

- Admin section in projects to CRUD phases
- Admin section in projects to CRUD events
- New navbar on mobile
- Responsive version of idea show page

### Changed

- Navbar design updated
- One single login flow experience instead of 2 separate ones (posting idea/direct)
- Admins can only specify light/dark for menu color, not the exact color

### Removed

- Facebook login (Yet to be added to new login flow, will be back soon)

## 2017-08-13

### Fixed

- Voting on cards and in an idea page
- Idea modal loading speed
- Unread notification counter

### Added

- New improved flow for posting an idea
- Admin interface for projects
- New design for idea and project cards
- Consistenly applied modal, with new design, for ideas
- Segment.io integration, though not all events are tracked yet

### Changed

- Idea URls now using slugs for SEO<|MERGE_RESOLUTION|>--- conflicted
+++ resolved
@@ -2,15 +2,14 @@
 
 ## Next Release
 
-<<<<<<< HEAD
+
 ### Changed
 
 - City logo now in higher resolution.
-=======
+
 ### Fixed
 
 - Fixed issue with budget field not showing in input form
->>>>>>> b1b59699
 
 ## 2022-05-02
 
