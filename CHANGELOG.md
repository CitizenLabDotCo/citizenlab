# Changelog

## Next release

<<<<<<< HEAD
### Fixed

- Typeform survey exports include nested question resuls
=======
/

## 2021-09-29

### Changed

- Insights Edit screen improvements
  - Added tooltip in the tags sidebar
  - Added quick delete action to category button in the categories sidebar
  - "Detect tags" button only shows if there are tags detected
  - "Reset tags" button is moved to a menu
  - Removed "add" button from input sidebar and improved select hover state
- Split 'Pages' tab in admin/settings into the 'Pages' and 'Policies' tabs. 'Pages' contains the about, FAQ and a11y statement pages, while 'Policies' contains the terms and conditions, privacy- and cookie policy. The 'Pages' tab will soon be replaced by a 'Navigation' tab with more customizability options as part of the upcoming nav-bar customization functionality. This is just a temporary in-between solution.
>>>>>>> fa062f08

## 2021-09-24

### Added

- SmartSurvey integration

## 2021-09-22

### Changed

- Very short phases are now shown slightly bigger in the timeline, and projects with many phases will display the timeline correctly.

### Fixed

- Cookie popup can be closed again.

## 2021-09-21

### Added

- Permit embedding of videos from videotool.dk in rich-text editor content.

### Changed

- Project moderators have access to the 'Reporting' tab of the admin panel for their projects.

### Fixed

- The category columns in input `xlsx` exports (insights) are now ordered as presented in the application.

## 2021-09-14

### Changed

- Mobile navbar got redesigned. We now have a 'More' button in the default menu that opens up a full mobile menu.

## 2021-09-13

### Added

- Insights table export button. Adds the ability to export the inputs as xlsx for all categories or a selected one.

### Fixed

- Fixes issue where user name will sometimes appear as "undefined"

## 2021-09-06

### Added

- Keyboard navigation improvements for the Insights Edit view
- Added the internal machinery to support text network analyses in the end-to-end flow.

### Fixed

- '&' character now displays correctly in Idea description and Project preview description.
- Fixes user export with custom fields

## 2021-09-03

### Fixed

- Ghent now supports mapping 25 instead of 24 neighbourhouds

## 2021-09-02

### Fixed

- Setting DNS records when the host is changed.
- Smart group rules for participation in project, topic or idea status are now applied in one continuous SQL query.

### Changed

- The rule values for participation in project, topic or idea status, with predicates that are not a negation, are now represented as arrays of IDs in order to support specifying multiple projects, topics or idea statuses (the rule applies when satisfied for one of the values).

## 2021-09-01

### Fixed

- When voting is disabled, the reason is shown again

## 2021-08-31

### Added

- When signing up with another service (e.g. Google), the platform will now remember a prior language selection.

### Fixed

- Accessibility: voting buttons (thumbs) have a darker color when disabled. There's also more visual distinction between voting buttons on input cards when they are enabled and disabled.
- Accessibility: The default background color of the last "bubble" of the avatars showing on e.g. the landing page top banner is darker, so the contrast with its content (number of remaining users) is clearer.
- Accessibility: the text colors of the currently selected phase in a timeline project are darker to improve color contrast to meet WCAG 2.1 AA requirements.
- Accessibility: the status and topics on an input (idea) page are more distinctive compared to its background, meeting WCAG 2.1 AA criteria.
- Verification using Auth0 method no longer fails for everyone but the first user

## 2021-08-30

### Added

- New Insights module containing Insights end-to-end flow

## 2021-08-26

### Added

- Microsoft Forms integration

## 2021-08-20

### Fixed

- Survey options now appear as expected when creating a new survey project
- Adds a feature flag to disable user biographies from adminHQ

## 2021-08-18

### Added

- Added Italian to platform
- Support for a new verification method specifically for Ghent, which lets users verify using their rijksregisternummer
- Improved participatory budgeting:
  - Support for new virtual currencies (TOK: tokens, CRE: credits)
  - A minimum budget limit can be configured per project, forcing citizens to fill up their basket to some extent (or specify a specific basket amount when minimum and maximum budget are the same)
  - Copy improvements

## 2021-08-11

### Fixed

- When considering to remove a flag after updating content, all relevant attributes are re-evaluated.
- Issues with viewing notifications and marking them as read.

## 2021-08-09

### Fixed

- The preheader with a missing translation has been removed from user confirmation email

### Fixed

- When you sign up with Google, the platform will now automatically use the language of your profile whenever possible
- Fixed invalid SQL queries that were causing various issues throughout the platforms (Part I). (IN-510)

## 2021-08-05

### Added

- Added message logging to monitor tenant creation status (shown in admin HQ).

### Changed

- No default value for the lifecycle stage is prefilled, a value must be explicitly specified.
- Changing the lifecycle stage from/to demo is prohibited.
- Only tenant templates that apply without issues are released.
- On create validation for authors was replaced by publication context, to allow templates to successfully create content without authors.

## 2021-08-04

### Fixed

- Certain characters in Volunteer Cause titles prevented exporting lists of volunteers to Excel from admin/projects/.../volunteering view.
- Limit of 10 events under projects and in back office
- Events widget switch being shown in non-commercial plans

## 2021-07-30

### Added

- Configured dependabot for the frontend, a tool that helps keeping dependencies up to date.
- Added events overview page to navigation menu, which can be enabled or disabled.
- Added events widget to front page, which can be enabled or disabled (commercial feature).

## 2021-07-16

### Added

- Auto-detection of inappropriate content (in beta for certain languages). Flagged content can be inspected on the admin Activity page. The setting can be toggled in the General settings tab.

### Fixed

- On the admin activity page (/admin/moderation), items about proposals now correctly link to proposals (instead of to projects). Also, the copy of the links at the end of the item rows is now correct for different types of content (correct conjugation of 'this post', 'this project', etc. for all languages).

## 2021-07-14

### Added

- Project phases now have their own URLs, which makes it possible to link to a specific phase

### Fixed

- Blocked words for content that can contain HTML
- Searching users after sorting (e.g. by role)

## 2021-07-09

### Changed

- The admin Guide link goes to the support center now instead of to /admin/guide

## 2021-07-02

### Fixed

- Instances where the user name was "unknown author"

### Changed

- Removed the slogan from the homepage footer

## 2021-06-30

### Changed

- Users can no longer leave registration before confirming their account. This should prevent bugs relative to unconfirmed users navigating the platform.

## 2021-06-29

### Fixed

- Map: Fix for ideas that only have coordinates but no address not being shown on the map
- Map: Fix for 'click on the map to add your input' message wrongfully being shown when idea posting is not allowed
- Sign-up flow: Fix for bug that could cause the browser to freeze when the user tried to complete the custom fields step
- Project description: Fix for numbered and unnumbered lists being cut off
- Project Managers can now upload map layers.

### Changed

- Map: When an idea is selected that is hidden behind a cluster the map now zooms in to show that marker
- Map: Idea marker gets centered on map when clicked
- Map: Larger idea box on bigger desktop screens (width > 1440 pixels)
- Idea location: Display idea location in degrees (°) minutes (') seconds ('') when the idea only has coordinates but no address
- Sign-up flow: Show loading spinner when the user clicks on 'skip this step' in the sign-up custom fields step
- Image upload: The default max allowed file size for an image is now 10 Mb instead of 5 Mb

### Added

- 'Go back' button from project to project folder (if appropriate).

## 2021-06-22

### Changed

- Project managers that are assigned to a project and/or its input now lose those assignments when losing project management rights over that project.

### Fixed

- Input manager side modal scroll.

## 2021-06-18

### Fixed

- Privacy policy now opens in new tab.
- Landing page custom section now uses theme colors.
- Buttons and links in project description now open internal links in the same tab, and external links in a new tab.

## 2021-06-16

### Fixed

- Project moderators can no longer see draft projects they don't moderate in the project listing.
- The content and subject of the emails used to share an input (idea/issue/option/contribution/...) do now include the correct input title and URL.
- Sharing new ideas on Facebook goes faster
- Manual campaigns now have the layout content in all available languages.

## 2021-06-11

### Fixed

- Facebook button no longer shows when not configured.

## 2021-06-10

### Fixed

- Creating invites on a platform with many heavy custom registration fields is no longer unworkably slow

## 2021-06-09

### Added

- New citizen-facing map view

## 2021-06-08

### Fixed

- Ordering by ideas by trending is now working.
- Ordering by ideas votes in the input manager is now working.

## 2021-06-07

### Added

- Qualtrics surveys integration.

### Changed

- Project Events are now ordered chronologically from latest to soonest.

### Fixed

- Visibility Labels in the admin projects list are now visible.
- Tagged ideas export is fixed.
- Updating an idea in one locale does not overwrite other locales anymore

## 2021-05-28

### Fixed

- Project Events are now ordered chronologically from soonest to latest.

## 2021-05-27

### Fixed

- Project access rights management are now visible again.

## 2021-05-21

### Added

- Profanity blocker: when posting comments, input, proposals that contain profane words, posting will not be possible and a warning will be shown.

## 2021-05-20

### Fixed

- Excel exports of ideas without author

## 2021-05-19

### Added

- Support for Auth0 as a verification method

## 2021-05-18

### Fixed

- Active users no longer need confirmation

## 2021-05-14

### Fixed

- Fixed an issue causing already registered users to be prompted with the post-registration welcome screen.

## 2021-05-11

### Added

- Added polls to the reporting section of the dashboards

## 2021-05-10

### Changed

- Invited or verified users no longer require confirmation.

## 2021-05-07

### Fixed

- Spreasheet exports throughout the platform are improved.

### Added

- City Admins can now assign any user as the author of an idea when creating or updating.
- Email confirmation now happens in survey and signup page sign up forms.

## 2021-05-06

### Fixed

- Idea export to excel is no longer limited to 250 ideas.

## 2021-05-04

### Fixed

- Fixed issues causing email campaigns not to be sent.

## 2021-05-03

### Changed

- Users are now prompted to confirm their account after creating it, by receiving a confirmation code in their email address.

### Added

- SurveyXact Integration.

## 2021-05-01

### Added

- New module to plug email confirmation to users.

## 2021-04-29

### Fixed

- Editing the banner header in Admin > Settings > General, doesn't cause the other header fields to be cleared anymore

## 2021-04-22

### Fixed

- After the project title error appears, it disappears again after you start correcting the error

## 2021-03-31

### Fixed

- Customizable Banner Fields no longer get emptied/reset when changing another.

### Added

- When a client-side validation error happens for the project title in the admin, there will be an error next to the submit button in addition to the error message next to the input field.

## 2021-03-25

### Fixed

- The input fields for multiple locales provides an error messages when there's an error for at least one of the languages.

## 2021-03-23

### Fixed

- Fix for broken sign-up flow when signing-up through social sign-on

## 2021-03-19

### Fixed

- Admin>Dashboard>Users tab is no longer hidden for admins that manage projects.
- The password input no longer shows the password when hitting ENTER.
- Admin > Settings displays the tabs again

### Changed

- Empty folders are now shown in the landing page, navbar, projects page and sitemap.
- The sitemap no longer shows all projects and folder under each folder.
- Images added to folder descriptions are now compressed, reducing load times in project and folder pages.

### Added

- Allows for sending front-end events to our self-hosted matomo analytics tool

## 2021-03-16

### Changed

- Automatic tagging is functional for all clusters, and enabled for all premium customers

### Added

- Matomo is enabled for all platforms, tracking page views and front-end events (no workshops or back-end events yet)

## 2021-03-11

### Changed

- Tenants are now ordered alphabetically in AdminHQ
- Serbian (Latin) is now a language option.

## 2021-03-10

### Added

- CitizenLab admins can now change the link to the accessibility statement via AdminHQ.
- "Reply-to" field in emails from campaigns can be customized for each platform
- Customizable minimal required password length for each platform

## 2021-03-09

### Fixed

- Fixed a crash that would occur when tring to add tags to an idea

## 2021-03-08

### Fixed

- Phase pages now display the correct count of ideas (not retroactive - will only affect phases modified from today onwards).

## 2021-03-05

### Changed

- Changed the default style of the map
- Proposals/Initiatives are now sorted by most recent by default

### Added

- Custom maps (Project settings > Map): Admins now have the capability to customize the map shown inside of a project. They can do so by uploading geoJson files as layers on the map, and customizing those layers through the back-office UI (e.g. changing colors, marker icons, tooltip text, sort order, map legend, default zoom level, default center point).

### Fixed

- Fixed a crash that could potentially occur when opening an idea page and afterwards going back to the project page

## 2021-03-04

### Added

- In the admin (Settings > Registration tab), admins can now directly set the helper texts on top of the sign-up form (both for step 1 and 2).
- The admin Settings > Homepage and style tab has two new fields: one to allow customization for copy of the banner signed-in users see (on the landing page) and one to set the copy that's shown underneath this banner and above the projects/folders (also on the landing page).
- Copy to clarify sign up/log in possibilities with phone number

### Changed

- The admin Settings > Homepage and style tab has undergone copy improvements and has been rearranged
- The FranceConnect button to login, signup or verify your account now displays the messages required by the vendor.
- Updated the look of the FranceConnect button to login, signup or verify your account to feature the latests changes required by the vendor.

### Fixed

- Downvote button (thumbs down) on input card is displayed for archived projects

## 2021-03-03

### Added

- Users are now notified in app and via email when they're assigned as folder administrators.

## 2021-03-02

### Fixed

- Don't show empty space inside of the idea card when no avatar is present

### Added

- Maori as languages option

### Changed

- Improved layout of project event listings on mobile devices

## 2021-02-26

### Fixed

- France Connect button hover state now complies with the vendor's guidelines.

## 2021-02-24

### Fixed

- The project page no longer shows an eternal spinner when the user has no access to see the project

## 2021-02-18

### Added

- The password fields show an error when the password is too short
- The password fields have a 'show password' button to let people check their password while typing
- The password fields have a strength checker with appropriate informative message on how to increase the strength
- France Connect as a verification method.

### Fixed

- Notifications for started phases are no longer triggered for unpublished projects and folders.

## 2021-02-17

### Changed

- All input fields for multiple locales now use the components with locale switchers, resulting in a cleaner and more compact UI.
- Copy improvements

## 2021-02-12

### Fixed

- Fixed Azure AD login for some Azure setups (Schagen)

### Changed

- When searching for an idea, the search operation no longer searches on the author's name. This was causing severe performance issues and slowness of the paltforms.

## 2021-02-10

### Added

- Automatic tagging

## 2021-02-08

### Fixed

- Fixed a bug preventing registration fields and poll questions from reordering correctly.
- Fixed a bug causing errors in new platforms.

## 2021-02-04

### Fixed

- Fixed a bug causing the projects list in the navbar and projects page to display projects outside of folders when they're contained within them.

## 2021-01-29

### Added

- Ability to redirect URLs through AdminHQ
- Accessibility statement link in the footer

### Fixed

- Fixed issue affecting project managers that blocked access to their managed projects, when these are placed inside a folder.

## 2021-01-28

### Fixed

- A bug in Admin project edit page that did not allow a user to Go Back to the projects list after switching tabs
- Scrolling on the admin users page

## 2021-01-26

### Added

- Folder admin rights. Folder admins or 'managers' can be assigned per folder. They can create projects inside folders they have rights for, and moderate/change the folder and all projects that are inside.
- The 'from' and 'reply-to' emails can be customized by cluster (by our developers, not in Admin HQ). E.g. Benelux notification emails could be sent out by notifications@citizenlab.eu, US emails could be sent out by notifications@citizenlab.us etc., as long as those emails are owned by us. We can choose any email for "reply-to", so also email addresses we don't own. This means "reply-to" could potentially be configured to be an email address of the city, e.g. support@leuven.be. It is currently not possible to customize the reply-to (except for manual campaigns) and from fields for individual tenants.
- When a survey requires the user to be signed-in, we now show the sign in/up form directly on the page when not logged in (instead of the green infobox with a link to the sign-up popup)

### Fixed

- The 'reply-to' field of our emails showed up twice in recipient's email clients, now only once.

### Changed

- Added the recipient first and last name to the 'to' email field in their email client, so not only their email adress is shown.
- The links in the footer can now expand to multiple lines, and therefore accomodate more items (e.g. soon the addition of a link to the accesibility statement)

## 2021-01-21

### Added

- Added right-to-left rendering to emails

## 2021-01-18

### Fixed

- Access rights tab for participatory budget projects
- Admin moderation page access

## 2021-01-15

### Changed

- Copy improvements across different languages

## 2021-01-14

### Added

- Ability to customize the input term for a project

### Changed

- The word 'idea' was removed from as many places as possible from the platform, replaced with more generic copy.

## 2021-01-13

### Changed

- Idea cards redesign
- Project folder page redesign
- Project folders now have a single folder card image instead of 5 folder images in the admin settings
- By default 24 instead of 12 ideas or shown now on the project page

## 2020-12-17

### Fixed

- When creating a project from a template, only templates that are supported by the tenant's locale will show up
- Fixed several layout, interaction and data issues in the manual tagging feature of the Admin Processing page, making it ready for external use.
- Fixed project managers access of the Admin Processing page.

### Added

- Admin activity feed access for project managers
- Added empty state to processing list when no project is selected
- Keyboard shortcut tooltip for navigation buttons of the Admin Processing page

### Changed

- Reduced spacing in sidebar menu, allowing for more items to be displayed
- Style changes on the Admin Processing page

## 2020-12-08

### Fixed

- Issues with password reset and invitation emails
- No more idea duplicates showing up on idea overview pages
- Images no longer disappear from a body of an idea, or description of a project on phase, if placed at the bottom.

### Changed

- Increased color contrast of inactive timeline phases text to meet accesibility standard
- Increased color contrast of event card left-hand event dates to meet accesibility standard
- Increased color contrast of List/Map toggle component to meet accesibility standard

### Added

- Ability to tag ideas manually and automatically in the admin.

## 2020-12-02

### Changed

- By default the last active phase instead of the last phase is now selected when a timeline project has no active phase

### Fixed

- The empty white popup box won't pop up anymore after clicking the map view in non-ideation phases.
- Styling mistakes in the idea page voting and participatory budget boxes.
- The tooltip shown when hovering over a disabled idea posting button in the project page sticky top bar is no longer partially hidden

## 2020-12-01

### Changed

- Ideas are now still editable when idea posting is disabled for a project.

## 2020-11-30

### Added

- Ability to create new and edit existing idea statuses

### Fixed

- The page no longer refreshes when accepting the cookie policy

### Changed

- Segment is no longer used to connect other tools, instead following tools are integrated natively
  - Google Analytics
  - Google Tag Manager
  - Intercom
  - Satismeter
  - Segment, disabled by default
- Error messages for invitations, logins and password resets are now clearer.

## 2020-11-27

### Fixed

- Social authentication with Google when the user has no avatar.

### Changed

- Random user demographics on project copy.

## 2020-11-26

### Added

- Some specific copy for Vitry-sur-Seine

## 2020-11-25

### Fixed

- Sections with extra padding or funky widths in Admin were returned to normal
- Added missing copy from previous release
- Copy improvements in French

### Changed

- Proposal and idea descriptions now require 30 characters instead of the previous 500

## 2020-11-23

### Added

- Some specific copy for Sterling Council

### Fixed

- The Admin UI is no longer exposed to regular (and unauthenticated) users
- Clicking the toggle button of a custom registration field (in Admin > Settings > Registration fields) no longer duplicated the row
- Buttons added in the WYSIWYG editor now have the correct color when hovered
- The cookie policy and accessibility statement are not editable anymore from Admin > Settings > Pages

### Changed

**Project page:**

- Show all events at bottom of page instead of only upcoming events
- Reduced padding of sticky top bar
- Only show sticky top bar when an action button (e.g. 'Post an idea') is present, and you've scrolled past it.

**Project page right-hand sidebar:**

- Show 'See the ideas' button when the project has ended and the last phase was an ideation phase
- Show 'X ideas in the final phase' when the project has ended and the last phase was an ideation phase
- 'X phases' is now clickable and scrolls to the timeline when clicked
- 'X upcoming events' changed to 'X events', and event count now counts all events, not only upcoming events

**Admin project configuration page:**

- Replaced 'Project images' upload widget in back-office (Project > General) with 'Project card image', reduced the max count from 5 to 1 and updated the corresponding tooltip with new recommended image dimensions

**Idea page:**

- The map modal now shows address on top of the map when opened
- Share button copy change from "share idea" to "share"
- Right-hand sidebar is sticky now when its height allows it (= when the viewport is taller than the sidebar)
- Comment box now has an animation when it expands
- Adjusted scroll-to position when pressing 'Add a comment' to make sure the comment box is always fully visible in the viewport.

**Other:**

- Adjusted FileDisplay (downloadable files for a project or idea) link style to show underline by default, and increased contrast of hover color
- Reduced width of DateTimePicker, and always show arrows for time input

## 2020-11-20 (2)

### Fixed

- The project header image is screen reader friendly.
- The similar ideas feature doesn't make backend requests anymore when it's not enabled.

### Changed

- Areas are requested with a max. of 500 now, so more areas are visible in e.g. the admin dashboard.

## 2020-11-18

### Added

- Archived project folder cards on the homepage will now have an "Archived" label, the same way archived projects do\
- Improved support for right-to-left layout
- Experimental processing feature that allows admins and project managers to automatically assign tags to a set of ideas.

### Fixed

- Projects without idea sorting methods are no longer invalid.
- Surveys tab now shows for projects with survey phases.

### Changed

- Moved welcome email from cl2-emails to cl2-back

## 2020-11-16

### Added

- Admins can now select the default sort order for ideas in ideation and participatory budgeting projects, per project

### Changed

- The default sort order of ideas is now "Trending" instead of "Random" for every project if left unchanged
- Improved sign in/up loading speed
- Removed link to survey in the project page sidebar when not logged in. Instead it will show plain none-clickable text (e.g. '1 survey')

### Fixed

- Custom project slugs can now contain alphanumeric Arabic characters
- Project Topics table now updates if a topic is deleted or reordered.
- Empty lines with formatting (like bold or italic) in a Quill editor are now removed if not used as paragraphs.

## 2020-11-10

### Added

#### Integration of trial management into AdminHQ

- The lifecycle of the trials created from AdminHQ and from the website has been unified.
- After 14 days, a trial platform goes to Purgatory (`expired_trial`) and is no longer accessible. Fourteen days later, the expired trial will be removed altogether (at this point, there is no way back).
- The end date of a trial can be modified in AdminHQ (> Edit tenant > Internal tab).

## 2020-11-06

### Added

- Social sharing via WhatsApp
- Ability to edit the project URL
- Fragment to embed a form directly into the new proposal page, for regular users only

### Fixed

- The project about section is visibile in mobile view again
- Maps will no longer overflow on page resizes

## 2020-11-05

### Added

- Reordering of and cleaner interface for managing custom registration field options
- An 'add proposal' button in the proposals admin
- Fragment to user profile page to manage party membership settings (CD&V)
- "User not found" message when visiting a profile for a user that was deleted or could not be found

### Changed

- Proposal title max. length error message
- Moved delete functionality for projects and project folders to the admin overview

### Fixed

- The automatic scroll to the survey on survey project page

## 2020-11-03

### Fixed

- Fixed broken date picker for phase start and end date

## 2020-10-30

### Added

- Initial Right to left layout for Arabic language
- Idea description WYSIWYG editor now supports adding images and/or buttons

## 2020-10-27

### Added

- Support for Arabic

## 2020-10-22

### Added

- Project edit button on project page for admins/project manager
- Copy for Sterling Council

### Fixed

- Links will open in a new tab or stay on the same page depending on their context. Links to places on the platform will open on the same page, unless it breaks the flow (i.e. going to the T&C policy while signing up). Otherwise, they will open in a new tab.

### Changed

- In the project management rights no ambiguous 'no options' message will be shown anymore when you place your cursor in the search field

## 2020-10-16

### Added

- Ability to reorder geographic areas

### Fixed

- Stretched images in 'avatar bubbles'
- Input fields where other people can be @mentioned don't grow too wide anymore
- Linebar charts overlapping elements in the admin dashboard

## 2020-10-14

### Changed

- Project page redesign

## 2020-10-09

### Added

- Map configuration tool in AdminHQ (to configure maps and layers at the project level).

## 2020-10-08

### Added

- Project reports

### Changed

- Small styling fixes
- Smart group support multiple area codes
- Layout refinements for the new idea page
- More compact idea/proposal comment input
- Proposal 'how does it work' redesign

## 2020-10-01

### Changed

- Idea page redesign

## 2020-09-25

### Fixed

- The "Go to platform" button in custom email campaigns now works in Norwegian

### Added

- Granular permissions for proposals
- Possibility to restrict survey access to registered users only
- Logging project published events

### Changed

- Replaced `posting_enabled` in the proposal settings by the posting proposal granular permission
- Granular permissions are always granted to admins

## 2020-09-22

### Added

- Accessibility statement

## 2020-09-17

### Added

- Support for checkbox, number and (free) text values when initializing custom fields through excel invites.

### Changed

- Copy update for German, Romanian, Spanish (CL), and French (BE).

## 2020-09-15

### Added

- Support Enalyzer as a new survey provider
- Registration fields can now be hidden, meaning the user can't see or change them, typically controlled by an outside integration. They can still be used in smart groups.
- Registration fields can now be pre-populated using the invites excel

## 2020-09-08

### Fixed

- Custom buttons (e.g. in project descriptions) have correct styling in Safari.
- Horizontal bar chart overflow in Admin > Dashboard > Users tab
- User graphs for registration fields that are not used are not shown anymore in Admin > Dashboard > Users tab

### Added

- Pricing plan feature flags for smart groups and project access rights

## 2020-09-01

### Fixed

- IE11 no longer gives an error on places that use the intersection observer: project cards, most images, ...

### Added

- New platform setting: 'Abbreviated user names'. When enabled, user names are shown on the platform as first name + initial of last name (Jane D. instead of Jane Doe). This setting is intended for new platforms only. Once this options has been enabled, you MUST NOT change it back.
- You can now export all charts in the admin dashboard as xlsx or svg.
- Translation improvements (email nl...)

### Changed

- The about us (CitizenLab) section has been removed from the cookie policy

## 2020-08-27

### Added

- Support for rich text in field descriptions in the idea form.
- New "Proposed Budget" field in the idea form.

### Changed

- Passwords are checked against a list of common passwords before validation.
- Improving the security around xlsx exports (escaping formulas, enforcing access restrictions, etc.)
- Adding request throttling (rate-limiting) rules.
- Improving the consistency of the focus style.

## 2020-07-30

### Added

- Pricing plans in AdminHQ (Pricing plan limitations are not enforced).
- Showing the number of deviations from the pricing plan defaults in the tenant listing of AdminHQ.

### Changed

- Tidying up the form for creating new tenants in AdminHQ (removing unused features, adding titles and descriptions, reordering features, adding new feature flags, removing fields for non-relevant locales).

## 2020-07-10

### Added

- Project topics

### Changed

- Userid instead of email is used for hidden field in surveys (Leiden)
- New projects have 'draft' status by default

### Fixed

- Topics filter in ideas overview works again

## 2020-07-09 - Workshops

### Fixed

- Speps are scrollable

### Added

- Ability to export the inputs as an exel sheet
- Polish translations
- Portugese (pt-BR) translations

## 2020-06-26

### Fixed

- No longer possible to invite a project manager without selecting a project
- The button on the homepage now also respects the 'disable posting' setting in proposals
- Using project copy or a tenant template that contains a draft initiative no longer fails

### Added

- Romanian

## 2020-06-19

### Fixed

- Polish characters not being rendered correctly

### Added

- Back-office toggle to turn on/off the ability to add new proposals to the platform

## 2020-06-17

### Fixed

- It's no longer needed to manually refresh after deleting your account for a consistent UI
- It's no longer needed to manually refresh after using the admin toggle in the user overview
- The sign-in/up flow now correctly asks the user to verify if the smart group has other rules besides verification
-

demo`is no longer an available option for`organization_type` in admin HQ

- An error is shown when saving a typeform URL with `?email=xxxx` in the URL, which prevented emails to be linked to survey results
- On mobile, the info container in the proposal info page now has the right width
- A general issue with storing cookies if fixed, noticable by missing data in GA, Intercom not showing and the cookie consent repeatedly appearing
- Accessibility fix for the search field
- The `signup_helper_text` setting in admin HQ is again displayed in step 1 of the sign up flow

### Added

- There's a new field in admin HQ to configure custom copy in step 2 of the sign up flow called `custom_fields_signup_helper_text`
- `workshops` can be turned on/off in admin HQ, displayed as a new page in the admin interface

### Changed

- The copy for `project moderator` has changed to `project manager` everywhere
- The info image in the proposals header has changed

## 2020-06-03

### Fixed

- Maps with markers don't lose their center/zoom settings anymore
- English placeholders in idea form are gone for Spanish platforms

## 2020-05-26

### Changed

- Lots of small UI improvements throughout the platform
- Completely overhauled sign up/in flow:
  - Improved UI
  - Opens in a modal on top of existing page
  - Opens when an unauthenticaed user tries to perform an action that requires authentication (e.g. voting)
  - Automatically executes certain actions (e.g. voting) after the sign in/up flow has been completed (note: does not work for social sign-on, only email/password sign-on)
  - Includes a verification step in the sign up flow when the action requires it (e.g. voting is only allowed for verified users)

## 2020-05-20

### Fixed

- Budget field is shown again in idea form for participatory budget projects

## 2020-05-14

### Added

- Idea configurability: disabling/requiring certain fields in the idea form
- The footer has our new logo

### Changed

- Admins will receive a warning and need to confirm before sending a custom email to all users
- A survey project link in the top navigation will link to /info instead of to /survey

## 2020-04-29

### Fixed

- Folders are again shown in the navbar
- Adding an image to the description text now works when creating a project or a phase

### Added

- Support for Polish, Hungarian and Greenlandic

## 2020-04-23

### Fixed

- Long timeline phase names show properly

### Changed

- Redirect to project settings after creating the project
- Links to projects in the navigation menu link to the timeline for timeline projects

## 2020-04-21

### Fixed

- Fixed overlapping issue with idea vote bar on mobile
- Fixed an issue where images were used for which the filename contained special characters

### Added

- The overview (moderation) in the admin now has filters
  - Seen/not seen
  - Type: Comment/Idea/Proposal
  - Project
  - Search
- The idea xlsx export contains extra columns on location, number of comments and number of attachments

### Changed

- The permissions tab in the project settings has reordered content, to be more logical
- In German, the formal 'Sie' form has been replaced with the informal 'Du' form

## 2020-03-31

### Fixed

- Signing up with keyboard keys (Firefox)
- Composing manual emails with text images
- Exporting sheet of volunteers with long cause titles

### Added

- Folder attachments
- Publication status for folders

### Changed

- Show folder projects within admin project page

## 2020-03-20

### Added

- Volunteering as a new participation method

## 2020-03-16

### Fixed

- The project templates in the admin load again

## 2020-03-13

### Fixed

- The folder header image is not overly compressed when making changes to the folder settings
- The loading spinner on the idea page is centered

### Added

- Add images to folders, shown in cards.

### Changed

- Admins can now comment on ideas.

## 2020-03-10

### Fixed

- Fixed consent banner popping up every time you log in as admin
- Fixed back-office initiative status change 'Use latest official updates' radio button not working
- Fixed broken copy in Initiative page right-hand widget

### Added

- Add tooltip explaining what the city will do when the voting threshold is reached for a successful initiative
- Added verification step to the signup flow
- New continuous flow from vote button clicked to vote casted for unauthenticated, unverified users (click vote button -> account creation -> verification -> optional/required custom signup fields -> programmatically cast vote -> successfully voted message appears)
- The rich text editor in the admin now supports buttons

### Changed

- Admin HQ: new and improved list of timezones

## 2020-03-05

### Fixed

- Signup step 2 can no longer be skipped when there are required fields
- Correct tooltip link for support article on invitations
- Correct error messages when not filling in start/end date of a phase

### Added

- Setting to disable downvoting in a phase/project, feature flagged
- When a non-logged in visitor tries to vote on an idea that requires verification, the verification modal automatically appears after registering

## 2020-02-24

### Fixed

- Initiative image not found errors
- Templates generator out of disk space

### Added

- Folders i1
  - When enabled, an admin can create, edit, delete folders and move projects into and out of folders
  - Folders show in the project lists and can be ordered within projects

### Changed

- Initiative explanatory texts show on mobile views
- Existing platforms have a moderator@citizenlab.co admin user with a strong password in LastPass
- In the admin section, projects are no longer presented by publication status (Folders i1)

## 2020-02-19

### Fixed

- Loading more comments on the user profile page works again
- Accessibility improvements
- Adding an image no longer pops up the file dialog twice
- Changed to dedicated IP in mailgun to improve general deliverability of emails

### Added

- Improvements to the PB UI to make sure users confirm their basket at the end
- Ideation configurability i1
  - The idea form can be customized, on a project level, to display custom description texts for every field
- People filling out a poll are now included in the 'participated in' smart group rules
- Make me admin section in Admin HQ

### Changed

- When a platform no longer is available at a url, the application redirects to the CitizenLab website
- New platforms automatically get a moderator@citizenlab.co admin user with a strong password in LastPass

## 2020-01-29

### Fixed

- Rich text editor no longer allows non-video iframe content
- Smart groups that refer to a deleted project now get cleaned up when deleting a project
- All cookie consent buttons are now reachable on IE11
- More accessibility fixes
- The organization name is no longer missing in the password reset email

### Added

- CSAM verification
  - Users can authenticate and verify using BeID or itsme
  - User properties controlled by a verification method are locked in the user profile
  - Base layer of support for other similar verification methods in the future
- The order of project templates can now be changed in Templates HQ

### Changed

- Project templates overview no longer shows the filters

## 2020-01-17

### Fixed

- Further accesibility improvements:
  - Screen reader improvement for translations
  - Some color contrast improvements

### Added

- A hidden topics manager available at https://myfavouriteplatform.citizenlab.co/admin/topics

## 2020-01-15

### Fixed

- In the admin, the project title is now always displayed when editing a project
- Further accesibility improvements:
  - Site map improvements (navigation, clearer for screen readers)
  - Improved colors in several places for users with sight disability
  - Improved HTML to better inform screen reader users
  - Added keyboard functionality of password recovery
  - Improved forms (easier to use for users with motoric disabilities, better and more consistent validation, tips and tricks on mobile initiative form)
  - Improvements for screen reader in different languages (language picker, comment translations)
  - Added title (visible in your tab) for user settings page
  - Improved screen reader experience for comment posting, deleting, upvoting and idea voting

### Added

- The email notification settings on the user profile are now grouped in categories
- Unsubscribing through an email link now works without having to sign in first

### Changed

- The idea manager now shows all ideas by default, instead of filtered by the current user as assignee

## 2020-01-07

### Added

- Go to idea manager when clicking 'idea assigned to you' notification
- 2th iteration of the new admin moderation feature:
  - Not viewed/Viewed filtering
  - The ability to select one or more items and mark them as viewed/not viewed
  - 'Belongs to' table column, which shows the context that a piece of content belongs to (e.g. the idea and project that a comment belongs to)
  - 'Read more' expand mechanism for longer pieces of content
  - Language selector for multilingual content
  - 'Go to' link that will open a new tab and navigate you to the idea/iniative/comment that was posted

### Changed

- Improve layout (and more specifically width) of idea/iniatiatve forms on mobile
- Separate checkboxes for privacy policy and cookie policy
- Make the emails opt-in at registration

### Fixed

- Fix for unreadable password reset error message on Firefox
- Fix for project granular permission radio buttons not working

## 2019-12-12

### Added

- Polls now support questions for which a user can check multiple options, with a configurable maximum
- It's now possible to make a poll anonymous, which hides the user from the response excel export
- New verification method `id_card_lookup`, which supports the generic flow of verifying a user using a predined list of ID card numbers.
  - The copy can be configured in Admin HQ
  - The id cards CSV can be uploaded through Admin HQ

## 2019-12-11

### Added

- Admin moderation iteration 1 (feature flagged, turned on for a selected number of test clients)
- New verification onboarding campaign

### Changed

- Improved timeline composer
- Wysiwyg accessibility improvement

### Fixed

- English notifications when you have French as your language

## 2019-12-06

### Fixed

- Accessibility improvements:
  - Polls
  - Idea/initiative filter boxes
- Uploading a file in admin project page now shows the loading spinner when in progress
- Fixed English copy in notifications when other language selected
- Fixed project copy in Admin HQ not being saved

## 2019-12-05

### Fixed

- Small popups (popovers) no longer go off-screen on smaller screens
- Tooltips are no longer occluded by the checkbox in the idea manager
- The info icon on the initiatives voting box has improved alignment
- Project templates now display when there's only `en` is configured as a tenant locale
- When changing the lifecycle stage of a tenant, the update is now sent right away to segment
- When users accept an inivitation and are in a group, the group count is correctly updated
- Dropdowns in the registration flow can again support empty values
- Accessibility:
  - Various color changes to improve color contrasts
  - Color warning when picking too low contrast
  - Improvements to radio buttons, checkboxes, links and buttons for keyboard accessibility
  - Default built-in pages for new tenants have a better hierarchy for screen readers
- User posted an idea/initiative notification for admins will be in the correct language

## 2019-11-25

### Changed

- Updated translations
- Area filter not shown when no areas are configured
- Overall accessibility improvements for screen readers
- Improved accessibility of the select component, radio button, image upload and tooltip

### Fixed

- When adding a vote that triggers the voting limit on a project/phase, the other idea cards now automatically get updated with disabled vote buttons
- Fix for mobile bottom menu not being clickable when idea page was opened
- Navigating directly between projects via the menu no longer results in faulty idea card collections
- Display toggle (map or list view) of idea and initiative cards works again

## 2019-11-19

### Added

- New ideation project/phase setting called 'Idea location', which enables or disabled the ability to add a location to an idea and show the ideas on a map

### Changed

- Improved accessibility of the image upload component
- COW tooltipy copy
- Sharing modal layout improvement

### Fixed

- Checkboxes have unique ids to correctly identify their corresponding label, which improves screen reader friendliness when you have multiple checkboxes on one page.
- Avatar layout is back to the previous, smaller version

## 2019-11-15

### Fixed

- Fix for 'Click on map to add an idea' functionality not working
- Fix for notifications not showing

## 2019-11-12

### Fixed

- An email with subject `hihi` is no longer sent to admins that had their invite accepted
- Whe clicking the delete button in the file uploader, the page no longer refreshes
- Project templates no longer show with empty copy when the language is missing
- The countdown timer on initiatives now shows the correct value for days
- The radio buttons in the cookie manager are clickable again
- Changing the host of a tenant no longer breaks images embedded in texts
- It's possible again to unassign an idea in the idea manager
- The popup for adding a video or link URL is no longer invisible or unusable in some situations
- Uploading files is no longer failing for various filetypes we want to support
- Keyboard accessibility for modals

### Added

- ID Verification iteration 1
  - Users can verify their account by entering their ID card numbers (currently Chile only)
  - Verification is feature flagged and off by default
  - Smart groups can include the criterium 'is verified'
  - Users are prompted to verify their account when taking an actions that requires verification
- Total population for a tenant can now be entered in Admin HQ
- It's now possible to configure the word used for areas towards citizens from the areas admin
- Improvements to accessibility:
  - Idea and initiative forms: clearer for screen readers, keyboard accessibility, and more accessible input fields
  - Nav bar: clearer for screen readers and improved keyboard navigation
  - Project navigation and phases: clearer for screen readers
  - Sign-in, password reset and recovery pages: labeling of the input fields, clearer for screen readers
  - Participatory budgeting: clearer for screen readers

### Changed

- The organization name is now the default author in an official update

## 2019-10-22

### Fixed

- The sharing title on the idea page is now vertically aligned
- Improvements to the 'bad gateway' message sometimes affecting social sharing
- The map and markers are again visible in the admin dashboard
- First round of accessibility fixes and improvements
  - Dynamics of certain interactions are picked up by screen readers (PB, voting, ...)
  - Overall clarity for screen readers has improved
  - Improvements to information structure: HTML structure, W3C errors, head element with correct titles
  - Keyboard accessibility has generally improved: sign-up problems, login links, PB assignment, ...

### Added

- Initiatives iteration 3
  - Automatic status changes on threshold reached or time expired
  - When updating the status, official feedback needs to be provided simultaneously
  - Users receive emails and notifications related to (their) initiative
  - Initiatives support images in their body text
- Project templates
  - Admins can now create projects starting from a template
  - Templates contain images, a description and a timeline and let admin filter them by tags
  - Admins can share template descriptions with a publically accessible link
- It's now possible to configure the banner overlay color from the customize settings
- A custom email campaign now contains a CTA button by default

### Changed

- Complete copy overhaul of all emails

## 2019-10-03

### Fixed

- PB phase now has a basket button in the project navbar
- The datepicker in the timeline admin now works in IE11

### Changed

- For fragments (small pieces of UI that can be overridden per tenant) to work, they need to be enabled individually in admin HQ.

## 2019-09-25

### Fixed

- It's again possible to change a ideation/PB phase to something else when it contains no ideas
- Older browsers no longer crash when scrolling through comments (intersection observer error)
- Pagination controls are now correctly shown when there's multiple pages of users in the users manager
- The user count of groups in the users manager no longer includes invitees and matches the data shown
- Transition of timeline phases now happen at midnight, properly respecting the tenant timezone
- When looking at the map of an idea or initiative, the map marker is visible again
- The initiatives overview pages now uses the correct header and text colors
- The vote control on an initiative is no longer invisible on a tablet screen size
- The idea page in a budgeting context now shows the idea's budget
- The assign button on an idea card in a budgeting context behaves as expected when not logged in
- Project copy in Admin HQ that includes comments no longer fails
- Changing granular permissions by project moderator no longer fails

### Added

- Polling is now supported as a new participation method in a continuous project or a phase
  - A poll consists of multiple question with predefined answers
  - Users can only submit a poll once
  - Taking a poll can be restricted to certain groups, using granular permissions
  - The poll results can be exported to excel from the project settings
- It's now possible to disable Google Analytics, Google Tag Manager, Facebook Pixel and AdWords for specific tenants through Admin HQ

### Changed

- Large amount of copy improvements throughout to improve consistency and experience
- The ideas overview page is no longer enabled by default for new tenants
- The built-in 'Open idea project' can now be deleted in the project admin

## 2019-08-30

### Fixed

- The map preview box no longer overflows on mobile devices
- You're now correctly directed back to the idea/initiatives page after signing in/up through commenting

### Changed

- The height of the rich text editor is now limited to your screen height, to limit the scrolling when applying styles

## 2019-08-29

### Fixed

- Uploaded animated gifs are no longer displayed with weird artifacts
- Features that depend on NLP are less likely to be missing some parts of the data

### Added

- Citizen initiatives
  - Citizens can post view and post initiatives
  - Admins can manage initiatives, similar to how they manage ideas
  - Current limitation to be aware of, coming very soon:
    - No emails and notifications related to initiatives yet
    - No automated status changes when an initiative reaches enough votes or expires yet

## 2019-08-09

### Fixed

- Fixed a bug that sometimes prevented voting on comments
- When editing a comment, a mention in the comment no longer shows up as html
- In the dashboard, the domicile value 'outside' is now properly translated
- Some fixes were made to improve loading of the dashboard map with data edge cases
- Deleting a phase now still works when users that reveived notifications about the phase have deleted their account
- New releases should no longer require a hard refresh, avoiding landing page crashing issues we had

### Added

- File input on the idea form now works on mobile, if the device supports it

## 2019-07-26

### Fixed

- The project moderator email and notification now link to the admin idea manager instead of citizen side
- The widget no longer shows the `Multiloc`, but the real idea titles for some platforms

### Added

- Speed improvements to data requests to the backend throughout the whole paltform
- Changing the participation method from ideation to information/survey when there are ideas present is now prevented by the UI
- It's now possible to manually reorder archived projects
- There's new in-platform notifications for a status change on an idea you commented or voted on

## 2019-07-18

### Fixed

- It's no longer possible to change the participation method to information or survey if a phase/project already contains ideas
- The 'Share your idea modal' is now properly centered
- It's no longer possible to send out a manual email campaign when the author is not properly defined
- Invite emails are being sent out again
- Imported ideas no longer cause incomplete pages of idea cards
- Invited users who did not accept yet no longer receive any automated digest emails

## 2019-07-08

### Fixed

- When changing images like the project header, it's no longer needed to refresh to see the result
- The comments now display with a shorter date format to work better on smaller screens
- The code snippet from the widget will now work in some website that are strict on valid html
- The number of days in the assignee digest email is no longer 'null'
- The project preview description input is displayed again in the projects admin
- The idea status is no longer hidden when no vote buttons are displayed on the idea page
- Duplicate idea cards no longer appear when loading new pages

### Added

- Performance optimizations on the initial loading of the platform
- Performance optimizations on loading new pages of ideas and projects
- Newly uploaded images are automatically optimized to be smaller in filesize and load faster
- The 'Add an idea' button is now shown in every tab of the projects admin
- It's now possible to add videos to the idea body text
- E-mails are no longer sent out through Vero, but are using the internal cl2-emails server

### Changed

- The automated emails in the admin no longer show the time schedule, to work around the broken translations
- The rights for voting on comments now follow the same rights than commenting itself, instead of following the rights for idea voting
- On smaller desktop screens, 3 columns of idea cards are now shown instead of 2
- When adding an idea from the map, the idea will now be positioned on the exact location that was clicked instead of to the nearest detectable address
- Using the project copy tool in admin HQ is more tolerant about making copies of inconsistent source projects

## 2019-06-19

### Fixed

- Show 3-column instead of 2-column layout for ideas overview page on smaller desktop screens
- Don't hide status label on idea page when voting buttons are not shown

### Changed

- Small improvement in loading speed

## 2019-06-17

## Fixed

- The column titles in comments excel export are aligned with the content
- There's now enough space between voting anc translate links under a comment
- Vote button on an idea no longer stays active when a vote on that idea causes the voting treshold of the project to be reached

## Added

- The admin part of the new citizen initiatives is available (set initiatives feature on `allowed`)
  - Cities can configure how they plan to use initiatives
- A preview of how initiatives will look like city side is available, not yet ready for prime time (set initiatives feature on `allowed` and `enabled`)
- The ideas overview page has a new filtering sidebar, which will be used for other idea and initiative listings in the future
  - On idea status
  - On topic
  - Search
- Comments now load automatically while scrolling down, so the first comments appear faster

## 2019-06-05

### Fixed

- Fix an issue that when showing some ideas in an idea card would make the application crash

## 2019-05-21

### Fixed

- The idea page does no longer retain its previous scroll position when closing and reopening it
- The Similar Ideas box no longer has a problem with long idea titles not fitting inside of the box
- The Similar Ideas box content did not update when directly navigating from one idea page to the next
- The 'What were you looking for?' modal no longer gives an error when trying to open it

### Changed

- You now get redirected to the previously visited page instead of the landing page after you've completed the signup process

## 2019-05-20

### Fixed

- Closing the notification menu after scrolling no longer results in a navbar error
- When accessing the idea manager as a moderator, the assignee filter defaults to 'assigned to me'
- The idea and comment counts on the profile page now update as expected
- It's now possible to use a dropdown input in the 2nd registration step with a screen reader
- An invited user can no longer request a password reset, thereby becoming an inconsistent user that resulted in lots of problems

### Added

- Restyle of the idea page
  - Cleaner new style
  - Opening an idea no longer appears to be a modal
  - Properly styled similar ideas section
  - Showing comment count and avatars of contributors

### Changed

- When clicking the edit button in the idea manager, the edit form now opens in the sidemodal

## 2019-05-15

### Fixed

- Opening the projects dropdown no longer shows all menu items hovered when opened
- Users that can't contribute (post/comment/vote/survey) no longer get an email when a phase starts
- When a project has an ideation and a PB phase, the voting buttons are now shown during the ideation phase
- The admin navigation menu for moderators is now consistent with that for admins
- Moderators that try to access pages only accessible for admins, now get redirected to the dashboard
- The details tab in clustering doesn't cause the info panel to freeze anymore
- When writing an official update, the sbumit button now only becomes active when submission is possible
- The 'no options' copy in a dropdown without anything inside is now correctly translated
- Making a field empty in Admin HQ now correctly saves the empty value
- The active users graph no longer includes users that received an email as being active
- The translation button in an idea is no longer shown when there's only one platform language
- After changing granular permission, a refresh is no longer needed to see the results on ideas
- The sideview in the idea manager now shows the status dropdown in the correct language
- The layout of the sideview in the idea manager is now corrected
- A digest email to idea assignees is no longer sent out when no ideas are assigned to the admin/moderator
- Signing in with VUB Net ID works again
- Loading the insights map can no longer be infinite, it will now show an error message when the request fails

### Added

- The profile page of a user now also shows the comments by that user
- Users can now delete their own profile from their edit profile page
- Similar ideas, clustering and location detection now work in Spanish, German, Danish and Norwegian
- Facebooks bot coming from `tfbnw.net` are now blocked from signing up
- Moderators now also have a global idea manager, showing all the ideas from the projects they're moderating
- Loading the insights map, which can be slow, now shows a loading indicator

### Changed

- Voting buttons are no longer shown when voting is not enabled
- Improved and more granular copy text for several voting and commenting disabled messages

## 2019-04-30

### Fixed

- Time remaning on project card is no longer Capitalized
- Non-admin users no longer get pushed to intercom
- Improvements to the idea manager for IE11
- When filtering on a project in the idea manager, the selected project is highlighted again
- @citizenlab.cl admins can now also access churned platforms
- The user count in the user manager now includes migrated cl1 users
- Sending invitations will no longer fail on duplicate mixed-case email addresses

### Added

- Ideas can now be assigned to moderators and admins in the idea manager
  - Added filter on assignee, set by default to 'assigned to me'
  - Added filter to only show ideas that need feedback
  - When clicking an idea, it now opens in and can be partially edited from a half screen modal
  - Admins and moderators get a weekly digest email with their ideas that need feedback
- Completely new comments UI with support for comment upvotes
  - Comments are visually clearly grouped per parent comment
  - Sub-comments use @mentions to target which other subcomment they reply to
  - Comments can be sorted by time or by votes
- Ideas can now be sorted randomly, which is the new default
- New smart group rule for users that contributed to a specific topic
- New smart group rule for users that contributed to ideas with a specific status
- Clear error message when an invitee does a normal sign up

### Changed

- The idea grid no longer shows a 'post an idea' button when there are no ideas yet

## 2019-04-24

### Fixed

- Project cards now show correct time remaining until midnight

## 2019-04-23

### Fixed

- Closing the notification menu does not cause an error anymore
- The unread notifications count is now displayed correctly on IE11
- Clicking on an invite link will now show an immediate error if the invite is no longer valid

### Changed

- The admin guide is now under the Get Started link and the dashboards is the admin index
- The project cards give feedback CTA was removed
- An idea can now be deleted on the idea page
- The default border radius throughout the platform now is 3px instead of 5px
- The areas filter on the project cards is only shown when there is more than one area

## 2019-04-16

### Fixed

- The comment count of a project remains correct when moving an idea to a different project
- Fixed an issue when copying projects (through the admin HQ) to tenants with conflicting locales
- Only count people who posted/voted/commented/... as participants (this is perceived as a fix in the dashboards)
- Invites are still sent out when some emails correspond to existing users/invitees
- Phase started/upcoming notifications are only sent out for published projects

### Added

- Posting text with a URL will turn the URL part into a link
- Added smart group rules for topic and idea status participants

### Changed

- New configuration for which email campaigns are enabled by default
- Changed project image medium size to 575x575

## 2019-04-02

### Fixed

- The new idea button now shows the tooltip on focus
- The gender graph in clustering is now translated
- Tooltips on the right of the screen no longer fall off
- Text in tooltips no longer overflows the tooltip borders
- When there are no ideas, the 'post an idea' button is no longer shown on a user profile or the ideas overview page
- The project card no longer displays a line on the bottom when there is no meta information available
- Downloading the survey results now consistently triggers a browser download
- The bottom of the left sidebar of the idea manager can now be reached when there are a lot of projects
- The time control in the admin dashboard is now translated
- Various fixes to improve resilience of project copy tool

### Added

- The ideas overview page now has a project filter
- The various pages now support the `$|orgName|` variable, which is replaced by the organization name of the tenant
- Non-CitizenLab admins can no longer access the admin when the lifecycle stage is set to churned
- A new style variable controls the header opacity when signed in
- New email as a reminder to an invitee after 3 days
- New email when a project phase will start in a week
- New email when a new project phase has started
- The ideas link in the navbar is now feature flagged as `ideas_overview`

### Changed

- When filtering projects by multiple areas, all projects that have one of the areas or no area are now shown
- The user search box for adding a moderator now shows a better placeholder text, explaining the goal

## 2019-03-20

### Fixed

- Fixed mobile layout issues with cookie policy, idea image and idea title for small screens (IPhone 5S)
- Posting an idea in a timeline that hasn't started yet (as an admin) now puts the idea in the first phase
- Notifications menu renders properly in IE11
- The CTA on project cards is no longer shown for archived and finished projects
- Invited users that sign up with another authentication provider now automatically redeem their invitation
- When the tenant only has one locale, no language switcher is shown in the official feedback form

### Added

- Capabilities have been added to apply custom styling to the platform header
  - Styling can be changed through a new style tab in admin HQ
  - It's also possible to configure a different platform-wide font
  - Styling changes should only be done by a designer or front-end developer, as there are a lot of things that could go wrong
- The initial loading speed of the platform has increased noticably due to no longer loading things that are not immediately needed right away.
- Tenant templates are now automatically updated from the `.template` platforms every night
- The project copy tool in admin HQ now supports time shifting and automatically tries to solve language conflicts in the data
- New notifications and emails for upcoming (1 week before) and starting phases

### Changed

- Archived ieas are no longer displayed on the general ideas page
- The time remaining on project cards is no longer shown on 2 lines if there's enough space
- New platforms will show the 'manual project sorting' toggle by default
- Some changes were made to modals throughout to make them more consistent and responsiveness
- New ideas now have a minimal character limit of 10 for the title and 30 for the body
- User pages have a more elaborate meta title and description for SEO purposes

## 2019-03-11

### Fixed

- Notifications layout on IE11
- Errors due to loading the page during a deployment

## 2019-03-11

### Fixed

- Similar ideas is now fast enough to enable in production
- NLP insights will no longer keep on loading when creating a new clusgtering graph
- The comment count on project cards now correctly updates on deleted comments
- Various spacing issues with the new landing page on mobile are fixed
- When logging out, the avatars on the project card no longer disappear
- The widget no longer cuts off the title when it's too long
- In admin > settings > pages, all inputs are now correctly displayed using the rich text editor
- The notifications are no longer indented inconsistently
- Exporting typeform survey results now also work when the survey embed url contains `?source=xxxxx`
- When there's a dropdown with a lot of options during signup, these options are no longer unreachable when scrolling down
- The cookie policy no longer displays overlapping text on mobile
- The `isSuperAdmin`, `isProjectModerator` and `highestRole` user properties are now always named using camelCasing

### Added

- Official feedback
  - Admins and moderators can react to ideas with official feedback from the idea page
  - Users contributing to the idea receive a notification and email
  - Feedback can be posted using a free text name
  - Feedback can be updated later on
  - Admin and moderators can no longer write top-level comments
  - Comments by admins or moderators carry an `Official` badge
- When giving product feedback from the footer, a message and email can be provided for negative feedback
- CTA on project card now takes granular permissions into account
- CTA on project card is now also shown on mobile
- Projects for which the final phase has finished are marked as finished on their project card
- Projects on the landing page and all projects page can now be filtered on area through the URL

### Changed

- The avatars on a project card now include all users that posted, voted or commented
- Commenting is no longer possible on ideas not in the active phase

## 2019-03-03

### Fixed

- Manually sorting projects in the admin works as expected

### Added

- Support for Spanish
- The copy of 'x is currently working on' can be customized in admin HQ
- Extra caching layer in cl2-nlp speeds up similar ideas and creating clusters

## 2019-02-28

### Fixed

- In the dashboard, the labels on the users by gender donut chart are no longer cut off
- Adding file attachments with multiple consecutive spaces in the filename no longer fails
- Project copy in admin HQ no longer fails when users have mismatching locales with the new platform

### Added

- New landing page redesign
  - Project cards have a new layout and show the time remaining, a CTA and a metric related to the type of phase
  - The bottom of the landing page displays a new custom info text, configurable in the admin settings
  - New smarter project sorting algorithm, which can be changed to manual ordering in the projects admin
  - Ideas are no longer shown on the landing page
  - The `Show all projects` link is only shown when there are more than 10 projects
- New attributes are added to segment, available in all downstream tools:
  - `isSuperAdmin`: Set to true when the user is an admin with a citizenlab email
  - `isProjectModerator`
  - `highestRole`: Either `super_admin`, `admin`, `project_moderator` or `user`

### Changed

- Intercom now only receives users that are admin or project moderator (excluding citizenlab users)

## 2019-02-20

### Fixed

- User digest email events are sent out again
- The user statistics on the admin dashboard are back to the correct values
- Creating a new project page as an admin does not result in a blank page anymore
- Improved saving behaviour when saving images in a phase's description
- When logged in and visiting a url containing another locale than the one you previously picked, your locale choice is no longer overwritten

### Added

- Project copy feature (in admin HQ) now also supports copying ideas (including comments and votes) and allows you to specify a new slug for the project URL
- Unlogged users locale preference is saved in their browser

## 2019-02-14

### Fixed

- Project/new is no longer a blank page

## 2019-02-13

### Fixed

- Texts written with the rich text editor are shown more consistently in and outside of the editor
- Opening a dropdown of the smart group conditions form now scrolls down the modal
- When changing the sorting method in the ideas overview, the pagination now resets as expected
- Google login no longer uses the deprecated Google+ authentication API

### Added

- Typeform survey for typeform can now be downloaded as xlsx from a tab in the project settings
  - The Segment user token needs to be filled out in Admin HQ
  - New survey responses generate an event in segment
- Survey providers can be feature flagged individually
- New \*.template.citizenlab.co platforms now serve as definitions of the tenant template
- The registration fields overview in admin now shows a badge when fields are required

### Changed

- Surveymonkey is now feature-flagged off by default for new platforms

## 2019-01-30

### Fixed

- Long topic names no longer overlap in the admin dashboards
- Video no longer pops out of the phase description text
- Added event tracking for widget code copy and changing notification settings
- Saving admin settings no longer fails because of a mismatch between platform and user languages
- The password reset message now renders correctly on IE11
- It's easier to delete a selected image in the rich text editor
- The copy in the modal to create a new group now renders correctly in IE11
- Texts used in the the dashboard insights are no longer only shown in English
- Tracking of the 'Did you find what you're looking for?' footer not works correctly

### Added

- Tooltips have been added throughout the whole admin interface
- A new homepage custom text section can be configured in the admin settings, it will appear on the landing page in a future release
- New experimental notifications have been added that notify admins/moderators on every single idea and comment
- New tenant properties are being logged to Google Analytics

## 2019-01-19

### Fixed

- Registration fields of the type 'multiple select' can again be set in the 2nd step of the signup flow
- Creating invitations through an excel file no longer fails when there are multiple users with the same first and last name

## 2019-01-18

### Fixed

- Overflowing text in project header
- Fixed color overlay full opaque for non-updated tenant settings
- Fixed avatar layout in IE11
- Fixed idea page scrolling not working in some cases on iPad
- Pressing the enter key inside of a project settings page will no longer trigger a dialog to delet the project

### Changed

- Reduced the size of the avatars on the landing page header and footer
- Made 'alt' text inside avatar invisible
- Better cross-browser scaling of the background image of the header that's being shown to signed-in users
- Added more spacing underneath Survey, as not to overlap the new feedback buttons
- Increased width of author header inside of a comment to better accomodate long names
- Adjusted avatar hover effect to be inline with design spec￼

## 2019-01-17

### Added

- `header_overlay_opacity` in admin HQ allows to configure how transparent header color is when not signed in
- `custom_onboarding_fallback_message` in admin HQ allows to override the message shown in the header when signed in

## 2019-01-16

### Fixed

- The clustering prototype no longer shows labels behind other content
- Removing a project header image is again possible
- New active platforms get properly submitted to google search console again
- Scrolling issues with an iPad on the idea modal have been resolved
- Signing up through Google is working again
- The line underneath active elements in the project navbar now has the correct length
- A long location does no longer break the lay-out of an event card
- The dashboards are visible again by project moderators
- The admin toggle in the users manager is working again

### Added

- When logged in, a user gets to see a dynamic call to action, asking to
  - Complete their profile
  - Display a custom message configurable through admin HQ
  - Display the default fallback engagement motivator
- The landing page header now shows user avatars
- It's now possible to post an idea from the admin idea manager
- The footer now shows a feedback element for citizens
- A new 'map' dashboard now shows the ideas on their locations detected from the text using NLP
- The clustering prototype now shows the detected keywords when clustering is used

### Changed

- The navbar and landing page have a completely refreshed design
  - The font has changed all over the platform
  - 3 different colors (main, secondary, text) are configurable in Admin HQ
- The clustering prototype has been moved to its own dashboard tab
- Project cards for continuous projects now link to the information page instead of ideas

## 2018-12-26

### Fixed

- The rich text editor now formats more content the same way as they will be shown in the platform

### Added

- Admin onboarding guide
  - Shown as the first page in the admin, guiding users on steps to take
- The idea page now shows similar ideas, based on NLP
  - Feature flagged as `similar_ideas`, turned off by default
  - Experimental, intended to evaluate NLP similarity performance
- A user is now automatically signed out from FranceConnect when signing out of the platform

### Changed

- When a user signs in using FranceConnect, names and some signup fields can no longer be changed manually
- The FranceConnect button now has the official size and dimensions and no T&C
- SEO improvements to the "Powered by CitizenLab" logo

## 2018-12-13

### Fixed

- User digest email campaigns is sent out again
- IE11 UI fixes:
  - Project card text overflow bug
  - Project header text wrapping/centering bug
  - Timeline header broken layout bug
  - Dropdown not correctly positioned bug
- Creating new tenants and changing the host of existing tenants makes automatic DNS changes again

### Added

- SEO improvements: project pages and info pages are now included in sitemap
- Surveys now have Google Forms support

## 2018-12-11-2

### Fixed

- A required registration field of type number no longer blocks users on step 2 of the registration flow

## 2018-12-11

### Fixed

- Loading an idea page with a deleted comment no longer results in an error being shown
- Assigning a first bedget to a PB project as a new user no longer shows an infinite spinner
- Various dropdowns, most famously users group selection dropdown, no longer overlap menu items

## 2018-12-07

### Fixed

- It's again possible to write a comment to a comment on mobile
- When logged in and trying to log in again, the user is now redirected to the homepage
- A deleted user no longer generates a link going nowhere in the comments
- The dropdown menu for granular permissions no longer disappears behind the user search field
- After deleting an idea, the edit and delete buttons are no longer shown in the idea manager
- Long event title no longer pass out of the event box
- Notifications from a user that got deleted now show 'deleted user' instead of nothing

### Added

- Machine translations on the idea page
  - The idea body and every comment not in the user's language shows a button to translate
  - Feature flagged as `machine_translations`
  - Works for all languages
- Show the currency in the amount field for participatory budgeting in the admin
- Built-in registration fields can now be made required in the admin
- FranceConnect now shows a "What is FranceConnect?" link under the button

### Changed

- The picks column in the idea manager no longer shows a euro icon

## 2018-11-28

### Fixed

- IE11 graphical fixes in text editor, status badges and file drag&drop area fixed
- The idea tab is visible again within the admin of a continuous PB project
- The checkbox within 3rd party login buttons is now clickable in Firefox

## 2018-11-27

### Fixed

- When all registration fields are disabled, signing up through invite no longer blocks on the first step
- A moderator that has not yet accepted their invitation, is no longer shown as 'null null' in the moderators list
- Adding an idea by clicking on the map is possible again

### Changed

- When there are no events in a project, the events title is no longer shown
- The logo for Azure AD login (VUB Net ID) is shown as a larger image
- When logging in through a 3rd party login provider, the user needs to confirm that they've already accepted the terms and conditions

## 2018-11-22

### Fixed

- In the clustering prototype, comparing clusters using the CTRL key now also works on Mac
- Widget HTML code can now be copied again
- Long consequent lines of text now get broken up in multiple lines on the idea page
- Admin pages are no longer accessible for normal users
- Reduced problems with edge cases for uploading images and attachments

### Added

- Participatory budgeting (PB)
  - A new participation method in continuous and timeline projects
  - Admins and moderators can set budget on ideas and a maximum budget on the PB phase
  - Citizens can fill their basket with ideas, until they hit the limit
  - Citizens can submit their basket when they're done
  - Admins and moderators can process the results through the idea manager and excel export
- Advanced dashboards: iteration 1
  - The summary tab shows statistics on idea/comment/vote and registration activities
  - The users tab shows information on user demographics and a leaderboard
  - The time filter can be controller with the precision of a day
  - Project, group and topic filters are available when applicable
  - Project moderators can access the summary tabs with enforced project filter
- Social sharing through the modal is now separately trackable from sharing through the idea page
- The ideas excel export now contains the idea status
- A new smart group rule allows for filtering on project moderators and normal users

### Changed

- Project navigation is now shown in new navigation bar on top
- The content of the 'Open idea project' for new tenants has changed
- After posting an idea, the user is redirected towards the idea page of the new idea, instead of the landing page

## 2018-11-07

### Fixed

- The widget HTML snippet can be copied again

## 2018-11-05

### Fixed

- Clicking Terms & Conditions links during sign up now opens in a new tab

### Added

- Azure Active Directory login support, used for VUB Net ID

## 2018-10-25

### Fixed

- Resizing and alignment of images and video in the editor now works as expected
- Language selector is now updating the saved locale of a signed in user
- When clicking "view project" in the project admin in a new tab, the projects loads as expected
- The navbar user menu is now keyboard accessible
- Radio buttons in forms are now keyboard accessible
- The link to the terms and conditions from social sign in buttons is fixed
- In admin > settings > pages, the editors now have labels that show the language they're in
- Emails are no longer case sensitive, resolving recurring password reset issues
- The widget now renders properly in IE11
- Videos are no longer possible in the invitation editor

### Added

- Cookie consent manager
  - A cookie consent footer is shown when the user has not yet accepted cookies
  - The user can choose to accept all cookies, or open the manager and approve only some use cases
  - The consent settings are automatically derived from Segment
  - When the user starts using the platform, they silently accept cookies
- A new cookie policy page is easier to understand and can no longer be customized through the admin
- Granular permissions
  - In the project permissions, an admin or project moderator can choose which citizens can take which actions (posting/voting/comments/taking survey)
  - Feature flagged as 'granular_permissions', turned off by default
- Ideas excel export now contains links to the ideas
- Ideas and comments can now be exported from within a project, also by project moderators
- Ideas and comments can now be exported for a selection of ideas
- When signing up, a user gets to see which signup fields are optional

### Changed

- Published projects are now shown first in the admin projects overview
- It's now more clear that the brand color can not be changed through the initial input box
- All "Add <something>" buttons in the admin have moved to the top, for consistency
- The widget no longer shows the vote count when there are no votes
- When a project contains no ideas, the project card no longer shows "no ideas yet"

## 2018-10-09

### Fixed

- UTM tags are again present on social sharing
- Start an idea button is no longer shown in the navbar on mobile
- Exceptionally slow initial loading has been fixed
- Sharing on facebook is again able to (quite) consistently scrape the images
- When using the project copy tool in Admin HQ, attachments are now copied over as well

### Added

- Email engine in the admin (feature flagged)
  - Direct emails can be sent to specific groups by admins and moderators
  - Delivered/Opened/Clicked statistics can be seen for every campaign
  - An overview of all automated emails is shown and some can be disabled for the whole platform

## 2018-09-26

### Fixed

- Error messages are no longer cut off when they are longer than the red box
- The timeline dropdown on mobile shows the correct phase names again
- Adding an idea by clicking on the map works again
- Filip peeters is no longer sending out spam reports
- Reordering projects on the projects admin no longer behaves unexpectedly
- Fixes to the idea manager
  - Tabs on the left no longer overlap the idea table
  - Idea status tooltips no longer have an arrow that points too much to the right
  - When the screen in not wide enough, the preview panel on the right is no longer shown
  - Changing an idea status through the idea manager is possible again

### Added

- Social sharing modal is now shown after posting an idea
  - Feature flagged as `ideaflow_social_sharing`
  - Offers sharing buttons for facebook, twitter and email
- File attachments can now be added to
  - Ideas, shown on the idea page. Also works for citizens.
  - Projects, shown in the information page, for admins and moderators
  - Phases, shown under the phase description under the timeline, for admins and moderators
  - Events, shown under the event description, for admins and moderators
  - Pages, shown under the text, for admins
- Some limited rich text options can now be used in email invitation texts

### Changed

- The admin projects page now shows 3 seperate sections for published, draft and archived
- When there are no voting buttons, comment icon and count are now also aligned to the right
- It's now possible to remove your avatar

## 2018-09-07

### Fixed

- Submit idea button is now aligned with idea form
- An error caused by social sign in on French platforms not longer has an English error message
- Checkboxes are now keyboard navigable
- Projects that currently don't accept ideas can no longer be selected when posting an idea
- Deleting an idea no longer results in a blank page
- Deleting a comment no longer results in a blank page
- When sign in fails, the error message no longer says the user doesn't exist
- `null` is no longer shown as a lastname for migrated cl1 users without last name
- Clicking on the table headers in the idea managers again swaps the sorting order as expected
- Typeform Survey now is properly usable on mobile

### Added

- Email notification control
  - Every user can opt-out from all recurring types of e-mails sent out by the platform by editing their profile
  - Emails can be fully disabled per type and per tenant (through S&S ticket)
- An widget that shows platform ideas can now be embedded on external sites
  - The style and content of the widget can be configured through admin > settings > widgets
  - Widget functionality is feature flagged as "widgets", on by default

### Changed

- Initial loading speed of the platform has drastically improved, particulary noticable on mobile
- New tenants have custom signup fields and survey feature enabled by default

## 2018-08-20

### Fixed

- The idea sidepane on the map correctly displays HTML again
- Editing your own comment no longer turns the screen blank
- Page tracking to segment no longer tracks the previous page instead of the current one
- Some browsers no longer break because of missing internationalization support
- The options of a custom field are now shown in the correct order

### Added

- A major overhaul of all citizen-facing pages to have significantly better accessibility (almost WCAG2 Level A compliant)
  - Keyboard navigation supported everywhere
  - Forms and images will work better with screen readers
  - Color constrasts have been increased throughout
  - A warning is shown when the color in admin settings is too low on constrast
  - And a lot of very small changes to increase WCAG2 compliance
- Archived projects are visible by citizens
  - Citizens can filter to see all, active or archived projects
  - Projects and project cards show a badge indicating a project is archived
  - In the admin, active and archived projects are shown separately
- A favicon can now be configured at the hidden location `/admin/favicon`
  - On android in Chrome, the platform can be added to the Android homescreen and will use the favicon as an icon
- Visitors coming through Onze Stad App now are trackable in analytics

### Changed

- All dropdown menus now have the same style
- The style of all form select fields has changed
- Page tracking to segment no longer includes the url as the `name` property (salesmachine)
- Font sizes throughout the citizen-facing side are more consistent

## 2018-08-03

### Fixed

- The landingpage header layout is no longer broken on mobile devices
- Yet another bug related to the landingpage not correctly redirecting the user to the correct locale
- The Page not found page was not found when a page was not found

### Added

- The 'Create an account' call to action button on the landing page now gets tracked

## 2018-08-02

### Fixed

- The browser no longer goes blank when editing a comment
- Redirect to the correct locale in the URL no longer goes incorrectly to `en`

## 2018-07-31

### Fixed

- The locale in the URL no longer gets added twice in certain conditions
- Various fixes to the rich text editor
  - The controls are now translated
  - Line breaks in the editor and the resulting page are now consistent
  - The editor no longer breaks form keyboard accessibility
  - The images can no longer have inconsistent widht/height ratio wich used to happen in some cases
  - The toolbar buttons have a label for accessibility
- A new tenant created in French no longer contains some untranslated content
- The tenant lifecycle stage is now properly included in `group()` calls to segment
- Comment body and various dynamic titles are secured against XSS attacks

### Added

- Ideas published on CitizenLab can now also be pushed to Onze Stad App news stream
- The rich text editor
  - Now support copy/paste of images
- Event descriptions now also support rich text
- When not signed in, the header shows a CTA to create an account
- A new smart group rule allows you to specify members than have participated (vote, comment, idea) in a certain project
- The admin now shows a "Get started" link to the knowledge base on the bottom left
- The Dutch platforms show a "fake door" to Agenda Setting in the admin navigation

### Changed

- The idea card now shows name and date on 2 lines
- The navbar now shows the user name next to the avatar
- The user menu now shows "My ideas" instead of "Profile page"

## 2018-07-12

### Fixed

- New text editor fixes various bugs present in old editor:
  - Typing idea texts on Android phones now works as expected
  - Adding a link to a text field now opens the link in a new window
  - Resizing images now works as expected
  - When saving, the editor no longer causes extra whitespace to appear
- A (too) long list of IE11 fixes: The platform is now fully usable on IE11
- The group count in the smart groups now always shows the correct number
- The admin dashboard is no longer too wide on smaller screens
- The home button on mobile is no longer always active
- Fix for page crash when trying to navigate away from 2nd signup step when one or more required fields are present

### Added

- The language is now shown in the URL at all times (e.g. `/en/ideas`)
- The new text editor enables following extras:
  - It's now possible to upload images through the text editor
  - It's now possible to add youtube videos through the text editor
- `recruiter` has been added to the UTM campaign parameters

### Know issues

- The controls of the text editor are not yet translated
- Posting images through a URL in the text editor is no longer possible
- Images that have been resized by IE11 in the text editor, can subsequently no longer be resized by other browsers

## 2018-06-29

### Fixed

- Facebook now correctly shows the idea image on the very first share
- Signing up with a google account that has no avatar configured now works again
- Listing the projects and ideas for projects that have more than 1 group linked to them now works again

### Added

- Voting Insights [beta]: Get inisghts into who's voting for which content
  - Feature flagged as 'clustering', disabled by default
  - Admin dashboard shows a link to the prototype
- Social sharing buttons on the project info page
- Usage of `utm_` parameters on social sharing to track sharing performance
- Various improvements to meta tags throughout the platform
  - Page title shows the unread notification count
  - More descriptive page titles on home/projects/ideas
  - Engaging generic default texts when no meta title/description are provided
  - Search engines now understand what language and region the platform is targeting
- Optimized idea image size for facebook sharing
- Sharing button for facebook messenger on mobile
- When you receive admin rights, a notification is shown
- `tenantLifecycleStage` property is now present in all tracked events to segment

### Changed

- Meta tags can't be changed through the admin panel anymore
- Social sharing buttons changed aspect to be more visible

## 2018-06-20

### Fixed

- Visual fixes for IE11 (more to come)
  - The text on the homepage doesn't fall outside the text box anymore
  - The buttons on the project page are now in the right place
  - In the projects pages, the footer is no longer behaving like a header
- When trying to add a timeline phase that overlaps with another phase, a more descriptive error is shown
- larsseit font is now always being loaded

### Added

- Smart groups allow admins to automatically and continuously make users part of groups based on conditions
- New user manager allows
  - Navigating through users by group
  - Moving, adding and removing users from/to (manual) groups
  - Editing the group details from within the user manager
  - Creating groups from within the user manager
  - Exporting users to excel by group or by selection
- Custom registration fields now support the new type "number"
- The city website url can now be specified in admin settings, which is used as a link in the footer logo

### Changed

- The checkbox copy at signup has changed and now links to both privacy policy and terms and conditions
- Improved styling of usermenu dropdown (the menu that opens when you click on the avatar in the navigation bar)

### Removed

- The groups page is no longer a separate page, but the functionality is part of the user manager

## 2018-06-11

### Fixed

- Notifications that indicate a status change now show the correct status name
- The admin pages editors support changing content and creating new pages again
- When searching in the invites, filters still work as expected
- The font has changed again to larsseit

### Added

- Accessibility improvements:
  - All images have an 'alt' attributes
  - The whole navbar is now usable with a keyboard
  - Modals can be closed with the escape key
  - The contrast of labels on white backgrounds has increased
- New ideas will now immediately be scraped by facebook
- When inviting a user, you can now pick projects for which the user becomes a moderator

### Changed

- The language switcher is now shown on the top right in the navbar

## 2018-05-27

### Fixed

- Sitemap now has the correct date format
- Empty invitation rows are no longer created when the given excel file contains empty rows
- Hitting enter while editing a project no longer triggers the delete button
- Registration fields on signup and profile editing are now always shown in the correct language
- The dropdown menu for idea sorting no longer gets cut off by the edge of the screen on small screens
- Saving a phase or continuous project no longer fails when participation method is not ideation

### Added

- Language selection now also has a regional component (e.g. Dutch (Belgium) instead of Dutch)
- Added noindex tag on pages that should be shown in Google
- A new 'user created' event is now being tracked from the frontend side
- It's now possible to use HTML in the field description of custom fields (no editor, only for internal usage)

## 2018-05-16

### Fixed

- Phases are now correctly active during the day specified in their end date
- On the new idea page, the continue button is now shown at all resolutions
- On the idea list the order-by dropdown is now correctly displayed at all resolutions.

### Added

- Project moderators can be specified in project permissions, giving them admin and moderation capabilities within that project only
  - Moderators can access all admin settings of their projects
  - Moderators can see they are moderating certain projects through icons
  - Moderators can edit/delete ideas and delete comments in their projects
- A correct meta description tag for SEO is now rendered
- The platforms now render sitemaps at sitemap.xml
- It is now possible to define the default view (map/cards) for every phase individually
- The tenant can now be configured with an extra `lifecycle_stage` property, visible in Admin HQ.
- Downloading ideas and comments xlsx from admin is now tracked with events
- The fragment system, to experiment with custom content per tenant, now also covers custom project descriptions, pages and individual ideas

### Changed

- It is no longer possible to define phases with overlapping dates
- Initial loading speed of the platform has improved

## 2018-04-30

### Fixed

- When posting an idea and only afterward signing in, the content originally typed is no longer lost
- An error is no longer shown on the homepage when using Internet Explorer
- Deleting a user is possible again

### Changed

- The idea manager again shows 10 ideas on one page, instead of 5
- Submit buttons in the admin no longer show 'Error' on the buttons themselves

### Removed

- The project an idea belongs to can no longer be changed through the edit idea form, only through the idea manager

## 2018-04-26

### Added

- Areas can now be created, edited and deleted in the admin settings
- The order of projects can now be changed through drag&drop in the admin projects overview
- Before signing up, the user is requested to accept the terms and conditions
- It's possible to experiment with platform-specific content on the landing page footer, currently through setup & support
- Images are only loaded when they appear on screen, improving page loading speed

### Fixed

- You can no longer click a disabled "add an idea" button on the timeline
- When accessing a removed idea or project, a message is shown

### Known issues

- Posting an idea before logging in is currently broken; the user is redirected to an empty posting form
- Social sharing is not consistently showing all metadata

## 2018-04-18

### Fixed

- Adding an idea at a specific location by clicking on the map is fixed

## 2018-04-09

### Fixed

- An idea with a location now centers on that location
- Map markers far west or east (e.g. Vancouver) are now positioned as expected
- Links in comment now correctly break to a new line when they're too long
- Hitting enter in the idea search box no longer reloads the page
- A survey project no longer shows the amount of ideas on the project card
- The navbar no longer shows empty space above it on mobile
- The report as spam window no longer scrolls in a weird way
- The project listing on the homepage no longer repeats the same project for some non-admin users
- Google/Facebook login errors are captured and shown on an error page
- Some rendering issues were fixed for IE11 and Edge, some remain
- An idea body with very long words no longer overlaps the controls on the right
- Project cards no longer overlap the notification menu

### Added

- A user can now edit and delete its own comments
- An admin can now delete a user's comment and specify the reason, notifying the user by notification
- Invitations
  - Admins can invite users by specifying comma separated email addresses
  - Admins can invite users with extra information by uploading an excel file
  - Invited users can be placed in groups, made admin, and given a specific language
  - Admins can specify a message that will be included in the email to the invited users
  - Admins receive a notification when invited users sign up
- Users receive a notification and email when their idea changes status
- Idea titles are now limited to 80 characters

### Known issues

- Adding an idea through the map does not position it correctly

## 2018-03-23

### Fixed

- Fixed padding being added on top of navigation bar on mobile devices

## 2018-03-22

### Fixed

- Idea creation page would not load when no published projects where present. Instead of the loading indicator the page now shows a message telling the user there are no projects.

## 2018-03-20

### Fixed

- Various visual glitches on IE11 and Edge
- Scrolling behviour on mobile devices is back to normal
- The admin idea manager no longer shows an empty right column by default

### Added

- Experimental raw HTML editing for pages in the admin at `/admin/pages`

## 2018-03-14

### Fixed

- When making a registration field required, the user can't skip the second sign up step
- When adding a registration field of the "date" type, a date in the past can now be chosen
- The project listing on the landing page for logged in users that aren't admin is fixed

### Added

- When something goes wrong while authenticating through social networks, an error page is shown

## 2018-03-05

### Added

- Limited voting in timeline phases
- Facebook app id is included in the meta headers

### Known issues

- When hitting your maimum vote count as a citizen, other idea cards are not properly updating untill you try voting on them
- Changing the participation settings on a continuous project is impossible

## 2018-02-26

### Fixed

- Project pages
  - Fixed header image not being centered
- Project timeline page
  - Fixed currently active phase not being selected by default
  - Fixed 'start an idea' button not being shown insde the empty idea container
  - Fixed 'start an idea' button not linking to the correct idea creation step
- Ideas and Projects filter dropdown
  - Fixed the dropdown items not always being clickable
- Navigation bar
  - Fixed avatar and options menu not showing on mobile devices

### Added

- Responsive admin sidebar
- Top navigation menu stays in place when scrolling in admin section on mobile devices

### Changed

- Project timeline
  - Better word-breaking of phases titles in the timeline

## 2018-02-22

### Fixed

- Idea page
  - Fixed voting buttons not being displayed when page is accessed directly
- Edit profile form page
  - Fixed broken input fields (first name, last name, password, ...)
  - Fixed broken submit button behavior
- Admin project section
  - Fixed default view (map or card) not being saved
  - Fixed save button not being enabled when an image is added or removed
- Project page
  - Fixed header navigation button of the current page not being highlighted in certain scenarios
  - Fixed no phase selected in certain scenarios
  - Fixed mobile timeline phase selection not working
- Idea cards
  - Fixed 'Load more' button being shown when no more ideas
- Project cards
  - Fixed 'Load more' button being shown when no more projects
- Idea page
  - Fixed faulty link to project page
- Add an idea > project selection page
  - Fixed broken layout on mobile devices

### Added

- Landing page
  - Added 'load more' button to project and idea cards
  - Added search, sort and filter by topic to idea cards
- Project card
  - Added ideas count
- Idea card
  - Added author avatar
  - Added comment count and icon
- Idea page
  - Added loading indicator
- Project page
  - Added loading indicator
  - Added border to project header buttons to make them more visible
- Admin page section
  - Added header options in rich-text editors

### Changed

- Navigation bar
  - Removed 'ideas' menu item
  - Converted 'projects' menu item into dropdown
  - Changed style of the 'Start an idea' button
- Landing page
  - Header style changes (larger image dimensions, text centered)
  - Removed 'Projects' title on top of project cards
- Project card
  - Changed project image dimensions
  - Changed typography
- Idea card
  - Removed image placeholder
  - Reduced idea image height
- Filter dropdowns
  - Height, width and alignment changes for mobile version (to ensure the dropdown is fully visible on smaller screens)
- Idea page
  - Improved loading behavior
  - Relocated 'show on map' button to sidebar (above sharing buttons)
  - Automatically scroll to map when 'show on map' button is clicked
  - Larger font sizes and better overall typography for idea and comment text
  - Child comments style changes
  - Child commenting form style change
  - Comment options now only visible on hover on desktop
- Project page
  - Improved loading behavior
  - Timeline style changes to take into account longer project titles
  - Changed copy from 'timeline' to 'process'
  - Changed link from projects/<projectname>/timeline to projects/<projectname>/process
  - Events header button not being shown if there are no events
- Add an idea > project selection page
  - Improved project cards layout
  - Improved mobile page layout

## 2018-01-03

### Fixed

- Updating the bio on the profile page works again
- 2018 can be selected as the year of events/phases
- The project dropdown in the idea posting form no longer shows blank values
- Reset password email

### Added

- Ideas can be edited by admins and by their author
- An idea shows a changelog with its latest updates
- Improved admin idea manager
  - Bulk update project, topics and statuses of ideas
  - Bulk delete ideas
  - Preview the idea content
  - Links through to viewing and editing the idea
- When on a multi-lingual platform, the language can be changed in the footer
- The project pages now show previews of the project events in the footer
- The project card now shows a description preview text, which is changeable through the admin
- Images are automatically optimized after uploading, to reduce the file size

### Changed

- Image dimensions have changed to more optimal dimensions

## 2017-12-13

### Fixed

- The ideas of deleted users are properly shown
- Slider to make users admins is again functional

### Added

- The idea show page shows a project link
- Mentions are operational in comments
- Projects can be deleted in the admin

### Changed

- Ideas and projects sections switched positions on the landing page

## 2017-12-06

### Fixed

- Phases and events date-picker no longer overlaps with the description text
- No longer needed to hard refresh if you visited al old version of the platform
- Inconsistency when saving project permissions has been fixed
- Bullet lists are now working in project description, phases and events
- The notifications show the currect user as the one taking the action

### Added

- Translators can use `orgName` and `orgType` variables everywhere
- Previews of the correct image dimension when uploading images

### Changed

- Lots of styling tweaks to the admin interface
- Behaviour of image uploads has improved

## 2017-11-23

### Fixed

- Loading the customize tab in the admin no longer requires a hard refresh

## 2017-11-22

### Fixed

- When saving a phase in the admin, the spinner stops on success or errors
- Deleting a user no longer breaks the idea listing, idea page and comments
- Better error handling in the signup flow
- Various bug fixes to the projects admin
- The switches that control age, gender, ... now have an effect on the signup flow.
- For new visitors, hard reloading will no longer be required

### Added

- Social Sign In with facebook and google. (Needs to be setup individually per customer)
- Information pages are reachable through the navbar and editable through the admin
- A partner API that allows our partners to list ideas and projects programmatically
- Ideas with a location show a map on the idea show page
- Activation of welcome and reset password e-mails

### Changed

- Changes to mobile menu layout
- Changes to the style of switches
- Better overall mobile experience for citizen-facing site

### Known issues

- If you visited the site before and the page did not load, you need to hard refresh.
- If the "Customize" tab in the admin settings does not load, reload the browser on that page

## 2017-11-01

### Fixed

- Various copy added to the translation system
- Fixed bug where image was not shown after posting an idea
- Loading behaviour of the information pages
- Fixed bug where the app no longer worked after visiting some projects

### Added

- Added groups to the admin
- Added permissions to projects
- Social sharing of ideas on twitter and (if configured for the platform) facebook
- Projects can be linked to certain areas in the admin
- Projects can be filtered by area on the projects page
- Backend events are logged to segment

### Changed

- Improved the styling of the filters
- Project description in the admin has its own tab
- Restored the landing page header with an image and configurable text
- Improved responsiveness for idea show page
- Maximum allowed password length has increased to 72 characters
- Newest projects are list first

## 2017-10-09

### Fixed

- The male/female gender selection is no longer reversed after registration
- On firefox, the initial loading animation is properly scaled
- After signing in, the state of the vote buttons on idea cards is now correct for the current user
- Fixed bug were some text would disappear, because it was not available in the current language
- Fixed bug where adding an idea failed because of a wrongly stored user language
- Fixed bug where removing a language in the admin settings fails
- Graphical glitches on the project pages

### Added

- End-to-end test coverage for the happy flow of most of the citizen-facing app interaction
- Automated browser error logging to be proactive on bugs
- An idea can be removed through the admin

### Changed

- The modal that shows an idea is now fullscreen and has a new animation
- New design for the idea show page
- New design for the comments, with animation and better error handling
- The "Trending" sorting algorithm has changed to be more balanced and give new ideas a better chance
- Slightly improved design of the page that shows the user profile

## 2017-09-22

### Fixed

- Bug where multiple form inputs didn't accept typed input
- Issues blocking the login process
- The success message when commenting no longer blocks you from adding another comment
- Clicking an internal link from the idea modal didn't work
- Responsiveness of filters on the ideas page
- Updating an idea status through the admin failed

### Added

- Initial loading animation on page load
- Initial version of the legal pages (T&C, privacy policy, cookie policy)
- All forms give more detailed error information when something goes wrong
- Full caching and significant speed improvements for all data resources

### Changed

- Refactoring and restyling of the landing page, idea cards and project cards
- Added separate sign in and sign up components
- Cleaned up old and unused code
- The navbar is no longer shown when opening a modal
- Lots of little tweaks to styling, UX and responsiveness

## 2017-09-01

### Fixed

- Saving forms in the admin of Projects will now show success or error messages appropriately
- The link to the guide has been hidden from the admin sidebar until we have a guide to link to

### Added

- Adding an idea from a project page will pre-fill parts of the new idea form
- The landing page now prompts user to add an Idea if there are none
- The landing page will hide the Projects block if there are none

### Changed

- Under-the-hood optimizations to increase the loading speed of the platform

## 2017-08-27

### Fixed

- Changing the logo and background image in admin settings works
- Platform works for users with an unsupported OS language

### Added

- Admin dashboard
- Default topics and idea statuses for newly deployed platforms
- Proper UX for handling voting without being signed in
- Meta tags for SEO and social sharing
- Better error handling in project admin

### Changed

- Projects and user profile pages now use slugs in the URL

## 2017-08-18

### Fixed

- Changing idea status in admin
- Signing up
- Proper rending of menu bar within a project
- Admin settings are properly rendered within the tab container
- Lots of small tweaks to rendering on mobile
- Default sort ideas on trending on the ideas index page

### Added

- Admin section in projects to CRUD phases
- Admin section in projects to CRUD events
- New navbar on mobile
- Responsive version of idea show page

### Changed

- Navbar design updated
- One single login flow experience instead of 2 separate ones (posting idea/direct)
- Admins can only specify light/dark for menu color, not the exact color

### Removed

- Facebook login (Yet to be added to new login flow, will be back soon)

## 2017-08-13

### Fixed

- Voting on cards and in an idea page
- Idea modal loading speed
- Unread notification counter

### Added

- New improved flow for posting an idea
- Admin interface for projects
- New design for idea and project cards
- Consistenly applied modal, with new design, for ideas
- Segment.io integration, though not all events are tracked yet

### Changed

- Idea URls now using slugs for SEO<|MERGE_RESOLUTION|>--- conflicted
+++ resolved
@@ -2,12 +2,9 @@
 
 ## Next release
 
-<<<<<<< HEAD
 ### Fixed
 
 - Typeform survey exports include nested question resuls
-=======
-/
 
 ## 2021-09-29
 
@@ -20,7 +17,6 @@
   - "Reset tags" button is moved to a menu
   - Removed "add" button from input sidebar and improved select hover state
 - Split 'Pages' tab in admin/settings into the 'Pages' and 'Policies' tabs. 'Pages' contains the about, FAQ and a11y statement pages, while 'Policies' contains the terms and conditions, privacy- and cookie policy. The 'Pages' tab will soon be replaced by a 'Navigation' tab with more customizability options as part of the upcoming nav-bar customization functionality. This is just a temporary in-between solution.
->>>>>>> fa062f08
 
 ## 2021-09-24
 
