--- conflicted
+++ resolved
@@ -1,11 +1,12 @@
 # Changelog
 
-<<<<<<< HEAD
+## 2022-05-17_2
+
 ## Fixed
 
 - [CL-717] Ongoing events now shown along with Upcoming events in the Home Page Events Widget and on the Events Page.
-=======
-## 17-05-22
+
+## 2022-05-17
 
 ### Fixed
 
@@ -35,7 +36,7 @@
 ### Added
 
 - [CL-750] Add feature to remove CL branding
->>>>>>> d3f7a240
+
 
 ## 2022-05-11
 
