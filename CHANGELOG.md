# Changelog

## 2022-05-16_2

### Changed

- [CL-667] Fixed RuboCop Style/FrozenStringLiteralComment offences

### Fixed

- [CL-775] Use correct link to conditions page
<<<<<<< HEAD
- [CL-776] Button in weekly moderator digest email now links to correct page
=======
- [CL-814] Faster user XLSX export.
>>>>>>> 941c495b

## 2022-05-16

### Fixed

- Using the rich text editor in a right-to-left language no longer mislaligns puctuation
- Fixed right-to-left alignment and margin issues for avatars, checkboxes, event, page headers, project card and form labels

## 2022-05-13

### Added

- [CL-750] Add feature to remove CL branding

## 2022-05-11

### Fixed

- [CL-711] Title text looking weird on insights start page

## 2022-05-10_3

### Fixed

- [CL-764] Empty navbar item titles in backoffice.

## 2022-05-10_2

### Changed

- Added RuboCop on CI and corrected many offences

## 2022-05-10

### Changed

- [CL-716] The new phase started emails/notifications are also sent out for information phases or when it's possible to take a poll.

### Fixed

- [CL-387] The folder show page is better readable on narrow screens now

## 2022-05-06_3

### Changed

- When a navbar item's title is customized for one locale, the other locales remain up to date with the latest translations.

### Fixed

- Titles of navbar items of demo platforms created with external templates, remain up to date with the latest translations.
- [CL-730] Changed confirmation email DOM to make lives of spam bots a bit harder

### Fixed

- [CL-181] Prevent forms from trying to save on clicking label
- The "send" button on the email campaign send page is now disabled after a single click, to prevent users from clicking it multiple times and potentially sending a campaign more than once

## 2022-05-06

### Added

- Pages can now be translated 'live' via Weglot
- It's now possible to escape the sign-up flow at any point. If a user account has already been created but not completed (due to e.g. missing email confirmation, verification, ...), the user will be signed out and can continue on signing in.

## 2022-05-05

### Fixed

- Fix timeline for Arabic languages ('right-to-left')
- Fix language selector cropping for Arabic languages ('right-to-left')

## 2022-05-04_3

### Changed

- Changed language-picker label text for Moroccan Arabic

## 2022-05-04_2

### Changed

- Security update: Rails 6.1.5.1

## 2022-05-04

### Changed

- City logo now in higher resolution.

### Fixed

- Fixed issue with budget field not showing in input form

### Fixed

- Make it possible to add a new language to the platform with configured banner custom button.

### Fixed

- Fixed accessibility issue with idea card filtering

## 2022-05-02

### Added

- Added more autocompletion to the password reset and profile settings form which assist in filling out information faster.
- Validation of content builder layouts: whitelist of URLs for video iframes.
- Sanitization of content builder layouts: HTML of text elements.

### Fixed

- Updated registration custom field copies to the latest values from Crowdin for all the tenants and templates.

## 2022-04-28

### Added

- Added support for the Moroccan Arabic language to the platform

### Fixed

- Start and end times for project phases now account for the user's local timezone, making sure users can still access and engage with projects when the start/end dates are valid for them locally. The default used UTC, so it was not a big issue in Europe (where we're mostly very close to UTC time), but could be a bigger issue in e.g. North and South America, where UTC offset could be 4 or 5 hours and this could cause projects to display as ended even if they should have been valid on the user's current local date.
- Fixed breakpoint issues in `admin/insights` and `admin/users`, where content would disappear under the sidebar for certain screen sizes.
- Added primary and secondary aria-labels to header and footer navigation elements to more clearly differentiate them to screen readers and other accessability tools

## 2022-04-25

### Changed

- 'Summary' dashboard: the 'Participation per project' and 'Participation per tag' work a little bit different. Now, if a project filter is active, the former will stay the same but highlight the selected project instead of showing the differences with other projects which were hard to interpret (analogous for 'Participation per tag').

## 2022-04-20

### Changed

- Changed titles on the admin messaging page to accomodate both SMS and email campaigns

### Fixed

- Added dynamic functionality to prevent a user from using the tab key to select images/videos/buttons that are currently hidden behind "show more" buttons. Those elements can now be tabbed to only when the text is expanded and they are visible visually
- Fixed accessibility issue regarding element order for screen readers in volunteer card
- Removed unnecessary additional alt text describing city logos in header, navbar, and delete account modal. The remaining alt tags are now more concise for users who use screen readers
- Properly disable SMS create/edit button if the message is empty
- In the verification step of the sign-up flow, the form inputs are now connected to the correct labels, which makes it easier to select the input fields (also possible by clicking the input labels now)
- Fixed a bug in the password signup flow where a user could skip accepting terms and conditions and privacy policy

## 2022-04-11

### Added

- Added support for the Croatian language to the platform

### Fixed

- Added additional areas of focus and outline to scroll-to links and buttons in editing Comments, Ideas display, and Events display for a11y compatability
- Added a tabIndex so the cookie consent banner will have a visual outline around it when focused, for a11y compatibility
- Fixed accessibility issue in modal window used to report a proposal as spam
- Fixed accessibility contrast issue for social media buttons
- Fixed accessibility issue regarding missing screen reader labels on text boxes
- Fixed bug in idea form for missing Proposed Budget field even when enabled
- Fixed accessibility issue in map ideas search
- The widget no longer links to ideas with the wrong domain

## 2022-04-04

### Fixed

- Fixed SurveyMonkey container height so survey questions are visible

## 2022-04-01

### Fixed

- Fixed bug in Ideas Map view that caused an infinite loop of requests when Idea sort order was changed

## 2022-04-04

### Fixed

- Fixed SurveyMonkey container height so survey questions are visible

## 2022-03-29

### Changed

- Vienna Saml button is temporarily disactivated

## 2022-03-24

### Added

- When phone sign in/up is enabled, email/phone field in the sign in/up forms now have validation of the email address/phone number and provides an error message when this validation fails.

### Fixed

- When you need to verify to comment on proposals, an error message with link to the sign in form is now shown again.
- Status labels are visible again in manual email campaigns list (Admin : Messaging : Custom)
- Custom email campaigns list properly accomodates longer translations in labels and buttons.

## 2022-03-23

### Added

- Add new topic/tag filter on homepage.

## 2022-03-22

### Fixed

- 'View' button sometimes freezing page in Navigation settings: should be fixed now.
- Bulk invites of invitees using only emails (no names specified) now succeeds again.

## 2022-03-21

### Added

- Put back secret pages-page

### Changed

- Project and folder moderators are allowed to list users (for the projects they moderate). This means that project and folder moderators are now also able to assignee assignees to ideas.
- 'Emails' tab in the admin sidebar renamed to 'Messaging' in anticipation of new SMS/texting functionality
- Removed 'most active users' graph
- When the locale of the current user is not present in a multiloc, fall back to the value for a locale of the same language (for example es-CL as picked language and a multiloc with es-ES).

### Fixed

- Insights with multiple projects: projects in topbar are now displayed in dropdown if there is more than one (before they were just displayed next to each other).
- HTML is fixed when machine translating HTML content returns bad HTML.

## 2022-03-15 (2)

### Fixed

- Idea forms and other things not rendering on various platforms

## 2022-03-15 (1)

### Fixed

- Fixed spacing issue between field name and 'optional' in input form

## 2022-03-14

### Fixed

- Rich text editor now works correctly with custom emails - the image description box no longer appears on the preview and image alignment works as expected.
- Fixed a performance issue that causes the users export to time out when there are lots of users registered on the platform

## 2022-03-11

### Fixed

- When viewing an idea in map view, "Go back" now returns to the map idea list instead of back to the project main page
- User profile page slug now anonymized when bulk inviting and Abbreviated User Names feature enabled.
- Rich text editor copy/paste issues should be resolved

## 2022-03-10

### Fixed

- Added informative message and sign in/sign up links to Idea Not Found page
- Added slight blur to logged-in header image. The logged-in header image is reused from the logged-out banner, and blur was added to make smaller banner images from the two-column layout look nice when fully stretched on the logged-in banner

## 2022-03-08

### Added

- Filter projects by topics

### Fixed

- FranceConnect test login
- Fixed issue with folder page responsiveness where right hand side gets cropped.

### Changed

- Fixed issue with folder page responsiveness where right hand side gets cropped.
- Use only user name in FranceConnect instead of full profile scope

## 2022-03-04

### Fixed

- Can now re-use tenant host URL immediately the tenant is deleted.
- Relevant error(s) now returned when tenant creation fails, for example due to host URL already being in use.
- Added temporary fix for the project page without permissions error where it doesn't recover after sign in.

## 2022-02-28

### Changed

- Non-moderating users cannot visit a folder page, when none of the projects inside are visible to them (e.g. due to group permissions)
- Non-moderating users cannot visit a folder page, when there are no projects inside
- Non-moderating users cannot visit a folder page, when the folder is a draft

## 2022-02-25

### Added

- SAML Single-Sign on (Vienna)

### Changed

- Language parameter added in Typeform. Allows for question branching in surveys based on user's language.

## 2022-02-23

### Changed

- The ideas overview on project/user and ideas index (/ideas) pages are properly keyboard navigable, implemented as a full-fledged tab system.
- The timeline of a project is now fully keyboard navigable
- The proposal button has no tooltip anymore when submitting new proposals is disabled. Instead, a warning message is shown.

### Added

- Ensure `nofollow` is added to all links added through the rich text editor, which makes them useless for backlink generation by bots

## 2022-02-21

### Added

- Support added for custom font not on Adobe Fonts

### Fixed

- Improved area filter layout on frontpage on mobile (now has correct padding), and used a smaller breakpoint for when filter goes below topbar.
- Enalyzer URL validation now has greater flexibility

### Added

- Support added for email and user ID parameters in SmartSurvey

### Changed

- Icons don't have wrong/empty descriptions linked to them anymore, which improves the user experience for screen readers.
- Icons that work as button (like the vote button, the bell in the notification menu, etc.) all have accompanying descriptions so we provide more information about these buttons to people using screen readers.

## 2022-02-17

### Changed

- Removes support for category detection in Insights. \[IN-717\]

### Fixed

- Customizable navbar is now feature flagged, meaning it can be enabled or disabled in AdminHQ

## 2022-02-14

### Added

- It is now possible to add `alt` text to images in the Quill rich text editor

## 2022-02-11

### Changed

- More descriptive and consistent error messages in the sign up and sign in flow.

## 2022-02-08

### Fixed

- Typeform surveys now display properly on mobile devices
- Remove periods from non-Latin URL slugs

### Added

- Folder slugs (URLs) can now be customized

## 2022-02-07

### Changed

- Removes support for the (deprecated) Clustering feature. 💐 \[IN-688\]
- Remove the word 'del' from NL profanity list

### Fixed

- Always show color and opacity inputs
- Truncate user count in banner bubble if value is over 10k

## 2022-02-04

### Added

- Re-enable homepage filter tabs now that translations are working

### Fixed

- Color contrast issue (accessibility): the number of total votes needed for a proposal to be considered, shown on the proposal card, has a darker color. This makes it easier to see this information.

## 2022-02-02

### Added

- Projects on homepage can now be filtered by 'Active', 'Archived' or 'All' through a tab system

## 2022-02-01

### Changed

- Improved `alt` text for logo images on the platform
- Anonymization of users (using initials avatars, different set of face avatars, different set of first and last names, making anonymous users easier to identify through their email)
- Updated CC license in Vienna basemap attribution and increased maximum zoom level to 20.

# Fixed

- An issue that prevented Que from starting up was solved by updating the bootsnap gem to the latest version

## 2022-01-24

### Changed

- Insights Network Visualisation changes:
  - The network is now flat and shows all keywords at once
  - The colors of the keywords depend on the cluster they are part of
  - The more important links between keywords are shown in the network

## 2022-01-18

### Changed

- Removes support for the (deprecated) Tagging feature, the forerunner of today's Insights. 🕯 \[IN-661\]

## 2022-01-14

### Changed

- Dashboard and reports vertical bar charts are now sorted
- Automatic tagging in Insights also takes the title into account (instead of only the content).

### Fixed

- Resolution for basemap.at

## 2022-01-12

### Added

- Users are now able to cancel tag suggestion scan on the Insights Edit screen
- Added `secure` flag to cookies
- Support basemap.at as tile provider

### Fixed

- Fixed issue with exporting surveys as XLSX sheets, when the typeform survey URI includes a '#' character.
- Styling of the text above the avatar bubbles at the bottom of the landing page works again when there's a customized text.
- Styling bugs for the two-column layout
- Bug where tile provider of a project becomes unchangeable after the map config has been edited has been fixed.

### Changed

- Updated Cookie Policy page

## 2022-01-10

### Added

- Configure sign-up button (custom link) on homepage banner

### Changed

- Dashboard and report bar charts are now more easily readable - values appear on top or next to the bars instead of inside of them. Comparisons between project and platform values are now only visible in the report tooltips and do not break the chart itself.

### Fixed

- Using a custom tile provider should work now.
- Registration form with a date field doesn't crash anymore

## 2022-01-06

### Fixed

- Changing the values for Registration helper text and Account confirmation in Admin > Settings > Registration doesn't cause other values to be erased anymore.

## 2022-01-05

### Changed

- Improved the user interface of the Registration tab in the Admin settings

## 2021-12-23

### Added

- Adding pages in 'Navigation' tab in settings now possible, changing names of navbar items now works, removed 'secret pages-page'.
- Different layouts for the homepage banner (for signed-out users)
- Preview functionality for the image of the homepage banner in the back-office

### Fixed

- Saving of homepage banner image overlay color and opacity

## 2021-12-22

### Fixed

- Notifications of inappropriate content now link to the item containing the flagged content

## 2021-12-16

### Added

- Ability to scan all post, recently added posts and not tagged posts in Insights

## 2021-12-15

### Fixed

- Severe code-injection vulnerability
- More small copy changes for customizable navbar, made styling Navigation tab consistent with other tabs, re-enabled slug editing on secret pages-page.

## 2021-12-10

- Copy for customizable navbar

## 2021-12-09

### Added

- Customizable navbar

## 2021-12-08

### Changed

- Improved the structure and copy of the Admin > Settings > Customize page.

### Fixed

- Insights scan category button no longer appears when the insights nlp feature flag is disabled

## 2021-11-30

### Added

- Insights loading indicator on category scan

### Fixed

- Password reset emails sometimes took a long time to be send out, they are now processed much faster (even when the background job queue has lots of items).

## 2021-11-25

### Added

- New translations from Crowdin.
- Sign-up flow: Not activating any custom registration fields no longer breaks sign-up. Refreshing page during sign-up flow no longer creates an unregistered user.

## 2021-11-22

### Changed

- Enable/disable avatars in homepage banner
- Increased size of city logo in the footer

### Fixed

- Links to ideas in admin digest emails work again
- Votes statistics not showing up in the dashboard for some admins and project moderators.

## 2021-11-16

### Fixed

- Custom topics are not displayed as filters on the proposals overview page.

### Added

- Added a tooltip in the survey project settings with a link to a support article that explains how to embed links in Google forms
- Input count to Insights View screen

### Changed

- Add clarification tooltips to Insights View screen
- When a user account is deleted, visits data associated to that account are now removed from Matomo.

## 2021-11-11

### Changed

- Improvements to the loading speed of the landing page and some items with dropdown menus in the navigation bar.

## 2021-11-05

### Fixed

- Dashboard issue where the current month did not appear for certain time zones

## 2021-11-04

### Added

- New translations from Crowdin.

## 2021-11-03

### Fixed

- Microsoft Form survey iframes no longer auto-focus on the form
- Stop confusing Serbian Latin and Cyrillic in back locales.

## 2021-11-01

### Changed

- The whole input card in Insight View screen is now clickable
- Inputs list component in Insights View screen now shows active filters at all times
- Insights Network Visualisation changes:
  - Reduced space between clusters
  - Increased font size for keywords labels
  - It is now possible to de-select keywords by clicking on them twice

### Fixed

- If there's an error message related to the project title, it goes away if the title is edited (and only shows again if we submit and the error isn't fixed).

## 2021-10-27

### Changed

- Removed the unused '/ideas/new' route

### Fixed

- Sorting order and list/map view settings of ideas are available again if voting is disabled.
- Project phase started emails and notifications.

## 2021-10-26

### Added

- Limit number of downvotes.

### Changed

- Improved quality of Idea and App Header Images
- Idea cards in the map view only show the downvote icon when downvoting is enabled or when it's disabled and it's disabled for a different reason than explicit turning off of the downvoting functionality.
- Now also for idea cards on the map view: the comment icon on an idea card is only shown when commenting in the project is enabled or there's at least one idea with a comment.

### Fixed

- The event cards now rearrange themselves vertically on mobile / small screens. Before they were always arranged horizontally. This fixed the issue of them going off-screen when there is not enough screen space.

## 2021-10-25

### Changed

- The comment icon on an idea card is only shown when commenting in the project is enabled or there's at least one idea with a comment.
- Increased Microsoft Forms survey width

### Fixed

- Insights table approve button no longer appears when there are no suggested tags
- Insights tags are now truncated when they are too long
- Insights posts cards on View screen no longer display text with different font-sizes
- Insights posts in table are no longer sorted by default

## 2021-10-20

### Changed

- PII (Personally Identifiable Information) data, if any, are now removed from Segment when a user account is deleted.

## 2021-10-19

### Changed

- Tags which do not contain any inputs are no longer visible on the Insights View screen
- PII (Personally Identifiable Information) data, if any, are now removed from Intercom when a user account is deleted.

### Added

- Added export functionality to Insights View screen inputs list

## 2021-10-15

### Changed

- Project reports are no longer available in the dashboard section. Instread, they can be found in the Reporting section of tha admin.

### Fixed

- Platform is now accepting valid Microsoft Form survey links with custom subdomains
- When user goes to the url of an Insight that no longer exist, they get redirected to the Insights List screen.

## 2021-10-14

### Fixed

- File uploads for ideas, projects, events, folders

## 2021-10-13 (2)

### Fixed

- Validation and functioning of page forms are fixed (forms to change the fixed/legal pages such as the FAQ, T&C, privacy policy, etc.).

## 2021-10-13

### Added

- Users can now change their name after validation with FranceConnect
- Permit embedding of videos from dreambroker in rich-text editor content.
- Possibility to create an Insights tag from selected filters in the Insights View screen

## 2021-10-12

### Added

- Added Serbian (Cyrillic) to platform

## 2021-10-11

### Added

- Insights View screen and visualization
- Users can now change their name after validation with FranceConnect

## 2021-10-06

### Fixed

- Issue with user deletion

### Added

- Initial blocked words lists for Luxembourgish and Italian.
- Added Luxembourgish translations.

## 2021-10-05

### Added

- Blocked words lists for Luxembourgish and Italian (which allows the profanity blocker feature).

### Changed

- Removed 'FAQ' and 'About' from the footer.
- Removed links to other pages at the bottom of the fixed and legal pages (Cookie policy, T&C, etc.)
- Removed the YES/NO short feedback form in the footer (as it wasn't working)

## 2021-10-01

### Fixed

- Typeform export from the platform shows the answers to all questions again.

## 2021-09-29

### Changed

- Insights Edit screen improvements
  - Added tooltip in the tags sidebar
  - Added quick delete action to category button in the categories sidebar
  - "Detect tags" button only shows if there are tags detected
  - "Reset tags" button is moved to a menu
  - Removed "add" button from input sidebar and improved select hover state
- Split 'Pages' tab in admin/settings into the 'Pages' and 'Policies' tabs. 'Pages' contains the about, FAQ and a11y statement pages, while 'Policies' contains the terms and conditions, privacy- and cookie policy. The 'Pages' tab will soon be replaced by a 'Navigation' tab with more customizability options as part of the upcoming nav-bar customization functionality. This is just a temporary in-between solution.

## 2021-09-24

### Added

- SmartSurvey integration

## 2021-09-22

### Changed

- Very short phases are now shown slightly bigger in the timeline, and projects with many phases will display the timeline correctly.

### Fixed

- Cookie popup can be closed again.

## 2021-09-21

### Added

- Permit embedding of videos from videotool.dk in rich-text editor content.

### Changed

- Project moderators have access to the 'Reporting' tab of the admin panel for their projects.

### Fixed

- The category columns in input `xlsx` exports (insights) are now ordered as presented in the application.

## 2021-09-14

### Changed

- Mobile navbar got redesigned. We now have a 'More' button in the default menu that opens up a full mobile menu.

## 2021-09-13

### Added

- Insights table export button. Adds the ability to export the inputs as xlsx for all categories or a selected one.

### Fixed

- Fixes issue where user name will sometimes appear as "undefined"

## 2021-09-06

### Added

- Keyboard navigation improvements for the Insights Edit view
- Added the internal machinery to support text network analyses in the end-to-end flow.

### Fixed

- '&' character now displays correctly in Idea description and Project preview description.
- Fixes user export with custom fields

## 2021-09-03

### Fixed

- Ghent now supports mapping 25 instead of 24 neighbourhouds

## 2021-09-02

### Fixed

- Setting DNS records when the host is changed.
- Smart group rules for participation in project, topic or idea status are now applied in one continuous SQL query.

### Changed

- The rule values for participation in project, topic or idea status, with predicates that are not a negation, are now represented as arrays of IDs in order to support specifying multiple projects, topics or idea statuses (the rule applies when satisfied for one of the values).

## 2021-09-01

### Fixed

- When voting is disabled, the reason is shown again

## 2021-08-31

### Added

- When signing up with another service (e.g. Google), the platform will now remember a prior language selection.

### Fixed

- Accessibility: voting buttons (thumbs) have a darker color when disabled. There's also more visual distinction between voting buttons on input cards when they are enabled and disabled.
- Accessibility: The default background color of the last "bubble" of the avatars showing on e.g. the landing page top banner is darker, so the contrast with its content (number of remaining users) is clearer.
- Accessibility: the text colors of the currently selected phase in a timeline project are darker to improve color contrast to meet WCAG 2.1 AA requirements.
- Accessibility: the status and topics on an input (idea) page are more distinctive compared to its background, meeting WCAG 2.1 AA criteria.
- Verification using Auth0 method no longer fails for everyone but the first user

## 2021-08-30

### Added

- New Insights module containing Insights end-to-end flow

## 2021-08-26

### Added

- Microsoft Forms integration

## 2021-08-20

### Fixed

- Survey options now appear as expected when creating a new survey project
- Adds a feature flag to disable user biographies from adminHQ

## 2021-08-18

### Added

- Added Italian to platform
- Support for a new verification method specifically for Ghent, which lets users verify using their rijksregisternummer
- Improved participatory budgeting:
  - Support for new virtual currencies (TOK: tokens, CRE: credits)
  - A minimum budget limit can be configured per project, forcing citizens to fill up their basket to some extent (or specify a specific basket amount when minimum and maximum budget are the same)
  - Copy improvements

## 2021-08-11

### Fixed

- When considering to remove a flag after updating content, all relevant attributes are re-evaluated.
- Issues with viewing notifications and marking them as read.

## 2021-08-09

### Fixed

- The preheader with a missing translation has been removed from user confirmation email

### Fixed

- When you sign up with Google, the platform will now automatically use the language of your profile whenever possible
- Fixed invalid SQL queries that were causing various issues throughout the platforms (Part I). (IN-510)

## 2021-08-05

### Added

- Added message logging to monitor tenant creation status (shown in admin HQ).

### Changed

- No default value for the lifecycle stage is prefilled, a value must be explicitly specified.
- Changing the lifecycle stage from/to demo is prohibited.
- Only tenant templates that apply without issues are released.
- On create validation for authors was replaced by publication context, to allow templates to successfully create content without authors.

## 2021-08-04

### Fixed

- Certain characters in Volunteer Cause titles prevented exporting lists of volunteers to Excel from admin/projects/.../volunteering view.
- Limit of 10 events under projects and in back office
- Events widget switch being shown in non-commercial plans

## 2021-07-30

### Added

- Configured dependabot for the frontend, a tool that helps keeping dependencies up to date.
- Added events overview page to navigation menu, which can be enabled or disabled.
- Added events widget to front page, which can be enabled or disabled (commercial feature).

## 2021-07-16

### Added

- Auto-detection of inappropriate content (in beta for certain languages). Flagged content can be inspected on the admin Activity page. The setting can be toggled in the General settings tab.

### Fixed

- On the admin activity page (/admin/moderation), items about proposals now correctly link to proposals (instead of to projects). Also, the copy of the links at the end of the item rows is now correct for different types of content (correct conjugation of 'this post', 'this project', etc. for all languages).

## 2021-07-14

### Added

- Project phases now have their own URLs, which makes it possible to link to a specific phase

### Fixed

- Blocked words for content that can contain HTML
- Searching users after sorting (e.g. by role)

## 2021-07-09

### Changed

- The admin Guide link goes to the support center now instead of to /admin/guide

## 2021-07-02

### Fixed

- Instances where the user name was "unknown author"

### Changed

- Removed the slogan from the homepage footer

## 2021-06-30

### Changed

- Users can no longer leave registration before confirming their account. This should prevent bugs relative to unconfirmed users navigating the platform.

## 2021-06-29

### Fixed

- Map: Fix for ideas that only have coordinates but no address not being shown on the map
- Map: Fix for 'click on the map to add your input' message wrongfully being shown when idea posting is not allowed
- Sign-up flow: Fix for bug that could cause the browser to freeze when the user tried to complete the custom fields step
- Project description: Fix for numbered and unnumbered lists being cut off
- Project Managers can now upload map layers.

### Changed

- Map: When an idea is selected that is hidden behind a cluster the map now zooms in to show that marker
- Map: Idea marker gets centered on map when clicked
- Map: Larger idea box on bigger desktop screens (width > 1440 pixels)
- Idea location: Display idea location in degrees (°) minutes (') seconds ('') when the idea only has coordinates but no address
- Sign-up flow: Show loading spinner when the user clicks on 'skip this step' in the sign-up custom fields step
- Image upload: The default max allowed file size for an image is now 10 Mb instead of 5 Mb

### Added

- 'Go back' button from project to project folder (if appropriate).

## 2021-06-22

### Changed

- Project managers that are assigned to a project and/or its input now lose those assignments when losing project management rights over that project.

### Fixed

- Input manager side modal scroll.

## 2021-06-18

### Fixed

- Privacy policy now opens in new tab.
- Landing page custom section now uses theme colors.
- Buttons and links in project description now open internal links in the same tab, and external links in a new tab.

## 2021-06-16

### Fixed

- Project moderators can no longer see draft projects they don't moderate in the project listing.
- The content and subject of the emails used to share an input (idea/issue/option/contribution/...) do now include the correct input title and URL.
- Sharing new ideas on Facebook goes faster
- Manual campaigns now have the layout content in all available languages.

## 2021-06-11

### Fixed

- Facebook button no longer shows when not configured.

## 2021-06-10

### Fixed

- Creating invites on a platform with many heavy custom registration fields is no longer unworkably slow

## 2021-06-09

### Added

- New citizen-facing map view

## 2021-06-08

### Fixed

- Ordering by ideas by trending is now working.
- Ordering by ideas votes in the input manager is now working.

## 2021-06-07

### Added

- Qualtrics surveys integration.

### Changed

- Project Events are now ordered chronologically from latest to soonest.

### Fixed

- Visibility Labels in the admin projects list are now visible.
- Tagged ideas export is fixed.
- Updating an idea in one locale does not overwrite other locales anymore

## 2021-05-28

### Fixed

- Project Events are now ordered chronologically from soonest to latest.

## 2021-05-27

### Fixed

- Project access rights management are now visible again.

## 2021-05-21

### Added

- Profanity blocker: when posting comments, input, proposals that contain profane words, posting will not be possible and a warning will be shown.

## 2021-05-20

### Fixed

- Excel exports of ideas without author

## 2021-05-19

### Added

- Support for Auth0 as a verification method

## 2021-05-18

### Fixed

- Active users no longer need confirmation

## 2021-05-14

### Fixed

- Fixed an issue causing already registered users to be prompted with the post-registration welcome screen.

## 2021-05-11

### Added

- Added polls to the reporting section of the dashboards

## 2021-05-10

### Changed

- Invited or verified users no longer require confirmation.

## 2021-05-07

### Fixed

- Spreasheet exports throughout the platform are improved.

### Added

- City Admins can now assign any user as the author of an idea when creating or updating.
- Email confirmation now happens in survey and signup page sign up forms.

## 2021-05-06

### Fixed

- Idea export to excel is no longer limited to 250 ideas.

## 2021-05-04

### Fixed

- Fixed issues causing email campaigns not to be sent.

## 2021-05-03

### Changed

- Users are now prompted to confirm their account after creating it, by receiving a confirmation code in their email address.

### Added

- SurveyXact Integration.

## 2021-05-01

### Added

- New module to plug email confirmation to users.

## 2021-04-29

### Fixed

- Editing the banner header in Admin > Settings > General, doesn't cause the other header fields to be cleared anymore

## 2021-04-22

### Fixed

- After the project title error appears, it disappears again after you start correcting the error

## 2021-03-31

### Fixed

- Customizable Banner Fields no longer get emptied/reset when changing another.

### Added

- When a client-side validation error happens for the project title in the admin, there will be an error next to the submit button in addition to the error message next to the input field.

## 2021-03-25

### Fixed

- The input fields for multiple locales provides an error messages when there's an error for at least one of the languages.

## 2021-03-23

### Fixed

- Fix for broken sign-up flow when signing-up through social sign-on

## 2021-03-19

### Fixed

- Admin>Dashboard>Users tab is no longer hidden for admins that manage projects.
- The password input no longer shows the password when hitting ENTER.
- Admin > Settings displays the tabs again

### Changed

- Empty folders are now shown in the landing page, navbar, projects page and sitemap.
- The sitemap no longer shows all projects and folder under each folder.
- Images added to folder descriptions are now compressed, reducing load times in project and folder pages.

### Added

- Allows for sending front-end events to our self-hosted matomo analytics tool

## 2021-03-16

### Changed

- Automatic tagging is functional for all clusters, and enabled for all premium customers

### Added

- Matomo is enabled for all platforms, tracking page views and front-end events (no workshops or back-end events yet)

## 2021-03-11

### Changed

- Tenants are now ordered alphabetically in AdminHQ
- Serbian (Latin) is now a language option.

## 2021-03-10

### Added

- CitizenLab admins can now change the link to the accessibility statement via AdminHQ.
- "Reply-to" field in emails from campaigns can be customized for each platform
- Customizable minimal required password length for each platform

## 2021-03-09

### Fixed

- Fixed a crash that would occur when tring to add tags to an idea

## 2021-03-08

### Fixed

- Phase pages now display the correct count of ideas (not retroactive - will only affect phases modified from today onwards).

## 2021-03-05

### Changed

- Changed the default style of the map
- Proposals/Initiatives are now sorted by most recent by default

### Added

- Custom maps (Project settings > Map): Admins now have the capability to customize the map shown inside of a project. They can do so by uploading geoJson files as layers on the map, and customizing those layers through the back-office UI (e.g. changing colors, marker icons, tooltip text, sort order, map legend, default zoom level, default center point).

### Fixed

- Fixed a crash that could potentially occur when opening an idea page and afterwards going back to the project page

## 2021-03-04

### Added

- In the admin (Settings > Registration tab), admins can now directly set the helper texts on top of the sign-up form (both for step 1 and 2).
- The admin Settings > Homepage and style tab has two new fields: one to allow customization for copy of the banner signed-in users see (on the landing page) and one to set the copy that's shown underneath this banner and above the projects/folders (also on the landing page).
- Copy to clarify sign up/log in possibilities with phone number

### Changed

- The admin Settings > Homepage and style tab has undergone copy improvements and has been rearranged
- The FranceConnect button to login, signup or verify your account now displays the messages required by the vendor.
- Updated the look of the FranceConnect button to login, signup or verify your account to feature the latests changes required by the vendor.

### Fixed

- Downvote button (thumbs down) on input card is displayed for archived projects

## 2021-03-03

### Added

- Users are now notified in app and via email when they're assigned as folder administrators.

## 2021-03-02

### Fixed

- Don't show empty space inside of the idea card when no avatar is present

### Added

- Maori as languages option

### Changed

- Improved layout of project event listings on mobile devices

## 2021-02-26

### Fixed

- France Connect button hover state now complies with the vendor's guidelines.

## 2021-02-24

### Fixed

- The project page no longer shows an eternal spinner when the user has no access to see the project

## 2021-02-18

### Added

- The password fields show an error when the password is too short
- The password fields have a 'show password' button to let people check their password while typing
- The password fields have a strength checker with appropriate informative message on how to increase the strength
- France Connect as a verification method.

### Fixed

- Notifications for started phases are no longer triggered for unpublished projects and folders.

## 2021-02-17

### Changed

- All input fields for multiple locales now use the components with locale switchers, resulting in a cleaner and more compact UI.
- Copy improvements

## 2021-02-12

### Fixed

- Fixed Azure AD login for some Azure setups (Schagen)

### Changed

- When searching for an idea, the search operation no longer searches on the author's name. This was causing severe performance issues and slowness of the paltforms.

## 2021-02-10

### Added

- Automatic tagging

## 2021-02-08

### Fixed

- Fixed a bug preventing registration fields and poll questions from reordering correctly.
- Fixed a bug causing errors in new platforms.

## 2021-02-04

### Fixed

- Fixed a bug causing the projects list in the navbar and projects page to display projects outside of folders when they're contained within them.

## 2021-01-29

### Added

- Ability to redirect URLs through AdminHQ
- Accessibility statement link in the footer

### Fixed

- Fixed issue affecting project managers that blocked access to their managed projects, when these are placed inside a folder.

## 2021-01-28

### Fixed

- A bug in Admin project edit page that did not allow a user to Go Back to the projects list after switching tabs
- Scrolling on the admin users page

## 2021-01-26

### Added

- Folder admin rights. Folder admins or 'managers' can be assigned per folder. They can create projects inside folders they have rights for, and moderate/change the folder and all projects that are inside.
- The 'from' and 'reply-to' emails can be customized by cluster (by our developers, not in Admin HQ). E.g. Benelux notification emails could be sent out by notifications@citizenlab.eu, US emails could be sent out by notifications@citizenlab.us etc., as long as those emails are owned by us. We can choose any email for "reply-to", so also email addresses we don't own. This means "reply-to" could potentially be configured to be an email address of the city, e.g. support@leuven.be. It is currently not possible to customize the reply-to (except for manual campaigns) and from fields for individual tenants.
- When a survey requires the user to be signed-in, we now show the sign in/up form directly on the page when not logged in (instead of the green infobox with a link to the sign-up popup)

### Fixed

- The 'reply-to' field of our emails showed up twice in recipient's email clients, now only once.

### Changed

- Added the recipient first and last name to the 'to' email field in their email client, so not only their email adress is shown.
- The links in the footer can now expand to multiple lines, and therefore accomodate more items (e.g. soon the addition of a link to the accesibility statement)

## 2021-01-21

### Added

- Added right-to-left rendering to emails

## 2021-01-18

### Fixed

- Access rights tab for participatory budget projects
- Admin moderation page access

## 2021-01-15

### Changed

- Copy improvements across different languages

## 2021-01-14

### Added

- Ability to customize the input term for a project

### Changed

- The word 'idea' was removed from as many places as possible from the platform, replaced with more generic copy.

## 2021-01-13

### Changed

- Idea cards redesign
- Project folder page redesign
- Project folders now have a single folder card image instead of 5 folder images in the admin settings
- By default 24 instead of 12 ideas or shown now on the project page

## 2020-12-17

### Fixed

- When creating a project from a template, only templates that are supported by the tenant's locale will show up
- Fixed several layout, interaction and data issues in the manual tagging feature of the Admin Processing page, making it ready for external use.
- Fixed project managers access of the Admin Processing page.

### Added

- Admin activity feed access for project managers
- Added empty state to processing list when no project is selected
- Keyboard shortcut tooltip for navigation buttons of the Admin Processing page

### Changed

- Reduced spacing in sidebar menu, allowing for more items to be displayed
- Style changes on the Admin Processing page

## 2020-12-08

### Fixed

- Issues with password reset and invitation emails
- No more idea duplicates showing up on idea overview pages
- Images no longer disappear from a body of an idea, or description of a project on phase, if placed at the bottom.

### Changed

- Increased color contrast of inactive timeline phases text to meet accesibility standard
- Increased color contrast of event card left-hand event dates to meet accesibility standard
- Increased color contrast of List/Map toggle component to meet accesibility standard

### Added

- Ability to tag ideas manually and automatically in the admin.

## 2020-12-02

### Changed

- By default the last active phase instead of the last phase is now selected when a timeline project has no active phase

### Fixed

- The empty white popup box won't pop up anymore after clicking the map view in non-ideation phases.
- Styling mistakes in the idea page voting and participatory budget boxes.
- The tooltip shown when hovering over a disabled idea posting button in the project page sticky top bar is no longer partially hidden

## 2020-12-01

### Changed

- Ideas are now still editable when idea posting is disabled for a project.

## 2020-11-30

### Added

- Ability to create new and edit existing idea statuses

### Fixed

- The page no longer refreshes when accepting the cookie policy

### Changed

- Segment is no longer used to connect other tools, instead following tools are integrated natively
  - Google Analytics
  - Google Tag Manager
  - Intercom
  - Satismeter
  - Segment, disabled by default
- Error messages for invitations, logins and password resets are now clearer.

## 2020-11-27

### Fixed

- Social authentication with Google when the user has no avatar.

### Changed

- Random user demographics on project copy.

## 2020-11-26

### Added

- Some specific copy for Vitry-sur-Seine

## 2020-11-25

### Fixed

- Sections with extra padding or funky widths in Admin were returned to normal
- Added missing copy from previous release
- Copy improvements in French

### Changed

- Proposal and idea descriptions now require 30 characters instead of the previous 500

## 2020-11-23

### Added

- Some specific copy for Sterling Council

### Fixed

- The Admin UI is no longer exposed to regular (and unauthenticated) users
- Clicking the toggle button of a custom registration field (in Admin > Settings > Registration fields) no longer duplicated the row
- Buttons added in the WYSIWYG editor now have the correct color when hovered
- The cookie policy and accessibility statement are not editable anymore from Admin > Settings > Pages

### Changed

**Project page:**

- Show all events at bottom of page instead of only upcoming events
- Reduced padding of sticky top bar
- Only show sticky top bar when an action button (e.g. 'Post an idea') is present, and you've scrolled past it.

**Project page right-hand sidebar:**

- Show 'See the ideas' button when the project has ended and the last phase was an ideation phase
- Show 'X ideas in the final phase' when the project has ended and the last phase was an ideation phase
- 'X phases' is now clickable and scrolls to the timeline when clicked
- 'X upcoming events' changed to 'X events', and event count now counts all events, not only upcoming events

**Admin project configuration page:**

- Replaced 'Project images' upload widget in back-office (Project > General) with 'Project card image', reduced the max count from 5 to 1 and updated the corresponding tooltip with new recommended image dimensions

**Idea page:**

- The map modal now shows address on top of the map when opened
- Share button copy change from "share idea" to "share"
- Right-hand sidebar is sticky now when its height allows it (= when the viewport is taller than the sidebar)
- Comment box now has an animation when it expands
- Adjusted scroll-to position when pressing 'Add a comment' to make sure the comment box is always fully visible in the viewport.

**Other:**

- Adjusted FileDisplay (downloadable files for a project or idea) link style to show underline by default, and increased contrast of hover color
- Reduced width of DateTimePicker, and always show arrows for time input

## 2020-11-20 (2)

### Fixed

- The project header image is screen reader friendly.
- The similar ideas feature doesn't make backend requests anymore when it's not enabled.

### Changed

- Areas are requested with a max. of 500 now, so more areas are visible in e.g. the admin dashboard.

## 2020-11-18

### Added

- Archived project folder cards on the homepage will now have an "Archived" label, the same way archived projects do\
- Improved support for right-to-left layout
- Experimental processing feature that allows admins and project managers to automatically assign tags to a set of ideas.

### Fixed

- Projects without idea sorting methods are no longer invalid.
- Surveys tab now shows for projects with survey phases.

### Changed

- Moved welcome email from cl2-emails to cl2-back

## 2020-11-16

### Added

- Admins can now select the default sort order for ideas in ideation and participatory budgeting projects, per project

### Changed

- The default sort order of ideas is now "Trending" instead of "Random" for every project if left unchanged
- Improved sign in/up loading speed
- Removed link to survey in the project page sidebar when not logged in. Instead it will show plain none-clickable text (e.g. '1 survey')

### Fixed

- Custom project slugs can now contain alphanumeric Arabic characters
- Project Topics table now updates if a topic is deleted or reordered.
- Empty lines with formatting (like bold or italic) in a Quill editor are now removed if not used as paragraphs.

## 2020-11-10

### Added

#### Integration of trial management into AdminHQ

- The lifecycle of the trials created from AdminHQ and from the website has been unified.
- After 14 days, a trial platform goes to Purgatory (`expired_trial`) and is no longer accessible. Fourteen days later, the expired trial will be removed altogether (at this point, there is no way back).
- The end date of a trial can be modified in AdminHQ (> Edit tenant > Internal tab).

## 2020-11-06

### Added

- Social sharing via WhatsApp
- Ability to edit the project URL
- Fragment to embed a form directly into the new proposal page, for regular users only

### Fixed

- The project about section is visibile in mobile view again
- Maps will no longer overflow on page resizes

## 2020-11-05

### Added

- Reordering of and cleaner interface for managing custom registration field options
- An 'add proposal' button in the proposals admin
- Fragment to user profile page to manage party membership settings (CD&V)
- "User not found" message when visiting a profile for a user that was deleted or could not be found

### Changed

- Proposal title max. length error message
- Moved delete functionality for projects and project folders to the admin overview

### Fixed

- The automatic scroll to the survey on survey project page

## 2020-11-03

### Fixed

- Fixed broken date picker for phase start and end date

## 2020-10-30

### Added

- Initial Right to left layout for Arabic language
- Idea description WYSIWYG editor now supports adding images and/or buttons

## 2020-10-27

### Added

- Support for Arabic

## 2020-10-22

### Added

- Project edit button on project page for admins/project manager
- Copy for Sterling Council

### Fixed

- Links will open in a new tab or stay on the same page depending on their context. Links to places on the platform will open on the same page, unless it breaks the flow (i.e. going to the T&C policy while signing up). Otherwise, they will open in a new tab.

### Changed

- In the project management rights no ambiguous 'no options' message will be shown anymore when you place your cursor in the search field

## 2020-10-16

### Added

- Ability to reorder geographic areas

### Fixed

- Stretched images in 'avatar bubbles'
- Input fields where other people can be @mentioned don't grow too wide anymore
- Linebar charts overlapping elements in the admin dashboard

## 2020-10-14

### Changed

- Project page redesign

## 2020-10-09

### Added

- Map configuration tool in AdminHQ (to configure maps and layers at the project level).

## 2020-10-08

### Added

- Project reports

### Changed

- Small styling fixes
- Smart group support multiple area codes
- Layout refinements for the new idea page
- More compact idea/proposal comment input
- Proposal 'how does it work' redesign

## 2020-10-01

### Changed

- Idea page redesign

## 2020-09-25

### Fixed

- The "Go to platform" button in custom email campaigns now works in Norwegian

### Added

- Granular permissions for proposals
- Possibility to restrict survey access to registered users only
- Logging project published events

### Changed

- Replaced `posting_enabled` in the proposal settings by the posting proposal granular permission
- Granular permissions are always granted to admins

## 2020-09-22

### Added

- Accessibility statement

## 2020-09-17

### Added

- Support for checkbox, number and (free) text values when initializing custom fields through excel invites.

### Changed

- Copy update for German, Romanian, Spanish (CL), and French (BE).

## 2020-09-15

### Added

- Support Enalyzer as a new survey provider
- Registration fields can now be hidden, meaning the user can't see or change them, typically controlled by an outside integration. They can still be used in smart groups.
- Registration fields can now be pre-populated using the invites excel

## 2020-09-08

### Fixed

- Custom buttons (e.g. in project descriptions) have correct styling in Safari.
- Horizontal bar chart overflow in Admin > Dashboard > Users tab
- User graphs for registration fields that are not used are not shown anymore in Admin > Dashboard > Users tab

### Added

- Pricing plan feature flags for smart groups and project access rights

## 2020-09-01

### Fixed

- IE11 no longer gives an error on places that use the intersection observer: project cards, most images, ...

### Added

- New platform setting: 'Abbreviated user names'. When enabled, user names are shown on the platform as first name + initial of last name (Jane D. instead of Jane Doe). This setting is intended for new platforms only. Once this options has been enabled, you MUST NOT change it back.
- You can now export all charts in the admin dashboard as xlsx or svg.
- Translation improvements (email nl...)

### Changed

- The about us (CitizenLab) section has been removed from the cookie policy

## 2020-08-27

### Added

- Support for rich text in field descriptions in the idea form.
- New "Proposed Budget" field in the idea form.

### Changed

- Passwords are checked against a list of common passwords before validation.
- Improving the security around xlsx exports (escaping formulas, enforcing access restrictions, etc.)
- Adding request throttling (rate-limiting) rules.
- Improving the consistency of the focus style.

## 2020-07-30

### Added

- Pricing plans in AdminHQ (Pricing plan limitations are not enforced).
- Showing the number of deviations from the pricing plan defaults in the tenant listing of AdminHQ.

### Changed

- Tidying up the form for creating new tenants in AdminHQ (removing unused features, adding titles and descriptions, reordering features, adding new feature flags, removing fields for non-relevant locales).

## 2020-07-10

### Added

- Project topics

### Changed

- Userid instead of email is used for hidden field in surveys (Leiden)
- New projects have 'draft' status by default

### Fixed

- Topics filter in ideas overview works again

## 2020-07-09 - Workshops

### Fixed

- Speps are scrollable

### Added

- Ability to export the inputs as an exel sheet
- Polish translations
- Portugese (pt-BR) translations

## 2020-06-26

### Fixed

- No longer possible to invite a project manager without selecting a project
- The button on the homepage now also respects the 'disable posting' setting in proposals
- Using project copy or a tenant template that contains a draft initiative no longer fails

### Added

- Romanian

## 2020-06-19

### Fixed

- Polish characters not being rendered correctly

### Added

- Back-office toggle to turn on/off the ability to add new proposals to the platform

## 2020-06-17

### Fixed

- It's no longer needed to manually refresh after deleting your account for a consistent UI
- It's no longer needed to manually refresh after using the admin toggle in the user overview
- The sign-in/up flow now correctly asks the user to verify if the smart group has other rules besides verification
-

demo`is no longer an available option for`organization_type` in admin HQ

- An error is shown when saving a typeform URL with `?email=xxxx` in the URL, which prevented emails to be linked to survey results
- On mobile, the info container in the proposal info page now has the right width
- A general issue with storing cookies if fixed, noticable by missing data in GA, Intercom not showing and the cookie consent repeatedly appearing
- Accessibility fix for the search field
- The `signup_helper_text` setting in admin HQ is again displayed in step 1 of the sign up flow

### Added

- There's a new field in admin HQ to configure custom copy in step 2 of the sign up flow called `custom_fields_signup_helper_text`
- `workshops` can be turned on/off in admin HQ, displayed as a new page in the admin interface

### Changed

- The copy for `project moderator` has changed to `project manager` everywhere
- The info image in the proposals header has changed

## 2020-06-03

### Fixed

- Maps with markers don't lose their center/zoom settings anymore
- English placeholders in idea form are gone for Spanish platforms

## 2020-05-26

### Changed

- Lots of small UI improvements throughout the platform
- Completely overhauled sign up/in flow:
  - Improved UI
  - Opens in a modal on top of existing page
  - Opens when an unauthenticaed user tries to perform an action that requires authentication (e.g. voting)
  - Automatically executes certain actions (e.g. voting) after the sign in/up flow has been completed (note: does not work for social sign-on, only email/password sign-on)
  - Includes a verification step in the sign up flow when the action requires it (e.g. voting is only allowed for verified users)

## 2020-05-20

### Fixed

- Budget field is shown again in idea form for participatory budget projects

## 2020-05-14

### Added

- Idea configurability: disabling/requiring certain fields in the idea form
- The footer has our new logo

### Changed

- Admins will receive a warning and need to confirm before sending a custom email to all users
- A survey project link in the top navigation will link to /info instead of to /survey

## 2020-04-29

### Fixed

- Folders are again shown in the navbar
- Adding an image to the description text now works when creating a project or a phase

### Added

- Support for Polish, Hungarian and Greenlandic

## 2020-04-23

### Fixed

- Long timeline phase names show properly

### Changed

- Redirect to project settings after creating the project
- Links to projects in the navigation menu link to the timeline for timeline projects

## 2020-04-21

### Fixed

- Fixed overlapping issue with idea vote bar on mobile
- Fixed an issue where images were used for which the filename contained special characters

### Added

- The overview (moderation) in the admin now has filters
  - Seen/not seen
  - Type: Comment/Idea/Proposal
  - Project
  - Search
- The idea xlsx export contains extra columns on location, number of comments and number of attachments

### Changed

- The permissions tab in the project settings has reordered content, to be more logical
- In German, the formal 'Sie' form has been replaced with the informal 'Du' form

## 2020-03-31

### Fixed

- Signing up with keyboard keys (Firefox)
- Composing manual emails with text images
- Exporting sheet of volunteers with long cause titles

### Added

- Folder attachments
- Publication status for folders

### Changed

- Show folder projects within admin project page

## 2020-03-20

### Added

- Volunteering as a new participation method

## 2020-03-16

### Fixed

- The project templates in the admin load again

## 2020-03-13

### Fixed

- The folder header image is not overly compressed when making changes to the folder settings
- The loading spinner on the idea page is centered

### Added

- Add images to folders, shown in cards.

### Changed

- Admins can now comment on ideas.

## 2020-03-10

### Fixed

- Fixed consent banner popping up every time you log in as admin
- Fixed back-office initiative status change 'Use latest official updates' radio button not working
- Fixed broken copy in Initiative page right-hand widget

### Added

- Add tooltip explaining what the city will do when the voting threshold is reached for a successful initiative
- Added verification step to the signup flow
- New continuous flow from vote button clicked to vote casted for unauthenticated, unverified users (click vote button -> account creation -> verification -> optional/required custom signup fields -> programmatically cast vote -> successfully voted message appears)
- The rich text editor in the admin now supports buttons

### Changed

- Admin HQ: new and improved list of timezones

## 2020-03-05

### Fixed

- Signup step 2 can no longer be skipped when there are required fields
- Correct tooltip link for support article on invitations
- Correct error messages when not filling in start/end date of a phase

### Added

- Setting to disable downvoting in a phase/project, feature flagged
- When a non-logged in visitor tries to vote on an idea that requires verification, the verification modal automatically appears after registering

## 2020-02-24

### Fixed

- Initiative image not found errors
- Templates generator out of disk space

### Added

- Folders i1
  - When enabled, an admin can create, edit, delete folders and move projects into and out of folders
  - Folders show in the project lists and can be ordered within projects

### Changed

- Initiative explanatory texts show on mobile views
- Existing platforms have a moderator@citizenlab.co admin user with a strong password in LastPass
- In the admin section, projects are no longer presented by publication status (Folders i1)

## 2020-02-19

### Fixed

- Loading more comments on the user profile page works again
- Accessibility improvements
- Adding an image no longer pops up the file dialog twice
- Changed to dedicated IP in mailgun to improve general deliverability of emails

### Added

- Improvements to the PB UI to make sure users confirm their basket at the end
- Ideation configurability i1
  - The idea form can be customized, on a project level, to display custom description texts for every field
- People filling out a poll are now included in the 'participated in' smart group rules
- Make me admin section in Admin HQ

### Changed

- When a platform no longer is available at a url, the application redirects to the CitizenLab website
- New platforms automatically get a moderator@citizenlab.co admin user with a strong password in LastPass

## 2020-01-29

### Fixed

- Rich text editor no longer allows non-video iframe content
- Smart groups that refer to a deleted project now get cleaned up when deleting a project
- All cookie consent buttons are now reachable on IE11
- More accessibility fixes
- The organization name is no longer missing in the password reset email

### Added

- CSAM verification
  - Users can authenticate and verify using BeID or itsme
  - User properties controlled by a verification method are locked in the user profile
  - Base layer of support for other similar verification methods in the future
- The order of project templates can now be changed in Templates HQ

### Changed

- Project templates overview no longer shows the filters

## 2020-01-17

### Fixed

- Further accesibility improvements:
  - Screen reader improvement for translations
  - Some color contrast improvements

### Added

- A hidden topics manager available at https://myfavouriteplatform.citizenlab.co/admin/topics

## 2020-01-15

### Fixed

- In the admin, the project title is now always displayed when editing a project
- Further accesibility improvements:
  - Site map improvements (navigation, clearer for screen readers)
  - Improved colors in several places for users with sight disability
  - Improved HTML to better inform screen reader users
  - Added keyboard functionality of password recovery
  - Improved forms (easier to use for users with motoric disabilities, better and more consistent validation, tips and tricks on mobile initiative form)
  - Improvements for screen reader in different languages (language picker, comment translations)
  - Added title (visible in your tab) for user settings page
  - Improved screen reader experience for comment posting, deleting, upvoting and idea voting

### Added

- The email notification settings on the user profile are now grouped in categories
- Unsubscribing through an email link now works without having to sign in first

### Changed

- The idea manager now shows all ideas by default, instead of filtered by the current user as assignee

## 2020-01-07

### Added

- Go to idea manager when clicking 'idea assigned to you' notification
- 2th iteration of the new admin moderation feature:
  - Not viewed/Viewed filtering
  - The ability to select one or more items and mark them as viewed/not viewed
  - 'Belongs to' table column, which shows the context that a piece of content belongs to (e.g. the idea and project that a comment belongs to)
  - 'Read more' expand mechanism for longer pieces of content
  - Language selector for multilingual content
  - 'Go to' link that will open a new tab and navigate you to the idea/iniative/comment that was posted

### Changed

- Improve layout (and more specifically width) of idea/iniatiatve forms on mobile
- Separate checkboxes for privacy policy and cookie policy
- Make the emails opt-in at registration

### Fixed

- Fix for unreadable password reset error message on Firefox
- Fix for project granular permission radio buttons not working

## 2019-12-12

### Added

- Polls now support questions for which a user can check multiple options, with a configurable maximum
- It's now possible to make a poll anonymous, which hides the user from the response excel export
- New verification method `id_card_lookup`, which supports the generic flow of verifying a user using a predined list of ID card numbers.
  - The copy can be configured in Admin HQ
  - The id cards CSV can be uploaded through Admin HQ

## 2019-12-11

### Added

- Admin moderation iteration 1 (feature flagged, turned on for a selected number of test clients)
- New verification onboarding campaign

### Changed

- Improved timeline composer
- Wysiwyg accessibility improvement

### Fixed

- English notifications when you have French as your language

## 2019-12-06

### Fixed

- Accessibility improvements:
  - Polls
  - Idea/initiative filter boxes
- Uploading a file in admin project page now shows the loading spinner when in progress
- Fixed English copy in notifications when other language selected
- Fixed project copy in Admin HQ not being saved

## 2019-12-05

### Fixed

- Small popups (popovers) no longer go off-screen on smaller screens
- Tooltips are no longer occluded by the checkbox in the idea manager
- The info icon on the initiatives voting box has improved alignment
- Project templates now display when there's only `en` is configured as a tenant locale
- When changing the lifecycle stage of a tenant, the update is now sent right away to segment
- When users accept an inivitation and are in a group, the group count is correctly updated
- Dropdowns in the registration flow can again support empty values
- Accessibility:
  - Various color changes to improve color contrasts
  - Color warning when picking too low contrast
  - Improvements to radio buttons, checkboxes, links and buttons for keyboard accessibility
  - Default built-in pages for new tenants have a better hierarchy for screen readers
- User posted an idea/initiative notification for admins will be in the correct language

## 2019-11-25

### Changed

- Updated translations
- Area filter not shown when no areas are configured
- Overall accessibility improvements for screen readers
- Improved accessibility of the select component, radio button, image upload and tooltip

### Fixed

- When adding a vote that triggers the voting limit on a project/phase, the other idea cards now automatically get updated with disabled vote buttons
- Fix for mobile bottom menu not being clickable when idea page was opened
- Navigating directly between projects via the menu no longer results in faulty idea card collections
- Display toggle (map or list view) of idea and initiative cards works again

## 2019-11-19

### Added

- New ideation project/phase setting called 'Idea location', which enables or disabled the ability to add a location to an idea and show the ideas on a map

### Changed

- Improved accessibility of the image upload component
- COW tooltipy copy
- Sharing modal layout improvement

### Fixed

- Checkboxes have unique ids to correctly identify their corresponding label, which improves screen reader friendliness when you have multiple checkboxes on one page.
- Avatar layout is back to the previous, smaller version

## 2019-11-15

### Fixed

- Fix for 'Click on map to add an idea' functionality not working
- Fix for notifications not showing

## 2019-11-12

### Fixed

- An email with subject `hihi` is no longer sent to admins that had their invite accepted
- Whe clicking the delete button in the file uploader, the page no longer refreshes
- Project templates no longer show with empty copy when the language is missing
- The countdown timer on initiatives now shows the correct value for days
- The radio buttons in the cookie manager are clickable again
- Changing the host of a tenant no longer breaks images embedded in texts
- It's possible again to unassign an idea in the idea manager
- The popup for adding a video or link URL is no longer invisible or unusable in some situations
- Uploading files is no longer failing for various filetypes we want to support
- Keyboard accessibility for modals

### Added

- ID Verification iteration 1
  - Users can verify their account by entering their ID card numbers (currently Chile only)
  - Verification is feature flagged and off by default
  - Smart groups can include the criterium 'is verified'
  - Users are prompted to verify their account when taking an actions that requires verification
- Total population for a tenant can now be entered in Admin HQ
- It's now possible to configure the word used for areas towards citizens from the areas admin
- Improvements to accessibility:
  - Idea and initiative forms: clearer for screen readers, keyboard accessibility, and more accessible input fields
  - Nav bar: clearer for screen readers and improved keyboard navigation
  - Project navigation and phases: clearer for screen readers
  - Sign-in, password reset and recovery pages: labeling of the input fields, clearer for screen readers
  - Participatory budgeting: clearer for screen readers

### Changed

- The organization name is now the default author in an official update

## 2019-10-22

### Fixed

- The sharing title on the idea page is now vertically aligned
- Improvements to the 'bad gateway' message sometimes affecting social sharing
- The map and markers are again visible in the admin dashboard
- First round of accessibility fixes and improvements
  - Dynamics of certain interactions are picked up by screen readers (PB, voting, ...)
  - Overall clarity for screen readers has improved
  - Improvements to information structure: HTML structure, W3C errors, head element with correct titles
  - Keyboard accessibility has generally improved: sign-up problems, login links, PB assignment, ...

### Added

- Initiatives iteration 3
  - Automatic status changes on threshold reached or time expired
  - When updating the status, official feedback needs to be provided simultaneously
  - Users receive emails and notifications related to (their) initiative
  - Initiatives support images in their body text
- Project templates
  - Admins can now create projects starting from a template
  - Templates contain images, a description and a timeline and let admin filter them by tags
  - Admins can share template descriptions with a publically accessible link
- It's now possible to configure the banner overlay color from the customize settings
- A custom email campaign now contains a CTA button by default

### Changed

- Complete copy overhaul of all emails

## 2019-10-03

### Fixed

- PB phase now has a basket button in the project navbar
- The datepicker in the timeline admin now works in IE11

### Changed

- For fragments (small pieces of UI that can be overridden per tenant) to work, they need to be enabled individually in admin HQ.

## 2019-09-25

### Fixed

- It's again possible to change a ideation/PB phase to something else when it contains no ideas
- Older browsers no longer crash when scrolling through comments (intersection observer error)
- Pagination controls are now correctly shown when there's multiple pages of users in the users manager
- The user count of groups in the users manager no longer includes invitees and matches the data shown
- Transition of timeline phases now happen at midnight, properly respecting the tenant timezone
- When looking at the map of an idea or initiative, the map marker is visible again
- The initiatives overview pages now uses the correct header and text colors
- The vote control on an initiative is no longer invisible on a tablet screen size
- The idea page in a budgeting context now shows the idea's budget
- The assign button on an idea card in a budgeting context behaves as expected when not logged in
- Project copy in Admin HQ that includes comments no longer fails
- Changing granular permissions by project moderator no longer fails

### Added

- Polling is now supported as a new participation method in a continuous project or a phase
  - A poll consists of multiple question with predefined answers
  - Users can only submit a poll once
  - Taking a poll can be restricted to certain groups, using granular permissions
  - The poll results can be exported to excel from the project settings
- It's now possible to disable Google Analytics, Google Tag Manager, Facebook Pixel and AdWords for specific tenants through Admin HQ

### Changed

- Large amount of copy improvements throughout to improve consistency and experience
- The ideas overview page is no longer enabled by default for new tenants
- The built-in 'Open idea project' can now be deleted in the project admin

## 2019-08-30

### Fixed

- The map preview box no longer overflows on mobile devices
- You're now correctly directed back to the idea/initiatives page after signing in/up through commenting

### Changed

- The height of the rich text editor is now limited to your screen height, to limit the scrolling when applying styles

## 2019-08-29

### Fixed

- Uploaded animated gifs are no longer displayed with weird artifacts
- Features that depend on NLP are less likely to be missing some parts of the data

### Added

- Citizen initiatives
  - Citizens can post view and post initiatives
  - Admins can manage initiatives, similar to how they manage ideas
  - Current limitation to be aware of, coming very soon:
    - No emails and notifications related to initiatives yet
    - No automated status changes when an initiative reaches enough votes or expires yet

## 2019-08-09

### Fixed

- Fixed a bug that sometimes prevented voting on comments
- When editing a comment, a mention in the comment no longer shows up as html
- In the dashboard, the domicile value 'outside' is now properly translated
- Some fixes were made to improve loading of the dashboard map with data edge cases
- Deleting a phase now still works when users that reveived notifications about the phase have deleted their account
- New releases should no longer require a hard refresh, avoiding landing page crashing issues we had

### Added

- File input on the idea form now works on mobile, if the device supports it

## 2019-07-26

### Fixed

- The project moderator email and notification now link to the admin idea manager instead of citizen side
- The widget no longer shows the `Multiloc`, but the real idea titles for some platforms

### Added

- Speed improvements to data requests to the backend throughout the whole paltform
- Changing the participation method from ideation to information/survey when there are ideas present is now prevented by the UI
- It's now possible to manually reorder archived projects
- There's new in-platform notifications for a status change on an idea you commented or voted on

## 2019-07-18

### Fixed

- It's no longer possible to change the participation method to information or survey if a phase/project already contains ideas
- The 'Share your idea modal' is now properly centered
- It's no longer possible to send out a manual email campaign when the author is not properly defined
- Invite emails are being sent out again
- Imported ideas no longer cause incomplete pages of idea cards
- Invited users who did not accept yet no longer receive any automated digest emails

## 2019-07-08

### Fixed

- When changing images like the project header, it's no longer needed to refresh to see the result
- The comments now display with a shorter date format to work better on smaller screens
- The code snippet from the widget will now work in some website that are strict on valid html
- The number of days in the assignee digest email is no longer 'null'
- The project preview description input is displayed again in the projects admin
- The idea status is no longer hidden when no vote buttons are displayed on the idea page
- Duplicate idea cards no longer appear when loading new pages

### Added

- Performance optimizations on the initial loading of the platform
- Performance optimizations on loading new pages of ideas and projects
- Newly uploaded images are automatically optimized to be smaller in filesize and load faster
- The 'Add an idea' button is now shown in every tab of the projects admin
- It's now possible to add videos to the idea body text
- E-mails are no longer sent out through Vero, but are using the internal cl2-emails server

### Changed

- The automated emails in the admin no longer show the time schedule, to work around the broken translations
- The rights for voting on comments now follow the same rights than commenting itself, instead of following the rights for idea voting
- On smaller desktop screens, 3 columns of idea cards are now shown instead of 2
- When adding an idea from the map, the idea will now be positioned on the exact location that was clicked instead of to the nearest detectable address
- Using the project copy tool in admin HQ is more tolerant about making copies of inconsistent source projects

## 2019-06-19

### Fixed

- Show 3-column instead of 2-column layout for ideas overview page on smaller desktop screens
- Don't hide status label on idea page when voting buttons are not shown

### Changed

- Small improvement in loading speed

## 2019-06-17

## Fixed

- The column titles in comments excel export are aligned with the content
- There's now enough space between voting anc translate links under a comment
- Vote button on an idea no longer stays active when a vote on that idea causes the voting treshold of the project to be reached

## Added

- The admin part of the new citizen initiatives is available (set initiatives feature on `allowed`)
  - Cities can configure how they plan to use initiatives
- A preview of how initiatives will look like city side is available, not yet ready for prime time (set initiatives feature on `allowed` and `enabled`)
- The ideas overview page has a new filtering sidebar, which will be used for other idea and initiative listings in the future
  - On idea status
  - On topic
  - Search
- Comments now load automatically while scrolling down, so the first comments appear faster

## 2019-06-05

### Fixed

- Fix an issue that when showing some ideas in an idea card would make the application crash

## 2019-05-21

### Fixed

- The idea page does no longer retain its previous scroll position when closing and reopening it
- The Similar Ideas box no longer has a problem with long idea titles not fitting inside of the box
- The Similar Ideas box content did not update when directly navigating from one idea page to the next
- The 'What were you looking for?' modal no longer gives an error when trying to open it

### Changed

- You now get redirected to the previously visited page instead of the landing page after you've completed the signup process

## 2019-05-20

### Fixed

- Closing the notification menu after scrolling no longer results in a navbar error
- When accessing the idea manager as a moderator, the assignee filter defaults to 'assigned to me'
- The idea and comment counts on the profile page now update as expected
- It's now possible to use a dropdown input in the 2nd registration step with a screen reader
- An invited user can no longer request a password reset, thereby becoming an inconsistent user that resulted in lots of problems

### Added

- Restyle of the idea page
  - Cleaner new style
  - Opening an idea no longer appears to be a modal
  - Properly styled similar ideas section
  - Showing comment count and avatars of contributors

### Changed

- When clicking the edit button in the idea manager, the edit form now opens in the sidemodal

## 2019-05-15

### Fixed

- Opening the projects dropdown no longer shows all menu items hovered when opened
- Users that can't contribute (post/comment/vote/survey) no longer get an email when a phase starts
- When a project has an ideation and a PB phase, the voting buttons are now shown during the ideation phase
- The admin navigation menu for moderators is now consistent with that for admins
- Moderators that try to access pages only accessible for admins, now get redirected to the dashboard
- The details tab in clustering doesn't cause the info panel to freeze anymore
- When writing an official update, the sbumit button now only becomes active when submission is possible
- The 'no options' copy in a dropdown without anything inside is now correctly translated
- Making a field empty in Admin HQ now correctly saves the empty value
- The active users graph no longer includes users that received an email as being active
- The translation button in an idea is no longer shown when there's only one platform language
- After changing granular permission, a refresh is no longer needed to see the results on ideas
- The sideview in the idea manager now shows the status dropdown in the correct language
- The layout of the sideview in the idea manager is now corrected
- A digest email to idea assignees is no longer sent out when no ideas are assigned to the admin/moderator
- Signing in with VUB Net ID works again
- Loading the insights map can no longer be infinite, it will now show an error message when the request fails

### Added

- The profile page of a user now also shows the comments by that user
- Users can now delete their own profile from their edit profile page
- Similar ideas, clustering and location detection now work in Spanish, German, Danish and Norwegian
- Facebooks bot coming from `tfbnw.net` are now blocked from signing up
- Moderators now also have a global idea manager, showing all the ideas from the projects they're moderating
- Loading the insights map, which can be slow, now shows a loading indicator

### Changed

- Voting buttons are no longer shown when voting is not enabled
- Improved and more granular copy text for several voting and commenting disabled messages

## 2019-04-30

### Fixed

- Time remaning on project card is no longer Capitalized
- Non-admin users no longer get pushed to intercom
- Improvements to the idea manager for IE11
- When filtering on a project in the idea manager, the selected project is highlighted again
- @citizenlab.cl admins can now also access churned platforms
- The user count in the user manager now includes migrated cl1 users
- Sending invitations will no longer fail on duplicate mixed-case email addresses

### Added

- Ideas can now be assigned to moderators and admins in the idea manager
  - Added filter on assignee, set by default to 'assigned to me'
  - Added filter to only show ideas that need feedback
  - When clicking an idea, it now opens in and can be partially edited from a half screen modal
  - Admins and moderators get a weekly digest email with their ideas that need feedback
- Completely new comments UI with support for comment upvotes
  - Comments are visually clearly grouped per parent comment
  - Sub-comments use @mentions to target which other subcomment they reply to
  - Comments can be sorted by time or by votes
- Ideas can now be sorted randomly, which is the new default
- New smart group rule for users that contributed to a specific topic
- New smart group rule for users that contributed to ideas with a specific status
- Clear error message when an invitee does a normal sign up

### Changed

- The idea grid no longer shows a 'post an idea' button when there are no ideas yet

## 2019-04-24

### Fixed

- Project cards now show correct time remaining until midnight

## 2019-04-23

### Fixed

- Closing the notification menu does not cause an error anymore
- The unread notifications count is now displayed correctly on IE11
- Clicking on an invite link will now show an immediate error if the invite is no longer valid

### Changed

- The admin guide is now under the Get Started link and the dashboards is the admin index
- The project cards give feedback CTA was removed
- An idea can now be deleted on the idea page
- The default border radius throughout the platform now is 3px instead of 5px
- The areas filter on the project cards is only shown when there is more than one area

## 2019-04-16

### Fixed

- The comment count of a project remains correct when moving an idea to a different project
- Fixed an issue when copying projects (through the admin HQ) to tenants with conflicting locales
- Only count people who posted/voted/commented/... as participants (this is perceived as a fix in the dashboards)
- Invites are still sent out when some emails correspond to existing users/invitees
- Phase started/upcoming notifications are only sent out for published projects

### Added

- Posting text with a URL will turn the URL part into a link
- Added smart group rules for topic and idea status participants

### Changed

- New configuration for which email campaigns are enabled by default
- Changed project image medium size to 575x575

## 2019-04-02

### Fixed

- The new idea button now shows the tooltip on focus
- The gender graph in clustering is now translated
- Tooltips on the right of the screen no longer fall off
- Text in tooltips no longer overflows the tooltip borders
- When there are no ideas, the 'post an idea' button is no longer shown on a user profile or the ideas overview page
- The project card no longer displays a line on the bottom when there is no meta information available
- Downloading the survey results now consistently triggers a browser download
- The bottom of the left sidebar of the idea manager can now be reached when there are a lot of projects
- The time control in the admin dashboard is now translated
- Various fixes to improve resilience of project copy tool

### Added

- The ideas overview page now has a project filter
- The various pages now support the `$|orgName|` variable, which is replaced by the organization name of the tenant
- Non-CitizenLab admins can no longer access the admin when the lifecycle stage is set to churned
- A new style variable controls the header opacity when signed in
- New email as a reminder to an invitee after 3 days
- New email when a project phase will start in a week
- New email when a new project phase has started
- The ideas link in the navbar is now feature flagged as `ideas_overview`

### Changed

- When filtering projects by multiple areas, all projects that have one of the areas or no area are now shown
- The user search box for adding a moderator now shows a better placeholder text, explaining the goal

## 2019-03-20

### Fixed

- Fixed mobile layout issues with cookie policy, idea image and idea title for small screens (IPhone 5S)
- Posting an idea in a timeline that hasn't started yet (as an admin) now puts the idea in the first phase
- Notifications menu renders properly in IE11
- The CTA on project cards is no longer shown for archived and finished projects
- Invited users that sign up with another authentication provider now automatically redeem their invitation
- When the tenant only has one locale, no language switcher is shown in the official feedback form

### Added

- Capabilities have been added to apply custom styling to the platform header
  - Styling can be changed through a new style tab in admin HQ
  - It's also possible to configure a different platform-wide font
  - Styling changes should only be done by a designer or front-end developer, as there are a lot of things that could go wrong
- The initial loading speed of the platform has increased noticably due to no longer loading things that are not immediately needed right away.
- Tenant templates are now automatically updated from the `.template` platforms every night
- The project copy tool in admin HQ now supports time shifting and automatically tries to solve language conflicts in the data
- New notifications and emails for upcoming (1 week before) and starting phases

### Changed

- Archived ieas are no longer displayed on the general ideas page
- The time remaining on project cards is no longer shown on 2 lines if there's enough space
- New platforms will show the 'manual project sorting' toggle by default
- Some changes were made to modals throughout to make them more consistent and responsiveness
- New ideas now have a minimal character limit of 10 for the title and 30 for the body
- User pages have a more elaborate meta title and description for SEO purposes

## 2019-03-11

### Fixed

- Notifications layout on IE11
- Errors due to loading the page during a deployment

## 2019-03-11

### Fixed

- Similar ideas is now fast enough to enable in production
- NLP insights will no longer keep on loading when creating a new clusgtering graph
- The comment count on project cards now correctly updates on deleted comments
- Various spacing issues with the new landing page on mobile are fixed
- When logging out, the avatars on the project card no longer disappear
- The widget no longer cuts off the title when it's too long
- In admin > settings > pages, all inputs are now correctly displayed using the rich text editor
- The notifications are no longer indented inconsistently
- Exporting typeform survey results now also work when the survey embed url contains `?source=xxxxx`
- When there's a dropdown with a lot of options during signup, these options are no longer unreachable when scrolling down
- The cookie policy no longer displays overlapping text on mobile
- The `isSuperAdmin`, `isProjectModerator` and `highestRole` user properties are now always named using camelCasing

### Added

- Official feedback
  - Admins and moderators can react to ideas with official feedback from the idea page
  - Users contributing to the idea receive a notification and email
  - Feedback can be posted using a free text name
  - Feedback can be updated later on
  - Admin and moderators can no longer write top-level comments
  - Comments by admins or moderators carry an `Official` badge
- When giving product feedback from the footer, a message and email can be provided for negative feedback
- CTA on project card now takes granular permissions into account
- CTA on project card is now also shown on mobile
- Projects for which the final phase has finished are marked as finished on their project card
- Projects on the landing page and all projects page can now be filtered on area through the URL

### Changed

- The avatars on a project card now include all users that posted, voted or commented
- Commenting is no longer possible on ideas not in the active phase

## 2019-03-03

### Fixed

- Manually sorting projects in the admin works as expected

### Added

- Support for Spanish
- The copy of 'x is currently working on' can be customized in admin HQ
- Extra caching layer in cl2-nlp speeds up similar ideas and creating clusters

## 2019-02-28

### Fixed

- In the dashboard, the labels on the users by gender donut chart are no longer cut off
- Adding file attachments with multiple consecutive spaces in the filename no longer fails
- Project copy in admin HQ no longer fails when users have mismatching locales with the new platform

### Added

- New landing page redesign
  - Project cards have a new layout and show the time remaining, a CTA and a metric related to the type of phase
  - The bottom of the landing page displays a new custom info text, configurable in the admin settings
  - New smarter project sorting algorithm, which can be changed to manual ordering in the projects admin
  - Ideas are no longer shown on the landing page
  - The `Show all projects` link is only shown when there are more than 10 projects
- New attributes are added to segment, available in all downstream tools:
  - `isSuperAdmin`: Set to true when the user is an admin with a citizenlab email
  - `isProjectModerator`
  - `highestRole`: Either `super_admin`, `admin`, `project_moderator` or `user`

### Changed

- Intercom now only receives users that are admin or project moderator (excluding citizenlab users)

## 2019-02-20

### Fixed

- User digest email events are sent out again
- The user statistics on the admin dashboard are back to the correct values
- Creating a new project page as an admin does not result in a blank page anymore
- Improved saving behaviour when saving images in a phase's description
- When logged in and visiting a url containing another locale than the one you previously picked, your locale choice is no longer overwritten

### Added

- Project copy feature (in admin HQ) now also supports copying ideas (including comments and votes) and allows you to specify a new slug for the project URL
- Unlogged users locale preference is saved in their browser

## 2019-02-14

### Fixed

- Project/new is no longer a blank page

## 2019-02-13

### Fixed

- Texts written with the rich text editor are shown more consistently in and outside of the editor
- Opening a dropdown of the smart group conditions form now scrolls down the modal
- When changing the sorting method in the ideas overview, the pagination now resets as expected
- Google login no longer uses the deprecated Google+ authentication API

### Added

- Typeform survey for typeform can now be downloaded as xlsx from a tab in the project settings
  - The Segment user token needs to be filled out in Admin HQ
  - New survey responses generate an event in segment
- Survey providers can be feature flagged individually
- New \*.template.citizenlab.co platforms now serve as definitions of the tenant template
- The registration fields overview in admin now shows a badge when fields are required

### Changed

- Surveymonkey is now feature-flagged off by default for new platforms

## 2019-01-30

### Fixed

- Long topic names no longer overlap in the admin dashboards
- Video no longer pops out of the phase description text
- Added event tracking for widget code copy and changing notification settings
- Saving admin settings no longer fails because of a mismatch between platform and user languages
- The password reset message now renders correctly on IE11
- It's easier to delete a selected image in the rich text editor
- The copy in the modal to create a new group now renders correctly in IE11
- Texts used in the the dashboard insights are no longer only shown in English
- Tracking of the 'Did you find what you're looking for?' footer not works correctly

### Added

- Tooltips have been added throughout the whole admin interface
- A new homepage custom text section can be configured in the admin settings, it will appear on the landing page in a future release
- New experimental notifications have been added that notify admins/moderators on every single idea and comment
- New tenant properties are being logged to Google Analytics

## 2019-01-19

### Fixed

- Registration fields of the type 'multiple select' can again be set in the 2nd step of the signup flow
- Creating invitations through an excel file no longer fails when there are multiple users with the same first and last name

## 2019-01-18

### Fixed

- Overflowing text in project header
- Fixed color overlay full opaque for non-updated tenant settings
- Fixed avatar layout in IE11
- Fixed idea page scrolling not working in some cases on iPad
- Pressing the enter key inside of a project settings page will no longer trigger a dialog to delet the project

### Changed

- Reduced the size of the avatars on the landing page header and footer
- Made 'alt' text inside avatar invisible
- Better cross-browser scaling of the background image of the header that's being shown to signed-in users
- Added more spacing underneath Survey, as not to overlap the new feedback buttons
- Increased width of author header inside of a comment to better accomodate long names
- Adjusted avatar hover effect to be inline with design spec￼

## 2019-01-17

### Added

- `header_overlay_opacity` in admin HQ allows to configure how transparent header color is when not signed in
- `custom_onboarding_fallback_message` in admin HQ allows to override the message shown in the header when signed in

## 2019-01-16

### Fixed

- The clustering prototype no longer shows labels behind other content
- Removing a project header image is again possible
- New active platforms get properly submitted to google search console again
- Scrolling issues with an iPad on the idea modal have been resolved
- Signing up through Google is working again
- The line underneath active elements in the project navbar now has the correct length
- A long location does no longer break the lay-out of an event card
- The dashboards are visible again by project moderators
- The admin toggle in the users manager is working again

### Added

- When logged in, a user gets to see a dynamic call to action, asking to
  - Complete their profile
  - Display a custom message configurable through admin HQ
  - Display the default fallback engagement motivator
- The landing page header now shows user avatars
- It's now possible to post an idea from the admin idea manager
- The footer now shows a feedback element for citizens
- A new 'map' dashboard now shows the ideas on their locations detected from the text using NLP
- The clustering prototype now shows the detected keywords when clustering is used

### Changed

- The navbar and landing page have a completely refreshed design
  - The font has changed all over the platform
  - 3 different colors (main, secondary, text) are configurable in Admin HQ
- The clustering prototype has been moved to its own dashboard tab
- Project cards for continuous projects now link to the information page instead of ideas

## 2018-12-26

### Fixed

- The rich text editor now formats more content the same way as they will be shown in the platform

### Added

- Admin onboarding guide
  - Shown as the first page in the admin, guiding users on steps to take
- The idea page now shows similar ideas, based on NLP
  - Feature flagged as `similar_ideas`, turned off by default
  - Experimental, intended to evaluate NLP similarity performance
- A user is now automatically signed out from FranceConnect when signing out of the platform

### Changed

- When a user signs in using FranceConnect, names and some signup fields can no longer be changed manually
- The FranceConnect button now has the official size and dimensions and no T&C
- SEO improvements to the "Powered by CitizenLab" logo

## 2018-12-13

### Fixed

- User digest email campaigns is sent out again
- IE11 UI fixes:
  - Project card text overflow bug
  - Project header text wrapping/centering bug
  - Timeline header broken layout bug
  - Dropdown not correctly positioned bug
- Creating new tenants and changing the host of existing tenants makes automatic DNS changes again

### Added

- SEO improvements: project pages and info pages are now included in sitemap
- Surveys now have Google Forms support

## 2018-12-11-2

### Fixed

- A required registration field of type number no longer blocks users on step 2 of the registration flow

## 2018-12-11

### Fixed

- Loading an idea page with a deleted comment no longer results in an error being shown
- Assigning a first bedget to a PB project as a new user no longer shows an infinite spinner
- Various dropdowns, most famously users group selection dropdown, no longer overlap menu items

## 2018-12-07

### Fixed

- It's again possible to write a comment to a comment on mobile
- When logged in and trying to log in again, the user is now redirected to the homepage
- A deleted user no longer generates a link going nowhere in the comments
- The dropdown menu for granular permissions no longer disappears behind the user search field
- After deleting an idea, the edit and delete buttons are no longer shown in the idea manager
- Long event title no longer pass out of the event box
- Notifications from a user that got deleted now show 'deleted user' instead of nothing

### Added

- Machine translations on the idea page
  - The idea body and every comment not in the user's language shows a button to translate
  - Feature flagged as `machine_translations`
  - Works for all languages
- Show the currency in the amount field for participatory budgeting in the admin
- Built-in registration fields can now be made required in the admin
- FranceConnect now shows a "What is FranceConnect?" link under the button

### Changed

- The picks column in the idea manager no longer shows a euro icon

## 2018-11-28

### Fixed

- IE11 graphical fixes in text editor, status badges and file drag&drop area fixed
- The idea tab is visible again within the admin of a continuous PB project
- The checkbox within 3rd party login buttons is now clickable in Firefox

## 2018-11-27

### Fixed

- When all registration fields are disabled, signing up through invite no longer blocks on the first step
- A moderator that has not yet accepted their invitation, is no longer shown as 'null null' in the moderators list
- Adding an idea by clicking on the map is possible again

### Changed

- When there are no events in a project, the events title is no longer shown
- The logo for Azure AD login (VUB Net ID) is shown as a larger image
- When logging in through a 3rd party login provider, the user needs to confirm that they've already accepted the terms and conditions

## 2018-11-22

### Fixed

- In the clustering prototype, comparing clusters using the CTRL key now also works on Mac
- Widget HTML code can now be copied again
- Long consequent lines of text now get broken up in multiple lines on the idea page
- Admin pages are no longer accessible for normal users
- Reduced problems with edge cases for uploading images and attachments

### Added

- Participatory budgeting (PB)
  - A new participation method in continuous and timeline projects
  - Admins and moderators can set budget on ideas and a maximum budget on the PB phase
  - Citizens can fill their basket with ideas, until they hit the limit
  - Citizens can submit their basket when they're done
  - Admins and moderators can process the results through the idea manager and excel export
- Advanced dashboards: iteration 1
  - The summary tab shows statistics on idea/comment/vote and registration activities
  - The users tab shows information on user demographics and a leaderboard
  - The time filter can be controller with the precision of a day
  - Project, group and topic filters are available when applicable
  - Project moderators can access the summary tabs with enforced project filter
- Social sharing through the modal is now separately trackable from sharing through the idea page
- The ideas excel export now contains the idea status
- A new smart group rule allows for filtering on project moderators and normal users

### Changed

- Project navigation is now shown in new navigation bar on top
- The content of the 'Open idea project' for new tenants has changed
- After posting an idea, the user is redirected towards the idea page of the new idea, instead of the landing page

## 2018-11-07

### Fixed

- The widget HTML snippet can be copied again

## 2018-11-05

### Fixed

- Clicking Terms & Conditions links during sign up now opens in a new tab

### Added

- Azure Active Directory login support, used for VUB Net ID

## 2018-10-25

### Fixed

- Resizing and alignment of images and video in the editor now works as expected
- Language selector is now updating the saved locale of a signed in user
- When clicking "view project" in the project admin in a new tab, the projects loads as expected
- The navbar user menu is now keyboard accessible
- Radio buttons in forms are now keyboard accessible
- The link to the terms and conditions from social sign in buttons is fixed
- In admin > settings > pages, the editors now have labels that show the language they're in
- Emails are no longer case sensitive, resolving recurring password reset issues
- The widget now renders properly in IE11
- Videos are no longer possible in the invitation editor

### Added

- Cookie consent manager
  - A cookie consent footer is shown when the user has not yet accepted cookies
  - The user can choose to accept all cookies, or open the manager and approve only some use cases
  - The consent settings are automatically derived from Segment
  - When the user starts using the platform, they silently accept cookies
- A new cookie policy page is easier to understand and can no longer be customized through the admin
- Granular permissions
  - In the project permissions, an admin or project moderator can choose which citizens can take which actions (posting/voting/comments/taking survey)
  - Feature flagged as 'granular_permissions', turned off by default
- Ideas excel export now contains links to the ideas
- Ideas and comments can now be exported from within a project, also by project moderators
- Ideas and comments can now be exported for a selection of ideas
- When signing up, a user gets to see which signup fields are optional

### Changed

- Published projects are now shown first in the admin projects overview
- It's now more clear that the brand color can not be changed through the initial input box
- All "Add <something>" buttons in the admin have moved to the top, for consistency
- The widget no longer shows the vote count when there are no votes
- When a project contains no ideas, the project card no longer shows "no ideas yet"

## 2018-10-09

### Fixed

- UTM tags are again present on social sharing
- Start an idea button is no longer shown in the navbar on mobile
- Exceptionally slow initial loading has been fixed
- Sharing on facebook is again able to (quite) consistently scrape the images
- When using the project copy tool in Admin HQ, attachments are now copied over as well

### Added

- Email engine in the admin (feature flagged)
  - Direct emails can be sent to specific groups by admins and moderators
  - Delivered/Opened/Clicked statistics can be seen for every campaign
  - An overview of all automated emails is shown and some can be disabled for the whole platform

## 2018-09-26

### Fixed

- Error messages are no longer cut off when they are longer than the red box
- The timeline dropdown on mobile shows the correct phase names again
- Adding an idea by clicking on the map works again
- Filip peeters is no longer sending out spam reports
- Reordering projects on the projects admin no longer behaves unexpectedly
- Fixes to the idea manager
  - Tabs on the left no longer overlap the idea table
  - Idea status tooltips no longer have an arrow that points too much to the right
  - When the screen in not wide enough, the preview panel on the right is no longer shown
  - Changing an idea status through the idea manager is possible again

### Added

- Social sharing modal is now shown after posting an idea
  - Feature flagged as `ideaflow_social_sharing`
  - Offers sharing buttons for facebook, twitter and email
- File attachments can now be added to
  - Ideas, shown on the idea page. Also works for citizens.
  - Projects, shown in the information page, for admins and moderators
  - Phases, shown under the phase description under the timeline, for admins and moderators
  - Events, shown under the event description, for admins and moderators
  - Pages, shown under the text, for admins
- Some limited rich text options can now be used in email invitation texts

### Changed

- The admin projects page now shows 3 seperate sections for published, draft and archived
- When there are no voting buttons, comment icon and count are now also aligned to the right
- It's now possible to remove your avatar

## 2018-09-07

### Fixed

- Submit idea button is now aligned with idea form
- An error caused by social sign in on French platforms not longer has an English error message
- Checkboxes are now keyboard navigable
- Projects that currently don't accept ideas can no longer be selected when posting an idea
- Deleting an idea no longer results in a blank page
- Deleting a comment no longer results in a blank page
- When sign in fails, the error message no longer says the user doesn't exist
- `null` is no longer shown as a lastname for migrated cl1 users without last name
- Clicking on the table headers in the idea managers again swaps the sorting order as expected
- Typeform Survey now is properly usable on mobile

### Added

- Email notification control
  - Every user can opt-out from all recurring types of e-mails sent out by the platform by editing their profile
  - Emails can be fully disabled per type and per tenant (through S&S ticket)
- An widget that shows platform ideas can now be embedded on external sites
  - The style and content of the widget can be configured through admin > settings > widgets
  - Widget functionality is feature flagged as "widgets", on by default

### Changed

- Initial loading speed of the platform has drastically improved, particulary noticable on mobile
- New tenants have custom signup fields and survey feature enabled by default

## 2018-08-20

### Fixed

- The idea sidepane on the map correctly displays HTML again
- Editing your own comment no longer turns the screen blank
- Page tracking to segment no longer tracks the previous page instead of the current one
- Some browsers no longer break because of missing internationalization support
- The options of a custom field are now shown in the correct order

### Added

- A major overhaul of all citizen-facing pages to have significantly better accessibility (almost WCAG2 Level A compliant)
  - Keyboard navigation supported everywhere
  - Forms and images will work better with screen readers
  - Color constrasts have been increased throughout
  - A warning is shown when the color in admin settings is too low on constrast
  - And a lot of very small changes to increase WCAG2 compliance
- Archived projects are visible by citizens
  - Citizens can filter to see all, active or archived projects
  - Projects and project cards show a badge indicating a project is archived
  - In the admin, active and archived projects are shown separately
- A favicon can now be configured at the hidden location `/admin/favicon`
  - On android in Chrome, the platform can be added to the Android homescreen and will use the favicon as an icon
- Visitors coming through Onze Stad App now are trackable in analytics

### Changed

- All dropdown menus now have the same style
- The style of all form select fields has changed
- Page tracking to segment no longer includes the url as the `name` property (salesmachine)
- Font sizes throughout the citizen-facing side are more consistent

## 2018-08-03

### Fixed

- The landingpage header layout is no longer broken on mobile devices
- Yet another bug related to the landingpage not correctly redirecting the user to the correct locale
- The Page not found page was not found when a page was not found

### Added

- The 'Create an account' call to action button on the landing page now gets tracked

## 2018-08-02

### Fixed

- The browser no longer goes blank when editing a comment
- Redirect to the correct locale in the URL no longer goes incorrectly to `en`

## 2018-07-31

### Fixed

- The locale in the URL no longer gets added twice in certain conditions
- Various fixes to the rich text editor
  - The controls are now translated
  - Line breaks in the editor and the resulting page are now consistent
  - The editor no longer breaks form keyboard accessibility
  - The images can no longer have inconsistent widht/height ratio wich used to happen in some cases
  - The toolbar buttons have a label for accessibility
- A new tenant created in French no longer contains some untranslated content
- The tenant lifecycle stage is now properly included in `group()` calls to segment
- Comment body and various dynamic titles are secured against XSS attacks

### Added

- Ideas published on CitizenLab can now also be pushed to Onze Stad App news stream
- The rich text editor
  - Now support copy/paste of images
- Event descriptions now also support rich text
- When not signed in, the header shows a CTA to create an account
- A new smart group rule allows you to specify members than have participated (vote, comment, idea) in a certain project
- The admin now shows a "Get started" link to the knowledge base on the bottom left
- The Dutch platforms show a "fake door" to Agenda Setting in the admin navigation

### Changed

- The idea card now shows name and date on 2 lines
- The navbar now shows the user name next to the avatar
- The user menu now shows "My ideas" instead of "Profile page"

## 2018-07-12

### Fixed

- New text editor fixes various bugs present in old editor:
  - Typing idea texts on Android phones now works as expected
  - Adding a link to a text field now opens the link in a new window
  - Resizing images now works as expected
  - When saving, the editor no longer causes extra whitespace to appear
- A (too) long list of IE11 fixes: The platform is now fully usable on IE11
- The group count in the smart groups now always shows the correct number
- The admin dashboard is no longer too wide on smaller screens
- The home button on mobile is no longer always active
- Fix for page crash when trying to navigate away from 2nd signup step when one or more required fields are present

### Added

- The language is now shown in the URL at all times (e.g. `/en/ideas`)
- The new text editor enables following extras:
  - It's now possible to upload images through the text editor
  - It's now possible to add youtube videos through the text editor
- `recruiter` has been added to the UTM campaign parameters

### Know issues

- The controls of the text editor are not yet translated
- Posting images through a URL in the text editor is no longer possible
- Images that have been resized by IE11 in the text editor, can subsequently no longer be resized by other browsers

## 2018-06-29

### Fixed

- Facebook now correctly shows the idea image on the very first share
- Signing up with a google account that has no avatar configured now works again
- Listing the projects and ideas for projects that have more than 1 group linked to them now works again

### Added

- Voting Insights [beta]: Get inisghts into who's voting for which content
  - Feature flagged as 'clustering', disabled by default
  - Admin dashboard shows a link to the prototype
- Social sharing buttons on the project info page
- Usage of `utm_` parameters on social sharing to track sharing performance
- Various improvements to meta tags throughout the platform
  - Page title shows the unread notification count
  - More descriptive page titles on home/projects/ideas
  - Engaging generic default texts when no meta title/description are provided
  - Search engines now understand what language and region the platform is targeting
- Optimized idea image size for facebook sharing
- Sharing button for facebook messenger on mobile
- When you receive admin rights, a notification is shown
- `tenantLifecycleStage` property is now present in all tracked events to segment

### Changed

- Meta tags can't be changed through the admin panel anymore
- Social sharing buttons changed aspect to be more visible

## 2018-06-20

### Fixed

- Visual fixes for IE11 (more to come)
  - The text on the homepage doesn't fall outside the text box anymore
  - The buttons on the project page are now in the right place
  - In the projects pages, the footer is no longer behaving like a header
- When trying to add a timeline phase that overlaps with another phase, a more descriptive error is shown
- larsseit font is now always being loaded

### Added

- Smart groups allow admins to automatically and continuously make users part of groups based on conditions
- New user manager allows
  - Navigating through users by group
  - Moving, adding and removing users from/to (manual) groups
  - Editing the group details from within the user manager
  - Creating groups from within the user manager
  - Exporting users to excel by group or by selection
- Custom registration fields now support the new type "number"
- The city website url can now be specified in admin settings, which is used as a link in the footer logo

### Changed

- The checkbox copy at signup has changed and now links to both privacy policy and terms and conditions
- Improved styling of usermenu dropdown (the menu that opens when you click on the avatar in the navigation bar)

### Removed

- The groups page is no longer a separate page, but the functionality is part of the user manager

## 2018-06-11

### Fixed

- Notifications that indicate a status change now show the correct status name
- The admin pages editors support changing content and creating new pages again
- When searching in the invites, filters still work as expected
- The font has changed again to larsseit

### Added

- Accessibility improvements:
  - All images have an 'alt' attributes
  - The whole navbar is now usable with a keyboard
  - Modals can be closed with the escape key
  - The contrast of labels on white backgrounds has increased
- New ideas will now immediately be scraped by facebook
- When inviting a user, you can now pick projects for which the user becomes a moderator

### Changed

- The language switcher is now shown on the top right in the navbar

## 2018-05-27

### Fixed

- Sitemap now has the correct date format
- Empty invitation rows are no longer created when the given excel file contains empty rows
- Hitting enter while editing a project no longer triggers the delete button
- Registration fields on signup and profile editing are now always shown in the correct language
- The dropdown menu for idea sorting no longer gets cut off by the edge of the screen on small screens
- Saving a phase or continuous project no longer fails when participation method is not ideation

### Added

- Language selection now also has a regional component (e.g. Dutch (Belgium) instead of Dutch)
- Added noindex tag on pages that should be shown in Google
- A new 'user created' event is now being tracked from the frontend side
- It's now possible to use HTML in the field description of custom fields (no editor, only for internal usage)

## 2018-05-16

### Fixed

- Phases are now correctly active during the day specified in their end date
- On the new idea page, the continue button is now shown at all resolutions
- On the idea list the order-by dropdown is now correctly displayed at all resolutions.

### Added

- Project moderators can be specified in project permissions, giving them admin and moderation capabilities within that project only
  - Moderators can access all admin settings of their projects
  - Moderators can see they are moderating certain projects through icons
  - Moderators can edit/delete ideas and delete comments in their projects
- A correct meta description tag for SEO is now rendered
- The platforms now render sitemaps at sitemap.xml
- It is now possible to define the default view (map/cards) for every phase individually
- The tenant can now be configured with an extra `lifecycle_stage` property, visible in Admin HQ.
- Downloading ideas and comments xlsx from admin is now tracked with events
- The fragment system, to experiment with custom content per tenant, now also covers custom project descriptions, pages and individual ideas

### Changed

- It is no longer possible to define phases with overlapping dates
- Initial loading speed of the platform has improved

## 2018-04-30

### Fixed

- When posting an idea and only afterward signing in, the content originally typed is no longer lost
- An error is no longer shown on the homepage when using Internet Explorer
- Deleting a user is possible again

### Changed

- The idea manager again shows 10 ideas on one page, instead of 5
- Submit buttons in the admin no longer show 'Error' on the buttons themselves

### Removed

- The project an idea belongs to can no longer be changed through the edit idea form, only through the idea manager

## 2018-04-26

### Added

- Areas can now be created, edited and deleted in the admin settings
- The order of projects can now be changed through drag&drop in the admin projects overview
- Before signing up, the user is requested to accept the terms and conditions
- It's possible to experiment with platform-specific content on the landing page footer, currently through setup & support
- Images are only loaded when they appear on screen, improving page loading speed

### Fixed

- You can no longer click a disabled "add an idea" button on the timeline
- When accessing a removed idea or project, a message is shown

### Known issues

- Posting an idea before logging in is currently broken; the user is redirected to an empty posting form
- Social sharing is not consistently showing all metadata

## 2018-04-18

### Fixed

- Adding an idea at a specific location by clicking on the map is fixed

## 2018-04-09

### Fixed

- An idea with a location now centers on that location
- Map markers far west or east (e.g. Vancouver) are now positioned as expected
- Links in comment now correctly break to a new line when they're too long
- Hitting enter in the idea search box no longer reloads the page
- A survey project no longer shows the amount of ideas on the project card
- The navbar no longer shows empty space above it on mobile
- The report as spam window no longer scrolls in a weird way
- The project listing on the homepage no longer repeats the same project for some non-admin users
- Google/Facebook login errors are captured and shown on an error page
- Some rendering issues were fixed for IE11 and Edge, some remain
- An idea body with very long words no longer overlaps the controls on the right
- Project cards no longer overlap the notification menu

### Added

- A user can now edit and delete its own comments
- An admin can now delete a user's comment and specify the reason, notifying the user by notification
- Invitations
  - Admins can invite users by specifying comma separated email addresses
  - Admins can invite users with extra information by uploading an excel file
  - Invited users can be placed in groups, made admin, and given a specific language
  - Admins can specify a message that will be included in the email to the invited users
  - Admins receive a notification when invited users sign up
- Users receive a notification and email when their idea changes status
- Idea titles are now limited to 80 characters

### Known issues

- Adding an idea through the map does not position it correctly

## 2018-03-23

### Fixed

- Fixed padding being added on top of navigation bar on mobile devices

## 2018-03-22

### Fixed

- Idea creation page would not load when no published projects where present. Instead of the loading indicator the page now shows a message telling the user there are no projects.

## 2018-03-20

### Fixed

- Various visual glitches on IE11 and Edge
- Scrolling behviour on mobile devices is back to normal
- The admin idea manager no longer shows an empty right column by default

### Added

- Experimental raw HTML editing for pages in the admin at `/admin/pages`

## 2018-03-14

### Fixed

- When making a registration field required, the user can't skip the second sign up step
- When adding a registration field of the "date" type, a date in the past can now be chosen
- The project listing on the landing page for logged in users that aren't admin is fixed

### Added

- When something goes wrong while authenticating through social networks, an error page is shown

## 2018-03-05

### Added

- Limited voting in timeline phases
- Facebook app id is included in the meta headers

### Known issues

- When hitting your maimum vote count as a citizen, other idea cards are not properly updating untill you try voting on them
- Changing the participation settings on a continuous project is impossible

## 2018-02-26

### Fixed

- Project pages
  - Fixed header image not being centered
- Project timeline page
  - Fixed currently active phase not being selected by default
  - Fixed 'start an idea' button not being shown insde the empty idea container
  - Fixed 'start an idea' button not linking to the correct idea creation step
- Ideas and Projects filter dropdown
  - Fixed the dropdown items not always being clickable
- Navigation bar
  - Fixed avatar and options menu not showing on mobile devices

### Added

- Responsive admin sidebar
- Top navigation menu stays in place when scrolling in admin section on mobile devices

### Changed

- Project timeline
  - Better word-breaking of phases titles in the timeline

## 2018-02-22

### Fixed

- Idea page
  - Fixed voting buttons not being displayed when page is accessed directly
- Edit profile form page
  - Fixed broken input fields (first name, last name, password, ...)
  - Fixed broken submit button behavior
- Admin project section
  - Fixed default view (map or card) not being saved
  - Fixed save button not being enabled when an image is added or removed
- Project page
  - Fixed header navigation button of the current page not being highlighted in certain scenarios
  - Fixed no phase selected in certain scenarios
  - Fixed mobile timeline phase selection not working
- Idea cards
  - Fixed 'Load more' button being shown when no more ideas
- Project cards
  - Fixed 'Load more' button being shown when no more projects
- Idea page
  - Fixed faulty link to project page
- Add an idea > project selection page
  - Fixed broken layout on mobile devices

### Added

- Landing page
  - Added 'load more' button to project and idea cards
  - Added search, sort and filter by topic to idea cards
- Project card
  - Added ideas count
- Idea card
  - Added author avatar
  - Added comment count and icon
- Idea page
  - Added loading indicator
- Project page
  - Added loading indicator
  - Added border to project header buttons to make them more visible
- Admin page section
  - Added header options in rich-text editors

### Changed

- Navigation bar
  - Removed 'ideas' menu item
  - Converted 'projects' menu item into dropdown
  - Changed style of the 'Start an idea' button
- Landing page
  - Header style changes (larger image dimensions, text centered)
  - Removed 'Projects' title on top of project cards
- Project card
  - Changed project image dimensions
  - Changed typography
- Idea card
  - Removed image placeholder
  - Reduced idea image height
- Filter dropdowns
  - Height, width and alignment changes for mobile version (to ensure the dropdown is fully visible on smaller screens)
- Idea page
  - Improved loading behavior
  - Relocated 'show on map' button to sidebar (above sharing buttons)
  - Automatically scroll to map when 'show on map' button is clicked
  - Larger font sizes and better overall typography for idea and comment text
  - Child comments style changes
  - Child commenting form style change
  - Comment options now only visible on hover on desktop
- Project page
  - Improved loading behavior
  - Timeline style changes to take into account longer project titles
  - Changed copy from 'timeline' to 'process'
  - Changed link from projects/<projectname>/timeline to projects/<projectname>/process
  - Events header button not being shown if there are no events
- Add an idea > project selection page
  - Improved project cards layout
  - Improved mobile page layout

## 2018-01-03

### Fixed

- Updating the bio on the profile page works again
- 2018 can be selected as the year of events/phases
- The project dropdown in the idea posting form no longer shows blank values
- Reset password email

### Added

- Ideas can be edited by admins and by their author
- An idea shows a changelog with its latest updates
- Improved admin idea manager
  - Bulk update project, topics and statuses of ideas
  - Bulk delete ideas
  - Preview the idea content
  - Links through to viewing and editing the idea
- When on a multi-lingual platform, the language can be changed in the footer
- The project pages now show previews of the project events in the footer
- The project card now shows a description preview text, which is changeable through the admin
- Images are automatically optimized after uploading, to reduce the file size

### Changed

- Image dimensions have changed to more optimal dimensions

## 2017-12-13

### Fixed

- The ideas of deleted users are properly shown
- Slider to make users admins is again functional

### Added

- The idea show page shows a project link
- Mentions are operational in comments
- Projects can be deleted in the admin

### Changed

- Ideas and projects sections switched positions on the landing page

## 2017-12-06

### Fixed

- Phases and events date-picker no longer overlaps with the description text
- No longer needed to hard refresh if you visited al old version of the platform
- Inconsistency when saving project permissions has been fixed
- Bullet lists are now working in project description, phases and events
- The notifications show the currect user as the one taking the action

### Added

- Translators can use `orgName` and `orgType` variables everywhere
- Previews of the correct image dimension when uploading images

### Changed

- Lots of styling tweaks to the admin interface
- Behaviour of image uploads has improved

## 2017-11-23

### Fixed

- Loading the customize tab in the admin no longer requires a hard refresh

## 2017-11-22

### Fixed

- When saving a phase in the admin, the spinner stops on success or errors
- Deleting a user no longer breaks the idea listing, idea page and comments
- Better error handling in the signup flow
- Various bug fixes to the projects admin
- The switches that control age, gender, ... now have an effect on the signup flow.
- For new visitors, hard reloading will no longer be required

### Added

- Social Sign In with facebook and google. (Needs to be setup individually per customer)
- Information pages are reachable through the navbar and editable through the admin
- A partner API that allows our partners to list ideas and projects programmatically
- Ideas with a location show a map on the idea show page
- Activation of welcome and reset password e-mails

### Changed

- Changes to mobile menu layout
- Changes to the style of switches
- Better overall mobile experience for citizen-facing site

### Known issues

- If you visited the site before and the page did not load, you need to hard refresh.
- If the "Customize" tab in the admin settings does not load, reload the browser on that page

## 2017-11-01

### Fixed

- Various copy added to the translation system
- Fixed bug where image was not shown after posting an idea
- Loading behaviour of the information pages
- Fixed bug where the app no longer worked after visiting some projects

### Added

- Added groups to the admin
- Added permissions to projects
- Social sharing of ideas on twitter and (if configured for the platform) facebook
- Projects can be linked to certain areas in the admin
- Projects can be filtered by area on the projects page
- Backend events are logged to segment

### Changed

- Improved the styling of the filters
- Project description in the admin has its own tab
- Restored the landing page header with an image and configurable text
- Improved responsiveness for idea show page
- Maximum allowed password length has increased to 72 characters
- Newest projects are list first

## 2017-10-09

### Fixed

- The male/female gender selection is no longer reversed after registration
- On firefox, the initial loading animation is properly scaled
- After signing in, the state of the vote buttons on idea cards is now correct for the current user
- Fixed bug were some text would disappear, because it was not available in the current language
- Fixed bug where adding an idea failed because of a wrongly stored user language
- Fixed bug where removing a language in the admin settings fails
- Graphical glitches on the project pages

### Added

- End-to-end test coverage for the happy flow of most of the citizen-facing app interaction
- Automated browser error logging to be proactive on bugs
- An idea can be removed through the admin

### Changed

- The modal that shows an idea is now fullscreen and has a new animation
- New design for the idea show page
- New design for the comments, with animation and better error handling
- The "Trending" sorting algorithm has changed to be more balanced and give new ideas a better chance
- Slightly improved design of the page that shows the user profile

## 2017-09-22

### Fixed

- Bug where multiple form inputs didn't accept typed input
- Issues blocking the login process
- The success message when commenting no longer blocks you from adding another comment
- Clicking an internal link from the idea modal didn't work
- Responsiveness of filters on the ideas page
- Updating an idea status through the admin failed

### Added

- Initial loading animation on page load
- Initial version of the legal pages (T&C, privacy policy, cookie policy)
- All forms give more detailed error information when something goes wrong
- Full caching and significant speed improvements for all data resources

### Changed

- Refactoring and restyling of the landing page, idea cards and project cards
- Added separate sign in and sign up components
- Cleaned up old and unused code
- The navbar is no longer shown when opening a modal
- Lots of little tweaks to styling, UX and responsiveness

## 2017-09-01

### Fixed

- Saving forms in the admin of Projects will now show success or error messages appropriately
- The link to the guide has been hidden from the admin sidebar until we have a guide to link to

### Added

- Adding an idea from a project page will pre-fill parts of the new idea form
- The landing page now prompts user to add an Idea if there are none
- The landing page will hide the Projects block if there are none

### Changed

- Under-the-hood optimizations to increase the loading speed of the platform

## 2017-08-27

### Fixed

- Changing the logo and background image in admin settings works
- Platform works for users with an unsupported OS language

### Added

- Admin dashboard
- Default topics and idea statuses for newly deployed platforms
- Proper UX for handling voting without being signed in
- Meta tags for SEO and social sharing
- Better error handling in project admin

### Changed

- Projects and user profile pages now use slugs in the URL

## 2017-08-18

### Fixed

- Changing idea status in admin
- Signing up
- Proper rending of menu bar within a project
- Admin settings are properly rendered within the tab container
- Lots of small tweaks to rendering on mobile
- Default sort ideas on trending on the ideas index page

### Added

- Admin section in projects to CRUD phases
- Admin section in projects to CRUD events
- New navbar on mobile
- Responsive version of idea show page

### Changed

- Navbar design updated
- One single login flow experience instead of 2 separate ones (posting idea/direct)
- Admins can only specify light/dark for menu color, not the exact color

### Removed

- Facebook login (Yet to be added to new login flow, will be back soon)

## 2017-08-13

### Fixed

- Voting on cards and in an idea page
- Idea modal loading speed
- Unread notification counter

### Added

- New improved flow for posting an idea
- Admin interface for projects
- New design for idea and project cards
- Consistenly applied modal, with new design, for ideas
- Segment.io integration, though not all events are tracked yet

### Changed

- Idea URls now using slugs for SEO<|MERGE_RESOLUTION|>--- conflicted
+++ resolved
@@ -1,5 +1,11 @@
 # Changelog
 
+## 17-05-22
+
+### Fixed
+
+- [CL-776] Button in weekly moderator digest email now links to correct page
+
 ## 2022-05-16_2
 
 ### Changed
@@ -9,11 +15,8 @@
 ### Fixed
 
 - [CL-775] Use correct link to conditions page
-<<<<<<< HEAD
 - [CL-776] Button in weekly moderator digest email now links to correct page
-=======
 - [CL-814] Faster user XLSX export.
->>>>>>> 941c495b
 
 ## 2022-05-16
 
