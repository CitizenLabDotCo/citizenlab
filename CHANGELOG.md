--- conflicted
+++ resolved
@@ -1,11 +1,10 @@
 # Changelog
 
-<<<<<<< HEAD
+## Next release
+
 ### Changed
 
 - [CL-830] 'Accept' button now before 'Manage' button on cookie banner, and both buttons now the same style.
-=======
-## Next release
 
 ### Fixed
 
@@ -15,7 +14,6 @@
 ### Added
 
 - [CL-729] Do not show proposals navbar item if corresponding feature is disabled
->>>>>>> 00641f74
 
 ## 2022-05-26_2
 
