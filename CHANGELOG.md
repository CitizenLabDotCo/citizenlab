# Changelog

## Next release

<<<<<<< HEAD
=======
### Changed

- Project and folder moderators are allowed to list users (for the projects they moderate). This means that project and folder moderators are now also able to assignee assignees to ideas.
- 'Emails' tab in the admin sidebar renamed to 'Messaging' in anticipation of new SMS/texting functionality

>>>>>>> c2ae1422
### Fixed

- Insights with multiple projects: projects in topbar are now displayed in dropdown if there is more than one (before they were just displayed next to each other).

## 2022-03-15 (2)

<<<<<<< HEAD
### Changed

- Removed 'most active users' graph
=======
### Fixed

- Idea forms and other things not rendering on various platforms

## 2022-03-15 (1)

### Fixed

- Fixed spacing issue between field name and 'optional' in input form
>>>>>>> c2ae1422

## 2022-03-14

### Fixed

- Rich text editor now works correctly with custom emails - the image description box no longer appears on the preview and image alignment works as expected.
- Fixed a performance issue that causes the users export to time out when there are lots of users registered on the platform

## 2022-03-11

### Fixed

- When viewing an idea in map view, "Go back" now returns to the map idea list instead of back to the project main page
- User profile page slug now anonymized when bulk inviting and Abbreviated User Names feature enabled.
- Rich text editor copy/paste issues should be resolved

## 2022-03-10

### Fixed

- Added informative message and sign in/sign up links to Idea Not Found page
- Added slight blur to logged-in header image. The logged-in header image is reused from the logged-out banner, and blur was added to make smaller banner images from the two-column layout look nice when fully stretched on the logged-in banner

## 2022-03-08

### Added

- Filter projects by topics

### Fixed

- FranceConnect test login
- Fixed issue with folder page responsiveness where right hand side gets cropped.

### Changed

- Fixed issue with folder page responsiveness where right hand side gets cropped.
- Use only user name in FranceConnect instead of full profile scope

## 2022-03-04

### Fixed

- Can now re-use tenant host URL immediately the tenant is deleted.
- Relevant error(s) now returned when tenant creation fails, for example due to host URL already being in use.
- Added temporary fix for the project page without permissions error where it doesn't recover after sign in.

## 2022-02-28

### Changed

- Non-moderating users cannot visit a folder page, when none of the projects inside are visible to them (e.g. due to group permissions)
- Non-moderating users cannot visit a folder page, when there are no projects inside
- Non-moderating users cannot visit a folder page, when the folder is a draft

## 2022-02-25

### Added

- SAML Single-Sign on (Vienna)

### Changed

- Language parameter added in Typeform. Allows for question branching in surveys based on user's language.

## 2022-02-23

### Changed

- The ideas overview on project/user and ideas index (/ideas) pages are properly keyboard navigable, implemented as a full-fledged tab system.
- The timeline of a project is now fully keyboard navigable
- The proposal button has no tooltip anymore when submitting new proposals is disabled. Instead, a warning message is shown.

### Added

- Ensure `nofollow` is added to all links added through the rich text editor, which makes them useless for backlink generation by bots

## 2022-02-21

### Added

- Support added for custom font not on Adobe Fonts

### Fixed

- Improved area filter layout on frontpage on mobile (now has correct padding), and used a smaller breakpoint for when filter goes below topbar.
- Enalyzer URL validation now has greater flexibility

### Added

- Support added for email and user ID parameters in SmartSurvey

### Changed

- Icons don't have wrong/empty descriptions linked to them anymore, which improves the user experience for screen readers.
- Icons that work as button (like the vote button, the bell in the notification menu, etc.) all have accompanying descriptions so we provide more information about these buttons to people using screen readers.

## 2022-02-17

### Changed

- Removes support for category detection in Insights. \[IN-717\]

### Fixed

- Customizable navbar is now feature flagged, meaning it can be enabled or disabled in AdminHQ

## 2022-02-14

### Added

- It is now possible to add `alt` text to images in the Quill rich text editor

## 2022-02-11

### Changed

- More descriptive and consistent error messages in the sign up and sign in flow.

## 2022-02-08

### Fixed

- Typeform surveys now display properly on mobile devices
- Remove periods from non-Latin URL slugs

### Added

- Folder slugs (URLs) can now be customized

## 2022-02-07

### Changed

- Removes support for the (deprecated) Clustering feature. 💐 \[IN-688\]
- Remove the word 'del' from NL profanity list

### Fixed

- Always show color and opacity inputs
- Truncate user count in banner bubble if value is over 10k

## 2022-02-04

### Added

- Re-enable homepage filter tabs now that translations are working

### Fixed

- Color contrast issue (accessibility): the number of total votes needed for a proposal to be considered, shown on the proposal card, has a darker color. This makes it easier to see this information.

## 2022-02-02

### Added

- Projects on homepage can now be filtered by 'Active', 'Archived' or 'All' through a tab system

## 2022-02-01

### Changed

- Improved `alt` text for logo images on the platform
- Anonymization of users (using initials avatars, different set of face avatars, different set of first and last names, making anonymous users easier to identify through their email)
- Updated CC license in Vienna basemap attribution and increased maximum zoom level to 20.

# Fixed

- An issue that prevented Que from starting up was solved by updating the bootsnap gem to the latest version

## 2022-01-24

### Changed

- Insights Network Visualisation changes:
  - The network is now flat and shows all keywords at once
  - The colors of the keywords depend on the cluster they are part of
  - The more important links between keywords are shown in the network

## 2022-01-18

### Changed

- Removes support for the (deprecated) Tagging feature, the forerunner of today's Insights. 🕯 \[IN-661\]

## 2022-01-14

### Changed

- Dashboard and reports vertical bar charts are now sorted
- Automatic tagging in Insights also takes the title into account (instead of only the content).

### Fixed

- Resolution for basemap.at

## 2022-01-12

### Added

- Users are now able to cancel tag suggestion scan on the Insights Edit screen
- Added `secure` flag to cookies
- Support basemap.at as tile provider

### Fixed

- Fixed issue with exporting surveys as XLSX sheets, when the typeform survey URI includes a '#' character.
- Styling of the text above the avatar bubbles at the bottom of the landing page works again when there's a customized text.
- Styling bugs for the two-column layout
- Bug where tile provider of a project becomes unchangeable after the map config has been edited has been fixed.

### Changed

- Updated Cookie Policy page

## 2022-01-10

### Added

- Configure sign-up button (custom link) on homepage banner

### Changed

- Dashboard and report bar charts are now more easily readable - values appear on top or next to the bars instead of inside of them. Comparisons between project and platform values are now only visible in the report tooltips and do not break the chart itself.

### Fixed

- Using a custom tile provider should work now.
- Registration form with a date field doesn't crash anymore

## 2022-01-06

### Fixed

- Changing the values for Registration helper text and Account confirmation in Admin > Settings > Registration doesn't cause other values to be erased anymore.

## 2022-01-05

### Changed

- Improved the user interface of the Registration tab in the Admin settings

## 2021-12-23

### Added

- Adding pages in 'Navigation' tab in settings now possible, changing names of navbar items now works, removed 'secret pages-page'.
- Different layouts for the homepage banner (for signed-out users)
- Preview functionality for the image of the homepage banner in the back-office

### Fixed

- Saving of homepage banner image overlay color and opacity

## 2021-12-22

### Fixed

- Notifications of inappropriate content now link to the item containing the flagged content

## 2021-12-16

### Added

- Ability to scan all post, recently added posts and not tagged posts in Insights

## 2021-12-15

### Fixed

- Severe code-injection vulnerability
- More small copy changes for customizable navbar, made styling Navigation tab consistent with other tabs, re-enabled slug editing on secret pages-page.

## 2021-12-10

- Copy for customizable navbar

## 2021-12-09

### Added

- Customizable navbar

## 2021-12-08

### Changed

- Improved the structure and copy of the Admin > Settings > Customize page.

### Fixed

- Insights scan category button no longer appears when the insights nlp feature flag is disabled

## 2021-11-30

### Added

- Insights loading indicator on category scan

### Fixed

- Password reset emails sometimes took a long time to be send out, they are now processed much faster (even when the background job queue has lots of items).

## 2021-11-25

### Added

- New translations from Crowdin.
- Sign-up flow: Not activating any custom registration fields no longer breaks sign-up. Refreshing page during sign-up flow no longer creates an unregistered user.

## 2021-11-22

### Changed

- Enable/disable avatars in homepage banner
- Increased size of city logo in the footer

### Fixed

- Links to ideas in admin digest emails work again
- Votes statistics not showing up in the dashboard for some admins and project moderators.

## 2021-11-16

### Fixed

- Custom topics are not displayed as filters on the proposals overview page.

### Added

- Added a tooltip in the survey project settings with a link to a support article that explains how to embed links in Google forms
- Input count to Insights View screen

### Changed

- Add clarification tooltips to Insights View screen
- When a user account is deleted, visits data associated to that account are now removed from Matomo.

## 2021-11-11

### Changed

- Improvements to the loading speed of the landing page and some items with dropdown menus in the navigation bar.

## 2021-11-05

### Fixed

- Dashboard issue where the current month did not appear for certain time zones

## 2021-11-04

### Added

- New translations from Crowdin.

## 2021-11-03

### Fixed

- Microsoft Form survey iframes no longer auto-focus on the form
- Stop confusing Serbian Latin and Cyrillic in back locales.

## 2021-11-01

### Changed

- The whole input card in Insight View screen is now clickable
- Inputs list component in Insights View screen now shows active filters at all times
- Insights Network Visualisation changes:
  - Reduced space between clusters
  - Increased font size for keywords labels
  - It is now possible to de-select keywords by clicking on them twice

### Fixed

- If there's an error message related to the project title, it goes away if the title is edited (and only shows again if we submit and the error isn't fixed).

## 2021-10-27

### Changed

- Removed the unused '/ideas/new' route

### Fixed

- Sorting order and list/map view settings of ideas are available again if voting is disabled.
- Project phase started emails and notifications.

## 2021-10-26

### Added

- Limit number of downvotes.

### Changed

- Improved quality of Idea and App Header Images
- Idea cards in the map view only show the downvote icon when downvoting is enabled or when it's disabled and it's disabled for a different reason than explicit turning off of the downvoting functionality.
- Now also for idea cards on the map view: the comment icon on an idea card is only shown when commenting in the project is enabled or there's at least one idea with a comment.

### Fixed

- The event cards now rearrange themselves vertically on mobile / small screens. Before they were always arranged horizontally. This fixed the issue of them going off-screen when there is not enough screen space.

## 2021-10-25

### Changed

- The comment icon on an idea card is only shown when commenting in the project is enabled or there's at least one idea with a comment.
- Increased Microsoft Forms survey width

### Fixed

- Insights table approve button no longer appears when there are no suggested tags
- Insights tags are now truncated when they are too long
- Insights posts cards on View screen no longer display text with different font-sizes
- Insights posts in table are no longer sorted by default

## 2021-10-20

### Changed

- PII (Personally Identifiable Information) data, if any, are now removed from Segment when a user account is deleted.

## 2021-10-19

### Changed

- Tags which do not contain any inputs are no longer visible on the Insights View screen
- PII (Personally Identifiable Information) data, if any, are now removed from Intercom when a user account is deleted.

### Added

- Added export functionality to Insights View screen inputs list

## 2021-10-15

### Changed

- Project reports are no longer available in the dashboard section. Instread, they can be found in the Reporting section of tha admin.

### Fixed

- Platform is now accepting valid Microsoft Form survey links with custom subdomains
- When user goes to the url of an Insight that no longer exist, they get redirected to the Insights List screen.

## 2021-10-14

### Fixed

- File uploads for ideas, projects, events, folders

## 2021-10-13 (2)

### Fixed

- Validation and functioning of page forms are fixed (forms to change the fixed/legal pages such as the FAQ, T&C, privacy policy, etc.).

## 2021-10-13

### Added

- Users can now change their name after validation with FranceConnect
- Permit embedding of videos from dreambroker in rich-text editor content.
- Possibility to create an Insights tag from selected filters in the Insights View screen

## 2021-10-12

### Added

- Added Serbian (Cyrillic) to platform

## 2021-10-11

### Added

- Insights View screen and visualization
- Users can now change their name after validation with FranceConnect

## 2021-10-06

### Fixed

- Issue with user deletion

### Added

- Initial blocked words lists for Luxembourgish and Italian.
- Added Luxembourgish translations.

## 2021-10-05

### Added

- Blocked words lists for Luxembourgish and Italian (which allows the profanity blocker feature).

### Changed

- Removed 'FAQ' and 'About' from the footer.
- Removed links to other pages at the bottom of the fixed and legal pages (Cookie policy, T&C, etc.)
- Removed the YES/NO short feedback form in the footer (as it wasn't working)

## 2021-10-01

### Fixed

- Typeform export from the platform shows the answers to all questions again.

## 2021-09-29

### Changed

- Insights Edit screen improvements
  - Added tooltip in the tags sidebar
  - Added quick delete action to category button in the categories sidebar
  - "Detect tags" button only shows if there are tags detected
  - "Reset tags" button is moved to a menu
  - Removed "add" button from input sidebar and improved select hover state
- Split 'Pages' tab in admin/settings into the 'Pages' and 'Policies' tabs. 'Pages' contains the about, FAQ and a11y statement pages, while 'Policies' contains the terms and conditions, privacy- and cookie policy. The 'Pages' tab will soon be replaced by a 'Navigation' tab with more customizability options as part of the upcoming nav-bar customization functionality. This is just a temporary in-between solution.

## 2021-09-24

### Added

- SmartSurvey integration

## 2021-09-22

### Changed

- Very short phases are now shown slightly bigger in the timeline, and projects with many phases will display the timeline correctly.

### Fixed

- Cookie popup can be closed again.

## 2021-09-21

### Added

- Permit embedding of videos from videotool.dk in rich-text editor content.

### Changed

- Project moderators have access to the 'Reporting' tab of the admin panel for their projects.

### Fixed

- The category columns in input `xlsx` exports (insights) are now ordered as presented in the application.

## 2021-09-14

### Changed

- Mobile navbar got redesigned. We now have a 'More' button in the default menu that opens up a full mobile menu.

## 2021-09-13

### Added

- Insights table export button. Adds the ability to export the inputs as xlsx for all categories or a selected one.

### Fixed

- Fixes issue where user name will sometimes appear as "undefined"

## 2021-09-06

### Added

- Keyboard navigation improvements for the Insights Edit view
- Added the internal machinery to support text network analyses in the end-to-end flow.

### Fixed

- '&' character now displays correctly in Idea description and Project preview description.
- Fixes user export with custom fields

## 2021-09-03

### Fixed

- Ghent now supports mapping 25 instead of 24 neighbourhouds

## 2021-09-02

### Fixed

- Setting DNS records when the host is changed.
- Smart group rules for participation in project, topic or idea status are now applied in one continuous SQL query.

### Changed

- The rule values for participation in project, topic or idea status, with predicates that are not a negation, are now represented as arrays of IDs in order to support specifying multiple projects, topics or idea statuses (the rule applies when satisfied for one of the values).

## 2021-09-01

### Fixed

- When voting is disabled, the reason is shown again

## 2021-08-31

### Added

- When signing up with another service (e.g. Google), the platform will now remember a prior language selection.

### Fixed

- Accessibility: voting buttons (thumbs) have a darker color when disabled. There's also more visual distinction between voting buttons on input cards when they are enabled and disabled.
- Accessibility: The default background color of the last "bubble" of the avatars showing on e.g. the landing page top banner is darker, so the contrast with its content (number of remaining users) is clearer.
- Accessibility: the text colors of the currently selected phase in a timeline project are darker to improve color contrast to meet WCAG 2.1 AA requirements.
- Accessibility: the status and topics on an input (idea) page are more distinctive compared to its background, meeting WCAG 2.1 AA criteria.
- Verification using Auth0 method no longer fails for everyone but the first user

## 2021-08-30

### Added

- New Insights module containing Insights end-to-end flow

## 2021-08-26

### Added

- Microsoft Forms integration

## 2021-08-20

### Fixed

- Survey options now appear as expected when creating a new survey project
- Adds a feature flag to disable user biographies from adminHQ

## 2021-08-18

### Added

- Added Italian to platform
- Support for a new verification method specifically for Ghent, which lets users verify using their rijksregisternummer
- Improved participatory budgeting:
  - Support for new virtual currencies (TOK: tokens, CRE: credits)
  - A minimum budget limit can be configured per project, forcing citizens to fill up their basket to some extent (or specify a specific basket amount when minimum and maximum budget are the same)
  - Copy improvements

## 2021-08-11

### Fixed

- When considering to remove a flag after updating content, all relevant attributes are re-evaluated.
- Issues with viewing notifications and marking them as read.

## 2021-08-09

### Fixed

- The preheader with a missing translation has been removed from user confirmation email

### Fixed

- When you sign up with Google, the platform will now automatically use the language of your profile whenever possible
- Fixed invalid SQL queries that were causing various issues throughout the platforms (Part I). (IN-510)

## 2021-08-05

### Added

- Added message logging to monitor tenant creation status (shown in admin HQ).

### Changed

- No default value for the lifecycle stage is prefilled, a value must be explicitly specified.
- Changing the lifecycle stage from/to demo is prohibited.
- Only tenant templates that apply without issues are released.
- On create validation for authors was replaced by publication context, to allow templates to successfully create content without authors.

## 2021-08-04

### Fixed

- Certain characters in Volunteer Cause titles prevented exporting lists of volunteers to Excel from admin/projects/.../volunteering view.
- Limit of 10 events under projects and in back office
- Events widget switch being shown in non-commercial plans

## 2021-07-30

### Added

- Configured dependabot for the frontend, a tool that helps keeping dependencies up to date.
- Added events overview page to navigation menu, which can be enabled or disabled.
- Added events widget to front page, which can be enabled or disabled (commercial feature).

## 2021-07-16

### Added

- Auto-detection of inappropriate content (in beta for certain languages). Flagged content can be inspected on the admin Activity page. The setting can be toggled in the General settings tab.

### Fixed

- On the admin activity page (/admin/moderation), items about proposals now correctly link to proposals (instead of to projects). Also, the copy of the links at the end of the item rows is now correct for different types of content (correct conjugation of 'this post', 'this project', etc. for all languages).

## 2021-07-14

### Added

- Project phases now have their own URLs, which makes it possible to link to a specific phase

### Fixed

- Blocked words for content that can contain HTML
- Searching users after sorting (e.g. by role)

## 2021-07-09

### Changed

- The admin Guide link goes to the support center now instead of to /admin/guide

## 2021-07-02

### Fixed

- Instances where the user name was "unknown author"

### Changed

- Removed the slogan from the homepage footer

## 2021-06-30

### Changed

- Users can no longer leave registration before confirming their account. This should prevent bugs relative to unconfirmed users navigating the platform.

## 2021-06-29

### Fixed

- Map: Fix for ideas that only have coordinates but no address not being shown on the map
- Map: Fix for 'click on the map to add your input' message wrongfully being shown when idea posting is not allowed
- Sign-up flow: Fix for bug that could cause the browser to freeze when the user tried to complete the custom fields step
- Project description: Fix for numbered and unnumbered lists being cut off
- Project Managers can now upload map layers.

### Changed

- Map: When an idea is selected that is hidden behind a cluster the map now zooms in to show that marker
- Map: Idea marker gets centered on map when clicked
- Map: Larger idea box on bigger desktop screens (width > 1440 pixels)
- Idea location: Display idea location in degrees (°) minutes (') seconds ('') when the idea only has coordinates but no address
- Sign-up flow: Show loading spinner when the user clicks on 'skip this step' in the sign-up custom fields step
- Image upload: The default max allowed file size for an image is now 10 Mb instead of 5 Mb

### Added

- 'Go back' button from project to project folder (if appropriate).

## 2021-06-22

### Changed

- Project managers that are assigned to a project and/or its input now lose those assignments when losing project management rights over that project.

### Fixed

- Input manager side modal scroll.

## 2021-06-18

### Fixed

- Privacy policy now opens in new tab.
- Landing page custom section now uses theme colors.
- Buttons and links in project description now open internal links in the same tab, and external links in a new tab.

## 2021-06-16

### Fixed

- Project moderators can no longer see draft projects they don't moderate in the project listing.
- The content and subject of the emails used to share an input (idea/issue/option/contribution/...) do now include the correct input title and URL.
- Sharing new ideas on Facebook goes faster
- Manual campaigns now have the layout content in all available languages.

## 2021-06-11

### Fixed

- Facebook button no longer shows when not configured.

## 2021-06-10

### Fixed

- Creating invites on a platform with many heavy custom registration fields is no longer unworkably slow

## 2021-06-09

### Added

- New citizen-facing map view

## 2021-06-08

### Fixed

- Ordering by ideas by trending is now working.
- Ordering by ideas votes in the input manager is now working.

## 2021-06-07

### Added

- Qualtrics surveys integration.

### Changed

- Project Events are now ordered chronologically from latest to soonest.

### Fixed

- Visibility Labels in the admin projects list are now visible.
- Tagged ideas export is fixed.
- Updating an idea in one locale does not overwrite other locales anymore

## 2021-05-28

### Fixed

- Project Events are now ordered chronologically from soonest to latest.

## 2021-05-27

### Fixed

- Project access rights management are now visible again.

## 2021-05-21

### Added

- Profanity blocker: when posting comments, input, proposals that contain profane words, posting will not be possible and a warning will be shown.

## 2021-05-20

### Fixed

- Excel exports of ideas without author

## 2021-05-19

### Added

- Support for Auth0 as a verification method

## 2021-05-18

### Fixed

- Active users no longer need confirmation

## 2021-05-14

### Fixed

- Fixed an issue causing already registered users to be prompted with the post-registration welcome screen.

## 2021-05-11

### Added

- Added polls to the reporting section of the dashboards

## 2021-05-10

### Changed

- Invited or verified users no longer require confirmation.

## 2021-05-07

### Fixed

- Spreasheet exports throughout the platform are improved.

### Added

- City Admins can now assign any user as the author of an idea when creating or updating.
- Email confirmation now happens in survey and signup page sign up forms.

## 2021-05-06

### Fixed

- Idea export to excel is no longer limited to 250 ideas.

## 2021-05-04

### Fixed

- Fixed issues causing email campaigns not to be sent.

## 2021-05-03

### Changed

- Users are now prompted to confirm their account after creating it, by receiving a confirmation code in their email address.

### Added

- SurveyXact Integration.

## 2021-05-01

### Added

- New module to plug email confirmation to users.

## 2021-04-29

### Fixed

- Editing the banner header in Admin > Settings > General, doesn't cause the other header fields to be cleared anymore

## 2021-04-22

### Fixed

- After the project title error appears, it disappears again after you start correcting the error

## 2021-03-31

### Fixed

- Customizable Banner Fields no longer get emptied/reset when changing another.

### Added

- When a client-side validation error happens for the project title in the admin, there will be an error next to the submit button in addition to the error message next to the input field.

## 2021-03-25

### Fixed

- The input fields for multiple locales provides an error messages when there's an error for at least one of the languages.

## 2021-03-23

### Fixed

- Fix for broken sign-up flow when signing-up through social sign-on

## 2021-03-19

### Fixed

- Admin>Dashboard>Users tab is no longer hidden for admins that manage projects.
- The password input no longer shows the password when hitting ENTER.
- Admin > Settings displays the tabs again

### Changed

- Empty folders are now shown in the landing page, navbar, projects page and sitemap.
- The sitemap no longer shows all projects and folder under each folder.
- Images added to folder descriptions are now compressed, reducing load times in project and folder pages.

### Added

- Allows for sending front-end events to our self-hosted matomo analytics tool

## 2021-03-16

### Changed

- Automatic tagging is functional for all clusters, and enabled for all premium customers

### Added

- Matomo is enabled for all platforms, tracking page views and front-end events (no workshops or back-end events yet)

## 2021-03-11

### Changed

- Tenants are now ordered alphabetically in AdminHQ
- Serbian (Latin) is now a language option.

## 2021-03-10

### Added

- CitizenLab admins can now change the link to the accessibility statement via AdminHQ.
- "Reply-to" field in emails from campaigns can be customized for each platform
- Customizable minimal required password length for each platform

## 2021-03-09

### Fixed

- Fixed a crash that would occur when tring to add tags to an idea

## 2021-03-08

### Fixed

- Phase pages now display the correct count of ideas (not retroactive - will only affect phases modified from today onwards).

## 2021-03-05

### Changed

- Changed the default style of the map
- Proposals/Initiatives are now sorted by most recent by default

### Added

- Custom maps (Project settings > Map): Admins now have the capability to customize the map shown inside of a project. They can do so by uploading geoJson files as layers on the map, and customizing those layers through the back-office UI (e.g. changing colors, marker icons, tooltip text, sort order, map legend, default zoom level, default center point).

### Fixed

- Fixed a crash that could potentially occur when opening an idea page and afterwards going back to the project page

## 2021-03-04

### Added

- In the admin (Settings > Registration tab), admins can now directly set the helper texts on top of the sign-up form (both for step 1 and 2).
- The admin Settings > Homepage and style tab has two new fields: one to allow customization for copy of the banner signed-in users see (on the landing page) and one to set the copy that's shown underneath this banner and above the projects/folders (also on the landing page).
- Copy to clarify sign up/log in possibilities with phone number

### Changed

- The admin Settings > Homepage and style tab has undergone copy improvements and has been rearranged
- The FranceConnect button to login, signup or verify your account now displays the messages required by the vendor.
- Updated the look of the FranceConnect button to login, signup or verify your account to feature the latests changes required by the vendor.

### Fixed

- Downvote button (thumbs down) on input card is displayed for archived projects

## 2021-03-03

### Added

- Users are now notified in app and via email when they're assigned as folder administrators.

## 2021-03-02

### Fixed

- Don't show empty space inside of the idea card when no avatar is present

### Added

- Maori as languages option

### Changed

- Improved layout of project event listings on mobile devices

## 2021-02-26

### Fixed

- France Connect button hover state now complies with the vendor's guidelines.

## 2021-02-24

### Fixed

- The project page no longer shows an eternal spinner when the user has no access to see the project

## 2021-02-18

### Added

- The password fields show an error when the password is too short
- The password fields have a 'show password' button to let people check their password while typing
- The password fields have a strength checker with appropriate informative message on how to increase the strength
- France Connect as a verification method.

### Fixed

- Notifications for started phases are no longer triggered for unpublished projects and folders.

## 2021-02-17

### Changed

- All input fields for multiple locales now use the components with locale switchers, resulting in a cleaner and more compact UI.
- Copy improvements

## 2021-02-12

### Fixed

- Fixed Azure AD login for some Azure setups (Schagen)

### Changed

- When searching for an idea, the search operation no longer searches on the author's name. This was causing severe performance issues and slowness of the paltforms.

## 2021-02-10

### Added

- Automatic tagging

## 2021-02-08

### Fixed

- Fixed a bug preventing registration fields and poll questions from reordering correctly.
- Fixed a bug causing errors in new platforms.

## 2021-02-04

### Fixed

- Fixed a bug causing the projects list in the navbar and projects page to display projects outside of folders when they're contained within them.

## 2021-01-29

### Added

- Ability to redirect URLs through AdminHQ
- Accessibility statement link in the footer

### Fixed

- Fixed issue affecting project managers that blocked access to their managed projects, when these are placed inside a folder.

## 2021-01-28

### Fixed

- A bug in Admin project edit page that did not allow a user to Go Back to the projects list after switching tabs
- Scrolling on the admin users page

## 2021-01-26

### Added

- Folder admin rights. Folder admins or 'managers' can be assigned per folder. They can create projects inside folders they have rights for, and moderate/change the folder and all projects that are inside.
- The 'from' and 'reply-to' emails can be customized by cluster (by our developers, not in Admin HQ). E.g. Benelux notification emails could be sent out by notifications@citizenlab.eu, US emails could be sent out by notifications@citizenlab.us etc., as long as those emails are owned by us. We can choose any email for "reply-to", so also email addresses we don't own. This means "reply-to" could potentially be configured to be an email address of the city, e.g. support@leuven.be. It is currently not possible to customize the reply-to (except for manual campaigns) and from fields for individual tenants.
- When a survey requires the user to be signed-in, we now show the sign in/up form directly on the page when not logged in (instead of the green infobox with a link to the sign-up popup)

### Fixed

- The 'reply-to' field of our emails showed up twice in recipient's email clients, now only once.

### Changed

- Added the recipient first and last name to the 'to' email field in their email client, so not only their email adress is shown.
- The links in the footer can now expand to multiple lines, and therefore accomodate more items (e.g. soon the addition of a link to the accesibility statement)

## 2021-01-21

### Added

- Added right-to-left rendering to emails

## 2021-01-18

### Fixed

- Access rights tab for participatory budget projects
- Admin moderation page access

## 2021-01-15

### Changed

- Copy improvements across different languages

## 2021-01-14

### Added

- Ability to customize the input term for a project

### Changed

- The word 'idea' was removed from as many places as possible from the platform, replaced with more generic copy.

## 2021-01-13

### Changed

- Idea cards redesign
- Project folder page redesign
- Project folders now have a single folder card image instead of 5 folder images in the admin settings
- By default 24 instead of 12 ideas or shown now on the project page

## 2020-12-17

### Fixed

- When creating a project from a template, only templates that are supported by the tenant's locale will show up
- Fixed several layout, interaction and data issues in the manual tagging feature of the Admin Processing page, making it ready for external use.
- Fixed project managers access of the Admin Processing page.

### Added

- Admin activity feed access for project managers
- Added empty state to processing list when no project is selected
- Keyboard shortcut tooltip for navigation buttons of the Admin Processing page

### Changed

- Reduced spacing in sidebar menu, allowing for more items to be displayed
- Style changes on the Admin Processing page

## 2020-12-08

### Fixed

- Issues with password reset and invitation emails
- No more idea duplicates showing up on idea overview pages
- Images no longer disappear from a body of an idea, or description of a project on phase, if placed at the bottom.

### Changed

- Increased color contrast of inactive timeline phases text to meet accesibility standard
- Increased color contrast of event card left-hand event dates to meet accesibility standard
- Increased color contrast of List/Map toggle component to meet accesibility standard

### Added

- Ability to tag ideas manually and automatically in the admin.

## 2020-12-02

### Changed

- By default the last active phase instead of the last phase is now selected when a timeline project has no active phase

### Fixed

- The empty white popup box won't pop up anymore after clicking the map view in non-ideation phases.
- Styling mistakes in the idea page voting and participatory budget boxes.
- The tooltip shown when hovering over a disabled idea posting button in the project page sticky top bar is no longer partially hidden

## 2020-12-01

### Changed

- Ideas are now still editable when idea posting is disabled for a project.

## 2020-11-30

### Added

- Ability to create new and edit existing idea statuses

### Fixed

- The page no longer refreshes when accepting the cookie policy

### Changed

- Segment is no longer used to connect other tools, instead following tools are integrated natively
  - Google Analytics
  - Google Tag Manager
  - Intercom
  - Satismeter
  - Segment, disabled by default
- Error messages for invitations, logins and password resets are now clearer.

## 2020-11-27

### Fixed

- Social authentication with Google when the user has no avatar.

### Changed

- Random user demographics on project copy.

## 2020-11-26

### Added

- Some specific copy for Vitry-sur-Seine

## 2020-11-25

### Fixed

- Sections with extra padding or funky widths in Admin were returned to normal
- Added missing copy from previous release
- Copy improvements in French

### Changed

- Proposal and idea descriptions now require 30 characters instead of the previous 500

## 2020-11-23

### Added

- Some specific copy for Sterling Council

### Fixed

- The Admin UI is no longer exposed to regular (and unauthenticated) users
- Clicking the toggle button of a custom registration field (in Admin > Settings > Registration fields) no longer duplicated the row
- Buttons added in the WYSIWYG editor now have the correct color when hovered
- The cookie policy and accessibility statement are not editable anymore from Admin > Settings > Pages

### Changed

**Project page:**

- Show all events at bottom of page instead of only upcoming events
- Reduced padding of sticky top bar
- Only show sticky top bar when an action button (e.g. 'Post an idea') is present, and you've scrolled past it.

**Project page right-hand sidebar:**

- Show 'See the ideas' button when the project has ended and the last phase was an ideation phase
- Show 'X ideas in the final phase' when the project has ended and the last phase was an ideation phase
- 'X phases' is now clickable and scrolls to the timeline when clicked
- 'X upcoming events' changed to 'X events', and event count now counts all events, not only upcoming events

**Admin project configuration page:**

- Replaced 'Project images' upload widget in back-office (Project > General) with 'Project card image', reduced the max count from 5 to 1 and updated the corresponding tooltip with new recommended image dimensions

**Idea page:**

- The map modal now shows address on top of the map when opened
- Share button copy change from "share idea" to "share"
- Right-hand sidebar is sticky now when its height allows it (= when the viewport is taller than the sidebar)
- Comment box now has an animation when it expands
- Adjusted scroll-to position when pressing 'Add a comment' to make sure the comment box is always fully visible in the viewport.

**Other:**

- Adjusted FileDisplay (downloadable files for a project or idea) link style to show underline by default, and increased contrast of hover color
- Reduced width of DateTimePicker, and always show arrows for time input

## 2020-11-20 (2)

### Fixed

- The project header image is screen reader friendly.
- The similar ideas feature doesn't make backend requests anymore when it's not enabled.

### Changed

- Areas are requested with a max. of 500 now, so more areas are visible in e.g. the admin dashboard.

## 2020-11-18

### Added

- Archived project folder cards on the homepage will now have an "Archived" label, the same way archived projects do\
- Improved support for right-to-left layout
- Experimental processing feature that allows admins and project managers to automatically assign tags to a set of ideas.

### Fixed

- Projects without idea sorting methods are no longer invalid.
- Surveys tab now shows for projects with survey phases.

### Changed

- Moved welcome email from cl2-emails to cl2-back

## 2020-11-16

### Added

- Admins can now select the default sort order for ideas in ideation and participatory budgeting projects, per project

### Changed

- The default sort order of ideas is now "Trending" instead of "Random" for every project if left unchanged
- Improved sign in/up loading speed
- Removed link to survey in the project page sidebar when not logged in. Instead it will show plain none-clickable text (e.g. '1 survey')

### Fixed

- Custom project slugs can now contain alphanumeric Arabic characters
- Project Topics table now updates if a topic is deleted or reordered.
- Empty lines with formatting (like bold or italic) in a Quill editor are now removed if not used as paragraphs.

## 2020-11-10

### Added

#### Integration of trial management into AdminHQ

- The lifecycle of the trials created from AdminHQ and from the website has been unified.
- After 14 days, a trial platform goes to Purgatory (`expired_trial`) and is no longer accessible. Fourteen days later, the expired trial will be removed altogether (at this point, there is no way back).
- The end date of a trial can be modified in AdminHQ (> Edit tenant > Internal tab).

## 2020-11-06

### Added

- Social sharing via WhatsApp
- Ability to edit the project URL
- Fragment to embed a form directly into the new proposal page, for regular users only

### Fixed

- The project about section is visibile in mobile view again
- Maps will no longer overflow on page resizes

## 2020-11-05

### Added

- Reordering of and cleaner interface for managing custom registration field options
- An 'add proposal' button in the proposals admin
- Fragment to user profile page to manage party membership settings (CD&V)
- "User not found" message when visiting a profile for a user that was deleted or could not be found

### Changed

- Proposal title max. length error message
- Moved delete functionality for projects and project folders to the admin overview

### Fixed

- The automatic scroll to the survey on survey project page

## 2020-11-03

### Fixed

- Fixed broken date picker for phase start and end date

## 2020-10-30

### Added

- Initial Right to left layout for Arabic language
- Idea description WYSIWYG editor now supports adding images and/or buttons

## 2020-10-27

### Added

- Support for Arabic

## 2020-10-22

### Added

- Project edit button on project page for admins/project manager
- Copy for Sterling Council

### Fixed

- Links will open in a new tab or stay on the same page depending on their context. Links to places on the platform will open on the same page, unless it breaks the flow (i.e. going to the T&C policy while signing up). Otherwise, they will open in a new tab.

### Changed

- In the project management rights no ambiguous 'no options' message will be shown anymore when you place your cursor in the search field

## 2020-10-16

### Added

- Ability to reorder geographic areas

### Fixed

- Stretched images in 'avatar bubbles'
- Input fields where other people can be @mentioned don't grow too wide anymore
- Linebar charts overlapping elements in the admin dashboard

## 2020-10-14

### Changed

- Project page redesign

## 2020-10-09

### Added

- Map configuration tool in AdminHQ (to configure maps and layers at the project level).

## 2020-10-08

### Added

- Project reports

### Changed

- Small styling fixes
- Smart group support multiple area codes
- Layout refinements for the new idea page
- More compact idea/proposal comment input
- Proposal 'how does it work' redesign

## 2020-10-01

### Changed

- Idea page redesign

## 2020-09-25

### Fixed

- The "Go to platform" button in custom email campaigns now works in Norwegian

### Added

- Granular permissions for proposals
- Possibility to restrict survey access to registered users only
- Logging project published events

### Changed

- Replaced `posting_enabled` in the proposal settings by the posting proposal granular permission
- Granular permissions are always granted to admins

## 2020-09-22

### Added

- Accessibility statement

## 2020-09-17

### Added

- Support for checkbox, number and (free) text values when initializing custom fields through excel invites.

### Changed

- Copy update for German, Romanian, Spanish (CL), and French (BE).

## 2020-09-15

### Added

- Support Enalyzer as a new survey provider
- Registration fields can now be hidden, meaning the user can't see or change them, typically controlled by an outside integration. They can still be used in smart groups.
- Registration fields can now be pre-populated using the invites excel

## 2020-09-08

### Fixed

- Custom buttons (e.g. in project descriptions) have correct styling in Safari.
- Horizontal bar chart overflow in Admin > Dashboard > Users tab
- User graphs for registration fields that are not used are not shown anymore in Admin > Dashboard > Users tab

### Added

- Pricing plan feature flags for smart groups and project access rights

## 2020-09-01

### Fixed

- IE11 no longer gives an error on places that use the intersection observer: project cards, most images, ...

### Added

- New platform setting: 'Abbreviated user names'. When enabled, user names are shown on the platform as first name + initial of last name (Jane D. instead of Jane Doe). This setting is intended for new platforms only. Once this options has been enabled, you MUST NOT change it back.
- You can now export all charts in the admin dashboard as xlsx or svg.
- Translation improvements (email nl...)

### Changed

- The about us (CitizenLab) section has been removed from the cookie policy

## 2020-08-27

### Added

- Support for rich text in field descriptions in the idea form.
- New "Proposed Budget" field in the idea form.

### Changed

- Passwords are checked against a list of common passwords before validation.
- Improving the security around xlsx exports (escaping formulas, enforcing access restrictions, etc.)
- Adding request throttling (rate-limiting) rules.
- Improving the consistency of the focus style.

## 2020-07-30

### Added

- Pricing plans in AdminHQ (Pricing plan limitations are not enforced).
- Showing the number of deviations from the pricing plan defaults in the tenant listing of AdminHQ.

### Changed

- Tidying up the form for creating new tenants in AdminHQ (removing unused features, adding titles and descriptions, reordering features, adding new feature flags, removing fields for non-relevant locales).

## 2020-07-10

### Added

- Project topics

### Changed

- Userid instead of email is used for hidden field in surveys (Leiden)
- New projects have 'draft' status by default

### Fixed

- Topics filter in ideas overview works again

## 2020-07-09 - Workshops

### Fixed

- Speps are scrollable

### Added

- Ability to export the inputs as an exel sheet
- Polish translations
- Portugese (pt-BR) translations

## 2020-06-26

### Fixed

- No longer possible to invite a project manager without selecting a project
- The button on the homepage now also respects the 'disable posting' setting in proposals
- Using project copy or a tenant template that contains a draft initiative no longer fails

### Added

- Romanian

## 2020-06-19

### Fixed

- Polish characters not being rendered correctly

### Added

- Back-office toggle to turn on/off the ability to add new proposals to the platform

## 2020-06-17

### Fixed

- It's no longer needed to manually refresh after deleting your account for a consistent UI
- It's no longer needed to manually refresh after using the admin toggle in the user overview
- The sign-in/up flow now correctly asks the user to verify if the smart group has other rules besides verification
-

demo`is no longer an available option for`organization_type` in admin HQ

- An error is shown when saving a typeform URL with `?email=xxxx` in the URL, which prevented emails to be linked to survey results
- On mobile, the info container in the proposal info page now has the right width
- A general issue with storing cookies if fixed, noticable by missing data in GA, Intercom not showing and the cookie consent repeatedly appearing
- Accessibility fix for the search field
- The `signup_helper_text` setting in admin HQ is again displayed in step 1 of the sign up flow

### Added

- There's a new field in admin HQ to configure custom copy in step 2 of the sign up flow called `custom_fields_signup_helper_text`
- `workshops` can be turned on/off in admin HQ, displayed as a new page in the admin interface

### Changed

- The copy for `project moderator` has changed to `project manager` everywhere
- The info image in the proposals header has changed

## 2020-06-03

### Fixed

- Maps with markers don't lose their center/zoom settings anymore
- English placeholders in idea form are gone for Spanish platforms

## 2020-05-26

### Changed

- Lots of small UI improvements throughout the platform
- Completely overhauled sign up/in flow:
  - Improved UI
  - Opens in a modal on top of existing page
  - Opens when an unauthenticaed user tries to perform an action that requires authentication (e.g. voting)
  - Automatically executes certain actions (e.g. voting) after the sign in/up flow has been completed (note: does not work for social sign-on, only email/password sign-on)
  - Includes a verification step in the sign up flow when the action requires it (e.g. voting is only allowed for verified users)

## 2020-05-20

### Fixed

- Budget field is shown again in idea form for participatory budget projects

## 2020-05-14

### Added

- Idea configurability: disabling/requiring certain fields in the idea form
- The footer has our new logo

### Changed

- Admins will receive a warning and need to confirm before sending a custom email to all users
- A survey project link in the top navigation will link to /info instead of to /survey

## 2020-04-29

### Fixed

- Folders are again shown in the navbar
- Adding an image to the description text now works when creating a project or a phase

### Added

- Support for Polish, Hungarian and Greenlandic

## 2020-04-23

### Fixed

- Long timeline phase names show properly

### Changed

- Redirect to project settings after creating the project
- Links to projects in the navigation menu link to the timeline for timeline projects

## 2020-04-21

### Fixed

- Fixed overlapping issue with idea vote bar on mobile
- Fixed an issue where images were used for which the filename contained special characters

### Added

- The overview (moderation) in the admin now has filters
  - Seen/not seen
  - Type: Comment/Idea/Proposal
  - Project
  - Search
- The idea xlsx export contains extra columns on location, number of comments and number of attachments

### Changed

- The permissions tab in the project settings has reordered content, to be more logical
- In German, the formal 'Sie' form has been replaced with the informal 'Du' form

## 2020-03-31

### Fixed

- Signing up with keyboard keys (Firefox)
- Composing manual emails with text images
- Exporting sheet of volunteers with long cause titles

### Added

- Folder attachments
- Publication status for folders

### Changed

- Show folder projects within admin project page

## 2020-03-20

### Added

- Volunteering as a new participation method

## 2020-03-16

### Fixed

- The project templates in the admin load again

## 2020-03-13

### Fixed

- The folder header image is not overly compressed when making changes to the folder settings
- The loading spinner on the idea page is centered

### Added

- Add images to folders, shown in cards.

### Changed

- Admins can now comment on ideas.

## 2020-03-10

### Fixed

- Fixed consent banner popping up every time you log in as admin
- Fixed back-office initiative status change 'Use latest official updates' radio button not working
- Fixed broken copy in Initiative page right-hand widget

### Added

- Add tooltip explaining what the city will do when the voting threshold is reached for a successful initiative
- Added verification step to the signup flow
- New continuous flow from vote button clicked to vote casted for unauthenticated, unverified users (click vote button -> account creation -> verification -> optional/required custom signup fields -> programmatically cast vote -> successfully voted message appears)
- The rich text editor in the admin now supports buttons

### Changed

- Admin HQ: new and improved list of timezones

## 2020-03-05

### Fixed

- Signup step 2 can no longer be skipped when there are required fields
- Correct tooltip link for support article on invitations
- Correct error messages when not filling in start/end date of a phase

### Added

- Setting to disable downvoting in a phase/project, feature flagged
- When a non-logged in visitor tries to vote on an idea that requires verification, the verification modal automatically appears after registering

## 2020-02-24

### Fixed

- Initiative image not found errors
- Templates generator out of disk space

### Added

- Folders i1
  - When enabled, an admin can create, edit, delete folders and move projects into and out of folders
  - Folders show in the project lists and can be ordered within projects

### Changed

- Initiative explanatory texts show on mobile views
- Existing platforms have a moderator@citizenlab.co admin user with a strong password in LastPass
- In the admin section, projects are no longer presented by publication status (Folders i1)

## 2020-02-19

### Fixed

- Loading more comments on the user profile page works again
- Accessibility improvements
- Adding an image no longer pops up the file dialog twice
- Changed to dedicated IP in mailgun to improve general deliverability of emails

### Added

- Improvements to the PB UI to make sure users confirm their basket at the end
- Ideation configurability i1
  - The idea form can be customized, on a project level, to display custom description texts for every field
- People filling out a poll are now included in the 'participated in' smart group rules
- Make me admin section in Admin HQ

### Changed

- When a platform no longer is available at a url, the application redirects to the CitizenLab website
- New platforms automatically get a moderator@citizenlab.co admin user with a strong password in LastPass

## 2020-01-29

### Fixed

- Rich text editor no longer allows non-video iframe content
- Smart groups that refer to a deleted project now get cleaned up when deleting a project
- All cookie consent buttons are now reachable on IE11
- More accessibility fixes
- The organization name is no longer missing in the password reset email

### Added

- CSAM verification
  - Users can authenticate and verify using BeID or itsme
  - User properties controlled by a verification method are locked in the user profile
  - Base layer of support for other similar verification methods in the future
- The order of project templates can now be changed in Templates HQ

### Changed

- Project templates overview no longer shows the filters

## 2020-01-17

### Fixed

- Further accesibility improvements:
  - Screen reader improvement for translations
  - Some color contrast improvements

### Added

- A hidden topics manager available at https://myfavouriteplatform.citizenlab.co/admin/topics

## 2020-01-15

### Fixed

- In the admin, the project title is now always displayed when editing a project
- Further accesibility improvements:
  - Site map improvements (navigation, clearer for screen readers)
  - Improved colors in several places for users with sight disability
  - Improved HTML to better inform screen reader users
  - Added keyboard functionality of password recovery
  - Improved forms (easier to use for users with motoric disabilities, better and more consistent validation, tips and tricks on mobile initiative form)
  - Improvements for screen reader in different languages (language picker, comment translations)
  - Added title (visible in your tab) for user settings page
  - Improved screen reader experience for comment posting, deleting, upvoting and idea voting

### Added

- The email notification settings on the user profile are now grouped in categories
- Unsubscribing through an email link now works without having to sign in first

### Changed

- The idea manager now shows all ideas by default, instead of filtered by the current user as assignee

## 2020-01-07

### Added

- Go to idea manager when clicking 'idea assigned to you' notification
- 2th iteration of the new admin moderation feature:
  - Not viewed/Viewed filtering
  - The ability to select one or more items and mark them as viewed/not viewed
  - 'Belongs to' table column, which shows the context that a piece of content belongs to (e.g. the idea and project that a comment belongs to)
  - 'Read more' expand mechanism for longer pieces of content
  - Language selector for multilingual content
  - 'Go to' link that will open a new tab and navigate you to the idea/iniative/comment that was posted

### Changed

- Improve layout (and more specifically width) of idea/iniatiatve forms on mobile
- Separate checkboxes for privacy policy and cookie policy
- Make the emails opt-in at registration

### Fixed

- Fix for unreadable password reset error message on Firefox
- Fix for project granular permission radio buttons not working

## 2019-12-12

### Added

- Polls now support questions for which a user can check multiple options, with a configurable maximum
- It's now possible to make a poll anonymous, which hides the user from the response excel export
- New verification method `id_card_lookup`, which supports the generic flow of verifying a user using a predined list of ID card numbers.
  - The copy can be configured in Admin HQ
  - The id cards CSV can be uploaded through Admin HQ

## 2019-12-11

### Added

- Admin moderation iteration 1 (feature flagged, turned on for a selected number of test clients)
- New verification onboarding campaign

### Changed

- Improved timeline composer
- Wysiwyg accessibility improvement

### Fixed

- English notifications when you have French as your language

## 2019-12-06

### Fixed

- Accessibility improvements:
  - Polls
  - Idea/initiative filter boxes
- Uploading a file in admin project page now shows the loading spinner when in progress
- Fixed English copy in notifications when other language selected
- Fixed project copy in Admin HQ not being saved

## 2019-12-05

### Fixed

- Small popups (popovers) no longer go off-screen on smaller screens
- Tooltips are no longer occluded by the checkbox in the idea manager
- The info icon on the initiatives voting box has improved alignment
- Project templates now display when there's only `en` is configured as a tenant locale
- When changing the lifecycle stage of a tenant, the update is now sent right away to segment
- When users accept an inivitation and are in a group, the group count is correctly updated
- Dropdowns in the registration flow can again support empty values
- Accessibility:
  - Various color changes to improve color contrasts
  - Color warning when picking too low contrast
  - Improvements to radio buttons, checkboxes, links and buttons for keyboard accessibility
  - Default built-in pages for new tenants have a better hierarchy for screen readers
- User posted an idea/initiative notification for admins will be in the correct language

## 2019-11-25

### Changed

- Updated translations
- Area filter not shown when no areas are configured
- Overall accessibility improvements for screen readers
- Improved accessibility of the select component, radio button, image upload and tooltip

### Fixed

- When adding a vote that triggers the voting limit on a project/phase, the other idea cards now automatically get updated with disabled vote buttons
- Fix for mobile bottom menu not being clickable when idea page was opened
- Navigating directly between projects via the menu no longer results in faulty idea card collections
- Display toggle (map or list view) of idea and initiative cards works again

## 2019-11-19

### Added

- New ideation project/phase setting called 'Idea location', which enables or disabled the ability to add a location to an idea and show the ideas on a map

### Changed

- Improved accessibility of the image upload component
- COW tooltipy copy
- Sharing modal layout improvement

### Fixed

- Checkboxes have unique ids to correctly identify their corresponding label, which improves screen reader friendliness when you have multiple checkboxes on one page.
- Avatar layout is back to the previous, smaller version

## 2019-11-15

### Fixed

- Fix for 'Click on map to add an idea' functionality not working
- Fix for notifications not showing

## 2019-11-12

### Fixed

- An email with subject `hihi` is no longer sent to admins that had their invite accepted
- Whe clicking the delete button in the file uploader, the page no longer refreshes
- Project templates no longer show with empty copy when the language is missing
- The countdown timer on initiatives now shows the correct value for days
- The radio buttons in the cookie manager are clickable again
- Changing the host of a tenant no longer breaks images embedded in texts
- It's possible again to unassign an idea in the idea manager
- The popup for adding a video or link URL is no longer invisible or unusable in some situations
- Uploading files is no longer failing for various filetypes we want to support
- Keyboard accessibility for modals

### Added

- ID Verification iteration 1
  - Users can verify their account by entering their ID card numbers (currently Chile only)
  - Verification is feature flagged and off by default
  - Smart groups can include the criterium 'is verified'
  - Users are prompted to verify their account when taking an actions that requires verification
- Total population for a tenant can now be entered in Admin HQ
- It's now possible to configure the word used for areas towards citizens from the areas admin
- Improvements to accessibility:
  - Idea and initiative forms: clearer for screen readers, keyboard accessibility, and more accessible input fields
  - Nav bar: clearer for screen readers and improved keyboard navigation
  - Project navigation and phases: clearer for screen readers
  - Sign-in, password reset and recovery pages: labeling of the input fields, clearer for screen readers
  - Participatory budgeting: clearer for screen readers

### Changed

- The organization name is now the default author in an official update

## 2019-10-22

### Fixed

- The sharing title on the idea page is now vertically aligned
- Improvements to the 'bad gateway' message sometimes affecting social sharing
- The map and markers are again visible in the admin dashboard
- First round of accessibility fixes and improvements
  - Dynamics of certain interactions are picked up by screen readers (PB, voting, ...)
  - Overall clarity for screen readers has improved
  - Improvements to information structure: HTML structure, W3C errors, head element with correct titles
  - Keyboard accessibility has generally improved: sign-up problems, login links, PB assignment, ...

### Added

- Initiatives iteration 3
  - Automatic status changes on threshold reached or time expired
  - When updating the status, official feedback needs to be provided simultaneously
  - Users receive emails and notifications related to (their) initiative
  - Initiatives support images in their body text
- Project templates
  - Admins can now create projects starting from a template
  - Templates contain images, a description and a timeline and let admin filter them by tags
  - Admins can share template descriptions with a publically accessible link
- It's now possible to configure the banner overlay color from the customize settings
- A custom email campaign now contains a CTA button by default

### Changed

- Complete copy overhaul of all emails

## 2019-10-03

### Fixed

- PB phase now has a basket button in the project navbar
- The datepicker in the timeline admin now works in IE11

### Changed

- For fragments (small pieces of UI that can be overridden per tenant) to work, they need to be enabled individually in admin HQ.

## 2019-09-25

### Fixed

- It's again possible to change a ideation/PB phase to something else when it contains no ideas
- Older browsers no longer crash when scrolling through comments (intersection observer error)
- Pagination controls are now correctly shown when there's multiple pages of users in the users manager
- The user count of groups in the users manager no longer includes invitees and matches the data shown
- Transition of timeline phases now happen at midnight, properly respecting the tenant timezone
- When looking at the map of an idea or initiative, the map marker is visible again
- The initiatives overview pages now uses the correct header and text colors
- The vote control on an initiative is no longer invisible on a tablet screen size
- The idea page in a budgeting context now shows the idea's budget
- The assign button on an idea card in a budgeting context behaves as expected when not logged in
- Project copy in Admin HQ that includes comments no longer fails
- Changing granular permissions by project moderator no longer fails

### Added

- Polling is now supported as a new participation method in a continuous project or a phase
  - A poll consists of multiple question with predefined answers
  - Users can only submit a poll once
  - Taking a poll can be restricted to certain groups, using granular permissions
  - The poll results can be exported to excel from the project settings
- It's now possible to disable Google Analytics, Google Tag Manager, Facebook Pixel and AdWords for specific tenants through Admin HQ

### Changed

- Large amount of copy improvements throughout to improve consistency and experience
- The ideas overview page is no longer enabled by default for new tenants
- The built-in 'Open idea project' can now be deleted in the project admin

## 2019-08-30

### Fixed

- The map preview box no longer overflows on mobile devices
- You're now correctly directed back to the idea/initiatives page after signing in/up through commenting

### Changed

- The height of the rich text editor is now limited to your screen height, to limit the scrolling when applying styles

## 2019-08-29

### Fixed

- Uploaded animated gifs are no longer displayed with weird artifacts
- Features that depend on NLP are less likely to be missing some parts of the data

### Added

- Citizen initiatives
  - Citizens can post view and post initiatives
  - Admins can manage initiatives, similar to how they manage ideas
  - Current limitation to be aware of, coming very soon:
    - No emails and notifications related to initiatives yet
    - No automated status changes when an initiative reaches enough votes or expires yet

## 2019-08-09

### Fixed

- Fixed a bug that sometimes prevented voting on comments
- When editing a comment, a mention in the comment no longer shows up as html
- In the dashboard, the domicile value 'outside' is now properly translated
- Some fixes were made to improve loading of the dashboard map with data edge cases
- Deleting a phase now still works when users that reveived notifications about the phase have deleted their account
- New releases should no longer require a hard refresh, avoiding landing page crashing issues we had

### Added

- File input on the idea form now works on mobile, if the device supports it

## 2019-07-26

### Fixed

- The project moderator email and notification now link to the admin idea manager instead of citizen side
- The widget no longer shows the `Multiloc`, but the real idea titles for some platforms

### Added

- Speed improvements to data requests to the backend throughout the whole paltform
- Changing the participation method from ideation to information/survey when there are ideas present is now prevented by the UI
- It's now possible to manually reorder archived projects
- There's new in-platform notifications for a status change on an idea you commented or voted on

## 2019-07-18

### Fixed

- It's no longer possible to change the participation method to information or survey if a phase/project already contains ideas
- The 'Share your idea modal' is now properly centered
- It's no longer possible to send out a manual email campaign when the author is not properly defined
- Invite emails are being sent out again
- Imported ideas no longer cause incomplete pages of idea cards
- Invited users who did not accept yet no longer receive any automated digest emails

## 2019-07-08

### Fixed

- When changing images like the project header, it's no longer needed to refresh to see the result
- The comments now display with a shorter date format to work better on smaller screens
- The code snippet from the widget will now work in some website that are strict on valid html
- The number of days in the assignee digest email is no longer 'null'
- The project preview description input is displayed again in the projects admin
- The idea status is no longer hidden when no vote buttons are displayed on the idea page
- Duplicate idea cards no longer appear when loading new pages

### Added

- Performance optimizations on the initial loading of the platform
- Performance optimizations on loading new pages of ideas and projects
- Newly uploaded images are automatically optimized to be smaller in filesize and load faster
- The 'Add an idea' button is now shown in every tab of the projects admin
- It's now possible to add videos to the idea body text
- E-mails are no longer sent out through Vero, but are using the internal cl2-emails server

### Changed

- The automated emails in the admin no longer show the time schedule, to work around the broken translations
- The rights for voting on comments now follow the same rights than commenting itself, instead of following the rights for idea voting
- On smaller desktop screens, 3 columns of idea cards are now shown instead of 2
- When adding an idea from the map, the idea will now be positioned on the exact location that was clicked instead of to the nearest detectable address
- Using the project copy tool in admin HQ is more tolerant about making copies of inconsistent source projects

## 2019-06-19

### Fixed

- Show 3-column instead of 2-column layout for ideas overview page on smaller desktop screens
- Don't hide status label on idea page when voting buttons are not shown

### Changed

- Small improvement in loading speed

## 2019-06-17

## Fixed

- The column titles in comments excel export are aligned with the content
- There's now enough space between voting anc translate links under a comment
- Vote button on an idea no longer stays active when a vote on that idea causes the voting treshold of the project to be reached

## Added

- The admin part of the new citizen initiatives is available (set initiatives feature on `allowed`)
  - Cities can configure how they plan to use initiatives
- A preview of how initiatives will look like city side is available, not yet ready for prime time (set initiatives feature on `allowed` and `enabled`)
- The ideas overview page has a new filtering sidebar, which will be used for other idea and initiative listings in the future
  - On idea status
  - On topic
  - Search
- Comments now load automatically while scrolling down, so the first comments appear faster

## 2019-06-05

### Fixed

- Fix an issue that when showing some ideas in an idea card would make the application crash

## 2019-05-21

### Fixed

- The idea page does no longer retain its previous scroll position when closing and reopening it
- The Similar Ideas box no longer has a problem with long idea titles not fitting inside of the box
- The Similar Ideas box content did not update when directly navigating from one idea page to the next
- The 'What were you looking for?' modal no longer gives an error when trying to open it

### Changed

- You now get redirected to the previously visited page instead of the landing page after you've completed the signup process

## 2019-05-20

### Fixed

- Closing the notification menu after scrolling no longer results in a navbar error
- When accessing the idea manager as a moderator, the assignee filter defaults to 'assigned to me'
- The idea and comment counts on the profile page now update as expected
- It's now possible to use a dropdown input in the 2nd registration step with a screen reader
- An invited user can no longer request a password reset, thereby becoming an inconsistent user that resulted in lots of problems

### Added

- Restyle of the idea page
  - Cleaner new style
  - Opening an idea no longer appears to be a modal
  - Properly styled similar ideas section
  - Showing comment count and avatars of contributors

### Changed

- When clicking the edit button in the idea manager, the edit form now opens in the sidemodal

## 2019-05-15

### Fixed

- Opening the projects dropdown no longer shows all menu items hovered when opened
- Users that can't contribute (post/comment/vote/survey) no longer get an email when a phase starts
- When a project has an ideation and a PB phase, the voting buttons are now shown during the ideation phase
- The admin navigation menu for moderators is now consistent with that for admins
- Moderators that try to access pages only accessible for admins, now get redirected to the dashboard
- The details tab in clustering doesn't cause the info panel to freeze anymore
- When writing an official update, the sbumit button now only becomes active when submission is possible
- The 'no options' copy in a dropdown without anything inside is now correctly translated
- Making a field empty in Admin HQ now correctly saves the empty value
- The active users graph no longer includes users that received an email as being active
- The translation button in an idea is no longer shown when there's only one platform language
- After changing granular permission, a refresh is no longer needed to see the results on ideas
- The sideview in the idea manager now shows the status dropdown in the correct language
- The layout of the sideview in the idea manager is now corrected
- A digest email to idea assignees is no longer sent out when no ideas are assigned to the admin/moderator
- Signing in with VUB Net ID works again
- Loading the insights map can no longer be infinite, it will now show an error message when the request fails

### Added

- The profile page of a user now also shows the comments by that user
- Users can now delete their own profile from their edit profile page
- Similar ideas, clustering and location detection now work in Spanish, German, Danish and Norwegian
- Facebooks bot coming from `tfbnw.net` are now blocked from signing up
- Moderators now also have a global idea manager, showing all the ideas from the projects they're moderating
- Loading the insights map, which can be slow, now shows a loading indicator

### Changed

- Voting buttons are no longer shown when voting is not enabled
- Improved and more granular copy text for several voting and commenting disabled messages

## 2019-04-30

### Fixed

- Time remaning on project card is no longer Capitalized
- Non-admin users no longer get pushed to intercom
- Improvements to the idea manager for IE11
- When filtering on a project in the idea manager, the selected project is highlighted again
- @citizenlab.cl admins can now also access churned platforms
- The user count in the user manager now includes migrated cl1 users
- Sending invitations will no longer fail on duplicate mixed-case email addresses

### Added

- Ideas can now be assigned to moderators and admins in the idea manager
  - Added filter on assignee, set by default to 'assigned to me'
  - Added filter to only show ideas that need feedback
  - When clicking an idea, it now opens in and can be partially edited from a half screen modal
  - Admins and moderators get a weekly digest email with their ideas that need feedback
- Completely new comments UI with support for comment upvotes
  - Comments are visually clearly grouped per parent comment
  - Sub-comments use @mentions to target which other subcomment they reply to
  - Comments can be sorted by time or by votes
- Ideas can now be sorted randomly, which is the new default
- New smart group rule for users that contributed to a specific topic
- New smart group rule for users that contributed to ideas with a specific status
- Clear error message when an invitee does a normal sign up

### Changed

- The idea grid no longer shows a 'post an idea' button when there are no ideas yet

## 2019-04-24

### Fixed

- Project cards now show correct time remaining until midnight

## 2019-04-23

### Fixed

- Closing the notification menu does not cause an error anymore
- The unread notifications count is now displayed correctly on IE11
- Clicking on an invite link will now show an immediate error if the invite is no longer valid

### Changed

- The admin guide is now under the Get Started link and the dashboards is the admin index
- The project cards give feedback CTA was removed
- An idea can now be deleted on the idea page
- The default border radius throughout the platform now is 3px instead of 5px
- The areas filter on the project cards is only shown when there is more than one area

## 2019-04-16

### Fixed

- The comment count of a project remains correct when moving an idea to a different project
- Fixed an issue when copying projects (through the admin HQ) to tenants with conflicting locales
- Only count people who posted/voted/commented/... as participants (this is perceived as a fix in the dashboards)
- Invites are still sent out when some emails correspond to existing users/invitees
- Phase started/upcoming notifications are only sent out for published projects

### Added

- Posting text with a URL will turn the URL part into a link
- Added smart group rules for topic and idea status participants

### Changed

- New configuration for which email campaigns are enabled by default
- Changed project image medium size to 575x575

## 2019-04-02

### Fixed

- The new idea button now shows the tooltip on focus
- The gender graph in clustering is now translated
- Tooltips on the right of the screen no longer fall off
- Text in tooltips no longer overflows the tooltip borders
- When there are no ideas, the 'post an idea' button is no longer shown on a user profile or the ideas overview page
- The project card no longer displays a line on the bottom when there is no meta information available
- Downloading the survey results now consistently triggers a browser download
- The bottom of the left sidebar of the idea manager can now be reached when there are a lot of projects
- The time control in the admin dashboard is now translated
- Various fixes to improve resilience of project copy tool

### Added

- The ideas overview page now has a project filter
- The various pages now support the `$|orgName|` variable, which is replaced by the organization name of the tenant
- Non-CitizenLab admins can no longer access the admin when the lifecycle stage is set to churned
- A new style variable controls the header opacity when signed in
- New email as a reminder to an invitee after 3 days
- New email when a project phase will start in a week
- New email when a new project phase has started
- The ideas link in the navbar is now feature flagged as `ideas_overview`

### Changed

- When filtering projects by multiple areas, all projects that have one of the areas or no area are now shown
- The user search box for adding a moderator now shows a better placeholder text, explaining the goal

## 2019-03-20

### Fixed

- Fixed mobile layout issues with cookie policy, idea image and idea title for small screens (IPhone 5S)
- Posting an idea in a timeline that hasn't started yet (as an admin) now puts the idea in the first phase
- Notifications menu renders properly in IE11
- The CTA on project cards is no longer shown for archived and finished projects
- Invited users that sign up with another authentication provider now automatically redeem their invitation
- When the tenant only has one locale, no language switcher is shown in the official feedback form

### Added

- Capabilities have been added to apply custom styling to the platform header
  - Styling can be changed through a new style tab in admin HQ
  - It's also possible to configure a different platform-wide font
  - Styling changes should only be done by a designer or front-end developer, as there are a lot of things that could go wrong
- The initial loading speed of the platform has increased noticably due to no longer loading things that are not immediately needed right away.
- Tenant templates are now automatically updated from the `.template` platforms every night
- The project copy tool in admin HQ now supports time shifting and automatically tries to solve language conflicts in the data
- New notifications and emails for upcoming (1 week before) and starting phases

### Changed

- Archived ieas are no longer displayed on the general ideas page
- The time remaining on project cards is no longer shown on 2 lines if there's enough space
- New platforms will show the 'manual project sorting' toggle by default
- Some changes were made to modals throughout to make them more consistent and responsiveness
- New ideas now have a minimal character limit of 10 for the title and 30 for the body
- User pages have a more elaborate meta title and description for SEO purposes

## 2019-03-11

### Fixed

- Notifications layout on IE11
- Errors due to loading the page during a deployment

## 2019-03-11

### Fixed

- Similar ideas is now fast enough to enable in production
- NLP insights will no longer keep on loading when creating a new clusgtering graph
- The comment count on project cards now correctly updates on deleted comments
- Various spacing issues with the new landing page on mobile are fixed
- When logging out, the avatars on the project card no longer disappear
- The widget no longer cuts off the title when it's too long
- In admin > settings > pages, all inputs are now correctly displayed using the rich text editor
- The notifications are no longer indented inconsistently
- Exporting typeform survey results now also work when the survey embed url contains `?source=xxxxx`
- When there's a dropdown with a lot of options during signup, these options are no longer unreachable when scrolling down
- The cookie policy no longer displays overlapping text on mobile
- The `isSuperAdmin`, `isProjectModerator` and `highestRole` user properties are now always named using camelCasing

### Added

- Official feedback
  - Admins and moderators can react to ideas with official feedback from the idea page
  - Users contributing to the idea receive a notification and email
  - Feedback can be posted using a free text name
  - Feedback can be updated later on
  - Admin and moderators can no longer write top-level comments
  - Comments by admins or moderators carry an `Official` badge
- When giving product feedback from the footer, a message and email can be provided for negative feedback
- CTA on project card now takes granular permissions into account
- CTA on project card is now also shown on mobile
- Projects for which the final phase has finished are marked as finished on their project card
- Projects on the landing page and all projects page can now be filtered on area through the URL

### Changed

- The avatars on a project card now include all users that posted, voted or commented
- Commenting is no longer possible on ideas not in the active phase

## 2019-03-03

### Fixed

- Manually sorting projects in the admin works as expected

### Added

- Support for Spanish
- The copy of 'x is currently working on' can be customized in admin HQ
- Extra caching layer in cl2-nlp speeds up similar ideas and creating clusters

## 2019-02-28

### Fixed

- In the dashboard, the labels on the users by gender donut chart are no longer cut off
- Adding file attachments with multiple consecutive spaces in the filename no longer fails
- Project copy in admin HQ no longer fails when users have mismatching locales with the new platform

### Added

- New landing page redesign
  - Project cards have a new layout and show the time remaining, a CTA and a metric related to the type of phase
  - The bottom of the landing page displays a new custom info text, configurable in the admin settings
  - New smarter project sorting algorithm, which can be changed to manual ordering in the projects admin
  - Ideas are no longer shown on the landing page
  - The `Show all projects` link is only shown when there are more than 10 projects
- New attributes are added to segment, available in all downstream tools:
  - `isSuperAdmin`: Set to true when the user is an admin with a citizenlab email
  - `isProjectModerator`
  - `highestRole`: Either `super_admin`, `admin`, `project_moderator` or `user`

### Changed

- Intercom now only receives users that are admin or project moderator (excluding citizenlab users)

## 2019-02-20

### Fixed

- User digest email events are sent out again
- The user statistics on the admin dashboard are back to the correct values
- Creating a new project page as an admin does not result in a blank page anymore
- Improved saving behaviour when saving images in a phase's description
- When logged in and visiting a url containing another locale than the one you previously picked, your locale choice is no longer overwritten

### Added

- Project copy feature (in admin HQ) now also supports copying ideas (including comments and votes) and allows you to specify a new slug for the project URL
- Unlogged users locale preference is saved in their browser

## 2019-02-14

### Fixed

- Project/new is no longer a blank page

## 2019-02-13

### Fixed

- Texts written with the rich text editor are shown more consistently in and outside of the editor
- Opening a dropdown of the smart group conditions form now scrolls down the modal
- When changing the sorting method in the ideas overview, the pagination now resets as expected
- Google login no longer uses the deprecated Google+ authentication API

### Added

- Typeform survey for typeform can now be downloaded as xlsx from a tab in the project settings
  - The Segment user token needs to be filled out in Admin HQ
  - New survey responses generate an event in segment
- Survey providers can be feature flagged individually
- New \*.template.citizenlab.co platforms now serve as definitions of the tenant template
- The registration fields overview in admin now shows a badge when fields are required

### Changed

- Surveymonkey is now feature-flagged off by default for new platforms

## 2019-01-30

### Fixed

- Long topic names no longer overlap in the admin dashboards
- Video no longer pops out of the phase description text
- Added event tracking for widget code copy and changing notification settings
- Saving admin settings no longer fails because of a mismatch between platform and user languages
- The password reset message now renders correctly on IE11
- It's easier to delete a selected image in the rich text editor
- The copy in the modal to create a new group now renders correctly in IE11
- Texts used in the the dashboard insights are no longer only shown in English
- Tracking of the 'Did you find what you're looking for?' footer not works correctly

### Added

- Tooltips have been added throughout the whole admin interface
- A new homepage custom text section can be configured in the admin settings, it will appear on the landing page in a future release
- New experimental notifications have been added that notify admins/moderators on every single idea and comment
- New tenant properties are being logged to Google Analytics

## 2019-01-19

### Fixed

- Registration fields of the type 'multiple select' can again be set in the 2nd step of the signup flow
- Creating invitations through an excel file no longer fails when there are multiple users with the same first and last name

## 2019-01-18

### Fixed

- Overflowing text in project header
- Fixed color overlay full opaque for non-updated tenant settings
- Fixed avatar layout in IE11
- Fixed idea page scrolling not working in some cases on iPad
- Pressing the enter key inside of a project settings page will no longer trigger a dialog to delet the project

### Changed

- Reduced the size of the avatars on the landing page header and footer
- Made 'alt' text inside avatar invisible
- Better cross-browser scaling of the background image of the header that's being shown to signed-in users
- Added more spacing underneath Survey, as not to overlap the new feedback buttons
- Increased width of author header inside of a comment to better accomodate long names
- Adjusted avatar hover effect to be inline with design spec￼

## 2019-01-17

### Added

- `header_overlay_opacity` in admin HQ allows to configure how transparent header color is when not signed in
- `custom_onboarding_fallback_message` in admin HQ allows to override the message shown in the header when signed in

## 2019-01-16

### Fixed

- The clustering prototype no longer shows labels behind other content
- Removing a project header image is again possible
- New active platforms get properly submitted to google search console again
- Scrolling issues with an iPad on the idea modal have been resolved
- Signing up through Google is working again
- The line underneath active elements in the project navbar now has the correct length
- A long location does no longer break the lay-out of an event card
- The dashboards are visible again by project moderators
- The admin toggle in the users manager is working again

### Added

- When logged in, a user gets to see a dynamic call to action, asking to
  - Complete their profile
  - Display a custom message configurable through admin HQ
  - Display the default fallback engagement motivator
- The landing page header now shows user avatars
- It's now possible to post an idea from the admin idea manager
- The footer now shows a feedback element for citizens
- A new 'map' dashboard now shows the ideas on their locations detected from the text using NLP
- The clustering prototype now shows the detected keywords when clustering is used

### Changed

- The navbar and landing page have a completely refreshed design
  - The font has changed all over the platform
  - 3 different colors (main, secondary, text) are configurable in Admin HQ
- The clustering prototype has been moved to its own dashboard tab
- Project cards for continuous projects now link to the information page instead of ideas

## 2018-12-26

### Fixed

- The rich text editor now formats more content the same way as they will be shown in the platform

### Added

- Admin onboarding guide
  - Shown as the first page in the admin, guiding users on steps to take
- The idea page now shows similar ideas, based on NLP
  - Feature flagged as `similar_ideas`, turned off by default
  - Experimental, intended to evaluate NLP similarity performance
- A user is now automatically signed out from FranceConnect when signing out of the platform

### Changed

- When a user signs in using FranceConnect, names and some signup fields can no longer be changed manually
- The FranceConnect button now has the official size and dimensions and no T&C
- SEO improvements to the "Powered by CitizenLab" logo

## 2018-12-13

### Fixed

- User digest email campaigns is sent out again
- IE11 UI fixes:
  - Project card text overflow bug
  - Project header text wrapping/centering bug
  - Timeline header broken layout bug
  - Dropdown not correctly positioned bug
- Creating new tenants and changing the host of existing tenants makes automatic DNS changes again

### Added

- SEO improvements: project pages and info pages are now included in sitemap
- Surveys now have Google Forms support

## 2018-12-11-2

### Fixed

- A required registration field of type number no longer blocks users on step 2 of the registration flow

## 2018-12-11

### Fixed

- Loading an idea page with a deleted comment no longer results in an error being shown
- Assigning a first bedget to a PB project as a new user no longer shows an infinite spinner
- Various dropdowns, most famously users group selection dropdown, no longer overlap menu items

## 2018-12-07

### Fixed

- It's again possible to write a comment to a comment on mobile
- When logged in and trying to log in again, the user is now redirected to the homepage
- A deleted user no longer generates a link going nowhere in the comments
- The dropdown menu for granular permissions no longer disappears behind the user search field
- After deleting an idea, the edit and delete buttons are no longer shown in the idea manager
- Long event title no longer pass out of the event box
- Notifications from a user that got deleted now show 'deleted user' instead of nothing

### Added

- Machine translations on the idea page
  - The idea body and every comment not in the user's language shows a button to translate
  - Feature flagged as `machine_translations`
  - Works for all languages
- Show the currency in the amount field for participatory budgeting in the admin
- Built-in registration fields can now be made required in the admin
- FranceConnect now shows a "What is FranceConnect?" link under the button

### Changed

- The picks column in the idea manager no longer shows a euro icon

## 2018-11-28

### Fixed

- IE11 graphical fixes in text editor, status badges and file drag&drop area fixed
- The idea tab is visible again within the admin of a continuous PB project
- The checkbox within 3rd party login buttons is now clickable in Firefox

## 2018-11-27

### Fixed

- When all registration fields are disabled, signing up through invite no longer blocks on the first step
- A moderator that has not yet accepted their invitation, is no longer shown as 'null null' in the moderators list
- Adding an idea by clicking on the map is possible again

### Changed

- When there are no events in a project, the events title is no longer shown
- The logo for Azure AD login (VUB Net ID) is shown as a larger image
- When logging in through a 3rd party login provider, the user needs to confirm that they've already accepted the terms and conditions

## 2018-11-22

### Fixed

- In the clustering prototype, comparing clusters using the CTRL key now also works on Mac
- Widget HTML code can now be copied again
- Long consequent lines of text now get broken up in multiple lines on the idea page
- Admin pages are no longer accessible for normal users
- Reduced problems with edge cases for uploading images and attachments

### Added

- Participatory budgeting (PB)
  - A new participation method in continuous and timeline projects
  - Admins and moderators can set budget on ideas and a maximum budget on the PB phase
  - Citizens can fill their basket with ideas, until they hit the limit
  - Citizens can submit their basket when they're done
  - Admins and moderators can process the results through the idea manager and excel export
- Advanced dashboards: iteration 1
  - The summary tab shows statistics on idea/comment/vote and registration activities
  - The users tab shows information on user demographics and a leaderboard
  - The time filter can be controller with the precision of a day
  - Project, group and topic filters are available when applicable
  - Project moderators can access the summary tabs with enforced project filter
- Social sharing through the modal is now separately trackable from sharing through the idea page
- The ideas excel export now contains the idea status
- A new smart group rule allows for filtering on project moderators and normal users

### Changed

- Project navigation is now shown in new navigation bar on top
- The content of the 'Open idea project' for new tenants has changed
- After posting an idea, the user is redirected towards the idea page of the new idea, instead of the landing page

## 2018-11-07

### Fixed

- The widget HTML snippet can be copied again

## 2018-11-05

### Fixed

- Clicking Terms & Conditions links during sign up now opens in a new tab

### Added

- Azure Active Directory login support, used for VUB Net ID

## 2018-10-25

### Fixed

- Resizing and alignment of images and video in the editor now works as expected
- Language selector is now updating the saved locale of a signed in user
- When clicking "view project" in the project admin in a new tab, the projects loads as expected
- The navbar user menu is now keyboard accessible
- Radio buttons in forms are now keyboard accessible
- The link to the terms and conditions from social sign in buttons is fixed
- In admin > settings > pages, the editors now have labels that show the language they're in
- Emails are no longer case sensitive, resolving recurring password reset issues
- The widget now renders properly in IE11
- Videos are no longer possible in the invitation editor

### Added

- Cookie consent manager
  - A cookie consent footer is shown when the user has not yet accepted cookies
  - The user can choose to accept all cookies, or open the manager and approve only some use cases
  - The consent settings are automatically derived from Segment
  - When the user starts using the platform, they silently accept cookies
- A new cookie policy page is easier to understand and can no longer be customized through the admin
- Granular permissions
  - In the project permissions, an admin or project moderator can choose which citizens can take which actions (posting/voting/comments/taking survey)
  - Feature flagged as 'granular_permissions', turned off by default
- Ideas excel export now contains links to the ideas
- Ideas and comments can now be exported from within a project, also by project moderators
- Ideas and comments can now be exported for a selection of ideas
- When signing up, a user gets to see which signup fields are optional

### Changed

- Published projects are now shown first in the admin projects overview
- It's now more clear that the brand color can not be changed through the initial input box
- All "Add <something>" buttons in the admin have moved to the top, for consistency
- The widget no longer shows the vote count when there are no votes
- When a project contains no ideas, the project card no longer shows "no ideas yet"

## 2018-10-09

### Fixed

- UTM tags are again present on social sharing
- Start an idea button is no longer shown in the navbar on mobile
- Exceptionally slow initial loading has been fixed
- Sharing on facebook is again able to (quite) consistently scrape the images
- When using the project copy tool in Admin HQ, attachments are now copied over as well

### Added

- Email engine in the admin (feature flagged)
  - Direct emails can be sent to specific groups by admins and moderators
  - Delivered/Opened/Clicked statistics can be seen for every campaign
  - An overview of all automated emails is shown and some can be disabled for the whole platform

## 2018-09-26

### Fixed

- Error messages are no longer cut off when they are longer than the red box
- The timeline dropdown on mobile shows the correct phase names again
- Adding an idea by clicking on the map works again
- Filip peeters is no longer sending out spam reports
- Reordering projects on the projects admin no longer behaves unexpectedly
- Fixes to the idea manager
  - Tabs on the left no longer overlap the idea table
  - Idea status tooltips no longer have an arrow that points too much to the right
  - When the screen in not wide enough, the preview panel on the right is no longer shown
  - Changing an idea status through the idea manager is possible again

### Added

- Social sharing modal is now shown after posting an idea
  - Feature flagged as `ideaflow_social_sharing`
  - Offers sharing buttons for facebook, twitter and email
- File attachments can now be added to
  - Ideas, shown on the idea page. Also works for citizens.
  - Projects, shown in the information page, for admins and moderators
  - Phases, shown under the phase description under the timeline, for admins and moderators
  - Events, shown under the event description, for admins and moderators
  - Pages, shown under the text, for admins
- Some limited rich text options can now be used in email invitation texts

### Changed

- The admin projects page now shows 3 seperate sections for published, draft and archived
- When there are no voting buttons, comment icon and count are now also aligned to the right
- It's now possible to remove your avatar

## 2018-09-07

### Fixed

- Submit idea button is now aligned with idea form
- An error caused by social sign in on French platforms not longer has an English error message
- Checkboxes are now keyboard navigable
- Projects that currently don't accept ideas can no longer be selected when posting an idea
- Deleting an idea no longer results in a blank page
- Deleting a comment no longer results in a blank page
- When sign in fails, the error message no longer says the user doesn't exist
- `null` is no longer shown as a lastname for migrated cl1 users without last name
- Clicking on the table headers in the idea managers again swaps the sorting order as expected
- Typeform Survey now is properly usable on mobile

### Added

- Email notification control
  - Every user can opt-out from all recurring types of e-mails sent out by the platform by editing their profile
  - Emails can be fully disabled per type and per tenant (through S&S ticket)
- An widget that shows platform ideas can now be embedded on external sites
  - The style and content of the widget can be configured through admin > settings > widgets
  - Widget functionality is feature flagged as "widgets", on by default

### Changed

- Initial loading speed of the platform has drastically improved, particulary noticable on mobile
- New tenants have custom signup fields and survey feature enabled by default

## 2018-08-20

### Fixed

- The idea sidepane on the map correctly displays HTML again
- Editing your own comment no longer turns the screen blank
- Page tracking to segment no longer tracks the previous page instead of the current one
- Some browsers no longer break because of missing internationalization support
- The options of a custom field are now shown in the correct order

### Added

- A major overhaul of all citizen-facing pages to have significantly better accessibility (almost WCAG2 Level A compliant)
  - Keyboard navigation supported everywhere
  - Forms and images will work better with screen readers
  - Color constrasts have been increased throughout
  - A warning is shown when the color in admin settings is too low on constrast
  - And a lot of very small changes to increase WCAG2 compliance
- Archived projects are visible by citizens
  - Citizens can filter to see all, active or archived projects
  - Projects and project cards show a badge indicating a project is archived
  - In the admin, active and archived projects are shown separately
- A favicon can now be configured at the hidden location `/admin/favicon`
  - On android in Chrome, the platform can be added to the Android homescreen and will use the favicon as an icon
- Visitors coming through Onze Stad App now are trackable in analytics

### Changed

- All dropdown menus now have the same style
- The style of all form select fields has changed
- Page tracking to segment no longer includes the url as the `name` property (salesmachine)
- Font sizes throughout the citizen-facing side are more consistent

## 2018-08-03

### Fixed

- The landingpage header layout is no longer broken on mobile devices
- Yet another bug related to the landingpage not correctly redirecting the user to the correct locale
- The Page not found page was not found when a page was not found

### Added

- The 'Create an account' call to action button on the landing page now gets tracked

## 2018-08-02

### Fixed

- The browser no longer goes blank when editing a comment
- Redirect to the correct locale in the URL no longer goes incorrectly to `en`

## 2018-07-31

### Fixed

- The locale in the URL no longer gets added twice in certain conditions
- Various fixes to the rich text editor
  - The controls are now translated
  - Line breaks in the editor and the resulting page are now consistent
  - The editor no longer breaks form keyboard accessibility
  - The images can no longer have inconsistent widht/height ratio wich used to happen in some cases
  - The toolbar buttons have a label for accessibility
- A new tenant created in French no longer contains some untranslated content
- The tenant lifecycle stage is now properly included in `group()` calls to segment
- Comment body and various dynamic titles are secured against XSS attacks

### Added

- Ideas published on CitizenLab can now also be pushed to Onze Stad App news stream
- The rich text editor
  - Now support copy/paste of images
- Event descriptions now also support rich text
- When not signed in, the header shows a CTA to create an account
- A new smart group rule allows you to specify members than have participated (vote, comment, idea) in a certain project
- The admin now shows a "Get started" link to the knowledge base on the bottom left
- The Dutch platforms show a "fake door" to Agenda Setting in the admin navigation

### Changed

- The idea card now shows name and date on 2 lines
- The navbar now shows the user name next to the avatar
- The user menu now shows "My ideas" instead of "Profile page"

## 2018-07-12

### Fixed

- New text editor fixes various bugs present in old editor:
  - Typing idea texts on Android phones now works as expected
  - Adding a link to a text field now opens the link in a new window
  - Resizing images now works as expected
  - When saving, the editor no longer causes extra whitespace to appear
- A (too) long list of IE11 fixes: The platform is now fully usable on IE11
- The group count in the smart groups now always shows the correct number
- The admin dashboard is no longer too wide on smaller screens
- The home button on mobile is no longer always active
- Fix for page crash when trying to navigate away from 2nd signup step when one or more required fields are present

### Added

- The language is now shown in the URL at all times (e.g. `/en/ideas`)
- The new text editor enables following extras:
  - It's now possible to upload images through the text editor
  - It's now possible to add youtube videos through the text editor
- `recruiter` has been added to the UTM campaign parameters

### Know issues

- The controls of the text editor are not yet translated
- Posting images through a URL in the text editor is no longer possible
- Images that have been resized by IE11 in the text editor, can subsequently no longer be resized by other browsers

## 2018-06-29

### Fixed

- Facebook now correctly shows the idea image on the very first share
- Signing up with a google account that has no avatar configured now works again
- Listing the projects and ideas for projects that have more than 1 group linked to them now works again

### Added

- Voting Insights [beta]: Get inisghts into who's voting for which content
  - Feature flagged as 'clustering', disabled by default
  - Admin dashboard shows a link to the prototype
- Social sharing buttons on the project info page
- Usage of `utm_` parameters on social sharing to track sharing performance
- Various improvements to meta tags throughout the platform
  - Page title shows the unread notification count
  - More descriptive page titles on home/projects/ideas
  - Engaging generic default texts when no meta title/description are provided
  - Search engines now understand what language and region the platform is targeting
- Optimized idea image size for facebook sharing
- Sharing button for facebook messenger on mobile
- When you receive admin rights, a notification is shown
- `tenantLifecycleStage` property is now present in all tracked events to segment

### Changed

- Meta tags can't be changed through the admin panel anymore
- Social sharing buttons changed aspect to be more visible

## 2018-06-20

### Fixed

- Visual fixes for IE11 (more to come)
  - The text on the homepage doesn't fall outside the text box anymore
  - The buttons on the project page are now in the right place
  - In the projects pages, the footer is no longer behaving like a header
- When trying to add a timeline phase that overlaps with another phase, a more descriptive error is shown
- larsseit font is now always being loaded

### Added

- Smart groups allow admins to automatically and continuously make users part of groups based on conditions
- New user manager allows
  - Navigating through users by group
  - Moving, adding and removing users from/to (manual) groups
  - Editing the group details from within the user manager
  - Creating groups from within the user manager
  - Exporting users to excel by group or by selection
- Custom registration fields now support the new type "number"
- The city website url can now be specified in admin settings, which is used as a link in the footer logo

### Changed

- The checkbox copy at signup has changed and now links to both privacy policy and terms and conditions
- Improved styling of usermenu dropdown (the menu that opens when you click on the avatar in the navigation bar)

### Removed

- The groups page is no longer a separate page, but the functionality is part of the user manager

## 2018-06-11

### Fixed

- Notifications that indicate a status change now show the correct status name
- The admin pages editors support changing content and creating new pages again
- When searching in the invites, filters still work as expected
- The font has changed again to larsseit

### Added

- Accessibility improvements:
  - All images have an 'alt' attributes
  - The whole navbar is now usable with a keyboard
  - Modals can be closed with the escape key
  - The contrast of labels on white backgrounds has increased
- New ideas will now immediately be scraped by facebook
- When inviting a user, you can now pick projects for which the user becomes a moderator

### Changed

- The language switcher is now shown on the top right in the navbar

## 2018-05-27

### Fixed

- Sitemap now has the correct date format
- Empty invitation rows are no longer created when the given excel file contains empty rows
- Hitting enter while editing a project no longer triggers the delete button
- Registration fields on signup and profile editing are now always shown in the correct language
- The dropdown menu for idea sorting no longer gets cut off by the edge of the screen on small screens
- Saving a phase or continuous project no longer fails when participation method is not ideation

### Added

- Language selection now also has a regional component (e.g. Dutch (Belgium) instead of Dutch)
- Added noindex tag on pages that should be shown in Google
- A new 'user created' event is now being tracked from the frontend side
- It's now possible to use HTML in the field description of custom fields (no editor, only for internal usage)

## 2018-05-16

### Fixed

- Phases are now correctly active during the day specified in their end date
- On the new idea page, the continue button is now shown at all resolutions
- On the idea list the order-by dropdown is now correctly displayed at all resolutions.

### Added

- Project moderators can be specified in project permissions, giving them admin and moderation capabilities within that project only
  - Moderators can access all admin settings of their projects
  - Moderators can see they are moderating certain projects through icons
  - Moderators can edit/delete ideas and delete comments in their projects
- A correct meta description tag for SEO is now rendered
- The platforms now render sitemaps at sitemap.xml
- It is now possible to define the default view (map/cards) for every phase individually
- The tenant can now be configured with an extra `lifecycle_stage` property, visible in Admin HQ.
- Downloading ideas and comments xlsx from admin is now tracked with events
- The fragment system, to experiment with custom content per tenant, now also covers custom project descriptions, pages and individual ideas

### Changed

- It is no longer possible to define phases with overlapping dates
- Initial loading speed of the platform has improved

## 2018-04-30

### Fixed

- When posting an idea and only afterward signing in, the content originally typed is no longer lost
- An error is no longer shown on the homepage when using Internet Explorer
- Deleting a user is possible again

### Changed

- The idea manager again shows 10 ideas on one page, instead of 5
- Submit buttons in the admin no longer show 'Error' on the buttons themselves

### Removed

- The project an idea belongs to can no longer be changed through the edit idea form, only through the idea manager

## 2018-04-26

### Added

- Areas can now be created, edited and deleted in the admin settings
- The order of projects can now be changed through drag&drop in the admin projects overview
- Before signing up, the user is requested to accept the terms and conditions
- It's possible to experiment with platform-specific content on the landing page footer, currently through setup & support
- Images are only loaded when they appear on screen, improving page loading speed

### Fixed

- You can no longer click a disabled "add an idea" button on the timeline
- When accessing a removed idea or project, a message is shown

### Known issues

- Posting an idea before logging in is currently broken; the user is redirected to an empty posting form
- Social sharing is not consistently showing all metadata

## 2018-04-18

### Fixed

- Adding an idea at a specific location by clicking on the map is fixed

## 2018-04-09

### Fixed

- An idea with a location now centers on that location
- Map markers far west or east (e.g. Vancouver) are now positioned as expected
- Links in comment now correctly break to a new line when they're too long
- Hitting enter in the idea search box no longer reloads the page
- A survey project no longer shows the amount of ideas on the project card
- The navbar no longer shows empty space above it on mobile
- The report as spam window no longer scrolls in a weird way
- The project listing on the homepage no longer repeats the same project for some non-admin users
- Google/Facebook login errors are captured and shown on an error page
- Some rendering issues were fixed for IE11 and Edge, some remain
- An idea body with very long words no longer overlaps the controls on the right
- Project cards no longer overlap the notification menu

### Added

- A user can now edit and delete its own comments
- An admin can now delete a user's comment and specify the reason, notifying the user by notification
- Invitations
  - Admins can invite users by specifying comma separated email addresses
  - Admins can invite users with extra information by uploading an excel file
  - Invited users can be placed in groups, made admin, and given a specific language
  - Admins can specify a message that will be included in the email to the invited users
  - Admins receive a notification when invited users sign up
- Users receive a notification and email when their idea changes status
- Idea titles are now limited to 80 characters

### Known issues

- Adding an idea through the map does not position it correctly

## 2018-03-23

### Fixed

- Fixed padding being added on top of navigation bar on mobile devices

## 2018-03-22

### Fixed

- Idea creation page would not load when no published projects where present. Instead of the loading indicator the page now shows a message telling the user there are no projects.

## 2018-03-20

### Fixed

- Various visual glitches on IE11 and Edge
- Scrolling behviour on mobile devices is back to normal
- The admin idea manager no longer shows an empty right column by default

### Added

- Experimental raw HTML editing for pages in the admin at `/admin/pages`

## 2018-03-14

### Fixed

- When making a registration field required, the user can't skip the second sign up step
- When adding a registration field of the "date" type, a date in the past can now be chosen
- The project listing on the landing page for logged in users that aren't admin is fixed

### Added

- When something goes wrong while authenticating through social networks, an error page is shown

## 2018-03-05

### Added

- Limited voting in timeline phases
- Facebook app id is included in the meta headers

### Known issues

- When hitting your maimum vote count as a citizen, other idea cards are not properly updating untill you try voting on them
- Changing the participation settings on a continuous project is impossible

## 2018-02-26

### Fixed

- Project pages
  - Fixed header image not being centered
- Project timeline page
  - Fixed currently active phase not being selected by default
  - Fixed 'start an idea' button not being shown insde the empty idea container
  - Fixed 'start an idea' button not linking to the correct idea creation step
- Ideas and Projects filter dropdown
  - Fixed the dropdown items not always being clickable
- Navigation bar
  - Fixed avatar and options menu not showing on mobile devices

### Added

- Responsive admin sidebar
- Top navigation menu stays in place when scrolling in admin section on mobile devices

### Changed

- Project timeline
  - Better word-breaking of phases titles in the timeline

## 2018-02-22

### Fixed

- Idea page
  - Fixed voting buttons not being displayed when page is accessed directly
- Edit profile form page
  - Fixed broken input fields (first name, last name, password, ...)
  - Fixed broken submit button behavior
- Admin project section
  - Fixed default view (map or card) not being saved
  - Fixed save button not being enabled when an image is added or removed
- Project page
  - Fixed header navigation button of the current page not being highlighted in certain scenarios
  - Fixed no phase selected in certain scenarios
  - Fixed mobile timeline phase selection not working
- Idea cards
  - Fixed 'Load more' button being shown when no more ideas
- Project cards
  - Fixed 'Load more' button being shown when no more projects
- Idea page
  - Fixed faulty link to project page
- Add an idea > project selection page
  - Fixed broken layout on mobile devices

### Added

- Landing page
  - Added 'load more' button to project and idea cards
  - Added search, sort and filter by topic to idea cards
- Project card
  - Added ideas count
- Idea card
  - Added author avatar
  - Added comment count and icon
- Idea page
  - Added loading indicator
- Project page
  - Added loading indicator
  - Added border to project header buttons to make them more visible
- Admin page section
  - Added header options in rich-text editors

### Changed

- Navigation bar
  - Removed 'ideas' menu item
  - Converted 'projects' menu item into dropdown
  - Changed style of the 'Start an idea' button
- Landing page
  - Header style changes (larger image dimensions, text centered)
  - Removed 'Projects' title on top of project cards
- Project card
  - Changed project image dimensions
  - Changed typography
- Idea card
  - Removed image placeholder
  - Reduced idea image height
- Filter dropdowns
  - Height, width and alignment changes for mobile version (to ensure the dropdown is fully visible on smaller screens)
- Idea page
  - Improved loading behavior
  - Relocated 'show on map' button to sidebar (above sharing buttons)
  - Automatically scroll to map when 'show on map' button is clicked
  - Larger font sizes and better overall typography for idea and comment text
  - Child comments style changes
  - Child commenting form style change
  - Comment options now only visible on hover on desktop
- Project page
  - Improved loading behavior
  - Timeline style changes to take into account longer project titles
  - Changed copy from 'timeline' to 'process'
  - Changed link from projects/<projectname>/timeline to projects/<projectname>/process
  - Events header button not being shown if there are no events
- Add an idea > project selection page
  - Improved project cards layout
  - Improved mobile page layout

## 2018-01-03

### Fixed

- Updating the bio on the profile page works again
- 2018 can be selected as the year of events/phases
- The project dropdown in the idea posting form no longer shows blank values
- Reset password email

### Added

- Ideas can be edited by admins and by their author
- An idea shows a changelog with its latest updates
- Improved admin idea manager
  - Bulk update project, topics and statuses of ideas
  - Bulk delete ideas
  - Preview the idea content
  - Links through to viewing and editing the idea
- When on a multi-lingual platform, the language can be changed in the footer
- The project pages now show previews of the project events in the footer
- The project card now shows a description preview text, which is changeable through the admin
- Images are automatically optimized after uploading, to reduce the file size

### Changed

- Image dimensions have changed to more optimal dimensions

## 2017-12-13

### Fixed

- The ideas of deleted users are properly shown
- Slider to make users admins is again functional

### Added

- The idea show page shows a project link
- Mentions are operational in comments
- Projects can be deleted in the admin

### Changed

- Ideas and projects sections switched positions on the landing page

## 2017-12-06

### Fixed

- Phases and events date-picker no longer overlaps with the description text
- No longer needed to hard refresh if you visited al old version of the platform
- Inconsistency when saving project permissions has been fixed
- Bullet lists are now working in project description, phases and events
- The notifications show the currect user as the one taking the action

### Added

- Translators can use `orgName` and `orgType` variables everywhere
- Previews of the correct image dimension when uploading images

### Changed

- Lots of styling tweaks to the admin interface
- Behaviour of image uploads has improved

## 2017-11-23

### Fixed

- Loading the customize tab in the admin no longer requires a hard refresh

## 2017-11-22

### Fixed

- When saving a phase in the admin, the spinner stops on success or errors
- Deleting a user no longer breaks the idea listing, idea page and comments
- Better error handling in the signup flow
- Various bug fixes to the projects admin
- The switches that control age, gender, ... now have an effect on the signup flow.
- For new visitors, hard reloading will no longer be required

### Added

- Social Sign In with facebook and google. (Needs to be setup individually per customer)
- Information pages are reachable through the navbar and editable through the admin
- A partner API that allows our partners to list ideas and projects programmatically
- Ideas with a location show a map on the idea show page
- Activation of welcome and reset password e-mails

### Changed

- Changes to mobile menu layout
- Changes to the style of switches
- Better overall mobile experience for citizen-facing site

### Known issues

- If you visited the site before and the page did not load, you need to hard refresh.
- If the "Customize" tab in the admin settings does not load, reload the browser on that page

## 2017-11-01

### Fixed

- Various copy added to the translation system
- Fixed bug where image was not shown after posting an idea
- Loading behaviour of the information pages
- Fixed bug where the app no longer worked after visiting some projects

### Added

- Added groups to the admin
- Added permissions to projects
- Social sharing of ideas on twitter and (if configured for the platform) facebook
- Projects can be linked to certain areas in the admin
- Projects can be filtered by area on the projects page
- Backend events are logged to segment

### Changed

- Improved the styling of the filters
- Project description in the admin has its own tab
- Restored the landing page header with an image and configurable text
- Improved responsiveness for idea show page
- Maximum allowed password length has increased to 72 characters
- Newest projects are list first

## 2017-10-09

### Fixed

- The male/female gender selection is no longer reversed after registration
- On firefox, the initial loading animation is properly scaled
- After signing in, the state of the vote buttons on idea cards is now correct for the current user
- Fixed bug were some text would disappear, because it was not available in the current language
- Fixed bug where adding an idea failed because of a wrongly stored user language
- Fixed bug where removing a language in the admin settings fails
- Graphical glitches on the project pages

### Added

- End-to-end test coverage for the happy flow of most of the citizen-facing app interaction
- Automated browser error logging to be proactive on bugs
- An idea can be removed through the admin

### Changed

- The modal that shows an idea is now fullscreen and has a new animation
- New design for the idea show page
- New design for the comments, with animation and better error handling
- The "Trending" sorting algorithm has changed to be more balanced and give new ideas a better chance
- Slightly improved design of the page that shows the user profile

## 2017-09-22

### Fixed

- Bug where multiple form inputs didn't accept typed input
- Issues blocking the login process
- The success message when commenting no longer blocks you from adding another comment
- Clicking an internal link from the idea modal didn't work
- Responsiveness of filters on the ideas page
- Updating an idea status through the admin failed

### Added

- Initial loading animation on page load
- Initial version of the legal pages (T&C, privacy policy, cookie policy)
- All forms give more detailed error information when something goes wrong
- Full caching and significant speed improvements for all data resources

### Changed

- Refactoring and restyling of the landing page, idea cards and project cards
- Added separate sign in and sign up components
- Cleaned up old and unused code
- The navbar is no longer shown when opening a modal
- Lots of little tweaks to styling, UX and responsiveness

## 2017-09-01

### Fixed

- Saving forms in the admin of Projects will now show success or error messages appropriately
- The link to the guide has been hidden from the admin sidebar until we have a guide to link to

### Added

- Adding an idea from a project page will pre-fill parts of the new idea form
- The landing page now prompts user to add an Idea if there are none
- The landing page will hide the Projects block if there are none

### Changed

- Under-the-hood optimizations to increase the loading speed of the platform

## 2017-08-27

### Fixed

- Changing the logo and background image in admin settings works
- Platform works for users with an unsupported OS language

### Added

- Admin dashboard
- Default topics and idea statuses for newly deployed platforms
- Proper UX for handling voting without being signed in
- Meta tags for SEO and social sharing
- Better error handling in project admin

### Changed

- Projects and user profile pages now use slugs in the URL

## 2017-08-18

### Fixed

- Changing idea status in admin
- Signing up
- Proper rending of menu bar within a project
- Admin settings are properly rendered within the tab container
- Lots of small tweaks to rendering on mobile
- Default sort ideas on trending on the ideas index page

### Added

- Admin section in projects to CRUD phases
- Admin section in projects to CRUD events
- New navbar on mobile
- Responsive version of idea show page

### Changed

- Navbar design updated
- One single login flow experience instead of 2 separate ones (posting idea/direct)
- Admins can only specify light/dark for menu color, not the exact color

### Removed

- Facebook login (Yet to be added to new login flow, will be back soon)

## 2017-08-13

### Fixed

- Voting on cards and in an idea page
- Idea modal loading speed
- Unread notification counter

### Added

- New improved flow for posting an idea
- Admin interface for projects
- New design for idea and project cards
- Consistenly applied modal, with new design, for ideas
- Segment.io integration, though not all events are tracked yet

### Changed

- Idea URls now using slugs for SEO<|MERGE_RESOLUTION|>--- conflicted
+++ resolved
@@ -2,25 +2,18 @@
 
 ## Next release
 
-<<<<<<< HEAD
-=======
 ### Changed
 
 - Project and folder moderators are allowed to list users (for the projects they moderate). This means that project and folder moderators are now also able to assignee assignees to ideas.
 - 'Emails' tab in the admin sidebar renamed to 'Messaging' in anticipation of new SMS/texting functionality
-
->>>>>>> c2ae1422
+- Removed 'most active users' graph
+
 ### Fixed
 
 - Insights with multiple projects: projects in topbar are now displayed in dropdown if there is more than one (before they were just displayed next to each other).
 
 ## 2022-03-15 (2)
 
-<<<<<<< HEAD
-### Changed
-
-- Removed 'most active users' graph
-=======
 ### Fixed
 
 - Idea forms and other things not rendering on various platforms
@@ -30,7 +23,6 @@
 ### Fixed
 
 - Fixed spacing issue between field name and 'optional' in input form
->>>>>>> c2ae1422
 
 ## 2022-03-14
 
