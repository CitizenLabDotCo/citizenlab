# Changelog

## Next release

### Added

<<<<<<< HEAD
- Keyboard navigation improvements for the Insights Edit view
=======
- Added the internal machinery to support text network analyses in the end-to-end flow.
>>>>>>> a9995f1f

## 2021-09-03

### Fixed

- Ghent now supports mapping 25 instead of 24 neighbourhouds

## 2021-09-02

### Fixed

- Setting DNS records when the host is changed.

- Smart group rules for participation in project, topic or idea status are now applied in one continuous SQL query.

### Changed

- The rule values for participation in project, topic or idea status, with predicates that are not a negation, are now represented as arrays of IDs in order to support specifying multiple projects, topics or idea statuses (the rule applies when satisfied for one of the values).

## 2021-09-01

### Fixed

- When voting is disabled, the reason is shown again

## 2021-08-31

### Added

- When signing up with another service (e.g. Google), the platform will now remember a prior language selection.

### Fixed

- Accessibility: voting buttons (thumbs) have a darker color when disabled. There's also more visual distinction between voting buttons on input cards when they are enabled and disabled.
- Accessibility: The default background color of the last "bubble" of the avatars showing on e.g. the landing page top banner is darker, so the contrast with its content (number of remaining users) is clearer.
- Accessibility: the text colors of the currently selected phase in a timeline project are darker to improve color contrast to meet WCAG 2.1 AA requirements.
- Accessibility: the status and topics on an input (idea) page are more distinctive compared to its background, meeting WCAG 2.1 AA criteria.
- Verification using Auth0 method no longer fails for everyone but the first user

## 2021-08-30

### Added

- New Insights module containing Insights end-to-end flow

## 2021-08-26

### Added

- Microsoft Forms integration

## 2021-08-20

### Fixed

- Survey options now appear as expected when creating a new survey project
- Adds a feature flag to disable user biographies from adminHQ

## 2021-08-18

### Added

- Added Italian to platform
- Support for a new verification method specifically for Ghent, which lets users verify using their rijksregisternummer
- Improved participatory budgeting:
  - Support for new virtual currencies (TOK: tokens, CRE: credits)
  - A minimum budget limit can be configured per project, forcing citizens to fill up their basket to some extent (or specify a specific basket amount when minimum and maximum budget are the same)
  - Copy improvements

## 2021-08-11

### Fixed

- When considering to remove a flag after updating content, all relevant attributes are re-evaluated.
- Issues with viewing notifications and marking them as read.

## 2021-08-09

### Fixed

- The preheader with a missing translation has been removed from user confirmation email

### Fixed

- When you sign up with Google, the platform will now automatically use the language of your profile whenever possible
- Fixed invalid SQL queries that were causing various issues throughout the platforms (Part I). (IN-510)

## 2021-08-05

### Added

- Added message logging to monitor tenant creation status (shown in admin HQ).

### Changed

- No default value for the lifecycle stage is prefilled, a value must be explicitly specified.
- Changing the lifecycle stage from/to demo is prohibited.
- Only tenant templates that apply without issues are released.
- On create validation for authors was replaced by publication context, to allow templates to successfully create content without authors.

## 2021-08-04

### Fixed

- Certain characters in Volunteer Cause titles prevented exporting lists of volunteers to Excel from admin/projects/.../volunteering view.
- Limit of 10 events under projects and in back office
- Events widget switch being shown in non-commercial plans

## 2021-07-30

### Added

- Configured dependabot for the frontend, a tool that helps keeping dependencies up to date.
- Added events overview page to navigation menu, which can be enabled or disabled.
- Added events widget to front page, which can be enabled or disabled (commercial feature).

## 2021-07-16

### Added

- Auto-detection of inappropriate content (in beta for certain languages). Flagged content can be inspected on the admin Activity page. The setting can be toggled in the General settings tab.

### Fixed

- On the admin activity page (/admin/moderation), items about proposals now correctly link to proposals (instead of to projects). Also, the copy of the links at the end of the item rows is now correct for different types of content (correct conjugation of 'this post', 'this project', etc. for all languages).

## 2021-07-14

### Added

- Project phases now have their own URLs, which makes it possible to link to a specific phase

### Fixed

- Blocked words for content that can contain HTML
- Searching users after sorting (e.g. by role)

## 2021-07-09

### Changed

- The admin Guide link goes to the support center now instead of to /admin/guide

## 2021-07-02

### Fixed

- Instances where the user name was "unknown author"

### Changed

- Removed the slogan from the homepage footer

## 2021-06-30

### Changed

- Users can no longer leave registration before confirming their account. This should prevent bugs relative to unconfirmed users navigating the platform.

## 2021-06-29

### Fixed

- Map: Fix for ideas that only have coordinates but no address not being shown on the map
- Map: Fix for 'click on the map to add your input' message wrongfully being shown when idea posting is not allowed
- Sign-up flow: Fix for bug that could cause the browser to freeze when the user tried to complete the custom fields step
- Project description: Fix for numbered and unnumbered lists being cut off
- Project Managers can now upload map layers.

### Changed

- Map: When an idea is selected that is hidden behind a cluster the map now zooms in to show that marker
- Map: Idea marker gets centered on map when clicked
- Map: Larger idea box on bigger desktop screens (width > 1440 pixels)
- Idea location: Display idea location in degrees (°) minutes (') seconds ('') when the idea only has coordinates but no address
- Sign-up flow: Show loading spinner when the user clicks on 'skip this step' in the sign-up custom fields step
- Image upload: The default max allowed file size for an image is now 10 Mb instead of 5 Mb

### Added

- 'Go back' button from project to project folder (if appropriate).

## 2021-06-22

### Changed

- Project managers that are assigned to a project and/or its input now lose those assignments when losing project management rights over that project.

### Fixed

- Input manager side modal scroll.

## 2021-06-18

### Fixed

- Privacy policy now opens in new tab.
- Landing page custom section now uses theme colors.
- Buttons and links in project description now open internal links in the same tab, and external links in a new tab.

## 2021-06-16

### Fixed

- Project moderators can no longer see draft projects they don't moderate in the project listing.
- The content and subject of the emails used to share an input (idea/issue/option/contribution/...) do now include the correct input title and URL.
- Sharing new ideas on Facebook goes faster
- Manual campaigns now have the layout content in all available languages.

## 2021-06-11

### Fixed

- Facebook button no longer shows when not configured.

## 2021-06-10

### Fixed

- Creating invites on a platform with many heavy custom registration fields is no longer unworkably slow

## 2021-06-09

### Added

- New citizen-facing map view

## 2021-06-08

### Fixed

- Ordering by ideas by trending is now working.
- Ordering by ideas votes in the input manager is now working.

## 2021-06-07

### Added

- Qualtrics surveys integration.

### Changed

- Project Events are now ordered chronologically from latest to soonest.

### Fixed

- Visibility Labels in the admin projects list are now visible.
- Tagged ideas export is fixed.
- Updating an idea in one locale does not overwrite other locales anymore

## 2021-05-28

### Fixed

- Project Events are now ordered chronologically from soonest to latest.

## 2021-05-27

### Fixed

- Project access rights management are now visible again.

## 2021-05-21

### Added

- Profanity blocker: when posting comments, input, proposals that contain profane words, posting will not be possible and a warning will be shown.

## 2021-05-20

### Fixed

- Excel exports of ideas without author

## 2021-05-19

### Added

- Support for Auth0 as a verification method

## 2021-05-18

### Fixed

- Active users no longer need confirmation

## 2021-05-14

### Fixed

- Fixed an issue causing already registered users to be prompted with the post-registration welcome screen.

## 2021-05-11

### Added

- Added polls to the reporting section of the dashboards

## 2021-05-10

### Changed

- Invited or verified users no longer require confirmation.

## 2021-05-07

### Fixed

- Spreasheet exports throughout the platform are improved.

### Added

- City Admins can now assign any user as the author of an idea when creating or updating.
- Email confirmation now happens in survey and signup page sign up forms.

## 2021-05-06

### Fixed

- Idea export to excel is no longer limited to 250 ideas.

## 2021-05-04

### Fixed

- Fixed issues causing email campaigns not to be sent.

## 2021-05-03

### Changed

- Users are now prompted to confirm their account after creating it, by receiving a confirmation code in their email address.

### Added

- SurveyXact Integration.

## 2021-05-01

### Added

- New module to plug email confirmation to users.

## 2021-04-29

### Fixed

- Editing the banner header in Admin > Settings > General, doesn't cause the other header fields to be cleared anymore

## 2021-04-22

### Fixed

- After the project title error appears, it disappears again after you start correcting the error

## 2021-03-31

### Fixed

- Customizable Banner Fields no longer get emptied/reset when changing another.

### Added

- When a client-side validation error happens for the project title in the admin, there will be an error next to the submit button in addition to the error message next to the input field.

## 2021-03-25

### Fixed

- The input fields for multiple locales provides an error messages when there's an error for at least one of the languages.

## 2021-03-23

### Fixed

- Fix for broken sign-up flow when signing-up through social sign-on

## 2021-03-19

### Fixed

- Admin>Dashboard>Users tab is no longer hidden for admins that manage projects.
- The password input no longer shows the password when hitting ENTER.
- Admin > Settings displays the tabs again

### Changed

- Empty folders are now shown in the landing page, navbar, projects page and sitemap.
- The sitemap no longer shows all projects and folder under each folder.
- Images added to folder descriptions are now compressed, reducing load times in project and folder pages.

### Added

- Allows for sending front-end events to our self-hosted matomo analytics tool

## 2021-03-16

### Changed

- Automatic tagging is functional for all clusters, and enabled for all premium customers

### Added

- Matomo is enabled for all platforms, tracking page views and front-end events (no workshops or back-end events yet)

## 2021-03-11

### Changed

- Tenants are now ordered alphabetically in AdminHQ
- Serbian (Latin) is now a language option.

## 2021-03-10

### Added

- CitizenLab admins can now change the link to the accessibility statement via AdminHQ.
- "Reply-to" field in emails from campaigns can be customized for each platform
- Customizable minimal required password length for each platform

## 2021-03-09

### Fixed

- Fixed a crash that would occur when tring to add tags to an idea

## 2021-03-08

### Fixed

- Phase pages now display the correct count of ideas (not retroactive - will only affect phases modified from today onwards).

## 2021-03-05

### Changed

- Changed the default style of the map
- Proposals/Initiatives are now sorted by most recent by default

### Added

- Custom maps (Project settings > Map): Admins now have the capability to customize the map shown inside of a project. They can do so by uploading geoJson files as layers on the map, and customizing those layers through the back-office UI (e.g. changing colors, marker icons, tooltip text, sort order, map legend, default zoom level, default center point).

### Fixed

- Fixed a crash that could potentially occur when opening an idea page and afterwards going back to the project page

## 2021-03-04

### Added

- In the admin (Settings > Registration tab), admins can now directly set the helper texts on top of the sign-up form (both for step 1 and 2).
- The admin Settings > Homepage and style tab has two new fields: one to allow customization for copy of the banner signed-in users see (on the landing page) and one to set the copy that's shown underneath this banner and above the projects/folders (also on the landing page).
- Copy to clarify sign up/log in possibilities with phone number

### Changed

- The admin Settings > Homepage and style tab has undergone copy improvements and has been rearranged
- The FranceConnect button to login, signup or verify your account now displays the messages required by the vendor.
- Updated the look of the FranceConnect button to login, signup or verify your account to feature the latests changes required by the vendor.

### Fixed

- Downvote button (thumbs down) on input card is displayed for archived projects

## 2021-03-03

### Added

- Users are now notified in app and via email when they're assigned as folder administrators.

## 2021-03-02

### Fixed

- Don't show empty space inside of the idea card when no avatar is present

### Added

- Maori as languages option

### Changed

- Improved layout of project event listings on mobile devices

## 2021-02-26

### Fixed

- France Connect button hover state now complies with the vendor's guidelines.

## 2021-02-24

### Fixed

- The project page no longer shows an eternal spinner when the user has no access to see the project

## 2021-02-18

### Added

- The password fields show an error when the password is too short
- The password fields have a 'show password' button to let people check their password while typing
- The password fields have a strength checker with appropriate informative message on how to increase the strength
- France Connect as a verification method.

### Fixed

- Notifications for started phases are no longer triggered for unpublished projects and folders.

## 2021-02-17

### Changed

- All input fields for multiple locales now use the components with locale switchers, resulting in a cleaner and more compact UI.
- Copy improvements

## 2021-02-12

### Fixed

- Fixed Azure AD login for some Azure setups (Schagen)

### Changed

- When searching for an idea, the search operation no longer searches on the author's name. This was causing severe performance issues and slowness of the paltforms.

## 2021-02-10

### Added

- Automatic tagging

## 2021-02-08

### Fixed

- Fixed a bug preventing registration fields and poll questions from reordering correctly.
- Fixed a bug causing errors in new platforms.

## 2021-02-04

### Fixed

- Fixed a bug causing the projects list in the navbar and projects page to display projects outside of folders when they're contained within them.

## 2021-01-29

### Added

- Ability to redirect URLs through AdminHQ
- Accessibility statement link in the footer

### Fixed

- Fixed issue affecting project managers that blocked access to their managed projects, when these are placed inside a folder.

## 2021-01-28

### Fixed

- A bug in Admin project edit page that did not allow a user to Go Back to the projects list after switching tabs
- Scrolling on the admin users page

## 2021-01-26

### Added

- Folder admin rights. Folder admins or 'managers' can be assigned per folder. They can create projects inside folders they have rights for, and moderate/change the folder and all projects that are inside.
- The 'from' and 'reply-to' emails can be customized by cluster (by our developers, not in Admin HQ). E.g. Benelux notification emails could be sent out by notifications@citizenlab.eu, US emails could be sent out by notifications@citizenlab.us etc., as long as those emails are owned by us. We can choose any email for "reply-to", so also email addresses we don't own. This means "reply-to" could potentially be configured to be an email address of the city, e.g. support@leuven.be. It is currently not possible to customize the reply-to (except for manual campaigns) and from fields for individual tenants.
- When a survey requires the user to be signed-in, we now show the sign in/up form directly on the page when not logged in (instead of the green infobox with a link to the sign-up popup)

### Fixed

- The 'reply-to' field of our emails showed up twice in recipient's email clients, now only once.

### Changed

- Added the recipient first and last name to the 'to' email field in their email client, so not only their email adress is shown.
- The links in the footer can now expand to multiple lines, and therefore accomodate more items (e.g. soon the addition of a link to the accesibility statement)

## 2021-01-21

### Added

- Added right-to-left rendering to emails

## 2021-01-18

### Fixed

- Access rights tab for participatory budget projects
- Admin moderation page access

## 2021-01-15

### Changed

- Copy improvements across different languages

## 2021-01-14

### Added

- Ability to customize the input term for a project

### Changed

- The word 'idea' was removed from as many places as possible from the platform, replaced with more generic copy.

## 2021-01-13

### Changed

- Idea cards redesign
- Project folder page redesign
- Project folders now have a single folder card image instead of 5 folder images in the admin settings
- By default 24 instead of 12 ideas or shown now on the project page

## 2020-12-17

### Fixed

- When creating a project from a template, only templates that are supported by the tenant's locale will show up
- Fixed several layout, interaction and data issues in the manual tagging feature of the Admin Processing page, making it ready for external use.
- Fixed project managers access of the Admin Processing page.

### Added

- Admin activity feed access for project managers
- Added empty state to processing list when no project is selected
- Keyboard shortcut tooltip for navigation buttons of the Admin Processing page

### Changed

- Reduced spacing in sidebar menu, allowing for more items to be displayed
- Style changes on the Admin Processing page

## 2020-12-08

### Fixed

- Issues with password reset and invitation emails
- No more idea duplicates showing up on idea overview pages
- Images no longer disappear from a body of an idea, or description of a project on phase, if placed at the bottom.

### Changed

- Increased color contrast of inactive timeline phases text to meet accesibility standard
- Increased color contrast of event card left-hand event dates to meet accesibility standard
- Increased color contrast of List/Map toggle component to meet accesibility standard

### Added

- Ability to tag ideas manually and automatically in the admin.

## 2020-12-02

### Changed

- By default the last active phase instead of the last phase is now selected when a timeline project has no active phase

### Fixed

- The empty white popup box won't pop up anymore after clicking the map view in non-ideation phases.
- Styling mistakes in the idea page voting and participatory budget boxes.
- The tooltip shown when hovering over a disabled idea posting button in the project page sticky top bar is no longer partially hidden

## 2020-12-01

### Changed

- Ideas are now still editable when idea posting is disabled for a project.

## 2020-11-30

### Added

- Ability to create new and edit existing idea statuses

### Fixed

- The page no longer refreshes when accepting the cookie policy

### Changed

- Segment is no longer used to connect other tools, instead following tools are integrated natively
  - Google Analytics
  - Google Tag Manager
  - Intercom
  - Satismeter
  - Segment, disabled by default
- Error messages for invitations, logins and password resets are now clearer.

## 2020-11-27

### Fixed

- Social authentication with Google when the user has no avatar.

### Changed

- Random user demographics on project copy.

## 2020-11-26

### Added

- Some specific copy for Vitry-sur-Seine

## 2020-11-25

### Fixed

- Sections with extra padding or funky widths in Admin were returned to normal
- Added missing copy from previous release
- Copy improvements in French

### Changed

- Proposal and idea descriptions now require 30 characters instead of the previous 500

## 2020-11-23

### Added

- Some specific copy for Sterling Council

### Fixed

- The Admin UI is no longer exposed to regular (and unauthenticated) users
- Clicking the toggle button of a custom registration field (in Admin > Settings > Registration fields) no longer duplicated the row
- Buttons added in the WYSIWYG editor now have the correct color when hovered
- The cookie policy and accessibility statement are not editable anymore from Admin > Settings > Pages

### Changed

**Project page:**

- Show all events at bottom of page instead of only upcoming events
- Reduced padding of sticky top bar
- Only show sticky top bar when an action button (e.g. 'Post an idea') is present, and you've scrolled past it.

**Project page right-hand sidebar:**

- Show 'See the ideas' button when the project has ended and the last phase was an ideation phase
- Show 'X ideas in the final phase' when the project has ended and the last phase was an ideation phase
- 'X phases' is now clickable and scrolls to the timeline when clicked
- 'X upcoming events' changed to 'X events', and event count now counts all events, not only upcoming events

**Admin project configuration page:**

- Replaced 'Project images' upload widget in back-office (Project > General) with 'Project card image', reduced the max count from 5 to 1 and updated the corresponding tooltip with new recommended image dimensions

**Idea page:**

- The map modal now shows address on top of the map when opened
- Share button copy change from "share idea" to "share"
- Right-hand sidebar is sticky now when its height allows it (= when the viewport is taller than the sidebar)
- Comment box now has an animation when it expands
- Adjusted scroll-to position when pressing 'Add a comment' to make sure the comment box is always fully visible in the viewport.

**Other:**

- Adjusted FileDisplay (downloadable files for a project or idea) link style to show underline by default, and increased contrast of hover color
- Reduced width of DateTimePicker, and always show arrows for time input

## 2020-11-20 (2)

### Fixed

- The project header image is screen reader friendly.
- The similar ideas feature doesn't make backend requests anymore when it's not enabled.

### Changed

- Areas are requested with a max. of 500 now, so more areas are visible in e.g. the admin dashboard.

## 2020-11-18

### Added

- Archived project folder cards on the homepage will now have an "Archived" label, the same way archived projects do\
- Improved support for right-to-left layout
- Experimental processing feature that allows admins and project managers to automatically assign tags to a set of ideas.

### Fixed

- Projects without idea sorting methods are no longer invalid.
- Surveys tab now shows for projects with survey phases.

### Changed

- Moved welcome email from cl2-emails to cl2-back

## 2020-11-16

### Added

- Admins can now select the default sort order for ideas in ideation and participatory budgeting projects, per project

### Changed

- The default sort order of ideas is now "Trending" instead of "Random" for every project if left unchanged
- Improved sign in/up loading speed
- Removed link to survey in the project page sidebar when not logged in. Instead it will show plain none-clickable text (e.g. '1 survey')

### Fixed

- Custom project slugs can now contain alphanumeric Arabic characters
- Project Topics table now updates if a topic is deleted or reordered.
- Empty lines with formatting (like bold or italic) in a Quill editor are now removed if not used as paragraphs.

## 2020-11-10

### Added

#### Integration of trial management into AdminHQ

- The lifecycle of the trials created from AdminHQ and from the website has been unified.
- After 14 days, a trial platform goes to Purgatory (`expired_trial`) and is no longer accessible. Fourteen days later, the expired trial will be removed altogether (at this point, there is no way back).
- The end date of a trial can be modified in AdminHQ (> Edit tenant > Internal tab).

## 2020-11-06

### Added

- Social sharing via WhatsApp
- Ability to edit the project URL
- Fragment to embed a form directly into the new proposal page, for regular users only

### Fixed

- The project about section is visibile in mobile view again
- Maps will no longer overflow on page resizes

## 2020-11-05

### Added

- Reordering of and cleaner interface for managing custom registration field options
- An 'add proposal' button in the proposals admin
- Fragment to user profile page to manage party membership settings (CD&V)
- "User not found" message when visiting a profile for a user that was deleted or could not be found

### Changed

- Proposal title max. length error message
- Moved delete functionality for projects and project folders to the admin overview

### Fixed

- The automatic scroll to the survey on survey project page

## 2020-11-03

### Fixed

- Fixed broken date picker for phase start and end date

## 2020-10-30

### Added

- Initial Right to left layout for Arabic language
- Idea description WYSIWYG editor now supports adding images and/or buttons

## 2020-10-27

### Added

- Support for Arabic

## 2020-10-22

### Added

- Project edit button on project page for admins/project manager
- Copy for Sterling Council

### Fixed

- Links will open in a new tab or stay on the same page depending on their context. Links to places on the platform will open on the same page, unless it breaks the flow (i.e. going to the T&C policy while signing up). Otherwise, they will open in a new tab.

### Changed

- In the project management rights no ambiguous 'no options' message will be shown anymore when you place your cursor in the search field

## 2020-10-16

### Added

- Ability to reorder geographic areas

### Fixed

- Stretched images in 'avatar bubbles'
- Input fields where other people can be @mentioned don't grow too wide anymore
- Linebar charts overlapping elements in the admin dashboard

## 2020-10-14

### Changed

- Project page redesign

## 2020-10-09

### Added

- Map configuration tool in AdminHQ (to configure maps and layers at the project level).

## 2020-10-08

### Added

- Project reports

### Changed

- Small styling fixes
- Smart group support multiple area codes
- Layout refinements for the new idea page
- More compact idea/proposal comment input
- Proposal 'how does it work' redesign

## 2020-10-01

### Changed

- Idea page redesign

## 2020-09-25

### Fixed

- The "Go to platform" button in custom email campaigns now works in Norwegian

### Added

- Granular permissions for proposals
- Possibility to restrict survey access to registered users only
- Logging project published events

### Changed

- Replaced `posting_enabled` in the proposal settings by the posting proposal granular permission
- Granular permissions are always granted to admins

## 2020-09-22

### Added

- Accessibility statement

## 2020-09-17

### Added

- Support for checkbox, number and (free) text values when initializing custom fields through excel invites.

### Changed

- Copy update for German, Romanian, Spanish (CL), and French (BE).

## 2020-09-15

### Added

- Support Enalyzer as a new survey provider
- Registration fields can now be hidden, meaning the user can't see or change them, typically controlled by an outside integration. They can still be used in smart groups.
- Registration fields can now be pre-populated using the invites excel

## 2020-09-08

### Fixed

- Custom buttons (e.g. in project descriptions) have correct styling in Safari.
- Horizontal bar chart overflow in Admin > Dashboard > Users tab
- User graphs for registration fields that are not used are not shown anymore in Admin > Dashboard > Users tab

### Added

- Pricing plan feature flags for smart groups and project access rights

## 2020-09-01

### Fixed

- IE11 no longer gives an error on places that use the intersection observer: project cards, most images, ...

### Added

- New platform setting: 'Abbreviated user names'. When enabled, user names are shown on the platform as first name + initial of last name (Jane D. instead of Jane Doe). This setting is intended for new platforms only. Once this options has been enabled, you MUST NOT change it back.
- You can now export all charts in the admin dashboard as xlsx or svg.
- Translation improvements (email nl...)

### Changed

- The about us (CitizenLab) section has been removed from the cookie policy

## 2020-08-27

### Added

- Support for rich text in field descriptions in the idea form.
- New "Proposed Budget" field in the idea form.

### Changed

- Passwords are checked against a list of common passwords before validation.
- Improving the security around xlsx exports (escaping formulas, enforcing access restrictions, etc.)
- Adding request throttling (rate-limiting) rules.
- Improving the consistency of the focus style.

## 2020-07-30

### Added

- Pricing plans in AdminHQ (Pricing plan limitations are not enforced).
- Showing the number of deviations from the pricing plan defaults in the tenant listing of AdminHQ.

### Changed

- Tidying up the form for creating new tenants in AdminHQ (removing unused features, adding titles and descriptions, reordering features, adding new feature flags, removing fields for non-relevant locales).

## 2020-07-10

### Added

- Project topics

### Changed

- Userid instead of email is used for hidden field in surveys (Leiden)
- New projects have 'draft' status by default

### Fixed

- Topics filter in ideas overview works again

## 2020-07-09 - Workshops

### Fixed

- Speps are scrollable

### Added

- Ability to export the inputs as an exel sheet
- Polish translations
- Portugese (pt-BR) translations

## 2020-06-26

### Fixed

- No longer possible to invite a project manager without selecting a project
- The button on the homepage now also respects the 'disable posting' setting in proposals
- Using project copy or a tenant template that contains a draft initiative no longer fails

### Added

- Romanian

## 2020-06-19

### Fixed

- Polish characters not being rendered correctly

### Added

- Back-office toggle to turn on/off the ability to add new proposals to the platform

## 2020-06-17

### Fixed

- It's no longer needed to manually refresh after deleting your account for a consistent UI
- It's no longer needed to manually refresh after using the admin toggle in the user overview
- The sign-in/up flow now correctly asks the user to verify if the smart group has other rules besides verification
-

demo`is no longer an available option for`organization_type` in admin HQ

- An error is shown when saving a typeform URL with `?email=xxxx` in the URL, which prevented emails to be linked to survey results
- On mobile, the info container in the proposal info page now has the right width
- A general issue with storing cookies if fixed, noticable by missing data in GA, Intercom not showing and the cookie consent repeatedly appearing
- Accessibility fix for the search field
- The `signup_helper_text` setting in admin HQ is again displayed in step 1 of the sign up flow

### Added

- There's a new field in admin HQ to configure custom copy in step 2 of the sign up flow called `custom_fields_signup_helper_text`
- `workshops` can be turned on/off in admin HQ, displayed as a new page in the admin interface

### Changed

- The copy for `project moderator` has changed to `project manager` everywhere
- The info image in the proposals header has changed

## 2020-06-03

### Fixed

- Maps with markers don't lose their center/zoom settings anymore
- English placeholders in idea form are gone for Spanish platforms

## 2020-05-26

### Changed

- Lots of small UI improvements throughout the platform
- Completely overhauled sign up/in flow:
  - Improved UI
  - Opens in a modal on top of existing page
  - Opens when an unauthenticaed user tries to perform an action that requires authentication (e.g. voting)
  - Automatically executes certain actions (e.g. voting) after the sign in/up flow has been completed (note: does not work for social sign-on, only email/password sign-on)
  - Includes a verification step in the sign up flow when the action requires it (e.g. voting is only allowed for verified users)

## 2020-05-20

### Fixed

- Budget field is shown again in idea form for participatory budget projects

## 2020-05-14

### Added

- Idea configurability: disabling/requiring certain fields in the idea form
- The footer has our new logo

### Changed

- Admins will receive a warning and need to confirm before sending a custom email to all users
- A survey project link in the top navigation will link to /info instead of to /survey

## 2020-04-29

### Fixed

- Folders are again shown in the navbar
- Adding an image to the description text now works when creating a project or a phase

### Added

- Support for Polish, Hungarian and Greenlandic

## 2020-04-23

### Fixed

- Long timeline phase names show properly

### Changed

- Redirect to project settings after creating the project
- Links to projects in the navigation menu link to the timeline for timeline projects

## 2020-04-21

### Fixed

- Fixed overlapping issue with idea vote bar on mobile
- Fixed an issue where images were used for which the filename contained special characters

### Added

- The overview (moderation) in the admin now has filters
  - Seen/not seen
  - Type: Comment/Idea/Proposal
  - Project
  - Search
- The idea xlsx export contains extra columns on location, number of comments and number of attachments

### Changed

- The permissions tab in the project settings has reordered content, to be more logical
- In German, the formal 'Sie' form has been replaced with the informal 'Du' form

## 2020-03-31

### Fixed

- Signing up with keyboard keys (Firefox)
- Composing manual emails with text images
- Exporting sheet of volunteers with long cause titles

### Added

- Folder attachments
- Publication status for folders

### Changed

- Show folder projects within admin project page

## 2020-03-20

### Added

- Volunteering as a new participation method

## 2020-03-16

### Fixed

- The project templates in the admin load again

## 2020-03-13

### Fixed

- The folder header image is not overly compressed when making changes to the folder settings
- The loading spinner on the idea page is centered

### Added

- Add images to folders, shown in cards.

### Changed

- Admins can now comment on ideas.

## 2020-03-10

### Fixed

- Fixed consent banner popping up every time you log in as admin
- Fixed back-office initiative status change 'Use latest official updates' radio button not working
- Fixed broken copy in Initiative page right-hand widget

### Added

- Add tooltip explaining what the city will do when the voting threshold is reached for a successful initiative
- Added verification step to the signup flow
- New continuous flow from vote button clicked to vote casted for unauthenticated, unverified users (click vote button -> account creation -> verification -> optional/required custom signup fields -> programmatically cast vote -> successfully voted message appears)
- The rich text editor in the admin now supports buttons

### Changed

- Admin HQ: new and improved list of timezones

## 2020-03-05

### Fixed

- Signup step 2 can no longer be skipped when there are required fields
- Correct tooltip link for support article on invitations
- Correct error messages when not filling in start/end date of a phase

### Added

- Setting to disable downvoting in a phase/project, feature flagged
- When a non-logged in visitor tries to vote on an idea that requires verification, the verification modal automatically appears after registering

## 2020-02-24

### Fixed

- Initiative image not found errors
- Templates generator out of disk space

### Added

- Folders i1
  - When enabled, an admin can create, edit, delete folders and move projects into and out of folders
  - Folders show in the project lists and can be ordered within projects

### Changed

- Initiative explanatory texts show on mobile views
- Existing platforms have a moderator@citizenlab.co admin user with a strong password in LastPass
- In the admin section, projects are no longer presented by publication status (Folders i1)

## 2020-02-19

### Fixed

- Loading more comments on the user profile page works again
- Accessibility improvements
- Adding an image no longer pops up the file dialog twice
- Changed to dedicated IP in mailgun to improve general deliverability of emails

### Added

- Improvements to the PB UI to make sure users confirm their basket at the end
- Ideation configurability i1
  - The idea form can be customized, on a project level, to display custom description texts for every field
- People filling out a poll are now included in the 'participated in' smart group rules
- Make me admin section in Admin HQ

### Changed

- When a platform no longer is available at a url, the application redirects to the CitizenLab website
- New platforms automatically get a moderator@citizenlab.co admin user with a strong password in LastPass

## 2020-01-29

### Fixed

- Rich text editor no longer allows non-video iframe content
- Smart groups that refer to a deleted project now get cleaned up when deleting a project
- All cookie consent buttons are now reachable on IE11
- More accessibility fixes
- The organization name is no longer missing in the password reset email

### Added

- CSAM verification
  - Users can authenticate and verify using BeID or itsme
  - User properties controlled by a verification method are locked in the user profile
  - Base layer of support for other similar verification methods in the future
- The order of project templates can now be changed in Templates HQ

### Changed

- Project templates overview no longer shows the filters

## 2020-01-17

### Fixed

- Further accesibility improvements:
  - Screen reader improvement for translations
  - Some color contrast improvements

### Added

- A hidden topics manager available at https://myfavouriteplatform.citizenlab.co/admin/topics

## 2020-01-15

### Fixed

- In the admin, the project title is now always displayed when editing a project
- Further accesibility improvements:
  - Site map improvements (navigation, clearer for screen readers)
  - Improved colors in several places for users with sight disability
  - Improved HTML to better inform screen reader users
  - Added keyboard functionality of password recovery
  - Improved forms (easier to use for users with motoric disabilities, better and more consistent validation, tips and tricks on mobile initiative form)
  - Improvements for screen reader in different languages (language picker, comment translations)
  - Added title (visible in your tab) for user settings page
  - Improved screen reader experience for comment posting, deleting, upvoting and idea voting

### Added

- The email notification settings on the user profile are now grouped in categories
- Unsubscribing through an email link now works without having to sign in first

### Changed

- The idea manager now shows all ideas by default, instead of filtered by the current user as assignee

## 2020-01-07

### Added

- Go to idea manager when clicking 'idea assigned to you' notification
- 2th iteration of the new admin moderation feature:
  - Not viewed/Viewed filtering
  - The ability to select one or more items and mark them as viewed/not viewed
  - 'Belongs to' table column, which shows the context that a piece of content belongs to (e.g. the idea and project that a comment belongs to)
  - 'Read more' expand mechanism for longer pieces of content
  - Language selector for multilingual content
  - 'Go to' link that will open a new tab and navigate you to the idea/iniative/comment that was posted

### Changed

- Improve layout (and more specifically width) of idea/iniatiatve forms on mobile
- Separate checkboxes for privacy policy and cookie policy
- Make the emails opt-in at registration

### Fixed

- Fix for unreadable password reset error message on Firefox
- Fix for project granular permission radio buttons not working

## 2019-12-12

### Added

- Polls now support questions for which a user can check multiple options, with a configurable maximum
- It's now possible to make a poll anonymous, which hides the user from the response excel export
- New verification method `id_card_lookup`, which supports the generic flow of verifying a user using a predined list of ID card numbers.
  - The copy can be configured in Admin HQ
  - The id cards CSV can be uploaded through Admin HQ

## 2019-12-11

### Added

- Admin moderation iteration 1 (feature flagged, turned on for a selected number of test clients)
- New verification onboarding campaign

### Changed

- Improved timeline composer
- Wysiwyg accessibility improvement

### Fixed

- English notifications when you have French as your language

## 2019-12-06

### Fixed

- Accessibility improvements:
  - Polls
  - Idea/initiative filter boxes
- Uploading a file in admin project page now shows the loading spinner when in progress
- Fixed English copy in notifications when other language selected
- Fixed project copy in Admin HQ not being saved

## 2019-12-05

### Fixed

- Small popups (popovers) no longer go off-screen on smaller screens
- Tooltips are no longer occluded by the checkbox in the idea manager
- The info icon on the initiatives voting box has improved alignment
- Project templates now display when there's only `en` is configured as a tenant locale
- When changing the lifecycle stage of a tenant, the update is now sent right away to segment
- When users accept an inivitation and are in a group, the group count is correctly updated
- Dropdowns in the registration flow can again support empty values
- Accessibility:
  - Various color changes to improve color contrasts
  - Color warning when picking too low contrast
  - Improvements to radio buttons, checkboxes, links and buttons for keyboard accessibility
  - Default built-in pages for new tenants have a better hierarchy for screen readers
- User posted an idea/initiative notification for admins will be in the correct language

## 2019-11-25

### Changed

- Updated translations
- Area filter not shown when no areas are configured
- Overall accessibility improvements for screen readers
- Improved accessibility of the select component, radio button, image upload and tooltip

### Fixed

- When adding a vote that triggers the voting limit on a project/phase, the other idea cards now automatically get updated with disabled vote buttons
- Fix for mobile bottom menu not being clickable when idea page was opened
- Navigating directly between projects via the menu no longer results in faulty idea card collections
- Display toggle (map or list view) of idea and initiative cards works again

## 2019-11-19

### Added

- New ideation project/phase setting called 'Idea location', which enables or disabled the ability to add a location to an idea and show the ideas on a map

### Changed

- Improved accessibility of the image upload component
- COW tooltipy copy
- Sharing modal layout improvement

### Fixed

- Checkboxes have unique ids to correctly identify their corresponding label, which improves screen reader friendliness when you have multiple checkboxes on one page.
- Avatar layout is back to the previous, smaller version

## 2019-11-15

### Fixed

- Fix for 'Click on map to add an idea' functionality not working
- Fix for notifications not showing

## 2019-11-12

### Fixed

- An email with subject `hihi` is no longer sent to admins that had their invite accepted
- Whe clicking the delete button in the file uploader, the page no longer refreshes
- Project templates no longer show with empty copy when the language is missing
- The countdown timer on initiatives now shows the correct value for days
- The radio buttons in the cookie manager are clickable again
- Changing the host of a tenant no longer breaks images embedded in texts
- It's possible again to unassign an idea in the idea manager
- The popup for adding a video or link URL is no longer invisible or unusable in some situations
- Uploading files is no longer failing for various filetypes we want to support
- Keyboard accessibility for modals

### Added

- ID Verification iteration 1
  - Users can verify their account by entering their ID card numbers (currently Chile only)
  - Verification is feature flagged and off by default
  - Smart groups can include the criterium 'is verified'
  - Users are prompted to verify their account when taking an actions that requires verification
- Total population for a tenant can now be entered in Admin HQ
- It's now possible to configure the word used for areas towards citizens from the areas admin
- Improvements to accessibility:
  - Idea and initiative forms: clearer for screen readers, keyboard accessibility, and more accessible input fields
  - Nav bar: clearer for screen readers and improved keyboard navigation
  - Project navigation and phases: clearer for screen readers
  - Sign-in, password reset and recovery pages: labeling of the input fields, clearer for screen readers
  - Participatory budgeting: clearer for screen readers

### Changed

- The organization name is now the default author in an official update

## 2019-10-22

### Fixed

- The sharing title on the idea page is now vertically aligned
- Improvements to the 'bad gateway' message sometimes affecting social sharing
- The map and markers are again visible in the admin dashboard
- First round of accessibility fixes and improvements
  - Dynamics of certain interactions are picked up by screen readers (PB, voting, ...)
  - Overall clarity for screen readers has improved
  - Improvements to information structure: HTML structure, W3C errors, head element with correct titles
  - Keyboard accessibility has generally improved: sign-up problems, login links, PB assignment, ...

### Added

- Initiatives iteration 3
  - Automatic status changes on threshold reached or time expired
  - When updating the status, official feedback needs to be provided simultaneously
  - Users receive emails and notifications related to (their) initiative
  - Initiatives support images in their body text
- Project templates
  - Admins can now create projects starting from a template
  - Templates contain images, a description and a timeline and let admin filter them by tags
  - Admins can share template descriptions with a publically accessible link
- It's now possible to configure the banner overlay color from the customize settings
- A custom email campaign now contains a CTA button by default

### Changed

- Complete copy overhaul of all emails

## 2019-10-03

### Fixed

- PB phase now has a basket button in the project navbar
- The datepicker in the timeline admin now works in IE11

### Changed

- For fragments (small pieces of UI that can be overridden per tenant) to work, they need to be enabled individually in admin HQ.

## 2019-09-25

### Fixed

- It's again possible to change a ideation/PB phase to something else when it contains no ideas
- Older browsers no longer crash when scrolling through comments (intersection observer error)
- Pagination controls are now correctly shown when there's multiple pages of users in the users manager
- The user count of groups in the users manager no longer includes invitees and matches the data shown
- Transition of timeline phases now happen at midnight, properly respecting the tenant timezone
- When looking at the map of an idea or initiative, the map marker is visible again
- The initiatives overview pages now uses the correct header and text colors
- The vote control on an initiative is no longer invisible on a tablet screen size
- The idea page in a budgeting context now shows the idea's budget
- The assign button on an idea card in a budgeting context behaves as expected when not logged in
- Project copy in Admin HQ that includes comments no longer fails
- Changing granular permissions by project moderator no longer fails

### Added

- Polling is now supported as a new participation method in a continuous project or a phase
  - A poll consists of multiple question with predefined answers
  - Users can only submit a poll once
  - Taking a poll can be restricted to certain groups, using granular permissions
  - The poll results can be exported to excel from the project settings
- It's now possible to disable Google Analytics, Google Tag Manager, Facebook Pixel and AdWords for specific tenants through Admin HQ

### Changed

- Large amount of copy improvements throughout to improve consistency and experience
- The ideas overview page is no longer enabled by default for new tenants
- The built-in 'Open idea project' can now be deleted in the project admin

## 2019-08-30

### Fixed

- The map preview box no longer overflows on mobile devices
- You're now correctly directed back to the idea/initiatives page after signing in/up through commenting

### Changed

- The height of the rich text editor is now limited to your screen height, to limit the scrolling when applying styles

## 2019-08-29

### Fixed

- Uploaded animated gifs are no longer displayed with weird artifacts
- Features that depend on NLP are less likely to be missing some parts of the data

### Added

- Citizen initiatives
  - Citizens can post view and post initiatives
  - Admins can manage initiatives, similar to how they manage ideas
  - Current limitation to be aware of, coming very soon:
    - No emails and notifications related to initiatives yet
    - No automated status changes when an initiative reaches enough votes or expires yet

## 2019-08-09

### Fixed

- Fixed a bug that sometimes prevented voting on comments
- When editing a comment, a mention in the comment no longer shows up as html
- In the dashboard, the domicile value 'outside' is now properly translated
- Some fixes were made to improve loading of the dashboard map with data edge cases
- Deleting a phase now still works when users that reveived notifications about the phase have deleted their account
- New releases should no longer require a hard refresh, avoiding landing page crashing issues we had

### Added

- File input on the idea form now works on mobile, if the device supports it

## 2019-07-26

### Fixed

- The project moderator email and notification now link to the admin idea manager instead of citizen side
- The widget no longer shows the `Multiloc`, but the real idea titles for some platforms

### Added

- Speed improvements to data requests to the backend throughout the whole paltform
- Changing the participation method from ideation to information/survey when there are ideas present is now prevented by the UI
- It's now possible to manually reorder archived projects
- There's new in-platform notifications for a status change on an idea you commented or voted on

## 2019-07-18

### Fixed

- It's no longer possible to change the participation method to information or survey if a phase/project already contains ideas
- The 'Share your idea modal' is now properly centered
- It's no longer possible to send out a manual email campaign when the author is not properly defined
- Invite emails are being sent out again
- Imported ideas no longer cause incomplete pages of idea cards
- Invited users who did not accept yet no longer receive any automated digest emails

## 2019-07-08

### Fixed

- When changing images like the project header, it's no longer needed to refresh to see the result
- The comments now display with a shorter date format to work better on smaller screens
- The code snippet from the widget will now work in some website that are strict on valid html
- The number of days in the assignee digest email is no longer 'null'
- The project preview description input is displayed again in the projects admin
- The idea status is no longer hidden when no vote buttons are displayed on the idea page
- Duplicate idea cards no longer appear when loading new pages

### Added

- Performance optimizations on the initial loading of the platform
- Performance optimizations on loading new pages of ideas and projects
- Newly uploaded images are automatically optimized to be smaller in filesize and load faster
- The 'Add an idea' button is now shown in every tab of the projects admin
- It's now possible to add videos to the idea body text
- E-mails are no longer sent out through Vero, but are using the internal cl2-emails server

### Changed

- The automated emails in the admin no longer show the time schedule, to work around the broken translations
- The rights for voting on comments now follow the same rights than commenting itself, instead of following the rights for idea voting
- On smaller desktop screens, 3 columns of idea cards are now shown instead of 2
- When adding an idea from the map, the idea will now be positioned on the exact location that was clicked instead of to the nearest detectable address
- Using the project copy tool in admin HQ is more tolerant about making copies of inconsistent source projects

## 2019-06-19

### Fixed

- Show 3-column instead of 2-column layout for ideas overview page on smaller desktop screens
- Don't hide status label on idea page when voting buttons are not shown

### Changed

- Small improvement in loading speed

## 2019-06-17

## Fixed

- The column titles in comments excel export are aligned with the content
- There's now enough space between voting anc translate links under a comment
- Vote button on an idea no longer stays active when a vote on that idea causes the voting treshold of the project to be reached

## Added

- The admin part of the new citizen initiatives is available (set initiatives feature on `allowed`)
  - Cities can configure how they plan to use initiatives
- A preview of how initiatives will look like city side is available, not yet ready for prime time (set initiatives feature on `allowed` and `enabled`)
- The ideas overview page has a new filtering sidebar, which will be used for other idea and initiative listings in the future
  - On idea status
  - On topic
  - Search
- Comments now load automatically while scrolling down, so the first comments appear faster

## 2019-06-05

### Fixed

- Fix an issue that when showing some ideas in an idea card would make the application crash

## 2019-05-21

### Fixed

- The idea page does no longer retain its previous scroll position when closing and reopening it
- The Similar Ideas box no longer has a problem with long idea titles not fitting inside of the box
- The Similar Ideas box content did not update when directly navigating from one idea page to the next
- The 'What were you looking for?' modal no longer gives an error when trying to open it

### Changed

- You now get redirected to the previously visited page instead of the landing page after you've completed the signup process

## 2019-05-20

### Fixed

- Closing the notification menu after scrolling no longer results in a navbar error
- When accessing the idea manager as a moderator, the assignee filter defaults to 'assigned to me'
- The idea and comment counts on the profile page now update as expected
- It's now possible to use a dropdown input in the 2nd registration step with a screen reader
- An invited user can no longer request a password reset, thereby becoming an inconsistent user that resulted in lots of problems

### Added

- Restyle of the idea page
  - Cleaner new style
  - Opening an idea no longer appears to be a modal
  - Properly styled similar ideas section
  - Showing comment count and avatars of contributors

### Changed

- When clicking the edit button in the idea manager, the edit form now opens in the sidemodal

## 2019-05-15

### Fixed

- Opening the projects dropdown no longer shows all menu items hovered when opened
- Users that can't contribute (post/comment/vote/survey) no longer get an email when a phase starts
- When a project has an ideation and a PB phase, the voting buttons are now shown during the ideation phase
- The admin navigation menu for moderators is now consistent with that for admins
- Moderators that try to access pages only accessible for admins, now get redirected to the dashboard
- The details tab in clustering doesn't cause the info panel to freeze anymore
- When writing an official update, the sbumit button now only becomes active when submission is possible
- The 'no options' copy in a dropdown without anything inside is now correctly translated
- Making a field empty in Admin HQ now correctly saves the empty value
- The active users graph no longer includes users that received an email as being active
- The translation button in an idea is no longer shown when there's only one platform language
- After changing granular permission, a refresh is no longer needed to see the results on ideas
- The sideview in the idea manager now shows the status dropdown in the correct language
- The layout of the sideview in the idea manager is now corrected
- A digest email to idea assignees is no longer sent out when no ideas are assigned to the admin/moderator
- Signing in with VUB Net ID works again
- Loading the insights map can no longer be infinite, it will now show an error message when the request fails

### Added

- The profile page of a user now also shows the comments by that user
- Users can now delete their own profile from their edit profile page
- Similar ideas, clustering and location detection now work in Spanish, German, Danish and Norwegian
- Facebooks bot coming from `tfbnw.net` are now blocked from signing up
- Moderators now also have a global idea manager, showing all the ideas from the projects they're moderating
- Loading the insights map, which can be slow, now shows a loading indicator

### Changed

- Voting buttons are no longer shown when voting is not enabled
- Improved and more granular copy text for several voting and commenting disabled messages

## 2019-04-30

### Fixed

- Time remaning on project card is no longer Capitalized
- Non-admin users no longer get pushed to intercom
- Improvements to the idea manager for IE11
- When filtering on a project in the idea manager, the selected project is highlighted again
- @citizenlab.cl admins can now also access churned platforms
- The user count in the user manager now includes migrated cl1 users
- Sending invitations will no longer fail on duplicate mixed-case email addresses

### Added

- Ideas can now be assigned to moderators and admins in the idea manager
  - Added filter on assignee, set by default to 'assigned to me'
  - Added filter to only show ideas that need feedback
  - When clicking an idea, it now opens in and can be partially edited from a half screen modal
  - Admins and moderators get a weekly digest email with their ideas that need feedback
- Completely new comments UI with support for comment upvotes
  - Comments are visually clearly grouped per parent comment
  - Sub-comments use @mentions to target which other subcomment they reply to
  - Comments can be sorted by time or by votes
- Ideas can now be sorted randomly, which is the new default
- New smart group rule for users that contributed to a specific topic
- New smart group rule for users that contributed to ideas with a specific status
- Clear error message when an invitee does a normal sign up

### Changed

- The idea grid no longer shows a 'post an idea' button when there are no ideas yet

## 2019-04-24

### Fixed

- Project cards now show correct time remaining until midnight

## 2019-04-23

### Fixed

- Closing the notification menu does not cause an error anymore
- The unread notifications count is now displayed correctly on IE11
- Clicking on an invite link will now show an immediate error if the invite is no longer valid

### Changed

- The admin guide is now under the Get Started link and the dashboards is the admin index
- The project cards give feedback CTA was removed
- An idea can now be deleted on the idea page
- The default border radius throughout the platform now is 3px instead of 5px
- The areas filter on the project cards is only shown when there is more than one area

## 2019-04-16

### Fixed

- The comment count of a project remains correct when moving an idea to a different project
- Fixed an issue when copying projects (through the admin HQ) to tenants with conflicting locales
- Only count people who posted/voted/commented/... as participants (this is perceived as a fix in the dashboards)
- Invites are still sent out when some emails correspond to existing users/invitees
- Phase started/upcoming notifications are only sent out for published projects

### Added

- Posting text with a URL will turn the URL part into a link
- Added smart group rules for topic and idea status participants

### Changed

- New configuration for which email campaigns are enabled by default
- Changed project image medium size to 575x575

## 2019-04-02

### Fixed

- The new idea button now shows the tooltip on focus
- The gender graph in clustering is now translated
- Tooltips on the right of the screen no longer fall off
- Text in tooltips no longer overflows the tooltip borders
- When there are no ideas, the 'post an idea' button is no longer shown on a user profile or the ideas overview page
- The project card no longer displays a line on the bottom when there is no meta information available
- Downloading the survey results now consistently triggers a browser download
- The bottom of the left sidebar of the idea manager can now be reached when there are a lot of projects
- The time control in the admin dashboard is now translated
- Various fixes to improve resilience of project copy tool

### Added

- The ideas overview page now has a project filter
- The various pages now support the `$|orgName|` variable, which is replaced by the organization name of the tenant
- Non-CitizenLab admins can no longer access the admin when the lifecycle stage is set to churned
- A new style variable controls the header opacity when signed in
- New email as a reminder to an invitee after 3 days
- New email when a project phase will start in a week
- New email when a new project phase has started
- The ideas link in the navbar is now feature flagged as `ideas_overview`

### Changed

- When filtering projects by multiple areas, all projects that have one of the areas or no area are now shown
- The user search box for adding a moderator now shows a better placeholder text, explaining the goal

## 2019-03-20

### Fixed

- Fixed mobile layout issues with cookie policy, idea image and idea title for small screens (IPhone 5S)
- Posting an idea in a timeline that hasn't started yet (as an admin) now puts the idea in the first phase
- Notifications menu renders properly in IE11
- The CTA on project cards is no longer shown for archived and finished projects
- Invited users that sign up with another authentication provider now automatically redeem their invitation
- When the tenant only has one locale, no language switcher is shown in the official feedback form

### Added

- Capabilities have been added to apply custom styling to the platform header
  - Styling can be changed through a new style tab in admin HQ
  - It's also possible to configure a different platform-wide font
  - Styling changes should only be done by a designer or front-end developer, as there are a lot of things that could go wrong
- The initial loading speed of the platform has increased noticably due to no longer loading things that are not immediately needed right away.
- Tenant templates are now automatically updated from the `.template` platforms every night
- The project copy tool in admin HQ now supports time shifting and automatically tries to solve language conflicts in the data
- New notifications and emails for upcoming (1 week before) and starting phases

### Changed

- Archived ieas are no longer displayed on the general ideas page
- The time remaining on project cards is no longer shown on 2 lines if there's enough space
- New platforms will show the 'manual project sorting' toggle by default
- Some changes were made to modals throughout to make them more consistent and responsiveness
- New ideas now have a minimal character limit of 10 for the title and 30 for the body
- User pages have a more elaborate meta title and description for SEO purposes

## 2019-03-11

### Fixed

- Notifications layout on IE11
- Errors due to loading the page during a deployment

## 2019-03-11

### Fixed

- Similar ideas is now fast enough to enable in production
- NLP insights will no longer keep on loading when creating a new clusgtering graph
- The comment count on project cards now correctly updates on deleted comments
- Various spacing issues with the new landing page on mobile are fixed
- When logging out, the avatars on the project card no longer disappear
- The widget no longer cuts off the title when it's too long
- In admin > settings > pages, all inputs are now correctly displayed using the rich text editor
- The notifications are no longer indented inconsistently
- Exporting typeform survey results now also work when the survey embed url contains `?source=xxxxx`
- When there's a dropdown with a lot of options during signup, these options are no longer unreachable when scrolling down
- The cookie policy no longer displays overlapping text on mobile
- The `isSuperAdmin`, `isProjectModerator` and `highestRole` user properties are now always named using camelCasing

### Added

- Official feedback
  - Admins and moderators can react to ideas with official feedback from the idea page
  - Users contributing to the idea receive a notification and email
  - Feedback can be posted using a free text name
  - Feedback can be updated later on
  - Admin and moderators can no longer write top-level comments
  - Comments by admins or moderators carry an `Official` badge
- When giving product feedback from the footer, a message and email can be provided for negative feedback
- CTA on project card now takes granular permissions into account
- CTA on project card is now also shown on mobile
- Projects for which the final phase has finished are marked as finished on their project card
- Projects on the landing page and all projects page can now be filtered on area through the URL

### Changed

- The avatars on a project card now include all users that posted, voted or commented
- Commenting is no longer possible on ideas not in the active phase

## 2019-03-03

### Fixed

- Manually sorting projects in the admin works as expected

### Added

- Support for Spanish
- The copy of 'x is currently working on' can be customized in admin HQ
- Extra caching layer in cl2-nlp speeds up similar ideas and creating clusters

## 2019-02-28

### Fixed

- In the dashboard, the labels on the users by gender donut chart are no longer cut off
- Adding file attachments with multiple consecutive spaces in the filename no longer fails
- Project copy in admin HQ no longer fails when users have mismatching locales with the new platform

### Added

- New landing page redesign
  - Project cards have a new layout and show the time remaining, a CTA and a metric related to the type of phase
  - The bottom of the landing page displays a new custom info text, configurable in the admin settings
  - New smarter project sorting algorithm, which can be changed to manual ordering in the projects admin
  - Ideas are no longer shown on the landing page
  - The `Show all projects` link is only shown when there are more than 10 projects
- New attributes are added to segment, available in all downstream tools:
  - `isSuperAdmin`: Set to true when the user is an admin with a citizenlab email
  - `isProjectModerator`
  - `highestRole`: Either `super_admin`, `admin`, `project_moderator` or `user`

### Changed

- Intercom now only receives users that are admin or project moderator (excluding citizenlab users)

## 2019-02-20

### Fixed

- User digest email events are sent out again
- The user statistics on the admin dashboard are back to the correct values
- Creating a new project page as an admin does not result in a blank page anymore
- Improved saving behaviour when saving images in a phase's description
- When logged in and visiting a url containing another locale than the one you previously picked, your locale choice is no longer overwritten

### Added

- Project copy feature (in admin HQ) now also supports copying ideas (including comments and votes) and allows you to specify a new slug for the project URL
- Unlogged users locale preference is saved in their browser

## 2019-02-14

### Fixed

- Project/new is no longer a blank page

## 2019-02-13

### Fixed

- Texts written with the rich text editor are shown more consistently in and outside of the editor
- Opening a dropdown of the smart group conditions form now scrolls down the modal
- When changing the sorting method in the ideas overview, the pagination now resets as expected
- Google login no longer uses the deprecated Google+ authentication API

### Added

- Typeform survey for typeform can now be downloaded as xlsx from a tab in the project settings
  - The Segment user token needs to be filled out in Admin HQ
  - New survey responses generate an event in segment
- Survey providers can be feature flagged individually
- New \*.template.citizenlab.co platforms now serve as definitions of the tenant template
- The registration fields overview in admin now shows a badge when fields are required

### Changed

- Surveymonkey is now feature-flagged off by default for new platforms

## 2019-01-30

### Fixed

- Long topic names no longer overlap in the admin dashboards
- Video no longer pops out of the phase description text
- Added event tracking for widget code copy and changing notification settings
- Saving admin settings no longer fails because of a mismatch between platform and user languages
- The password reset message now renders correctly on IE11
- It's easier to delete a selected image in the rich text editor
- The copy in the modal to create a new group now renders correctly in IE11
- Texts used in the the dashboard insights are no longer only shown in English
- Tracking of the 'Did you find what you're looking for?' footer not works correctly

### Added

- Tooltips have been added throughout the whole admin interface
- A new homepage custom text section can be configured in the admin settings, it will appear on the landing page in a future release
- New experimental notifications have been added that notify admins/moderators on every single idea and comment
- New tenant properties are being logged to Google Analytics

## 2019-01-19

### Fixed

- Registration fields of the type 'multiple select' can again be set in the 2nd step of the signup flow
- Creating invitations through an excel file no longer fails when there are multiple users with the same first and last name

## 2019-01-18

### Fixed

- Overflowing text in project header
- Fixed color overlay full opaque for non-updated tenant settings
- Fixed avatar layout in IE11
- Fixed idea page scrolling not working in some cases on iPad
- Pressing the enter key inside of a project settings page will no longer trigger a dialog to delet the project

### Changed

- Reduced the size of the avatars on the landing page header and footer
- Made 'alt' text inside avatar invisible
- Better cross-browser scaling of the background image of the header that's being shown to signed-in users
- Added more spacing underneath Survey, as not to overlap the new feedback buttons
- Increased width of author header inside of a comment to better accomodate long names
- Adjusted avatar hover effect to be inline with design spec￼

## 2019-01-17

### Added

- `header_overlay_opacity` in admin HQ allows to configure how transparent header color is when not signed in
- `custom_onboarding_fallback_message` in admin HQ allows to override the message shown in the header when signed in

## 2019-01-16

### Fixed

- The clustering prototype no longer shows labels behind other content
- Removing a project header image is again possible
- New active platforms get properly submitted to google search console again
- Scrolling issues with an iPad on the idea modal have been resolved
- Signing up through Google is working again
- The line underneath active elements in the project navbar now has the correct length
- A long location does no longer break the lay-out of an event card
- The dashboards are visible again by project moderators
- The admin toggle in the users manager is working again

### Added

- When logged in, a user gets to see a dynamic call to action, asking to
  - Complete their profile
  - Display a custom message configurable through admin HQ
  - Display the default fallback engagement motivator
- The landing page header now shows user avatars
- It's now possible to post an idea from the admin idea manager
- The footer now shows a feedback element for citizens
- A new 'map' dashboard now shows the ideas on their locations detected from the text using NLP
- The clustering prototype now shows the detected keywords when clustering is used

### Changed

- The navbar and landing page have a completely refreshed design
  - The font has changed all over the platform
  - 3 different colors (main, secondary, text) are configurable in Admin HQ
- The clustering prototype has been moved to its own dashboard tab
- Project cards for continuous projects now link to the information page instead of ideas

## 2018-12-26

### Fixed

- The rich text editor now formats more content the same way as they will be shown in the platform

### Added

- Admin onboarding guide
  - Shown as the first page in the admin, guiding users on steps to take
- The idea page now shows similar ideas, based on NLP
  - Feature flagged as `similar_ideas`, turned off by default
  - Experimental, intended to evaluate NLP similarity performance
- A user is now automatically signed out from FranceConnect when signing out of the platform

### Changed

- When a user signs in using FranceConnect, names and some signup fields can no longer be changed manually
- The FranceConnect button now has the official size and dimensions and no T&C
- SEO improvements to the "Powered by CitizenLab" logo

## 2018-12-13

### Fixed

- User digest email campaigns is sent out again
- IE11 UI fixes:
  - Project card text overflow bug
  - Project header text wrapping/centering bug
  - Timeline header broken layout bug
  - Dropdown not correctly positioned bug
- Creating new tenants and changing the host of existing tenants makes automatic DNS changes again

### Added

- SEO improvements: project pages and info pages are now included in sitemap
- Surveys now have Google Forms support

## 2018-12-11-2

### Fixed

- A required registration field of type number no longer blocks users on step 2 of the registration flow

## 2018-12-11

### Fixed

- Loading an idea page with a deleted comment no longer results in an error being shown
- Assigning a first bedget to a PB project as a new user no longer shows an infinite spinner
- Various dropdowns, most famously users group selection dropdown, no longer overlap menu items

## 2018-12-07

### Fixed

- It's again possible to write a comment to a comment on mobile
- When logged in and trying to log in again, the user is now redirected to the homepage
- A deleted user no longer generates a link going nowhere in the comments
- The dropdown menu for granular permissions no longer disappears behind the user search field
- After deleting an idea, the edit and delete buttons are no longer shown in the idea manager
- Long event title no longer pass out of the event box
- Notifications from a user that got deleted now show 'deleted user' instead of nothing

### Added

- Machine translations on the idea page
  - The idea body and every comment not in the user's language shows a button to translate
  - Feature flagged as `machine_translations`
  - Works for all languages
- Show the currency in the amount field for participatory budgeting in the admin
- Built-in registration fields can now be made required in the admin
- FranceConnect now shows a "What is FranceConnect?" link under the button

### Changed

- The picks column in the idea manager no longer shows a euro icon

## 2018-11-28

### Fixed

- IE11 graphical fixes in text editor, status badges and file drag&drop area fixed
- The idea tab is visible again within the admin of a continuous PB project
- The checkbox within 3rd party login buttons is now clickable in Firefox

## 2018-11-27

### Fixed

- When all registration fields are disabled, signing up through invite no longer blocks on the first step
- A moderator that has not yet accepted their invitation, is no longer shown as 'null null' in the moderators list
- Adding an idea by clicking on the map is possible again

### Changed

- When there are no events in a project, the events title is no longer shown
- The logo for Azure AD login (VUB Net ID) is shown as a larger image
- When logging in through a 3rd party login provider, the user needs to confirm that they've already accepted the terms and conditions

## 2018-11-22

### Fixed

- In the clustering prototype, comparing clusters using the CTRL key now also works on Mac
- Widget HTML code can now be copied again
- Long consequent lines of text now get broken up in multiple lines on the idea page
- Admin pages are no longer accessible for normal users
- Reduced problems with edge cases for uploading images and attachments

### Added

- Participatory budgeting (PB)
  - A new participation method in continuous and timeline projects
  - Admins and moderators can set budget on ideas and a maximum budget on the PB phase
  - Citizens can fill their basket with ideas, until they hit the limit
  - Citizens can submit their basket when they're done
  - Admins and moderators can process the results through the idea manager and excel export
- Advanced dashboards: iteration 1
  - The summary tab shows statistics on idea/comment/vote and registration activities
  - The users tab shows information on user demographics and a leaderboard
  - The time filter can be controller with the precision of a day
  - Project, group and topic filters are available when applicable
  - Project moderators can access the summary tabs with enforced project filter
- Social sharing through the modal is now separately trackable from sharing through the idea page
- The ideas excel export now contains the idea status
- A new smart group rule allows for filtering on project moderators and normal users

### Changed

- Project navigation is now shown in new navigation bar on top
- The content of the 'Open idea project' for new tenants has changed
- After posting an idea, the user is redirected towards the idea page of the new idea, instead of the landing page

## 2018-11-07

### Fixed

- The widget HTML snippet can be copied again

## 2018-11-05

### Fixed

- Clicking Terms & Conditions links during sign up now opens in a new tab

### Added

- Azure Active Directory login support, used for VUB Net ID

## 2018-10-25

### Fixed

- Resizing and alignment of images and video in the editor now works as expected
- Language selector is now updating the saved locale of a signed in user
- When clicking "view project" in the project admin in a new tab, the projects loads as expected
- The navbar user menu is now keyboard accessible
- Radio buttons in forms are now keyboard accessible
- The link to the terms and conditions from social sign in buttons is fixed
- In admin > settings > pages, the editors now have labels that show the language they're in
- Emails are no longer case sensitive, resolving recurring password reset issues
- The widget now renders properly in IE11
- Videos are no longer possible in the invitation editor

### Added

- Cookie consent manager
  - A cookie consent footer is shown when the user has not yet accepted cookies
  - The user can choose to accept all cookies, or open the manager and approve only some use cases
  - The consent settings are automatically derived from Segment
  - When the user starts using the platform, they silently accept cookies
- A new cookie policy page is easier to understand and can no longer be customized through the admin
- Granular permissions
  - In the project permissions, an admin or project moderator can choose which citizens can take which actions (posting/voting/comments/taking survey)
  - Feature flagged as 'granular_permissions', turned off by default
- Ideas excel export now contains links to the ideas
- Ideas and comments can now be exported from within a project, also by project moderators
- Ideas and comments can now be exported for a selection of ideas
- When signing up, a user gets to see which signup fields are optional

### Changed

- Published projects are now shown first in the admin projects overview
- It's now more clear that the brand color can not be changed through the initial input box
- All "Add <something>" buttons in the admin have moved to the top, for consistency
- The widget no longer shows the vote count when there are no votes
- When a project contains no ideas, the project card no longer shows "no ideas yet"

## 2018-10-09

### Fixed

- UTM tags are again present on social sharing
- Start an idea button is no longer shown in the navbar on mobile
- Exceptionally slow initial loading has been fixed
- Sharing on facebook is again able to (quite) consistently scrape the images
- When using the project copy tool in Admin HQ, attachments are now copied over as well

### Added

- Email engine in the admin (feature flagged)
  - Direct emails can be sent to specific groups by admins and moderators
  - Delivered/Opened/Clicked statistics can be seen for every campaign
  - An overview of all automated emails is shown and some can be disabled for the whole platform

## 2018-09-26

### Fixed

- Error messages are no longer cut off when they are longer than the red box
- The timeline dropdown on mobile shows the correct phase names again
- Adding an idea by clicking on the map works again
- Filip peeters is no longer sending out spam reports
- Reordering projects on the projects admin no longer behaves unexpectedly
- Fixes to the idea manager
  - Tabs on the left no longer overlap the idea table
  - Idea status tooltips no longer have an arrow that points too much to the right
  - When the screen in not wide enough, the preview panel on the right is no longer shown
  - Changing an idea status through the idea manager is possible again

### Added

- Social sharing modal is now shown after posting an idea
  - Feature flagged as `ideaflow_social_sharing`
  - Offers sharing buttons for facebook, twitter and email
- File attachments can now be added to
  - Ideas, shown on the idea page. Also works for citizens.
  - Projects, shown in the information page, for admins and moderators
  - Phases, shown under the phase description under the timeline, for admins and moderators
  - Events, shown under the event description, for admins and moderators
  - Pages, shown under the text, for admins
- Some limited rich text options can now be used in email invitation texts

### Changed

- The admin projects page now shows 3 seperate sections for published, draft and archived
- When there are no voting buttons, comment icon and count are now also aligned to the right
- It's now possible to remove your avatar

## 2018-09-07

### Fixed

- Submit idea button is now aligned with idea form
- An error caused by social sign in on French platforms not longer has an English error message
- Checkboxes are now keyboard navigable
- Projects that currently don't accept ideas can no longer be selected when posting an idea
- Deleting an idea no longer results in a blank page
- Deleting a comment no longer results in a blank page
- When sign in fails, the error message no longer says the user doesn't exist
- `null` is no longer shown as a lastname for migrated cl1 users without last name
- Clicking on the table headers in the idea managers again swaps the sorting order as expected
- Typeform Survey now is properly usable on mobile

### Added

- Email notification control
  - Every user can opt-out from all recurring types of e-mails sent out by the platform by editing their profile
  - Emails can be fully disabled per type and per tenant (through S&S ticket)
- An widget that shows platform ideas can now be embedded on external sites
  - The style and content of the widget can be configured through admin > settings > widgets
  - Widget functionality is feature flagged as "widgets", on by default

### Changed

- Initial loading speed of the platform has drastically improved, particulary noticable on mobile
- New tenants have custom signup fields and survey feature enabled by default

## 2018-08-20

### Fixed

- The idea sidepane on the map correctly displays HTML again
- Editing your own comment no longer turns the screen blank
- Page tracking to segment no longer tracks the previous page instead of the current one
- Some browsers no longer break because of missing internationalization support
- The options of a custom field are now shown in the correct order

### Added

- A major overhaul of all citizen-facing pages to have significantly better accessibility (almost WCAG2 Level A compliant)
  - Keyboard navigation supported everywhere
  - Forms and images will work better with screen readers
  - Color constrasts have been increased throughout
  - A warning is shown when the color in admin settings is too low on constrast
  - And a lot of very small changes to increase WCAG2 compliance
- Archived projects are visible by citizens
  - Citizens can filter to see all, active or archived projects
  - Projects and project cards show a badge indicating a project is archived
  - In the admin, active and archived projects are shown separately
- A favicon can now be configured at the hidden location `/admin/favicon`
  - On android in Chrome, the platform can be added to the Android homescreen and will use the favicon as an icon
- Visitors coming through Onze Stad App now are trackable in analytics

### Changed

- All dropdown menus now have the same style
- The style of all form select fields has changed
- Page tracking to segment no longer includes the url as the `name` property (salesmachine)
- Font sizes throughout the citizen-facing side are more consistent

## 2018-08-03

### Fixed

- The landingpage header layout is no longer broken on mobile devices
- Yet another bug related to the landingpage not correctly redirecting the user to the correct locale
- The Page not found page was not found when a page was not found

### Added

- The 'Create an account' call to action button on the landing page now gets tracked

## 2018-08-02

### Fixed

- The browser no longer goes blank when editing a comment
- Redirect to the correct locale in the URL no longer goes incorrectly to `en`

## 2018-07-31

### Fixed

- The locale in the URL no longer gets added twice in certain conditions
- Various fixes to the rich text editor
  - The controls are now translated
  - Line breaks in the editor and the resulting page are now consistent
  - The editor no longer breaks form keyboard accessibility
  - The images can no longer have inconsistent widht/height ratio wich used to happen in some cases
  - The toolbar buttons have a label for accessibility
- A new tenant created in French no longer contains some untranslated content
- The tenant lifecycle stage is now properly included in `group()` calls to segment
- Comment body and various dynamic titles are secured against XSS attacks

### Added

- Ideas published on CitizenLab can now also be pushed to Onze Stad App news stream
- The rich text editor
  - Now support copy/paste of images
- Event descriptions now also support rich text
- When not signed in, the header shows a CTA to create an account
- A new smart group rule allows you to specify members than have participated (vote, comment, idea) in a certain project
- The admin now shows a "Get started" link to the knowledge base on the bottom left
- The Dutch platforms show a "fake door" to Agenda Setting in the admin navigation

### Changed

- The idea card now shows name and date on 2 lines
- The navbar now shows the user name next to the avatar
- The user menu now shows "My ideas" instead of "Profile page"

## 2018-07-12

### Fixed

- New text editor fixes various bugs present in old editor:
  - Typing idea texts on Android phones now works as expected
  - Adding a link to a text field now opens the link in a new window
  - Resizing images now works as expected
  - When saving, the editor no longer causes extra whitespace to appear
- A (too) long list of IE11 fixes: The platform is now fully usable on IE11
- The group count in the smart groups now always shows the correct number
- The admin dashboard is no longer too wide on smaller screens
- The home button on mobile is no longer always active
- Fix for page crash when trying to navigate away from 2nd signup step when one or more required fields are present

### Added

- The language is now shown in the URL at all times (e.g. `/en/ideas`)
- The new text editor enables following extras:
  - It's now possible to upload images through the text editor
  - It's now possible to add youtube videos through the text editor
- `recruiter` has been added to the UTM campaign parameters

### Know issues

- The controls of the text editor are not yet translated
- Posting images through a URL in the text editor is no longer possible
- Images that have been resized by IE11 in the text editor, can subsequently no longer be resized by other browsers

## 2018-06-29

### Fixed

- Facebook now correctly shows the idea image on the very first share
- Signing up with a google account that has no avatar configured now works again
- Listing the projects and ideas for projects that have more than 1 group linked to them now works again

### Added

- Voting Insights [beta]: Get inisghts into who's voting for which content
  - Feature flagged as 'clustering', disabled by default
  - Admin dashboard shows a link to the prototype
- Social sharing buttons on the project info page
- Usage of `utm_` parameters on social sharing to track sharing performance
- Various improvements to meta tags throughout the platform
  - Page title shows the unread notification count
  - More descriptive page titles on home/projects/ideas
  - Engaging generic default texts when no meta title/description are provided
  - Search engines now understand what language and region the platform is targeting
- Optimized idea image size for facebook sharing
- Sharing button for facebook messenger on mobile
- When you receive admin rights, a notification is shown
- `tenantLifecycleStage` property is now present in all tracked events to segment

### Changed

- Meta tags can't be changed through the admin panel anymore
- Social sharing buttons changed aspect to be more visible

## 2018-06-20

### Fixed

- Visual fixes for IE11 (more to come)
  - The text on the homepage doesn't fall outside the text box anymore
  - The buttons on the project page are now in the right place
  - In the projects pages, the footer is no longer behaving like a header
- When trying to add a timeline phase that overlaps with another phase, a more descriptive error is shown
- larsseit font is now always being loaded

### Added

- Smart groups allow admins to automatically and continuously make users part of groups based on conditions
- New user manager allows
  - Navigating through users by group
  - Moving, adding and removing users from/to (manual) groups
  - Editing the group details from within the user manager
  - Creating groups from within the user manager
  - Exporting users to excel by group or by selection
- Custom registration fields now support the new type "number"
- The city website url can now be specified in admin settings, which is used as a link in the footer logo

### Changed

- The checkbox copy at signup has changed and now links to both privacy policy and terms and conditions
- Improved styling of usermenu dropdown (the menu that opens when you click on the avatar in the navigation bar)

### Removed

- The groups page is no longer a separate page, but the functionality is part of the user manager

## 2018-06-11

### Fixed

- Notifications that indicate a status change now show the correct status name
- The admin pages editors support changing content and creating new pages again
- When searching in the invites, filters still work as expected
- The font has changed again to larsseit

### Added

- Accessibility improvements:
  - All images have an 'alt' attributes
  - The whole navbar is now usable with a keyboard
  - Modals can be closed with the escape key
  - The contrast of labels on white backgrounds has increased
- New ideas will now immediately be scraped by facebook
- When inviting a user, you can now pick projects for which the user becomes a moderator

### Changed

- The language switcher is now shown on the top right in the navbar

## 2018-05-27

### Fixed

- Sitemap now has the correct date format
- Empty invitation rows are no longer created when the given excel file contains empty rows
- Hitting enter while editing a project no longer triggers the delete button
- Registration fields on signup and profile editing are now always shown in the correct language
- The dropdown menu for idea sorting no longer gets cut off by the edge of the screen on small screens
- Saving a phase or continuous project no longer fails when participation method is not ideation

### Added

- Language selection now also has a regional component (e.g. Dutch (Belgium) instead of Dutch)
- Added noindex tag on pages that should be shown in Google
- A new 'user created' event is now being tracked from the frontend side
- It's now possible to use HTML in the field description of custom fields (no editor, only for internal usage)

## 2018-05-16

### Fixed

- Phases are now correctly active during the day specified in their end date
- On the new idea page, the continue button is now shown at all resolutions
- On the idea list the order-by dropdown is now correctly displayed at all resolutions.

### Added

- Project moderators can be specified in project permissions, giving them admin and moderation capabilities within that project only
  - Moderators can access all admin settings of their projects
  - Moderators can see they are moderating certain projects through icons
  - Moderators can edit/delete ideas and delete comments in their projects
- A correct meta description tag for SEO is now rendered
- The platforms now render sitemaps at sitemap.xml
- It is now possible to define the default view (map/cards) for every phase individually
- The tenant can now be configured with an extra `lifecycle_stage` property, visible in Admin HQ.
- Downloading ideas and comments xlsx from admin is now tracked with events
- The fragment system, to experiment with custom content per tenant, now also covers custom project descriptions, pages and individual ideas

### Changed

- It is no longer possible to define phases with overlapping dates
- Initial loading speed of the platform has improved

## 2018-04-30

### Fixed

- When posting an idea and only afterward signing in, the content originally typed is no longer lost
- An error is no longer shown on the homepage when using Internet Explorer
- Deleting a user is possible again

### Changed

- The idea manager again shows 10 ideas on one page, instead of 5
- Submit buttons in the admin no longer show 'Error' on the buttons themselves

### Removed

- The project an idea belongs to can no longer be changed through the edit idea form, only through the idea manager

## 2018-04-26

### Added

- Areas can now be created, edited and deleted in the admin settings
- The order of projects can now be changed through drag&drop in the admin projects overview
- Before signing up, the user is requested to accept the terms and conditions
- It's possible to experiment with platform-specific content on the landing page footer, currently through setup & support
- Images are only loaded when they appear on screen, improving page loading speed

### Fixed

- You can no longer click a disabled "add an idea" button on the timeline
- When accessing a removed idea or project, a message is shown

### Known issues

- Posting an idea before logging in is currently broken; the user is redirected to an empty posting form
- Social sharing is not consistently showing all metadata

## 2018-04-18

### Fixed

- Adding an idea at a specific location by clicking on the map is fixed

## 2018-04-09

### Fixed

- An idea with a location now centers on that location
- Map markers far west or east (e.g. Vancouver) are now positioned as expected
- Links in comment now correctly break to a new line when they're too long
- Hitting enter in the idea search box no longer reloads the page
- A survey project no longer shows the amount of ideas on the project card
- The navbar no longer shows empty space above it on mobile
- The report as spam window no longer scrolls in a weird way
- The project listing on the homepage no longer repeats the same project for some non-admin users
- Google/Facebook login errors are captured and shown on an error page
- Some rendering issues were fixed for IE11 and Edge, some remain
- An idea body with very long words no longer overlaps the controls on the right
- Project cards no longer overlap the notification menu

### Added

- A user can now edit and delete its own comments
- An admin can now delete a user's comment and specify the reason, notifying the user by notification
- Invitations
  - Admins can invite users by specifying comma separated email addresses
  - Admins can invite users with extra information by uploading an excel file
  - Invited users can be placed in groups, made admin, and given a specific language
  - Admins can specify a message that will be included in the email to the invited users
  - Admins receive a notification when invited users sign up
- Users receive a notification and email when their idea changes status
- Idea titles are now limited to 80 characters

### Known issues

- Adding an idea through the map does not position it correctly

## 2018-03-23

### Fixed

- Fixed padding being added on top of navigation bar on mobile devices

## 2018-03-22

### Fixed

- Idea creation page would not load when no published projects where present. Instead of the loading indicator the page now shows a message telling the user there are no projects.

## 2018-03-20

### Fixed

- Various visual glitches on IE11 and Edge
- Scrolling behviour on mobile devices is back to normal
- The admin idea manager no longer shows an empty right column by default

### Added

- Experimental raw HTML editing for pages in the admin at `/admin/pages`

## 2018-03-14

### Fixed

- When making a registration field required, the user can't skip the second sign up step
- When adding a registration field of the "date" type, a date in the past can now be chosen
- The project listing on the landing page for logged in users that aren't admin is fixed

### Added

- When something goes wrong while authenticating through social networks, an error page is shown

## 2018-03-05

### Added

- Limited voting in timeline phases
- Facebook app id is included in the meta headers

### Known issues

- When hitting your maimum vote count as a citizen, other idea cards are not properly updating untill you try voting on them
- Changing the participation settings on a continuous project is impossible

## 2018-02-26

### Fixed

- Project pages
  - Fixed header image not being centered
- Project timeline page
  - Fixed currently active phase not being selected by default
  - Fixed 'start an idea' button not being shown insde the empty idea container
  - Fixed 'start an idea' button not linking to the correct idea creation step
- Ideas and Projects filter dropdown
  - Fixed the dropdown items not always being clickable
- Navigation bar
  - Fixed avatar and options menu not showing on mobile devices

### Added

- Responsive admin sidebar
- Top navigation menu stays in place when scrolling in admin section on mobile devices

### Changed

- Project timeline
  - Better word-breaking of phases titles in the timeline

## 2018-02-22

### Fixed

- Idea page
  - Fixed voting buttons not being displayed when page is accessed directly
- Edit profile form page
  - Fixed broken input fields (first name, last name, password, ...)
  - Fixed broken submit button behavior
- Admin project section
  - Fixed default view (map or card) not being saved
  - Fixed save button not being enabled when an image is added or removed
- Project page
  - Fixed header navigation button of the current page not being highlighted in certain scenarios
  - Fixed no phase selected in certain scenarios
  - Fixed mobile timeline phase selection not working
- Idea cards
  - Fixed 'Load more' button being shown when no more ideas
- Project cards
  - Fixed 'Load more' button being shown when no more projects
- Idea page
  - Fixed faulty link to project page
- Add an idea > project selection page
  - Fixed broken layout on mobile devices

### Added

- Landing page
  - Added 'load more' button to project and idea cards
  - Added search, sort and filter by topic to idea cards
- Project card
  - Added ideas count
- Idea card
  - Added author avatar
  - Added comment count and icon
- Idea page
  - Added loading indicator
- Project page
  - Added loading indicator
  - Added border to project header buttons to make them more visible
- Admin page section
  - Added header options in rich-text editors

### Changed

- Navigation bar
  - Removed 'ideas' menu item
  - Converted 'projects' menu item into dropdown
  - Changed style of the 'Start an idea' button
- Landing page
  - Header style changes (larger image dimensions, text centered)
  - Removed 'Projects' title on top of project cards
- Project card
  - Changed project image dimensions
  - Changed typography
- Idea card
  - Removed image placeholder
  - Reduced idea image height
- Filter dropdowns
  - Height, width and alignment changes for mobile version (to ensure the dropdown is fully visible on smaller screens)
- Idea page
  - Improved loading behavior
  - Relocated 'show on map' button to sidebar (above sharing buttons)
  - Automatically scroll to map when 'show on map' button is clicked
  - Larger font sizes and better overall typography for idea and comment text
  - Child comments style changes
  - Child commenting form style change
  - Comment options now only visible on hover on desktop
- Project page
  - Improved loading behavior
  - Timeline style changes to take into account longer project titles
  - Changed copy from 'timeline' to 'process'
  - Changed link from projects/<projectname>/timeline to projects/<projectname>/process
  - Events header button not being shown if there are no events
- Add an idea > project selection page
  - Improved project cards layout
  - Improved mobile page layout

## 2018-01-03

### Fixed

- Updating the bio on the profile page works again
- 2018 can be selected as the year of events/phases
- The project dropdown in the idea posting form no longer shows blank values
- Reset password email

### Added

- Ideas can be edited by admins and by their author
- An idea shows a changelog with its latest updates
- Improved admin idea manager
  - Bulk update project, topics and statuses of ideas
  - Bulk delete ideas
  - Preview the idea content
  - Links through to viewing and editing the idea
- When on a multi-lingual platform, the language can be changed in the footer
- The project pages now show previews of the project events in the footer
- The project card now shows a description preview text, which is changeable through the admin
- Images are automatically optimized after uploading, to reduce the file size

### Changed

- Image dimensions have changed to more optimal dimensions

## 2017-12-13

### Fixed

- The ideas of deleted users are properly shown
- Slider to make users admins is again functional

### Added

- The idea show page shows a project link
- Mentions are operational in comments
- Projects can be deleted in the admin

### Changed

- Ideas and projects sections switched positions on the landing page

## 2017-12-06

### Fixed

- Phases and events date-picker no longer overlaps with the description text
- No longer needed to hard refresh if you visited al old version of the platform
- Inconsistency when saving project permissions has been fixed
- Bullet lists are now working in project description, phases and events
- The notifications show the currect user as the one taking the action

### Added

- Translators can use `orgName` and `orgType` variables everywhere
- Previews of the correct image dimension when uploading images

### Changed

- Lots of styling tweaks to the admin interface
- Behaviour of image uploads has improved

## 2017-11-23

### Fixed

- Loading the customize tab in the admin no longer requires a hard refresh

## 2017-11-22

### Fixed

- When saving a phase in the admin, the spinner stops on success or errors
- Deleting a user no longer breaks the idea listing, idea page and comments
- Better error handling in the signup flow
- Various bug fixes to the projects admin
- The switches that control age, gender, ... now have an effect on the signup flow.
- For new visitors, hard reloading will no longer be required

### Added

- Social Sign In with facebook and google. (Needs to be setup individually per customer)
- Information pages are reachable through the navbar and editable through the admin
- A partner API that allows our partners to list ideas and projects programmatically
- Ideas with a location show a map on the idea show page
- Activation of welcome and reset password e-mails

### Changed

- Changes to mobile menu layout
- Changes to the style of switches
- Better overall mobile experience for citizen-facing site

### Known issues

- If you visited the site before and the page did not load, you need to hard refresh.
- If the "Customize" tab in the admin settings does not load, reload the browser on that page

## 2017-11-01

### Fixed

- Various copy added to the translation system
- Fixed bug where image was not shown after posting an idea
- Loading behaviour of the information pages
- Fixed bug where the app no longer worked after visiting some projects

### Added

- Added groups to the admin
- Added permissions to projects
- Social sharing of ideas on twitter and (if configured for the platform) facebook
- Projects can be linked to certain areas in the admin
- Projects can be filtered by area on the projects page
- Backend events are logged to segment

### Changed

- Improved the styling of the filters
- Project description in the admin has its own tab
- Restored the landing page header with an image and configurable text
- Improved responsiveness for idea show page
- Maximum allowed password length has increased to 72 characters
- Newest projects are list first

## 2017-10-09

### Fixed

- The male/female gender selection is no longer reversed after registration
- On firefox, the initial loading animation is properly scaled
- After signing in, the state of the vote buttons on idea cards is now correct for the current user
- Fixed bug were some text would disappear, because it was not available in the current language
- Fixed bug where adding an idea failed because of a wrongly stored user language
- Fixed bug where removing a language in the admin settings fails
- Graphical glitches on the project pages

### Added

- End-to-end test coverage for the happy flow of most of the citizen-facing app interaction
- Automated browser error logging to be proactive on bugs
- An idea can be removed through the admin

### Changed

- The modal that shows an idea is now fullscreen and has a new animation
- New design for the idea show page
- New design for the comments, with animation and better error handling
- The "Trending" sorting algorithm has changed to be more balanced and give new ideas a better chance
- Slightly improved design of the page that shows the user profile

## 2017-09-22

### Fixed

- Bug where multiple form inputs didn't accept typed input
- Issues blocking the login process
- The success message when commenting no longer blocks you from adding another comment
- Clicking an internal link from the idea modal didn't work
- Responsiveness of filters on the ideas page
- Updating an idea status through the admin failed

### Added

- Initial loading animation on page load
- Initial version of the legal pages (T&C, privacy policy, cookie policy)
- All forms give more detailed error information when something goes wrong
- Full caching and significant speed improvements for all data resources

### Changed

- Refactoring and restyling of the landing page, idea cards and project cards
- Added separate sign in and sign up components
- Cleaned up old and unused code
- The navbar is no longer shown when opening a modal
- Lots of little tweaks to styling, UX and responsiveness

## 2017-09-01

### Fixed

- Saving forms in the admin of Projects will now show success or error messages appropriately
- The link to the guide has been hidden from the admin sidebar until we have a guide to link to

### Added

- Adding an idea from a project page will pre-fill parts of the new idea form
- The landing page now prompts user to add an Idea if there are none
- The landing page will hide the Projects block if there are none

### Changed

- Under-the-hood optimizations to increase the loading speed of the platform

## 2017-08-27

### Fixed

- Changing the logo and background image in admin settings works
- Platform works for users with an unsupported OS language

### Added

- Admin dashboard
- Default topics and idea statuses for newly deployed platforms
- Proper UX for handling voting without being signed in
- Meta tags for SEO and social sharing
- Better error handling in project admin

### Changed

- Projects and user profile pages now use slugs in the URL

## 2017-08-18

### Fixed

- Changing idea status in admin
- Signing up
- Proper rending of menu bar within a project
- Admin settings are properly rendered within the tab container
- Lots of small tweaks to rendering on mobile
- Default sort ideas on trending on the ideas index page

### Added

- Admin section in projects to CRUD phases
- Admin section in projects to CRUD events
- New navbar on mobile
- Responsive version of idea show page

### Changed

- Navbar design updated
- One single login flow experience instead of 2 separate ones (posting idea/direct)
- Admins can only specify light/dark for menu color, not the exact color

### Removed

- Facebook login (Yet to be added to new login flow, will be back soon)

## 2017-08-13

### Fixed

- Voting on cards and in an idea page
- Idea modal loading speed
- Unread notification counter

### Added

- New improved flow for posting an idea
- Admin interface for projects
- New design for idea and project cards
- Consistenly applied modal, with new design, for ideas
- Segment.io integration, though not all events are tracked yet

### Changed

- Idea URls now using slugs for SEO<|MERGE_RESOLUTION|>--- conflicted
+++ resolved
@@ -4,11 +4,8 @@
 
 ### Added
 
-<<<<<<< HEAD
 - Keyboard navigation improvements for the Insights Edit view
-=======
 - Added the internal machinery to support text network analyses in the end-to-end flow.
->>>>>>> a9995f1f
 
 ## 2021-09-03
 
