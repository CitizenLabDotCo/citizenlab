# Changelog

## Next release

<<<<<<< HEAD

=======
>>>>>>> 09a0ab68
## 2022-07-13

### Changed

<<<<<<< HEAD
- Update existing accessibility statement, following re-certification
=======
- [CL-474] Update existing accessibility statement, following re-certification
>>>>>>> 09a0ab68

### Added

- [CL-972] Add a 'read more' expand/collapse feature to timeline phases

### Changed

- [CL-1093] Pin Node.js version in package.json

## 2022-07-11

### Fixed

- Project publication status now defaults to draft on creation but remains published if it was already published

### Added

- [CL-1096] Add representativeness score to header of representativeness chart card

## 2022-07-07

### Fixed

- [TEC-198] Various permission issues
  - Route access for project folder moderators now works correctly
  - Project folder moderators can now create a project and select the appropriate folder for it
  - Route access for admins is now checked correctly
  - Project/folder moderators now see the dashboard data correctly

## 2022-07-06

### Added

- [CL-1085] Add link to support article when there are errors during embed in the content builder

### Changed

- [CL-875] "en" locale is shown as "en-US" in admin HQ

## 2022-07-05

### Added

- [CL-1058] Add desktop preview in content builder
- [CL-1001] Added noindex meta tag to user profile pages to reduce the SEO effectiveness of external spam links

### Fixed

- [CL-1083] XLSX export issues with custom fields

## 2022-07-04

### Added

- [CL-504] Dynamic idea form has limited support for extra fields
- [CL-1034] Add support for more URLs in the embed component whitelist
- [CL-851] Create interface to add representativeness reference data (feature flagged for now).

### Fixed

- [CL-1074] Fix missing options check in user graph
- [CL-1076] Fix failed request check on bar chart

## 2022-06-30

### Fixed

- [CL-1051] When a new project is published, its default publication status is now draft
- [CL-993] Fixed bug on idea form where fields were reset to empty state after changing description

## 2022-06-29_2

### Added

- [CL-949] Adds explanation of the implications for project filtering when selecting all areas / no areas / a selection of areas in the Admin project creation / editing form.

## 2022-06-29

### Added

- [CL-1028] Add Swedish locale

### Changed

- [CL-1024] Shows respective CTA buttons in the About component of the content builder

## 2022-06-22

### Fixed

- [CL-926] The ideas count never exceeded 250 due to a bug in the `ideas_count` endpoint.

### Changed

- [CL-975] Social sharing options are now consistent across the platform, and a general "Copy link" option has been added.

## 2022-06-21

### Fixed

- [CL-1026] Fix moderator access to conent builder

## 2022-06-20

### Fixed

- [CL-903] Fix admin input manager crash on Safari

## 2022-06-16

### Added

- [CL-979] Add description to embed component in content builder and restricts height to only take in numbers
- [CL-951] The search field used in several places now notifies screen readers when new search results have loaded.

### Fixed

- [CL-966] Fixed issue with tabs stretching off the screen
- [CL-908] Fix sheet names in excel exports.

## 2022-06-15

### Fixed

- [CL-967] Fixed issue with map displaying off screen on Android
- [CL-667] Next batch of RuboCop fixes

## 2022-06-14

### Added

- [CL-767] Add data from backend to representative dashboard

### Fixed

- [CL-915] Show "Messaging" menu item only if any of 3 messaging features enabled
- [CL-940] Graph excel export was not always giving the same numbers as the graph itself if a time period was selected. This is fixed now.
- [CL-888] Fixed issue with folders page layout. Project cards are now displayed in two columns (instead of one) on large screens.
- [CL-953] Fixed issue with expanding and collapsing custom idea fields after initial save.
- Fixed issue where users were unable to moderate projects and project folders correctly

## 2022-06-13

### Changed

- [TEC-11] Upgraded react-router frontend dependency

## 2022-06-08_2

### Fixed

- [CL-717] Ongoing events now shown along with Upcoming events in the Home Page Events Widget and on the Events Page.

## 2022-06-08

### Changed

- [CL-667] Fixed several RuboCop offences

### Added

- [CL-774] Add new option when adding areas to a project: "No areas"
- [CL-906] Added support for Snap Survey

## 2022-05-31

### Changed

- [CL-667] Fixed many RuboCop offences

### Fixed

- [CL-845] Fixed an issue with the Sign Up modal where it was impossible to scroll down on smaller screens, which made registration on certain Android devices impossible

## 2022-05-30

### Changed

- [CL-830] 'Accept' button now before 'Manage' button on cookie banner, and both buttons now the same style.

### Fixed

- [CL-835] Roll back CL-99 ("Add slight blur to logged-in header image")
- [CL-790] Events date picker now has the correct date format for US-based tenants
- [CL-832] Remove enable/disable toggle from title and description fields in the idea form
- [CL-833] Fix creating a new registration field in FR and AR-MA

### Added

- [CL-729] Do not show proposals navbar item if corresponding feature is disabled

## 2022-05-26_2

### Fixed

- [CL-758] Fix custom field option ordering for dashboard charts

## 2022-05-26

### Fixed

- [CL-788] Fixed issue with different URL when sharing idea from map vs list view

## 2022-05-20

### Fixed

- [CL-836] Repaired the /invite URL, which should now open a signup modal with a spot for the user to enter the invite code they received via email

## 2022-05-17

### Added

- [CL-292] Log an activity when an insights category is created, updated or deleted

## 17-05-22

### Fixed

- [CL-776] Button in weekly moderator digest email now links to correct page

## 2022-05-16_2

### Changed

- [CL-667] Fixed RuboCop Style/FrozenStringLiteralComment offences

### Fixed

- [CL-775] Use correct link to conditions page
- [CL-776] Button in weekly moderator digest email now links to correct page
- [CL-814] Faster user XLSX export.

## 2022-05-16

### Fixed

- Using the rich text editor in a right-to-left language no longer mislaligns puctuation
- Fixed right-to-left alignment and margin issues for avatars, checkboxes, event, page headers, project card and form labels

## 2022-05-13

### Added

- [CL-750] Add feature to remove CL branding

## 2022-05-11

### Fixed

- [CL-711] Title text looking weird on insights start page

## 2022-05-10_3

### Fixed

- [CL-764] Empty navbar item titles in backoffice.

## 2022-05-10_2

### Changed

- Added RuboCop on CI and corrected many offences

## 2022-05-10

### Changed

- [CL-716] The new phase started emails/notifications are also sent out for information phases or when it's possible to take a poll.

### Fixed

- [CL-387] The folder show page is better readable on narrow screens now

## 2022-05-06_3

### Changed

- When a navbar item's title is customized for one locale, the other locales remain up to date with the latest translations.

### Fixed

- Titles of navbar items of demo platforms created with external templates, remain up to date with the latest translations.
- [CL-730] Changed confirmation email DOM to make lives of spam bots a bit harder

### Fixed

- [CL-181] Prevent forms from trying to save on clicking label
- The "send" button on the email campaign send page is now disabled after a single click, to prevent users from clicking it multiple times and potentially sending a campaign more than once

## 2022-05-06

### Added

- Pages can now be translated 'live' via Weglot
- It's now possible to escape the sign-up flow at any point. If a user account has already been created but not completed (due to e.g. missing email confirmation, verification, ...), the user will be signed out and can continue on signing in.

## 2022-05-05

### Fixed

- Fix timeline for Arabic languages ('right-to-left')
- Fix language selector cropping for Arabic languages ('right-to-left')

## 2022-05-04_3

### Changed

- Changed language-picker label text for Moroccan Arabic

## 2022-05-04_2

### Changed

- Security update: Rails 6.1.5.1

## 2022-05-04

### Changed

- City logo now in higher resolution.

### Fixed

- Fixed issue with budget field not showing in input form

### Fixed

- Make it possible to add a new language to the platform with configured banner custom button.

### Fixed

- Fixed accessibility issue with idea card filtering

## 2022-05-02

### Added

- Added more autocompletion to the password reset and profile settings form which assist in filling out information faster.
- Validation of content builder layouts: whitelist of URLs for video iframes.
- Sanitization of content builder layouts: HTML of text elements.

### Fixed

- Updated registration custom field copies to the latest values from Crowdin for all the tenants and templates.

## 2022-04-28

### Added

- Added support for the Moroccan Arabic language to the platform

### Fixed

- Start and end times for project phases now account for the user's local timezone, making sure users can still access and engage with projects when the start/end dates are valid for them locally. The default used UTC, so it was not a big issue in Europe (where we're mostly very close to UTC time), but could be a bigger issue in e.g. North and South America, where UTC offset could be 4 or 5 hours and this could cause projects to display as ended even if they should have been valid on the user's current local date.
- Fixed breakpoint issues in `admin/insights` and `admin/users`, where content would disappear under the sidebar for certain screen sizes.
- Added primary and secondary aria-labels to header and footer navigation elements to more clearly differentiate them to screen readers and other accessability tools

## 2022-04-25

### Changed

- 'Summary' dashboard: the 'Participation per project' and 'Participation per tag' work a little bit different. Now, if a project filter is active, the former will stay the same but highlight the selected project instead of showing the differences with other projects which were hard to interpret (analogous for 'Participation per tag').

## 2022-04-20

### Changed

- Changed titles on the admin messaging page to accomodate both SMS and email campaigns

### Fixed

- Added dynamic functionality to prevent a user from using the tab key to select images/videos/buttons that are currently hidden behind "show more" buttons. Those elements can now be tabbed to only when the text is expanded and they are visible visually
- Fixed accessibility issue regarding element order for screen readers in volunteer card
- Removed unnecessary additional alt text describing city logos in header, navbar, and delete account modal. The remaining alt tags are now more concise for users who use screen readers
- Properly disable SMS create/edit button if the message is empty
- In the verification step of the sign-up flow, the form inputs are now connected to the correct labels, which makes it easier to select the input fields (also possible by clicking the input labels now)
- Fixed a bug in the password signup flow where a user could skip accepting terms and conditions and privacy policy

## 2022-04-11

### Added

- Added support for the Croatian language to the platform

### Fixed

- Added additional areas of focus and outline to scroll-to links and buttons in editing Comments, Ideas display, and Events display for a11y compatability
- Added a tabIndex so the cookie consent banner will have a visual outline around it when focused, for a11y compatibility
- Fixed accessibility issue in modal window used to report a proposal as spam
- Fixed accessibility contrast issue for social media buttons
- Fixed accessibility issue regarding missing screen reader labels on text boxes
- Fixed bug in idea form for missing Proposed Budget field even when enabled
- Fixed accessibility issue in map ideas search
- The widget no longer links to ideas with the wrong domain

## 2022-04-04

### Fixed

- Fixed SurveyMonkey container height so survey questions are visible

## 2022-04-01

### Fixed

- Fixed bug in Ideas Map view that caused an infinite loop of requests when Idea sort order was changed

## 2022-04-04

### Fixed

- Fixed SurveyMonkey container height so survey questions are visible

## 2022-03-29

### Changed

- Vienna Saml button is temporarily disactivated

## 2022-03-24

### Added

- When phone sign in/up is enabled, email/phone field in the sign in/up forms now have validation of the email address/phone number and provides an error message when this validation fails.

### Fixed

- When you need to verify to comment on proposals, an error message with link to the sign in form is now shown again.
- Status labels are visible again in manual email campaigns list (Admin : Messaging : Custom)
- Custom email campaigns list properly accomodates longer translations in labels and buttons.

## 2022-03-23

### Added

- Add new topic/tag filter on homepage.

## 2022-03-22

### Fixed

- 'View' button sometimes freezing page in Navigation settings: should be fixed now.
- Bulk invites of invitees using only emails (no names specified) now succeeds again.

## 2022-03-21

### Added

- Put back secret pages-page

### Changed

- Project and folder moderators are allowed to list users (for the projects they moderate). This means that project and folder moderators are now also able to assignee assignees to ideas.
- 'Emails' tab in the admin sidebar renamed to 'Messaging' in anticipation of new SMS/texting functionality
- Removed 'most active users' graph
- When the locale of the current user is not present in a multiloc, fall back to the value for a locale of the same language (for example es-CL as picked language and a multiloc with es-ES).

### Fixed

- Insights with multiple projects: projects in topbar are now displayed in dropdown if there is more than one (before they were just displayed next to each other).
- HTML is fixed when machine translating HTML content returns bad HTML.

## 2022-03-15 (2)

### Fixed

- Idea forms and other things not rendering on various platforms

## 2022-03-15 (1)

### Fixed

- Fixed spacing issue between field name and 'optional' in input form

## 2022-03-14

### Fixed

- Rich text editor now works correctly with custom emails - the image description box no longer appears on the preview and image alignment works as expected.
- Fixed a performance issue that causes the users export to time out when there are lots of users registered on the platform

## 2022-03-11

### Fixed

- When viewing an idea in map view, "Go back" now returns to the map idea list instead of back to the project main page
- User profile page slug now anonymized when bulk inviting and Abbreviated User Names feature enabled.
- Rich text editor copy/paste issues should be resolved

## 2022-03-10

### Fixed

- Added informative message and sign in/sign up links to Idea Not Found page
- Added slight blur to logged-in header image. The logged-in header image is reused from the logged-out banner, and blur was added to make smaller banner images from the two-column layout look nice when fully stretched on the logged-in banner

## 2022-03-08

### Added

- Filter projects by topics

### Fixed

- FranceConnect test login
- Fixed issue with folder page responsiveness where right hand side gets cropped.

### Changed

- Fixed issue with folder page responsiveness where right hand side gets cropped.
- Use only user name in FranceConnect instead of full profile scope

## 2022-03-04

### Fixed

- Can now re-use tenant host URL immediately the tenant is deleted.
- Relevant error(s) now returned when tenant creation fails, for example due to host URL already being in use.
- Added temporary fix for the project page without permissions error where it doesn't recover after sign in.

## 2022-02-28

### Changed

- Non-moderating users cannot visit a folder page, when none of the projects inside are visible to them (e.g. due to group permissions)
- Non-moderating users cannot visit a folder page, when there are no projects inside
- Non-moderating users cannot visit a folder page, when the folder is a draft

## 2022-02-25

### Added

- SAML Single-Sign on (Vienna)

### Changed

- Language parameter added in Typeform. Allows for question branching in surveys based on user's language.

## 2022-02-23

### Changed

- The ideas overview on project/user and ideas index (/ideas) pages are properly keyboard navigable, implemented as a full-fledged tab system.
- The timeline of a project is now fully keyboard navigable
- The proposal button has no tooltip anymore when submitting new proposals is disabled. Instead, a warning message is shown.

### Added

- Ensure `nofollow` is added to all links added through the rich text editor, which makes them useless for backlink generation by bots

## 2022-02-21

### Added

- Support added for custom font not on Adobe Fonts

### Fixed

- Improved area filter layout on frontpage on mobile (now has correct padding), and used a smaller breakpoint for when filter goes below topbar.
- Enalyzer URL validation now has greater flexibility

### Added

- Support added for email and user ID parameters in SmartSurvey

### Changed

- Icons don't have wrong/empty descriptions linked to them anymore, which improves the user experience for screen readers.
- Icons that work as button (like the vote button, the bell in the notification menu, etc.) all have accompanying descriptions so we provide more information about these buttons to people using screen readers.

## 2022-02-17

### Changed

- Removes support for category detection in Insights. \[IN-717\]

### Fixed

- Customizable navbar is now feature flagged, meaning it can be enabled or disabled in AdminHQ

## 2022-02-14

### Added

- It is now possible to add `alt` text to images in the Quill rich text editor

## 2022-02-11

### Changed

- More descriptive and consistent error messages in the sign up and sign in flow.

## 2022-02-08

### Fixed

- Typeform surveys now display properly on mobile devices
- Remove periods from non-Latin URL slugs

### Added

- Folder slugs (URLs) can now be customized

## 2022-02-07

### Changed

- Removes support for the (deprecated) Clustering feature. 💐 \[IN-688\]
- Remove the word 'del' from NL profanity list

### Fixed

- Always show color and opacity inputs
- Truncate user count in banner bubble if value is over 10k

## 2022-02-04

### Added

- Re-enable homepage filter tabs now that translations are working

### Fixed

- Color contrast issue (accessibility): the number of total votes needed for a proposal to be considered, shown on the proposal card, has a darker color. This makes it easier to see this information.

## 2022-02-02

### Added

- Projects on homepage can now be filtered by 'Active', 'Archived' or 'All' through a tab system

## 2022-02-01

### Changed

- Improved `alt` text for logo images on the platform
- Anonymization of users (using initials avatars, different set of face avatars, different set of first and last names, making anonymous users easier to identify through their email)
- Updated CC license in Vienna basemap attribution and increased maximum zoom level to 20.

# Fixed

- An issue that prevented Que from starting up was solved by updating the bootsnap gem to the latest version

## 2022-01-24

### Changed

- Insights Network Visualisation changes:
  - The network is now flat and shows all keywords at once
  - The colors of the keywords depend on the cluster they are part of
  - The more important links between keywords are shown in the network

## 2022-01-18

### Changed

- Removes support for the (deprecated) Tagging feature, the forerunner of today's Insights. 🕯 \[IN-661\]

## 2022-01-14

### Changed

- Dashboard and reports vertical bar charts are now sorted
- Automatic tagging in Insights also takes the title into account (instead of only the content).

### Fixed

- Resolution for basemap.at

## 2022-01-12

### Added

- Users are now able to cancel tag suggestion scan on the Insights Edit screen
- Added `secure` flag to cookies
- Support basemap.at as tile provider

### Fixed

- Fixed issue with exporting surveys as XLSX sheets, when the typeform survey URI includes a '#' character.
- Styling of the text above the avatar bubbles at the bottom of the landing page works again when there's a customized text.
- Styling bugs for the two-column layout
- Bug where tile provider of a project becomes unchangeable after the map config has been edited has been fixed.

### Changed

- Updated Cookie Policy page

## 2022-01-10

### Added

- Configure sign-up button (custom link) on homepage banner

### Changed

- Dashboard and report bar charts are now more easily readable - values appear on top or next to the bars instead of inside of them. Comparisons between project and platform values are now only visible in the report tooltips and do not break the chart itself.

### Fixed

- Using a custom tile provider should work now.
- Registration form with a date field doesn't crash anymore

## 2022-01-06

### Fixed

- Changing the values for Registration helper text and Account confirmation in Admin > Settings > Registration doesn't cause other values to be erased anymore.

## 2022-01-05

### Changed

- Improved the user interface of the Registration tab in the Admin settings

## 2021-12-23

### Added

- Adding pages in 'Navigation' tab in settings now possible, changing names of navbar items now works, removed 'secret pages-page'.
- Different layouts for the homepage banner (for signed-out users)
- Preview functionality for the image of the homepage banner in the back-office

### Fixed

- Saving of homepage banner image overlay color and opacity

## 2021-12-22

### Fixed

- Notifications of inappropriate content now link to the item containing the flagged content

## 2021-12-16

### Added

- Ability to scan all post, recently added posts and not tagged posts in Insights

## 2021-12-15

### Fixed

- Severe code-injection vulnerability
- More small copy changes for customizable navbar, made styling Navigation tab consistent with other tabs, re-enabled slug editing on secret pages-page.

## 2021-12-10

- Copy for customizable navbar

## 2021-12-09

### Added

- Customizable navbar

## 2021-12-08

### Changed

- Improved the structure and copy of the Admin > Settings > Customize page.

### Fixed

- Insights scan category button no longer appears when the insights nlp feature flag is disabled

## 2021-11-30

### Added

- Insights loading indicator on category scan

### Fixed

- Password reset emails sometimes took a long time to be send out, they are now processed much faster (even when the background job queue has lots of items).

## 2021-11-25

### Added

- New translations from Crowdin.
- Sign-up flow: Not activating any custom registration fields no longer breaks sign-up. Refreshing page during sign-up flow no longer creates an unregistered user.

## 2021-11-22

### Changed

- Enable/disable avatars in homepage banner
- Increased size of city logo in the footer

### Fixed

- Links to ideas in admin digest emails work again
- Votes statistics not showing up in the dashboard for some admins and project moderators.

## 2021-11-16

### Fixed

- Custom topics are not displayed as filters on the proposals overview page.

### Added

- Added a tooltip in the survey project settings with a link to a support article that explains how to embed links in Google forms
- Input count to Insights View screen

### Changed

- Add clarification tooltips to Insights View screen
- When a user account is deleted, visits data associated to that account are now removed from Matomo.

## 2021-11-11

### Changed

- Improvements to the loading speed of the landing page and some items with dropdown menus in the navigation bar.

## 2021-11-05

### Fixed

- Dashboard issue where the current month did not appear for certain time zones

## 2021-11-04

### Added

- New translations from Crowdin.

## 2021-11-03

### Fixed

- Microsoft Form survey iframes no longer auto-focus on the form
- Stop confusing Serbian Latin and Cyrillic in back locales.

## 2021-11-01

### Changed

- The whole input card in Insight View screen is now clickable
- Inputs list component in Insights View screen now shows active filters at all times
- Insights Network Visualisation changes:
  - Reduced space between clusters
  - Increased font size for keywords labels
  - It is now possible to de-select keywords by clicking on them twice

### Fixed

- If there's an error message related to the project title, it goes away if the title is edited (and only shows again if we submit and the error isn't fixed).

## 2021-10-27

### Changed

- Removed the unused '/ideas/new' route

### Fixed

- Sorting order and list/map view settings of ideas are available again if voting is disabled.
- Project phase started emails and notifications.

## 2021-10-26

### Added

- Limit number of downvotes.

### Changed

- Improved quality of Idea and App Header Images
- Idea cards in the map view only show the downvote icon when downvoting is enabled or when it's disabled and it's disabled for a different reason than explicit turning off of the downvoting functionality.
- Now also for idea cards on the map view: the comment icon on an idea card is only shown when commenting in the project is enabled or there's at least one idea with a comment.

### Fixed

- The event cards now rearrange themselves vertically on mobile / small screens. Before they were always arranged horizontally. This fixed the issue of them going off-screen when there is not enough screen space.

## 2021-10-25

### Changed

- The comment icon on an idea card is only shown when commenting in the project is enabled or there's at least one idea with a comment.
- Increased Microsoft Forms survey width

### Fixed

- Insights table approve button no longer appears when there are no suggested tags
- Insights tags are now truncated when they are too long
- Insights posts cards on View screen no longer display text with different font-sizes
- Insights posts in table are no longer sorted by default

## 2021-10-20

### Changed

- PII (Personally Identifiable Information) data, if any, are now removed from Segment when a user account is deleted.

## 2021-10-19

### Changed

- Tags which do not contain any inputs are no longer visible on the Insights View screen
- PII (Personally Identifiable Information) data, if any, are now removed from Intercom when a user account is deleted.

### Added

- Added export functionality to Insights View screen inputs list

## 2021-10-15

### Changed

- Project reports are no longer available in the dashboard section. Instread, they can be found in the Reporting section of tha admin.

### Fixed

- Platform is now accepting valid Microsoft Form survey links with custom subdomains
- When user goes to the url of an Insight that no longer exist, they get redirected to the Insights List screen.

## 2021-10-14

### Fixed

- File uploads for ideas, projects, events, folders

## 2021-10-13 (2)

### Fixed

- Validation and functioning of page forms are fixed (forms to change the fixed/legal pages such as the FAQ, T&C, privacy policy, etc.).

## 2021-10-13

### Added

- Users can now change their name after validation with FranceConnect
- Permit embedding of videos from dreambroker in rich-text editor content.
- Possibility to create an Insights tag from selected filters in the Insights View screen

## 2021-10-12

### Added

- Added Serbian (Cyrillic) to platform

## 2021-10-11

### Added

- Insights View screen and visualization
- Users can now change their name after validation with FranceConnect

## 2021-10-06

### Fixed

- Issue with user deletion

### Added

- Initial blocked words lists for Luxembourgish and Italian.
- Added Luxembourgish translations.

## 2021-10-05

### Added

- Blocked words lists for Luxembourgish and Italian (which allows the profanity blocker feature).

### Changed

- Removed 'FAQ' and 'About' from the footer.
- Removed links to other pages at the bottom of the fixed and legal pages (Cookie policy, T&C, etc.)
- Removed the YES/NO short feedback form in the footer (as it wasn't working)

## 2021-10-01

### Fixed

- Typeform export from the platform shows the answers to all questions again.

## 2021-09-29

### Changed

- Insights Edit screen improvements
  - Added tooltip in the tags sidebar
  - Added quick delete action to category button in the categories sidebar
  - "Detect tags" button only shows if there are tags detected
  - "Reset tags" button is moved to a menu
  - Removed "add" button from input sidebar and improved select hover state
- Split 'Pages' tab in admin/settings into the 'Pages' and 'Policies' tabs. 'Pages' contains the about, FAQ and a11y statement pages, while 'Policies' contains the terms and conditions, privacy- and cookie policy. The 'Pages' tab will soon be replaced by a 'Navigation' tab with more customizability options as part of the upcoming nav-bar customization functionality. This is just a temporary in-between solution.

## 2021-09-24

### Added

- SmartSurvey integration

## 2021-09-22

### Changed

- Very short phases are now shown slightly bigger in the timeline, and projects with many phases will display the timeline correctly.

### Fixed

- Cookie popup can be closed again.

## 2021-09-21

### Added

- Permit embedding of videos from videotool.dk in rich-text editor content.

### Changed

- Project moderators have access to the 'Reporting' tab of the admin panel for their projects.

### Fixed

- The category columns in input `xlsx` exports (insights) are now ordered as presented in the application.

## 2021-09-14

### Changed

- Mobile navbar got redesigned. We now have a 'More' button in the default menu that opens up a full mobile menu.

## 2021-09-13

### Added

- Insights table export button. Adds the ability to export the inputs as xlsx for all categories or a selected one.

### Fixed

- Fixes issue where user name will sometimes appear as "undefined"

## 2021-09-06

### Added

- Keyboard navigation improvements for the Insights Edit view
- Added the internal machinery to support text network analyses in the end-to-end flow.

### Fixed

- '&' character now displays correctly in Idea description and Project preview description.
- Fixes user export with custom fields

## 2021-09-03

### Fixed

- Ghent now supports mapping 25 instead of 24 neighbourhouds

## 2021-09-02

### Fixed

- Setting DNS records when the host is changed.
- Smart group rules for participation in project, topic or idea status are now applied in one continuous SQL query.

### Changed

- The rule values for participation in project, topic or idea status, with predicates that are not a negation, are now represented as arrays of IDs in order to support specifying multiple projects, topics or idea statuses (the rule applies when satisfied for one of the values).

## 2021-09-01

### Fixed

- When voting is disabled, the reason is shown again

## 2021-08-31

### Added

- When signing up with another service (e.g. Google), the platform will now remember a prior language selection.

### Fixed

- Accessibility: voting buttons (thumbs) have a darker color when disabled. There's also more visual distinction between voting buttons on input cards when they are enabled and disabled.
- Accessibility: The default background color of the last "bubble" of the avatars showing on e.g. the landing page top banner is darker, so the contrast with its content (number of remaining users) is clearer.
- Accessibility: the text colors of the currently selected phase in a timeline project are darker to improve color contrast to meet WCAG 2.1 AA requirements.
- Accessibility: the status and topics on an input (idea) page are more distinctive compared to its background, meeting WCAG 2.1 AA criteria.
- Verification using Auth0 method no longer fails for everyone but the first user

## 2021-08-30

### Added

- New Insights module containing Insights end-to-end flow

## 2021-08-26

### Added

- Microsoft Forms integration

## 2021-08-20

### Fixed

- Survey options now appear as expected when creating a new survey project
- Adds a feature flag to disable user biographies from adminHQ

## 2021-08-18

### Added

- Added Italian to platform
- Support for a new verification method specifically for Ghent, which lets users verify using their rijksregisternummer
- Improved participatory budgeting:
  - Support for new virtual currencies (TOK: tokens, CRE: credits)
  - A minimum budget limit can be configured per project, forcing citizens to fill up their basket to some extent (or specify a specific basket amount when minimum and maximum budget are the same)
  - Copy improvements

## 2021-08-11

### Fixed

- When considering to remove a flag after updating content, all relevant attributes are re-evaluated.
- Issues with viewing notifications and marking them as read.

## 2021-08-09

### Fixed

- The preheader with a missing translation has been removed from user confirmation email

### Fixed

- When you sign up with Google, the platform will now automatically use the language of your profile whenever possible
- Fixed invalid SQL queries that were causing various issues throughout the platforms (Part I). (IN-510)

## 2021-08-05

### Added

- Added message logging to monitor tenant creation status (shown in admin HQ).

### Changed

- No default value for the lifecycle stage is prefilled, a value must be explicitly specified.
- Changing the lifecycle stage from/to demo is prohibited.
- Only tenant templates that apply without issues are released.
- On create validation for authors was replaced by publication context, to allow templates to successfully create content without authors.

## 2021-08-04

### Fixed

- Certain characters in Volunteer Cause titles prevented exporting lists of volunteers to Excel from admin/projects/.../volunteering view.
- Limit of 10 events under projects and in back office
- Events widget switch being shown in non-commercial plans

## 2021-07-30

### Added

- Configured dependabot for the frontend, a tool that helps keeping dependencies up to date.
- Added events overview page to navigation menu, which can be enabled or disabled.
- Added events widget to front page, which can be enabled or disabled (commercial feature).

## 2021-07-16

### Added

- Auto-detection of inappropriate content (in beta for certain languages). Flagged content can be inspected on the admin Activity page. The setting can be toggled in the General settings tab.

### Fixed

- On the admin activity page (/admin/moderation), items about proposals now correctly link to proposals (instead of to projects). Also, the copy of the links at the end of the item rows is now correct for different types of content (correct conjugation of 'this post', 'this project', etc. for all languages).

## 2021-07-14

### Added

- Project phases now have their own URLs, which makes it possible to link to a specific phase

### Fixed

- Blocked words for content that can contain HTML
- Searching users after sorting (e.g. by role)

## 2021-07-09

### Changed

- The admin Guide link goes to the support center now instead of to /admin/guide

## 2021-07-02

### Fixed

- Instances where the user name was "unknown author"

### Changed

- Removed the slogan from the homepage footer

## 2021-06-30

### Changed

- Users can no longer leave registration before confirming their account. This should prevent bugs relative to unconfirmed users navigating the platform.

## 2021-06-29

### Fixed

- Map: Fix for ideas that only have coordinates but no address not being shown on the map
- Map: Fix for 'click on the map to add your input' message wrongfully being shown when idea posting is not allowed
- Sign-up flow: Fix for bug that could cause the browser to freeze when the user tried to complete the custom fields step
- Project description: Fix for numbered and unnumbered lists being cut off
- Project Managers can now upload map layers.

### Changed

- Map: When an idea is selected that is hidden behind a cluster the map now zooms in to show that marker
- Map: Idea marker gets centered on map when clicked
- Map: Larger idea box on bigger desktop screens (width > 1440 pixels)
- Idea location: Display idea location in degrees (°) minutes (') seconds ('') when the idea only has coordinates but no address
- Sign-up flow: Show loading spinner when the user clicks on 'skip this step' in the sign-up custom fields step
- Image upload: The default max allowed file size for an image is now 10 Mb instead of 5 Mb

### Added

- 'Go back' button from project to project folder (if appropriate).

## 2021-06-22

### Changed

- Project managers that are assigned to a project and/or its input now lose those assignments when losing project management rights over that project.

### Fixed

- Input manager side modal scroll.

## 2021-06-18

### Fixed

- Privacy policy now opens in new tab.
- Landing page custom section now uses theme colors.
- Buttons and links in project description now open internal links in the same tab, and external links in a new tab.

## 2021-06-16

### Fixed

- Project moderators can no longer see draft projects they don't moderate in the project listing.
- The content and subject of the emails used to share an input (idea/issue/option/contribution/...) do now include the correct input title and URL.
- Sharing new ideas on Facebook goes faster
- Manual campaigns now have the layout content in all available languages.

## 2021-06-11

### Fixed

- Facebook button no longer shows when not configured.

## 2021-06-10

### Fixed

- Creating invites on a platform with many heavy custom registration fields is no longer unworkably slow

## 2021-06-09

### Added

- New citizen-facing map view

## 2021-06-08

### Fixed

- Ordering by ideas by trending is now working.
- Ordering by ideas votes in the input manager is now working.

## 2021-06-07

### Added

- Qualtrics surveys integration.

### Changed

- Project Events are now ordered chronologically from latest to soonest.

### Fixed

- Visibility Labels in the admin projects list are now visible.
- Tagged ideas export is fixed.
- Updating an idea in one locale does not overwrite other locales anymore

## 2021-05-28

### Fixed

- Project Events are now ordered chronologically from soonest to latest.

## 2021-05-27

### Fixed

- Project access rights management are now visible again.

## 2021-05-21

### Added

- Profanity blocker: when posting comments, input, proposals that contain profane words, posting will not be possible and a warning will be shown.

## 2021-05-20

### Fixed

- Excel exports of ideas without author

## 2021-05-19

### Added

- Support for Auth0 as a verification method

## 2021-05-18

### Fixed

- Active users no longer need confirmation

## 2021-05-14

### Fixed

- Fixed an issue causing already registered users to be prompted with the post-registration welcome screen.

## 2021-05-11

### Added

- Added polls to the reporting section of the dashboards

## 2021-05-10

### Changed

- Invited or verified users no longer require confirmation.

## 2021-05-07

### Fixed

- Spreasheet exports throughout the platform are improved.

### Added

- City Admins can now assign any user as the author of an idea when creating or updating.
- Email confirmation now happens in survey and signup page sign up forms.

## 2021-05-06

### Fixed

- Idea export to excel is no longer limited to 250 ideas.

## 2021-05-04

### Fixed

- Fixed issues causing email campaigns not to be sent.

## 2021-05-03

### Changed

- Users are now prompted to confirm their account after creating it, by receiving a confirmation code in their email address.

### Added

- SurveyXact Integration.

## 2021-05-01

### Added

- New module to plug email confirmation to users.

## 2021-04-29

### Fixed

- Editing the banner header in Admin > Settings > General, doesn't cause the other header fields to be cleared anymore

## 2021-04-22

### Fixed

- After the project title error appears, it disappears again after you start correcting the error

## 2021-03-31

### Fixed

- Customizable Banner Fields no longer get emptied/reset when changing another.

### Added

- When a client-side validation error happens for the project title in the admin, there will be an error next to the submit button in addition to the error message next to the input field.

## 2021-03-25

### Fixed

- The input fields for multiple locales provides an error messages when there's an error for at least one of the languages.

## 2021-03-23

### Fixed

- Fix for broken sign-up flow when signing-up through social sign-on

## 2021-03-19

### Fixed

- Admin>Dashboard>Users tab is no longer hidden for admins that manage projects.
- The password input no longer shows the password when hitting ENTER.
- Admin > Settings displays the tabs again

### Changed

- Empty folders are now shown in the landing page, navbar, projects page and sitemap.
- The sitemap no longer shows all projects and folder under each folder.
- Images added to folder descriptions are now compressed, reducing load times in project and folder pages.

### Added

- Allows for sending front-end events to our self-hosted matomo analytics tool

## 2021-03-16

### Changed

- Automatic tagging is functional for all clusters, and enabled for all premium customers

### Added

- Matomo is enabled for all platforms, tracking page views and front-end events (no workshops or back-end events yet)

## 2021-03-11

### Changed

- Tenants are now ordered alphabetically in AdminHQ
- Serbian (Latin) is now a language option.

## 2021-03-10

### Added

- CitizenLab admins can now change the link to the accessibility statement via AdminHQ.
- "Reply-to" field in emails from campaigns can be customized for each platform
- Customizable minimal required password length for each platform

## 2021-03-09

### Fixed

- Fixed a crash that would occur when tring to add tags to an idea

## 2021-03-08

### Fixed

- Phase pages now display the correct count of ideas (not retroactive - will only affect phases modified from today onwards).

## 2021-03-05

### Changed

- Changed the default style of the map
- Proposals/Initiatives are now sorted by most recent by default

### Added

- Custom maps (Project settings > Map): Admins now have the capability to customize the map shown inside of a project. They can do so by uploading geoJson files as layers on the map, and customizing those layers through the back-office UI (e.g. changing colors, marker icons, tooltip text, sort order, map legend, default zoom level, default center point).

### Fixed

- Fixed a crash that could potentially occur when opening an idea page and afterwards going back to the project page

## 2021-03-04

### Added

- In the admin (Settings > Registration tab), admins can now directly set the helper texts on top of the sign-up form (both for step 1 and 2).
- The admin Settings > Homepage and style tab has two new fields: one to allow customization for copy of the banner signed-in users see (on the landing page) and one to set the copy that's shown underneath this banner and above the projects/folders (also on the landing page).
- Copy to clarify sign up/log in possibilities with phone number

### Changed

- The admin Settings > Homepage and style tab has undergone copy improvements and has been rearranged
- The FranceConnect button to login, signup or verify your account now displays the messages required by the vendor.
- Updated the look of the FranceConnect button to login, signup or verify your account to feature the latests changes required by the vendor.

### Fixed

- Downvote button (thumbs down) on input card is displayed for archived projects

## 2021-03-03

### Added

- Users are now notified in app and via email when they're assigned as folder administrators.

## 2021-03-02

### Fixed

- Don't show empty space inside of the idea card when no avatar is present

### Added

- Maori as languages option

### Changed

- Improved layout of project event listings on mobile devices

## 2021-02-26

### Fixed

- France Connect button hover state now complies with the vendor's guidelines.

## 2021-02-24

### Fixed

- The project page no longer shows an eternal spinner when the user has no access to see the project

## 2021-02-18

### Added

- The password fields show an error when the password is too short
- The password fields have a 'show password' button to let people check their password while typing
- The password fields have a strength checker with appropriate informative message on how to increase the strength
- France Connect as a verification method.

### Fixed

- Notifications for started phases are no longer triggered for unpublished projects and folders.

## 2021-02-17

### Changed

- All input fields for multiple locales now use the components with locale switchers, resulting in a cleaner and more compact UI.
- Copy improvements

## 2021-02-12

### Fixed

- Fixed Azure AD login for some Azure setups (Schagen)

### Changed

- When searching for an idea, the search operation no longer searches on the author's name. This was causing severe performance issues and slowness of the paltforms.

## 2021-02-10

### Added

- Automatic tagging

## 2021-02-08

### Fixed

- Fixed a bug preventing registration fields and poll questions from reordering correctly.
- Fixed a bug causing errors in new platforms.

## 2021-02-04

### Fixed

- Fixed a bug causing the projects list in the navbar and projects page to display projects outside of folders when they're contained within them.

## 2021-01-29

### Added

- Ability to redirect URLs through AdminHQ
- Accessibility statement link in the footer

### Fixed

- Fixed issue affecting project managers that blocked access to their managed projects, when these are placed inside a folder.

## 2021-01-28

### Fixed

- A bug in Admin project edit page that did not allow a user to Go Back to the projects list after switching tabs
- Scrolling on the admin users page

## 2021-01-26

### Added

- Folder admin rights. Folder admins or 'managers' can be assigned per folder. They can create projects inside folders they have rights for, and moderate/change the folder and all projects that are inside.
- The 'from' and 'reply-to' emails can be customized by cluster (by our developers, not in Admin HQ). E.g. Benelux notification emails could be sent out by notifications@citizenlab.eu, US emails could be sent out by notifications@citizenlab.us etc., as long as those emails are owned by us. We can choose any email for "reply-to", so also email addresses we don't own. This means "reply-to" could potentially be configured to be an email address of the city, e.g. support@leuven.be. It is currently not possible to customize the reply-to (except for manual campaigns) and from fields for individual tenants.
- When a survey requires the user to be signed-in, we now show the sign in/up form directly on the page when not logged in (instead of the green infobox with a link to the sign-up popup)

### Fixed

- The 'reply-to' field of our emails showed up twice in recipient's email clients, now only once.

### Changed

- Added the recipient first and last name to the 'to' email field in their email client, so not only their email adress is shown.
- The links in the footer can now expand to multiple lines, and therefore accomodate more items (e.g. soon the addition of a link to the accesibility statement)

## 2021-01-21

### Added

- Added right-to-left rendering to emails

## 2021-01-18

### Fixed

- Access rights tab for participatory budget projects
- Admin moderation page access

## 2021-01-15

### Changed

- Copy improvements across different languages

## 2021-01-14

### Added

- Ability to customize the input term for a project

### Changed

- The word 'idea' was removed from as many places as possible from the platform, replaced with more generic copy.

## 2021-01-13

### Changed

- Idea cards redesign
- Project folder page redesign
- Project folders now have a single folder card image instead of 5 folder images in the admin settings
- By default 24 instead of 12 ideas or shown now on the project page

## 2020-12-17

### Fixed

- When creating a project from a template, only templates that are supported by the tenant's locale will show up
- Fixed several layout, interaction and data issues in the manual tagging feature of the Admin Processing page, making it ready for external use.
- Fixed project managers access of the Admin Processing page.

### Added

- Admin activity feed access for project managers
- Added empty state to processing list when no project is selected
- Keyboard shortcut tooltip for navigation buttons of the Admin Processing page

### Changed

- Reduced spacing in sidebar menu, allowing for more items to be displayed
- Style changes on the Admin Processing page

## 2020-12-08

### Fixed

- Issues with password reset and invitation emails
- No more idea duplicates showing up on idea overview pages
- Images no longer disappear from a body of an idea, or description of a project on phase, if placed at the bottom.

### Changed

- Increased color contrast of inactive timeline phases text to meet accesibility standard
- Increased color contrast of event card left-hand event dates to meet accesibility standard
- Increased color contrast of List/Map toggle component to meet accesibility standard

### Added

- Ability to tag ideas manually and automatically in the admin.

## 2020-12-02

### Changed

- By default the last active phase instead of the last phase is now selected when a timeline project has no active phase

### Fixed

- The empty white popup box won't pop up anymore after clicking the map view in non-ideation phases.
- Styling mistakes in the idea page voting and participatory budget boxes.
- The tooltip shown when hovering over a disabled idea posting button in the project page sticky top bar is no longer partially hidden

## 2020-12-01

### Changed

- Ideas are now still editable when idea posting is disabled for a project.

## 2020-11-30

### Added

- Ability to create new and edit existing idea statuses

### Fixed

- The page no longer refreshes when accepting the cookie policy

### Changed

- Segment is no longer used to connect other tools, instead following tools are integrated natively
  - Google Analytics
  - Google Tag Manager
  - Intercom
  - Satismeter
  - Segment, disabled by default
- Error messages for invitations, logins and password resets are now clearer.

## 2020-11-27

### Fixed

- Social authentication with Google when the user has no avatar.

### Changed

- Random user demographics on project copy.

## 2020-11-26

### Added

- Some specific copy for Vitry-sur-Seine

## 2020-11-25

### Fixed

- Sections with extra padding or funky widths in Admin were returned to normal
- Added missing copy from previous release
- Copy improvements in French

### Changed

- Proposal and idea descriptions now require 30 characters instead of the previous 500

## 2020-11-23

### Added

- Some specific copy for Sterling Council

### Fixed

- The Admin UI is no longer exposed to regular (and unauthenticated) users
- Clicking the toggle button of a custom registration field (in Admin > Settings > Registration fields) no longer duplicated the row
- Buttons added in the WYSIWYG editor now have the correct color when hovered
- The cookie policy and accessibility statement are not editable anymore from Admin > Settings > Pages

### Changed

**Project page:**

- Show all events at bottom of page instead of only upcoming events
- Reduced padding of sticky top bar
- Only show sticky top bar when an action button (e.g. 'Post an idea') is present, and you've scrolled past it.

**Project page right-hand sidebar:**

- Show 'See the ideas' button when the project has ended and the last phase was an ideation phase
- Show 'X ideas in the final phase' when the project has ended and the last phase was an ideation phase
- 'X phases' is now clickable and scrolls to the timeline when clicked
- 'X upcoming events' changed to 'X events', and event count now counts all events, not only upcoming events

**Admin project configuration page:**

- Replaced 'Project images' upload widget in back-office (Project > General) with 'Project card image', reduced the max count from 5 to 1 and updated the corresponding tooltip with new recommended image dimensions

**Idea page:**

- The map modal now shows address on top of the map when opened
- Share button copy change from "share idea" to "share"
- Right-hand sidebar is sticky now when its height allows it (= when the viewport is taller than the sidebar)
- Comment box now has an animation when it expands
- Adjusted scroll-to position when pressing 'Add a comment' to make sure the comment box is always fully visible in the viewport.

**Other:**

- Adjusted FileDisplay (downloadable files for a project or idea) link style to show underline by default, and increased contrast of hover color
- Reduced width of DateTimePicker, and always show arrows for time input

## 2020-11-20 (2)

### Fixed

- The project header image is screen reader friendly.
- The similar ideas feature doesn't make backend requests anymore when it's not enabled.

### Changed

- Areas are requested with a max. of 500 now, so more areas are visible in e.g. the admin dashboard.

## 2020-11-18

### Added

- Archived project folder cards on the homepage will now have an "Archived" label, the same way archived projects do\
- Improved support for right-to-left layout
- Experimental processing feature that allows admins and project managers to automatically assign tags to a set of ideas.

### Fixed

- Projects without idea sorting methods are no longer invalid.
- Surveys tab now shows for projects with survey phases.

### Changed

- Moved welcome email from cl2-emails to cl2-back

## 2020-11-16

### Added

- Admins can now select the default sort order for ideas in ideation and participatory budgeting projects, per project

### Changed

- The default sort order of ideas is now "Trending" instead of "Random" for every project if left unchanged
- Improved sign in/up loading speed
- Removed link to survey in the project page sidebar when not logged in. Instead it will show plain none-clickable text (e.g. '1 survey')

### Fixed

- Custom project slugs can now contain alphanumeric Arabic characters
- Project Topics table now updates if a topic is deleted or reordered.
- Empty lines with formatting (like bold or italic) in a Quill editor are now removed if not used as paragraphs.

## 2020-11-10

### Added

#### Integration of trial management into AdminHQ

- The lifecycle of the trials created from AdminHQ and from the website has been unified.
- After 14 days, a trial platform goes to Purgatory (`expired_trial`) and is no longer accessible. Fourteen days later, the expired trial will be removed altogether (at this point, there is no way back).
- The end date of a trial can be modified in AdminHQ (> Edit tenant > Internal tab).

## 2020-11-06

### Added

- Social sharing via WhatsApp
- Ability to edit the project URL
- Fragment to embed a form directly into the new proposal page, for regular users only

### Fixed

- The project about section is visibile in mobile view again
- Maps will no longer overflow on page resizes

## 2020-11-05

### Added

- Reordering of and cleaner interface for managing custom registration field options
- An 'add proposal' button in the proposals admin
- Fragment to user profile page to manage party membership settings (CD&V)
- "User not found" message when visiting a profile for a user that was deleted or could not be found

### Changed

- Proposal title max. length error message
- Moved delete functionality for projects and project folders to the admin overview

### Fixed

- The automatic scroll to the survey on survey project page

## 2020-11-03

### Fixed

- Fixed broken date picker for phase start and end date

## 2020-10-30

### Added

- Initial Right to left layout for Arabic language
- Idea description WYSIWYG editor now supports adding images and/or buttons

## 2020-10-27

### Added

- Support for Arabic

## 2020-10-22

### Added

- Project edit button on project page for admins/project manager
- Copy for Sterling Council

### Fixed

- Links will open in a new tab or stay on the same page depending on their context. Links to places on the platform will open on the same page, unless it breaks the flow (i.e. going to the T&C policy while signing up). Otherwise, they will open in a new tab.

### Changed

- In the project management rights no ambiguous 'no options' message will be shown anymore when you place your cursor in the search field

## 2020-10-16

### Added

- Ability to reorder geographic areas

### Fixed

- Stretched images in 'avatar bubbles'
- Input fields where other people can be @mentioned don't grow too wide anymore
- Linebar charts overlapping elements in the admin dashboard

## 2020-10-14

### Changed

- Project page redesign

## 2020-10-09

### Added

- Map configuration tool in AdminHQ (to configure maps and layers at the project level).

## 2020-10-08

### Added

- Project reports

### Changed

- Small styling fixes
- Smart group support multiple area codes
- Layout refinements for the new idea page
- More compact idea/proposal comment input
- Proposal 'how does it work' redesign

## 2020-10-01

### Changed

- Idea page redesign

## 2020-09-25

### Fixed

- The "Go to platform" button in custom email campaigns now works in Norwegian

### Added

- Granular permissions for proposals
- Possibility to restrict survey access to registered users only
- Logging project published events

### Changed

- Replaced `posting_enabled` in the proposal settings by the posting proposal granular permission
- Granular permissions are always granted to admins

## 2020-09-22

### Added

- Accessibility statement

## 2020-09-17

### Added

- Support for checkbox, number and (free) text values when initializing custom fields through excel invites.

### Changed

- Copy update for German, Romanian, Spanish (CL), and French (BE).

## 2020-09-15

### Added

- Support Enalyzer as a new survey provider
- Registration fields can now be hidden, meaning the user can't see or change them, typically controlled by an outside integration. They can still be used in smart groups.
- Registration fields can now be pre-populated using the invites excel

## 2020-09-08

### Fixed

- Custom buttons (e.g. in project descriptions) have correct styling in Safari.
- Horizontal bar chart overflow in Admin > Dashboard > Users tab
- User graphs for registration fields that are not used are not shown anymore in Admin > Dashboard > Users tab

### Added

- Pricing plan feature flags for smart groups and project access rights

## 2020-09-01

### Fixed

- IE11 no longer gives an error on places that use the intersection observer: project cards, most images, ...

### Added

- New platform setting: 'Abbreviated user names'. When enabled, user names are shown on the platform as first name + initial of last name (Jane D. instead of Jane Doe). This setting is intended for new platforms only. Once this options has been enabled, you MUST NOT change it back.
- You can now export all charts in the admin dashboard as xlsx or svg.
- Translation improvements (email nl...)

### Changed

- The about us (CitizenLab) section has been removed from the cookie policy

## 2020-08-27

### Added

- Support for rich text in field descriptions in the idea form.
- New "Proposed Budget" field in the idea form.

### Changed

- Passwords are checked against a list of common passwords before validation.
- Improving the security around xlsx exports (escaping formulas, enforcing access restrictions, etc.)
- Adding request throttling (rate-limiting) rules.
- Improving the consistency of the focus style.

## 2020-07-30

### Added

- Pricing plans in AdminHQ (Pricing plan limitations are not enforced).
- Showing the number of deviations from the pricing plan defaults in the tenant listing of AdminHQ.

### Changed

- Tidying up the form for creating new tenants in AdminHQ (removing unused features, adding titles and descriptions, reordering features, adding new feature flags, removing fields for non-relevant locales).

## 2020-07-10

### Added

- Project topics

### Changed

- Userid instead of email is used for hidden field in surveys (Leiden)
- New projects have 'draft' status by default

### Fixed

- Topics filter in ideas overview works again

## 2020-07-09 - Workshops

### Fixed

- Speps are scrollable

### Added

- Ability to export the inputs as an exel sheet
- Polish translations
- Portugese (pt-BR) translations

## 2020-06-26

### Fixed

- No longer possible to invite a project manager without selecting a project
- The button on the homepage now also respects the 'disable posting' setting in proposals
- Using project copy or a tenant template that contains a draft initiative no longer fails

### Added

- Romanian

## 2020-06-19

### Fixed

- Polish characters not being rendered correctly

### Added

- Back-office toggle to turn on/off the ability to add new proposals to the platform

## 2020-06-17

### Fixed

- It's no longer needed to manually refresh after deleting your account for a consistent UI
- It's no longer needed to manually refresh after using the admin toggle in the user overview
- The sign-in/up flow now correctly asks the user to verify if the smart group has other rules besides verification
-

demo`is no longer an available option for`organization_type` in admin HQ

- An error is shown when saving a typeform URL with `?email=xxxx` in the URL, which prevented emails to be linked to survey results
- On mobile, the info container in the proposal info page now has the right width
- A general issue with storing cookies if fixed, noticable by missing data in GA, Intercom not showing and the cookie consent repeatedly appearing
- Accessibility fix for the search field
- The `signup_helper_text` setting in admin HQ is again displayed in step 1 of the sign up flow

### Added

- There's a new field in admin HQ to configure custom copy in step 2 of the sign up flow called `custom_fields_signup_helper_text`
- `workshops` can be turned on/off in admin HQ, displayed as a new page in the admin interface

### Changed

- The copy for `project moderator` has changed to `project manager` everywhere
- The info image in the proposals header has changed

## 2020-06-03

### Fixed

- Maps with markers don't lose their center/zoom settings anymore
- English placeholders in idea form are gone for Spanish platforms

## 2020-05-26

### Changed

- Lots of small UI improvements throughout the platform
- Completely overhauled sign up/in flow:
  - Improved UI
  - Opens in a modal on top of existing page
  - Opens when an unauthenticaed user tries to perform an action that requires authentication (e.g. voting)
  - Automatically executes certain actions (e.g. voting) after the sign in/up flow has been completed (note: does not work for social sign-on, only email/password sign-on)
  - Includes a verification step in the sign up flow when the action requires it (e.g. voting is only allowed for verified users)

## 2020-05-20

### Fixed

- Budget field is shown again in idea form for participatory budget projects

## 2020-05-14

### Added

- Idea configurability: disabling/requiring certain fields in the idea form
- The footer has our new logo

### Changed

- Admins will receive a warning and need to confirm before sending a custom email to all users
- A survey project link in the top navigation will link to /info instead of to /survey

## 2020-04-29

### Fixed

- Folders are again shown in the navbar
- Adding an image to the description text now works when creating a project or a phase

### Added

- Support for Polish, Hungarian and Greenlandic

## 2020-04-23

### Fixed

- Long timeline phase names show properly

### Changed

- Redirect to project settings after creating the project
- Links to projects in the navigation menu link to the timeline for timeline projects

## 2020-04-21

### Fixed

- Fixed overlapping issue with idea vote bar on mobile
- Fixed an issue where images were used for which the filename contained special characters

### Added

- The overview (moderation) in the admin now has filters
  - Seen/not seen
  - Type: Comment/Idea/Proposal
  - Project
  - Search
- The idea xlsx export contains extra columns on location, number of comments and number of attachments

### Changed

- The permissions tab in the project settings has reordered content, to be more logical
- In German, the formal 'Sie' form has been replaced with the informal 'Du' form

## 2020-03-31

### Fixed

- Signing up with keyboard keys (Firefox)
- Composing manual emails with text images
- Exporting sheet of volunteers with long cause titles

### Added

- Folder attachments
- Publication status for folders

### Changed

- Show folder projects within admin project page

## 2020-03-20

### Added

- Volunteering as a new participation method

## 2020-03-16

### Fixed

- The project templates in the admin load again

## 2020-03-13

### Fixed

- The folder header image is not overly compressed when making changes to the folder settings
- The loading spinner on the idea page is centered

### Added

- Add images to folders, shown in cards.

### Changed

- Admins can now comment on ideas.

## 2020-03-10

### Fixed

- Fixed consent banner popping up every time you log in as admin
- Fixed back-office initiative status change 'Use latest official updates' radio button not working
- Fixed broken copy in Initiative page right-hand widget

### Added

- Add tooltip explaining what the city will do when the voting threshold is reached for a successful initiative
- Added verification step to the signup flow
- New continuous flow from vote button clicked to vote casted for unauthenticated, unverified users (click vote button -> account creation -> verification -> optional/required custom signup fields -> programmatically cast vote -> successfully voted message appears)
- The rich text editor in the admin now supports buttons

### Changed

- Admin HQ: new and improved list of timezones

## 2020-03-05

### Fixed

- Signup step 2 can no longer be skipped when there are required fields
- Correct tooltip link for support article on invitations
- Correct error messages when not filling in start/end date of a phase

### Added

- Setting to disable downvoting in a phase/project, feature flagged
- When a non-logged in visitor tries to vote on an idea that requires verification, the verification modal automatically appears after registering

## 2020-02-24

### Fixed

- Initiative image not found errors
- Templates generator out of disk space

### Added

- Folders i1
  - When enabled, an admin can create, edit, delete folders and move projects into and out of folders
  - Folders show in the project lists and can be ordered within projects

### Changed

- Initiative explanatory texts show on mobile views
- Existing platforms have a moderator@citizenlab.co admin user with a strong password in LastPass
- In the admin section, projects are no longer presented by publication status (Folders i1)

## 2020-02-19

### Fixed

- Loading more comments on the user profile page works again
- Accessibility improvements
- Adding an image no longer pops up the file dialog twice
- Changed to dedicated IP in mailgun to improve general deliverability of emails

### Added

- Improvements to the PB UI to make sure users confirm their basket at the end
- Ideation configurability i1
  - The idea form can be customized, on a project level, to display custom description texts for every field
- People filling out a poll are now included in the 'participated in' smart group rules
- Make me admin section in Admin HQ

### Changed

- When a platform no longer is available at a url, the application redirects to the CitizenLab website
- New platforms automatically get a moderator@citizenlab.co admin user with a strong password in LastPass

## 2020-01-29

### Fixed

- Rich text editor no longer allows non-video iframe content
- Smart groups that refer to a deleted project now get cleaned up when deleting a project
- All cookie consent buttons are now reachable on IE11
- More accessibility fixes
- The organization name is no longer missing in the password reset email

### Added

- CSAM verification
  - Users can authenticate and verify using BeID or itsme
  - User properties controlled by a verification method are locked in the user profile
  - Base layer of support for other similar verification methods in the future
- The order of project templates can now be changed in Templates HQ

### Changed

- Project templates overview no longer shows the filters

## 2020-01-17

### Fixed

- Further accesibility improvements:
  - Screen reader improvement for translations
  - Some color contrast improvements

### Added

- A hidden topics manager available at https://myfavouriteplatform.citizenlab.co/admin/topics

## 2020-01-15

### Fixed

- In the admin, the project title is now always displayed when editing a project
- Further accesibility improvements:
  - Site map improvements (navigation, clearer for screen readers)
  - Improved colors in several places for users with sight disability
  - Improved HTML to better inform screen reader users
  - Added keyboard functionality of password recovery
  - Improved forms (easier to use for users with motoric disabilities, better and more consistent validation, tips and tricks on mobile initiative form)
  - Improvements for screen reader in different languages (language picker, comment translations)
  - Added title (visible in your tab) for user settings page
  - Improved screen reader experience for comment posting, deleting, upvoting and idea voting

### Added

- The email notification settings on the user profile are now grouped in categories
- Unsubscribing through an email link now works without having to sign in first

### Changed

- The idea manager now shows all ideas by default, instead of filtered by the current user as assignee

## 2020-01-07

### Added

- Go to idea manager when clicking 'idea assigned to you' notification
- 2th iteration of the new admin moderation feature:
  - Not viewed/Viewed filtering
  - The ability to select one or more items and mark them as viewed/not viewed
  - 'Belongs to' table column, which shows the context that a piece of content belongs to (e.g. the idea and project that a comment belongs to)
  - 'Read more' expand mechanism for longer pieces of content
  - Language selector for multilingual content
  - 'Go to' link that will open a new tab and navigate you to the idea/iniative/comment that was posted

### Changed

- Improve layout (and more specifically width) of idea/iniatiatve forms on mobile
- Separate checkboxes for privacy policy and cookie policy
- Make the emails opt-in at registration

### Fixed

- Fix for unreadable password reset error message on Firefox
- Fix for project granular permission radio buttons not working

## 2019-12-12

### Added

- Polls now support questions for which a user can check multiple options, with a configurable maximum
- It's now possible to make a poll anonymous, which hides the user from the response excel export
- New verification method `id_card_lookup`, which supports the generic flow of verifying a user using a predined list of ID card numbers.
  - The copy can be configured in Admin HQ
  - The id cards CSV can be uploaded through Admin HQ

## 2019-12-11

### Added

- Admin moderation iteration 1 (feature flagged, turned on for a selected number of test clients)
- New verification onboarding campaign

### Changed

- Improved timeline composer
- Wysiwyg accessibility improvement

### Fixed

- English notifications when you have French as your language

## 2019-12-06

### Fixed

- Accessibility improvements:
  - Polls
  - Idea/initiative filter boxes
- Uploading a file in admin project page now shows the loading spinner when in progress
- Fixed English copy in notifications when other language selected
- Fixed project copy in Admin HQ not being saved

## 2019-12-05

### Fixed

- Small popups (popovers) no longer go off-screen on smaller screens
- Tooltips are no longer occluded by the checkbox in the idea manager
- The info icon on the initiatives voting box has improved alignment
- Project templates now display when there's only `en` is configured as a tenant locale
- When changing the lifecycle stage of a tenant, the update is now sent right away to segment
- When users accept an inivitation and are in a group, the group count is correctly updated
- Dropdowns in the registration flow can again support empty values
- Accessibility:
  - Various color changes to improve color contrasts
  - Color warning when picking too low contrast
  - Improvements to radio buttons, checkboxes, links and buttons for keyboard accessibility
  - Default built-in pages for new tenants have a better hierarchy for screen readers
- User posted an idea/initiative notification for admins will be in the correct language

## 2019-11-25

### Changed

- Updated translations
- Area filter not shown when no areas are configured
- Overall accessibility improvements for screen readers
- Improved accessibility of the select component, radio button, image upload and tooltip

### Fixed

- When adding a vote that triggers the voting limit on a project/phase, the other idea cards now automatically get updated with disabled vote buttons
- Fix for mobile bottom menu not being clickable when idea page was opened
- Navigating directly between projects via the menu no longer results in faulty idea card collections
- Display toggle (map or list view) of idea and initiative cards works again

## 2019-11-19

### Added

- New ideation project/phase setting called 'Idea location', which enables or disabled the ability to add a location to an idea and show the ideas on a map

### Changed

- Improved accessibility of the image upload component
- COW tooltipy copy
- Sharing modal layout improvement

### Fixed

- Checkboxes have unique ids to correctly identify their corresponding label, which improves screen reader friendliness when you have multiple checkboxes on one page.
- Avatar layout is back to the previous, smaller version

## 2019-11-15

### Fixed

- Fix for 'Click on map to add an idea' functionality not working
- Fix for notifications not showing

## 2019-11-12

### Fixed

- An email with subject `hihi` is no longer sent to admins that had their invite accepted
- Whe clicking the delete button in the file uploader, the page no longer refreshes
- Project templates no longer show with empty copy when the language is missing
- The countdown timer on initiatives now shows the correct value for days
- The radio buttons in the cookie manager are clickable again
- Changing the host of a tenant no longer breaks images embedded in texts
- It's possible again to unassign an idea in the idea manager
- The popup for adding a video or link URL is no longer invisible or unusable in some situations
- Uploading files is no longer failing for various filetypes we want to support
- Keyboard accessibility for modals

### Added

- ID Verification iteration 1
  - Users can verify their account by entering their ID card numbers (currently Chile only)
  - Verification is feature flagged and off by default
  - Smart groups can include the criterium 'is verified'
  - Users are prompted to verify their account when taking an actions that requires verification
- Total population for a tenant can now be entered in Admin HQ
- It's now possible to configure the word used for areas towards citizens from the areas admin
- Improvements to accessibility:
  - Idea and initiative forms: clearer for screen readers, keyboard accessibility, and more accessible input fields
  - Nav bar: clearer for screen readers and improved keyboard navigation
  - Project navigation and phases: clearer for screen readers
  - Sign-in, password reset and recovery pages: labeling of the input fields, clearer for screen readers
  - Participatory budgeting: clearer for screen readers

### Changed

- The organization name is now the default author in an official update

## 2019-10-22

### Fixed

- The sharing title on the idea page is now vertically aligned
- Improvements to the 'bad gateway' message sometimes affecting social sharing
- The map and markers are again visible in the admin dashboard
- First round of accessibility fixes and improvements
  - Dynamics of certain interactions are picked up by screen readers (PB, voting, ...)
  - Overall clarity for screen readers has improved
  - Improvements to information structure: HTML structure, W3C errors, head element with correct titles
  - Keyboard accessibility has generally improved: sign-up problems, login links, PB assignment, ...

### Added

- Initiatives iteration 3
  - Automatic status changes on threshold reached or time expired
  - When updating the status, official feedback needs to be provided simultaneously
  - Users receive emails and notifications related to (their) initiative
  - Initiatives support images in their body text
- Project templates
  - Admins can now create projects starting from a template
  - Templates contain images, a description and a timeline and let admin filter them by tags
  - Admins can share template descriptions with a publically accessible link
- It's now possible to configure the banner overlay color from the customize settings
- A custom email campaign now contains a CTA button by default

### Changed

- Complete copy overhaul of all emails

## 2019-10-03

### Fixed

- PB phase now has a basket button in the project navbar
- The datepicker in the timeline admin now works in IE11

### Changed

- For fragments (small pieces of UI that can be overridden per tenant) to work, they need to be enabled individually in admin HQ.

## 2019-09-25

### Fixed

- It's again possible to change a ideation/PB phase to something else when it contains no ideas
- Older browsers no longer crash when scrolling through comments (intersection observer error)
- Pagination controls are now correctly shown when there's multiple pages of users in the users manager
- The user count of groups in the users manager no longer includes invitees and matches the data shown
- Transition of timeline phases now happen at midnight, properly respecting the tenant timezone
- When looking at the map of an idea or initiative, the map marker is visible again
- The initiatives overview pages now uses the correct header and text colors
- The vote control on an initiative is no longer invisible on a tablet screen size
- The idea page in a budgeting context now shows the idea's budget
- The assign button on an idea card in a budgeting context behaves as expected when not logged in
- Project copy in Admin HQ that includes comments no longer fails
- Changing granular permissions by project moderator no longer fails

### Added

- Polling is now supported as a new participation method in a continuous project or a phase
  - A poll consists of multiple question with predefined answers
  - Users can only submit a poll once
  - Taking a poll can be restricted to certain groups, using granular permissions
  - The poll results can be exported to excel from the project settings
- It's now possible to disable Google Analytics, Google Tag Manager, Facebook Pixel and AdWords for specific tenants through Admin HQ

### Changed

- Large amount of copy improvements throughout to improve consistency and experience
- The ideas overview page is no longer enabled by default for new tenants
- The built-in 'Open idea project' can now be deleted in the project admin

## 2019-08-30

### Fixed

- The map preview box no longer overflows on mobile devices
- You're now correctly directed back to the idea/initiatives page after signing in/up through commenting

### Changed

- The height of the rich text editor is now limited to your screen height, to limit the scrolling when applying styles

## 2019-08-29

### Fixed

- Uploaded animated gifs are no longer displayed with weird artifacts
- Features that depend on NLP are less likely to be missing some parts of the data

### Added

- Citizen initiatives
  - Citizens can post view and post initiatives
  - Admins can manage initiatives, similar to how they manage ideas
  - Current limitation to be aware of, coming very soon:
    - No emails and notifications related to initiatives yet
    - No automated status changes when an initiative reaches enough votes or expires yet

## 2019-08-09

### Fixed

- Fixed a bug that sometimes prevented voting on comments
- When editing a comment, a mention in the comment no longer shows up as html
- In the dashboard, the domicile value 'outside' is now properly translated
- Some fixes were made to improve loading of the dashboard map with data edge cases
- Deleting a phase now still works when users that reveived notifications about the phase have deleted their account
- New releases should no longer require a hard refresh, avoiding landing page crashing issues we had

### Added

- File input on the idea form now works on mobile, if the device supports it

## 2019-07-26

### Fixed

- The project moderator email and notification now link to the admin idea manager instead of citizen side
- The widget no longer shows the `Multiloc`, but the real idea titles for some platforms

### Added

- Speed improvements to data requests to the backend throughout the whole paltform
- Changing the participation method from ideation to information/survey when there are ideas present is now prevented by the UI
- It's now possible to manually reorder archived projects
- There's new in-platform notifications for a status change on an idea you commented or voted on

## 2019-07-18

### Fixed

- It's no longer possible to change the participation method to information or survey if a phase/project already contains ideas
- The 'Share your idea modal' is now properly centered
- It's no longer possible to send out a manual email campaign when the author is not properly defined
- Invite emails are being sent out again
- Imported ideas no longer cause incomplete pages of idea cards
- Invited users who did not accept yet no longer receive any automated digest emails

## 2019-07-08

### Fixed

- When changing images like the project header, it's no longer needed to refresh to see the result
- The comments now display with a shorter date format to work better on smaller screens
- The code snippet from the widget will now work in some website that are strict on valid html
- The number of days in the assignee digest email is no longer 'null'
- The project preview description input is displayed again in the projects admin
- The idea status is no longer hidden when no vote buttons are displayed on the idea page
- Duplicate idea cards no longer appear when loading new pages

### Added

- Performance optimizations on the initial loading of the platform
- Performance optimizations on loading new pages of ideas and projects
- Newly uploaded images are automatically optimized to be smaller in filesize and load faster
- The 'Add an idea' button is now shown in every tab of the projects admin
- It's now possible to add videos to the idea body text
- E-mails are no longer sent out through Vero, but are using the internal cl2-emails server

### Changed

- The automated emails in the admin no longer show the time schedule, to work around the broken translations
- The rights for voting on comments now follow the same rights than commenting itself, instead of following the rights for idea voting
- On smaller desktop screens, 3 columns of idea cards are now shown instead of 2
- When adding an idea from the map, the idea will now be positioned on the exact location that was clicked instead of to the nearest detectable address
- Using the project copy tool in admin HQ is more tolerant about making copies of inconsistent source projects

## 2019-06-19

### Fixed

- Show 3-column instead of 2-column layout for ideas overview page on smaller desktop screens
- Don't hide status label on idea page when voting buttons are not shown

### Changed

- Small improvement in loading speed

## 2019-06-17

## Fixed

- The column titles in comments excel export are aligned with the content
- There's now enough space between voting anc translate links under a comment
- Vote button on an idea no longer stays active when a vote on that idea causes the voting treshold of the project to be reached

## Added

- The admin part of the new citizen initiatives is available (set initiatives feature on `allowed`)
  - Cities can configure how they plan to use initiatives
- A preview of how initiatives will look like city side is available, not yet ready for prime time (set initiatives feature on `allowed` and `enabled`)
- The ideas overview page has a new filtering sidebar, which will be used for other idea and initiative listings in the future
  - On idea status
  - On topic
  - Search
- Comments now load automatically while scrolling down, so the first comments appear faster

## 2019-06-05

### Fixed

- Fix an issue that when showing some ideas in an idea card would make the application crash

## 2019-05-21

### Fixed

- The idea page does no longer retain its previous scroll position when closing and reopening it
- The Similar Ideas box no longer has a problem with long idea titles not fitting inside of the box
- The Similar Ideas box content did not update when directly navigating from one idea page to the next
- The 'What were you looking for?' modal no longer gives an error when trying to open it

### Changed

- You now get redirected to the previously visited page instead of the landing page after you've completed the signup process

## 2019-05-20

### Fixed

- Closing the notification menu after scrolling no longer results in a navbar error
- When accessing the idea manager as a moderator, the assignee filter defaults to 'assigned to me'
- The idea and comment counts on the profile page now update as expected
- It's now possible to use a dropdown input in the 2nd registration step with a screen reader
- An invited user can no longer request a password reset, thereby becoming an inconsistent user that resulted in lots of problems

### Added

- Restyle of the idea page
  - Cleaner new style
  - Opening an idea no longer appears to be a modal
  - Properly styled similar ideas section
  - Showing comment count and avatars of contributors

### Changed

- When clicking the edit button in the idea manager, the edit form now opens in the sidemodal

## 2019-05-15

### Fixed

- Opening the projects dropdown no longer shows all menu items hovered when opened
- Users that can't contribute (post/comment/vote/survey) no longer get an email when a phase starts
- When a project has an ideation and a PB phase, the voting buttons are now shown during the ideation phase
- The admin navigation menu for moderators is now consistent with that for admins
- Moderators that try to access pages only accessible for admins, now get redirected to the dashboard
- The details tab in clustering doesn't cause the info panel to freeze anymore
- When writing an official update, the sbumit button now only becomes active when submission is possible
- The 'no options' copy in a dropdown without anything inside is now correctly translated
- Making a field empty in Admin HQ now correctly saves the empty value
- The active users graph no longer includes users that received an email as being active
- The translation button in an idea is no longer shown when there's only one platform language
- After changing granular permission, a refresh is no longer needed to see the results on ideas
- The sideview in the idea manager now shows the status dropdown in the correct language
- The layout of the sideview in the idea manager is now corrected
- A digest email to idea assignees is no longer sent out when no ideas are assigned to the admin/moderator
- Signing in with VUB Net ID works again
- Loading the insights map can no longer be infinite, it will now show an error message when the request fails

### Added

- The profile page of a user now also shows the comments by that user
- Users can now delete their own profile from their edit profile page
- Similar ideas, clustering and location detection now work in Spanish, German, Danish and Norwegian
- Facebooks bot coming from `tfbnw.net` are now blocked from signing up
- Moderators now also have a global idea manager, showing all the ideas from the projects they're moderating
- Loading the insights map, which can be slow, now shows a loading indicator

### Changed

- Voting buttons are no longer shown when voting is not enabled
- Improved and more granular copy text for several voting and commenting disabled messages

## 2019-04-30

### Fixed

- Time remaning on project card is no longer Capitalized
- Non-admin users no longer get pushed to intercom
- Improvements to the idea manager for IE11
- When filtering on a project in the idea manager, the selected project is highlighted again
- @citizenlab.cl admins can now also access churned platforms
- The user count in the user manager now includes migrated cl1 users
- Sending invitations will no longer fail on duplicate mixed-case email addresses

### Added

- Ideas can now be assigned to moderators and admins in the idea manager
  - Added filter on assignee, set by default to 'assigned to me'
  - Added filter to only show ideas that need feedback
  - When clicking an idea, it now opens in and can be partially edited from a half screen modal
  - Admins and moderators get a weekly digest email with their ideas that need feedback
- Completely new comments UI with support for comment upvotes
  - Comments are visually clearly grouped per parent comment
  - Sub-comments use @mentions to target which other subcomment they reply to
  - Comments can be sorted by time or by votes
- Ideas can now be sorted randomly, which is the new default
- New smart group rule for users that contributed to a specific topic
- New smart group rule for users that contributed to ideas with a specific status
- Clear error message when an invitee does a normal sign up

### Changed

- The idea grid no longer shows a 'post an idea' button when there are no ideas yet

## 2019-04-24

### Fixed

- Project cards now show correct time remaining until midnight

## 2019-04-23

### Fixed

- Closing the notification menu does not cause an error anymore
- The unread notifications count is now displayed correctly on IE11
- Clicking on an invite link will now show an immediate error if the invite is no longer valid

### Changed

- The admin guide is now under the Get Started link and the dashboards is the admin index
- The project cards give feedback CTA was removed
- An idea can now be deleted on the idea page
- The default border radius throughout the platform now is 3px instead of 5px
- The areas filter on the project cards is only shown when there is more than one area

## 2019-04-16

### Fixed

- The comment count of a project remains correct when moving an idea to a different project
- Fixed an issue when copying projects (through the admin HQ) to tenants with conflicting locales
- Only count people who posted/voted/commented/... as participants (this is perceived as a fix in the dashboards)
- Invites are still sent out when some emails correspond to existing users/invitees
- Phase started/upcoming notifications are only sent out for published projects

### Added

- Posting text with a URL will turn the URL part into a link
- Added smart group rules for topic and idea status participants

### Changed

- New configuration for which email campaigns are enabled by default
- Changed project image medium size to 575x575

## 2019-04-02

### Fixed

- The new idea button now shows the tooltip on focus
- The gender graph in clustering is now translated
- Tooltips on the right of the screen no longer fall off
- Text in tooltips no longer overflows the tooltip borders
- When there are no ideas, the 'post an idea' button is no longer shown on a user profile or the ideas overview page
- The project card no longer displays a line on the bottom when there is no meta information available
- Downloading the survey results now consistently triggers a browser download
- The bottom of the left sidebar of the idea manager can now be reached when there are a lot of projects
- The time control in the admin dashboard is now translated
- Various fixes to improve resilience of project copy tool

### Added

- The ideas overview page now has a project filter
- The various pages now support the `$|orgName|` variable, which is replaced by the organization name of the tenant
- Non-CitizenLab admins can no longer access the admin when the lifecycle stage is set to churned
- A new style variable controls the header opacity when signed in
- New email as a reminder to an invitee after 3 days
- New email when a project phase will start in a week
- New email when a new project phase has started
- The ideas link in the navbar is now feature flagged as `ideas_overview`

### Changed

- When filtering projects by multiple areas, all projects that have one of the areas or no area are now shown
- The user search box for adding a moderator now shows a better placeholder text, explaining the goal

## 2019-03-20

### Fixed

- Fixed mobile layout issues with cookie policy, idea image and idea title for small screens (IPhone 5S)
- Posting an idea in a timeline that hasn't started yet (as an admin) now puts the idea in the first phase
- Notifications menu renders properly in IE11
- The CTA on project cards is no longer shown for archived and finished projects
- Invited users that sign up with another authentication provider now automatically redeem their invitation
- When the tenant only has one locale, no language switcher is shown in the official feedback form

### Added

- Capabilities have been added to apply custom styling to the platform header
  - Styling can be changed through a new style tab in admin HQ
  - It's also possible to configure a different platform-wide font
  - Styling changes should only be done by a designer or front-end developer, as there are a lot of things that could go wrong
- The initial loading speed of the platform has increased noticably due to no longer loading things that are not immediately needed right away.
- Tenant templates are now automatically updated from the `.template` platforms every night
- The project copy tool in admin HQ now supports time shifting and automatically tries to solve language conflicts in the data
- New notifications and emails for upcoming (1 week before) and starting phases

### Changed

- Archived ieas are no longer displayed on the general ideas page
- The time remaining on project cards is no longer shown on 2 lines if there's enough space
- New platforms will show the 'manual project sorting' toggle by default
- Some changes were made to modals throughout to make them more consistent and responsiveness
- New ideas now have a minimal character limit of 10 for the title and 30 for the body
- User pages have a more elaborate meta title and description for SEO purposes

## 2019-03-11

### Fixed

- Notifications layout on IE11
- Errors due to loading the page during a deployment

## 2019-03-11

### Fixed

- Similar ideas is now fast enough to enable in production
- NLP insights will no longer keep on loading when creating a new clusgtering graph
- The comment count on project cards now correctly updates on deleted comments
- Various spacing issues with the new landing page on mobile are fixed
- When logging out, the avatars on the project card no longer disappear
- The widget no longer cuts off the title when it's too long
- In admin > settings > pages, all inputs are now correctly displayed using the rich text editor
- The notifications are no longer indented inconsistently
- Exporting typeform survey results now also work when the survey embed url contains `?source=xxxxx`
- When there's a dropdown with a lot of options during signup, these options are no longer unreachable when scrolling down
- The cookie policy no longer displays overlapping text on mobile
- The `isSuperAdmin`, `isProjectModerator` and `highestRole` user properties are now always named using camelCasing

### Added

- Official feedback
  - Admins and moderators can react to ideas with official feedback from the idea page
  - Users contributing to the idea receive a notification and email
  - Feedback can be posted using a free text name
  - Feedback can be updated later on
  - Admin and moderators can no longer write top-level comments
  - Comments by admins or moderators carry an `Official` badge
- When giving product feedback from the footer, a message and email can be provided for negative feedback
- CTA on project card now takes granular permissions into account
- CTA on project card is now also shown on mobile
- Projects for which the final phase has finished are marked as finished on their project card
- Projects on the landing page and all projects page can now be filtered on area through the URL

### Changed

- The avatars on a project card now include all users that posted, voted or commented
- Commenting is no longer possible on ideas not in the active phase

## 2019-03-03

### Fixed

- Manually sorting projects in the admin works as expected

### Added

- Support for Spanish
- The copy of 'x is currently working on' can be customized in admin HQ
- Extra caching layer in cl2-nlp speeds up similar ideas and creating clusters

## 2019-02-28

### Fixed

- In the dashboard, the labels on the users by gender donut chart are no longer cut off
- Adding file attachments with multiple consecutive spaces in the filename no longer fails
- Project copy in admin HQ no longer fails when users have mismatching locales with the new platform

### Added

- New landing page redesign
  - Project cards have a new layout and show the time remaining, a CTA and a metric related to the type of phase
  - The bottom of the landing page displays a new custom info text, configurable in the admin settings
  - New smarter project sorting algorithm, which can be changed to manual ordering in the projects admin
  - Ideas are no longer shown on the landing page
  - The `Show all projects` link is only shown when there are more than 10 projects
- New attributes are added to segment, available in all downstream tools:
  - `isSuperAdmin`: Set to true when the user is an admin with a citizenlab email
  - `isProjectModerator`
  - `highestRole`: Either `super_admin`, `admin`, `project_moderator` or `user`

### Changed

- Intercom now only receives users that are admin or project moderator (excluding citizenlab users)

## 2019-02-20

### Fixed

- User digest email events are sent out again
- The user statistics on the admin dashboard are back to the correct values
- Creating a new project page as an admin does not result in a blank page anymore
- Improved saving behaviour when saving images in a phase's description
- When logged in and visiting a url containing another locale than the one you previously picked, your locale choice is no longer overwritten

### Added

- Project copy feature (in admin HQ) now also supports copying ideas (including comments and votes) and allows you to specify a new slug for the project URL
- Unlogged users locale preference is saved in their browser

## 2019-02-14

### Fixed

- Project/new is no longer a blank page

## 2019-02-13

### Fixed

- Texts written with the rich text editor are shown more consistently in and outside of the editor
- Opening a dropdown of the smart group conditions form now scrolls down the modal
- When changing the sorting method in the ideas overview, the pagination now resets as expected
- Google login no longer uses the deprecated Google+ authentication API

### Added

- Typeform survey for typeform can now be downloaded as xlsx from a tab in the project settings
  - The Segment user token needs to be filled out in Admin HQ
  - New survey responses generate an event in segment
- Survey providers can be feature flagged individually
- New \*.template.citizenlab.co platforms now serve as definitions of the tenant template
- The registration fields overview in admin now shows a badge when fields are required

### Changed

- Surveymonkey is now feature-flagged off by default for new platforms

## 2019-01-30

### Fixed

- Long topic names no longer overlap in the admin dashboards
- Video no longer pops out of the phase description text
- Added event tracking for widget code copy and changing notification settings
- Saving admin settings no longer fails because of a mismatch between platform and user languages
- The password reset message now renders correctly on IE11
- It's easier to delete a selected image in the rich text editor
- The copy in the modal to create a new group now renders correctly in IE11
- Texts used in the the dashboard insights are no longer only shown in English
- Tracking of the 'Did you find what you're looking for?' footer not works correctly

### Added

- Tooltips have been added throughout the whole admin interface
- A new homepage custom text section can be configured in the admin settings, it will appear on the landing page in a future release
- New experimental notifications have been added that notify admins/moderators on every single idea and comment
- New tenant properties are being logged to Google Analytics

## 2019-01-19

### Fixed

- Registration fields of the type 'multiple select' can again be set in the 2nd step of the signup flow
- Creating invitations through an excel file no longer fails when there are multiple users with the same first and last name

## 2019-01-18

### Fixed

- Overflowing text in project header
- Fixed color overlay full opaque for non-updated tenant settings
- Fixed avatar layout in IE11
- Fixed idea page scrolling not working in some cases on iPad
- Pressing the enter key inside of a project settings page will no longer trigger a dialog to delet the project

### Changed

- Reduced the size of the avatars on the landing page header and footer
- Made 'alt' text inside avatar invisible
- Better cross-browser scaling of the background image of the header that's being shown to signed-in users
- Added more spacing underneath Survey, as not to overlap the new feedback buttons
- Increased width of author header inside of a comment to better accomodate long names
- Adjusted avatar hover effect to be inline with design spec￼

## 2019-01-17

### Added

- `header_overlay_opacity` in admin HQ allows to configure how transparent header color is when not signed in
- `custom_onboarding_fallback_message` in admin HQ allows to override the message shown in the header when signed in

## 2019-01-16

### Fixed

- The clustering prototype no longer shows labels behind other content
- Removing a project header image is again possible
- New active platforms get properly submitted to google search console again
- Scrolling issues with an iPad on the idea modal have been resolved
- Signing up through Google is working again
- The line underneath active elements in the project navbar now has the correct length
- A long location does no longer break the lay-out of an event card
- The dashboards are visible again by project moderators
- The admin toggle in the users manager is working again

### Added

- When logged in, a user gets to see a dynamic call to action, asking to
  - Complete their profile
  - Display a custom message configurable through admin HQ
  - Display the default fallback engagement motivator
- The landing page header now shows user avatars
- It's now possible to post an idea from the admin idea manager
- The footer now shows a feedback element for citizens
- A new 'map' dashboard now shows the ideas on their locations detected from the text using NLP
- The clustering prototype now shows the detected keywords when clustering is used

### Changed

- The navbar and landing page have a completely refreshed design
  - The font has changed all over the platform
  - 3 different colors (main, secondary, text) are configurable in Admin HQ
- The clustering prototype has been moved to its own dashboard tab
- Project cards for continuous projects now link to the information page instead of ideas

## 2018-12-26

### Fixed

- The rich text editor now formats more content the same way as they will be shown in the platform

### Added

- Admin onboarding guide
  - Shown as the first page in the admin, guiding users on steps to take
- The idea page now shows similar ideas, based on NLP
  - Feature flagged as `similar_ideas`, turned off by default
  - Experimental, intended to evaluate NLP similarity performance
- A user is now automatically signed out from FranceConnect when signing out of the platform

### Changed

- When a user signs in using FranceConnect, names and some signup fields can no longer be changed manually
- The FranceConnect button now has the official size and dimensions and no T&C
- SEO improvements to the "Powered by CitizenLab" logo

## 2018-12-13

### Fixed

- User digest email campaigns is sent out again
- IE11 UI fixes:
  - Project card text overflow bug
  - Project header text wrapping/centering bug
  - Timeline header broken layout bug
  - Dropdown not correctly positioned bug
- Creating new tenants and changing the host of existing tenants makes automatic DNS changes again

### Added

- SEO improvements: project pages and info pages are now included in sitemap
- Surveys now have Google Forms support

## 2018-12-11-2

### Fixed

- A required registration field of type number no longer blocks users on step 2 of the registration flow

## 2018-12-11

### Fixed

- Loading an idea page with a deleted comment no longer results in an error being shown
- Assigning a first bedget to a PB project as a new user no longer shows an infinite spinner
- Various dropdowns, most famously users group selection dropdown, no longer overlap menu items

## 2018-12-07

### Fixed

- It's again possible to write a comment to a comment on mobile
- When logged in and trying to log in again, the user is now redirected to the homepage
- A deleted user no longer generates a link going nowhere in the comments
- The dropdown menu for granular permissions no longer disappears behind the user search field
- After deleting an idea, the edit and delete buttons are no longer shown in the idea manager
- Long event title no longer pass out of the event box
- Notifications from a user that got deleted now show 'deleted user' instead of nothing

### Added

- Machine translations on the idea page
  - The idea body and every comment not in the user's language shows a button to translate
  - Feature flagged as `machine_translations`
  - Works for all languages
- Show the currency in the amount field for participatory budgeting in the admin
- Built-in registration fields can now be made required in the admin
- FranceConnect now shows a "What is FranceConnect?" link under the button

### Changed

- The picks column in the idea manager no longer shows a euro icon

## 2018-11-28

### Fixed

- IE11 graphical fixes in text editor, status badges and file drag&drop area fixed
- The idea tab is visible again within the admin of a continuous PB project
- The checkbox within 3rd party login buttons is now clickable in Firefox

## 2018-11-27

### Fixed

- When all registration fields are disabled, signing up through invite no longer blocks on the first step
- A moderator that has not yet accepted their invitation, is no longer shown as 'null null' in the moderators list
- Adding an idea by clicking on the map is possible again

### Changed

- When there are no events in a project, the events title is no longer shown
- The logo for Azure AD login (VUB Net ID) is shown as a larger image
- When logging in through a 3rd party login provider, the user needs to confirm that they've already accepted the terms and conditions

## 2018-11-22

### Fixed

- In the clustering prototype, comparing clusters using the CTRL key now also works on Mac
- Widget HTML code can now be copied again
- Long consequent lines of text now get broken up in multiple lines on the idea page
- Admin pages are no longer accessible for normal users
- Reduced problems with edge cases for uploading images and attachments

### Added

- Participatory budgeting (PB)
  - A new participation method in continuous and timeline projects
  - Admins and moderators can set budget on ideas and a maximum budget on the PB phase
  - Citizens can fill their basket with ideas, until they hit the limit
  - Citizens can submit their basket when they're done
  - Admins and moderators can process the results through the idea manager and excel export
- Advanced dashboards: iteration 1
  - The summary tab shows statistics on idea/comment/vote and registration activities
  - The users tab shows information on user demographics and a leaderboard
  - The time filter can be controller with the precision of a day
  - Project, group and topic filters are available when applicable
  - Project moderators can access the summary tabs with enforced project filter
- Social sharing through the modal is now separately trackable from sharing through the idea page
- The ideas excel export now contains the idea status
- A new smart group rule allows for filtering on project moderators and normal users

### Changed

- Project navigation is now shown in new navigation bar on top
- The content of the 'Open idea project' for new tenants has changed
- After posting an idea, the user is redirected towards the idea page of the new idea, instead of the landing page

## 2018-11-07

### Fixed

- The widget HTML snippet can be copied again

## 2018-11-05

### Fixed

- Clicking Terms & Conditions links during sign up now opens in a new tab

### Added

- Azure Active Directory login support, used for VUB Net ID

## 2018-10-25

### Fixed

- Resizing and alignment of images and video in the editor now works as expected
- Language selector is now updating the saved locale of a signed in user
- When clicking "view project" in the project admin in a new tab, the projects loads as expected
- The navbar user menu is now keyboard accessible
- Radio buttons in forms are now keyboard accessible
- The link to the terms and conditions from social sign in buttons is fixed
- In admin > settings > pages, the editors now have labels that show the language they're in
- Emails are no longer case sensitive, resolving recurring password reset issues
- The widget now renders properly in IE11
- Videos are no longer possible in the invitation editor

### Added

- Cookie consent manager
  - A cookie consent footer is shown when the user has not yet accepted cookies
  - The user can choose to accept all cookies, or open the manager and approve only some use cases
  - The consent settings are automatically derived from Segment
  - When the user starts using the platform, they silently accept cookies
- A new cookie policy page is easier to understand and can no longer be customized through the admin
- Granular permissions
  - In the project permissions, an admin or project moderator can choose which citizens can take which actions (posting/voting/comments/taking survey)
  - Feature flagged as 'granular_permissions', turned off by default
- Ideas excel export now contains links to the ideas
- Ideas and comments can now be exported from within a project, also by project moderators
- Ideas and comments can now be exported for a selection of ideas
- When signing up, a user gets to see which signup fields are optional

### Changed

- Published projects are now shown first in the admin projects overview
- It's now more clear that the brand color can not be changed through the initial input box
- All "Add <something>" buttons in the admin have moved to the top, for consistency
- The widget no longer shows the vote count when there are no votes
- When a project contains no ideas, the project card no longer shows "no ideas yet"

## 2018-10-09

### Fixed

- UTM tags are again present on social sharing
- Start an idea button is no longer shown in the navbar on mobile
- Exceptionally slow initial loading has been fixed
- Sharing on facebook is again able to (quite) consistently scrape the images
- When using the project copy tool in Admin HQ, attachments are now copied over as well

### Added

- Email engine in the admin (feature flagged)
  - Direct emails can be sent to specific groups by admins and moderators
  - Delivered/Opened/Clicked statistics can be seen for every campaign
  - An overview of all automated emails is shown and some can be disabled for the whole platform

## 2018-09-26

### Fixed

- Error messages are no longer cut off when they are longer than the red box
- The timeline dropdown on mobile shows the correct phase names again
- Adding an idea by clicking on the map works again
- Filip peeters is no longer sending out spam reports
- Reordering projects on the projects admin no longer behaves unexpectedly
- Fixes to the idea manager
  - Tabs on the left no longer overlap the idea table
  - Idea status tooltips no longer have an arrow that points too much to the right
  - When the screen in not wide enough, the preview panel on the right is no longer shown
  - Changing an idea status through the idea manager is possible again

### Added

- Social sharing modal is now shown after posting an idea
  - Feature flagged as `ideaflow_social_sharing`
  - Offers sharing buttons for facebook, twitter and email
- File attachments can now be added to
  - Ideas, shown on the idea page. Also works for citizens.
  - Projects, shown in the information page, for admins and moderators
  - Phases, shown under the phase description under the timeline, for admins and moderators
  - Events, shown under the event description, for admins and moderators
  - Pages, shown under the text, for admins
- Some limited rich text options can now be used in email invitation texts

### Changed

- The admin projects page now shows 3 seperate sections for published, draft and archived
- When there are no voting buttons, comment icon and count are now also aligned to the right
- It's now possible to remove your avatar

## 2018-09-07

### Fixed

- Submit idea button is now aligned with idea form
- An error caused by social sign in on French platforms not longer has an English error message
- Checkboxes are now keyboard navigable
- Projects that currently don't accept ideas can no longer be selected when posting an idea
- Deleting an idea no longer results in a blank page
- Deleting a comment no longer results in a blank page
- When sign in fails, the error message no longer says the user doesn't exist
- `null` is no longer shown as a lastname for migrated cl1 users without last name
- Clicking on the table headers in the idea managers again swaps the sorting order as expected
- Typeform Survey now is properly usable on mobile

### Added

- Email notification control
  - Every user can opt-out from all recurring types of e-mails sent out by the platform by editing their profile
  - Emails can be fully disabled per type and per tenant (through S&S ticket)
- An widget that shows platform ideas can now be embedded on external sites
  - The style and content of the widget can be configured through admin > settings > widgets
  - Widget functionality is feature flagged as "widgets", on by default

### Changed

- Initial loading speed of the platform has drastically improved, particulary noticable on mobile
- New tenants have custom signup fields and survey feature enabled by default

## 2018-08-20

### Fixed

- The idea sidepane on the map correctly displays HTML again
- Editing your own comment no longer turns the screen blank
- Page tracking to segment no longer tracks the previous page instead of the current one
- Some browsers no longer break because of missing internationalization support
- The options of a custom field are now shown in the correct order

### Added

- A major overhaul of all citizen-facing pages to have significantly better accessibility (almost WCAG2 Level A compliant)
  - Keyboard navigation supported everywhere
  - Forms and images will work better with screen readers
  - Color constrasts have been increased throughout
  - A warning is shown when the color in admin settings is too low on constrast
  - And a lot of very small changes to increase WCAG2 compliance
- Archived projects are visible by citizens
  - Citizens can filter to see all, active or archived projects
  - Projects and project cards show a badge indicating a project is archived
  - In the admin, active and archived projects are shown separately
- A favicon can now be configured at the hidden location `/admin/favicon`
  - On android in Chrome, the platform can be added to the Android homescreen and will use the favicon as an icon
- Visitors coming through Onze Stad App now are trackable in analytics

### Changed

- All dropdown menus now have the same style
- The style of all form select fields has changed
- Page tracking to segment no longer includes the url as the `name` property (salesmachine)
- Font sizes throughout the citizen-facing side are more consistent

## 2018-08-03

### Fixed

- The landingpage header layout is no longer broken on mobile devices
- Yet another bug related to the landingpage not correctly redirecting the user to the correct locale
- The Page not found page was not found when a page was not found

### Added

- The 'Create an account' call to action button on the landing page now gets tracked

## 2018-08-02

### Fixed

- The browser no longer goes blank when editing a comment
- Redirect to the correct locale in the URL no longer goes incorrectly to `en`

## 2018-07-31

### Fixed

- The locale in the URL no longer gets added twice in certain conditions
- Various fixes to the rich text editor
  - The controls are now translated
  - Line breaks in the editor and the resulting page are now consistent
  - The editor no longer breaks form keyboard accessibility
  - The images can no longer have inconsistent widht/height ratio wich used to happen in some cases
  - The toolbar buttons have a label for accessibility
- A new tenant created in French no longer contains some untranslated content
- The tenant lifecycle stage is now properly included in `group()` calls to segment
- Comment body and various dynamic titles are secured against XSS attacks

### Added

- Ideas published on CitizenLab can now also be pushed to Onze Stad App news stream
- The rich text editor
  - Now support copy/paste of images
- Event descriptions now also support rich text
- When not signed in, the header shows a CTA to create an account
- A new smart group rule allows you to specify members than have participated (vote, comment, idea) in a certain project
- The admin now shows a "Get started" link to the knowledge base on the bottom left
- The Dutch platforms show a "fake door" to Agenda Setting in the admin navigation

### Changed

- The idea card now shows name and date on 2 lines
- The navbar now shows the user name next to the avatar
- The user menu now shows "My ideas" instead of "Profile page"

## 2018-07-12

### Fixed

- New text editor fixes various bugs present in old editor:
  - Typing idea texts on Android phones now works as expected
  - Adding a link to a text field now opens the link in a new window
  - Resizing images now works as expected
  - When saving, the editor no longer causes extra whitespace to appear
- A (too) long list of IE11 fixes: The platform is now fully usable on IE11
- The group count in the smart groups now always shows the correct number
- The admin dashboard is no longer too wide on smaller screens
- The home button on mobile is no longer always active
- Fix for page crash when trying to navigate away from 2nd signup step when one or more required fields are present

### Added

- The language is now shown in the URL at all times (e.g. `/en/ideas`)
- The new text editor enables following extras:
  - It's now possible to upload images through the text editor
  - It's now possible to add youtube videos through the text editor
- `recruiter` has been added to the UTM campaign parameters

### Know issues

- The controls of the text editor are not yet translated
- Posting images through a URL in the text editor is no longer possible
- Images that have been resized by IE11 in the text editor, can subsequently no longer be resized by other browsers

## 2018-06-29

### Fixed

- Facebook now correctly shows the idea image on the very first share
- Signing up with a google account that has no avatar configured now works again
- Listing the projects and ideas for projects that have more than 1 group linked to them now works again

### Added

- Voting Insights [beta]: Get inisghts into who's voting for which content
  - Feature flagged as 'clustering', disabled by default
  - Admin dashboard shows a link to the prototype
- Social sharing buttons on the project info page
- Usage of `utm_` parameters on social sharing to track sharing performance
- Various improvements to meta tags throughout the platform
  - Page title shows the unread notification count
  - More descriptive page titles on home/projects/ideas
  - Engaging generic default texts when no meta title/description are provided
  - Search engines now understand what language and region the platform is targeting
- Optimized idea image size for facebook sharing
- Sharing button for facebook messenger on mobile
- When you receive admin rights, a notification is shown
- `tenantLifecycleStage` property is now present in all tracked events to segment

### Changed

- Meta tags can't be changed through the admin panel anymore
- Social sharing buttons changed aspect to be more visible

## 2018-06-20

### Fixed

- Visual fixes for IE11 (more to come)
  - The text on the homepage doesn't fall outside the text box anymore
  - The buttons on the project page are now in the right place
  - In the projects pages, the footer is no longer behaving like a header
- When trying to add a timeline phase that overlaps with another phase, a more descriptive error is shown
- larsseit font is now always being loaded

### Added

- Smart groups allow admins to automatically and continuously make users part of groups based on conditions
- New user manager allows
  - Navigating through users by group
  - Moving, adding and removing users from/to (manual) groups
  - Editing the group details from within the user manager
  - Creating groups from within the user manager
  - Exporting users to excel by group or by selection
- Custom registration fields now support the new type "number"
- The city website url can now be specified in admin settings, which is used as a link in the footer logo

### Changed

- The checkbox copy at signup has changed and now links to both privacy policy and terms and conditions
- Improved styling of usermenu dropdown (the menu that opens when you click on the avatar in the navigation bar)

### Removed

- The groups page is no longer a separate page, but the functionality is part of the user manager

## 2018-06-11

### Fixed

- Notifications that indicate a status change now show the correct status name
- The admin pages editors support changing content and creating new pages again
- When searching in the invites, filters still work as expected
- The font has changed again to larsseit

### Added

- Accessibility improvements:
  - All images have an 'alt' attributes
  - The whole navbar is now usable with a keyboard
  - Modals can be closed with the escape key
  - The contrast of labels on white backgrounds has increased
- New ideas will now immediately be scraped by facebook
- When inviting a user, you can now pick projects for which the user becomes a moderator

### Changed

- The language switcher is now shown on the top right in the navbar

## 2018-05-27

### Fixed

- Sitemap now has the correct date format
- Empty invitation rows are no longer created when the given excel file contains empty rows
- Hitting enter while editing a project no longer triggers the delete button
- Registration fields on signup and profile editing are now always shown in the correct language
- The dropdown menu for idea sorting no longer gets cut off by the edge of the screen on small screens
- Saving a phase or continuous project no longer fails when participation method is not ideation

### Added

- Language selection now also has a regional component (e.g. Dutch (Belgium) instead of Dutch)
- Added noindex tag on pages that should be shown in Google
- A new 'user created' event is now being tracked from the frontend side
- It's now possible to use HTML in the field description of custom fields (no editor, only for internal usage)

## 2018-05-16

### Fixed

- Phases are now correctly active during the day specified in their end date
- On the new idea page, the continue button is now shown at all resolutions
- On the idea list the order-by dropdown is now correctly displayed at all resolutions.

### Added

- Project moderators can be specified in project permissions, giving them admin and moderation capabilities within that project only
  - Moderators can access all admin settings of their projects
  - Moderators can see they are moderating certain projects through icons
  - Moderators can edit/delete ideas and delete comments in their projects
- A correct meta description tag for SEO is now rendered
- The platforms now render sitemaps at sitemap.xml
- It is now possible to define the default view (map/cards) for every phase individually
- The tenant can now be configured with an extra `lifecycle_stage` property, visible in Admin HQ.
- Downloading ideas and comments xlsx from admin is now tracked with events
- The fragment system, to experiment with custom content per tenant, now also covers custom project descriptions, pages and individual ideas

### Changed

- It is no longer possible to define phases with overlapping dates
- Initial loading speed of the platform has improved

## 2018-04-30

### Fixed

- When posting an idea and only afterward signing in, the content originally typed is no longer lost
- An error is no longer shown on the homepage when using Internet Explorer
- Deleting a user is possible again

### Changed

- The idea manager again shows 10 ideas on one page, instead of 5
- Submit buttons in the admin no longer show 'Error' on the buttons themselves

### Removed

- The project an idea belongs to can no longer be changed through the edit idea form, only through the idea manager

## 2018-04-26

### Added

- Areas can now be created, edited and deleted in the admin settings
- The order of projects can now be changed through drag&drop in the admin projects overview
- Before signing up, the user is requested to accept the terms and conditions
- It's possible to experiment with platform-specific content on the landing page footer, currently through setup & support
- Images are only loaded when they appear on screen, improving page loading speed

### Fixed

- You can no longer click a disabled "add an idea" button on the timeline
- When accessing a removed idea or project, a message is shown

### Known issues

- Posting an idea before logging in is currently broken; the user is redirected to an empty posting form
- Social sharing is not consistently showing all metadata

## 2018-04-18

### Fixed

- Adding an idea at a specific location by clicking on the map is fixed

## 2018-04-09

### Fixed

- An idea with a location now centers on that location
- Map markers far west or east (e.g. Vancouver) are now positioned as expected
- Links in comment now correctly break to a new line when they're too long
- Hitting enter in the idea search box no longer reloads the page
- A survey project no longer shows the amount of ideas on the project card
- The navbar no longer shows empty space above it on mobile
- The report as spam window no longer scrolls in a weird way
- The project listing on the homepage no longer repeats the same project for some non-admin users
- Google/Facebook login errors are captured and shown on an error page
- Some rendering issues were fixed for IE11 and Edge, some remain
- An idea body with very long words no longer overlaps the controls on the right
- Project cards no longer overlap the notification menu

### Added

- A user can now edit and delete its own comments
- An admin can now delete a user's comment and specify the reason, notifying the user by notification
- Invitations
  - Admins can invite users by specifying comma separated email addresses
  - Admins can invite users with extra information by uploading an excel file
  - Invited users can be placed in groups, made admin, and given a specific language
  - Admins can specify a message that will be included in the email to the invited users
  - Admins receive a notification when invited users sign up
- Users receive a notification and email when their idea changes status
- Idea titles are now limited to 80 characters

### Known issues

- Adding an idea through the map does not position it correctly

## 2018-03-23

### Fixed

- Fixed padding being added on top of navigation bar on mobile devices

## 2018-03-22

### Fixed

- Idea creation page would not load when no published projects where present. Instead of the loading indicator the page now shows a message telling the user there are no projects.

## 2018-03-20

### Fixed

- Various visual glitches on IE11 and Edge
- Scrolling behviour on mobile devices is back to normal
- The admin idea manager no longer shows an empty right column by default

### Added

- Experimental raw HTML editing for pages in the admin at `/admin/pages`

## 2018-03-14

### Fixed

- When making a registration field required, the user can't skip the second sign up step
- When adding a registration field of the "date" type, a date in the past can now be chosen
- The project listing on the landing page for logged in users that aren't admin is fixed

### Added

- When something goes wrong while authenticating through social networks, an error page is shown

## 2018-03-05

### Added

- Limited voting in timeline phases
- Facebook app id is included in the meta headers

### Known issues

- When hitting your maimum vote count as a citizen, other idea cards are not properly updating untill you try voting on them
- Changing the participation settings on a continuous project is impossible

## 2018-02-26

### Fixed

- Project pages
  - Fixed header image not being centered
- Project timeline page
  - Fixed currently active phase not being selected by default
  - Fixed 'start an idea' button not being shown insde the empty idea container
  - Fixed 'start an idea' button not linking to the correct idea creation step
- Ideas and Projects filter dropdown
  - Fixed the dropdown items not always being clickable
- Navigation bar
  - Fixed avatar and options menu not showing on mobile devices

### Added

- Responsive admin sidebar
- Top navigation menu stays in place when scrolling in admin section on mobile devices

### Changed

- Project timeline
  - Better word-breaking of phases titles in the timeline

## 2018-02-22

### Fixed

- Idea page
  - Fixed voting buttons not being displayed when page is accessed directly
- Edit profile form page
  - Fixed broken input fields (first name, last name, password, ...)
  - Fixed broken submit button behavior
- Admin project section
  - Fixed default view (map or card) not being saved
  - Fixed save button not being enabled when an image is added or removed
- Project page
  - Fixed header navigation button of the current page not being highlighted in certain scenarios
  - Fixed no phase selected in certain scenarios
  - Fixed mobile timeline phase selection not working
- Idea cards
  - Fixed 'Load more' button being shown when no more ideas
- Project cards
  - Fixed 'Load more' button being shown when no more projects
- Idea page
  - Fixed faulty link to project page
- Add an idea > project selection page
  - Fixed broken layout on mobile devices

### Added

- Landing page
  - Added 'load more' button to project and idea cards
  - Added search, sort and filter by topic to idea cards
- Project card
  - Added ideas count
- Idea card
  - Added author avatar
  - Added comment count and icon
- Idea page
  - Added loading indicator
- Project page
  - Added loading indicator
  - Added border to project header buttons to make them more visible
- Admin page section
  - Added header options in rich-text editors

### Changed

- Navigation bar
  - Removed 'ideas' menu item
  - Converted 'projects' menu item into dropdown
  - Changed style of the 'Start an idea' button
- Landing page
  - Header style changes (larger image dimensions, text centered)
  - Removed 'Projects' title on top of project cards
- Project card
  - Changed project image dimensions
  - Changed typography
- Idea card
  - Removed image placeholder
  - Reduced idea image height
- Filter dropdowns
  - Height, width and alignment changes for mobile version (to ensure the dropdown is fully visible on smaller screens)
- Idea page
  - Improved loading behavior
  - Relocated 'show on map' button to sidebar (above sharing buttons)
  - Automatically scroll to map when 'show on map' button is clicked
  - Larger font sizes and better overall typography for idea and comment text
  - Child comments style changes
  - Child commenting form style change
  - Comment options now only visible on hover on desktop
- Project page
  - Improved loading behavior
  - Timeline style changes to take into account longer project titles
  - Changed copy from 'timeline' to 'process'
  - Changed link from projects/<projectname>/timeline to projects/<projectname>/process
  - Events header button not being shown if there are no events
- Add an idea > project selection page
  - Improved project cards layout
  - Improved mobile page layout

## 2018-01-03

### Fixed

- Updating the bio on the profile page works again
- 2018 can be selected as the year of events/phases
- The project dropdown in the idea posting form no longer shows blank values
- Reset password email

### Added

- Ideas can be edited by admins and by their author
- An idea shows a changelog with its latest updates
- Improved admin idea manager
  - Bulk update project, topics and statuses of ideas
  - Bulk delete ideas
  - Preview the idea content
  - Links through to viewing and editing the idea
- When on a multi-lingual platform, the language can be changed in the footer
- The project pages now show previews of the project events in the footer
- The project card now shows a description preview text, which is changeable through the admin
- Images are automatically optimized after uploading, to reduce the file size

### Changed

- Image dimensions have changed to more optimal dimensions

## 2017-12-13

### Fixed

- The ideas of deleted users are properly shown
- Slider to make users admins is again functional

### Added

- The idea show page shows a project link
- Mentions are operational in comments
- Projects can be deleted in the admin

### Changed

- Ideas and projects sections switched positions on the landing page

## 2017-12-06

### Fixed

- Phases and events date-picker no longer overlaps with the description text
- No longer needed to hard refresh if you visited al old version of the platform
- Inconsistency when saving project permissions has been fixed
- Bullet lists are now working in project description, phases and events
- The notifications show the currect user as the one taking the action

### Added

- Translators can use `orgName` and `orgType` variables everywhere
- Previews of the correct image dimension when uploading images

### Changed

- Lots of styling tweaks to the admin interface
- Behaviour of image uploads has improved

## 2017-11-23

### Fixed

- Loading the customize tab in the admin no longer requires a hard refresh

## 2017-11-22

### Fixed

- When saving a phase in the admin, the spinner stops on success or errors
- Deleting a user no longer breaks the idea listing, idea page and comments
- Better error handling in the signup flow
- Various bug fixes to the projects admin
- The switches that control age, gender, ... now have an effect on the signup flow.
- For new visitors, hard reloading will no longer be required

### Added

- Social Sign In with facebook and google. (Needs to be setup individually per customer)
- Information pages are reachable through the navbar and editable through the admin
- A partner API that allows our partners to list ideas and projects programmatically
- Ideas with a location show a map on the idea show page
- Activation of welcome and reset password e-mails

### Changed

- Changes to mobile menu layout
- Changes to the style of switches
- Better overall mobile experience for citizen-facing site

### Known issues

- If you visited the site before and the page did not load, you need to hard refresh.
- If the "Customize" tab in the admin settings does not load, reload the browser on that page

## 2017-11-01

### Fixed

- Various copy added to the translation system
- Fixed bug where image was not shown after posting an idea
- Loading behaviour of the information pages
- Fixed bug where the app no longer worked after visiting some projects

### Added

- Added groups to the admin
- Added permissions to projects
- Social sharing of ideas on twitter and (if configured for the platform) facebook
- Projects can be linked to certain areas in the admin
- Projects can be filtered by area on the projects page
- Backend events are logged to segment

### Changed

- Improved the styling of the filters
- Project description in the admin has its own tab
- Restored the landing page header with an image and configurable text
- Improved responsiveness for idea show page
- Maximum allowed password length has increased to 72 characters
- Newest projects are list first

## 2017-10-09

### Fixed

- The male/female gender selection is no longer reversed after registration
- On firefox, the initial loading animation is properly scaled
- After signing in, the state of the vote buttons on idea cards is now correct for the current user
- Fixed bug were some text would disappear, because it was not available in the current language
- Fixed bug where adding an idea failed because of a wrongly stored user language
- Fixed bug where removing a language in the admin settings fails
- Graphical glitches on the project pages

### Added

- End-to-end test coverage for the happy flow of most of the citizen-facing app interaction
- Automated browser error logging to be proactive on bugs
- An idea can be removed through the admin

### Changed

- The modal that shows an idea is now fullscreen and has a new animation
- New design for the idea show page
- New design for the comments, with animation and better error handling
- The "Trending" sorting algorithm has changed to be more balanced and give new ideas a better chance
- Slightly improved design of the page that shows the user profile

## 2017-09-22

### Fixed

- Bug where multiple form inputs didn't accept typed input
- Issues blocking the login process
- The success message when commenting no longer blocks you from adding another comment
- Clicking an internal link from the idea modal didn't work
- Responsiveness of filters on the ideas page
- Updating an idea status through the admin failed

### Added

- Initial loading animation on page load
- Initial version of the legal pages (T&C, privacy policy, cookie policy)
- All forms give more detailed error information when something goes wrong
- Full caching and significant speed improvements for all data resources

### Changed

- Refactoring and restyling of the landing page, idea cards and project cards
- Added separate sign in and sign up components
- Cleaned up old and unused code
- The navbar is no longer shown when opening a modal
- Lots of little tweaks to styling, UX and responsiveness

## 2017-09-01

### Fixed

- Saving forms in the admin of Projects will now show success or error messages appropriately
- The link to the guide has been hidden from the admin sidebar until we have a guide to link to

### Added

- Adding an idea from a project page will pre-fill parts of the new idea form
- The landing page now prompts user to add an Idea if there are none
- The landing page will hide the Projects block if there are none

### Changed

- Under-the-hood optimizations to increase the loading speed of the platform

## 2017-08-27

### Fixed

- Changing the logo and background image in admin settings works
- Platform works for users with an unsupported OS language

### Added

- Admin dashboard
- Default topics and idea statuses for newly deployed platforms
- Proper UX for handling voting without being signed in
- Meta tags for SEO and social sharing
- Better error handling in project admin

### Changed

- Projects and user profile pages now use slugs in the URL

## 2017-08-18

### Fixed

- Changing idea status in admin
- Signing up
- Proper rending of menu bar within a project
- Admin settings are properly rendered within the tab container
- Lots of small tweaks to rendering on mobile
- Default sort ideas on trending on the ideas index page

### Added

- Admin section in projects to CRUD phases
- Admin section in projects to CRUD events
- New navbar on mobile
- Responsive version of idea show page

### Changed

- Navbar design updated
- One single login flow experience instead of 2 separate ones (posting idea/direct)
- Admins can only specify light/dark for menu color, not the exact color

### Removed

- Facebook login (Yet to be added to new login flow, will be back soon)

## 2017-08-13

### Fixed

- Voting on cards and in an idea page
- Idea modal loading speed
- Unread notification counter

### Added

- New improved flow for posting an idea
- Admin interface for projects
- New design for idea and project cards
- Consistenly applied modal, with new design, for ideas
- Segment.io integration, though not all events are tracked yet

### Changed

- Idea URls now using slugs for SEO<|MERGE_RESOLUTION|>--- conflicted
+++ resolved
@@ -2,19 +2,11 @@
 
 ## Next release
 
-<<<<<<< HEAD
-
-=======
->>>>>>> 09a0ab68
 ## 2022-07-13
 
 ### Changed
 
-<<<<<<< HEAD
-- Update existing accessibility statement, following re-certification
-=======
 - [CL-474] Update existing accessibility statement, following re-certification
->>>>>>> 09a0ab68
 
 ### Added
 
