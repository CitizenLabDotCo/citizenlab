--- conflicted
+++ resolved
@@ -2,8 +2,6 @@
 
 ## 2022-02-17
 
-<<<<<<< HEAD
-=======
 ### Changed
 
 - Removes support for category detection in Insights. \[IN-717\]
@@ -12,7 +10,6 @@
 
 - Customizable navbar is now feature flagged, meaning it can be enabled or disabled in AdminHQ
 
->>>>>>> 60efa97f
 ## 2022-02-14
 
 ### Added
