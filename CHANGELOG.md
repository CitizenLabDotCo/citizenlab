# Changelog

<<<<<<< HEAD
## Next release

### Fixed

- Insights with multiple projects: projects in topbar are now displayed in dropdown if there is more than one (before they were just displayed next to each other).
=======
## 2022-03-15 (2)

### Fixed

- Idea forms and other things not rendering on various platforms

## 2022-03-15 (1)

### Fixed

- Fixed spacing issue between field name and 'optional' in input form

## 2022-03-14

### Fixed

- Rich text editor now works correctly with custom emails - the image description box no longer appears on the preview and image alignment works as expected.
>>>>>>> ef982ae7
- Fixed a performance issue that causes the users export to time out when there are lots of users registered on the platform

## 2022-03-11

### Fixed

- When viewing an idea in map view, "Go back" now returns to the map idea list instead of back to the project main page
- User profile page slug now anonymized when bulk inviting and Abbreviated User Names feature enabled.
- Rich text editor copy/paste issues should be resolved

## 2022-03-10

### Fixed

- Added informative message and sign in/sign up links to Idea Not Found page
- Added slight blur to logged-in header image. The logged-in header image is reused from the logged-out banner, and blur was added to make smaller banner images from the two-column layout look nice when fully stretched on the logged-in banner

## 2022-03-08

### Added

- Filter projects by topics

### Fixed

- FranceConnect test login
- Fixed issue with folder page responsiveness where right hand side gets cropped.

### Changed

- Fixed issue with folder page responsiveness where right hand side gets cropped.
- Use only user name in FranceConnect instead of full profile scope

## 2022-03-04

### Fixed

- Can now re-use tenant host URL immediately the tenant is deleted.
- Relevant error(s) now returned when tenant creation fails, for example due to host URL already being in use.
- Added temporary fix for the project page without permissions error where it doesn't recover after sign in.

## 2022-02-28

### Changed

- Non-moderating users cannot visit a folder page, when none of the projects inside are visible to them (e.g. due to group permissions)
- Non-moderating users cannot visit a folder page, when there are no projects inside
- Non-moderating users cannot visit a folder page, when the folder is a draft

## 2022-02-25

### Added

- SAML Single-Sign on (Vienna)

### Changed

- Language parameter added in Typeform. Allows for question branching in surveys based on user's language.

## 2022-02-23

### Changed

- The ideas overview on project/user and ideas index (/ideas) pages are properly keyboard navigable, implemented as a full-fledged tab system.
- The timeline of a project is now fully keyboard navigable
- The proposal button has no tooltip anymore when submitting new proposals is disabled. Instead, a warning message is shown.

### Added

- Ensure `nofollow` is added to all links added through the rich text editor, which makes them useless for backlink generation by bots

## 2022-02-21

### Added

- Support added for custom font not on Adobe Fonts

### Fixed

- Improved area filter layout on frontpage on mobile (now has correct padding), and used a smaller breakpoint for when filter goes below topbar.
- Enalyzer URL validation now has greater flexibility

### Added

- Support added for email and user ID parameters in SmartSurvey

### Changed

- Icons don't have wrong/empty descriptions linked to them anymore, which improves the user experience for screen readers.
- Icons that work as button (like the vote button, the bell in the notification menu, etc.) all have accompanying descriptions so we provide more information about these buttons to people using screen readers.

## 2022-02-17

### Changed

- Removes support for category detection in Insights. \[IN-717\]

### Fixed

- Customizable navbar is now feature flagged, meaning it can be enabled or disabled in AdminHQ

## 2022-02-14

### Added

- It is now possible to add `alt` text to images in the Quill rich text editor

## 2022-02-11

### Changed

- More descriptive and consistent error messages in the sign up and sign in flow.

## 2022-02-08

### Fixed

- Typeform surveys now display properly on mobile devices
- Remove periods from non-Latin URL slugs

### Added

- Folder slugs (URLs) can now be customized

## 2022-02-07

### Changed

- Removes support for the (deprecated) Clustering feature. 💐 \[IN-688\]
- Remove the word 'del' from NL profanity list

### Fixed

- Always show color and opacity inputs
- Truncate user count in banner bubble if value is over 10k

## 2022-02-04

### Added

- Re-enable homepage filter tabs now that translations are working

### Fixed

- Color contrast issue (accessibility): the number of total votes needed for a proposal to be considered, shown on the proposal card, has a darker color. This makes it easier to see this information.

## 2022-02-02

### Added

- Projects on homepage can now be filtered by 'Active', 'Archived' or 'All' through a tab system

## 2022-02-01

### Changed

- Improved `alt` text for logo images on the platform
- Anonymization of users (using initials avatars, different set of face avatars, different set of first and last names, making anonymous users easier to identify through their email)
- Updated CC license in Vienna basemap attribution and increased maximum zoom level to 20.

# Fixed

- An issue that prevented Que from starting up was solved by updating the bootsnap gem to the latest version

## 2022-01-24

### Changed

- Insights Network Visualisation changes:
  - The network is now flat and shows all keywords at once
  - The colors of the keywords depend on the cluster they are part of
  - The more important links between keywords are shown in the network

## 2022-01-18

### Changed

- Removes support for the (deprecated) Tagging feature, the forerunner of today's Insights. 🕯 \[IN-661\]

## 2022-01-14

### Changed

- Dashboard and reports vertical bar charts are now sorted
- Automatic tagging in Insights also takes the title into account (instead of only the content).

### Fixed

- Resolution for basemap.at

## 2022-01-12

### Added

- Users are now able to cancel tag suggestion scan on the Insights Edit screen
- Added `secure` flag to cookies
- Support basemap.at as tile provider

### Fixed

- Fixed issue with exporting surveys as XLSX sheets, when the typeform survey URI includes a '#' character.
- Styling of the text above the avatar bubbles at the bottom of the landing page works again when there's a customized text.
- Styling bugs for the two-column layout
- Bug where tile provider of a project becomes unchangeable after the map config has been edited has been fixed.

### Changed

- Updated Cookie Policy page

## 2022-01-10

### Added

- Configure sign-up button (custom link) on homepage banner

### Changed

- Dashboard and report bar charts are now more easily readable - values appear on top or next to the bars instead of inside of them. Comparisons between project and platform values are now only visible in the report tooltips and do not break the chart itself.

### Fixed

- Using a custom tile provider should work now.
- Registration form with a date field doesn't crash anymore

## 2022-01-06

### Fixed

- Changing the values for Registration helper text and Account confirmation in Admin > Settings > Registration doesn't cause other values to be erased anymore.

## 2022-01-05

### Changed

- Improved the user interface of the Registration tab in the Admin settings

## 2021-12-23

### Added

- Adding pages in 'Navigation' tab in settings now possible, changing names of navbar items now works, removed 'secret pages-page'.
- Different layouts for the homepage banner (for signed-out users)
- Preview functionality for the image of the homepage banner in the back-office

### Fixed

- Saving of homepage banner image overlay color and opacity

## 2021-12-22

### Fixed

- Notifications of inappropriate content now link to the item containing the flagged content

## 2021-12-16

### Added

- Ability to scan all post, recently added posts and not tagged posts in Insights

## 2021-12-15

### Fixed

- Severe code-injection vulnerability
- More small copy changes for customizable navbar, made styling Navigation tab consistent with other tabs, re-enabled slug editing on secret pages-page.

## 2021-12-10

- Copy for customizable navbar

## 2021-12-09

### Added

- Customizable navbar

## 2021-12-08

### Changed

- Improved the structure and copy of the Admin > Settings > Customize page.

### Fixed

- Insights scan category button no longer appears when the insights nlp feature flag is disabled

## 2021-11-30

### Added

- Insights loading indicator on category scan

### Fixed

- Password reset emails sometimes took a long time to be send out, they are now processed much faster (even when the background job queue has lots of items).

## 2021-11-25

### Added

- New translations from Crowdin.
- Sign-up flow: Not activating any custom registration fields no longer breaks sign-up. Refreshing page during sign-up flow no longer creates an unregistered user.

## 2021-11-22

### Changed

- Enable/disable avatars in homepage banner
- Increased size of city logo in the footer

### Fixed

- Links to ideas in admin digest emails work again
- Votes statistics not showing up in the dashboard for some admins and project moderators.

## 2021-11-16

### Fixed

- Custom topics are not displayed as filters on the proposals overview page.

### Added

- Added a tooltip in the survey project settings with a link to a support article that explains how to embed links in Google forms
- Input count to Insights View screen

### Changed

- Add clarification tooltips to Insights View screen
- When a user account is deleted, visits data associated to that account are now removed from Matomo.

## 2021-11-11

### Changed

- Improvements to the loading speed of the landing page and some items with dropdown menus in the navigation bar.

## 2021-11-05

### Fixed

- Dashboard issue where the current month did not appear for certain time zones

## 2021-11-04

### Added

- New translations from Crowdin.

## 2021-11-03

### Fixed

- Microsoft Form survey iframes no longer auto-focus on the form
- Stop confusing Serbian Latin and Cyrillic in back locales.

## 2021-11-01

### Changed

- The whole input card in Insight View screen is now clickable
- Inputs list component in Insights View screen now shows active filters at all times
- Insights Network Visualisation changes:
  - Reduced space between clusters
  - Increased font size for keywords labels
  - It is now possible to de-select keywords by clicking on them twice

### Fixed

- If there's an error message related to the project title, it goes away if the title is edited (and only shows again if we submit and the error isn't fixed).

## 2021-10-27

### Changed

- Removed the unused '/ideas/new' route

### Fixed

- Sorting order and list/map view settings of ideas are available again if voting is disabled.
- Project phase started emails and notifications.

## 2021-10-26

### Added

- Limit number of downvotes.

### Changed

- Improved quality of Idea and App Header Images
- Idea cards in the map view only show the downvote icon when downvoting is enabled or when it's disabled and it's disabled for a different reason than explicit turning off of the downvoting functionality.
- Now also for idea cards on the map view: the comment icon on an idea card is only shown when commenting in the project is enabled or there's at least one idea with a comment.

### Fixed

- The event cards now rearrange themselves vertically on mobile / small screens. Before they were always arranged horizontally. This fixed the issue of them going off-screen when there is not enough screen space.

## 2021-10-25

### Changed

- The comment icon on an idea card is only shown when commenting in the project is enabled or there's at least one idea with a comment.
- Increased Microsoft Forms survey width

### Fixed

- Insights table approve button no longer appears when there are no suggested tags
- Insights tags are now truncated when they are too long
- Insights posts cards on View screen no longer display text with different font-sizes
- Insights posts in table are no longer sorted by default

## 2021-10-20

### Changed

- PII (Personally Identifiable Information) data, if any, are now removed from Segment when a user account is deleted.

## 2021-10-19

### Changed

- Tags which do not contain any inputs are no longer visible on the Insights View screen
- PII (Personally Identifiable Information) data, if any, are now removed from Intercom when a user account is deleted.

### Added

- Added export functionality to Insights View screen inputs list

## 2021-10-15

### Changed

- Project reports are no longer available in the dashboard section. Instread, they can be found in the Reporting section of tha admin.

### Fixed

- Platform is now accepting valid Microsoft Form survey links with custom subdomains
- When user goes to the url of an Insight that no longer exist, they get redirected to the Insights List screen.

## 2021-10-14

### Fixed

- File uploads for ideas, projects, events, folders

## 2021-10-13 (2)

### Fixed

- Validation and functioning of page forms are fixed (forms to change the fixed/legal pages such as the FAQ, T&C, privacy policy, etc.).

## 2021-10-13

### Added

- Users can now change their name after validation with FranceConnect
- Permit embedding of videos from dreambroker in rich-text editor content.
- Possibility to create an Insights tag from selected filters in the Insights View screen

## 2021-10-12

### Added

- Added Serbian (Cyrillic) to platform

## 2021-10-11

### Added

- Insights View screen and visualization
- Users can now change their name after validation with FranceConnect

## 2021-10-06

### Fixed

- Issue with user deletion

### Added

- Initial blocked words lists for Luxembourgish and Italian.
- Added Luxembourgish translations.

## 2021-10-05

### Added

- Blocked words lists for Luxembourgish and Italian (which allows the profanity blocker feature).

### Changed

- Removed 'FAQ' and 'About' from the footer.
- Removed links to other pages at the bottom of the fixed and legal pages (Cookie policy, T&C, etc.)
- Removed the YES/NO short feedback form in the footer (as it wasn't working)

## 2021-10-01

### Fixed

- Typeform export from the platform shows the answers to all questions again.

## 2021-09-29

### Changed

- Insights Edit screen improvements
  - Added tooltip in the tags sidebar
  - Added quick delete action to category button in the categories sidebar
  - "Detect tags" button only shows if there are tags detected
  - "Reset tags" button is moved to a menu
  - Removed "add" button from input sidebar and improved select hover state
- Split 'Pages' tab in admin/settings into the 'Pages' and 'Policies' tabs. 'Pages' contains the about, FAQ and a11y statement pages, while 'Policies' contains the terms and conditions, privacy- and cookie policy. The 'Pages' tab will soon be replaced by a 'Navigation' tab with more customizability options as part of the upcoming nav-bar customization functionality. This is just a temporary in-between solution.

## 2021-09-24

### Added

- SmartSurvey integration

## 2021-09-22

### Changed

- Very short phases are now shown slightly bigger in the timeline, and projects with many phases will display the timeline correctly.

### Fixed

- Cookie popup can be closed again.

## 2021-09-21

### Added

- Permit embedding of videos from videotool.dk in rich-text editor content.

### Changed

- Project moderators have access to the 'Reporting' tab of the admin panel for their projects.

### Fixed

- The category columns in input `xlsx` exports (insights) are now ordered as presented in the application.

## 2021-09-14

### Changed

- Mobile navbar got redesigned. We now have a 'More' button in the default menu that opens up a full mobile menu.

## 2021-09-13

### Added

- Insights table export button. Adds the ability to export the inputs as xlsx for all categories or a selected one.

### Fixed

- Fixes issue where user name will sometimes appear as "undefined"

## 2021-09-06

### Added

- Keyboard navigation improvements for the Insights Edit view
- Added the internal machinery to support text network analyses in the end-to-end flow.

### Fixed

- '&' character now displays correctly in Idea description and Project preview description.
- Fixes user export with custom fields

## 2021-09-03

### Fixed

- Ghent now supports mapping 25 instead of 24 neighbourhouds

## 2021-09-02

### Fixed

- Setting DNS records when the host is changed.
- Smart group rules for participation in project, topic or idea status are now applied in one continuous SQL query.

### Changed

- The rule values for participation in project, topic or idea status, with predicates that are not a negation, are now represented as arrays of IDs in order to support specifying multiple projects, topics or idea statuses (the rule applies when satisfied for one of the values).

## 2021-09-01

### Fixed

- When voting is disabled, the reason is shown again

## 2021-08-31

### Added

- When signing up with another service (e.g. Google), the platform will now remember a prior language selection.

### Fixed

- Accessibility: voting buttons (thumbs) have a darker color when disabled. There's also more visual distinction between voting buttons on input cards when they are enabled and disabled.
- Accessibility: The default background color of the last "bubble" of the avatars showing on e.g. the landing page top banner is darker, so the contrast with its content (number of remaining users) is clearer.
- Accessibility: the text colors of the currently selected phase in a timeline project are darker to improve color contrast to meet WCAG 2.1 AA requirements.
- Accessibility: the status and topics on an input (idea) page are more distinctive compared to its background, meeting WCAG 2.1 AA criteria.
- Verification using Auth0 method no longer fails for everyone but the first user

## 2021-08-30

### Added

- New Insights module containing Insights end-to-end flow

## 2021-08-26

### Added

- Microsoft Forms integration

## 2021-08-20

### Fixed

- Survey options now appear as expected when creating a new survey project
- Adds a feature flag to disable user biographies from adminHQ

## 2021-08-18

### Added

- Added Italian to platform
- Support for a new verification method specifically for Ghent, which lets users verify using their rijksregisternummer
- Improved participatory budgeting:
  - Support for new virtual currencies (TOK: tokens, CRE: credits)
  - A minimum budget limit can be configured per project, forcing citizens to fill up their basket to some extent (or specify a specific basket amount when minimum and maximum budget are the same)
  - Copy improvements

## 2021-08-11

### Fixed

- When considering to remove a flag after updating content, all relevant attributes are re-evaluated.
- Issues with viewing notifications and marking them as read.

## 2021-08-09

### Fixed

- The preheader with a missing translation has been removed from user confirmation email

### Fixed

- When you sign up with Google, the platform will now automatically use the language of your profile whenever possible
- Fixed invalid SQL queries that were causing various issues throughout the platforms (Part I). (IN-510)

## 2021-08-05

### Added

- Added message logging to monitor tenant creation status (shown in admin HQ).

### Changed

- No default value for the lifecycle stage is prefilled, a value must be explicitly specified.
- Changing the lifecycle stage from/to demo is prohibited.
- Only tenant templates that apply without issues are released.
- On create validation for authors was replaced by publication context, to allow templates to successfully create content without authors.

## 2021-08-04

### Fixed

- Certain characters in Volunteer Cause titles prevented exporting lists of volunteers to Excel from admin/projects/.../volunteering view.
- Limit of 10 events under projects and in back office
- Events widget switch being shown in non-commercial plans

## 2021-07-30

### Added

- Configured dependabot for the frontend, a tool that helps keeping dependencies up to date.
- Added events overview page to navigation menu, which can be enabled or disabled.
- Added events widget to front page, which can be enabled or disabled (commercial feature).

## 2021-07-16

### Added

- Auto-detection of inappropriate content (in beta for certain languages). Flagged content can be inspected on the admin Activity page. The setting can be toggled in the General settings tab.

### Fixed

- On the admin activity page (/admin/moderation), items about proposals now correctly link to proposals (instead of to projects). Also, the copy of the links at the end of the item rows is now correct for different types of content (correct conjugation of 'this post', 'this project', etc. for all languages).

## 2021-07-14

### Added

- Project phases now have their own URLs, which makes it possible to link to a specific phase

### Fixed

- Blocked words for content that can contain HTML
- Searching users after sorting (e.g. by role)

## 2021-07-09

### Changed

- The admin Guide link goes to the support center now instead of to /admin/guide

## 2021-07-02

### Fixed

- Instances where the user name was "unknown author"

### Changed

- Removed the slogan from the homepage footer

## 2021-06-30

### Changed

- Users can no longer leave registration before confirming their account. This should prevent bugs relative to unconfirmed users navigating the platform.

## 2021-06-29

### Fixed

- Map: Fix for ideas that only have coordinates but no address not being shown on the map
- Map: Fix for 'click on the map to add your input' message wrongfully being shown when idea posting is not allowed
- Sign-up flow: Fix for bug that could cause the browser to freeze when the user tried to complete the custom fields step
- Project description: Fix for numbered and unnumbered lists being cut off
- Project Managers can now upload map layers.

### Changed

- Map: When an idea is selected that is hidden behind a cluster the map now zooms in to show that marker
- Map: Idea marker gets centered on map when clicked
- Map: Larger idea box on bigger desktop screens (width > 1440 pixels)
- Idea location: Display idea location in degrees (°) minutes (') seconds ('') when the idea only has coordinates but no address
- Sign-up flow: Show loading spinner when the user clicks on 'skip this step' in the sign-up custom fields step
- Image upload: The default max allowed file size for an image is now 10 Mb instead of 5 Mb

### Added

- 'Go back' button from project to project folder (if appropriate).

## 2021-06-22

### Changed

- Project managers that are assigned to a project and/or its input now lose those assignments when losing project management rights over that project.

### Fixed

- Input manager side modal scroll.

## 2021-06-18

### Fixed

- Privacy policy now opens in new tab.
- Landing page custom section now uses theme colors.
- Buttons and links in project description now open internal links in the same tab, and external links in a new tab.

## 2021-06-16

### Fixed

- Project moderators can no longer see draft projects they don't moderate in the project listing.
- The content and subject of the emails used to share an input (idea/issue/option/contribution/...) do now include the correct input title and URL.
- Sharing new ideas on Facebook goes faster
- Manual campaigns now have the layout content in all available languages.

## 2021-06-11

### Fixed

- Facebook button no longer shows when not configured.

## 2021-06-10

### Fixed

- Creating invites on a platform with many heavy custom registration fields is no longer unworkably slow

## 2021-06-09

### Added

- New citizen-facing map view

## 2021-06-08

### Fixed

- Ordering by ideas by trending is now working.
- Ordering by ideas votes in the input manager is now working.

## 2021-06-07

### Added

- Qualtrics surveys integration.

### Changed

- Project Events are now ordered chronologically from latest to soonest.

### Fixed

- Visibility Labels in the admin projects list are now visible.
- Tagged ideas export is fixed.
- Updating an idea in one locale does not overwrite other locales anymore

## 2021-05-28

### Fixed

- Project Events are now ordered chronologically from soonest to latest.

## 2021-05-27

### Fixed

- Project access rights management are now visible again.

## 2021-05-21

### Added

- Profanity blocker: when posting comments, input, proposals that contain profane words, posting will not be possible and a warning will be shown.

## 2021-05-20

### Fixed

- Excel exports of ideas without author

## 2021-05-19

### Added

- Support for Auth0 as a verification method

## 2021-05-18

### Fixed

- Active users no longer need confirmation

## 2021-05-14

### Fixed

- Fixed an issue causing already registered users to be prompted with the post-registration welcome screen.

## 2021-05-11

### Added

- Added polls to the reporting section of the dashboards

## 2021-05-10

### Changed

- Invited or verified users no longer require confirmation.

## 2021-05-07

### Fixed

- Spreasheet exports throughout the platform are improved.

### Added

- City Admins can now assign any user as the author of an idea when creating or updating.
- Email confirmation now happens in survey and signup page sign up forms.

## 2021-05-06

### Fixed

- Idea export to excel is no longer limited to 250 ideas.

## 2021-05-04

### Fixed

- Fixed issues causing email campaigns not to be sent.

## 2021-05-03

### Changed

- Users are now prompted to confirm their account after creating it, by receiving a confirmation code in their email address.

### Added

- SurveyXact Integration.

## 2021-05-01

### Added

- New module to plug email confirmation to users.

## 2021-04-29

### Fixed

- Editing the banner header in Admin > Settings > General, doesn't cause the other header fields to be cleared anymore

## 2021-04-22

### Fixed

- After the project title error appears, it disappears again after you start correcting the error

## 2021-03-31

### Fixed

- Customizable Banner Fields no longer get emptied/reset when changing another.

### Added

- When a client-side validation error happens for the project title in the admin, there will be an error next to the submit button in addition to the error message next to the input field.

## 2021-03-25

### Fixed

- The input fields for multiple locales provides an error messages when there's an error for at least one of the languages.

## 2021-03-23

### Fixed

- Fix for broken sign-up flow when signing-up through social sign-on

## 2021-03-19

### Fixed

- Admin>Dashboard>Users tab is no longer hidden for admins that manage projects.
- The password input no longer shows the password when hitting ENTER.
- Admin > Settings displays the tabs again

### Changed

- Empty folders are now shown in the landing page, navbar, projects page and sitemap.
- The sitemap no longer shows all projects and folder under each folder.
- Images added to folder descriptions are now compressed, reducing load times in project and folder pages.

### Added

- Allows for sending front-end events to our self-hosted matomo analytics tool

## 2021-03-16

### Changed

- Automatic tagging is functional for all clusters, and enabled for all premium customers

### Added

- Matomo is enabled for all platforms, tracking page views and front-end events (no workshops or back-end events yet)

## 2021-03-11

### Changed

- Tenants are now ordered alphabetically in AdminHQ
- Serbian (Latin) is now a language option.

## 2021-03-10

### Added

- CitizenLab admins can now change the link to the accessibility statement via AdminHQ.
- "Reply-to" field in emails from campaigns can be customized for each platform
- Customizable minimal required password length for each platform

## 2021-03-09

### Fixed

- Fixed a crash that would occur when tring to add tags to an idea

## 2021-03-08

### Fixed

- Phase pages now display the correct count of ideas (not retroactive - will only affect phases modified from today onwards).

## 2021-03-05

### Changed

- Changed the default style of the map
- Proposals/Initiatives are now sorted by most recent by default

### Added

- Custom maps (Project settings > Map): Admins now have the capability to customize the map shown inside of a project. They can do so by uploading geoJson files as layers on the map, and customizing those layers through the back-office UI (e.g. changing colors, marker icons, tooltip text, sort order, map legend, default zoom level, default center point).

### Fixed

- Fixed a crash that could potentially occur when opening an idea page and afterwards going back to the project page

## 2021-03-04

### Added

- In the admin (Settings > Registration tab), admins can now directly set the helper texts on top of the sign-up form (both for step 1 and 2).
- The admin Settings > Homepage and style tab has two new fields: one to allow customization for copy of the banner signed-in users see (on the landing page) and one to set the copy that's shown underneath this banner and above the projects/folders (also on the landing page).
- Copy to clarify sign up/log in possibilities with phone number

### Changed

- The admin Settings > Homepage and style tab has undergone copy improvements and has been rearranged
- The FranceConnect button to login, signup or verify your account now displays the messages required by the vendor.
- Updated the look of the FranceConnect button to login, signup or verify your account to feature the latests changes required by the vendor.

### Fixed

- Downvote button (thumbs down) on input card is displayed for archived projects

## 2021-03-03

### Added

- Users are now notified in app and via email when they're assigned as folder administrators.

## 2021-03-02

### Fixed

- Don't show empty space inside of the idea card when no avatar is present

### Added

- Maori as languages option

### Changed

- Improved layout of project event listings on mobile devices

## 2021-02-26

### Fixed

- France Connect button hover state now complies with the vendor's guidelines.

## 2021-02-24

### Fixed

- The project page no longer shows an eternal spinner when the user has no access to see the project

## 2021-02-18

### Added

- The password fields show an error when the password is too short
- The password fields have a 'show password' button to let people check their password while typing
- The password fields have a strength checker with appropriate informative message on how to increase the strength
- France Connect as a verification method.

### Fixed

- Notifications for started phases are no longer triggered for unpublished projects and folders.

## 2021-02-17

### Changed

- All input fields for multiple locales now use the components with locale switchers, resulting in a cleaner and more compact UI.
- Copy improvements

## 2021-02-12

### Fixed

- Fixed Azure AD login for some Azure setups (Schagen)

### Changed

- When searching for an idea, the search operation no longer searches on the author's name. This was causing severe performance issues and slowness of the paltforms.

## 2021-02-10

### Added

- Automatic tagging

## 2021-02-08

### Fixed

- Fixed a bug preventing registration fields and poll questions from reordering correctly.
- Fixed a bug causing errors in new platforms.

## 2021-02-04

### Fixed

- Fixed a bug causing the projects list in the navbar and projects page to display projects outside of folders when they're contained within them.

## 2021-01-29

### Added

- Ability to redirect URLs through AdminHQ
- Accessibility statement link in the footer

### Fixed

- Fixed issue affecting project managers that blocked access to their managed projects, when these are placed inside a folder.

## 2021-01-28

### Fixed

- A bug in Admin project edit page that did not allow a user to Go Back to the projects list after switching tabs
- Scrolling on the admin users page

## 2021-01-26

### Added

- Folder admin rights. Folder admins or 'managers' can be assigned per folder. They can create projects inside folders they have rights for, and moderate/change the folder and all projects that are inside.
- The 'from' and 'reply-to' emails can be customized by cluster (by our developers, not in Admin HQ). E.g. Benelux notification emails could be sent out by notifications@citizenlab.eu, US emails could be sent out by notifications@citizenlab.us etc., as long as those emails are owned by us. We can choose any email for "reply-to", so also email addresses we don't own. This means "reply-to" could potentially be configured to be an email address of the city, e.g. support@leuven.be. It is currently not possible to customize the reply-to (except for manual campaigns) and from fields for individual tenants.
- When a survey requires the user to be signed-in, we now show the sign in/up form directly on the page when not logged in (instead of the green infobox with a link to the sign-up popup)

### Fixed

- The 'reply-to' field of our emails showed up twice in recipient's email clients, now only once.

### Changed

- Added the recipient first and last name to the 'to' email field in their email client, so not only their email adress is shown.
- The links in the footer can now expand to multiple lines, and therefore accomodate more items (e.g. soon the addition of a link to the accesibility statement)

## 2021-01-21

### Added

- Added right-to-left rendering to emails

## 2021-01-18

### Fixed

- Access rights tab for participatory budget projects
- Admin moderation page access

## 2021-01-15

### Changed

- Copy improvements across different languages

## 2021-01-14

### Added

- Ability to customize the input term for a project

### Changed

- The word 'idea' was removed from as many places as possible from the platform, replaced with more generic copy.

## 2021-01-13

### Changed

- Idea cards redesign
- Project folder page redesign
- Project folders now have a single folder card image instead of 5 folder images in the admin settings
- By default 24 instead of 12 ideas or shown now on the project page

## 2020-12-17

### Fixed

- When creating a project from a template, only templates that are supported by the tenant's locale will show up
- Fixed several layout, interaction and data issues in the manual tagging feature of the Admin Processing page, making it ready for external use.
- Fixed project managers access of the Admin Processing page.

### Added

- Admin activity feed access for project managers
- Added empty state to processing list when no project is selected
- Keyboard shortcut tooltip for navigation buttons of the Admin Processing page

### Changed

- Reduced spacing in sidebar menu, allowing for more items to be displayed
- Style changes on the Admin Processing page

## 2020-12-08

### Fixed

- Issues with password reset and invitation emails
- No more idea duplicates showing up on idea overview pages
- Images no longer disappear from a body of an idea, or description of a project on phase, if placed at the bottom.

### Changed

- Increased color contrast of inactive timeline phases text to meet accesibility standard
- Increased color contrast of event card left-hand event dates to meet accesibility standard
- Increased color contrast of List/Map toggle component to meet accesibility standard

### Added

- Ability to tag ideas manually and automatically in the admin.

## 2020-12-02

### Changed

- By default the last active phase instead of the last phase is now selected when a timeline project has no active phase

### Fixed

- The empty white popup box won't pop up anymore after clicking the map view in non-ideation phases.
- Styling mistakes in the idea page voting and participatory budget boxes.
- The tooltip shown when hovering over a disabled idea posting button in the project page sticky top bar is no longer partially hidden

## 2020-12-01

### Changed

- Ideas are now still editable when idea posting is disabled for a project.

## 2020-11-30

### Added

- Ability to create new and edit existing idea statuses

### Fixed

- The page no longer refreshes when accepting the cookie policy

### Changed

- Segment is no longer used to connect other tools, instead following tools are integrated natively
  - Google Analytics
  - Google Tag Manager
  - Intercom
  - Satismeter
  - Segment, disabled by default
- Error messages for invitations, logins and password resets are now clearer.

## 2020-11-27

### Fixed

- Social authentication with Google when the user has no avatar.

### Changed

- Random user demographics on project copy.

## 2020-11-26

### Added

- Some specific copy for Vitry-sur-Seine

## 2020-11-25

### Fixed

- Sections with extra padding or funky widths in Admin were returned to normal
- Added missing copy from previous release
- Copy improvements in French

### Changed

- Proposal and idea descriptions now require 30 characters instead of the previous 500

## 2020-11-23

### Added

- Some specific copy for Sterling Council

### Fixed

- The Admin UI is no longer exposed to regular (and unauthenticated) users
- Clicking the toggle button of a custom registration field (in Admin > Settings > Registration fields) no longer duplicated the row
- Buttons added in the WYSIWYG editor now have the correct color when hovered
- The cookie policy and accessibility statement are not editable anymore from Admin > Settings > Pages

### Changed

**Project page:**

- Show all events at bottom of page instead of only upcoming events
- Reduced padding of sticky top bar
- Only show sticky top bar when an action button (e.g. 'Post an idea') is present, and you've scrolled past it.

**Project page right-hand sidebar:**

- Show 'See the ideas' button when the project has ended and the last phase was an ideation phase
- Show 'X ideas in the final phase' when the project has ended and the last phase was an ideation phase
- 'X phases' is now clickable and scrolls to the timeline when clicked
- 'X upcoming events' changed to 'X events', and event count now counts all events, not only upcoming events

**Admin project configuration page:**

- Replaced 'Project images' upload widget in back-office (Project > General) with 'Project card image', reduced the max count from 5 to 1 and updated the corresponding tooltip with new recommended image dimensions

**Idea page:**

- The map modal now shows address on top of the map when opened
- Share button copy change from "share idea" to "share"
- Right-hand sidebar is sticky now when its height allows it (= when the viewport is taller than the sidebar)
- Comment box now has an animation when it expands
- Adjusted scroll-to position when pressing 'Add a comment' to make sure the comment box is always fully visible in the viewport.

**Other:**

- Adjusted FileDisplay (downloadable files for a project or idea) link style to show underline by default, and increased contrast of hover color
- Reduced width of DateTimePicker, and always show arrows for time input

## 2020-11-20 (2)

### Fixed

- The project header image is screen reader friendly.
- The similar ideas feature doesn't make backend requests anymore when it's not enabled.

### Changed

- Areas are requested with a max. of 500 now, so more areas are visible in e.g. the admin dashboard.

## 2020-11-18

### Added

- Archived project folder cards on the homepage will now have an "Archived" label, the same way archived projects do\
- Improved support for right-to-left layout
- Experimental processing feature that allows admins and project managers to automatically assign tags to a set of ideas.

### Fixed

- Projects without idea sorting methods are no longer invalid.
- Surveys tab now shows for projects with survey phases.

### Changed

- Moved welcome email from cl2-emails to cl2-back

## 2020-11-16

### Added

- Admins can now select the default sort order for ideas in ideation and participatory budgeting projects, per project

### Changed

- The default sort order of ideas is now "Trending" instead of "Random" for every project if left unchanged
- Improved sign in/up loading speed
- Removed link to survey in the project page sidebar when not logged in. Instead it will show plain none-clickable text (e.g. '1 survey')

### Fixed

- Custom project slugs can now contain alphanumeric Arabic characters
- Project Topics table now updates if a topic is deleted or reordered.
- Empty lines with formatting (like bold or italic) in a Quill editor are now removed if not used as paragraphs.

## 2020-11-10

### Added

#### Integration of trial management into AdminHQ

- The lifecycle of the trials created from AdminHQ and from the website has been unified.
- After 14 days, a trial platform goes to Purgatory (`expired_trial`) and is no longer accessible. Fourteen days later, the expired trial will be removed altogether (at this point, there is no way back).
- The end date of a trial can be modified in AdminHQ (> Edit tenant > Internal tab).

## 2020-11-06

### Added

- Social sharing via WhatsApp
- Ability to edit the project URL
- Fragment to embed a form directly into the new proposal page, for regular users only

### Fixed

- The project about section is visibile in mobile view again
- Maps will no longer overflow on page resizes

## 2020-11-05

### Added

- Reordering of and cleaner interface for managing custom registration field options
- An 'add proposal' button in the proposals admin
- Fragment to user profile page to manage party membership settings (CD&V)
- "User not found" message when visiting a profile for a user that was deleted or could not be found

### Changed

- Proposal title max. length error message
- Moved delete functionality for projects and project folders to the admin overview

### Fixed

- The automatic scroll to the survey on survey project page

## 2020-11-03

### Fixed

- Fixed broken date picker for phase start and end date

## 2020-10-30

### Added

- Initial Right to left layout for Arabic language
- Idea description WYSIWYG editor now supports adding images and/or buttons

## 2020-10-27

### Added

- Support for Arabic

## 2020-10-22

### Added

- Project edit button on project page for admins/project manager
- Copy for Sterling Council

### Fixed

- Links will open in a new tab or stay on the same page depending on their context. Links to places on the platform will open on the same page, unless it breaks the flow (i.e. going to the T&C policy while signing up). Otherwise, they will open in a new tab.

### Changed

- In the project management rights no ambiguous 'no options' message will be shown anymore when you place your cursor in the search field

## 2020-10-16

### Added

- Ability to reorder geographic areas

### Fixed

- Stretched images in 'avatar bubbles'
- Input fields where other people can be @mentioned don't grow too wide anymore
- Linebar charts overlapping elements in the admin dashboard

## 2020-10-14

### Changed

- Project page redesign

## 2020-10-09

### Added

- Map configuration tool in AdminHQ (to configure maps and layers at the project level).

## 2020-10-08

### Added

- Project reports

### Changed

- Small styling fixes
- Smart group support multiple area codes
- Layout refinements for the new idea page
- More compact idea/proposal comment input
- Proposal 'how does it work' redesign

## 2020-10-01

### Changed

- Idea page redesign

## 2020-09-25

### Fixed

- The "Go to platform" button in custom email campaigns now works in Norwegian

### Added

- Granular permissions for proposals
- Possibility to restrict survey access to registered users only
- Logging project published events

### Changed

- Replaced `posting_enabled` in the proposal settings by the posting proposal granular permission
- Granular permissions are always granted to admins

## 2020-09-22

### Added

- Accessibility statement

## 2020-09-17

### Added

- Support for checkbox, number and (free) text values when initializing custom fields through excel invites.

### Changed

- Copy update for German, Romanian, Spanish (CL), and French (BE).

## 2020-09-15

### Added

- Support Enalyzer as a new survey provider
- Registration fields can now be hidden, meaning the user can't see or change them, typically controlled by an outside integration. They can still be used in smart groups.
- Registration fields can now be pre-populated using the invites excel

## 2020-09-08

### Fixed

- Custom buttons (e.g. in project descriptions) have correct styling in Safari.
- Horizontal bar chart overflow in Admin > Dashboard > Users tab
- User graphs for registration fields that are not used are not shown anymore in Admin > Dashboard > Users tab

### Added

- Pricing plan feature flags for smart groups and project access rights

## 2020-09-01

### Fixed

- IE11 no longer gives an error on places that use the intersection observer: project cards, most images, ...

### Added

- New platform setting: 'Abbreviated user names'. When enabled, user names are shown on the platform as first name + initial of last name (Jane D. instead of Jane Doe). This setting is intended for new platforms only. Once this options has been enabled, you MUST NOT change it back.
- You can now export all charts in the admin dashboard as xlsx or svg.
- Translation improvements (email nl...)

### Changed

- The about us (CitizenLab) section has been removed from the cookie policy

## 2020-08-27

### Added

- Support for rich text in field descriptions in the idea form.
- New "Proposed Budget" field in the idea form.

### Changed

- Passwords are checked against a list of common passwords before validation.
- Improving the security around xlsx exports (escaping formulas, enforcing access restrictions, etc.)
- Adding request throttling (rate-limiting) rules.
- Improving the consistency of the focus style.

## 2020-07-30

### Added

- Pricing plans in AdminHQ (Pricing plan limitations are not enforced).
- Showing the number of deviations from the pricing plan defaults in the tenant listing of AdminHQ.

### Changed

- Tidying up the form for creating new tenants in AdminHQ (removing unused features, adding titles and descriptions, reordering features, adding new feature flags, removing fields for non-relevant locales).

## 2020-07-10

### Added

- Project topics

### Changed

- Userid instead of email is used for hidden field in surveys (Leiden)
- New projects have 'draft' status by default

### Fixed

- Topics filter in ideas overview works again

## 2020-07-09 - Workshops

### Fixed

- Speps are scrollable

### Added

- Ability to export the inputs as an exel sheet
- Polish translations
- Portugese (pt-BR) translations

## 2020-06-26

### Fixed

- No longer possible to invite a project manager without selecting a project
- The button on the homepage now also respects the 'disable posting' setting in proposals
- Using project copy or a tenant template that contains a draft initiative no longer fails

### Added

- Romanian

## 2020-06-19

### Fixed

- Polish characters not being rendered correctly

### Added

- Back-office toggle to turn on/off the ability to add new proposals to the platform

## 2020-06-17

### Fixed

- It's no longer needed to manually refresh after deleting your account for a consistent UI
- It's no longer needed to manually refresh after using the admin toggle in the user overview
- The sign-in/up flow now correctly asks the user to verify if the smart group has other rules besides verification
-

demo`is no longer an available option for`organization_type` in admin HQ

- An error is shown when saving a typeform URL with `?email=xxxx` in the URL, which prevented emails to be linked to survey results
- On mobile, the info container in the proposal info page now has the right width
- A general issue with storing cookies if fixed, noticable by missing data in GA, Intercom not showing and the cookie consent repeatedly appearing
- Accessibility fix for the search field
- The `signup_helper_text` setting in admin HQ is again displayed in step 1 of the sign up flow

### Added

- There's a new field in admin HQ to configure custom copy in step 2 of the sign up flow called `custom_fields_signup_helper_text`
- `workshops` can be turned on/off in admin HQ, displayed as a new page in the admin interface

### Changed

- The copy for `project moderator` has changed to `project manager` everywhere
- The info image in the proposals header has changed

## 2020-06-03

### Fixed

- Maps with markers don't lose their center/zoom settings anymore
- English placeholders in idea form are gone for Spanish platforms

## 2020-05-26

### Changed

- Lots of small UI improvements throughout the platform
- Completely overhauled sign up/in flow:
  - Improved UI
  - Opens in a modal on top of existing page
  - Opens when an unauthenticaed user tries to perform an action that requires authentication (e.g. voting)
  - Automatically executes certain actions (e.g. voting) after the sign in/up flow has been completed (note: does not work for social sign-on, only email/password sign-on)
  - Includes a verification step in the sign up flow when the action requires it (e.g. voting is only allowed for verified users)

## 2020-05-20

### Fixed

- Budget field is shown again in idea form for participatory budget projects

## 2020-05-14

### Added

- Idea configurability: disabling/requiring certain fields in the idea form
- The footer has our new logo

### Changed

- Admins will receive a warning and need to confirm before sending a custom email to all users
- A survey project link in the top navigation will link to /info instead of to /survey

## 2020-04-29

### Fixed

- Folders are again shown in the navbar
- Adding an image to the description text now works when creating a project or a phase

### Added

- Support for Polish, Hungarian and Greenlandic

## 2020-04-23

### Fixed

- Long timeline phase names show properly

### Changed

- Redirect to project settings after creating the project
- Links to projects in the navigation menu link to the timeline for timeline projects

## 2020-04-21

### Fixed

- Fixed overlapping issue with idea vote bar on mobile
- Fixed an issue where images were used for which the filename contained special characters

### Added

- The overview (moderation) in the admin now has filters
  - Seen/not seen
  - Type: Comment/Idea/Proposal
  - Project
  - Search
- The idea xlsx export contains extra columns on location, number of comments and number of attachments

### Changed

- The permissions tab in the project settings has reordered content, to be more logical
- In German, the formal 'Sie' form has been replaced with the informal 'Du' form

## 2020-03-31

### Fixed

- Signing up with keyboard keys (Firefox)
- Composing manual emails with text images
- Exporting sheet of volunteers with long cause titles

### Added

- Folder attachments
- Publication status for folders

### Changed

- Show folder projects within admin project page

## 2020-03-20

### Added

- Volunteering as a new participation method

## 2020-03-16

### Fixed

- The project templates in the admin load again

## 2020-03-13

### Fixed

- The folder header image is not overly compressed when making changes to the folder settings
- The loading spinner on the idea page is centered

### Added

- Add images to folders, shown in cards.

### Changed

- Admins can now comment on ideas.

## 2020-03-10

### Fixed

- Fixed consent banner popping up every time you log in as admin
- Fixed back-office initiative status change 'Use latest official updates' radio button not working
- Fixed broken copy in Initiative page right-hand widget

### Added

- Add tooltip explaining what the city will do when the voting threshold is reached for a successful initiative
- Added verification step to the signup flow
- New continuous flow from vote button clicked to vote casted for unauthenticated, unverified users (click vote button -> account creation -> verification -> optional/required custom signup fields -> programmatically cast vote -> successfully voted message appears)
- The rich text editor in the admin now supports buttons

### Changed

- Admin HQ: new and improved list of timezones

## 2020-03-05

### Fixed

- Signup step 2 can no longer be skipped when there are required fields
- Correct tooltip link for support article on invitations
- Correct error messages when not filling in start/end date of a phase

### Added

- Setting to disable downvoting in a phase/project, feature flagged
- When a non-logged in visitor tries to vote on an idea that requires verification, the verification modal automatically appears after registering

## 2020-02-24

### Fixed

- Initiative image not found errors
- Templates generator out of disk space

### Added

- Folders i1
  - When enabled, an admin can create, edit, delete folders and move projects into and out of folders
  - Folders show in the project lists and can be ordered within projects

### Changed

- Initiative explanatory texts show on mobile views
- Existing platforms have a moderator@citizenlab.co admin user with a strong password in LastPass
- In the admin section, projects are no longer presented by publication status (Folders i1)

## 2020-02-19

### Fixed

- Loading more comments on the user profile page works again
- Accessibility improvements
- Adding an image no longer pops up the file dialog twice
- Changed to dedicated IP in mailgun to improve general deliverability of emails

### Added

- Improvements to the PB UI to make sure users confirm their basket at the end
- Ideation configurability i1
  - The idea form can be customized, on a project level, to display custom description texts for every field
- People filling out a poll are now included in the 'participated in' smart group rules
- Make me admin section in Admin HQ

### Changed

- When a platform no longer is available at a url, the application redirects to the CitizenLab website
- New platforms automatically get a moderator@citizenlab.co admin user with a strong password in LastPass

## 2020-01-29

### Fixed

- Rich text editor no longer allows non-video iframe content
- Smart groups that refer to a deleted project now get cleaned up when deleting a project
- All cookie consent buttons are now reachable on IE11
- More accessibility fixes
- The organization name is no longer missing in the password reset email

### Added

- CSAM verification
  - Users can authenticate and verify using BeID or itsme
  - User properties controlled by a verification method are locked in the user profile
  - Base layer of support for other similar verification methods in the future
- The order of project templates can now be changed in Templates HQ

### Changed

- Project templates overview no longer shows the filters

## 2020-01-17

### Fixed

- Further accesibility improvements:
  - Screen reader improvement for translations
  - Some color contrast improvements

### Added

- A hidden topics manager available at https://myfavouriteplatform.citizenlab.co/admin/topics

## 2020-01-15

### Fixed

- In the admin, the project title is now always displayed when editing a project
- Further accesibility improvements:
  - Site map improvements (navigation, clearer for screen readers)
  - Improved colors in several places for users with sight disability
  - Improved HTML to better inform screen reader users
  - Added keyboard functionality of password recovery
  - Improved forms (easier to use for users with motoric disabilities, better and more consistent validation, tips and tricks on mobile initiative form)
  - Improvements for screen reader in different languages (language picker, comment translations)
  - Added title (visible in your tab) for user settings page
  - Improved screen reader experience for comment posting, deleting, upvoting and idea voting

### Added

- The email notification settings on the user profile are now grouped in categories
- Unsubscribing through an email link now works without having to sign in first

### Changed

- The idea manager now shows all ideas by default, instead of filtered by the current user as assignee

## 2020-01-07

### Added

- Go to idea manager when clicking 'idea assigned to you' notification
- 2th iteration of the new admin moderation feature:
  - Not viewed/Viewed filtering
  - The ability to select one or more items and mark them as viewed/not viewed
  - 'Belongs to' table column, which shows the context that a piece of content belongs to (e.g. the idea and project that a comment belongs to)
  - 'Read more' expand mechanism for longer pieces of content
  - Language selector for multilingual content
  - 'Go to' link that will open a new tab and navigate you to the idea/iniative/comment that was posted

### Changed

- Improve layout (and more specifically width) of idea/iniatiatve forms on mobile
- Separate checkboxes for privacy policy and cookie policy
- Make the emails opt-in at registration

### Fixed

- Fix for unreadable password reset error message on Firefox
- Fix for project granular permission radio buttons not working

## 2019-12-12

### Added

- Polls now support questions for which a user can check multiple options, with a configurable maximum
- It's now possible to make a poll anonymous, which hides the user from the response excel export
- New verification method `id_card_lookup`, which supports the generic flow of verifying a user using a predined list of ID card numbers.
  - The copy can be configured in Admin HQ
  - The id cards CSV can be uploaded through Admin HQ

## 2019-12-11

### Added

- Admin moderation iteration 1 (feature flagged, turned on for a selected number of test clients)
- New verification onboarding campaign

### Changed

- Improved timeline composer
- Wysiwyg accessibility improvement

### Fixed

- English notifications when you have French as your language

## 2019-12-06

### Fixed

- Accessibility improvements:
  - Polls
  - Idea/initiative filter boxes
- Uploading a file in admin project page now shows the loading spinner when in progress
- Fixed English copy in notifications when other language selected
- Fixed project copy in Admin HQ not being saved

## 2019-12-05

### Fixed

- Small popups (popovers) no longer go off-screen on smaller screens
- Tooltips are no longer occluded by the checkbox in the idea manager
- The info icon on the initiatives voting box has improved alignment
- Project templates now display when there's only `en` is configured as a tenant locale
- When changing the lifecycle stage of a tenant, the update is now sent right away to segment
- When users accept an inivitation and are in a group, the group count is correctly updated
- Dropdowns in the registration flow can again support empty values
- Accessibility:
  - Various color changes to improve color contrasts
  - Color warning when picking too low contrast
  - Improvements to radio buttons, checkboxes, links and buttons for keyboard accessibility
  - Default built-in pages for new tenants have a better hierarchy for screen readers
- User posted an idea/initiative notification for admins will be in the correct language

## 2019-11-25

### Changed

- Updated translations
- Area filter not shown when no areas are configured
- Overall accessibility improvements for screen readers
- Improved accessibility of the select component, radio button, image upload and tooltip

### Fixed

- When adding a vote that triggers the voting limit on a project/phase, the other idea cards now automatically get updated with disabled vote buttons
- Fix for mobile bottom menu not being clickable when idea page was opened
- Navigating directly between projects via the menu no longer results in faulty idea card collections
- Display toggle (map or list view) of idea and initiative cards works again

## 2019-11-19

### Added

- New ideation project/phase setting called 'Idea location', which enables or disabled the ability to add a location to an idea and show the ideas on a map

### Changed

- Improved accessibility of the image upload component
- COW tooltipy copy
- Sharing modal layout improvement

### Fixed

- Checkboxes have unique ids to correctly identify their corresponding label, which improves screen reader friendliness when you have multiple checkboxes on one page.
- Avatar layout is back to the previous, smaller version

## 2019-11-15

### Fixed

- Fix for 'Click on map to add an idea' functionality not working
- Fix for notifications not showing

## 2019-11-12

### Fixed

- An email with subject `hihi` is no longer sent to admins that had their invite accepted
- Whe clicking the delete button in the file uploader, the page no longer refreshes
- Project templates no longer show with empty copy when the language is missing
- The countdown timer on initiatives now shows the correct value for days
- The radio buttons in the cookie manager are clickable again
- Changing the host of a tenant no longer breaks images embedded in texts
- It's possible again to unassign an idea in the idea manager
- The popup for adding a video or link URL is no longer invisible or unusable in some situations
- Uploading files is no longer failing for various filetypes we want to support
- Keyboard accessibility for modals

### Added

- ID Verification iteration 1
  - Users can verify their account by entering their ID card numbers (currently Chile only)
  - Verification is feature flagged and off by default
  - Smart groups can include the criterium 'is verified'
  - Users are prompted to verify their account when taking an actions that requires verification
- Total population for a tenant can now be entered in Admin HQ
- It's now possible to configure the word used for areas towards citizens from the areas admin
- Improvements to accessibility:
  - Idea and initiative forms: clearer for screen readers, keyboard accessibility, and more accessible input fields
  - Nav bar: clearer for screen readers and improved keyboard navigation
  - Project navigation and phases: clearer for screen readers
  - Sign-in, password reset and recovery pages: labeling of the input fields, clearer for screen readers
  - Participatory budgeting: clearer for screen readers

### Changed

- The organization name is now the default author in an official update

## 2019-10-22

### Fixed

- The sharing title on the idea page is now vertically aligned
- Improvements to the 'bad gateway' message sometimes affecting social sharing
- The map and markers are again visible in the admin dashboard
- First round of accessibility fixes and improvements
  - Dynamics of certain interactions are picked up by screen readers (PB, voting, ...)
  - Overall clarity for screen readers has improved
  - Improvements to information structure: HTML structure, W3C errors, head element with correct titles
  - Keyboard accessibility has generally improved: sign-up problems, login links, PB assignment, ...

### Added

- Initiatives iteration 3
  - Automatic status changes on threshold reached or time expired
  - When updating the status, official feedback needs to be provided simultaneously
  - Users receive emails and notifications related to (their) initiative
  - Initiatives support images in their body text
- Project templates
  - Admins can now create projects starting from a template
  - Templates contain images, a description and a timeline and let admin filter them by tags
  - Admins can share template descriptions with a publically accessible link
- It's now possible to configure the banner overlay color from the customize settings
- A custom email campaign now contains a CTA button by default

### Changed

- Complete copy overhaul of all emails

## 2019-10-03

### Fixed

- PB phase now has a basket button in the project navbar
- The datepicker in the timeline admin now works in IE11

### Changed

- For fragments (small pieces of UI that can be overridden per tenant) to work, they need to be enabled individually in admin HQ.

## 2019-09-25

### Fixed

- It's again possible to change a ideation/PB phase to something else when it contains no ideas
- Older browsers no longer crash when scrolling through comments (intersection observer error)
- Pagination controls are now correctly shown when there's multiple pages of users in the users manager
- The user count of groups in the users manager no longer includes invitees and matches the data shown
- Transition of timeline phases now happen at midnight, properly respecting the tenant timezone
- When looking at the map of an idea or initiative, the map marker is visible again
- The initiatives overview pages now uses the correct header and text colors
- The vote control on an initiative is no longer invisible on a tablet screen size
- The idea page in a budgeting context now shows the idea's budget
- The assign button on an idea card in a budgeting context behaves as expected when not logged in
- Project copy in Admin HQ that includes comments no longer fails
- Changing granular permissions by project moderator no longer fails

### Added

- Polling is now supported as a new participation method in a continuous project or a phase
  - A poll consists of multiple question with predefined answers
  - Users can only submit a poll once
  - Taking a poll can be restricted to certain groups, using granular permissions
  - The poll results can be exported to excel from the project settings
- It's now possible to disable Google Analytics, Google Tag Manager, Facebook Pixel and AdWords for specific tenants through Admin HQ

### Changed

- Large amount of copy improvements throughout to improve consistency and experience
- The ideas overview page is no longer enabled by default for new tenants
- The built-in 'Open idea project' can now be deleted in the project admin

## 2019-08-30

### Fixed

- The map preview box no longer overflows on mobile devices
- You're now correctly directed back to the idea/initiatives page after signing in/up through commenting

### Changed

- The height of the rich text editor is now limited to your screen height, to limit the scrolling when applying styles

## 2019-08-29

### Fixed

- Uploaded animated gifs are no longer displayed with weird artifacts
- Features that depend on NLP are less likely to be missing some parts of the data

### Added

- Citizen initiatives
  - Citizens can post view and post initiatives
  - Admins can manage initiatives, similar to how they manage ideas
  - Current limitation to be aware of, coming very soon:
    - No emails and notifications related to initiatives yet
    - No automated status changes when an initiative reaches enough votes or expires yet

## 2019-08-09

### Fixed

- Fixed a bug that sometimes prevented voting on comments
- When editing a comment, a mention in the comment no longer shows up as html
- In the dashboard, the domicile value 'outside' is now properly translated
- Some fixes were made to improve loading of the dashboard map with data edge cases
- Deleting a phase now still works when users that reveived notifications about the phase have deleted their account
- New releases should no longer require a hard refresh, avoiding landing page crashing issues we had

### Added

- File input on the idea form now works on mobile, if the device supports it

## 2019-07-26

### Fixed

- The project moderator email and notification now link to the admin idea manager instead of citizen side
- The widget no longer shows the `Multiloc`, but the real idea titles for some platforms

### Added

- Speed improvements to data requests to the backend throughout the whole paltform
- Changing the participation method from ideation to information/survey when there are ideas present is now prevented by the UI
- It's now possible to manually reorder archived projects
- There's new in-platform notifications for a status change on an idea you commented or voted on

## 2019-07-18

### Fixed

- It's no longer possible to change the participation method to information or survey if a phase/project already contains ideas
- The 'Share your idea modal' is now properly centered
- It's no longer possible to send out a manual email campaign when the author is not properly defined
- Invite emails are being sent out again
- Imported ideas no longer cause incomplete pages of idea cards
- Invited users who did not accept yet no longer receive any automated digest emails

## 2019-07-08

### Fixed

- When changing images like the project header, it's no longer needed to refresh to see the result
- The comments now display with a shorter date format to work better on smaller screens
- The code snippet from the widget will now work in some website that are strict on valid html
- The number of days in the assignee digest email is no longer 'null'
- The project preview description input is displayed again in the projects admin
- The idea status is no longer hidden when no vote buttons are displayed on the idea page
- Duplicate idea cards no longer appear when loading new pages

### Added

- Performance optimizations on the initial loading of the platform
- Performance optimizations on loading new pages of ideas and projects
- Newly uploaded images are automatically optimized to be smaller in filesize and load faster
- The 'Add an idea' button is now shown in every tab of the projects admin
- It's now possible to add videos to the idea body text
- E-mails are no longer sent out through Vero, but are using the internal cl2-emails server

### Changed

- The automated emails in the admin no longer show the time schedule, to work around the broken translations
- The rights for voting on comments now follow the same rights than commenting itself, instead of following the rights for idea voting
- On smaller desktop screens, 3 columns of idea cards are now shown instead of 2
- When adding an idea from the map, the idea will now be positioned on the exact location that was clicked instead of to the nearest detectable address
- Using the project copy tool in admin HQ is more tolerant about making copies of inconsistent source projects

## 2019-06-19

### Fixed

- Show 3-column instead of 2-column layout for ideas overview page on smaller desktop screens
- Don't hide status label on idea page when voting buttons are not shown

### Changed

- Small improvement in loading speed

## 2019-06-17

## Fixed

- The column titles in comments excel export are aligned with the content
- There's now enough space between voting anc translate links under a comment
- Vote button on an idea no longer stays active when a vote on that idea causes the voting treshold of the project to be reached

## Added

- The admin part of the new citizen initiatives is available (set initiatives feature on `allowed`)
  - Cities can configure how they plan to use initiatives
- A preview of how initiatives will look like city side is available, not yet ready for prime time (set initiatives feature on `allowed` and `enabled`)
- The ideas overview page has a new filtering sidebar, which will be used for other idea and initiative listings in the future
  - On idea status
  - On topic
  - Search
- Comments now load automatically while scrolling down, so the first comments appear faster

## 2019-06-05

### Fixed

- Fix an issue that when showing some ideas in an idea card would make the application crash

## 2019-05-21

### Fixed

- The idea page does no longer retain its previous scroll position when closing and reopening it
- The Similar Ideas box no longer has a problem with long idea titles not fitting inside of the box
- The Similar Ideas box content did not update when directly navigating from one idea page to the next
- The 'What were you looking for?' modal no longer gives an error when trying to open it

### Changed

- You now get redirected to the previously visited page instead of the landing page after you've completed the signup process

## 2019-05-20

### Fixed

- Closing the notification menu after scrolling no longer results in a navbar error
- When accessing the idea manager as a moderator, the assignee filter defaults to 'assigned to me'
- The idea and comment counts on the profile page now update as expected
- It's now possible to use a dropdown input in the 2nd registration step with a screen reader
- An invited user can no longer request a password reset, thereby becoming an inconsistent user that resulted in lots of problems

### Added

- Restyle of the idea page
  - Cleaner new style
  - Opening an idea no longer appears to be a modal
  - Properly styled similar ideas section
  - Showing comment count and avatars of contributors

### Changed

- When clicking the edit button in the idea manager, the edit form now opens in the sidemodal

## 2019-05-15

### Fixed

- Opening the projects dropdown no longer shows all menu items hovered when opened
- Users that can't contribute (post/comment/vote/survey) no longer get an email when a phase starts
- When a project has an ideation and a PB phase, the voting buttons are now shown during the ideation phase
- The admin navigation menu for moderators is now consistent with that for admins
- Moderators that try to access pages only accessible for admins, now get redirected to the dashboard
- The details tab in clustering doesn't cause the info panel to freeze anymore
- When writing an official update, the sbumit button now only becomes active when submission is possible
- The 'no options' copy in a dropdown without anything inside is now correctly translated
- Making a field empty in Admin HQ now correctly saves the empty value
- The active users graph no longer includes users that received an email as being active
- The translation button in an idea is no longer shown when there's only one platform language
- After changing granular permission, a refresh is no longer needed to see the results on ideas
- The sideview in the idea manager now shows the status dropdown in the correct language
- The layout of the sideview in the idea manager is now corrected
- A digest email to idea assignees is no longer sent out when no ideas are assigned to the admin/moderator
- Signing in with VUB Net ID works again
- Loading the insights map can no longer be infinite, it will now show an error message when the request fails

### Added

- The profile page of a user now also shows the comments by that user
- Users can now delete their own profile from their edit profile page
- Similar ideas, clustering and location detection now work in Spanish, German, Danish and Norwegian
- Facebooks bot coming from `tfbnw.net` are now blocked from signing up
- Moderators now also have a global idea manager, showing all the ideas from the projects they're moderating
- Loading the insights map, which can be slow, now shows a loading indicator

### Changed

- Voting buttons are no longer shown when voting is not enabled
- Improved and more granular copy text for several voting and commenting disabled messages

## 2019-04-30

### Fixed

- Time remaning on project card is no longer Capitalized
- Non-admin users no longer get pushed to intercom
- Improvements to the idea manager for IE11
- When filtering on a project in the idea manager, the selected project is highlighted again
- @citizenlab.cl admins can now also access churned platforms
- The user count in the user manager now includes migrated cl1 users
- Sending invitations will no longer fail on duplicate mixed-case email addresses

### Added

- Ideas can now be assigned to moderators and admins in the idea manager
  - Added filter on assignee, set by default to 'assigned to me'
  - Added filter to only show ideas that need feedback
  - When clicking an idea, it now opens in and can be partially edited from a half screen modal
  - Admins and moderators get a weekly digest email with their ideas that need feedback
- Completely new comments UI with support for comment upvotes
  - Comments are visually clearly grouped per parent comment
  - Sub-comments use @mentions to target which other subcomment they reply to
  - Comments can be sorted by time or by votes
- Ideas can now be sorted randomly, which is the new default
- New smart group rule for users that contributed to a specific topic
- New smart group rule for users that contributed to ideas with a specific status
- Clear error message when an invitee does a normal sign up

### Changed

- The idea grid no longer shows a 'post an idea' button when there are no ideas yet

## 2019-04-24

### Fixed

- Project cards now show correct time remaining until midnight

## 2019-04-23

### Fixed

- Closing the notification menu does not cause an error anymore
- The unread notifications count is now displayed correctly on IE11
- Clicking on an invite link will now show an immediate error if the invite is no longer valid

### Changed

- The admin guide is now under the Get Started link and the dashboards is the admin index
- The project cards give feedback CTA was removed
- An idea can now be deleted on the idea page
- The default border radius throughout the platform now is 3px instead of 5px
- The areas filter on the project cards is only shown when there is more than one area

## 2019-04-16

### Fixed

- The comment count of a project remains correct when moving an idea to a different project
- Fixed an issue when copying projects (through the admin HQ) to tenants with conflicting locales
- Only count people who posted/voted/commented/... as participants (this is perceived as a fix in the dashboards)
- Invites are still sent out when some emails correspond to existing users/invitees
- Phase started/upcoming notifications are only sent out for published projects

### Added

- Posting text with a URL will turn the URL part into a link
- Added smart group rules for topic and idea status participants

### Changed

- New configuration for which email campaigns are enabled by default
- Changed project image medium size to 575x575

## 2019-04-02

### Fixed

- The new idea button now shows the tooltip on focus
- The gender graph in clustering is now translated
- Tooltips on the right of the screen no longer fall off
- Text in tooltips no longer overflows the tooltip borders
- When there are no ideas, the 'post an idea' button is no longer shown on a user profile or the ideas overview page
- The project card no longer displays a line on the bottom when there is no meta information available
- Downloading the survey results now consistently triggers a browser download
- The bottom of the left sidebar of the idea manager can now be reached when there are a lot of projects
- The time control in the admin dashboard is now translated
- Various fixes to improve resilience of project copy tool

### Added

- The ideas overview page now has a project filter
- The various pages now support the `$|orgName|` variable, which is replaced by the organization name of the tenant
- Non-CitizenLab admins can no longer access the admin when the lifecycle stage is set to churned
- A new style variable controls the header opacity when signed in
- New email as a reminder to an invitee after 3 days
- New email when a project phase will start in a week
- New email when a new project phase has started
- The ideas link in the navbar is now feature flagged as `ideas_overview`

### Changed

- When filtering projects by multiple areas, all projects that have one of the areas or no area are now shown
- The user search box for adding a moderator now shows a better placeholder text, explaining the goal

## 2019-03-20

### Fixed

- Fixed mobile layout issues with cookie policy, idea image and idea title for small screens (IPhone 5S)
- Posting an idea in a timeline that hasn't started yet (as an admin) now puts the idea in the first phase
- Notifications menu renders properly in IE11
- The CTA on project cards is no longer shown for archived and finished projects
- Invited users that sign up with another authentication provider now automatically redeem their invitation
- When the tenant only has one locale, no language switcher is shown in the official feedback form

### Added

- Capabilities have been added to apply custom styling to the platform header
  - Styling can be changed through a new style tab in admin HQ
  - It's also possible to configure a different platform-wide font
  - Styling changes should only be done by a designer or front-end developer, as there are a lot of things that could go wrong
- The initial loading speed of the platform has increased noticably due to no longer loading things that are not immediately needed right away.
- Tenant templates are now automatically updated from the `.template` platforms every night
- The project copy tool in admin HQ now supports time shifting and automatically tries to solve language conflicts in the data
- New notifications and emails for upcoming (1 week before) and starting phases

### Changed

- Archived ieas are no longer displayed on the general ideas page
- The time remaining on project cards is no longer shown on 2 lines if there's enough space
- New platforms will show the 'manual project sorting' toggle by default
- Some changes were made to modals throughout to make them more consistent and responsiveness
- New ideas now have a minimal character limit of 10 for the title and 30 for the body
- User pages have a more elaborate meta title and description for SEO purposes

## 2019-03-11

### Fixed

- Notifications layout on IE11
- Errors due to loading the page during a deployment

## 2019-03-11

### Fixed

- Similar ideas is now fast enough to enable in production
- NLP insights will no longer keep on loading when creating a new clusgtering graph
- The comment count on project cards now correctly updates on deleted comments
- Various spacing issues with the new landing page on mobile are fixed
- When logging out, the avatars on the project card no longer disappear
- The widget no longer cuts off the title when it's too long
- In admin > settings > pages, all inputs are now correctly displayed using the rich text editor
- The notifications are no longer indented inconsistently
- Exporting typeform survey results now also work when the survey embed url contains `?source=xxxxx`
- When there's a dropdown with a lot of options during signup, these options are no longer unreachable when scrolling down
- The cookie policy no longer displays overlapping text on mobile
- The `isSuperAdmin`, `isProjectModerator` and `highestRole` user properties are now always named using camelCasing

### Added

- Official feedback
  - Admins and moderators can react to ideas with official feedback from the idea page
  - Users contributing to the idea receive a notification and email
  - Feedback can be posted using a free text name
  - Feedback can be updated later on
  - Admin and moderators can no longer write top-level comments
  - Comments by admins or moderators carry an `Official` badge
- When giving product feedback from the footer, a message and email can be provided for negative feedback
- CTA on project card now takes granular permissions into account
- CTA on project card is now also shown on mobile
- Projects for which the final phase has finished are marked as finished on their project card
- Projects on the landing page and all projects page can now be filtered on area through the URL

### Changed

- The avatars on a project card now include all users that posted, voted or commented
- Commenting is no longer possible on ideas not in the active phase

## 2019-03-03

### Fixed

- Manually sorting projects in the admin works as expected

### Added

- Support for Spanish
- The copy of 'x is currently working on' can be customized in admin HQ
- Extra caching layer in cl2-nlp speeds up similar ideas and creating clusters

## 2019-02-28

### Fixed

- In the dashboard, the labels on the users by gender donut chart are no longer cut off
- Adding file attachments with multiple consecutive spaces in the filename no longer fails
- Project copy in admin HQ no longer fails when users have mismatching locales with the new platform

### Added

- New landing page redesign
  - Project cards have a new layout and show the time remaining, a CTA and a metric related to the type of phase
  - The bottom of the landing page displays a new custom info text, configurable in the admin settings
  - New smarter project sorting algorithm, which can be changed to manual ordering in the projects admin
  - Ideas are no longer shown on the landing page
  - The `Show all projects` link is only shown when there are more than 10 projects
- New attributes are added to segment, available in all downstream tools:
  - `isSuperAdmin`: Set to true when the user is an admin with a citizenlab email
  - `isProjectModerator`
  - `highestRole`: Either `super_admin`, `admin`, `project_moderator` or `user`

### Changed

- Intercom now only receives users that are admin or project moderator (excluding citizenlab users)

## 2019-02-20

### Fixed

- User digest email events are sent out again
- The user statistics on the admin dashboard are back to the correct values
- Creating a new project page as an admin does not result in a blank page anymore
- Improved saving behaviour when saving images in a phase's description
- When logged in and visiting a url containing another locale than the one you previously picked, your locale choice is no longer overwritten

### Added

- Project copy feature (in admin HQ) now also supports copying ideas (including comments and votes) and allows you to specify a new slug for the project URL
- Unlogged users locale preference is saved in their browser

## 2019-02-14

### Fixed

- Project/new is no longer a blank page

## 2019-02-13

### Fixed

- Texts written with the rich text editor are shown more consistently in and outside of the editor
- Opening a dropdown of the smart group conditions form now scrolls down the modal
- When changing the sorting method in the ideas overview, the pagination now resets as expected
- Google login no longer uses the deprecated Google+ authentication API

### Added

- Typeform survey for typeform can now be downloaded as xlsx from a tab in the project settings
  - The Segment user token needs to be filled out in Admin HQ
  - New survey responses generate an event in segment
- Survey providers can be feature flagged individually
- New \*.template.citizenlab.co platforms now serve as definitions of the tenant template
- The registration fields overview in admin now shows a badge when fields are required

### Changed

- Surveymonkey is now feature-flagged off by default for new platforms

## 2019-01-30

### Fixed

- Long topic names no longer overlap in the admin dashboards
- Video no longer pops out of the phase description text
- Added event tracking for widget code copy and changing notification settings
- Saving admin settings no longer fails because of a mismatch between platform and user languages
- The password reset message now renders correctly on IE11
- It's easier to delete a selected image in the rich text editor
- The copy in the modal to create a new group now renders correctly in IE11
- Texts used in the the dashboard insights are no longer only shown in English
- Tracking of the 'Did you find what you're looking for?' footer not works correctly

### Added

- Tooltips have been added throughout the whole admin interface
- A new homepage custom text section can be configured in the admin settings, it will appear on the landing page in a future release
- New experimental notifications have been added that notify admins/moderators on every single idea and comment
- New tenant properties are being logged to Google Analytics

## 2019-01-19

### Fixed

- Registration fields of the type 'multiple select' can again be set in the 2nd step of the signup flow
- Creating invitations through an excel file no longer fails when there are multiple users with the same first and last name

## 2019-01-18

### Fixed

- Overflowing text in project header
- Fixed color overlay full opaque for non-updated tenant settings
- Fixed avatar layout in IE11
- Fixed idea page scrolling not working in some cases on iPad
- Pressing the enter key inside of a project settings page will no longer trigger a dialog to delet the project

### Changed

- Reduced the size of the avatars on the landing page header and footer
- Made 'alt' text inside avatar invisible
- Better cross-browser scaling of the background image of the header that's being shown to signed-in users
- Added more spacing underneath Survey, as not to overlap the new feedback buttons
- Increased width of author header inside of a comment to better accomodate long names
- Adjusted avatar hover effect to be inline with design spec￼

## 2019-01-17

### Added

- `header_overlay_opacity` in admin HQ allows to configure how transparent header color is when not signed in
- `custom_onboarding_fallback_message` in admin HQ allows to override the message shown in the header when signed in

## 2019-01-16

### Fixed

- The clustering prototype no longer shows labels behind other content
- Removing a project header image is again possible
- New active platforms get properly submitted to google search console again
- Scrolling issues with an iPad on the idea modal have been resolved
- Signing up through Google is working again
- The line underneath active elements in the project navbar now has the correct length
- A long location does no longer break the lay-out of an event card
- The dashboards are visible again by project moderators
- The admin toggle in the users manager is working again

### Added

- When logged in, a user gets to see a dynamic call to action, asking to
  - Complete their profile
  - Display a custom message configurable through admin HQ
  - Display the default fallback engagement motivator
- The landing page header now shows user avatars
- It's now possible to post an idea from the admin idea manager
- The footer now shows a feedback element for citizens
- A new 'map' dashboard now shows the ideas on their locations detected from the text using NLP
- The clustering prototype now shows the detected keywords when clustering is used

### Changed

- The navbar and landing page have a completely refreshed design
  - The font has changed all over the platform
  - 3 different colors (main, secondary, text) are configurable in Admin HQ
- The clustering prototype has been moved to its own dashboard tab
- Project cards for continuous projects now link to the information page instead of ideas

## 2018-12-26

### Fixed

- The rich text editor now formats more content the same way as they will be shown in the platform

### Added

- Admin onboarding guide
  - Shown as the first page in the admin, guiding users on steps to take
- The idea page now shows similar ideas, based on NLP
  - Feature flagged as `similar_ideas`, turned off by default
  - Experimental, intended to evaluate NLP similarity performance
- A user is now automatically signed out from FranceConnect when signing out of the platform

### Changed

- When a user signs in using FranceConnect, names and some signup fields can no longer be changed manually
- The FranceConnect button now has the official size and dimensions and no T&C
- SEO improvements to the "Powered by CitizenLab" logo

## 2018-12-13

### Fixed

- User digest email campaigns is sent out again
- IE11 UI fixes:
  - Project card text overflow bug
  - Project header text wrapping/centering bug
  - Timeline header broken layout bug
  - Dropdown not correctly positioned bug
- Creating new tenants and changing the host of existing tenants makes automatic DNS changes again

### Added

- SEO improvements: project pages and info pages are now included in sitemap
- Surveys now have Google Forms support

## 2018-12-11-2

### Fixed

- A required registration field of type number no longer blocks users on step 2 of the registration flow

## 2018-12-11

### Fixed

- Loading an idea page with a deleted comment no longer results in an error being shown
- Assigning a first bedget to a PB project as a new user no longer shows an infinite spinner
- Various dropdowns, most famously users group selection dropdown, no longer overlap menu items

## 2018-12-07

### Fixed

- It's again possible to write a comment to a comment on mobile
- When logged in and trying to log in again, the user is now redirected to the homepage
- A deleted user no longer generates a link going nowhere in the comments
- The dropdown menu for granular permissions no longer disappears behind the user search field
- After deleting an idea, the edit and delete buttons are no longer shown in the idea manager
- Long event title no longer pass out of the event box
- Notifications from a user that got deleted now show 'deleted user' instead of nothing

### Added

- Machine translations on the idea page
  - The idea body and every comment not in the user's language shows a button to translate
  - Feature flagged as `machine_translations`
  - Works for all languages
- Show the currency in the amount field for participatory budgeting in the admin
- Built-in registration fields can now be made required in the admin
- FranceConnect now shows a "What is FranceConnect?" link under the button

### Changed

- The picks column in the idea manager no longer shows a euro icon

## 2018-11-28

### Fixed

- IE11 graphical fixes in text editor, status badges and file drag&drop area fixed
- The idea tab is visible again within the admin of a continuous PB project
- The checkbox within 3rd party login buttons is now clickable in Firefox

## 2018-11-27

### Fixed

- When all registration fields are disabled, signing up through invite no longer blocks on the first step
- A moderator that has not yet accepted their invitation, is no longer shown as 'null null' in the moderators list
- Adding an idea by clicking on the map is possible again

### Changed

- When there are no events in a project, the events title is no longer shown
- The logo for Azure AD login (VUB Net ID) is shown as a larger image
- When logging in through a 3rd party login provider, the user needs to confirm that they've already accepted the terms and conditions

## 2018-11-22

### Fixed

- In the clustering prototype, comparing clusters using the CTRL key now also works on Mac
- Widget HTML code can now be copied again
- Long consequent lines of text now get broken up in multiple lines on the idea page
- Admin pages are no longer accessible for normal users
- Reduced problems with edge cases for uploading images and attachments

### Added

- Participatory budgeting (PB)
  - A new participation method in continuous and timeline projects
  - Admins and moderators can set budget on ideas and a maximum budget on the PB phase
  - Citizens can fill their basket with ideas, until they hit the limit
  - Citizens can submit their basket when they're done
  - Admins and moderators can process the results through the idea manager and excel export
- Advanced dashboards: iteration 1
  - The summary tab shows statistics on idea/comment/vote and registration activities
  - The users tab shows information on user demographics and a leaderboard
  - The time filter can be controller with the precision of a day
  - Project, group and topic filters are available when applicable
  - Project moderators can access the summary tabs with enforced project filter
- Social sharing through the modal is now separately trackable from sharing through the idea page
- The ideas excel export now contains the idea status
- A new smart group rule allows for filtering on project moderators and normal users

### Changed

- Project navigation is now shown in new navigation bar on top
- The content of the 'Open idea project' for new tenants has changed
- After posting an idea, the user is redirected towards the idea page of the new idea, instead of the landing page

## 2018-11-07

### Fixed

- The widget HTML snippet can be copied again

## 2018-11-05

### Fixed

- Clicking Terms & Conditions links during sign up now opens in a new tab

### Added

- Azure Active Directory login support, used for VUB Net ID

## 2018-10-25

### Fixed

- Resizing and alignment of images and video in the editor now works as expected
- Language selector is now updating the saved locale of a signed in user
- When clicking "view project" in the project admin in a new tab, the projects loads as expected
- The navbar user menu is now keyboard accessible
- Radio buttons in forms are now keyboard accessible
- The link to the terms and conditions from social sign in buttons is fixed
- In admin > settings > pages, the editors now have labels that show the language they're in
- Emails are no longer case sensitive, resolving recurring password reset issues
- The widget now renders properly in IE11
- Videos are no longer possible in the invitation editor

### Added

- Cookie consent manager
  - A cookie consent footer is shown when the user has not yet accepted cookies
  - The user can choose to accept all cookies, or open the manager and approve only some use cases
  - The consent settings are automatically derived from Segment
  - When the user starts using the platform, they silently accept cookies
- A new cookie policy page is easier to understand and can no longer be customized through the admin
- Granular permissions
  - In the project permissions, an admin or project moderator can choose which citizens can take which actions (posting/voting/comments/taking survey)
  - Feature flagged as 'granular_permissions', turned off by default
- Ideas excel export now contains links to the ideas
- Ideas and comments can now be exported from within a project, also by project moderators
- Ideas and comments can now be exported for a selection of ideas
- When signing up, a user gets to see which signup fields are optional

### Changed

- Published projects are now shown first in the admin projects overview
- It's now more clear that the brand color can not be changed through the initial input box
- All "Add <something>" buttons in the admin have moved to the top, for consistency
- The widget no longer shows the vote count when there are no votes
- When a project contains no ideas, the project card no longer shows "no ideas yet"

## 2018-10-09

### Fixed

- UTM tags are again present on social sharing
- Start an idea button is no longer shown in the navbar on mobile
- Exceptionally slow initial loading has been fixed
- Sharing on facebook is again able to (quite) consistently scrape the images
- When using the project copy tool in Admin HQ, attachments are now copied over as well

### Added

- Email engine in the admin (feature flagged)
  - Direct emails can be sent to specific groups by admins and moderators
  - Delivered/Opened/Clicked statistics can be seen for every campaign
  - An overview of all automated emails is shown and some can be disabled for the whole platform

## 2018-09-26

### Fixed

- Error messages are no longer cut off when they are longer than the red box
- The timeline dropdown on mobile shows the correct phase names again
- Adding an idea by clicking on the map works again
- Filip peeters is no longer sending out spam reports
- Reordering projects on the projects admin no longer behaves unexpectedly
- Fixes to the idea manager
  - Tabs on the left no longer overlap the idea table
  - Idea status tooltips no longer have an arrow that points too much to the right
  - When the screen in not wide enough, the preview panel on the right is no longer shown
  - Changing an idea status through the idea manager is possible again

### Added

- Social sharing modal is now shown after posting an idea
  - Feature flagged as `ideaflow_social_sharing`
  - Offers sharing buttons for facebook, twitter and email
- File attachments can now be added to
  - Ideas, shown on the idea page. Also works for citizens.
  - Projects, shown in the information page, for admins and moderators
  - Phases, shown under the phase description under the timeline, for admins and moderators
  - Events, shown under the event description, for admins and moderators
  - Pages, shown under the text, for admins
- Some limited rich text options can now be used in email invitation texts

### Changed

- The admin projects page now shows 3 seperate sections for published, draft and archived
- When there are no voting buttons, comment icon and count are now also aligned to the right
- It's now possible to remove your avatar

## 2018-09-07

### Fixed

- Submit idea button is now aligned with idea form
- An error caused by social sign in on French platforms not longer has an English error message
- Checkboxes are now keyboard navigable
- Projects that currently don't accept ideas can no longer be selected when posting an idea
- Deleting an idea no longer results in a blank page
- Deleting a comment no longer results in a blank page
- When sign in fails, the error message no longer says the user doesn't exist
- `null` is no longer shown as a lastname for migrated cl1 users without last name
- Clicking on the table headers in the idea managers again swaps the sorting order as expected
- Typeform Survey now is properly usable on mobile

### Added

- Email notification control
  - Every user can opt-out from all recurring types of e-mails sent out by the platform by editing their profile
  - Emails can be fully disabled per type and per tenant (through S&S ticket)
- An widget that shows platform ideas can now be embedded on external sites
  - The style and content of the widget can be configured through admin > settings > widgets
  - Widget functionality is feature flagged as "widgets", on by default

### Changed

- Initial loading speed of the platform has drastically improved, particulary noticable on mobile
- New tenants have custom signup fields and survey feature enabled by default

## 2018-08-20

### Fixed

- The idea sidepane on the map correctly displays HTML again
- Editing your own comment no longer turns the screen blank
- Page tracking to segment no longer tracks the previous page instead of the current one
- Some browsers no longer break because of missing internationalization support
- The options of a custom field are now shown in the correct order

### Added

- A major overhaul of all citizen-facing pages to have significantly better accessibility (almost WCAG2 Level A compliant)
  - Keyboard navigation supported everywhere
  - Forms and images will work better with screen readers
  - Color constrasts have been increased throughout
  - A warning is shown when the color in admin settings is too low on constrast
  - And a lot of very small changes to increase WCAG2 compliance
- Archived projects are visible by citizens
  - Citizens can filter to see all, active or archived projects
  - Projects and project cards show a badge indicating a project is archived
  - In the admin, active and archived projects are shown separately
- A favicon can now be configured at the hidden location `/admin/favicon`
  - On android in Chrome, the platform can be added to the Android homescreen and will use the favicon as an icon
- Visitors coming through Onze Stad App now are trackable in analytics

### Changed

- All dropdown menus now have the same style
- The style of all form select fields has changed
- Page tracking to segment no longer includes the url as the `name` property (salesmachine)
- Font sizes throughout the citizen-facing side are more consistent

## 2018-08-03

### Fixed

- The landingpage header layout is no longer broken on mobile devices
- Yet another bug related to the landingpage not correctly redirecting the user to the correct locale
- The Page not found page was not found when a page was not found

### Added

- The 'Create an account' call to action button on the landing page now gets tracked

## 2018-08-02

### Fixed

- The browser no longer goes blank when editing a comment
- Redirect to the correct locale in the URL no longer goes incorrectly to `en`

## 2018-07-31

### Fixed

- The locale in the URL no longer gets added twice in certain conditions
- Various fixes to the rich text editor
  - The controls are now translated
  - Line breaks in the editor and the resulting page are now consistent
  - The editor no longer breaks form keyboard accessibility
  - The images can no longer have inconsistent widht/height ratio wich used to happen in some cases
  - The toolbar buttons have a label for accessibility
- A new tenant created in French no longer contains some untranslated content
- The tenant lifecycle stage is now properly included in `group()` calls to segment
- Comment body and various dynamic titles are secured against XSS attacks

### Added

- Ideas published on CitizenLab can now also be pushed to Onze Stad App news stream
- The rich text editor
  - Now support copy/paste of images
- Event descriptions now also support rich text
- When not signed in, the header shows a CTA to create an account
- A new smart group rule allows you to specify members than have participated (vote, comment, idea) in a certain project
- The admin now shows a "Get started" link to the knowledge base on the bottom left
- The Dutch platforms show a "fake door" to Agenda Setting in the admin navigation

### Changed

- The idea card now shows name and date on 2 lines
- The navbar now shows the user name next to the avatar
- The user menu now shows "My ideas" instead of "Profile page"

## 2018-07-12

### Fixed

- New text editor fixes various bugs present in old editor:
  - Typing idea texts on Android phones now works as expected
  - Adding a link to a text field now opens the link in a new window
  - Resizing images now works as expected
  - When saving, the editor no longer causes extra whitespace to appear
- A (too) long list of IE11 fixes: The platform is now fully usable on IE11
- The group count in the smart groups now always shows the correct number
- The admin dashboard is no longer too wide on smaller screens
- The home button on mobile is no longer always active
- Fix for page crash when trying to navigate away from 2nd signup step when one or more required fields are present

### Added

- The language is now shown in the URL at all times (e.g. `/en/ideas`)
- The new text editor enables following extras:
  - It's now possible to upload images through the text editor
  - It's now possible to add youtube videos through the text editor
- `recruiter` has been added to the UTM campaign parameters

### Know issues

- The controls of the text editor are not yet translated
- Posting images through a URL in the text editor is no longer possible
- Images that have been resized by IE11 in the text editor, can subsequently no longer be resized by other browsers

## 2018-06-29

### Fixed

- Facebook now correctly shows the idea image on the very first share
- Signing up with a google account that has no avatar configured now works again
- Listing the projects and ideas for projects that have more than 1 group linked to them now works again

### Added

- Voting Insights [beta]: Get inisghts into who's voting for which content
  - Feature flagged as 'clustering', disabled by default
  - Admin dashboard shows a link to the prototype
- Social sharing buttons on the project info page
- Usage of `utm_` parameters on social sharing to track sharing performance
- Various improvements to meta tags throughout the platform
  - Page title shows the unread notification count
  - More descriptive page titles on home/projects/ideas
  - Engaging generic default texts when no meta title/description are provided
  - Search engines now understand what language and region the platform is targeting
- Optimized idea image size for facebook sharing
- Sharing button for facebook messenger on mobile
- When you receive admin rights, a notification is shown
- `tenantLifecycleStage` property is now present in all tracked events to segment

### Changed

- Meta tags can't be changed through the admin panel anymore
- Social sharing buttons changed aspect to be more visible

## 2018-06-20

### Fixed

- Visual fixes for IE11 (more to come)
  - The text on the homepage doesn't fall outside the text box anymore
  - The buttons on the project page are now in the right place
  - In the projects pages, the footer is no longer behaving like a header
- When trying to add a timeline phase that overlaps with another phase, a more descriptive error is shown
- larsseit font is now always being loaded

### Added

- Smart groups allow admins to automatically and continuously make users part of groups based on conditions
- New user manager allows
  - Navigating through users by group
  - Moving, adding and removing users from/to (manual) groups
  - Editing the group details from within the user manager
  - Creating groups from within the user manager
  - Exporting users to excel by group or by selection
- Custom registration fields now support the new type "number"
- The city website url can now be specified in admin settings, which is used as a link in the footer logo

### Changed

- The checkbox copy at signup has changed and now links to both privacy policy and terms and conditions
- Improved styling of usermenu dropdown (the menu that opens when you click on the avatar in the navigation bar)

### Removed

- The groups page is no longer a separate page, but the functionality is part of the user manager

## 2018-06-11

### Fixed

- Notifications that indicate a status change now show the correct status name
- The admin pages editors support changing content and creating new pages again
- When searching in the invites, filters still work as expected
- The font has changed again to larsseit

### Added

- Accessibility improvements:
  - All images have an 'alt' attributes
  - The whole navbar is now usable with a keyboard
  - Modals can be closed with the escape key
  - The contrast of labels on white backgrounds has increased
- New ideas will now immediately be scraped by facebook
- When inviting a user, you can now pick projects for which the user becomes a moderator

### Changed

- The language switcher is now shown on the top right in the navbar

## 2018-05-27

### Fixed

- Sitemap now has the correct date format
- Empty invitation rows are no longer created when the given excel file contains empty rows
- Hitting enter while editing a project no longer triggers the delete button
- Registration fields on signup and profile editing are now always shown in the correct language
- The dropdown menu for idea sorting no longer gets cut off by the edge of the screen on small screens
- Saving a phase or continuous project no longer fails when participation method is not ideation

### Added

- Language selection now also has a regional component (e.g. Dutch (Belgium) instead of Dutch)
- Added noindex tag on pages that should be shown in Google
- A new 'user created' event is now being tracked from the frontend side
- It's now possible to use HTML in the field description of custom fields (no editor, only for internal usage)

## 2018-05-16

### Fixed

- Phases are now correctly active during the day specified in their end date
- On the new idea page, the continue button is now shown at all resolutions
- On the idea list the order-by dropdown is now correctly displayed at all resolutions.

### Added

- Project moderators can be specified in project permissions, giving them admin and moderation capabilities within that project only
  - Moderators can access all admin settings of their projects
  - Moderators can see they are moderating certain projects through icons
  - Moderators can edit/delete ideas and delete comments in their projects
- A correct meta description tag for SEO is now rendered
- The platforms now render sitemaps at sitemap.xml
- It is now possible to define the default view (map/cards) for every phase individually
- The tenant can now be configured with an extra `lifecycle_stage` property, visible in Admin HQ.
- Downloading ideas and comments xlsx from admin is now tracked with events
- The fragment system, to experiment with custom content per tenant, now also covers custom project descriptions, pages and individual ideas

### Changed

- It is no longer possible to define phases with overlapping dates
- Initial loading speed of the platform has improved

## 2018-04-30

### Fixed

- When posting an idea and only afterward signing in, the content originally typed is no longer lost
- An error is no longer shown on the homepage when using Internet Explorer
- Deleting a user is possible again

### Changed

- The idea manager again shows 10 ideas on one page, instead of 5
- Submit buttons in the admin no longer show 'Error' on the buttons themselves

### Removed

- The project an idea belongs to can no longer be changed through the edit idea form, only through the idea manager

## 2018-04-26

### Added

- Areas can now be created, edited and deleted in the admin settings
- The order of projects can now be changed through drag&drop in the admin projects overview
- Before signing up, the user is requested to accept the terms and conditions
- It's possible to experiment with platform-specific content on the landing page footer, currently through setup & support
- Images are only loaded when they appear on screen, improving page loading speed

### Fixed

- You can no longer click a disabled "add an idea" button on the timeline
- When accessing a removed idea or project, a message is shown

### Known issues

- Posting an idea before logging in is currently broken; the user is redirected to an empty posting form
- Social sharing is not consistently showing all metadata

## 2018-04-18

### Fixed

- Adding an idea at a specific location by clicking on the map is fixed

## 2018-04-09

### Fixed

- An idea with a location now centers on that location
- Map markers far west or east (e.g. Vancouver) are now positioned as expected
- Links in comment now correctly break to a new line when they're too long
- Hitting enter in the idea search box no longer reloads the page
- A survey project no longer shows the amount of ideas on the project card
- The navbar no longer shows empty space above it on mobile
- The report as spam window no longer scrolls in a weird way
- The project listing on the homepage no longer repeats the same project for some non-admin users
- Google/Facebook login errors are captured and shown on an error page
- Some rendering issues were fixed for IE11 and Edge, some remain
- An idea body with very long words no longer overlaps the controls on the right
- Project cards no longer overlap the notification menu

### Added

- A user can now edit and delete its own comments
- An admin can now delete a user's comment and specify the reason, notifying the user by notification
- Invitations
  - Admins can invite users by specifying comma separated email addresses
  - Admins can invite users with extra information by uploading an excel file
  - Invited users can be placed in groups, made admin, and given a specific language
  - Admins can specify a message that will be included in the email to the invited users
  - Admins receive a notification when invited users sign up
- Users receive a notification and email when their idea changes status
- Idea titles are now limited to 80 characters

### Known issues

- Adding an idea through the map does not position it correctly

## 2018-03-23

### Fixed

- Fixed padding being added on top of navigation bar on mobile devices

## 2018-03-22

### Fixed

- Idea creation page would not load when no published projects where present. Instead of the loading indicator the page now shows a message telling the user there are no projects.

## 2018-03-20

### Fixed

- Various visual glitches on IE11 and Edge
- Scrolling behviour on mobile devices is back to normal
- The admin idea manager no longer shows an empty right column by default

### Added

- Experimental raw HTML editing for pages in the admin at `/admin/pages`

## 2018-03-14

### Fixed

- When making a registration field required, the user can't skip the second sign up step
- When adding a registration field of the "date" type, a date in the past can now be chosen
- The project listing on the landing page for logged in users that aren't admin is fixed

### Added

- When something goes wrong while authenticating through social networks, an error page is shown

## 2018-03-05

### Added

- Limited voting in timeline phases
- Facebook app id is included in the meta headers

### Known issues

- When hitting your maimum vote count as a citizen, other idea cards are not properly updating untill you try voting on them
- Changing the participation settings on a continuous project is impossible

## 2018-02-26

### Fixed

- Project pages
  - Fixed header image not being centered
- Project timeline page
  - Fixed currently active phase not being selected by default
  - Fixed 'start an idea' button not being shown insde the empty idea container
  - Fixed 'start an idea' button not linking to the correct idea creation step
- Ideas and Projects filter dropdown
  - Fixed the dropdown items not always being clickable
- Navigation bar
  - Fixed avatar and options menu not showing on mobile devices

### Added

- Responsive admin sidebar
- Top navigation menu stays in place when scrolling in admin section on mobile devices

### Changed

- Project timeline
  - Better word-breaking of phases titles in the timeline

## 2018-02-22

### Fixed

- Idea page
  - Fixed voting buttons not being displayed when page is accessed directly
- Edit profile form page
  - Fixed broken input fields (first name, last name, password, ...)
  - Fixed broken submit button behavior
- Admin project section
  - Fixed default view (map or card) not being saved
  - Fixed save button not being enabled when an image is added or removed
- Project page
  - Fixed header navigation button of the current page not being highlighted in certain scenarios
  - Fixed no phase selected in certain scenarios
  - Fixed mobile timeline phase selection not working
- Idea cards
  - Fixed 'Load more' button being shown when no more ideas
- Project cards
  - Fixed 'Load more' button being shown when no more projects
- Idea page
  - Fixed faulty link to project page
- Add an idea > project selection page
  - Fixed broken layout on mobile devices

### Added

- Landing page
  - Added 'load more' button to project and idea cards
  - Added search, sort and filter by topic to idea cards
- Project card
  - Added ideas count
- Idea card
  - Added author avatar
  - Added comment count and icon
- Idea page
  - Added loading indicator
- Project page
  - Added loading indicator
  - Added border to project header buttons to make them more visible
- Admin page section
  - Added header options in rich-text editors

### Changed

- Navigation bar
  - Removed 'ideas' menu item
  - Converted 'projects' menu item into dropdown
  - Changed style of the 'Start an idea' button
- Landing page
  - Header style changes (larger image dimensions, text centered)
  - Removed 'Projects' title on top of project cards
- Project card
  - Changed project image dimensions
  - Changed typography
- Idea card
  - Removed image placeholder
  - Reduced idea image height
- Filter dropdowns
  - Height, width and alignment changes for mobile version (to ensure the dropdown is fully visible on smaller screens)
- Idea page
  - Improved loading behavior
  - Relocated 'show on map' button to sidebar (above sharing buttons)
  - Automatically scroll to map when 'show on map' button is clicked
  - Larger font sizes and better overall typography for idea and comment text
  - Child comments style changes
  - Child commenting form style change
  - Comment options now only visible on hover on desktop
- Project page
  - Improved loading behavior
  - Timeline style changes to take into account longer project titles
  - Changed copy from 'timeline' to 'process'
  - Changed link from projects/<projectname>/timeline to projects/<projectname>/process
  - Events header button not being shown if there are no events
- Add an idea > project selection page
  - Improved project cards layout
  - Improved mobile page layout

## 2018-01-03

### Fixed

- Updating the bio on the profile page works again
- 2018 can be selected as the year of events/phases
- The project dropdown in the idea posting form no longer shows blank values
- Reset password email

### Added

- Ideas can be edited by admins and by their author
- An idea shows a changelog with its latest updates
- Improved admin idea manager
  - Bulk update project, topics and statuses of ideas
  - Bulk delete ideas
  - Preview the idea content
  - Links through to viewing and editing the idea
- When on a multi-lingual platform, the language can be changed in the footer
- The project pages now show previews of the project events in the footer
- The project card now shows a description preview text, which is changeable through the admin
- Images are automatically optimized after uploading, to reduce the file size

### Changed

- Image dimensions have changed to more optimal dimensions

## 2017-12-13

### Fixed

- The ideas of deleted users are properly shown
- Slider to make users admins is again functional

### Added

- The idea show page shows a project link
- Mentions are operational in comments
- Projects can be deleted in the admin

### Changed

- Ideas and projects sections switched positions on the landing page

## 2017-12-06

### Fixed

- Phases and events date-picker no longer overlaps with the description text
- No longer needed to hard refresh if you visited al old version of the platform
- Inconsistency when saving project permissions has been fixed
- Bullet lists are now working in project description, phases and events
- The notifications show the currect user as the one taking the action

### Added

- Translators can use `orgName` and `orgType` variables everywhere
- Previews of the correct image dimension when uploading images

### Changed

- Lots of styling tweaks to the admin interface
- Behaviour of image uploads has improved

## 2017-11-23

### Fixed

- Loading the customize tab in the admin no longer requires a hard refresh

## 2017-11-22

### Fixed

- When saving a phase in the admin, the spinner stops on success or errors
- Deleting a user no longer breaks the idea listing, idea page and comments
- Better error handling in the signup flow
- Various bug fixes to the projects admin
- The switches that control age, gender, ... now have an effect on the signup flow.
- For new visitors, hard reloading will no longer be required

### Added

- Social Sign In with facebook and google. (Needs to be setup individually per customer)
- Information pages are reachable through the navbar and editable through the admin
- A partner API that allows our partners to list ideas and projects programmatically
- Ideas with a location show a map on the idea show page
- Activation of welcome and reset password e-mails

### Changed

- Changes to mobile menu layout
- Changes to the style of switches
- Better overall mobile experience for citizen-facing site

### Known issues

- If you visited the site before and the page did not load, you need to hard refresh.
- If the "Customize" tab in the admin settings does not load, reload the browser on that page

## 2017-11-01

### Fixed

- Various copy added to the translation system
- Fixed bug where image was not shown after posting an idea
- Loading behaviour of the information pages
- Fixed bug where the app no longer worked after visiting some projects

### Added

- Added groups to the admin
- Added permissions to projects
- Social sharing of ideas on twitter and (if configured for the platform) facebook
- Projects can be linked to certain areas in the admin
- Projects can be filtered by area on the projects page
- Backend events are logged to segment

### Changed

- Improved the styling of the filters
- Project description in the admin has its own tab
- Restored the landing page header with an image and configurable text
- Improved responsiveness for idea show page
- Maximum allowed password length has increased to 72 characters
- Newest projects are list first

## 2017-10-09

### Fixed

- The male/female gender selection is no longer reversed after registration
- On firefox, the initial loading animation is properly scaled
- After signing in, the state of the vote buttons on idea cards is now correct for the current user
- Fixed bug were some text would disappear, because it was not available in the current language
- Fixed bug where adding an idea failed because of a wrongly stored user language
- Fixed bug where removing a language in the admin settings fails
- Graphical glitches on the project pages

### Added

- End-to-end test coverage for the happy flow of most of the citizen-facing app interaction
- Automated browser error logging to be proactive on bugs
- An idea can be removed through the admin

### Changed

- The modal that shows an idea is now fullscreen and has a new animation
- New design for the idea show page
- New design for the comments, with animation and better error handling
- The "Trending" sorting algorithm has changed to be more balanced and give new ideas a better chance
- Slightly improved design of the page that shows the user profile

## 2017-09-22

### Fixed

- Bug where multiple form inputs didn't accept typed input
- Issues blocking the login process
- The success message when commenting no longer blocks you from adding another comment
- Clicking an internal link from the idea modal didn't work
- Responsiveness of filters on the ideas page
- Updating an idea status through the admin failed

### Added

- Initial loading animation on page load
- Initial version of the legal pages (T&C, privacy policy, cookie policy)
- All forms give more detailed error information when something goes wrong
- Full caching and significant speed improvements for all data resources

### Changed

- Refactoring and restyling of the landing page, idea cards and project cards
- Added separate sign in and sign up components
- Cleaned up old and unused code
- The navbar is no longer shown when opening a modal
- Lots of little tweaks to styling, UX and responsiveness

## 2017-09-01

### Fixed

- Saving forms in the admin of Projects will now show success or error messages appropriately
- The link to the guide has been hidden from the admin sidebar until we have a guide to link to

### Added

- Adding an idea from a project page will pre-fill parts of the new idea form
- The landing page now prompts user to add an Idea if there are none
- The landing page will hide the Projects block if there are none

### Changed

- Under-the-hood optimizations to increase the loading speed of the platform

## 2017-08-27

### Fixed

- Changing the logo and background image in admin settings works
- Platform works for users with an unsupported OS language

### Added

- Admin dashboard
- Default topics and idea statuses for newly deployed platforms
- Proper UX for handling voting without being signed in
- Meta tags for SEO and social sharing
- Better error handling in project admin

### Changed

- Projects and user profile pages now use slugs in the URL

## 2017-08-18

### Fixed

- Changing idea status in admin
- Signing up
- Proper rending of menu bar within a project
- Admin settings are properly rendered within the tab container
- Lots of small tweaks to rendering on mobile
- Default sort ideas on trending on the ideas index page

### Added

- Admin section in projects to CRUD phases
- Admin section in projects to CRUD events
- New navbar on mobile
- Responsive version of idea show page

### Changed

- Navbar design updated
- One single login flow experience instead of 2 separate ones (posting idea/direct)
- Admins can only specify light/dark for menu color, not the exact color

### Removed

- Facebook login (Yet to be added to new login flow, will be back soon)

## 2017-08-13

### Fixed

- Voting on cards and in an idea page
- Idea modal loading speed
- Unread notification counter

### Added

- New improved flow for posting an idea
- Admin interface for projects
- New design for idea and project cards
- Consistenly applied modal, with new design, for ideas
- Segment.io integration, though not all events are tracked yet

### Changed

- Idea URls now using slugs for SEO<|MERGE_RESOLUTION|>--- conflicted
+++ resolved
@@ -1,12 +1,11 @@
 # Changelog
 
-<<<<<<< HEAD
 ## Next release
 
 ### Fixed
 
 - Insights with multiple projects: projects in topbar are now displayed in dropdown if there is more than one (before they were just displayed next to each other).
-=======
+
 ## 2022-03-15 (2)
 
 ### Fixed
@@ -24,7 +23,6 @@
 ### Fixed
 
 - Rich text editor now works correctly with custom emails - the image description box no longer appears on the preview and image alignment works as expected.
->>>>>>> ef982ae7
 - Fixed a performance issue that causes the users export to time out when there are lots of users registered on the platform
 
 ## 2022-03-11
