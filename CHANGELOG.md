--- conflicted
+++ resolved
@@ -2,12 +2,13 @@
 
 ## Next
 
-<<<<<<< HEAD
 ### Fixed
 
 - When considering to remove a flag after updating content, all relevant attributes are re-evaluated.
 - Issues with viewing notifications and marking them as read.
-=======
+
+## 2021-08-05
+
 ### Added
 
 - Added message logging to monitor tenant creation status (shown in admin HQ).
@@ -18,7 +19,6 @@
 - Changing the lifecycle stage from/to demo is prohibited.
 - Only tenant templates that apply without issues are released.
 - On create validation for authors was replaced by publication context, to allow templates to successfully create content without authors.
->>>>>>> 7cfa22fd
 
 ## 2021-08-04
 
