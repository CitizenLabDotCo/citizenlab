--- conflicted
+++ resolved
@@ -2,19 +2,15 @@
 
 ## Next release
 
-<<<<<<< HEAD
 ### Fixed
 
 - When signing up with another service (e.g. Google), the platform will now remember a prior language selection
 
-## 2021-08-20
-=======
 ## 2021-08-26
 
 ### Added
 
 - Microsoft Forms integration
->>>>>>> 1f4643bc
 
 ### Fixed
 
