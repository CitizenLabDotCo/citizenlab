--- conflicted
+++ resolved
@@ -14,12 +14,9 @@
 - Added a tabIndex so the cookie consent banner will have a visual outline around it when focused, for a11y compatibility
 - Fixed accessibility issue in modal window used to report a proposal as spam
 - Fixed accessibility contrast issue for social media buttons
-<<<<<<< HEAD
 - Fixed accessibility issue regarding missing screen reader labels on text boxes
-=======
 - Fixed accessibility issue in map ideas search
 - The widget no longer links to ideas with the wrong domain
->>>>>>> 26ece20f
 
 ## 2022-03-29
 
