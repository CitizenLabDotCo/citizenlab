--- conflicted
+++ resolved
@@ -1,18 +1,16 @@
 # Changelog
 
-<<<<<<< HEAD
 ## Next release
 
 ### Fixed
 
 - Fixed issue with exporting surveys as XLSX sheets, when the typeform survey URI includes a '#' character.
-=======
+
 ## 2022-01-05
 
 ### Changed
 
 - Improved the user interface of the Registration tab in the Admin settings
->>>>>>> 815eee20
 
 ## 2021-12-23
 
