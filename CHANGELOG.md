# Changelog

## 2021-11-16

<<<<<<< HEAD
### Changed

- Increased size of city logo in the footer
=======
### Fixed

- Custom topics are not displayed as filters on the proposals overview page.

### Added

- Added a tooltip in the survery project settings with a link to a support article that explains how to embed links in Google forms
- Input count to Insights View screen

### Changed

- Add clarification tooltips to Insights View screen
- When a user account is deleted, visits data associated to that account are now removed from Matomo.
>>>>>>> 9a1f1927

## 2021-11-11

### Changed

- Improvements to the loading speed of the landing page and some items with dropdown menus in the navigation bar.

## 2021-11-05

### Fixed

- Dashboard issue where the current month did not appear for certain time zones

## 2021-11-04

### Added

- New translations from Crowdin.

## 2021-11-03

### Fixed

- Microsoft Form survey iframes no longer auto-focus on the form
- Stop confusing Serbian Latin and Cyrillic in back locales.

## 2021-11-01

### Changed

- The whole input card in Insight View screen is now clickable
- Inputs list component in Insights View screen now shows active filters at all times
- Insights Network Visualisation changes:
  - Reduced space between clusters
  - Increased font size for keywords labels
  - It is now possible to de-select keywords by clicking on them twice

### Fixed

- If there's an error message related to the project title, it goes away if the title is edited (and only shows again if we submit and the error isn't fixed).

## 2021-10-27

### Changed

- Removed the unused '/ideas/new' route

### Fixed

- Sorting order and list/map view settings of ideas are available again if voting is disabled.
- Project phase started emails and notifications.

## 2021-10-26

### Added

- Limit number of downvotes.

### Changed

- Improved quality of Idea and App Header Images
- Idea cards in the map view only show the downvote icon when downvoting is enabled or when it's disabled and it's disabled for a different reason than explicit turning off of the downvoting functionality.
- Now also for idea cards on the map view: the comment icon on an idea card is only shown when commenting in the project is enabled or there's at least one idea with a comment.

### Fixed

- The event cards now rearrange themselves vertically on mobile / small screens. Before they were always arranged horizontally. This fixed the issue of them going off-screen when there is not enough screen space.

## 2021-10-25

### Changed

- The comment icon on an idea card is only shown when commenting in the project is enabled or there's at least one idea with a comment.
- Increased Microsoft Forms survey width

### Fixed

- Insights table approve button no longer appears when there are no suggested tags
- Insights tags are now truncated when they are too long
- Insights posts cards on View screen no longer display text with different font-sizes
- Insights posts in table are no longer sorted by default

## 2021-10-20

### Changed

- PII (Personally Identifiable Information) data, if any, are now removed from Segment when a user account is deleted.

## 2021-10-19

### Changed

- Tags which do not contain any inputs are no longer visible on the Insights View screen
- PII (Personally Identifiable Information) data, if any, are now removed from Intercom when a user account is deleted.

### Added

- Added export functionality to Insights View screen inputs list

## 2021-10-15

### Changed

- Project reports are no longer available in the dashboard section. Instread, they can be found in the Reporting section of tha admin.

### Fixed

- Platform is now accepting valid Microsoft Form survey links with custom subdomains
- When user goes to the url of an Insight that no longer exist, they get redirected to the Insights List screen.

## 2021-10-14

### Fixed

- File uploads for ideas, projects, events, folders

## 2021-10-13 (2)

### Fixed

- Validation and functioning of page forms are fixed (forms to change the fixed/legal pages such as the FAQ, T&C, privacy policy, etc.).

## 2021-10-13

### Added

- Users can now change their name after validation with FranceConnect
- Permit embedding of videos from dreambroker in rich-text editor content.
- Possibility to create an Insights tag from selected filters in the Insights View screen

## 2021-10-12

### Added

- Added Serbian (Cyrillic) to platform

## 2021-10-11

### Added

- Insights View screen and visualization
- Users can now change their name after validation with FranceConnect

## 2021-10-06

### Fixed

- Issue with user deletion

### Added

- Initial blocked words lists for Luxembourgish and Italian.
- Added Luxembourgish translations.

## 2021-10-05

### Added

- Blocked words lists for Luxembourgish and Italian (which allows the profanity blocker feature).

### Changed

- Removed 'FAQ' and 'About' from the footer.
- Removed links to other pages at the bottom of the fixed and legal pages (Cookie policy, T&C, etc.)
- Removed the YES/NO short feedback form in the footer (as it wasn't working)

## 2021-10-01

### Fixed

- Typeform export from the platform shows the answers to all questions again.

## 2021-09-29

### Changed

- Insights Edit screen improvements
  - Added tooltip in the tags sidebar
  - Added quick delete action to category button in the categories sidebar
  - "Detect tags" button only shows if there are tags detected
  - "Reset tags" button is moved to a menu
  - Removed "add" button from input sidebar and improved select hover state
- Split 'Pages' tab in admin/settings into the 'Pages' and 'Policies' tabs. 'Pages' contains the about, FAQ and a11y statement pages, while 'Policies' contains the terms and conditions, privacy- and cookie policy. The 'Pages' tab will soon be replaced by a 'Navigation' tab with more customizability options as part of the upcoming nav-bar customization functionality. This is just a temporary in-between solution.

## 2021-09-24

### Added

- SmartSurvey integration

## 2021-09-22

### Changed

- Very short phases are now shown slightly bigger in the timeline, and projects with many phases will display the timeline correctly.

### Fixed

- Cookie popup can be closed again.

## 2021-09-21

### Added

- Permit embedding of videos from videotool.dk in rich-text editor content.

### Changed

- Project moderators have access to the 'Reporting' tab of the admin panel for their projects.

### Fixed

- The category columns in input `xlsx` exports (insights) are now ordered as presented in the application.

## 2021-09-14

### Changed

- Mobile navbar got redesigned. We now have a 'More' button in the default menu that opens up a full mobile menu.

## 2021-09-13

### Added

- Insights table export button. Adds the ability to export the inputs as xlsx for all categories or a selected one.

### Fixed

- Fixes issue where user name will sometimes appear as "undefined"

## 2021-09-06

### Added

- Keyboard navigation improvements for the Insights Edit view
- Added the internal machinery to support text network analyses in the end-to-end flow.

### Fixed

- '&' character now displays correctly in Idea description and Project preview description.
- Fixes user export with custom fields

## 2021-09-03

### Fixed

- Ghent now supports mapping 25 instead of 24 neighbourhouds

## 2021-09-02

### Fixed

- Setting DNS records when the host is changed.
- Smart group rules for participation in project, topic or idea status are now applied in one continuous SQL query.

### Changed

- The rule values for participation in project, topic or idea status, with predicates that are not a negation, are now represented as arrays of IDs in order to support specifying multiple projects, topics or idea statuses (the rule applies when satisfied for one of the values).

## 2021-09-01

### Fixed

- When voting is disabled, the reason is shown again

## 2021-08-31

### Added

- When signing up with another service (e.g. Google), the platform will now remember a prior language selection.

### Fixed

- Accessibility: voting buttons (thumbs) have a darker color when disabled. There's also more visual distinction between voting buttons on input cards when they are enabled and disabled.
- Accessibility: The default background color of the last "bubble" of the avatars showing on e.g. the landing page top banner is darker, so the contrast with its content (number of remaining users) is clearer.
- Accessibility: the text colors of the currently selected phase in a timeline project are darker to improve color contrast to meet WCAG 2.1 AA requirements.
- Accessibility: the status and topics on an input (idea) page are more distinctive compared to its background, meeting WCAG 2.1 AA criteria.
- Verification using Auth0 method no longer fails for everyone but the first user

## 2021-08-30

### Added

- New Insights module containing Insights end-to-end flow

## 2021-08-26

### Added

- Microsoft Forms integration

## 2021-08-20

### Fixed

- Survey options now appear as expected when creating a new survey project
- Adds a feature flag to disable user biographies from adminHQ

## 2021-08-18

### Added

- Added Italian to platform
- Support for a new verification method specifically for Ghent, which lets users verify using their rijksregisternummer
- Improved participatory budgeting:
  - Support for new virtual currencies (TOK: tokens, CRE: credits)
  - A minimum budget limit can be configured per project, forcing citizens to fill up their basket to some extent (or specify a specific basket amount when minimum and maximum budget are the same)
  - Copy improvements

## 2021-08-11

### Fixed

- When considering to remove a flag after updating content, all relevant attributes are re-evaluated.
- Issues with viewing notifications and marking them as read.

## 2021-08-09

### Fixed

- The preheader with a missing translation has been removed from user confirmation email

### Fixed

- When you sign up with Google, the platform will now automatically use the language of your profile whenever possible
- Fixed invalid SQL queries that were causing various issues throughout the platforms (Part I). (IN-510)

## 2021-08-05

### Added

- Added message logging to monitor tenant creation status (shown in admin HQ).

### Changed

- No default value for the lifecycle stage is prefilled, a value must be explicitly specified.
- Changing the lifecycle stage from/to demo is prohibited.
- Only tenant templates that apply without issues are released.
- On create validation for authors was replaced by publication context, to allow templates to successfully create content without authors.

## 2021-08-04

### Fixed

- Certain characters in Volunteer Cause titles prevented exporting lists of volunteers to Excel from admin/projects/.../volunteering view.
- Limit of 10 events under projects and in back office
- Events widget switch being shown in non-commercial plans

## 2021-07-30

### Added

- Configured dependabot for the frontend, a tool that helps keeping dependencies up to date.
- Added events overview page to navigation menu, which can be enabled or disabled.
- Added events widget to front page, which can be enabled or disabled (commercial feature).

## 2021-07-16

### Added

- Auto-detection of inappropriate content (in beta for certain languages). Flagged content can be inspected on the admin Activity page. The setting can be toggled in the General settings tab.

### Fixed

- On the admin activity page (/admin/moderation), items about proposals now correctly link to proposals (instead of to projects). Also, the copy of the links at the end of the item rows is now correct for different types of content (correct conjugation of 'this post', 'this project', etc. for all languages).

## 2021-07-14

### Added

- Project phases now have their own URLs, which makes it possible to link to a specific phase

### Fixed

- Blocked words for content that can contain HTML
- Searching users after sorting (e.g. by role)

## 2021-07-09

### Changed

- The admin Guide link goes to the support center now instead of to /admin/guide

## 2021-07-02

### Fixed

- Instances where the user name was "unknown author"

### Changed

- Removed the slogan from the homepage footer

## 2021-06-30

### Changed

- Users can no longer leave registration before confirming their account. This should prevent bugs relative to unconfirmed users navigating the platform.

## 2021-06-29

### Fixed

- Map: Fix for ideas that only have coordinates but no address not being shown on the map
- Map: Fix for 'click on the map to add your input' message wrongfully being shown when idea posting is not allowed
- Sign-up flow: Fix for bug that could cause the browser to freeze when the user tried to complete the custom fields step
- Project description: Fix for numbered and unnumbered lists being cut off
- Project Managers can now upload map layers.

### Changed

- Map: When an idea is selected that is hidden behind a cluster the map now zooms in to show that marker
- Map: Idea marker gets centered on map when clicked
- Map: Larger idea box on bigger desktop screens (width > 1440 pixels)
- Idea location: Display idea location in degrees (°) minutes (') seconds ('') when the idea only has coordinates but no address
- Sign-up flow: Show loading spinner when the user clicks on 'skip this step' in the sign-up custom fields step
- Image upload: The default max allowed file size for an image is now 10 Mb instead of 5 Mb

### Added

- 'Go back' button from project to project folder (if appropriate).

## 2021-06-22

### Changed

- Project managers that are assigned to a project and/or its input now lose those assignments when losing project management rights over that project.

### Fixed

- Input manager side modal scroll.

## 2021-06-18

### Fixed

- Privacy policy now opens in new tab.
- Landing page custom section now uses theme colors.
- Buttons and links in project description now open internal links in the same tab, and external links in a new tab.

## 2021-06-16

### Fixed

- Project moderators can no longer see draft projects they don't moderate in the project listing.
- The content and subject of the emails used to share an input (idea/issue/option/contribution/...) do now include the correct input title and URL.
- Sharing new ideas on Facebook goes faster
- Manual campaigns now have the layout content in all available languages.

## 2021-06-11

### Fixed

- Facebook button no longer shows when not configured.

## 2021-06-10

### Fixed

- Creating invites on a platform with many heavy custom registration fields is no longer unworkably slow

## 2021-06-09

### Added

- New citizen-facing map view

## 2021-06-08

### Fixed

- Ordering by ideas by trending is now working.
- Ordering by ideas votes in the input manager is now working.

## 2021-06-07

### Added

- Qualtrics surveys integration.

### Changed

- Project Events are now ordered chronologically from latest to soonest.

### Fixed

- Visibility Labels in the admin projects list are now visible.
- Tagged ideas export is fixed.
- Updating an idea in one locale does not overwrite other locales anymore

## 2021-05-28

### Fixed

- Project Events are now ordered chronologically from soonest to latest.

## 2021-05-27

### Fixed

- Project access rights management are now visible again.

## 2021-05-21

### Added

- Profanity blocker: when posting comments, input, proposals that contain profane words, posting will not be possible and a warning will be shown.

## 2021-05-20

### Fixed

- Excel exports of ideas without author

## 2021-05-19

### Added

- Support for Auth0 as a verification method

## 2021-05-18

### Fixed

- Active users no longer need confirmation

## 2021-05-14

### Fixed

- Fixed an issue causing already registered users to be prompted with the post-registration welcome screen.

## 2021-05-11

### Added

- Added polls to the reporting section of the dashboards

## 2021-05-10

### Changed

- Invited or verified users no longer require confirmation.

## 2021-05-07

### Fixed

- Spreasheet exports throughout the platform are improved.

### Added

- City Admins can now assign any user as the author of an idea when creating or updating.
- Email confirmation now happens in survey and signup page sign up forms.

## 2021-05-06

### Fixed

- Idea export to excel is no longer limited to 250 ideas.

## 2021-05-04

### Fixed

- Fixed issues causing email campaigns not to be sent.

## 2021-05-03

### Changed

- Users are now prompted to confirm their account after creating it, by receiving a confirmation code in their email address.

### Added

- SurveyXact Integration.

## 2021-05-01

### Added

- New module to plug email confirmation to users.

## 2021-04-29

### Fixed

- Editing the banner header in Admin > Settings > General, doesn't cause the other header fields to be cleared anymore

## 2021-04-22

### Fixed

- After the project title error appears, it disappears again after you start correcting the error

## 2021-03-31

### Fixed

- Customizable Banner Fields no longer get emptied/reset when changing another.

### Added

- When a client-side validation error happens for the project title in the admin, there will be an error next to the submit button in addition to the error message next to the input field.

## 2021-03-25

### Fixed

- The input fields for multiple locales provides an error messages when there's an error for at least one of the languages.

## 2021-03-23

### Fixed

- Fix for broken sign-up flow when signing-up through social sign-on

## 2021-03-19

### Fixed

- Admin>Dashboard>Users tab is no longer hidden for admins that manage projects.
- The password input no longer shows the password when hitting ENTER.
- Admin > Settings displays the tabs again

### Changed

- Empty folders are now shown in the landing page, navbar, projects page and sitemap.
- The sitemap no longer shows all projects and folder under each folder.
- Images added to folder descriptions are now compressed, reducing load times in project and folder pages.

### Added

- Allows for sending front-end events to our self-hosted matomo analytics tool

## 2021-03-16

### Changed

- Automatic tagging is functional for all clusters, and enabled for all premium customers

### Added

- Matomo is enabled for all platforms, tracking page views and front-end events (no workshops or back-end events yet)

## 2021-03-11

### Changed

- Tenants are now ordered alphabetically in AdminHQ
- Serbian (Latin) is now a language option.

## 2021-03-10

### Added

- CitizenLab admins can now change the link to the accessibility statement via AdminHQ.
- "Reply-to" field in emails from campaigns can be customized for each platform
- Customizable minimal required password length for each platform

## 2021-03-09

### Fixed

- Fixed a crash that would occur when tring to add tags to an idea

## 2021-03-08

### Fixed

- Phase pages now display the correct count of ideas (not retroactive - will only affect phases modified from today onwards).

## 2021-03-05

### Changed

- Changed the default style of the map
- Proposals/Initiatives are now sorted by most recent by default

### Added

- Custom maps (Project settings > Map): Admins now have the capability to customize the map shown inside of a project. They can do so by uploading geoJson files as layers on the map, and customizing those layers through the back-office UI (e.g. changing colors, marker icons, tooltip text, sort order, map legend, default zoom level, default center point).

### Fixed

- Fixed a crash that could potentially occur when opening an idea page and afterwards going back to the project page

## 2021-03-04

### Added

- In the admin (Settings > Registration tab), admins can now directly set the helper texts on top of the sign-up form (both for step 1 and 2).
- The admin Settings > Homepage and style tab has two new fields: one to allow customization for copy of the banner signed-in users see (on the landing page) and one to set the copy that's shown underneath this banner and above the projects/folders (also on the landing page).
- Copy to clarify sign up/log in possibilities with phone number

### Changed

- The admin Settings > Homepage and style tab has undergone copy improvements and has been rearranged
- The FranceConnect button to login, signup or verify your account now displays the messages required by the vendor.
- Updated the look of the FranceConnect button to login, signup or verify your account to feature the latests changes required by the vendor.

### Fixed

- Downvote button (thumbs down) on input card is displayed for archived projects

## 2021-03-03

### Added

- Users are now notified in app and via email when they're assigned as folder administrators.

## 2021-03-02

### Fixed

- Don't show empty space inside of the idea card when no avatar is present

### Added

- Maori as languages option

### Changed

- Improved layout of project event listings on mobile devices

## 2021-02-26

### Fixed

- France Connect button hover state now complies with the vendor's guidelines.

## 2021-02-24

### Fixed

- The project page no longer shows an eternal spinner when the user has no access to see the project

## 2021-02-18

### Added

- The password fields show an error when the password is too short
- The password fields have a 'show password' button to let people check their password while typing
- The password fields have a strength checker with appropriate informative message on how to increase the strength
- France Connect as a verification method.

### Fixed

- Notifications for started phases are no longer triggered for unpublished projects and folders.

## 2021-02-17

### Changed

- All input fields for multiple locales now use the components with locale switchers, resulting in a cleaner and more compact UI.
- Copy improvements

## 2021-02-12

### Fixed

- Fixed Azure AD login for some Azure setups (Schagen)

### Changed

- When searching for an idea, the search operation no longer searches on the author's name. This was causing severe performance issues and slowness of the paltforms.

## 2021-02-10

### Added

- Automatic tagging

## 2021-02-08

### Fixed

- Fixed a bug preventing registration fields and poll questions from reordering correctly.
- Fixed a bug causing errors in new platforms.

## 2021-02-04

### Fixed

- Fixed a bug causing the projects list in the navbar and projects page to display projects outside of folders when they're contained within them.

## 2021-01-29

### Added

- Ability to redirect URLs through AdminHQ
- Accessibility statement link in the footer

### Fixed

- Fixed issue affecting project managers that blocked access to their managed projects, when these are placed inside a folder.

## 2021-01-28

### Fixed

- A bug in Admin project edit page that did not allow a user to Go Back to the projects list after switching tabs
- Scrolling on the admin users page

## 2021-01-26

### Added

- Folder admin rights. Folder admins or 'managers' can be assigned per folder. They can create projects inside folders they have rights for, and moderate/change the folder and all projects that are inside.
- The 'from' and 'reply-to' emails can be customized by cluster (by our developers, not in Admin HQ). E.g. Benelux notification emails could be sent out by notifications@citizenlab.eu, US emails could be sent out by notifications@citizenlab.us etc., as long as those emails are owned by us. We can choose any email for "reply-to", so also email addresses we don't own. This means "reply-to" could potentially be configured to be an email address of the city, e.g. support@leuven.be. It is currently not possible to customize the reply-to (except for manual campaigns) and from fields for individual tenants.
- When a survey requires the user to be signed-in, we now show the sign in/up form directly on the page when not logged in (instead of the green infobox with a link to the sign-up popup)

### Fixed

- The 'reply-to' field of our emails showed up twice in recipient's email clients, now only once.

### Changed

- Added the recipient first and last name to the 'to' email field in their email client, so not only their email adress is shown.
- The links in the footer can now expand to multiple lines, and therefore accomodate more items (e.g. soon the addition of a link to the accesibility statement)

## 2021-01-21

### Added

- Added right-to-left rendering to emails

## 2021-01-18

### Fixed

- Access rights tab for participatory budget projects
- Admin moderation page access

## 2021-01-15

### Changed

- Copy improvements across different languages

## 2021-01-14

### Added

- Ability to customize the input term for a project

### Changed

- The word 'idea' was removed from as many places as possible from the platform, replaced with more generic copy.

## 2021-01-13

### Changed

- Idea cards redesign
- Project folder page redesign
- Project folders now have a single folder card image instead of 5 folder images in the admin settings
- By default 24 instead of 12 ideas or shown now on the project page

## 2020-12-17

### Fixed

- When creating a project from a template, only templates that are supported by the tenant's locale will show up
- Fixed several layout, interaction and data issues in the manual tagging feature of the Admin Processing page, making it ready for external use.
- Fixed project managers access of the Admin Processing page.

### Added

- Admin activity feed access for project managers
- Added empty state to processing list when no project is selected
- Keyboard shortcut tooltip for navigation buttons of the Admin Processing page

### Changed

- Reduced spacing in sidebar menu, allowing for more items to be displayed
- Style changes on the Admin Processing page

## 2020-12-08

### Fixed

- Issues with password reset and invitation emails
- No more idea duplicates showing up on idea overview pages
- Images no longer disappear from a body of an idea, or description of a project on phase, if placed at the bottom.

### Changed

- Increased color contrast of inactive timeline phases text to meet accesibility standard
- Increased color contrast of event card left-hand event dates to meet accesibility standard
- Increased color contrast of List/Map toggle component to meet accesibility standard

### Added

- Ability to tag ideas manually and automatically in the admin.

## 2020-12-02

### Changed

- By default the last active phase instead of the last phase is now selected when a timeline project has no active phase

### Fixed

- The empty white popup box won't pop up anymore after clicking the map view in non-ideation phases.
- Styling mistakes in the idea page voting and participatory budget boxes.
- The tooltip shown when hovering over a disabled idea posting button in the project page sticky top bar is no longer partially hidden

## 2020-12-01

### Changed

- Ideas are now still editable when idea posting is disabled for a project.

## 2020-11-30

### Added

- Ability to create new and edit existing idea statuses

### Fixed

- The page no longer refreshes when accepting the cookie policy

### Changed

- Segment is no longer used to connect other tools, instead following tools are integrated natively
  - Google Analytics
  - Google Tag Manager
  - Intercom
  - Satismeter
  - Segment, disabled by default
- Error messages for invitations, logins and password resets are now clearer.

## 2020-11-27

### Fixed

- Social authentication with Google when the user has no avatar.

### Changed

- Random user demographics on project copy.

## 2020-11-26

### Added

- Some specific copy for Vitry-sur-Seine

## 2020-11-25

### Fixed

- Sections with extra padding or funky widths in Admin were returned to normal
- Added missing copy from previous release
- Copy improvements in French

### Changed

- Proposal and idea descriptions now require 30 characters instead of the previous 500

## 2020-11-23

### Added

- Some specific copy for Sterling Council

### Fixed

- The Admin UI is no longer exposed to regular (and unauthenticated) users
- Clicking the toggle button of a custom registration field (in Admin > Settings > Registration fields) no longer duplicated the row
- Buttons added in the WYSIWYG editor now have the correct color when hovered
- The cookie policy and accessibility statement are not editable anymore from Admin > Settings > Pages

### Changed

**Project page:**

- Show all events at bottom of page instead of only upcoming events
- Reduced padding of sticky top bar
- Only show sticky top bar when an action button (e.g. 'Post an idea') is present, and you've scrolled past it.

**Project page right-hand sidebar:**

- Show 'See the ideas' button when the project has ended and the last phase was an ideation phase
- Show 'X ideas in the final phase' when the project has ended and the last phase was an ideation phase
- 'X phases' is now clickable and scrolls to the timeline when clicked
- 'X upcoming events' changed to 'X events', and event count now counts all events, not only upcoming events

**Admin project configuration page:**

- Replaced 'Project images' upload widget in back-office (Project > General) with 'Project card image', reduced the max count from 5 to 1 and updated the corresponding tooltip with new recommended image dimensions

**Idea page:**

- The map modal now shows address on top of the map when opened
- Share button copy change from "share idea" to "share"
- Right-hand sidebar is sticky now when its height allows it (= when the viewport is taller than the sidebar)
- Comment box now has an animation when it expands
- Adjusted scroll-to position when pressing 'Add a comment' to make sure the comment box is always fully visible in the viewport.

**Other:**

- Adjusted FileDisplay (downloadable files for a project or idea) link style to show underline by default, and increased contrast of hover color
- Reduced width of DateTimePicker, and always show arrows for time input

## 2020-11-20 (2)

### Fixed

- The project header image is screen reader friendly.
- The similar ideas feature doesn't make backend requests anymore when it's not enabled.

### Changed

- Areas are requested with a max. of 500 now, so more areas are visible in e.g. the admin dashboard.

## 2020-11-18

### Added

- Archived project folder cards on the homepage will now have an "Archived" label, the same way archived projects do\
- Improved support for right-to-left layout
- Experimental processing feature that allows admins and project managers to automatically assign tags to a set of ideas.

### Fixed

- Projects without idea sorting methods are no longer invalid.
- Surveys tab now shows for projects with survey phases.

### Changed

- Moved welcome email from cl2-emails to cl2-back

## 2020-11-16

### Added

- Admins can now select the default sort order for ideas in ideation and participatory budgeting projects, per project

### Changed

- The default sort order of ideas is now "Trending" instead of "Random" for every project if left unchanged
- Improved sign in/up loading speed
- Removed link to survey in the project page sidebar when not logged in. Instead it will show plain none-clickable text (e.g. '1 survey')

### Fixed

- Custom project slugs can now contain alphanumeric Arabic characters
- Project Topics table now updates if a topic is deleted or reordered.
- Empty lines with formatting (like bold or italic) in a Quill editor are now removed if not used as paragraphs.

## 2020-11-10

### Added

#### Integration of trial management into AdminHQ

- The lifecycle of the trials created from AdminHQ and from the website has been unified.
- After 14 days, a trial platform goes to Purgatory (`expired_trial`) and is no longer accessible. Fourteen days later, the expired trial will be removed altogether (at this point, there is no way back).
- The end date of a trial can be modified in AdminHQ (> Edit tenant > Internal tab).

## 2020-11-06

### Added

- Social sharing via WhatsApp
- Ability to edit the project URL
- Fragment to embed a form directly into the new proposal page, for regular users only

### Fixed

- The project about section is visibile in mobile view again
- Maps will no longer overflow on page resizes

## 2020-11-05

### Added

- Reordering of and cleaner interface for managing custom registration field options
- An 'add proposal' button in the proposals admin
- Fragment to user profile page to manage party membership settings (CD&V)
- "User not found" message when visiting a profile for a user that was deleted or could not be found

### Changed

- Proposal title max. length error message
- Moved delete functionality for projects and project folders to the admin overview

### Fixed

- The automatic scroll to the survey on survey project page

## 2020-11-03

### Fixed

- Fixed broken date picker for phase start and end date

## 2020-10-30

### Added

- Initial Right to left layout for Arabic language
- Idea description WYSIWYG editor now supports adding images and/or buttons

## 2020-10-27

### Added

- Support for Arabic

## 2020-10-22

### Added

- Project edit button on project page for admins/project manager
- Copy for Sterling Council

### Fixed

- Links will open in a new tab or stay on the same page depending on their context. Links to places on the platform will open on the same page, unless it breaks the flow (i.e. going to the T&C policy while signing up). Otherwise, they will open in a new tab.

### Changed

- In the project management rights no ambiguous 'no options' message will be shown anymore when you place your cursor in the search field

## 2020-10-16

### Added

- Ability to reorder geographic areas

### Fixed

- Stretched images in 'avatar bubbles'
- Input fields where other people can be @mentioned don't grow too wide anymore
- Linebar charts overlapping elements in the admin dashboard

## 2020-10-14

### Changed

- Project page redesign

## 2020-10-09

### Added

- Map configuration tool in AdminHQ (to configure maps and layers at the project level).

## 2020-10-08

### Added

- Project reports

### Changed

- Small styling fixes
- Smart group support multiple area codes
- Layout refinements for the new idea page
- More compact idea/proposal comment input
- Proposal 'how does it work' redesign

## 2020-10-01

### Changed

- Idea page redesign

## 2020-09-25

### Fixed

- The "Go to platform" button in custom email campaigns now works in Norwegian

### Added

- Granular permissions for proposals
- Possibility to restrict survey access to registered users only
- Logging project published events

### Changed

- Replaced `posting_enabled` in the proposal settings by the posting proposal granular permission
- Granular permissions are always granted to admins

## 2020-09-22

### Added

- Accessibility statement

## 2020-09-17

### Added

- Support for checkbox, number and (free) text values when initializing custom fields through excel invites.

### Changed

- Copy update for German, Romanian, Spanish (CL), and French (BE).

## 2020-09-15

### Added

- Support Enalyzer as a new survey provider
- Registration fields can now be hidden, meaning the user can't see or change them, typically controlled by an outside integration. They can still be used in smart groups.
- Registration fields can now be pre-populated using the invites excel

## 2020-09-08

### Fixed

- Custom buttons (e.g. in project descriptions) have correct styling in Safari.
- Horizontal bar chart overflow in Admin > Dashboard > Users tab
- User graphs for registration fields that are not used are not shown anymore in Admin > Dashboard > Users tab

### Added

- Pricing plan feature flags for smart groups and project access rights

## 2020-09-01

### Fixed

- IE11 no longer gives an error on places that use the intersection observer: project cards, most images, ...

### Added

- New platform setting: 'Abbreviated user names'. When enabled, user names are shown on the platform as first name + initial of last name (Jane D. instead of Jane Doe). This setting is intended for new platforms only. Once this options has been enabled, you MUST NOT change it back.
- You can now export all charts in the admin dashboard as xlsx or svg.
- Translation improvements (email nl...)

### Changed

- The about us (CitizenLab) section has been removed from the cookie policy

## 2020-08-27

### Added

- Support for rich text in field descriptions in the idea form.
- New "Proposed Budget" field in the idea form.

### Changed

- Passwords are checked against a list of common passwords before validation.
- Improving the security around xlsx exports (escaping formulas, enforcing access restrictions, etc.)
- Adding request throttling (rate-limiting) rules.
- Improving the consistency of the focus style.

## 2020-07-30

### Added

- Pricing plans in AdminHQ (Pricing plan limitations are not enforced).
- Showing the number of deviations from the pricing plan defaults in the tenant listing of AdminHQ.

### Changed

- Tidying up the form for creating new tenants in AdminHQ (removing unused features, adding titles and descriptions, reordering features, adding new feature flags, removing fields for non-relevant locales).

## 2020-07-10

### Added

- Project topics

### Changed

- Userid instead of email is used for hidden field in surveys (Leiden)
- New projects have 'draft' status by default

### Fixed

- Topics filter in ideas overview works again

## 2020-07-09 - Workshops

### Fixed

- Speps are scrollable

### Added

- Ability to export the inputs as an exel sheet
- Polish translations
- Portugese (pt-BR) translations

## 2020-06-26

### Fixed

- No longer possible to invite a project manager without selecting a project
- The button on the homepage now also respects the 'disable posting' setting in proposals
- Using project copy or a tenant template that contains a draft initiative no longer fails

### Added

- Romanian

## 2020-06-19

### Fixed

- Polish characters not being rendered correctly

### Added

- Back-office toggle to turn on/off the ability to add new proposals to the platform

## 2020-06-17

### Fixed

- It's no longer needed to manually refresh after deleting your account for a consistent UI
- It's no longer needed to manually refresh after using the admin toggle in the user overview
- The sign-in/up flow now correctly asks the user to verify if the smart group has other rules besides verification
-

demo`is no longer an available option for`organization_type` in admin HQ

- An error is shown when saving a typeform URL with `?email=xxxx` in the URL, which prevented emails to be linked to survey results
- On mobile, the info container in the proposal info page now has the right width
- A general issue with storing cookies if fixed, noticable by missing data in GA, Intercom not showing and the cookie consent repeatedly appearing
- Accessibility fix for the search field
- The `signup_helper_text` setting in admin HQ is again displayed in step 1 of the sign up flow

### Added

- There's a new field in admin HQ to configure custom copy in step 2 of the sign up flow called `custom_fields_signup_helper_text`
- `workshops` can be turned on/off in admin HQ, displayed as a new page in the admin interface

### Changed

- The copy for `project moderator` has changed to `project manager` everywhere
- The info image in the proposals header has changed

## 2020-06-03

### Fixed

- Maps with markers don't lose their center/zoom settings anymore
- English placeholders in idea form are gone for Spanish platforms

## 2020-05-26

### Changed

- Lots of small UI improvements throughout the platform
- Completely overhauled sign up/in flow:
  - Improved UI
  - Opens in a modal on top of existing page
  - Opens when an unauthenticaed user tries to perform an action that requires authentication (e.g. voting)
  - Automatically executes certain actions (e.g. voting) after the sign in/up flow has been completed (note: does not work for social sign-on, only email/password sign-on)
  - Includes a verification step in the sign up flow when the action requires it (e.g. voting is only allowed for verified users)

## 2020-05-20

### Fixed

- Budget field is shown again in idea form for participatory budget projects

## 2020-05-14

### Added

- Idea configurability: disabling/requiring certain fields in the idea form
- The footer has our new logo

### Changed

- Admins will receive a warning and need to confirm before sending a custom email to all users
- A survey project link in the top navigation will link to /info instead of to /survey

## 2020-04-29

### Fixed

- Folders are again shown in the navbar
- Adding an image to the description text now works when creating a project or a phase

### Added

- Support for Polish, Hungarian and Greenlandic

## 2020-04-23

### Fixed

- Long timeline phase names show properly

### Changed

- Redirect to project settings after creating the project
- Links to projects in the navigation menu link to the timeline for timeline projects

## 2020-04-21

### Fixed

- Fixed overlapping issue with idea vote bar on mobile
- Fixed an issue where images were used for which the filename contained special characters

### Added

- The overview (moderation) in the admin now has filters
  - Seen/not seen
  - Type: Comment/Idea/Proposal
  - Project
  - Search
- The idea xlsx export contains extra columns on location, number of comments and number of attachments

### Changed

- The permissions tab in the project settings has reordered content, to be more logical
- In German, the formal 'Sie' form has been replaced with the informal 'Du' form

## 2020-03-31

### Fixed

- Signing up with keyboard keys (Firefox)
- Composing manual emails with text images
- Exporting sheet of volunteers with long cause titles

### Added

- Folder attachments
- Publication status for folders

### Changed

- Show folder projects within admin project page

## 2020-03-20

### Added

- Volunteering as a new participation method

## 2020-03-16

### Fixed

- The project templates in the admin load again

## 2020-03-13

### Fixed

- The folder header image is not overly compressed when making changes to the folder settings
- The loading spinner on the idea page is centered

### Added

- Add images to folders, shown in cards.

### Changed

- Admins can now comment on ideas.

## 2020-03-10

### Fixed

- Fixed consent banner popping up every time you log in as admin
- Fixed back-office initiative status change 'Use latest official updates' radio button not working
- Fixed broken copy in Initiative page right-hand widget

### Added

- Add tooltip explaining what the city will do when the voting threshold is reached for a successful initiative
- Added verification step to the signup flow
- New continuous flow from vote button clicked to vote casted for unauthenticated, unverified users (click vote button -> account creation -> verification -> optional/required custom signup fields -> programmatically cast vote -> successfully voted message appears)
- The rich text editor in the admin now supports buttons

### Changed

- Admin HQ: new and improved list of timezones

## 2020-03-05

### Fixed

- Signup step 2 can no longer be skipped when there are required fields
- Correct tooltip link for support article on invitations
- Correct error messages when not filling in start/end date of a phase

### Added

- Setting to disable downvoting in a phase/project, feature flagged
- When a non-logged in visitor tries to vote on an idea that requires verification, the verification modal automatically appears after registering

## 2020-02-24

### Fixed

- Initiative image not found errors
- Templates generator out of disk space

### Added

- Folders i1
  - When enabled, an admin can create, edit, delete folders and move projects into and out of folders
  - Folders show in the project lists and can be ordered within projects

### Changed

- Initiative explanatory texts show on mobile views
- Existing platforms have a moderator@citizenlab.co admin user with a strong password in LastPass
- In the admin section, projects are no longer presented by publication status (Folders i1)

## 2020-02-19

### Fixed

- Loading more comments on the user profile page works again
- Accessibility improvements
- Adding an image no longer pops up the file dialog twice
- Changed to dedicated IP in mailgun to improve general deliverability of emails

### Added

- Improvements to the PB UI to make sure users confirm their basket at the end
- Ideation configurability i1
  - The idea form can be customized, on a project level, to display custom description texts for every field
- People filling out a poll are now included in the 'participated in' smart group rules
- Make me admin section in Admin HQ

### Changed

- When a platform no longer is available at a url, the application redirects to the CitizenLab website
- New platforms automatically get a moderator@citizenlab.co admin user with a strong password in LastPass

## 2020-01-29

### Fixed

- Rich text editor no longer allows non-video iframe content
- Smart groups that refer to a deleted project now get cleaned up when deleting a project
- All cookie consent buttons are now reachable on IE11
- More accessibility fixes
- The organization name is no longer missing in the password reset email

### Added

- CSAM verification
  - Users can authenticate and verify using BeID or itsme
  - User properties controlled by a verification method are locked in the user profile
  - Base layer of support for other similar verification methods in the future
- The order of project templates can now be changed in Templates HQ

### Changed

- Project templates overview no longer shows the filters

## 2020-01-17

### Fixed

- Further accesibility improvements:
  - Screen reader improvement for translations
  - Some color contrast improvements

### Added

- A hidden topics manager available at https://myfavouriteplatform.citizenlab.co/admin/topics

## 2020-01-15

### Fixed

- In the admin, the project title is now always displayed when editing a project
- Further accesibility improvements:
  - Site map improvements (navigation, clearer for screen readers)
  - Improved colors in several places for users with sight disability
  - Improved HTML to better inform screen reader users
  - Added keyboard functionality of password recovery
  - Improved forms (easier to use for users with motoric disabilities, better and more consistent validation, tips and tricks on mobile initiative form)
  - Improvements for screen reader in different languages (language picker, comment translations)
  - Added title (visible in your tab) for user settings page
  - Improved screen reader experience for comment posting, deleting, upvoting and idea voting

### Added

- The email notification settings on the user profile are now grouped in categories
- Unsubscribing through an email link now works without having to sign in first

### Changed

- The idea manager now shows all ideas by default, instead of filtered by the current user as assignee

## 2020-01-07

### Added

- Go to idea manager when clicking 'idea assigned to you' notification
- 2th iteration of the new admin moderation feature:
  - Not viewed/Viewed filtering
  - The ability to select one or more items and mark them as viewed/not viewed
  - 'Belongs to' table column, which shows the context that a piece of content belongs to (e.g. the idea and project that a comment belongs to)
  - 'Read more' expand mechanism for longer pieces of content
  - Language selector for multilingual content
  - 'Go to' link that will open a new tab and navigate you to the idea/iniative/comment that was posted

### Changed

- Improve layout (and more specifically width) of idea/iniatiatve forms on mobile
- Separate checkboxes for privacy policy and cookie policy
- Make the emails opt-in at registration

### Fixed

- Fix for unreadable password reset error message on Firefox
- Fix for project granular permission radio buttons not working

## 2019-12-12

### Added

- Polls now support questions for which a user can check multiple options, with a configurable maximum
- It's now possible to make a poll anonymous, which hides the user from the response excel export
- New verification method `id_card_lookup`, which supports the generic flow of verifying a user using a predined list of ID card numbers.
  - The copy can be configured in Admin HQ
  - The id cards CSV can be uploaded through Admin HQ

## 2019-12-11

### Added

- Admin moderation iteration 1 (feature flagged, turned on for a selected number of test clients)
- New verification onboarding campaign

### Changed

- Improved timeline composer
- Wysiwyg accessibility improvement

### Fixed

- English notifications when you have French as your language

## 2019-12-06

### Fixed

- Accessibility improvements:
  - Polls
  - Idea/initiative filter boxes
- Uploading a file in admin project page now shows the loading spinner when in progress
- Fixed English copy in notifications when other language selected
- Fixed project copy in Admin HQ not being saved

## 2019-12-05

### Fixed

- Small popups (popovers) no longer go off-screen on smaller screens
- Tooltips are no longer occluded by the checkbox in the idea manager
- The info icon on the initiatives voting box has improved alignment
- Project templates now display when there's only `en` is configured as a tenant locale
- When changing the lifecycle stage of a tenant, the update is now sent right away to segment
- When users accept an inivitation and are in a group, the group count is correctly updated
- Dropdowns in the registration flow can again support empty values
- Accessibility:
  - Various color changes to improve color contrasts
  - Color warning when picking too low contrast
  - Improvements to radio buttons, checkboxes, links and buttons for keyboard accessibility
  - Default built-in pages for new tenants have a better hierarchy for screen readers
- User posted an idea/initiative notification for admins will be in the correct language

## 2019-11-25

### Changed

- Updated translations
- Area filter not shown when no areas are configured
- Overall accessibility improvements for screen readers
- Improved accessibility of the select component, radio button, image upload and tooltip

### Fixed

- When adding a vote that triggers the voting limit on a project/phase, the other idea cards now automatically get updated with disabled vote buttons
- Fix for mobile bottom menu not being clickable when idea page was opened
- Navigating directly between projects via the menu no longer results in faulty idea card collections
- Display toggle (map or list view) of idea and initiative cards works again

## 2019-11-19

### Added

- New ideation project/phase setting called 'Idea location', which enables or disabled the ability to add a location to an idea and show the ideas on a map

### Changed

- Improved accessibility of the image upload component
- COW tooltipy copy
- Sharing modal layout improvement

### Fixed

- Checkboxes have unique ids to correctly identify their corresponding label, which improves screen reader friendliness when you have multiple checkboxes on one page.
- Avatar layout is back to the previous, smaller version

## 2019-11-15

### Fixed

- Fix for 'Click on map to add an idea' functionality not working
- Fix for notifications not showing

## 2019-11-12

### Fixed

- An email with subject `hihi` is no longer sent to admins that had their invite accepted
- Whe clicking the delete button in the file uploader, the page no longer refreshes
- Project templates no longer show with empty copy when the language is missing
- The countdown timer on initiatives now shows the correct value for days
- The radio buttons in the cookie manager are clickable again
- Changing the host of a tenant no longer breaks images embedded in texts
- It's possible again to unassign an idea in the idea manager
- The popup for adding a video or link URL is no longer invisible or unusable in some situations
- Uploading files is no longer failing for various filetypes we want to support
- Keyboard accessibility for modals

### Added

- ID Verification iteration 1
  - Users can verify their account by entering their ID card numbers (currently Chile only)
  - Verification is feature flagged and off by default
  - Smart groups can include the criterium 'is verified'
  - Users are prompted to verify their account when taking an actions that requires verification
- Total population for a tenant can now be entered in Admin HQ
- It's now possible to configure the word used for areas towards citizens from the areas admin
- Improvements to accessibility:
  - Idea and initiative forms: clearer for screen readers, keyboard accessibility, and more accessible input fields
  - Nav bar: clearer for screen readers and improved keyboard navigation
  - Project navigation and phases: clearer for screen readers
  - Sign-in, password reset and recovery pages: labeling of the input fields, clearer for screen readers
  - Participatory budgeting: clearer for screen readers

### Changed

- The organization name is now the default author in an official update

## 2019-10-22

### Fixed

- The sharing title on the idea page is now vertically aligned
- Improvements to the 'bad gateway' message sometimes affecting social sharing
- The map and markers are again visible in the admin dashboard
- First round of accessibility fixes and improvements
  - Dynamics of certain interactions are picked up by screen readers (PB, voting, ...)
  - Overall clarity for screen readers has improved
  - Improvements to information structure: HTML structure, W3C errors, head element with correct titles
  - Keyboard accessibility has generally improved: sign-up problems, login links, PB assignment, ...

### Added

- Initiatives iteration 3
  - Automatic status changes on threshold reached or time expired
  - When updating the status, official feedback needs to be provided simultaneously
  - Users receive emails and notifications related to (their) initiative
  - Initiatives support images in their body text
- Project templates
  - Admins can now create projects starting from a template
  - Templates contain images, a description and a timeline and let admin filter them by tags
  - Admins can share template descriptions with a publically accessible link
- It's now possible to configure the banner overlay color from the customize settings
- A custom email campaign now contains a CTA button by default

### Changed

- Complete copy overhaul of all emails

## 2019-10-03

### Fixed

- PB phase now has a basket button in the project navbar
- The datepicker in the timeline admin now works in IE11

### Changed

- For fragments (small pieces of UI that can be overridden per tenant) to work, they need to be enabled individually in admin HQ.

## 2019-09-25

### Fixed

- It's again possible to change a ideation/PB phase to something else when it contains no ideas
- Older browsers no longer crash when scrolling through comments (intersection observer error)
- Pagination controls are now correctly shown when there's multiple pages of users in the users manager
- The user count of groups in the users manager no longer includes invitees and matches the data shown
- Transition of timeline phases now happen at midnight, properly respecting the tenant timezone
- When looking at the map of an idea or initiative, the map marker is visible again
- The initiatives overview pages now uses the correct header and text colors
- The vote control on an initiative is no longer invisible on a tablet screen size
- The idea page in a budgeting context now shows the idea's budget
- The assign button on an idea card in a budgeting context behaves as expected when not logged in
- Project copy in Admin HQ that includes comments no longer fails
- Changing granular permissions by project moderator no longer fails

### Added

- Polling is now supported as a new participation method in a continuous project or a phase
  - A poll consists of multiple question with predefined answers
  - Users can only submit a poll once
  - Taking a poll can be restricted to certain groups, using granular permissions
  - The poll results can be exported to excel from the project settings
- It's now possible to disable Google Analytics, Google Tag Manager, Facebook Pixel and AdWords for specific tenants through Admin HQ

### Changed

- Large amount of copy improvements throughout to improve consistency and experience
- The ideas overview page is no longer enabled by default for new tenants
- The built-in 'Open idea project' can now be deleted in the project admin

## 2019-08-30

### Fixed

- The map preview box no longer overflows on mobile devices
- You're now correctly directed back to the idea/initiatives page after signing in/up through commenting

### Changed

- The height of the rich text editor is now limited to your screen height, to limit the scrolling when applying styles

## 2019-08-29

### Fixed

- Uploaded animated gifs are no longer displayed with weird artifacts
- Features that depend on NLP are less likely to be missing some parts of the data

### Added

- Citizen initiatives
  - Citizens can post view and post initiatives
  - Admins can manage initiatives, similar to how they manage ideas
  - Current limitation to be aware of, coming very soon:
    - No emails and notifications related to initiatives yet
    - No automated status changes when an initiative reaches enough votes or expires yet

## 2019-08-09

### Fixed

- Fixed a bug that sometimes prevented voting on comments
- When editing a comment, a mention in the comment no longer shows up as html
- In the dashboard, the domicile value 'outside' is now properly translated
- Some fixes were made to improve loading of the dashboard map with data edge cases
- Deleting a phase now still works when users that reveived notifications about the phase have deleted their account
- New releases should no longer require a hard refresh, avoiding landing page crashing issues we had

### Added

- File input on the idea form now works on mobile, if the device supports it

## 2019-07-26

### Fixed

- The project moderator email and notification now link to the admin idea manager instead of citizen side
- The widget no longer shows the `Multiloc`, but the real idea titles for some platforms

### Added

- Speed improvements to data requests to the backend throughout the whole paltform
- Changing the participation method from ideation to information/survey when there are ideas present is now prevented by the UI
- It's now possible to manually reorder archived projects
- There's new in-platform notifications for a status change on an idea you commented or voted on

## 2019-07-18

### Fixed

- It's no longer possible to change the participation method to information or survey if a phase/project already contains ideas
- The 'Share your idea modal' is now properly centered
- It's no longer possible to send out a manual email campaign when the author is not properly defined
- Invite emails are being sent out again
- Imported ideas no longer cause incomplete pages of idea cards
- Invited users who did not accept yet no longer receive any automated digest emails

## 2019-07-08

### Fixed

- When changing images like the project header, it's no longer needed to refresh to see the result
- The comments now display with a shorter date format to work better on smaller screens
- The code snippet from the widget will now work in some website that are strict on valid html
- The number of days in the assignee digest email is no longer 'null'
- The project preview description input is displayed again in the projects admin
- The idea status is no longer hidden when no vote buttons are displayed on the idea page
- Duplicate idea cards no longer appear when loading new pages

### Added

- Performance optimizations on the initial loading of the platform
- Performance optimizations on loading new pages of ideas and projects
- Newly uploaded images are automatically optimized to be smaller in filesize and load faster
- The 'Add an idea' button is now shown in every tab of the projects admin
- It's now possible to add videos to the idea body text
- E-mails are no longer sent out through Vero, but are using the internal cl2-emails server

### Changed

- The automated emails in the admin no longer show the time schedule, to work around the broken translations
- The rights for voting on comments now follow the same rights than commenting itself, instead of following the rights for idea voting
- On smaller desktop screens, 3 columns of idea cards are now shown instead of 2
- When adding an idea from the map, the idea will now be positioned on the exact location that was clicked instead of to the nearest detectable address
- Using the project copy tool in admin HQ is more tolerant about making copies of inconsistent source projects

## 2019-06-19

### Fixed

- Show 3-column instead of 2-column layout for ideas overview page on smaller desktop screens
- Don't hide status label on idea page when voting buttons are not shown

### Changed

- Small improvement in loading speed

## 2019-06-17

## Fixed

- The column titles in comments excel export are aligned with the content
- There's now enough space between voting anc translate links under a comment
- Vote button on an idea no longer stays active when a vote on that idea causes the voting treshold of the project to be reached

## Added

- The admin part of the new citizen initiatives is available (set initiatives feature on `allowed`)
  - Cities can configure how they plan to use initiatives
- A preview of how initiatives will look like city side is available, not yet ready for prime time (set initiatives feature on `allowed` and `enabled`)
- The ideas overview page has a new filtering sidebar, which will be used for other idea and initiative listings in the future
  - On idea status
  - On topic
  - Search
- Comments now load automatically while scrolling down, so the first comments appear faster

## 2019-06-05

### Fixed

- Fix an issue that when showing some ideas in an idea card would make the application crash

## 2019-05-21

### Fixed

- The idea page does no longer retain its previous scroll position when closing and reopening it
- The Similar Ideas box no longer has a problem with long idea titles not fitting inside of the box
- The Similar Ideas box content did not update when directly navigating from one idea page to the next
- The 'What were you looking for?' modal no longer gives an error when trying to open it

### Changed

- You now get redirected to the previously visited page instead of the landing page after you've completed the signup process

## 2019-05-20

### Fixed

- Closing the notification menu after scrolling no longer results in a navbar error
- When accessing the idea manager as a moderator, the assignee filter defaults to 'assigned to me'
- The idea and comment counts on the profile page now update as expected
- It's now possible to use a dropdown input in the 2nd registration step with a screen reader
- An invited user can no longer request a password reset, thereby becoming an inconsistent user that resulted in lots of problems

### Added

- Restyle of the idea page
  - Cleaner new style
  - Opening an idea no longer appears to be a modal
  - Properly styled similar ideas section
  - Showing comment count and avatars of contributors

### Changed

- When clicking the edit button in the idea manager, the edit form now opens in the sidemodal

## 2019-05-15

### Fixed

- Opening the projects dropdown no longer shows all menu items hovered when opened
- Users that can't contribute (post/comment/vote/survey) no longer get an email when a phase starts
- When a project has an ideation and a PB phase, the voting buttons are now shown during the ideation phase
- The admin navigation menu for moderators is now consistent with that for admins
- Moderators that try to access pages only accessible for admins, now get redirected to the dashboard
- The details tab in clustering doesn't cause the info panel to freeze anymore
- When writing an official update, the sbumit button now only becomes active when submission is possible
- The 'no options' copy in a dropdown without anything inside is now correctly translated
- Making a field empty in Admin HQ now correctly saves the empty value
- The active users graph no longer includes users that received an email as being active
- The translation button in an idea is no longer shown when there's only one platform language
- After changing granular permission, a refresh is no longer needed to see the results on ideas
- The sideview in the idea manager now shows the status dropdown in the correct language
- The layout of the sideview in the idea manager is now corrected
- A digest email to idea assignees is no longer sent out when no ideas are assigned to the admin/moderator
- Signing in with VUB Net ID works again
- Loading the insights map can no longer be infinite, it will now show an error message when the request fails

### Added

- The profile page of a user now also shows the comments by that user
- Users can now delete their own profile from their edit profile page
- Similar ideas, clustering and location detection now work in Spanish, German, Danish and Norwegian
- Facebooks bot coming from `tfbnw.net` are now blocked from signing up
- Moderators now also have a global idea manager, showing all the ideas from the projects they're moderating
- Loading the insights map, which can be slow, now shows a loading indicator

### Changed

- Voting buttons are no longer shown when voting is not enabled
- Improved and more granular copy text for several voting and commenting disabled messages

## 2019-04-30

### Fixed

- Time remaning on project card is no longer Capitalized
- Non-admin users no longer get pushed to intercom
- Improvements to the idea manager for IE11
- When filtering on a project in the idea manager, the selected project is highlighted again
- @citizenlab.cl admins can now also access churned platforms
- The user count in the user manager now includes migrated cl1 users
- Sending invitations will no longer fail on duplicate mixed-case email addresses

### Added

- Ideas can now be assigned to moderators and admins in the idea manager
  - Added filter on assignee, set by default to 'assigned to me'
  - Added filter to only show ideas that need feedback
  - When clicking an idea, it now opens in and can be partially edited from a half screen modal
  - Admins and moderators get a weekly digest email with their ideas that need feedback
- Completely new comments UI with support for comment upvotes
  - Comments are visually clearly grouped per parent comment
  - Sub-comments use @mentions to target which other subcomment they reply to
  - Comments can be sorted by time or by votes
- Ideas can now be sorted randomly, which is the new default
- New smart group rule for users that contributed to a specific topic
- New smart group rule for users that contributed to ideas with a specific status
- Clear error message when an invitee does a normal sign up

### Changed

- The idea grid no longer shows a 'post an idea' button when there are no ideas yet

## 2019-04-24

### Fixed

- Project cards now show correct time remaining until midnight

## 2019-04-23

### Fixed

- Closing the notification menu does not cause an error anymore
- The unread notifications count is now displayed correctly on IE11
- Clicking on an invite link will now show an immediate error if the invite is no longer valid

### Changed

- The admin guide is now under the Get Started link and the dashboards is the admin index
- The project cards give feedback CTA was removed
- An idea can now be deleted on the idea page
- The default border radius throughout the platform now is 3px instead of 5px
- The areas filter on the project cards is only shown when there is more than one area

## 2019-04-16

### Fixed

- The comment count of a project remains correct when moving an idea to a different project
- Fixed an issue when copying projects (through the admin HQ) to tenants with conflicting locales
- Only count people who posted/voted/commented/... as participants (this is perceived as a fix in the dashboards)
- Invites are still sent out when some emails correspond to existing users/invitees
- Phase started/upcoming notifications are only sent out for published projects

### Added

- Posting text with a URL will turn the URL part into a link
- Added smart group rules for topic and idea status participants

### Changed

- New configuration for which email campaigns are enabled by default
- Changed project image medium size to 575x575

## 2019-04-02

### Fixed

- The new idea button now shows the tooltip on focus
- The gender graph in clustering is now translated
- Tooltips on the right of the screen no longer fall off
- Text in tooltips no longer overflows the tooltip borders
- When there are no ideas, the 'post an idea' button is no longer shown on a user profile or the ideas overview page
- The project card no longer displays a line on the bottom when there is no meta information available
- Downloading the survey results now consistently triggers a browser download
- The bottom of the left sidebar of the idea manager can now be reached when there are a lot of projects
- The time control in the admin dashboard is now translated
- Various fixes to improve resilience of project copy tool

### Added

- The ideas overview page now has a project filter
- The various pages now support the `$|orgName|` variable, which is replaced by the organization name of the tenant
- Non-CitizenLab admins can no longer access the admin when the lifecycle stage is set to churned
- A new style variable controls the header opacity when signed in
- New email as a reminder to an invitee after 3 days
- New email when a project phase will start in a week
- New email when a new project phase has started
- The ideas link in the navbar is now feature flagged as `ideas_overview`

### Changed

- When filtering projects by multiple areas, all projects that have one of the areas or no area are now shown
- The user search box for adding a moderator now shows a better placeholder text, explaining the goal

## 2019-03-20

### Fixed

- Fixed mobile layout issues with cookie policy, idea image and idea title for small screens (IPhone 5S)
- Posting an idea in a timeline that hasn't started yet (as an admin) now puts the idea in the first phase
- Notifications menu renders properly in IE11
- The CTA on project cards is no longer shown for archived and finished projects
- Invited users that sign up with another authentication provider now automatically redeem their invitation
- When the tenant only has one locale, no language switcher is shown in the official feedback form

### Added

- Capabilities have been added to apply custom styling to the platform header
  - Styling can be changed through a new style tab in admin HQ
  - It's also possible to configure a different platform-wide font
  - Styling changes should only be done by a designer or front-end developer, as there are a lot of things that could go wrong
- The initial loading speed of the platform has increased noticably due to no longer loading things that are not immediately needed right away.
- Tenant templates are now automatically updated from the `.template` platforms every night
- The project copy tool in admin HQ now supports time shifting and automatically tries to solve language conflicts in the data
- New notifications and emails for upcoming (1 week before) and starting phases

### Changed

- Archived ieas are no longer displayed on the general ideas page
- The time remaining on project cards is no longer shown on 2 lines if there's enough space
- New platforms will show the 'manual project sorting' toggle by default
- Some changes were made to modals throughout to make them more consistent and responsiveness
- New ideas now have a minimal character limit of 10 for the title and 30 for the body
- User pages have a more elaborate meta title and description for SEO purposes

## 2019-03-11

### Fixed

- Notifications layout on IE11
- Errors due to loading the page during a deployment

## 2019-03-11

### Fixed

- Similar ideas is now fast enough to enable in production
- NLP insights will no longer keep on loading when creating a new clusgtering graph
- The comment count on project cards now correctly updates on deleted comments
- Various spacing issues with the new landing page on mobile are fixed
- When logging out, the avatars on the project card no longer disappear
- The widget no longer cuts off the title when it's too long
- In admin > settings > pages, all inputs are now correctly displayed using the rich text editor
- The notifications are no longer indented inconsistently
- Exporting typeform survey results now also work when the survey embed url contains `?source=xxxxx`
- When there's a dropdown with a lot of options during signup, these options are no longer unreachable when scrolling down
- The cookie policy no longer displays overlapping text on mobile
- The `isSuperAdmin`, `isProjectModerator` and `highestRole` user properties are now always named using camelCasing

### Added

- Official feedback
  - Admins and moderators can react to ideas with official feedback from the idea page
  - Users contributing to the idea receive a notification and email
  - Feedback can be posted using a free text name
  - Feedback can be updated later on
  - Admin and moderators can no longer write top-level comments
  - Comments by admins or moderators carry an `Official` badge
- When giving product feedback from the footer, a message and email can be provided for negative feedback
- CTA on project card now takes granular permissions into account
- CTA on project card is now also shown on mobile
- Projects for which the final phase has finished are marked as finished on their project card
- Projects on the landing page and all projects page can now be filtered on area through the URL

### Changed

- The avatars on a project card now include all users that posted, voted or commented
- Commenting is no longer possible on ideas not in the active phase

## 2019-03-03

### Fixed

- Manually sorting projects in the admin works as expected

### Added

- Support for Spanish
- The copy of 'x is currently working on' can be customized in admin HQ
- Extra caching layer in cl2-nlp speeds up similar ideas and creating clusters

## 2019-02-28

### Fixed

- In the dashboard, the labels on the users by gender donut chart are no longer cut off
- Adding file attachments with multiple consecutive spaces in the filename no longer fails
- Project copy in admin HQ no longer fails when users have mismatching locales with the new platform

### Added

- New landing page redesign
  - Project cards have a new layout and show the time remaining, a CTA and a metric related to the type of phase
  - The bottom of the landing page displays a new custom info text, configurable in the admin settings
  - New smarter project sorting algorithm, which can be changed to manual ordering in the projects admin
  - Ideas are no longer shown on the landing page
  - The `Show all projects` link is only shown when there are more than 10 projects
- New attributes are added to segment, available in all downstream tools:
  - `isSuperAdmin`: Set to true when the user is an admin with a citizenlab email
  - `isProjectModerator`
  - `highestRole`: Either `super_admin`, `admin`, `project_moderator` or `user`

### Changed

- Intercom now only receives users that are admin or project moderator (excluding citizenlab users)

## 2019-02-20

### Fixed

- User digest email events are sent out again
- The user statistics on the admin dashboard are back to the correct values
- Creating a new project page as an admin does not result in a blank page anymore
- Improved saving behaviour when saving images in a phase's description
- When logged in and visiting a url containing another locale than the one you previously picked, your locale choice is no longer overwritten

### Added

- Project copy feature (in admin HQ) now also supports copying ideas (including comments and votes) and allows you to specify a new slug for the project URL
- Unlogged users locale preference is saved in their browser

## 2019-02-14

### Fixed

- Project/new is no longer a blank page

## 2019-02-13

### Fixed

- Texts written with the rich text editor are shown more consistently in and outside of the editor
- Opening a dropdown of the smart group conditions form now scrolls down the modal
- When changing the sorting method in the ideas overview, the pagination now resets as expected
- Google login no longer uses the deprecated Google+ authentication API

### Added

- Typeform survey for typeform can now be downloaded as xlsx from a tab in the project settings
  - The Segment user token needs to be filled out in Admin HQ
  - New survey responses generate an event in segment
- Survey providers can be feature flagged individually
- New \*.template.citizenlab.co platforms now serve as definitions of the tenant template
- The registration fields overview in admin now shows a badge when fields are required

### Changed

- Surveymonkey is now feature-flagged off by default for new platforms

## 2019-01-30

### Fixed

- Long topic names no longer overlap in the admin dashboards
- Video no longer pops out of the phase description text
- Added event tracking for widget code copy and changing notification settings
- Saving admin settings no longer fails because of a mismatch between platform and user languages
- The password reset message now renders correctly on IE11
- It's easier to delete a selected image in the rich text editor
- The copy in the modal to create a new group now renders correctly in IE11
- Texts used in the the dashboard insights are no longer only shown in English
- Tracking of the 'Did you find what you're looking for?' footer not works correctly

### Added

- Tooltips have been added throughout the whole admin interface
- A new homepage custom text section can be configured in the admin settings, it will appear on the landing page in a future release
- New experimental notifications have been added that notify admins/moderators on every single idea and comment
- New tenant properties are being logged to Google Analytics

## 2019-01-19

### Fixed

- Registration fields of the type 'multiple select' can again be set in the 2nd step of the signup flow
- Creating invitations through an excel file no longer fails when there are multiple users with the same first and last name

## 2019-01-18

### Fixed

- Overflowing text in project header
- Fixed color overlay full opaque for non-updated tenant settings
- Fixed avatar layout in IE11
- Fixed idea page scrolling not working in some cases on iPad
- Pressing the enter key inside of a project settings page will no longer trigger a dialog to delet the project

### Changed

- Reduced the size of the avatars on the landing page header and footer
- Made 'alt' text inside avatar invisible
- Better cross-browser scaling of the background image of the header that's being shown to signed-in users
- Added more spacing underneath Survey, as not to overlap the new feedback buttons
- Increased width of author header inside of a comment to better accomodate long names
- Adjusted avatar hover effect to be inline with design spec￼

## 2019-01-17

### Added

- `header_overlay_opacity` in admin HQ allows to configure how transparent header color is when not signed in
- `custom_onboarding_fallback_message` in admin HQ allows to override the message shown in the header when signed in

## 2019-01-16

### Fixed

- The clustering prototype no longer shows labels behind other content
- Removing a project header image is again possible
- New active platforms get properly submitted to google search console again
- Scrolling issues with an iPad on the idea modal have been resolved
- Signing up through Google is working again
- The line underneath active elements in the project navbar now has the correct length
- A long location does no longer break the lay-out of an event card
- The dashboards are visible again by project moderators
- The admin toggle in the users manager is working again

### Added

- When logged in, a user gets to see a dynamic call to action, asking to
  - Complete their profile
  - Display a custom message configurable through admin HQ
  - Display the default fallback engagement motivator
- The landing page header now shows user avatars
- It's now possible to post an idea from the admin idea manager
- The footer now shows a feedback element for citizens
- A new 'map' dashboard now shows the ideas on their locations detected from the text using NLP
- The clustering prototype now shows the detected keywords when clustering is used

### Changed

- The navbar and landing page have a completely refreshed design
  - The font has changed all over the platform
  - 3 different colors (main, secondary, text) are configurable in Admin HQ
- The clustering prototype has been moved to its own dashboard tab
- Project cards for continuous projects now link to the information page instead of ideas

## 2018-12-26

### Fixed

- The rich text editor now formats more content the same way as they will be shown in the platform

### Added

- Admin onboarding guide
  - Shown as the first page in the admin, guiding users on steps to take
- The idea page now shows similar ideas, based on NLP
  - Feature flagged as `similar_ideas`, turned off by default
  - Experimental, intended to evaluate NLP similarity performance
- A user is now automatically signed out from FranceConnect when signing out of the platform

### Changed

- When a user signs in using FranceConnect, names and some signup fields can no longer be changed manually
- The FranceConnect button now has the official size and dimensions and no T&C
- SEO improvements to the "Powered by CitizenLab" logo

## 2018-12-13

### Fixed

- User digest email campaigns is sent out again
- IE11 UI fixes:
  - Project card text overflow bug
  - Project header text wrapping/centering bug
  - Timeline header broken layout bug
  - Dropdown not correctly positioned bug
- Creating new tenants and changing the host of existing tenants makes automatic DNS changes again

### Added

- SEO improvements: project pages and info pages are now included in sitemap
- Surveys now have Google Forms support

## 2018-12-11-2

### Fixed

- A required registration field of type number no longer blocks users on step 2 of the registration flow

## 2018-12-11

### Fixed

- Loading an idea page with a deleted comment no longer results in an error being shown
- Assigning a first bedget to a PB project as a new user no longer shows an infinite spinner
- Various dropdowns, most famously users group selection dropdown, no longer overlap menu items

## 2018-12-07

### Fixed

- It's again possible to write a comment to a comment on mobile
- When logged in and trying to log in again, the user is now redirected to the homepage
- A deleted user no longer generates a link going nowhere in the comments
- The dropdown menu for granular permissions no longer disappears behind the user search field
- After deleting an idea, the edit and delete buttons are no longer shown in the idea manager
- Long event title no longer pass out of the event box
- Notifications from a user that got deleted now show 'deleted user' instead of nothing

### Added

- Machine translations on the idea page
  - The idea body and every comment not in the user's language shows a button to translate
  - Feature flagged as `machine_translations`
  - Works for all languages
- Show the currency in the amount field for participatory budgeting in the admin
- Built-in registration fields can now be made required in the admin
- FranceConnect now shows a "What is FranceConnect?" link under the button

### Changed

- The picks column in the idea manager no longer shows a euro icon

## 2018-11-28

### Fixed

- IE11 graphical fixes in text editor, status badges and file drag&drop area fixed
- The idea tab is visible again within the admin of a continuous PB project
- The checkbox within 3rd party login buttons is now clickable in Firefox

## 2018-11-27

### Fixed

- When all registration fields are disabled, signing up through invite no longer blocks on the first step
- A moderator that has not yet accepted their invitation, is no longer shown as 'null null' in the moderators list
- Adding an idea by clicking on the map is possible again

### Changed

- When there are no events in a project, the events title is no longer shown
- The logo for Azure AD login (VUB Net ID) is shown as a larger image
- When logging in through a 3rd party login provider, the user needs to confirm that they've already accepted the terms and conditions

## 2018-11-22

### Fixed

- In the clustering prototype, comparing clusters using the CTRL key now also works on Mac
- Widget HTML code can now be copied again
- Long consequent lines of text now get broken up in multiple lines on the idea page
- Admin pages are no longer accessible for normal users
- Reduced problems with edge cases for uploading images and attachments

### Added

- Participatory budgeting (PB)
  - A new participation method in continuous and timeline projects
  - Admins and moderators can set budget on ideas and a maximum budget on the PB phase
  - Citizens can fill their basket with ideas, until they hit the limit
  - Citizens can submit their basket when they're done
  - Admins and moderators can process the results through the idea manager and excel export
- Advanced dashboards: iteration 1
  - The summary tab shows statistics on idea/comment/vote and registration activities
  - The users tab shows information on user demographics and a leaderboard
  - The time filter can be controller with the precision of a day
  - Project, group and topic filters are available when applicable
  - Project moderators can access the summary tabs with enforced project filter
- Social sharing through the modal is now separately trackable from sharing through the idea page
- The ideas excel export now contains the idea status
- A new smart group rule allows for filtering on project moderators and normal users

### Changed

- Project navigation is now shown in new navigation bar on top
- The content of the 'Open idea project' for new tenants has changed
- After posting an idea, the user is redirected towards the idea page of the new idea, instead of the landing page

## 2018-11-07

### Fixed

- The widget HTML snippet can be copied again

## 2018-11-05

### Fixed

- Clicking Terms & Conditions links during sign up now opens in a new tab

### Added

- Azure Active Directory login support, used for VUB Net ID

## 2018-10-25

### Fixed

- Resizing and alignment of images and video in the editor now works as expected
- Language selector is now updating the saved locale of a signed in user
- When clicking "view project" in the project admin in a new tab, the projects loads as expected
- The navbar user menu is now keyboard accessible
- Radio buttons in forms are now keyboard accessible
- The link to the terms and conditions from social sign in buttons is fixed
- In admin > settings > pages, the editors now have labels that show the language they're in
- Emails are no longer case sensitive, resolving recurring password reset issues
- The widget now renders properly in IE11
- Videos are no longer possible in the invitation editor

### Added

- Cookie consent manager
  - A cookie consent footer is shown when the user has not yet accepted cookies
  - The user can choose to accept all cookies, or open the manager and approve only some use cases
  - The consent settings are automatically derived from Segment
  - When the user starts using the platform, they silently accept cookies
- A new cookie policy page is easier to understand and can no longer be customized through the admin
- Granular permissions
  - In the project permissions, an admin or project moderator can choose which citizens can take which actions (posting/voting/comments/taking survey)
  - Feature flagged as 'granular_permissions', turned off by default
- Ideas excel export now contains links to the ideas
- Ideas and comments can now be exported from within a project, also by project moderators
- Ideas and comments can now be exported for a selection of ideas
- When signing up, a user gets to see which signup fields are optional

### Changed

- Published projects are now shown first in the admin projects overview
- It's now more clear that the brand color can not be changed through the initial input box
- All "Add <something>" buttons in the admin have moved to the top, for consistency
- The widget no longer shows the vote count when there are no votes
- When a project contains no ideas, the project card no longer shows "no ideas yet"

## 2018-10-09

### Fixed

- UTM tags are again present on social sharing
- Start an idea button is no longer shown in the navbar on mobile
- Exceptionally slow initial loading has been fixed
- Sharing on facebook is again able to (quite) consistently scrape the images
- When using the project copy tool in Admin HQ, attachments are now copied over as well

### Added

- Email engine in the admin (feature flagged)
  - Direct emails can be sent to specific groups by admins and moderators
  - Delivered/Opened/Clicked statistics can be seen for every campaign
  - An overview of all automated emails is shown and some can be disabled for the whole platform

## 2018-09-26

### Fixed

- Error messages are no longer cut off when they are longer than the red box
- The timeline dropdown on mobile shows the correct phase names again
- Adding an idea by clicking on the map works again
- Filip peeters is no longer sending out spam reports
- Reordering projects on the projects admin no longer behaves unexpectedly
- Fixes to the idea manager
  - Tabs on the left no longer overlap the idea table
  - Idea status tooltips no longer have an arrow that points too much to the right
  - When the screen in not wide enough, the preview panel on the right is no longer shown
  - Changing an idea status through the idea manager is possible again

### Added

- Social sharing modal is now shown after posting an idea
  - Feature flagged as `ideaflow_social_sharing`
  - Offers sharing buttons for facebook, twitter and email
- File attachments can now be added to
  - Ideas, shown on the idea page. Also works for citizens.
  - Projects, shown in the information page, for admins and moderators
  - Phases, shown under the phase description under the timeline, for admins and moderators
  - Events, shown under the event description, for admins and moderators
  - Pages, shown under the text, for admins
- Some limited rich text options can now be used in email invitation texts

### Changed

- The admin projects page now shows 3 seperate sections for published, draft and archived
- When there are no voting buttons, comment icon and count are now also aligned to the right
- It's now possible to remove your avatar

## 2018-09-07

### Fixed

- Submit idea button is now aligned with idea form
- An error caused by social sign in on French platforms not longer has an English error message
- Checkboxes are now keyboard navigable
- Projects that currently don't accept ideas can no longer be selected when posting an idea
- Deleting an idea no longer results in a blank page
- Deleting a comment no longer results in a blank page
- When sign in fails, the error message no longer says the user doesn't exist
- `null` is no longer shown as a lastname for migrated cl1 users without last name
- Clicking on the table headers in the idea managers again swaps the sorting order as expected
- Typeform Survey now is properly usable on mobile

### Added

- Email notification control
  - Every user can opt-out from all recurring types of e-mails sent out by the platform by editing their profile
  - Emails can be fully disabled per type and per tenant (through S&S ticket)
- An widget that shows platform ideas can now be embedded on external sites
  - The style and content of the widget can be configured through admin > settings > widgets
  - Widget functionality is feature flagged as "widgets", on by default

### Changed

- Initial loading speed of the platform has drastically improved, particulary noticable on mobile
- New tenants have custom signup fields and survey feature enabled by default

## 2018-08-20

### Fixed

- The idea sidepane on the map correctly displays HTML again
- Editing your own comment no longer turns the screen blank
- Page tracking to segment no longer tracks the previous page instead of the current one
- Some browsers no longer break because of missing internationalization support
- The options of a custom field are now shown in the correct order

### Added

- A major overhaul of all citizen-facing pages to have significantly better accessibility (almost WCAG2 Level A compliant)
  - Keyboard navigation supported everywhere
  - Forms and images will work better with screen readers
  - Color constrasts have been increased throughout
  - A warning is shown when the color in admin settings is too low on constrast
  - And a lot of very small changes to increase WCAG2 compliance
- Archived projects are visible by citizens
  - Citizens can filter to see all, active or archived projects
  - Projects and project cards show a badge indicating a project is archived
  - In the admin, active and archived projects are shown separately
- A favicon can now be configured at the hidden location `/admin/favicon`
  - On android in Chrome, the platform can be added to the Android homescreen and will use the favicon as an icon
- Visitors coming through Onze Stad App now are trackable in analytics

### Changed

- All dropdown menus now have the same style
- The style of all form select fields has changed
- Page tracking to segment no longer includes the url as the `name` property (salesmachine)
- Font sizes throughout the citizen-facing side are more consistent

## 2018-08-03

### Fixed

- The landingpage header layout is no longer broken on mobile devices
- Yet another bug related to the landingpage not correctly redirecting the user to the correct locale
- The Page not found page was not found when a page was not found

### Added

- The 'Create an account' call to action button on the landing page now gets tracked

## 2018-08-02

### Fixed

- The browser no longer goes blank when editing a comment
- Redirect to the correct locale in the URL no longer goes incorrectly to `en`

## 2018-07-31

### Fixed

- The locale in the URL no longer gets added twice in certain conditions
- Various fixes to the rich text editor
  - The controls are now translated
  - Line breaks in the editor and the resulting page are now consistent
  - The editor no longer breaks form keyboard accessibility
  - The images can no longer have inconsistent widht/height ratio wich used to happen in some cases
  - The toolbar buttons have a label for accessibility
- A new tenant created in French no longer contains some untranslated content
- The tenant lifecycle stage is now properly included in `group()` calls to segment
- Comment body and various dynamic titles are secured against XSS attacks

### Added

- Ideas published on CitizenLab can now also be pushed to Onze Stad App news stream
- The rich text editor
  - Now support copy/paste of images
- Event descriptions now also support rich text
- When not signed in, the header shows a CTA to create an account
- A new smart group rule allows you to specify members than have participated (vote, comment, idea) in a certain project
- The admin now shows a "Get started" link to the knowledge base on the bottom left
- The Dutch platforms show a "fake door" to Agenda Setting in the admin navigation

### Changed

- The idea card now shows name and date on 2 lines
- The navbar now shows the user name next to the avatar
- The user menu now shows "My ideas" instead of "Profile page"

## 2018-07-12

### Fixed

- New text editor fixes various bugs present in old editor:
  - Typing idea texts on Android phones now works as expected
  - Adding a link to a text field now opens the link in a new window
  - Resizing images now works as expected
  - When saving, the editor no longer causes extra whitespace to appear
- A (too) long list of IE11 fixes: The platform is now fully usable on IE11
- The group count in the smart groups now always shows the correct number
- The admin dashboard is no longer too wide on smaller screens
- The home button on mobile is no longer always active
- Fix for page crash when trying to navigate away from 2nd signup step when one or more required fields are present

### Added

- The language is now shown in the URL at all times (e.g. `/en/ideas`)
- The new text editor enables following extras:
  - It's now possible to upload images through the text editor
  - It's now possible to add youtube videos through the text editor
- `recruiter` has been added to the UTM campaign parameters

### Know issues

- The controls of the text editor are not yet translated
- Posting images through a URL in the text editor is no longer possible
- Images that have been resized by IE11 in the text editor, can subsequently no longer be resized by other browsers

## 2018-06-29

### Fixed

- Facebook now correctly shows the idea image on the very first share
- Signing up with a google account that has no avatar configured now works again
- Listing the projects and ideas for projects that have more than 1 group linked to them now works again

### Added

- Voting Insights [beta]: Get inisghts into who's voting for which content
  - Feature flagged as 'clustering', disabled by default
  - Admin dashboard shows a link to the prototype
- Social sharing buttons on the project info page
- Usage of `utm_` parameters on social sharing to track sharing performance
- Various improvements to meta tags throughout the platform
  - Page title shows the unread notification count
  - More descriptive page titles on home/projects/ideas
  - Engaging generic default texts when no meta title/description are provided
  - Search engines now understand what language and region the platform is targeting
- Optimized idea image size for facebook sharing
- Sharing button for facebook messenger on mobile
- When you receive admin rights, a notification is shown
- `tenantLifecycleStage` property is now present in all tracked events to segment

### Changed

- Meta tags can't be changed through the admin panel anymore
- Social sharing buttons changed aspect to be more visible

## 2018-06-20

### Fixed

- Visual fixes for IE11 (more to come)
  - The text on the homepage doesn't fall outside the text box anymore
  - The buttons on the project page are now in the right place
  - In the projects pages, the footer is no longer behaving like a header
- When trying to add a timeline phase that overlaps with another phase, a more descriptive error is shown
- larsseit font is now always being loaded

### Added

- Smart groups allow admins to automatically and continuously make users part of groups based on conditions
- New user manager allows
  - Navigating through users by group
  - Moving, adding and removing users from/to (manual) groups
  - Editing the group details from within the user manager
  - Creating groups from within the user manager
  - Exporting users to excel by group or by selection
- Custom registration fields now support the new type "number"
- The city website url can now be specified in admin settings, which is used as a link in the footer logo

### Changed

- The checkbox copy at signup has changed and now links to both privacy policy and terms and conditions
- Improved styling of usermenu dropdown (the menu that opens when you click on the avatar in the navigation bar)

### Removed

- The groups page is no longer a separate page, but the functionality is part of the user manager

## 2018-06-11

### Fixed

- Notifications that indicate a status change now show the correct status name
- The admin pages editors support changing content and creating new pages again
- When searching in the invites, filters still work as expected
- The font has changed again to larsseit

### Added

- Accessibility improvements:
  - All images have an 'alt' attributes
  - The whole navbar is now usable with a keyboard
  - Modals can be closed with the escape key
  - The contrast of labels on white backgrounds has increased
- New ideas will now immediately be scraped by facebook
- When inviting a user, you can now pick projects for which the user becomes a moderator

### Changed

- The language switcher is now shown on the top right in the navbar

## 2018-05-27

### Fixed

- Sitemap now has the correct date format
- Empty invitation rows are no longer created when the given excel file contains empty rows
- Hitting enter while editing a project no longer triggers the delete button
- Registration fields on signup and profile editing are now always shown in the correct language
- The dropdown menu for idea sorting no longer gets cut off by the edge of the screen on small screens
- Saving a phase or continuous project no longer fails when participation method is not ideation

### Added

- Language selection now also has a regional component (e.g. Dutch (Belgium) instead of Dutch)
- Added noindex tag on pages that should be shown in Google
- A new 'user created' event is now being tracked from the frontend side
- It's now possible to use HTML in the field description of custom fields (no editor, only for internal usage)

## 2018-05-16

### Fixed

- Phases are now correctly active during the day specified in their end date
- On the new idea page, the continue button is now shown at all resolutions
- On the idea list the order-by dropdown is now correctly displayed at all resolutions.

### Added

- Project moderators can be specified in project permissions, giving them admin and moderation capabilities within that project only
  - Moderators can access all admin settings of their projects
  - Moderators can see they are moderating certain projects through icons
  - Moderators can edit/delete ideas and delete comments in their projects
- A correct meta description tag for SEO is now rendered
- The platforms now render sitemaps at sitemap.xml
- It is now possible to define the default view (map/cards) for every phase individually
- The tenant can now be configured with an extra `lifecycle_stage` property, visible in Admin HQ.
- Downloading ideas and comments xlsx from admin is now tracked with events
- The fragment system, to experiment with custom content per tenant, now also covers custom project descriptions, pages and individual ideas

### Changed

- It is no longer possible to define phases with overlapping dates
- Initial loading speed of the platform has improved

## 2018-04-30

### Fixed

- When posting an idea and only afterward signing in, the content originally typed is no longer lost
- An error is no longer shown on the homepage when using Internet Explorer
- Deleting a user is possible again

### Changed

- The idea manager again shows 10 ideas on one page, instead of 5
- Submit buttons in the admin no longer show 'Error' on the buttons themselves

### Removed

- The project an idea belongs to can no longer be changed through the edit idea form, only through the idea manager

## 2018-04-26

### Added

- Areas can now be created, edited and deleted in the admin settings
- The order of projects can now be changed through drag&drop in the admin projects overview
- Before signing up, the user is requested to accept the terms and conditions
- It's possible to experiment with platform-specific content on the landing page footer, currently through setup & support
- Images are only loaded when they appear on screen, improving page loading speed

### Fixed

- You can no longer click a disabled "add an idea" button on the timeline
- When accessing a removed idea or project, a message is shown

### Known issues

- Posting an idea before logging in is currently broken; the user is redirected to an empty posting form
- Social sharing is not consistently showing all metadata

## 2018-04-18

### Fixed

- Adding an idea at a specific location by clicking on the map is fixed

## 2018-04-09

### Fixed

- An idea with a location now centers on that location
- Map markers far west or east (e.g. Vancouver) are now positioned as expected
- Links in comment now correctly break to a new line when they're too long
- Hitting enter in the idea search box no longer reloads the page
- A survey project no longer shows the amount of ideas on the project card
- The navbar no longer shows empty space above it on mobile
- The report as spam window no longer scrolls in a weird way
- The project listing on the homepage no longer repeats the same project for some non-admin users
- Google/Facebook login errors are captured and shown on an error page
- Some rendering issues were fixed for IE11 and Edge, some remain
- An idea body with very long words no longer overlaps the controls on the right
- Project cards no longer overlap the notification menu

### Added

- A user can now edit and delete its own comments
- An admin can now delete a user's comment and specify the reason, notifying the user by notification
- Invitations
  - Admins can invite users by specifying comma separated email addresses
  - Admins can invite users with extra information by uploading an excel file
  - Invited users can be placed in groups, made admin, and given a specific language
  - Admins can specify a message that will be included in the email to the invited users
  - Admins receive a notification when invited users sign up
- Users receive a notification and email when their idea changes status
- Idea titles are now limited to 80 characters

### Known issues

- Adding an idea through the map does not position it correctly

## 2018-03-23

### Fixed

- Fixed padding being added on top of navigation bar on mobile devices

## 2018-03-22

### Fixed

- Idea creation page would not load when no published projects where present. Instead of the loading indicator the page now shows a message telling the user there are no projects.

## 2018-03-20

### Fixed

- Various visual glitches on IE11 and Edge
- Scrolling behviour on mobile devices is back to normal
- The admin idea manager no longer shows an empty right column by default

### Added

- Experimental raw HTML editing for pages in the admin at `/admin/pages`

## 2018-03-14

### Fixed

- When making a registration field required, the user can't skip the second sign up step
- When adding a registration field of the "date" type, a date in the past can now be chosen
- The project listing on the landing page for logged in users that aren't admin is fixed

### Added

- When something goes wrong while authenticating through social networks, an error page is shown

## 2018-03-05

### Added

- Limited voting in timeline phases
- Facebook app id is included in the meta headers

### Known issues

- When hitting your maimum vote count as a citizen, other idea cards are not properly updating untill you try voting on them
- Changing the participation settings on a continuous project is impossible

## 2018-02-26

### Fixed

- Project pages
  - Fixed header image not being centered
- Project timeline page
  - Fixed currently active phase not being selected by default
  - Fixed 'start an idea' button not being shown insde the empty idea container
  - Fixed 'start an idea' button not linking to the correct idea creation step
- Ideas and Projects filter dropdown
  - Fixed the dropdown items not always being clickable
- Navigation bar
  - Fixed avatar and options menu not showing on mobile devices

### Added

- Responsive admin sidebar
- Top navigation menu stays in place when scrolling in admin section on mobile devices

### Changed

- Project timeline
  - Better word-breaking of phases titles in the timeline

## 2018-02-22

### Fixed

- Idea page
  - Fixed voting buttons not being displayed when page is accessed directly
- Edit profile form page
  - Fixed broken input fields (first name, last name, password, ...)
  - Fixed broken submit button behavior
- Admin project section
  - Fixed default view (map or card) not being saved
  - Fixed save button not being enabled when an image is added or removed
- Project page
  - Fixed header navigation button of the current page not being highlighted in certain scenarios
  - Fixed no phase selected in certain scenarios
  - Fixed mobile timeline phase selection not working
- Idea cards
  - Fixed 'Load more' button being shown when no more ideas
- Project cards
  - Fixed 'Load more' button being shown when no more projects
- Idea page
  - Fixed faulty link to project page
- Add an idea > project selection page
  - Fixed broken layout on mobile devices

### Added

- Landing page
  - Added 'load more' button to project and idea cards
  - Added search, sort and filter by topic to idea cards
- Project card
  - Added ideas count
- Idea card
  - Added author avatar
  - Added comment count and icon
- Idea page
  - Added loading indicator
- Project page
  - Added loading indicator
  - Added border to project header buttons to make them more visible
- Admin page section
  - Added header options in rich-text editors

### Changed

- Navigation bar
  - Removed 'ideas' menu item
  - Converted 'projects' menu item into dropdown
  - Changed style of the 'Start an idea' button
- Landing page
  - Header style changes (larger image dimensions, text centered)
  - Removed 'Projects' title on top of project cards
- Project card
  - Changed project image dimensions
  - Changed typography
- Idea card
  - Removed image placeholder
  - Reduced idea image height
- Filter dropdowns
  - Height, width and alignment changes for mobile version (to ensure the dropdown is fully visible on smaller screens)
- Idea page
  - Improved loading behavior
  - Relocated 'show on map' button to sidebar (above sharing buttons)
  - Automatically scroll to map when 'show on map' button is clicked
  - Larger font sizes and better overall typography for idea and comment text
  - Child comments style changes
  - Child commenting form style change
  - Comment options now only visible on hover on desktop
- Project page
  - Improved loading behavior
  - Timeline style changes to take into account longer project titles
  - Changed copy from 'timeline' to 'process'
  - Changed link from projects/<projectname>/timeline to projects/<projectname>/process
  - Events header button not being shown if there are no events
- Add an idea > project selection page
  - Improved project cards layout
  - Improved mobile page layout

## 2018-01-03

### Fixed

- Updating the bio on the profile page works again
- 2018 can be selected as the year of events/phases
- The project dropdown in the idea posting form no longer shows blank values
- Reset password email

### Added

- Ideas can be edited by admins and by their author
- An idea shows a changelog with its latest updates
- Improved admin idea manager
  - Bulk update project, topics and statuses of ideas
  - Bulk delete ideas
  - Preview the idea content
  - Links through to viewing and editing the idea
- When on a multi-lingual platform, the language can be changed in the footer
- The project pages now show previews of the project events in the footer
- The project card now shows a description preview text, which is changeable through the admin
- Images are automatically optimized after uploading, to reduce the file size

### Changed

- Image dimensions have changed to more optimal dimensions

## 2017-12-13

### Fixed

- The ideas of deleted users are properly shown
- Slider to make users admins is again functional

### Added

- The idea show page shows a project link
- Mentions are operational in comments
- Projects can be deleted in the admin

### Changed

- Ideas and projects sections switched positions on the landing page

## 2017-12-06

### Fixed

- Phases and events date-picker no longer overlaps with the description text
- No longer needed to hard refresh if you visited al old version of the platform
- Inconsistency when saving project permissions has been fixed
- Bullet lists are now working in project description, phases and events
- The notifications show the currect user as the one taking the action

### Added

- Translators can use `orgName` and `orgType` variables everywhere
- Previews of the correct image dimension when uploading images

### Changed

- Lots of styling tweaks to the admin interface
- Behaviour of image uploads has improved

## 2017-11-23

### Fixed

- Loading the customize tab in the admin no longer requires a hard refresh

## 2017-11-22

### Fixed

- When saving a phase in the admin, the spinner stops on success or errors
- Deleting a user no longer breaks the idea listing, idea page and comments
- Better error handling in the signup flow
- Various bug fixes to the projects admin
- The switches that control age, gender, ... now have an effect on the signup flow.
- For new visitors, hard reloading will no longer be required

### Added

- Social Sign In with facebook and google. (Needs to be setup individually per customer)
- Information pages are reachable through the navbar and editable through the admin
- A partner API that allows our partners to list ideas and projects programmatically
- Ideas with a location show a map on the idea show page
- Activation of welcome and reset password e-mails

### Changed

- Changes to mobile menu layout
- Changes to the style of switches
- Better overall mobile experience for citizen-facing site

### Known issues

- If you visited the site before and the page did not load, you need to hard refresh.
- If the "Customize" tab in the admin settings does not load, reload the browser on that page

## 2017-11-01

### Fixed

- Various copy added to the translation system
- Fixed bug where image was not shown after posting an idea
- Loading behaviour of the information pages
- Fixed bug where the app no longer worked after visiting some projects

### Added

- Added groups to the admin
- Added permissions to projects
- Social sharing of ideas on twitter and (if configured for the platform) facebook
- Projects can be linked to certain areas in the admin
- Projects can be filtered by area on the projects page
- Backend events are logged to segment

### Changed

- Improved the styling of the filters
- Project description in the admin has its own tab
- Restored the landing page header with an image and configurable text
- Improved responsiveness for idea show page
- Maximum allowed password length has increased to 72 characters
- Newest projects are list first

## 2017-10-09

### Fixed

- The male/female gender selection is no longer reversed after registration
- On firefox, the initial loading animation is properly scaled
- After signing in, the state of the vote buttons on idea cards is now correct for the current user
- Fixed bug were some text would disappear, because it was not available in the current language
- Fixed bug where adding an idea failed because of a wrongly stored user language
- Fixed bug where removing a language in the admin settings fails
- Graphical glitches on the project pages

### Added

- End-to-end test coverage for the happy flow of most of the citizen-facing app interaction
- Automated browser error logging to be proactive on bugs
- An idea can be removed through the admin

### Changed

- The modal that shows an idea is now fullscreen and has a new animation
- New design for the idea show page
- New design for the comments, with animation and better error handling
- The "Trending" sorting algorithm has changed to be more balanced and give new ideas a better chance
- Slightly improved design of the page that shows the user profile

## 2017-09-22

### Fixed

- Bug where multiple form inputs didn't accept typed input
- Issues blocking the login process
- The success message when commenting no longer blocks you from adding another comment
- Clicking an internal link from the idea modal didn't work
- Responsiveness of filters on the ideas page
- Updating an idea status through the admin failed

### Added

- Initial loading animation on page load
- Initial version of the legal pages (T&C, privacy policy, cookie policy)
- All forms give more detailed error information when something goes wrong
- Full caching and significant speed improvements for all data resources

### Changed

- Refactoring and restyling of the landing page, idea cards and project cards
- Added separate sign in and sign up components
- Cleaned up old and unused code
- The navbar is no longer shown when opening a modal
- Lots of little tweaks to styling, UX and responsiveness

## 2017-09-01

### Fixed

- Saving forms in the admin of Projects will now show success or error messages appropriately
- The link to the guide has been hidden from the admin sidebar until we have a guide to link to

### Added

- Adding an idea from a project page will pre-fill parts of the new idea form
- The landing page now prompts user to add an Idea if there are none
- The landing page will hide the Projects block if there are none

### Changed

- Under-the-hood optimizations to increase the loading speed of the platform

## 2017-08-27

### Fixed

- Changing the logo and background image in admin settings works
- Platform works for users with an unsupported OS language

### Added

- Admin dashboard
- Default topics and idea statuses for newly deployed platforms
- Proper UX for handling voting without being signed in
- Meta tags for SEO and social sharing
- Better error handling in project admin

### Changed

- Projects and user profile pages now use slugs in the URL

## 2017-08-18

### Fixed

- Changing idea status in admin
- Signing up
- Proper rending of menu bar within a project
- Admin settings are properly rendered within the tab container
- Lots of small tweaks to rendering on mobile
- Default sort ideas on trending on the ideas index page

### Added

- Admin section in projects to CRUD phases
- Admin section in projects to CRUD events
- New navbar on mobile
- Responsive version of idea show page

### Changed

- Navbar design updated
- One single login flow experience instead of 2 separate ones (posting idea/direct)
- Admins can only specify light/dark for menu color, not the exact color

### Removed

- Facebook login (Yet to be added to new login flow, will be back soon)

## 2017-08-13

### Fixed

- Voting on cards and in an idea page
- Idea modal loading speed
- Unread notification counter

### Added

- New improved flow for posting an idea
- Admin interface for projects
- New design for idea and project cards
- Consistenly applied modal, with new design, for ideas
- Segment.io integration, though not all events are tracked yet

### Changed

- Idea URls now using slugs for SEO<|MERGE_RESOLUTION|>--- conflicted
+++ resolved
@@ -1,12 +1,14 @@
 # Changelog
 
+## Next
+
+### Changed
+
+- Increased size of city logo in the footer
+
+
 ## 2021-11-16
 
-<<<<<<< HEAD
-### Changed
-
-- Increased size of city logo in the footer
-=======
 ### Fixed
 
 - Custom topics are not displayed as filters on the proposals overview page.
@@ -20,7 +22,6 @@
 
 - Add clarification tooltips to Insights View screen
 - When a user account is deleted, visits data associated to that account are now removed from Matomo.
->>>>>>> 9a1f1927
 
 ## 2021-11-11
 
