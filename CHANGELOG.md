# Changelog

<<<<<<< HEAD
## Next

### Added

- [CL-1118] Native survey feature

## Next release
=======
### 2022-07-22

### Fixed

- [CL-1216] Fix slow insights export
>>>>>>> 91758dcc

### Changed

- [CL-1205] Change see less copy to read less in read more on project info and phase description
- [CL-1140] Show sign up modal when a logged user clicks the take survey button

## 2022-07-19

### Fixed

- [CL-1160] Fix blank insights tag detail view

## 2022-07-14 (2)

### Added

- [CL-1077] Add PNG export to graph export dropdown

## 2022-07-14

### Fixed

- [CL-1113] Fixed sharing button styling when copy link text is long

### Changed

- [CL-474] Update existing accessibility statement, following re-certification

### Added

- [CL-1088] Add link to academy. Update link to guides
- [CL-972] Add a 'read more' expand/collapse feature to timeline phases

## 2022-07-11

### Fixed

- Project publication status now defaults to draft on creation but remains published if it was already published

### Added

- [CL-1096] Add representativeness score to header of representativeness chart card

## 2022-07-07

### Fixed

- [TEC-198] Various permission issues
  - Route access for project folder moderators now works correctly
  - Project folder moderators can now create a project and select the appropriate folder for it
  - Route access for admins is now checked correctly
  - Project/folder moderators now see the dashboard data correctly

## 2022-07-06

### Added

- [CL-1085] Add link to support article when there are errors during embed in the content builder

### Changed

- [CL-875] "en" locale is shown as "en-US" in admin HQ

## 2022-07-05

### Added

- [CL-1058] Add desktop preview in content builder
- [CL-1001] Added noindex meta tag to user profile pages to reduce the SEO effectiveness of external spam links

### Fixed

- [CL-1083] XLSX export issues with custom fields

## 2022-07-04

### Added

- [CL-504] Dynamic idea form has limited support for extra fields
- [CL-1034] Add support for more URLs in the embed component whitelist
- [CL-851] Create interface to add representativeness reference data (feature flagged for now).

### Fixed

- [CL-1074] Fix missing options check in user graph
- [CL-1076] Fix failed request check on bar chart

## 2022-06-30

### Fixed

- [CL-1051] When a new project is published, its default publication status is now draft
- [CL-993] Fixed bug on idea form where fields were reset to empty state after changing description

## 2022-06-29_2

### Added

- [CL-949] Adds explanation of the implications for project filtering when selecting all areas / no areas / a selection of areas in the Admin project creation / editing form.

## 2022-06-29

### Added

- [CL-1028] Add Swedish locale

### Changed

- [CL-1024] Shows respective CTA buttons in the About component of the content builder

## 2022-06-22

### Fixed

- [CL-926] The ideas count never exceeded 250 due to a bug in the `ideas_count` endpoint.

### Changed

- [CL-975] Social sharing options are now consistent across the platform, and a general "Copy link" option has been added.

## 2022-06-21

### Fixed

- [CL-1026] Fix moderator access to conent builder

## 2022-06-20

### Fixed

- [CL-903] Fix admin input manager crash on Safari

## 2022-06-16

### Added

- [CL-979] Add description to embed component in content builder and restricts height to only take in numbers
- [CL-951] The search field used in several places now notifies screen readers when new search results have loaded.

### Fixed

- [CL-966] Fixed issue with tabs stretching off the screen
- [CL-908] Fix sheet names in excel exports.

## 2022-06-15

### Fixed

- [CL-967] Fixed issue with map displaying off screen on Android
- [CL-667] Next batch of RuboCop fixes

## 2022-06-14

### Added

- [CL-767] Add data from backend to representative dashboard

### Fixed

- [CL-915] Show "Messaging" menu item only if any of 3 messaging features enabled
- [CL-940] Graph excel export was not always giving the same numbers as the graph itself if a time period was selected. This is fixed now.
- [CL-888] Fixed issue with folders page layout. Project cards are now displayed in two columns (instead of one) on large screens.
- [CL-953] Fixed issue with expanding and collapsing custom idea fields after initial save.
- Fixed issue where users were unable to moderate projects and project folders correctly

## 2022-06-13

### Changed

- [TEC-11] Upgraded react-router frontend dependency

## 2022-06-08_2

### Fixed

- [CL-717] Ongoing events now shown along with Upcoming events in the Home Page Events Widget and on the Events Page.

## 2022-06-08

### Changed

- [CL-667] Fixed several RuboCop offences

### Added

- [CL-774] Add new option when adding areas to a project: "No areas"
- [CL-906] Added support for Snap Survey

## 2022-05-31

### Changed

- [CL-667] Fixed many RuboCop offences

### Fixed

- [CL-845] Fixed an issue with the Sign Up modal where it was impossible to scroll down on smaller screens, which made registration on certain Android devices impossible

## 2022-05-30

### Changed

- [CL-830] 'Accept' button now before 'Manage' button on cookie banner, and both buttons now the same style.

### Fixed

- [CL-835] Roll back CL-99 ("Add slight blur to logged-in header image")
- [CL-790] Events date picker now has the correct date format for US-based tenants
- [CL-832] Remove enable/disable toggle from title and description fields in the idea form
- [CL-833] Fix creating a new registration field in FR and AR-MA

### Added

- [CL-729] Do not show proposals navbar item if corresponding feature is disabled

## 2022-05-26_2

### Fixed

- [CL-758] Fix custom field option ordering for dashboard charts

## 2022-05-26

### Fixed

- [CL-788] Fixed issue with different URL when sharing idea from map vs list view

## 2022-05-20

### Fixed

- [CL-836] Repaired the /invite URL, which should now open a signup modal with a spot for the user to enter the invite code they received via email

## 2022-05-17

### Added

- [CL-292] Log an activity when an insights category is created, updated or deleted

## 17-05-22

### Fixed

- [CL-776] Button in weekly moderator digest email now links to correct page

## 2022-05-16_2

### Changed

- [CL-667] Fixed RuboCop Style/FrozenStringLiteralComment offences

### Fixed

- [CL-775] Use correct link to conditions page
- [CL-776] Button in weekly moderator digest email now links to correct page
- [CL-814] Faster user XLSX export.

## 2022-05-16

### Fixed

- Using the rich text editor in a right-to-left language no longer mislaligns puctuation
- Fixed right-to-left alignment and margin issues for avatars, checkboxes, event, page headers, project card and form labels

## 2022-05-13

### Added

- [CL-750] Add feature to remove CL branding

## 2022-05-11

### Fixed

- [CL-711] Title text looking weird on insights start page

## 2022-05-10_3

### Fixed

- [CL-764] Empty navbar item titles in backoffice.

## 2022-05-10_2

### Changed

- Added RuboCop on CI and corrected many offences

## 2022-05-10

### Changed

- [CL-716] The new phase started emails/notifications are also sent out for information phases or when it's possible to take a poll.

### Fixed

- [CL-387] The folder show page is better readable on narrow screens now

## 2022-05-06_3

### Changed

- When a navbar item's title is customized for one locale, the other locales remain up to date with the latest translations.

### Fixed

- Titles of navbar items of demo platforms created with external templates, remain up to date with the latest translations.
- [CL-730] Changed confirmation email DOM to make lives of spam bots a bit harder

### Fixed

- [CL-181] Prevent forms from trying to save on clicking label
- The "send" button on the email campaign send page is now disabled after a single click, to prevent users from clicking it multiple times and potentially sending a campaign more than once

## 2022-05-06

### Added

- Pages can now be translated 'live' via Weglot
- It's now possible to escape the sign-up flow at any point. If a user account has already been created but not completed (due to e.g. missing email confirmation, verification, ...), the user will be signed out and can continue on signing in.

## 2022-05-05

### Fixed

- Fix timeline for Arabic languages ('right-to-left')
- Fix language selector cropping for Arabic languages ('right-to-left')

## 2022-05-04_3

### Changed

- Changed language-picker label text for Moroccan Arabic

## 2022-05-04_2

### Changed

- Security update: Rails 6.1.5.1

## 2022-05-04

### Changed

- City logo now in higher resolution.

### Fixed

- Fixed issue with budget field not showing in input form

### Fixed

- Make it possible to add a new language to the platform with configured banner custom button.

### Fixed

- Fixed accessibility issue with idea card filtering

## 2022-05-02

### Added

- Added more autocompletion to the password reset and profile settings form which assist in filling out information faster.
- Validation of content builder layouts: whitelist of URLs for video iframes.
- Sanitization of content builder layouts: HTML of text elements.

### Fixed

- Updated registration custom field copies to the latest values from Crowdin for all the tenants and templates.

## 2022-04-28

### Added

- Added support for the Moroccan Arabic language to the platform

### Fixed

- Start and end times for project phases now account for the user's local timezone, making sure users can still access and engage with projects when the start/end dates are valid for them locally. The default used UTC, so it was not a big issue in Europe (where we're mostly very close to UTC time), but could be a bigger issue in e.g. North and South America, where UTC offset could be 4 or 5 hours and this could cause projects to display as ended even if they should have been valid on the user's current local date.
- Fixed breakpoint issues in `admin/insights` and `admin/users`, where content would disappear under the sidebar for certain screen sizes.
- Added primary and secondary aria-labels to header and footer navigation elements to more clearly differentiate them to screen readers and other accessability tools

## 2022-04-25

### Changed

- 'Summary' dashboard: the 'Participation per project' and 'Participation per tag' work a little bit different. Now, if a project filter is active, the former will stay the same but highlight the selected project instead of showing the differences with other projects which were hard to interpret (analogous for 'Participation per tag').

## 2022-04-20

### Changed

- Changed titles on the admin messaging page to accomodate both SMS and email campaigns

### Fixed

- Added dynamic functionality to prevent a user from using the tab key to select images/videos/buttons that are currently hidden behind "show more" buttons. Those elements can now be tabbed to only when the text is expanded and they are visible visually
- Fixed accessibility issue regarding element order for screen readers in volunteer card
- Removed unnecessary additional alt text describing city logos in header, navbar, and delete account modal. The remaining alt tags are now more concise for users who use screen readers
- Properly disable SMS create/edit button if the message is empty
- In the verification step of the sign-up flow, the form inputs are now connected to the correct labels, which makes it easier to select the input fields (also possible by clicking the input labels now)
- Fixed a bug in the password signup flow where a user could skip accepting terms and conditions and privacy policy

## 2022-04-11

### Added

- Added support for the Croatian language to the platform

### Fixed

- Added additional areas of focus and outline to scroll-to links and buttons in editing Comments, Ideas display, and Events display for a11y compatability
- Added a tabIndex so the cookie consent banner will have a visual outline around it when focused, for a11y compatibility
- Fixed accessibility issue in modal window used to report a proposal as spam
- Fixed accessibility contrast issue for social media buttons
- Fixed accessibility issue regarding missing screen reader labels on text boxes
- Fixed bug in idea form for missing Proposed Budget field even when enabled
- Fixed accessibility issue in map ideas search
- The widget no longer links to ideas with the wrong domain

## 2022-04-04

### Fixed

- Fixed SurveyMonkey container height so survey questions are visible

## 2022-04-01

### Fixed

- Fixed bug in Ideas Map view that caused an infinite loop of requests when Idea sort order was changed

## 2022-04-04

### Fixed

- Fixed SurveyMonkey container height so survey questions are visible

## 2022-03-29

### Changed

- Vienna Saml button is temporarily disactivated

## 2022-03-24

### Added

- When phone sign in/up is enabled, email/phone field in the sign in/up forms now have validation of the email address/phone number and provides an error message when this validation fails.

### Fixed

- When you need to verify to comment on proposals, an error message with link to the sign in form is now shown again.
- Status labels are visible again in manual email campaigns list (Admin : Messaging : Custom)
- Custom email campaigns list properly accomodates longer translations in labels and buttons.

## 2022-03-23

### Added

- Add new topic/tag filter on homepage.

## 2022-03-22

### Fixed

- 'View' button sometimes freezing page in Navigation settings: should be fixed now.
- Bulk invites of invitees using only emails (no names specified) now succeeds again.

## 2022-03-21

### Added

- Put back secret pages-page

### Changed

- Project and folder moderators are allowed to list users (for the projects they moderate). This means that project and folder moderators are now also able to assignee assignees to ideas.
- 'Emails' tab in the admin sidebar renamed to 'Messaging' in anticipation of new SMS/texting functionality
- Removed 'most active users' graph
- When the locale of the current user is not present in a multiloc, fall back to the value for a locale of the same language (for example es-CL as picked language and a multiloc with es-ES).

### Fixed

- Insights with multiple projects: projects in topbar are now displayed in dropdown if there is more than one (before they were just displayed next to each other).
- HTML is fixed when machine translating HTML content returns bad HTML.

## 2022-03-15 (2)

### Fixed

- Idea forms and other things not rendering on various platforms

## 2022-03-15 (1)

### Fixed

- Fixed spacing issue between field name and 'optional' in input form

## 2022-03-14

### Fixed

- Rich text editor now works correctly with custom emails - the image description box no longer appears on the preview and image alignment works as expected.
- Fixed a performance issue that causes the users export to time out when there are lots of users registered on the platform

## 2022-03-11

### Fixed

- When viewing an idea in map view, "Go back" now returns to the map idea list instead of back to the project main page
- User profile page slug now anonymized when bulk inviting and Abbreviated User Names feature enabled.
- Rich text editor copy/paste issues should be resolved

## 2022-03-10

### Fixed

- Added informative message and sign in/sign up links to Idea Not Found page
- Added slight blur to logged-in header image. The logged-in header image is reused from the logged-out banner, and blur was added to make smaller banner images from the two-column layout look nice when fully stretched on the logged-in banner

## 2022-03-08

### Added

- Filter projects by topics

### Fixed

- FranceConnect test login
- Fixed issue with folder page responsiveness where right hand side gets cropped.

### Changed

- Fixed issue with folder page responsiveness where right hand side gets cropped.
- Use only user name in FranceConnect instead of full profile scope

## 2022-03-04

### Fixed

- Can now re-use tenant host URL immediately the tenant is deleted.
- Relevant error(s) now returned when tenant creation fails, for example due to host URL already being in use.
- Added temporary fix for the project page without permissions error where it doesn't recover after sign in.

## 2022-02-28

### Changed

- Non-moderating users cannot visit a folder page, when none of the projects inside are visible to them (e.g. due to group permissions)
- Non-moderating users cannot visit a folder page, when there are no projects inside
- Non-moderating users cannot visit a folder page, when the folder is a draft

## 2022-02-25

### Added

- SAML Single-Sign on (Vienna)

### Changed

- Language parameter added in Typeform. Allows for question branching in surveys based on user's language.

## 2022-02-23

### Changed

- The ideas overview on project/user and ideas index (/ideas) pages are properly keyboard navigable, implemented as a full-fledged tab system.
- The timeline of a project is now fully keyboard navigable
- The proposal button has no tooltip anymore when submitting new proposals is disabled. Instead, a warning message is shown.

### Added

- Ensure `nofollow` is added to all links added through the rich text editor, which makes them useless for backlink generation by bots

## 2022-02-21

### Added

- Support added for custom font not on Adobe Fonts

### Fixed

- Improved area filter layout on frontpage on mobile (now has correct padding), and used a smaller breakpoint for when filter goes below topbar.
- Enalyzer URL validation now has greater flexibility

### Added

- Support added for email and user ID parameters in SmartSurvey

### Changed

- Icons don't have wrong/empty descriptions linked to them anymore, which improves the user experience for screen readers.
- Icons that work as button (like the vote button, the bell in the notification menu, etc.) all have accompanying descriptions so we provide more information about these buttons to people using screen readers.

## 2022-02-17

### Changed

- Removes support for category detection in Insights. \[IN-717\]

### Fixed

- Customizable navbar is now feature flagged, meaning it can be enabled or disabled in AdminHQ

## 2022-02-14

### Added

- It is now possible to add `alt` text to images in the Quill rich text editor

## 2022-02-11

### Changed

- More descriptive and consistent error messages in the sign up and sign in flow.

## 2022-02-08

### Fixed

- Typeform surveys now display properly on mobile devices
- Remove periods from non-Latin URL slugs

### Added

- Folder slugs (URLs) can now be customized

## 2022-02-07

### Changed

- Removes support for the (deprecated) Clustering feature. 💐 \[IN-688\]
- Remove the word 'del' from NL profanity list

### Fixed

- Always show color and opacity inputs
- Truncate user count in banner bubble if value is over 10k

## 2022-02-04

### Added

- Re-enable homepage filter tabs now that translations are working

### Fixed

- Color contrast issue (accessibility): the number of total votes needed for a proposal to be considered, shown on the proposal card, has a darker color. This makes it easier to see this information.

## 2022-02-02

### Added

- Projects on homepage can now be filtered by 'Active', 'Archived' or 'All' through a tab system

## 2022-02-01

### Changed

- Improved `alt` text for logo images on the platform
- Anonymization of users (using initials avatars, different set of face avatars, different set of first and last names, making anonymous users easier to identify through their email)
- Updated CC license in Vienna basemap attribution and increased maximum zoom level to 20.

# Fixed

- An issue that prevented Que from starting up was solved by updating the bootsnap gem to the latest version

## 2022-01-24

### Changed

- Insights Network Visualisation changes:
  - The network is now flat and shows all keywords at once
  - The colors of the keywords depend on the cluster they are part of
  - The more important links between keywords are shown in the network

## 2022-01-18

### Changed

- Removes support for the (deprecated) Tagging feature, the forerunner of today's Insights. 🕯 \[IN-661\]

## 2022-01-14

### Changed

- Dashboard and reports vertical bar charts are now sorted
- Automatic tagging in Insights also takes the title into account (instead of only the content).

### Fixed

- Resolution for basemap.at

## 2022-01-12

### Added

- Users are now able to cancel tag suggestion scan on the Insights Edit screen
- Added `secure` flag to cookies
- Support basemap.at as tile provider

### Fixed

- Fixed issue with exporting surveys as XLSX sheets, when the typeform survey URI includes a '#' character.
- Styling of the text above the avatar bubbles at the bottom of the landing page works again when there's a customized text.
- Styling bugs for the two-column layout
- Bug where tile provider of a project becomes unchangeable after the map config has been edited has been fixed.

### Changed

- Updated Cookie Policy page

## 2022-01-10

### Added

- Configure sign-up button (custom link) on homepage banner

### Changed

- Dashboard and report bar charts are now more easily readable - values appear on top or next to the bars instead of inside of them. Comparisons between project and platform values are now only visible in the report tooltips and do not break the chart itself.

### Fixed

- Using a custom tile provider should work now.
- Registration form with a date field doesn't crash anymore

## 2022-01-06

### Fixed

- Changing the values for Registration helper text and Account confirmation in Admin > Settings > Registration doesn't cause other values to be erased anymore.

## 2022-01-05

### Changed

- Improved the user interface of the Registration tab in the Admin settings

## 2021-12-23

### Added

- Adding pages in 'Navigation' tab in settings now possible, changing names of navbar items now works, removed 'secret pages-page'.
- Different layouts for the homepage banner (for signed-out users)
- Preview functionality for the image of the homepage banner in the back-office

### Fixed

- Saving of homepage banner image overlay color and opacity

## 2021-12-22

### Fixed

- Notifications of inappropriate content now link to the item containing the flagged content

## 2021-12-16

### Added

- Ability to scan all post, recently added posts and not tagged posts in Insights

## 2021-12-15

### Fixed

- Severe code-injection vulnerability
- More small copy changes for customizable navbar, made styling Navigation tab consistent with other tabs, re-enabled slug editing on secret pages-page.

## 2021-12-10

- Copy for customizable navbar

## 2021-12-09

### Added

- Customizable navbar

## 2021-12-08

### Changed

- Improved the structure and copy of the Admin > Settings > Customize page.

### Fixed

- Insights scan category button no longer appears when the insights nlp feature flag is disabled

## 2021-11-30

### Added

- Insights loading indicator on category scan

### Fixed

- Password reset emails sometimes took a long time to be send out, they are now processed much faster (even when the background job queue has lots of items).

## 2021-11-25

### Added

- New translations from Crowdin.
- Sign-up flow: Not activating any custom registration fields no longer breaks sign-up. Refreshing page during sign-up flow no longer creates an unregistered user.

## 2021-11-22

### Changed

- Enable/disable avatars in homepage banner
- Increased size of city logo in the footer

### Fixed

- Links to ideas in admin digest emails work again
- Votes statistics not showing up in the dashboard for some admins and project moderators.

## 2021-11-16

### Fixed

- Custom topics are not displayed as filters on the proposals overview page.

### Added

- Added a tooltip in the survey project settings with a link to a support article that explains how to embed links in Google forms
- Input count to Insights View screen

### Changed

- Add clarification tooltips to Insights View screen
- When a user account is deleted, visits data associated to that account are now removed from Matomo.

## 2021-11-11

### Changed

- Improvements to the loading speed of the landing page and some items with dropdown menus in the navigation bar.

## 2021-11-05

### Fixed

- Dashboard issue where the current month did not appear for certain time zones

## 2021-11-04

### Added

- New translations from Crowdin.

## 2021-11-03

### Fixed

- Microsoft Form survey iframes no longer auto-focus on the form
- Stop confusing Serbian Latin and Cyrillic in back locales.

## 2021-11-01

### Changed

- The whole input card in Insight View screen is now clickable
- Inputs list component in Insights View screen now shows active filters at all times
- Insights Network Visualisation changes:
  - Reduced space between clusters
  - Increased font size for keywords labels
  - It is now possible to de-select keywords by clicking on them twice

### Fixed

- If there's an error message related to the project title, it goes away if the title is edited (and only shows again if we submit and the error isn't fixed).

## 2021-10-27

### Changed

- Removed the unused '/ideas/new' route

### Fixed

- Sorting order and list/map view settings of ideas are available again if voting is disabled.
- Project phase started emails and notifications.

## 2021-10-26

### Added

- Limit number of downvotes.

### Changed

- Improved quality of Idea and App Header Images
- Idea cards in the map view only show the downvote icon when downvoting is enabled or when it's disabled and it's disabled for a different reason than explicit turning off of the downvoting functionality.
- Now also for idea cards on the map view: the comment icon on an idea card is only shown when commenting in the project is enabled or there's at least one idea with a comment.

### Fixed

- The event cards now rearrange themselves vertically on mobile / small screens. Before they were always arranged horizontally. This fixed the issue of them going off-screen when there is not enough screen space.

## 2021-10-25

### Changed

- The comment icon on an idea card is only shown when commenting in the project is enabled or there's at least one idea with a comment.
- Increased Microsoft Forms survey width

### Fixed

- Insights table approve button no longer appears when there are no suggested tags
- Insights tags are now truncated when they are too long
- Insights posts cards on View screen no longer display text with different font-sizes
- Insights posts in table are no longer sorted by default

## 2021-10-20

### Changed

- PII (Personally Identifiable Information) data, if any, are now removed from Segment when a user account is deleted.

## 2021-10-19

### Changed

- Tags which do not contain any inputs are no longer visible on the Insights View screen
- PII (Personally Identifiable Information) data, if any, are now removed from Intercom when a user account is deleted.

### Added

- Added export functionality to Insights View screen inputs list

## 2021-10-15

### Changed

- Project reports are no longer available in the dashboard section. Instread, they can be found in the Reporting section of tha admin.

### Fixed

- Platform is now accepting valid Microsoft Form survey links with custom subdomains
- When user goes to the url of an Insight that no longer exist, they get redirected to the Insights List screen.

## 2021-10-14

### Fixed

- File uploads for ideas, projects, events, folders

## 2021-10-13 (2)

### Fixed

- Validation and functioning of page forms are fixed (forms to change the fixed/legal pages such as the FAQ, T&C, privacy policy, etc.).

## 2021-10-13

### Added

- Users can now change their name after validation with FranceConnect
- Permit embedding of videos from dreambroker in rich-text editor content.
- Possibility to create an Insights tag from selected filters in the Insights View screen

## 2021-10-12

### Added

- Added Serbian (Cyrillic) to platform

## 2021-10-11

### Added

- Insights View screen and visualization
- Users can now change their name after validation with FranceConnect

## 2021-10-06

### Fixed

- Issue with user deletion

### Added

- Initial blocked words lists for Luxembourgish and Italian.
- Added Luxembourgish translations.

## 2021-10-05

### Added

- Blocked words lists for Luxembourgish and Italian (which allows the profanity blocker feature).

### Changed

- Removed 'FAQ' and 'About' from the footer.
- Removed links to other pages at the bottom of the fixed and legal pages (Cookie policy, T&C, etc.)
- Removed the YES/NO short feedback form in the footer (as it wasn't working)

## 2021-10-01

### Fixed

- Typeform export from the platform shows the answers to all questions again.

## 2021-09-29

### Changed

- Insights Edit screen improvements
  - Added tooltip in the tags sidebar
  - Added quick delete action to category button in the categories sidebar
  - "Detect tags" button only shows if there are tags detected
  - "Reset tags" button is moved to a menu
  - Removed "add" button from input sidebar and improved select hover state
- Split 'Pages' tab in admin/settings into the 'Pages' and 'Policies' tabs. 'Pages' contains the about, FAQ and a11y statement pages, while 'Policies' contains the terms and conditions, privacy- and cookie policy. The 'Pages' tab will soon be replaced by a 'Navigation' tab with more customizability options as part of the upcoming nav-bar customization functionality. This is just a temporary in-between solution.

## 2021-09-24

### Added

- SmartSurvey integration

## 2021-09-22

### Changed

- Very short phases are now shown slightly bigger in the timeline, and projects with many phases will display the timeline correctly.

### Fixed

- Cookie popup can be closed again.

## 2021-09-21

### Added

- Permit embedding of videos from videotool.dk in rich-text editor content.

### Changed

- Project moderators have access to the 'Reporting' tab of the admin panel for their projects.

### Fixed

- The category columns in input `xlsx` exports (insights) are now ordered as presented in the application.

## 2021-09-14

### Changed

- Mobile navbar got redesigned. We now have a 'More' button in the default menu that opens up a full mobile menu.

## 2021-09-13

### Added

- Insights table export button. Adds the ability to export the inputs as xlsx for all categories or a selected one.

### Fixed

- Fixes issue where user name will sometimes appear as "undefined"

## 2021-09-06

### Added

- Keyboard navigation improvements for the Insights Edit view
- Added the internal machinery to support text network analyses in the end-to-end flow.

### Fixed

- '&' character now displays correctly in Idea description and Project preview description.
- Fixes user export with custom fields

## 2021-09-03

### Fixed

- Ghent now supports mapping 25 instead of 24 neighbourhouds

## 2021-09-02

### Fixed

- Setting DNS records when the host is changed.
- Smart group rules for participation in project, topic or idea status are now applied in one continuous SQL query.

### Changed

- The rule values for participation in project, topic or idea status, with predicates that are not a negation, are now represented as arrays of IDs in order to support specifying multiple projects, topics or idea statuses (the rule applies when satisfied for one of the values).

## 2021-09-01

### Fixed

- When voting is disabled, the reason is shown again

## 2021-08-31

### Added

- When signing up with another service (e.g. Google), the platform will now remember a prior language selection.

### Fixed

- Accessibility: voting buttons (thumbs) have a darker color when disabled. There's also more visual distinction between voting buttons on input cards when they are enabled and disabled.
- Accessibility: The default background color of the last "bubble" of the avatars showing on e.g. the landing page top banner is darker, so the contrast with its content (number of remaining users) is clearer.
- Accessibility: the text colors of the currently selected phase in a timeline project are darker to improve color contrast to meet WCAG 2.1 AA requirements.
- Accessibility: the status and topics on an input (idea) page are more distinctive compared to its background, meeting WCAG 2.1 AA criteria.
- Verification using Auth0 method no longer fails for everyone but the first user

## 2021-08-30

### Added

- New Insights module containing Insights end-to-end flow

## 2021-08-26

### Added

- Microsoft Forms integration

## 2021-08-20

### Fixed

- Survey options now appear as expected when creating a new survey project
- Adds a feature flag to disable user biographies from adminHQ

## 2021-08-18

### Added

- Added Italian to platform
- Support for a new verification method specifically for Ghent, which lets users verify using their rijksregisternummer
- Improved participatory budgeting:
  - Support for new virtual currencies (TOK: tokens, CRE: credits)
  - A minimum budget limit can be configured per project, forcing citizens to fill up their basket to some extent (or specify a specific basket amount when minimum and maximum budget are the same)
  - Copy improvements

## 2021-08-11

### Fixed

- When considering to remove a flag after updating content, all relevant attributes are re-evaluated.
- Issues with viewing notifications and marking them as read.

## 2021-08-09

### Fixed

- The preheader with a missing translation has been removed from user confirmation email

### Fixed

- When you sign up with Google, the platform will now automatically use the language of your profile whenever possible
- Fixed invalid SQL queries that were causing various issues throughout the platforms (Part I). (IN-510)

## 2021-08-05

### Added

- Added message logging to monitor tenant creation status (shown in admin HQ).

### Changed

- No default value for the lifecycle stage is prefilled, a value must be explicitly specified.
- Changing the lifecycle stage from/to demo is prohibited.
- Only tenant templates that apply without issues are released.
- On create validation for authors was replaced by publication context, to allow templates to successfully create content without authors.

## 2021-08-04

### Fixed

- Certain characters in Volunteer Cause titles prevented exporting lists of volunteers to Excel from admin/projects/.../volunteering view.
- Limit of 10 events under projects and in back office
- Events widget switch being shown in non-commercial plans

## 2021-07-30

### Added

- Configured dependabot for the frontend, a tool that helps keeping dependencies up to date.
- Added events overview page to navigation menu, which can be enabled or disabled.
- Added events widget to front page, which can be enabled or disabled (commercial feature).

## 2021-07-16

### Added

- Auto-detection of inappropriate content (in beta for certain languages). Flagged content can be inspected on the admin Activity page. The setting can be toggled in the General settings tab.

### Fixed

- On the admin activity page (/admin/moderation), items about proposals now correctly link to proposals (instead of to projects). Also, the copy of the links at the end of the item rows is now correct for different types of content (correct conjugation of 'this post', 'this project', etc. for all languages).

## 2021-07-14

### Added

- Project phases now have their own URLs, which makes it possible to link to a specific phase

### Fixed

- Blocked words for content that can contain HTML
- Searching users after sorting (e.g. by role)

## 2021-07-09

### Changed

- The admin Guide link goes to the support center now instead of to /admin/guide

## 2021-07-02

### Fixed

- Instances where the user name was "unknown author"

### Changed

- Removed the slogan from the homepage footer

## 2021-06-30

### Changed

- Users can no longer leave registration before confirming their account. This should prevent bugs relative to unconfirmed users navigating the platform.

## 2021-06-29

### Fixed

- Map: Fix for ideas that only have coordinates but no address not being shown on the map
- Map: Fix for 'click on the map to add your input' message wrongfully being shown when idea posting is not allowed
- Sign-up flow: Fix for bug that could cause the browser to freeze when the user tried to complete the custom fields step
- Project description: Fix for numbered and unnumbered lists being cut off
- Project Managers can now upload map layers.

### Changed

- Map: When an idea is selected that is hidden behind a cluster the map now zooms in to show that marker
- Map: Idea marker gets centered on map when clicked
- Map: Larger idea box on bigger desktop screens (width > 1440 pixels)
- Idea location: Display idea location in degrees (°) minutes (') seconds ('') when the idea only has coordinates but no address
- Sign-up flow: Show loading spinner when the user clicks on 'skip this step' in the sign-up custom fields step
- Image upload: The default max allowed file size for an image is now 10 Mb instead of 5 Mb

### Added

- 'Go back' button from project to project folder (if appropriate).

## 2021-06-22

### Changed

- Project managers that are assigned to a project and/or its input now lose those assignments when losing project management rights over that project.

### Fixed

- Input manager side modal scroll.

## 2021-06-18

### Fixed

- Privacy policy now opens in new tab.
- Landing page custom section now uses theme colors.
- Buttons and links in project description now open internal links in the same tab, and external links in a new tab.

## 2021-06-16

### Fixed

- Project moderators can no longer see draft projects they don't moderate in the project listing.
- The content and subject of the emails used to share an input (idea/issue/option/contribution/...) do now include the correct input title and URL.
- Sharing new ideas on Facebook goes faster
- Manual campaigns now have the layout content in all available languages.

## 2021-06-11

### Fixed

- Facebook button no longer shows when not configured.

## 2021-06-10

### Fixed

- Creating invites on a platform with many heavy custom registration fields is no longer unworkably slow

## 2021-06-09

### Added

- New citizen-facing map view

## 2021-06-08

### Fixed

- Ordering by ideas by trending is now working.
- Ordering by ideas votes in the input manager is now working.

## 2021-06-07

### Added

- Qualtrics surveys integration.

### Changed

- Project Events are now ordered chronologically from latest to soonest.

### Fixed

- Visibility Labels in the admin projects list are now visible.
- Tagged ideas export is fixed.
- Updating an idea in one locale does not overwrite other locales anymore

## 2021-05-28

### Fixed

- Project Events are now ordered chronologically from soonest to latest.

## 2021-05-27

### Fixed

- Project access rights management are now visible again.

## 2021-05-21

### Added

- Profanity blocker: when posting comments, input, proposals that contain profane words, posting will not be possible and a warning will be shown.

## 2021-05-20

### Fixed

- Excel exports of ideas without author

## 2021-05-19

### Added

- Support for Auth0 as a verification method

## 2021-05-18

### Fixed

- Active users no longer need confirmation

## 2021-05-14

### Fixed

- Fixed an issue causing already registered users to be prompted with the post-registration welcome screen.

## 2021-05-11

### Added

- Added polls to the reporting section of the dashboards

## 2021-05-10

### Changed

- Invited or verified users no longer require confirmation.

## 2021-05-07

### Fixed

- Spreasheet exports throughout the platform are improved.

### Added

- City Admins can now assign any user as the author of an idea when creating or updating.
- Email confirmation now happens in survey and signup page sign up forms.

## 2021-05-06

### Fixed

- Idea export to excel is no longer limited to 250 ideas.

## 2021-05-04

### Fixed

- Fixed issues causing email campaigns not to be sent.

## 2021-05-03

### Changed

- Users are now prompted to confirm their account after creating it, by receiving a confirmation code in their email address.

### Added

- SurveyXact Integration.

## 2021-05-01

### Added

- New module to plug email confirmation to users.

## 2021-04-29

### Fixed

- Editing the banner header in Admin > Settings > General, doesn't cause the other header fields to be cleared anymore

## 2021-04-22

### Fixed

- After the project title error appears, it disappears again after you start correcting the error

## 2021-03-31

### Fixed

- Customizable Banner Fields no longer get emptied/reset when changing another.

### Added

- When a client-side validation error happens for the project title in the admin, there will be an error next to the submit button in addition to the error message next to the input field.

## 2021-03-25

### Fixed

- The input fields for multiple locales provides an error messages when there's an error for at least one of the languages.

## 2021-03-23

### Fixed

- Fix for broken sign-up flow when signing-up through social sign-on

## 2021-03-19

### Fixed

- Admin>Dashboard>Users tab is no longer hidden for admins that manage projects.
- The password input no longer shows the password when hitting ENTER.
- Admin > Settings displays the tabs again

### Changed

- Empty folders are now shown in the landing page, navbar, projects page and sitemap.
- The sitemap no longer shows all projects and folder under each folder.
- Images added to folder descriptions are now compressed, reducing load times in project and folder pages.

### Added

- Allows for sending front-end events to our self-hosted matomo analytics tool

## 2021-03-16

### Changed

- Automatic tagging is functional for all clusters, and enabled for all premium customers

### Added

- Matomo is enabled for all platforms, tracking page views and front-end events (no workshops or back-end events yet)

## 2021-03-11

### Changed

- Tenants are now ordered alphabetically in AdminHQ
- Serbian (Latin) is now a language option.

## 2021-03-10

### Added

- CitizenLab admins can now change the link to the accessibility statement via AdminHQ.
- "Reply-to" field in emails from campaigns can be customized for each platform
- Customizable minimal required password length for each platform

## 2021-03-09

### Fixed

- Fixed a crash that would occur when tring to add tags to an idea

## 2021-03-08

### Fixed

- Phase pages now display the correct count of ideas (not retroactive - will only affect phases modified from today onwards).

## 2021-03-05

### Changed

- Changed the default style of the map
- Proposals/Initiatives are now sorted by most recent by default

### Added

- Custom maps (Project settings > Map): Admins now have the capability to customize the map shown inside of a project. They can do so by uploading geoJson files as layers on the map, and customizing those layers through the back-office UI (e.g. changing colors, marker icons, tooltip text, sort order, map legend, default zoom level, default center point).

### Fixed

- Fixed a crash that could potentially occur when opening an idea page and afterwards going back to the project page

## 2021-03-04

### Added

- In the admin (Settings > Registration tab), admins can now directly set the helper texts on top of the sign-up form (both for step 1 and 2).
- The admin Settings > Homepage and style tab has two new fields: one to allow customization for copy of the banner signed-in users see (on the landing page) and one to set the copy that's shown underneath this banner and above the projects/folders (also on the landing page).
- Copy to clarify sign up/log in possibilities with phone number

### Changed

- The admin Settings > Homepage and style tab has undergone copy improvements and has been rearranged
- The FranceConnect button to login, signup or verify your account now displays the messages required by the vendor.
- Updated the look of the FranceConnect button to login, signup or verify your account to feature the latests changes required by the vendor.

### Fixed

- Downvote button (thumbs down) on input card is displayed for archived projects

## 2021-03-03

### Added

- Users are now notified in app and via email when they're assigned as folder administrators.

## 2021-03-02

### Fixed

- Don't show empty space inside of the idea card when no avatar is present

### Added

- Maori as languages option

### Changed

- Improved layout of project event listings on mobile devices

## 2021-02-26

### Fixed

- France Connect button hover state now complies with the vendor's guidelines.

## 2021-02-24

### Fixed

- The project page no longer shows an eternal spinner when the user has no access to see the project

## 2021-02-18

### Added

- The password fields show an error when the password is too short
- The password fields have a 'show password' button to let people check their password while typing
- The password fields have a strength checker with appropriate informative message on how to increase the strength
- France Connect as a verification method.

### Fixed

- Notifications for started phases are no longer triggered for unpublished projects and folders.

## 2021-02-17

### Changed

- All input fields for multiple locales now use the components with locale switchers, resulting in a cleaner and more compact UI.
- Copy improvements

## 2021-02-12

### Fixed

- Fixed Azure AD login for some Azure setups (Schagen)

### Changed

- When searching for an idea, the search operation no longer searches on the author's name. This was causing severe performance issues and slowness of the paltforms.

## 2021-02-10

### Added

- Automatic tagging

## 2021-02-08

### Fixed

- Fixed a bug preventing registration fields and poll questions from reordering correctly.
- Fixed a bug causing errors in new platforms.

## 2021-02-04

### Fixed

- Fixed a bug causing the projects list in the navbar and projects page to display projects outside of folders when they're contained within them.

## 2021-01-29

### Added

- Ability to redirect URLs through AdminHQ
- Accessibility statement link in the footer

### Fixed

- Fixed issue affecting project managers that blocked access to their managed projects, when these are placed inside a folder.

## 2021-01-28

### Fixed

- A bug in Admin project edit page that did not allow a user to Go Back to the projects list after switching tabs
- Scrolling on the admin users page

## 2021-01-26

### Added

- Folder admin rights. Folder admins or 'managers' can be assigned per folder. They can create projects inside folders they have rights for, and moderate/change the folder and all projects that are inside.
- The 'from' and 'reply-to' emails can be customized by cluster (by our developers, not in Admin HQ). E.g. Benelux notification emails could be sent out by notifications@citizenlab.eu, US emails could be sent out by notifications@citizenlab.us etc., as long as those emails are owned by us. We can choose any email for "reply-to", so also email addresses we don't own. This means "reply-to" could potentially be configured to be an email address of the city, e.g. support@leuven.be. It is currently not possible to customize the reply-to (except for manual campaigns) and from fields for individual tenants.
- When a survey requires the user to be signed-in, we now show the sign in/up form directly on the page when not logged in (instead of the green infobox with a link to the sign-up popup)

### Fixed

- The 'reply-to' field of our emails showed up twice in recipient's email clients, now only once.

### Changed

- Added the recipient first and last name to the 'to' email field in their email client, so not only their email adress is shown.
- The links in the footer can now expand to multiple lines, and therefore accomodate more items (e.g. soon the addition of a link to the accesibility statement)

## 2021-01-21

### Added

- Added right-to-left rendering to emails

## 2021-01-18

### Fixed

- Access rights tab for participatory budget projects
- Admin moderation page access

## 2021-01-15

### Changed

- Copy improvements across different languages

## 2021-01-14

### Added

- Ability to customize the input term for a project

### Changed

- The word 'idea' was removed from as many places as possible from the platform, replaced with more generic copy.

## 2021-01-13

### Changed

- Idea cards redesign
- Project folder page redesign
- Project folders now have a single folder card image instead of 5 folder images in the admin settings
- By default 24 instead of 12 ideas or shown now on the project page

## 2020-12-17

### Fixed

- When creating a project from a template, only templates that are supported by the tenant's locale will show up
- Fixed several layout, interaction and data issues in the manual tagging feature of the Admin Processing page, making it ready for external use.
- Fixed project managers access of the Admin Processing page.

### Added

- Admin activity feed access for project managers
- Added empty state to processing list when no project is selected
- Keyboard shortcut tooltip for navigation buttons of the Admin Processing page

### Changed

- Reduced spacing in sidebar menu, allowing for more items to be displayed
- Style changes on the Admin Processing page

## 2020-12-08

### Fixed

- Issues with password reset and invitation emails
- No more idea duplicates showing up on idea overview pages
- Images no longer disappear from a body of an idea, or description of a project on phase, if placed at the bottom.

### Changed

- Increased color contrast of inactive timeline phases text to meet accesibility standard
- Increased color contrast of event card left-hand event dates to meet accesibility standard
- Increased color contrast of List/Map toggle component to meet accesibility standard

### Added

- Ability to tag ideas manually and automatically in the admin.

## 2020-12-02

### Changed

- By default the last active phase instead of the last phase is now selected when a timeline project has no active phase

### Fixed

- The empty white popup box won't pop up anymore after clicking the map view in non-ideation phases.
- Styling mistakes in the idea page voting and participatory budget boxes.
- The tooltip shown when hovering over a disabled idea posting button in the project page sticky top bar is no longer partially hidden

## 2020-12-01

### Changed

- Ideas are now still editable when idea posting is disabled for a project.

## 2020-11-30

### Added

- Ability to create new and edit existing idea statuses

### Fixed

- The page no longer refreshes when accepting the cookie policy

### Changed

- Segment is no longer used to connect other tools, instead following tools are integrated natively
  - Google Analytics
  - Google Tag Manager
  - Intercom
  - Satismeter
  - Segment, disabled by default
- Error messages for invitations, logins and password resets are now clearer.

## 2020-11-27

### Fixed

- Social authentication with Google when the user has no avatar.

### Changed

- Random user demographics on project copy.

## 2020-11-26

### Added

- Some specific copy for Vitry-sur-Seine

## 2020-11-25

### Fixed

- Sections with extra padding or funky widths in Admin were returned to normal
- Added missing copy from previous release
- Copy improvements in French

### Changed

- Proposal and idea descriptions now require 30 characters instead of the previous 500

## 2020-11-23

### Added

- Some specific copy for Sterling Council

### Fixed

- The Admin UI is no longer exposed to regular (and unauthenticated) users
- Clicking the toggle button of a custom registration field (in Admin > Settings > Registration fields) no longer duplicated the row
- Buttons added in the WYSIWYG editor now have the correct color when hovered
- The cookie policy and accessibility statement are not editable anymore from Admin > Settings > Pages

### Changed

**Project page:**

- Show all events at bottom of page instead of only upcoming events
- Reduced padding of sticky top bar
- Only show sticky top bar when an action button (e.g. 'Post an idea') is present, and you've scrolled past it.

**Project page right-hand sidebar:**

- Show 'See the ideas' button when the project has ended and the last phase was an ideation phase
- Show 'X ideas in the final phase' when the project has ended and the last phase was an ideation phase
- 'X phases' is now clickable and scrolls to the timeline when clicked
- 'X upcoming events' changed to 'X events', and event count now counts all events, not only upcoming events

**Admin project configuration page:**

- Replaced 'Project images' upload widget in back-office (Project > General) with 'Project card image', reduced the max count from 5 to 1 and updated the corresponding tooltip with new recommended image dimensions

**Idea page:**

- The map modal now shows address on top of the map when opened
- Share button copy change from "share idea" to "share"
- Right-hand sidebar is sticky now when its height allows it (= when the viewport is taller than the sidebar)
- Comment box now has an animation when it expands
- Adjusted scroll-to position when pressing 'Add a comment' to make sure the comment box is always fully visible in the viewport.

**Other:**

- Adjusted FileDisplay (downloadable files for a project or idea) link style to show underline by default, and increased contrast of hover color
- Reduced width of DateTimePicker, and always show arrows for time input

## 2020-11-20 (2)

### Fixed

- The project header image is screen reader friendly.
- The similar ideas feature doesn't make backend requests anymore when it's not enabled.

### Changed

- Areas are requested with a max. of 500 now, so more areas are visible in e.g. the admin dashboard.

## 2020-11-18

### Added

- Archived project folder cards on the homepage will now have an "Archived" label, the same way archived projects do\
- Improved support for right-to-left layout
- Experimental processing feature that allows admins and project managers to automatically assign tags to a set of ideas.

### Fixed

- Projects without idea sorting methods are no longer invalid.
- Surveys tab now shows for projects with survey phases.

### Changed

- Moved welcome email from cl2-emails to cl2-back

## 2020-11-16

### Added

- Admins can now select the default sort order for ideas in ideation and participatory budgeting projects, per project

### Changed

- The default sort order of ideas is now "Trending" instead of "Random" for every project if left unchanged
- Improved sign in/up loading speed
- Removed link to survey in the project page sidebar when not logged in. Instead it will show plain none-clickable text (e.g. '1 survey')

### Fixed

- Custom project slugs can now contain alphanumeric Arabic characters
- Project Topics table now updates if a topic is deleted or reordered.
- Empty lines with formatting (like bold or italic) in a Quill editor are now removed if not used as paragraphs.

## 2020-11-10

### Added

#### Integration of trial management into AdminHQ

- The lifecycle of the trials created from AdminHQ and from the website has been unified.
- After 14 days, a trial platform goes to Purgatory (`expired_trial`) and is no longer accessible. Fourteen days later, the expired trial will be removed altogether (at this point, there is no way back).
- The end date of a trial can be modified in AdminHQ (> Edit tenant > Internal tab).

## 2020-11-06

### Added

- Social sharing via WhatsApp
- Ability to edit the project URL
- Fragment to embed a form directly into the new proposal page, for regular users only

### Fixed

- The project about section is visibile in mobile view again
- Maps will no longer overflow on page resizes

## 2020-11-05

### Added

- Reordering of and cleaner interface for managing custom registration field options
- An 'add proposal' button in the proposals admin
- Fragment to user profile page to manage party membership settings (CD&V)
- "User not found" message when visiting a profile for a user that was deleted or could not be found

### Changed

- Proposal title max. length error message
- Moved delete functionality for projects and project folders to the admin overview

### Fixed

- The automatic scroll to the survey on survey project page

## 2020-11-03

### Fixed

- Fixed broken date picker for phase start and end date

## 2020-10-30

### Added

- Initial Right to left layout for Arabic language
- Idea description WYSIWYG editor now supports adding images and/or buttons

## 2020-10-27

### Added

- Support for Arabic

## 2020-10-22

### Added

- Project edit button on project page for admins/project manager
- Copy for Sterling Council

### Fixed

- Links will open in a new tab or stay on the same page depending on their context. Links to places on the platform will open on the same page, unless it breaks the flow (i.e. going to the T&C policy while signing up). Otherwise, they will open in a new tab.

### Changed

- In the project management rights no ambiguous 'no options' message will be shown anymore when you place your cursor in the search field

## 2020-10-16

### Added

- Ability to reorder geographic areas

### Fixed

- Stretched images in 'avatar bubbles'
- Input fields where other people can be @mentioned don't grow too wide anymore
- Linebar charts overlapping elements in the admin dashboard

## 2020-10-14

### Changed

- Project page redesign

## 2020-10-09

### Added

- Map configuration tool in AdminHQ (to configure maps and layers at the project level).

## 2020-10-08

### Added

- Project reports

### Changed

- Small styling fixes
- Smart group support multiple area codes
- Layout refinements for the new idea page
- More compact idea/proposal comment input
- Proposal 'how does it work' redesign

## 2020-10-01

### Changed

- Idea page redesign

## 2020-09-25

### Fixed

- The "Go to platform" button in custom email campaigns now works in Norwegian

### Added

- Granular permissions for proposals
- Possibility to restrict survey access to registered users only
- Logging project published events

### Changed

- Replaced `posting_enabled` in the proposal settings by the posting proposal granular permission
- Granular permissions are always granted to admins

## 2020-09-22

### Added

- Accessibility statement

## 2020-09-17

### Added

- Support for checkbox, number and (free) text values when initializing custom fields through excel invites.

### Changed

- Copy update for German, Romanian, Spanish (CL), and French (BE).

## 2020-09-15

### Added

- Support Enalyzer as a new survey provider
- Registration fields can now be hidden, meaning the user can't see or change them, typically controlled by an outside integration. They can still be used in smart groups.
- Registration fields can now be pre-populated using the invites excel

## 2020-09-08

### Fixed

- Custom buttons (e.g. in project descriptions) have correct styling in Safari.
- Horizontal bar chart overflow in Admin > Dashboard > Users tab
- User graphs for registration fields that are not used are not shown anymore in Admin > Dashboard > Users tab

### Added

- Pricing plan feature flags for smart groups and project access rights

## 2020-09-01

### Fixed

- IE11 no longer gives an error on places that use the intersection observer: project cards, most images, ...

### Added

- New platform setting: 'Abbreviated user names'. When enabled, user names are shown on the platform as first name + initial of last name (Jane D. instead of Jane Doe). This setting is intended for new platforms only. Once this options has been enabled, you MUST NOT change it back.
- You can now export all charts in the admin dashboard as xlsx or svg.
- Translation improvements (email nl...)

### Changed

- The about us (CitizenLab) section has been removed from the cookie policy

## 2020-08-27

### Added

- Support for rich text in field descriptions in the idea form.
- New "Proposed Budget" field in the idea form.

### Changed

- Passwords are checked against a list of common passwords before validation.
- Improving the security around xlsx exports (escaping formulas, enforcing access restrictions, etc.)
- Adding request throttling (rate-limiting) rules.
- Improving the consistency of the focus style.

## 2020-07-30

### Added

- Pricing plans in AdminHQ (Pricing plan limitations are not enforced).
- Showing the number of deviations from the pricing plan defaults in the tenant listing of AdminHQ.

### Changed

- Tidying up the form for creating new tenants in AdminHQ (removing unused features, adding titles and descriptions, reordering features, adding new feature flags, removing fields for non-relevant locales).

## 2020-07-10

### Added

- Project topics

### Changed

- Userid instead of email is used for hidden field in surveys (Leiden)
- New projects have 'draft' status by default

### Fixed

- Topics filter in ideas overview works again

## 2020-07-09 - Workshops

### Fixed

- Speps are scrollable

### Added

- Ability to export the inputs as an exel sheet
- Polish translations
- Portugese (pt-BR) translations

## 2020-06-26

### Fixed

- No longer possible to invite a project manager without selecting a project
- The button on the homepage now also respects the 'disable posting' setting in proposals
- Using project copy or a tenant template that contains a draft initiative no longer fails

### Added

- Romanian

## 2020-06-19

### Fixed

- Polish characters not being rendered correctly

### Added

- Back-office toggle to turn on/off the ability to add new proposals to the platform

## 2020-06-17

### Fixed

- It's no longer needed to manually refresh after deleting your account for a consistent UI
- It's no longer needed to manually refresh after using the admin toggle in the user overview
- The sign-in/up flow now correctly asks the user to verify if the smart group has other rules besides verification
-

demo`is no longer an available option for`organization_type` in admin HQ

- An error is shown when saving a typeform URL with `?email=xxxx` in the URL, which prevented emails to be linked to survey results
- On mobile, the info container in the proposal info page now has the right width
- A general issue with storing cookies if fixed, noticable by missing data in GA, Intercom not showing and the cookie consent repeatedly appearing
- Accessibility fix for the search field
- The `signup_helper_text` setting in admin HQ is again displayed in step 1 of the sign up flow

### Added

- There's a new field in admin HQ to configure custom copy in step 2 of the sign up flow called `custom_fields_signup_helper_text`
- `workshops` can be turned on/off in admin HQ, displayed as a new page in the admin interface

### Changed

- The copy for `project moderator` has changed to `project manager` everywhere
- The info image in the proposals header has changed

## 2020-06-03

### Fixed

- Maps with markers don't lose their center/zoom settings anymore
- English placeholders in idea form are gone for Spanish platforms

## 2020-05-26

### Changed

- Lots of small UI improvements throughout the platform
- Completely overhauled sign up/in flow:
  - Improved UI
  - Opens in a modal on top of existing page
  - Opens when an unauthenticaed user tries to perform an action that requires authentication (e.g. voting)
  - Automatically executes certain actions (e.g. voting) after the sign in/up flow has been completed (note: does not work for social sign-on, only email/password sign-on)
  - Includes a verification step in the sign up flow when the action requires it (e.g. voting is only allowed for verified users)

## 2020-05-20

### Fixed

- Budget field is shown again in idea form for participatory budget projects

## 2020-05-14

### Added

- Idea configurability: disabling/requiring certain fields in the idea form
- The footer has our new logo

### Changed

- Admins will receive a warning and need to confirm before sending a custom email to all users
- A survey project link in the top navigation will link to /info instead of to /survey

## 2020-04-29

### Fixed

- Folders are again shown in the navbar
- Adding an image to the description text now works when creating a project or a phase

### Added

- Support for Polish, Hungarian and Greenlandic

## 2020-04-23

### Fixed

- Long timeline phase names show properly

### Changed

- Redirect to project settings after creating the project
- Links to projects in the navigation menu link to the timeline for timeline projects

## 2020-04-21

### Fixed

- Fixed overlapping issue with idea vote bar on mobile
- Fixed an issue where images were used for which the filename contained special characters

### Added

- The overview (moderation) in the admin now has filters
  - Seen/not seen
  - Type: Comment/Idea/Proposal
  - Project
  - Search
- The idea xlsx export contains extra columns on location, number of comments and number of attachments

### Changed

- The permissions tab in the project settings has reordered content, to be more logical
- In German, the formal 'Sie' form has been replaced with the informal 'Du' form

## 2020-03-31

### Fixed

- Signing up with keyboard keys (Firefox)
- Composing manual emails with text images
- Exporting sheet of volunteers with long cause titles

### Added

- Folder attachments
- Publication status for folders

### Changed

- Show folder projects within admin project page

## 2020-03-20

### Added

- Volunteering as a new participation method

## 2020-03-16

### Fixed

- The project templates in the admin load again

## 2020-03-13

### Fixed

- The folder header image is not overly compressed when making changes to the folder settings
- The loading spinner on the idea page is centered

### Added

- Add images to folders, shown in cards.

### Changed

- Admins can now comment on ideas.

## 2020-03-10

### Fixed

- Fixed consent banner popping up every time you log in as admin
- Fixed back-office initiative status change 'Use latest official updates' radio button not working
- Fixed broken copy in Initiative page right-hand widget

### Added

- Add tooltip explaining what the city will do when the voting threshold is reached for a successful initiative
- Added verification step to the signup flow
- New continuous flow from vote button clicked to vote casted for unauthenticated, unverified users (click vote button -> account creation -> verification -> optional/required custom signup fields -> programmatically cast vote -> successfully voted message appears)
- The rich text editor in the admin now supports buttons

### Changed

- Admin HQ: new and improved list of timezones

## 2020-03-05

### Fixed

- Signup step 2 can no longer be skipped when there are required fields
- Correct tooltip link for support article on invitations
- Correct error messages when not filling in start/end date of a phase

### Added

- Setting to disable downvoting in a phase/project, feature flagged
- When a non-logged in visitor tries to vote on an idea that requires verification, the verification modal automatically appears after registering

## 2020-02-24

### Fixed

- Initiative image not found errors
- Templates generator out of disk space

### Added

- Folders i1
  - When enabled, an admin can create, edit, delete folders and move projects into and out of folders
  - Folders show in the project lists and can be ordered within projects

### Changed

- Initiative explanatory texts show on mobile views
- Existing platforms have a moderator@citizenlab.co admin user with a strong password in LastPass
- In the admin section, projects are no longer presented by publication status (Folders i1)

## 2020-02-19

### Fixed

- Loading more comments on the user profile page works again
- Accessibility improvements
- Adding an image no longer pops up the file dialog twice
- Changed to dedicated IP in mailgun to improve general deliverability of emails

### Added

- Improvements to the PB UI to make sure users confirm their basket at the end
- Ideation configurability i1
  - The idea form can be customized, on a project level, to display custom description texts for every field
- People filling out a poll are now included in the 'participated in' smart group rules
- Make me admin section in Admin HQ

### Changed

- When a platform no longer is available at a url, the application redirects to the CitizenLab website
- New platforms automatically get a moderator@citizenlab.co admin user with a strong password in LastPass

## 2020-01-29

### Fixed

- Rich text editor no longer allows non-video iframe content
- Smart groups that refer to a deleted project now get cleaned up when deleting a project
- All cookie consent buttons are now reachable on IE11
- More accessibility fixes
- The organization name is no longer missing in the password reset email

### Added

- CSAM verification
  - Users can authenticate and verify using BeID or itsme
  - User properties controlled by a verification method are locked in the user profile
  - Base layer of support for other similar verification methods in the future
- The order of project templates can now be changed in Templates HQ

### Changed

- Project templates overview no longer shows the filters

## 2020-01-17

### Fixed

- Further accesibility improvements:
  - Screen reader improvement for translations
  - Some color contrast improvements

### Added

- A hidden topics manager available at https://myfavouriteplatform.citizenlab.co/admin/topics

## 2020-01-15

### Fixed

- In the admin, the project title is now always displayed when editing a project
- Further accesibility improvements:
  - Site map improvements (navigation, clearer for screen readers)
  - Improved colors in several places for users with sight disability
  - Improved HTML to better inform screen reader users
  - Added keyboard functionality of password recovery
  - Improved forms (easier to use for users with motoric disabilities, better and more consistent validation, tips and tricks on mobile initiative form)
  - Improvements for screen reader in different languages (language picker, comment translations)
  - Added title (visible in your tab) for user settings page
  - Improved screen reader experience for comment posting, deleting, upvoting and idea voting

### Added

- The email notification settings on the user profile are now grouped in categories
- Unsubscribing through an email link now works without having to sign in first

### Changed

- The idea manager now shows all ideas by default, instead of filtered by the current user as assignee

## 2020-01-07

### Added

- Go to idea manager when clicking 'idea assigned to you' notification
- 2th iteration of the new admin moderation feature:
  - Not viewed/Viewed filtering
  - The ability to select one or more items and mark them as viewed/not viewed
  - 'Belongs to' table column, which shows the context that a piece of content belongs to (e.g. the idea and project that a comment belongs to)
  - 'Read more' expand mechanism for longer pieces of content
  - Language selector for multilingual content
  - 'Go to' link that will open a new tab and navigate you to the idea/iniative/comment that was posted

### Changed

- Improve layout (and more specifically width) of idea/iniatiatve forms on mobile
- Separate checkboxes for privacy policy and cookie policy
- Make the emails opt-in at registration

### Fixed

- Fix for unreadable password reset error message on Firefox
- Fix for project granular permission radio buttons not working

## 2019-12-12

### Added

- Polls now support questions for which a user can check multiple options, with a configurable maximum
- It's now possible to make a poll anonymous, which hides the user from the response excel export
- New verification method `id_card_lookup`, which supports the generic flow of verifying a user using a predined list of ID card numbers.
  - The copy can be configured in Admin HQ
  - The id cards CSV can be uploaded through Admin HQ

## 2019-12-11

### Added

- Admin moderation iteration 1 (feature flagged, turned on for a selected number of test clients)
- New verification onboarding campaign

### Changed

- Improved timeline composer
- Wysiwyg accessibility improvement

### Fixed

- English notifications when you have French as your language

## 2019-12-06

### Fixed

- Accessibility improvements:
  - Polls
  - Idea/initiative filter boxes
- Uploading a file in admin project page now shows the loading spinner when in progress
- Fixed English copy in notifications when other language selected
- Fixed project copy in Admin HQ not being saved

## 2019-12-05

### Fixed

- Small popups (popovers) no longer go off-screen on smaller screens
- Tooltips are no longer occluded by the checkbox in the idea manager
- The info icon on the initiatives voting box has improved alignment
- Project templates now display when there's only `en` is configured as a tenant locale
- When changing the lifecycle stage of a tenant, the update is now sent right away to segment
- When users accept an inivitation and are in a group, the group count is correctly updated
- Dropdowns in the registration flow can again support empty values
- Accessibility:
  - Various color changes to improve color contrasts
  - Color warning when picking too low contrast
  - Improvements to radio buttons, checkboxes, links and buttons for keyboard accessibility
  - Default built-in pages for new tenants have a better hierarchy for screen readers
- User posted an idea/initiative notification for admins will be in the correct language

## 2019-11-25

### Changed

- Updated translations
- Area filter not shown when no areas are configured
- Overall accessibility improvements for screen readers
- Improved accessibility of the select component, radio button, image upload and tooltip

### Fixed

- When adding a vote that triggers the voting limit on a project/phase, the other idea cards now automatically get updated with disabled vote buttons
- Fix for mobile bottom menu not being clickable when idea page was opened
- Navigating directly between projects via the menu no longer results in faulty idea card collections
- Display toggle (map or list view) of idea and initiative cards works again

## 2019-11-19

### Added

- New ideation project/phase setting called 'Idea location', which enables or disabled the ability to add a location to an idea and show the ideas on a map

### Changed

- Improved accessibility of the image upload component
- COW tooltipy copy
- Sharing modal layout improvement

### Fixed

- Checkboxes have unique ids to correctly identify their corresponding label, which improves screen reader friendliness when you have multiple checkboxes on one page.
- Avatar layout is back to the previous, smaller version

## 2019-11-15

### Fixed

- Fix for 'Click on map to add an idea' functionality not working
- Fix for notifications not showing

## 2019-11-12

### Fixed

- An email with subject `hihi` is no longer sent to admins that had their invite accepted
- Whe clicking the delete button in the file uploader, the page no longer refreshes
- Project templates no longer show with empty copy when the language is missing
- The countdown timer on initiatives now shows the correct value for days
- The radio buttons in the cookie manager are clickable again
- Changing the host of a tenant no longer breaks images embedded in texts
- It's possible again to unassign an idea in the idea manager
- The popup for adding a video or link URL is no longer invisible or unusable in some situations
- Uploading files is no longer failing for various filetypes we want to support
- Keyboard accessibility for modals

### Added

- ID Verification iteration 1
  - Users can verify their account by entering their ID card numbers (currently Chile only)
  - Verification is feature flagged and off by default
  - Smart groups can include the criterium 'is verified'
  - Users are prompted to verify their account when taking an actions that requires verification
- Total population for a tenant can now be entered in Admin HQ
- It's now possible to configure the word used for areas towards citizens from the areas admin
- Improvements to accessibility:
  - Idea and initiative forms: clearer for screen readers, keyboard accessibility, and more accessible input fields
  - Nav bar: clearer for screen readers and improved keyboard navigation
  - Project navigation and phases: clearer for screen readers
  - Sign-in, password reset and recovery pages: labeling of the input fields, clearer for screen readers
  - Participatory budgeting: clearer for screen readers

### Changed

- The organization name is now the default author in an official update

## 2019-10-22

### Fixed

- The sharing title on the idea page is now vertically aligned
- Improvements to the 'bad gateway' message sometimes affecting social sharing
- The map and markers are again visible in the admin dashboard
- First round of accessibility fixes and improvements
  - Dynamics of certain interactions are picked up by screen readers (PB, voting, ...)
  - Overall clarity for screen readers has improved
  - Improvements to information structure: HTML structure, W3C errors, head element with correct titles
  - Keyboard accessibility has generally improved: sign-up problems, login links, PB assignment, ...

### Added

- Initiatives iteration 3
  - Automatic status changes on threshold reached or time expired
  - When updating the status, official feedback needs to be provided simultaneously
  - Users receive emails and notifications related to (their) initiative
  - Initiatives support images in their body text
- Project templates
  - Admins can now create projects starting from a template
  - Templates contain images, a description and a timeline and let admin filter them by tags
  - Admins can share template descriptions with a publically accessible link
- It's now possible to configure the banner overlay color from the customize settings
- A custom email campaign now contains a CTA button by default

### Changed

- Complete copy overhaul of all emails

## 2019-10-03

### Fixed

- PB phase now has a basket button in the project navbar
- The datepicker in the timeline admin now works in IE11

### Changed

- For fragments (small pieces of UI that can be overridden per tenant) to work, they need to be enabled individually in admin HQ.

## 2019-09-25

### Fixed

- It's again possible to change a ideation/PB phase to something else when it contains no ideas
- Older browsers no longer crash when scrolling through comments (intersection observer error)
- Pagination controls are now correctly shown when there's multiple pages of users in the users manager
- The user count of groups in the users manager no longer includes invitees and matches the data shown
- Transition of timeline phases now happen at midnight, properly respecting the tenant timezone
- When looking at the map of an idea or initiative, the map marker is visible again
- The initiatives overview pages now uses the correct header and text colors
- The vote control on an initiative is no longer invisible on a tablet screen size
- The idea page in a budgeting context now shows the idea's budget
- The assign button on an idea card in a budgeting context behaves as expected when not logged in
- Project copy in Admin HQ that includes comments no longer fails
- Changing granular permissions by project moderator no longer fails

### Added

- Polling is now supported as a new participation method in a continuous project or a phase
  - A poll consists of multiple question with predefined answers
  - Users can only submit a poll once
  - Taking a poll can be restricted to certain groups, using granular permissions
  - The poll results can be exported to excel from the project settings
- It's now possible to disable Google Analytics, Google Tag Manager, Facebook Pixel and AdWords for specific tenants through Admin HQ

### Changed

- Large amount of copy improvements throughout to improve consistency and experience
- The ideas overview page is no longer enabled by default for new tenants
- The built-in 'Open idea project' can now be deleted in the project admin

## 2019-08-30

### Fixed

- The map preview box no longer overflows on mobile devices
- You're now correctly directed back to the idea/initiatives page after signing in/up through commenting

### Changed

- The height of the rich text editor is now limited to your screen height, to limit the scrolling when applying styles

## 2019-08-29

### Fixed

- Uploaded animated gifs are no longer displayed with weird artifacts
- Features that depend on NLP are less likely to be missing some parts of the data

### Added

- Citizen initiatives
  - Citizens can post view and post initiatives
  - Admins can manage initiatives, similar to how they manage ideas
  - Current limitation to be aware of, coming very soon:
    - No emails and notifications related to initiatives yet
    - No automated status changes when an initiative reaches enough votes or expires yet

## 2019-08-09

### Fixed

- Fixed a bug that sometimes prevented voting on comments
- When editing a comment, a mention in the comment no longer shows up as html
- In the dashboard, the domicile value 'outside' is now properly translated
- Some fixes were made to improve loading of the dashboard map with data edge cases
- Deleting a phase now still works when users that reveived notifications about the phase have deleted their account
- New releases should no longer require a hard refresh, avoiding landing page crashing issues we had

### Added

- File input on the idea form now works on mobile, if the device supports it

## 2019-07-26

### Fixed

- The project moderator email and notification now link to the admin idea manager instead of citizen side
- The widget no longer shows the `Multiloc`, but the real idea titles for some platforms

### Added

- Speed improvements to data requests to the backend throughout the whole paltform
- Changing the participation method from ideation to information/survey when there are ideas present is now prevented by the UI
- It's now possible to manually reorder archived projects
- There's new in-platform notifications for a status change on an idea you commented or voted on

## 2019-07-18

### Fixed

- It's no longer possible to change the participation method to information or survey if a phase/project already contains ideas
- The 'Share your idea modal' is now properly centered
- It's no longer possible to send out a manual email campaign when the author is not properly defined
- Invite emails are being sent out again
- Imported ideas no longer cause incomplete pages of idea cards
- Invited users who did not accept yet no longer receive any automated digest emails

## 2019-07-08

### Fixed

- When changing images like the project header, it's no longer needed to refresh to see the result
- The comments now display with a shorter date format to work better on smaller screens
- The code snippet from the widget will now work in some website that are strict on valid html
- The number of days in the assignee digest email is no longer 'null'
- The project preview description input is displayed again in the projects admin
- The idea status is no longer hidden when no vote buttons are displayed on the idea page
- Duplicate idea cards no longer appear when loading new pages

### Added

- Performance optimizations on the initial loading of the platform
- Performance optimizations on loading new pages of ideas and projects
- Newly uploaded images are automatically optimized to be smaller in filesize and load faster
- The 'Add an idea' button is now shown in every tab of the projects admin
- It's now possible to add videos to the idea body text
- E-mails are no longer sent out through Vero, but are using the internal cl2-emails server

### Changed

- The automated emails in the admin no longer show the time schedule, to work around the broken translations
- The rights for voting on comments now follow the same rights than commenting itself, instead of following the rights for idea voting
- On smaller desktop screens, 3 columns of idea cards are now shown instead of 2
- When adding an idea from the map, the idea will now be positioned on the exact location that was clicked instead of to the nearest detectable address
- Using the project copy tool in admin HQ is more tolerant about making copies of inconsistent source projects

## 2019-06-19

### Fixed

- Show 3-column instead of 2-column layout for ideas overview page on smaller desktop screens
- Don't hide status label on idea page when voting buttons are not shown

### Changed

- Small improvement in loading speed

## 2019-06-17

## Fixed

- The column titles in comments excel export are aligned with the content
- There's now enough space between voting anc translate links under a comment
- Vote button on an idea no longer stays active when a vote on that idea causes the voting treshold of the project to be reached

## Added

- The admin part of the new citizen initiatives is available (set initiatives feature on `allowed`)
  - Cities can configure how they plan to use initiatives
- A preview of how initiatives will look like city side is available, not yet ready for prime time (set initiatives feature on `allowed` and `enabled`)
- The ideas overview page has a new filtering sidebar, which will be used for other idea and initiative listings in the future
  - On idea status
  - On topic
  - Search
- Comments now load automatically while scrolling down, so the first comments appear faster

## 2019-06-05

### Fixed

- Fix an issue that when showing some ideas in an idea card would make the application crash

## 2019-05-21

### Fixed

- The idea page does no longer retain its previous scroll position when closing and reopening it
- The Similar Ideas box no longer has a problem with long idea titles not fitting inside of the box
- The Similar Ideas box content did not update when directly navigating from one idea page to the next
- The 'What were you looking for?' modal no longer gives an error when trying to open it

### Changed

- You now get redirected to the previously visited page instead of the landing page after you've completed the signup process

## 2019-05-20

### Fixed

- Closing the notification menu after scrolling no longer results in a navbar error
- When accessing the idea manager as a moderator, the assignee filter defaults to 'assigned to me'
- The idea and comment counts on the profile page now update as expected
- It's now possible to use a dropdown input in the 2nd registration step with a screen reader
- An invited user can no longer request a password reset, thereby becoming an inconsistent user that resulted in lots of problems

### Added

- Restyle of the idea page
  - Cleaner new style
  - Opening an idea no longer appears to be a modal
  - Properly styled similar ideas section
  - Showing comment count and avatars of contributors

### Changed

- When clicking the edit button in the idea manager, the edit form now opens in the sidemodal

## 2019-05-15

### Fixed

- Opening the projects dropdown no longer shows all menu items hovered when opened
- Users that can't contribute (post/comment/vote/survey) no longer get an email when a phase starts
- When a project has an ideation and a PB phase, the voting buttons are now shown during the ideation phase
- The admin navigation menu for moderators is now consistent with that for admins
- Moderators that try to access pages only accessible for admins, now get redirected to the dashboard
- The details tab in clustering doesn't cause the info panel to freeze anymore
- When writing an official update, the sbumit button now only becomes active when submission is possible
- The 'no options' copy in a dropdown without anything inside is now correctly translated
- Making a field empty in Admin HQ now correctly saves the empty value
- The active users graph no longer includes users that received an email as being active
- The translation button in an idea is no longer shown when there's only one platform language
- After changing granular permission, a refresh is no longer needed to see the results on ideas
- The sideview in the idea manager now shows the status dropdown in the correct language
- The layout of the sideview in the idea manager is now corrected
- A digest email to idea assignees is no longer sent out when no ideas are assigned to the admin/moderator
- Signing in with VUB Net ID works again
- Loading the insights map can no longer be infinite, it will now show an error message when the request fails

### Added

- The profile page of a user now also shows the comments by that user
- Users can now delete their own profile from their edit profile page
- Similar ideas, clustering and location detection now work in Spanish, German, Danish and Norwegian
- Facebooks bot coming from `tfbnw.net` are now blocked from signing up
- Moderators now also have a global idea manager, showing all the ideas from the projects they're moderating
- Loading the insights map, which can be slow, now shows a loading indicator

### Changed

- Voting buttons are no longer shown when voting is not enabled
- Improved and more granular copy text for several voting and commenting disabled messages

## 2019-04-30

### Fixed

- Time remaning on project card is no longer Capitalized
- Non-admin users no longer get pushed to intercom
- Improvements to the idea manager for IE11
- When filtering on a project in the idea manager, the selected project is highlighted again
- @citizenlab.cl admins can now also access churned platforms
- The user count in the user manager now includes migrated cl1 users
- Sending invitations will no longer fail on duplicate mixed-case email addresses

### Added

- Ideas can now be assigned to moderators and admins in the idea manager
  - Added filter on assignee, set by default to 'assigned to me'
  - Added filter to only show ideas that need feedback
  - When clicking an idea, it now opens in and can be partially edited from a half screen modal
  - Admins and moderators get a weekly digest email with their ideas that need feedback
- Completely new comments UI with support for comment upvotes
  - Comments are visually clearly grouped per parent comment
  - Sub-comments use @mentions to target which other subcomment they reply to
  - Comments can be sorted by time or by votes
- Ideas can now be sorted randomly, which is the new default
- New smart group rule for users that contributed to a specific topic
- New smart group rule for users that contributed to ideas with a specific status
- Clear error message when an invitee does a normal sign up

### Changed

- The idea grid no longer shows a 'post an idea' button when there are no ideas yet

## 2019-04-24

### Fixed

- Project cards now show correct time remaining until midnight

## 2019-04-23

### Fixed

- Closing the notification menu does not cause an error anymore
- The unread notifications count is now displayed correctly on IE11
- Clicking on an invite link will now show an immediate error if the invite is no longer valid

### Changed

- The admin guide is now under the Get Started link and the dashboards is the admin index
- The project cards give feedback CTA was removed
- An idea can now be deleted on the idea page
- The default border radius throughout the platform now is 3px instead of 5px
- The areas filter on the project cards is only shown when there is more than one area

## 2019-04-16

### Fixed

- The comment count of a project remains correct when moving an idea to a different project
- Fixed an issue when copying projects (through the admin HQ) to tenants with conflicting locales
- Only count people who posted/voted/commented/... as participants (this is perceived as a fix in the dashboards)
- Invites are still sent out when some emails correspond to existing users/invitees
- Phase started/upcoming notifications are only sent out for published projects

### Added

- Posting text with a URL will turn the URL part into a link
- Added smart group rules for topic and idea status participants

### Changed

- New configuration for which email campaigns are enabled by default
- Changed project image medium size to 575x575

## 2019-04-02

### Fixed

- The new idea button now shows the tooltip on focus
- The gender graph in clustering is now translated
- Tooltips on the right of the screen no longer fall off
- Text in tooltips no longer overflows the tooltip borders
- When there are no ideas, the 'post an idea' button is no longer shown on a user profile or the ideas overview page
- The project card no longer displays a line on the bottom when there is no meta information available
- Downloading the survey results now consistently triggers a browser download
- The bottom of the left sidebar of the idea manager can now be reached when there are a lot of projects
- The time control in the admin dashboard is now translated
- Various fixes to improve resilience of project copy tool

### Added

- The ideas overview page now has a project filter
- The various pages now support the `$|orgName|` variable, which is replaced by the organization name of the tenant
- Non-CitizenLab admins can no longer access the admin when the lifecycle stage is set to churned
- A new style variable controls the header opacity when signed in
- New email as a reminder to an invitee after 3 days
- New email when a project phase will start in a week
- New email when a new project phase has started
- The ideas link in the navbar is now feature flagged as `ideas_overview`

### Changed

- When filtering projects by multiple areas, all projects that have one of the areas or no area are now shown
- The user search box for adding a moderator now shows a better placeholder text, explaining the goal

## 2019-03-20

### Fixed

- Fixed mobile layout issues with cookie policy, idea image and idea title for small screens (IPhone 5S)
- Posting an idea in a timeline that hasn't started yet (as an admin) now puts the idea in the first phase
- Notifications menu renders properly in IE11
- The CTA on project cards is no longer shown for archived and finished projects
- Invited users that sign up with another authentication provider now automatically redeem their invitation
- When the tenant only has one locale, no language switcher is shown in the official feedback form

### Added

- Capabilities have been added to apply custom styling to the platform header
  - Styling can be changed through a new style tab in admin HQ
  - It's also possible to configure a different platform-wide font
  - Styling changes should only be done by a designer or front-end developer, as there are a lot of things that could go wrong
- The initial loading speed of the platform has increased noticably due to no longer loading things that are not immediately needed right away.
- Tenant templates are now automatically updated from the `.template` platforms every night
- The project copy tool in admin HQ now supports time shifting and automatically tries to solve language conflicts in the data
- New notifications and emails for upcoming (1 week before) and starting phases

### Changed

- Archived ieas are no longer displayed on the general ideas page
- The time remaining on project cards is no longer shown on 2 lines if there's enough space
- New platforms will show the 'manual project sorting' toggle by default
- Some changes were made to modals throughout to make them more consistent and responsiveness
- New ideas now have a minimal character limit of 10 for the title and 30 for the body
- User pages have a more elaborate meta title and description for SEO purposes

## 2019-03-11

### Fixed

- Notifications layout on IE11
- Errors due to loading the page during a deployment

## 2019-03-11

### Fixed

- Similar ideas is now fast enough to enable in production
- NLP insights will no longer keep on loading when creating a new clusgtering graph
- The comment count on project cards now correctly updates on deleted comments
- Various spacing issues with the new landing page on mobile are fixed
- When logging out, the avatars on the project card no longer disappear
- The widget no longer cuts off the title when it's too long
- In admin > settings > pages, all inputs are now correctly displayed using the rich text editor
- The notifications are no longer indented inconsistently
- Exporting typeform survey results now also work when the survey embed url contains `?source=xxxxx`
- When there's a dropdown with a lot of options during signup, these options are no longer unreachable when scrolling down
- The cookie policy no longer displays overlapping text on mobile
- The `isSuperAdmin`, `isProjectModerator` and `highestRole` user properties are now always named using camelCasing

### Added

- Official feedback
  - Admins and moderators can react to ideas with official feedback from the idea page
  - Users contributing to the idea receive a notification and email
  - Feedback can be posted using a free text name
  - Feedback can be updated later on
  - Admin and moderators can no longer write top-level comments
  - Comments by admins or moderators carry an `Official` badge
- When giving product feedback from the footer, a message and email can be provided for negative feedback
- CTA on project card now takes granular permissions into account
- CTA on project card is now also shown on mobile
- Projects for which the final phase has finished are marked as finished on their project card
- Projects on the landing page and all projects page can now be filtered on area through the URL

### Changed

- The avatars on a project card now include all users that posted, voted or commented
- Commenting is no longer possible on ideas not in the active phase

## 2019-03-03

### Fixed

- Manually sorting projects in the admin works as expected

### Added

- Support for Spanish
- The copy of 'x is currently working on' can be customized in admin HQ
- Extra caching layer in cl2-nlp speeds up similar ideas and creating clusters

## 2019-02-28

### Fixed

- In the dashboard, the labels on the users by gender donut chart are no longer cut off
- Adding file attachments with multiple consecutive spaces in the filename no longer fails
- Project copy in admin HQ no longer fails when users have mismatching locales with the new platform

### Added

- New landing page redesign
  - Project cards have a new layout and show the time remaining, a CTA and a metric related to the type of phase
  - The bottom of the landing page displays a new custom info text, configurable in the admin settings
  - New smarter project sorting algorithm, which can be changed to manual ordering in the projects admin
  - Ideas are no longer shown on the landing page
  - The `Show all projects` link is only shown when there are more than 10 projects
- New attributes are added to segment, available in all downstream tools:
  - `isSuperAdmin`: Set to true when the user is an admin with a citizenlab email
  - `isProjectModerator`
  - `highestRole`: Either `super_admin`, `admin`, `project_moderator` or `user`

### Changed

- Intercom now only receives users that are admin or project moderator (excluding citizenlab users)

## 2019-02-20

### Fixed

- User digest email events are sent out again
- The user statistics on the admin dashboard are back to the correct values
- Creating a new project page as an admin does not result in a blank page anymore
- Improved saving behaviour when saving images in a phase's description
- When logged in and visiting a url containing another locale than the one you previously picked, your locale choice is no longer overwritten

### Added

- Project copy feature (in admin HQ) now also supports copying ideas (including comments and votes) and allows you to specify a new slug for the project URL
- Unlogged users locale preference is saved in their browser

## 2019-02-14

### Fixed

- Project/new is no longer a blank page

## 2019-02-13

### Fixed

- Texts written with the rich text editor are shown more consistently in and outside of the editor
- Opening a dropdown of the smart group conditions form now scrolls down the modal
- When changing the sorting method in the ideas overview, the pagination now resets as expected
- Google login no longer uses the deprecated Google+ authentication API

### Added

- Typeform survey for typeform can now be downloaded as xlsx from a tab in the project settings
  - The Segment user token needs to be filled out in Admin HQ
  - New survey responses generate an event in segment
- Survey providers can be feature flagged individually
- New \*.template.citizenlab.co platforms now serve as definitions of the tenant template
- The registration fields overview in admin now shows a badge when fields are required

### Changed

- Surveymonkey is now feature-flagged off by default for new platforms

## 2019-01-30

### Fixed

- Long topic names no longer overlap in the admin dashboards
- Video no longer pops out of the phase description text
- Added event tracking for widget code copy and changing notification settings
- Saving admin settings no longer fails because of a mismatch between platform and user languages
- The password reset message now renders correctly on IE11
- It's easier to delete a selected image in the rich text editor
- The copy in the modal to create a new group now renders correctly in IE11
- Texts used in the the dashboard insights are no longer only shown in English
- Tracking of the 'Did you find what you're looking for?' footer not works correctly

### Added

- Tooltips have been added throughout the whole admin interface
- A new homepage custom text section can be configured in the admin settings, it will appear on the landing page in a future release
- New experimental notifications have been added that notify admins/moderators on every single idea and comment
- New tenant properties are being logged to Google Analytics

## 2019-01-19

### Fixed

- Registration fields of the type 'multiple select' can again be set in the 2nd step of the signup flow
- Creating invitations through an excel file no longer fails when there are multiple users with the same first and last name

## 2019-01-18

### Fixed

- Overflowing text in project header
- Fixed color overlay full opaque for non-updated tenant settings
- Fixed avatar layout in IE11
- Fixed idea page scrolling not working in some cases on iPad
- Pressing the enter key inside of a project settings page will no longer trigger a dialog to delet the project

### Changed

- Reduced the size of the avatars on the landing page header and footer
- Made 'alt' text inside avatar invisible
- Better cross-browser scaling of the background image of the header that's being shown to signed-in users
- Added more spacing underneath Survey, as not to overlap the new feedback buttons
- Increased width of author header inside of a comment to better accomodate long names
- Adjusted avatar hover effect to be inline with design spec￼

## 2019-01-17

### Added

- `header_overlay_opacity` in admin HQ allows to configure how transparent header color is when not signed in
- `custom_onboarding_fallback_message` in admin HQ allows to override the message shown in the header when signed in

## 2019-01-16

### Fixed

- The clustering prototype no longer shows labels behind other content
- Removing a project header image is again possible
- New active platforms get properly submitted to google search console again
- Scrolling issues with an iPad on the idea modal have been resolved
- Signing up through Google is working again
- The line underneath active elements in the project navbar now has the correct length
- A long location does no longer break the lay-out of an event card
- The dashboards are visible again by project moderators
- The admin toggle in the users manager is working again

### Added

- When logged in, a user gets to see a dynamic call to action, asking to
  - Complete their profile
  - Display a custom message configurable through admin HQ
  - Display the default fallback engagement motivator
- The landing page header now shows user avatars
- It's now possible to post an idea from the admin idea manager
- The footer now shows a feedback element for citizens
- A new 'map' dashboard now shows the ideas on their locations detected from the text using NLP
- The clustering prototype now shows the detected keywords when clustering is used

### Changed

- The navbar and landing page have a completely refreshed design
  - The font has changed all over the platform
  - 3 different colors (main, secondary, text) are configurable in Admin HQ
- The clustering prototype has been moved to its own dashboard tab
- Project cards for continuous projects now link to the information page instead of ideas

## 2018-12-26

### Fixed

- The rich text editor now formats more content the same way as they will be shown in the platform

### Added

- Admin onboarding guide
  - Shown as the first page in the admin, guiding users on steps to take
- The idea page now shows similar ideas, based on NLP
  - Feature flagged as `similar_ideas`, turned off by default
  - Experimental, intended to evaluate NLP similarity performance
- A user is now automatically signed out from FranceConnect when signing out of the platform

### Changed

- When a user signs in using FranceConnect, names and some signup fields can no longer be changed manually
- The FranceConnect button now has the official size and dimensions and no T&C
- SEO improvements to the "Powered by CitizenLab" logo

## 2018-12-13

### Fixed

- User digest email campaigns is sent out again
- IE11 UI fixes:
  - Project card text overflow bug
  - Project header text wrapping/centering bug
  - Timeline header broken layout bug
  - Dropdown not correctly positioned bug
- Creating new tenants and changing the host of existing tenants makes automatic DNS changes again

### Added

- SEO improvements: project pages and info pages are now included in sitemap
- Surveys now have Google Forms support

## 2018-12-11-2

### Fixed

- A required registration field of type number no longer blocks users on step 2 of the registration flow

## 2018-12-11

### Fixed

- Loading an idea page with a deleted comment no longer results in an error being shown
- Assigning a first bedget to a PB project as a new user no longer shows an infinite spinner
- Various dropdowns, most famously users group selection dropdown, no longer overlap menu items

## 2018-12-07

### Fixed

- It's again possible to write a comment to a comment on mobile
- When logged in and trying to log in again, the user is now redirected to the homepage
- A deleted user no longer generates a link going nowhere in the comments
- The dropdown menu for granular permissions no longer disappears behind the user search field
- After deleting an idea, the edit and delete buttons are no longer shown in the idea manager
- Long event title no longer pass out of the event box
- Notifications from a user that got deleted now show 'deleted user' instead of nothing

### Added

- Machine translations on the idea page
  - The idea body and every comment not in the user's language shows a button to translate
  - Feature flagged as `machine_translations`
  - Works for all languages
- Show the currency in the amount field for participatory budgeting in the admin
- Built-in registration fields can now be made required in the admin
- FranceConnect now shows a "What is FranceConnect?" link under the button

### Changed

- The picks column in the idea manager no longer shows a euro icon

## 2018-11-28

### Fixed

- IE11 graphical fixes in text editor, status badges and file drag&drop area fixed
- The idea tab is visible again within the admin of a continuous PB project
- The checkbox within 3rd party login buttons is now clickable in Firefox

## 2018-11-27

### Fixed

- When all registration fields are disabled, signing up through invite no longer blocks on the first step
- A moderator that has not yet accepted their invitation, is no longer shown as 'null null' in the moderators list
- Adding an idea by clicking on the map is possible again

### Changed

- When there are no events in a project, the events title is no longer shown
- The logo for Azure AD login (VUB Net ID) is shown as a larger image
- When logging in through a 3rd party login provider, the user needs to confirm that they've already accepted the terms and conditions

## 2018-11-22

### Fixed

- In the clustering prototype, comparing clusters using the CTRL key now also works on Mac
- Widget HTML code can now be copied again
- Long consequent lines of text now get broken up in multiple lines on the idea page
- Admin pages are no longer accessible for normal users
- Reduced problems with edge cases for uploading images and attachments

### Added

- Participatory budgeting (PB)
  - A new participation method in continuous and timeline projects
  - Admins and moderators can set budget on ideas and a maximum budget on the PB phase
  - Citizens can fill their basket with ideas, until they hit the limit
  - Citizens can submit their basket when they're done
  - Admins and moderators can process the results through the idea manager and excel export
- Advanced dashboards: iteration 1
  - The summary tab shows statistics on idea/comment/vote and registration activities
  - The users tab shows information on user demographics and a leaderboard
  - The time filter can be controller with the precision of a day
  - Project, group and topic filters are available when applicable
  - Project moderators can access the summary tabs with enforced project filter
- Social sharing through the modal is now separately trackable from sharing through the idea page
- The ideas excel export now contains the idea status
- A new smart group rule allows for filtering on project moderators and normal users

### Changed

- Project navigation is now shown in new navigation bar on top
- The content of the 'Open idea project' for new tenants has changed
- After posting an idea, the user is redirected towards the idea page of the new idea, instead of the landing page

## 2018-11-07

### Fixed

- The widget HTML snippet can be copied again

## 2018-11-05

### Fixed

- Clicking Terms & Conditions links during sign up now opens in a new tab

### Added

- Azure Active Directory login support, used for VUB Net ID

## 2018-10-25

### Fixed

- Resizing and alignment of images and video in the editor now works as expected
- Language selector is now updating the saved locale of a signed in user
- When clicking "view project" in the project admin in a new tab, the projects loads as expected
- The navbar user menu is now keyboard accessible
- Radio buttons in forms are now keyboard accessible
- The link to the terms and conditions from social sign in buttons is fixed
- In admin > settings > pages, the editors now have labels that show the language they're in
- Emails are no longer case sensitive, resolving recurring password reset issues
- The widget now renders properly in IE11
- Videos are no longer possible in the invitation editor

### Added

- Cookie consent manager
  - A cookie consent footer is shown when the user has not yet accepted cookies
  - The user can choose to accept all cookies, or open the manager and approve only some use cases
  - The consent settings are automatically derived from Segment
  - When the user starts using the platform, they silently accept cookies
- A new cookie policy page is easier to understand and can no longer be customized through the admin
- Granular permissions
  - In the project permissions, an admin or project moderator can choose which citizens can take which actions (posting/voting/comments/taking survey)
  - Feature flagged as 'granular_permissions', turned off by default
- Ideas excel export now contains links to the ideas
- Ideas and comments can now be exported from within a project, also by project moderators
- Ideas and comments can now be exported for a selection of ideas
- When signing up, a user gets to see which signup fields are optional

### Changed

- Published projects are now shown first in the admin projects overview
- It's now more clear that the brand color can not be changed through the initial input box
- All "Add <something>" buttons in the admin have moved to the top, for consistency
- The widget no longer shows the vote count when there are no votes
- When a project contains no ideas, the project card no longer shows "no ideas yet"

## 2018-10-09

### Fixed

- UTM tags are again present on social sharing
- Start an idea button is no longer shown in the navbar on mobile
- Exceptionally slow initial loading has been fixed
- Sharing on facebook is again able to (quite) consistently scrape the images
- When using the project copy tool in Admin HQ, attachments are now copied over as well

### Added

- Email engine in the admin (feature flagged)
  - Direct emails can be sent to specific groups by admins and moderators
  - Delivered/Opened/Clicked statistics can be seen for every campaign
  - An overview of all automated emails is shown and some can be disabled for the whole platform

## 2018-09-26

### Fixed

- Error messages are no longer cut off when they are longer than the red box
- The timeline dropdown on mobile shows the correct phase names again
- Adding an idea by clicking on the map works again
- Filip peeters is no longer sending out spam reports
- Reordering projects on the projects admin no longer behaves unexpectedly
- Fixes to the idea manager
  - Tabs on the left no longer overlap the idea table
  - Idea status tooltips no longer have an arrow that points too much to the right
  - When the screen in not wide enough, the preview panel on the right is no longer shown
  - Changing an idea status through the idea manager is possible again

### Added

- Social sharing modal is now shown after posting an idea
  - Feature flagged as `ideaflow_social_sharing`
  - Offers sharing buttons for facebook, twitter and email
- File attachments can now be added to
  - Ideas, shown on the idea page. Also works for citizens.
  - Projects, shown in the information page, for admins and moderators
  - Phases, shown under the phase description under the timeline, for admins and moderators
  - Events, shown under the event description, for admins and moderators
  - Pages, shown under the text, for admins
- Some limited rich text options can now be used in email invitation texts

### Changed

- The admin projects page now shows 3 seperate sections for published, draft and archived
- When there are no voting buttons, comment icon and count are now also aligned to the right
- It's now possible to remove your avatar

## 2018-09-07

### Fixed

- Submit idea button is now aligned with idea form
- An error caused by social sign in on French platforms not longer has an English error message
- Checkboxes are now keyboard navigable
- Projects that currently don't accept ideas can no longer be selected when posting an idea
- Deleting an idea no longer results in a blank page
- Deleting a comment no longer results in a blank page
- When sign in fails, the error message no longer says the user doesn't exist
- `null` is no longer shown as a lastname for migrated cl1 users without last name
- Clicking on the table headers in the idea managers again swaps the sorting order as expected
- Typeform Survey now is properly usable on mobile

### Added

- Email notification control
  - Every user can opt-out from all recurring types of e-mails sent out by the platform by editing their profile
  - Emails can be fully disabled per type and per tenant (through S&S ticket)
- An widget that shows platform ideas can now be embedded on external sites
  - The style and content of the widget can be configured through admin > settings > widgets
  - Widget functionality is feature flagged as "widgets", on by default

### Changed

- Initial loading speed of the platform has drastically improved, particulary noticable on mobile
- New tenants have custom signup fields and survey feature enabled by default

## 2018-08-20

### Fixed

- The idea sidepane on the map correctly displays HTML again
- Editing your own comment no longer turns the screen blank
- Page tracking to segment no longer tracks the previous page instead of the current one
- Some browsers no longer break because of missing internationalization support
- The options of a custom field are now shown in the correct order

### Added

- A major overhaul of all citizen-facing pages to have significantly better accessibility (almost WCAG2 Level A compliant)
  - Keyboard navigation supported everywhere
  - Forms and images will work better with screen readers
  - Color constrasts have been increased throughout
  - A warning is shown when the color in admin settings is too low on constrast
  - And a lot of very small changes to increase WCAG2 compliance
- Archived projects are visible by citizens
  - Citizens can filter to see all, active or archived projects
  - Projects and project cards show a badge indicating a project is archived
  - In the admin, active and archived projects are shown separately
- A favicon can now be configured at the hidden location `/admin/favicon`
  - On android in Chrome, the platform can be added to the Android homescreen and will use the favicon as an icon
- Visitors coming through Onze Stad App now are trackable in analytics

### Changed

- All dropdown menus now have the same style
- The style of all form select fields has changed
- Page tracking to segment no longer includes the url as the `name` property (salesmachine)
- Font sizes throughout the citizen-facing side are more consistent

## 2018-08-03

### Fixed

- The landingpage header layout is no longer broken on mobile devices
- Yet another bug related to the landingpage not correctly redirecting the user to the correct locale
- The Page not found page was not found when a page was not found

### Added

- The 'Create an account' call to action button on the landing page now gets tracked

## 2018-08-02

### Fixed

- The browser no longer goes blank when editing a comment
- Redirect to the correct locale in the URL no longer goes incorrectly to `en`

## 2018-07-31

### Fixed

- The locale in the URL no longer gets added twice in certain conditions
- Various fixes to the rich text editor
  - The controls are now translated
  - Line breaks in the editor and the resulting page are now consistent
  - The editor no longer breaks form keyboard accessibility
  - The images can no longer have inconsistent widht/height ratio wich used to happen in some cases
  - The toolbar buttons have a label for accessibility
- A new tenant created in French no longer contains some untranslated content
- The tenant lifecycle stage is now properly included in `group()` calls to segment
- Comment body and various dynamic titles are secured against XSS attacks

### Added

- Ideas published on CitizenLab can now also be pushed to Onze Stad App news stream
- The rich text editor
  - Now support copy/paste of images
- Event descriptions now also support rich text
- When not signed in, the header shows a CTA to create an account
- A new smart group rule allows you to specify members than have participated (vote, comment, idea) in a certain project
- The admin now shows a "Get started" link to the knowledge base on the bottom left
- The Dutch platforms show a "fake door" to Agenda Setting in the admin navigation

### Changed

- The idea card now shows name and date on 2 lines
- The navbar now shows the user name next to the avatar
- The user menu now shows "My ideas" instead of "Profile page"

## 2018-07-12

### Fixed

- New text editor fixes various bugs present in old editor:
  - Typing idea texts on Android phones now works as expected
  - Adding a link to a text field now opens the link in a new window
  - Resizing images now works as expected
  - When saving, the editor no longer causes extra whitespace to appear
- A (too) long list of IE11 fixes: The platform is now fully usable on IE11
- The group count in the smart groups now always shows the correct number
- The admin dashboard is no longer too wide on smaller screens
- The home button on mobile is no longer always active
- Fix for page crash when trying to navigate away from 2nd signup step when one or more required fields are present

### Added

- The language is now shown in the URL at all times (e.g. `/en/ideas`)
- The new text editor enables following extras:
  - It's now possible to upload images through the text editor
  - It's now possible to add youtube videos through the text editor
- `recruiter` has been added to the UTM campaign parameters

### Know issues

- The controls of the text editor are not yet translated
- Posting images through a URL in the text editor is no longer possible
- Images that have been resized by IE11 in the text editor, can subsequently no longer be resized by other browsers

## 2018-06-29

### Fixed

- Facebook now correctly shows the idea image on the very first share
- Signing up with a google account that has no avatar configured now works again
- Listing the projects and ideas for projects that have more than 1 group linked to them now works again

### Added

- Voting Insights [beta]: Get inisghts into who's voting for which content
  - Feature flagged as 'clustering', disabled by default
  - Admin dashboard shows a link to the prototype
- Social sharing buttons on the project info page
- Usage of `utm_` parameters on social sharing to track sharing performance
- Various improvements to meta tags throughout the platform
  - Page title shows the unread notification count
  - More descriptive page titles on home/projects/ideas
  - Engaging generic default texts when no meta title/description are provided
  - Search engines now understand what language and region the platform is targeting
- Optimized idea image size for facebook sharing
- Sharing button for facebook messenger on mobile
- When you receive admin rights, a notification is shown
- `tenantLifecycleStage` property is now present in all tracked events to segment

### Changed

- Meta tags can't be changed through the admin panel anymore
- Social sharing buttons changed aspect to be more visible

## 2018-06-20

### Fixed

- Visual fixes for IE11 (more to come)
  - The text on the homepage doesn't fall outside the text box anymore
  - The buttons on the project page are now in the right place
  - In the projects pages, the footer is no longer behaving like a header
- When trying to add a timeline phase that overlaps with another phase, a more descriptive error is shown
- larsseit font is now always being loaded

### Added

- Smart groups allow admins to automatically and continuously make users part of groups based on conditions
- New user manager allows
  - Navigating through users by group
  - Moving, adding and removing users from/to (manual) groups
  - Editing the group details from within the user manager
  - Creating groups from within the user manager
  - Exporting users to excel by group or by selection
- Custom registration fields now support the new type "number"
- The city website url can now be specified in admin settings, which is used as a link in the footer logo

### Changed

- The checkbox copy at signup has changed and now links to both privacy policy and terms and conditions
- Improved styling of usermenu dropdown (the menu that opens when you click on the avatar in the navigation bar)

### Removed

- The groups page is no longer a separate page, but the functionality is part of the user manager

## 2018-06-11

### Fixed

- Notifications that indicate a status change now show the correct status name
- The admin pages editors support changing content and creating new pages again
- When searching in the invites, filters still work as expected
- The font has changed again to larsseit

### Added

- Accessibility improvements:
  - All images have an 'alt' attributes
  - The whole navbar is now usable with a keyboard
  - Modals can be closed with the escape key
  - The contrast of labels on white backgrounds has increased
- New ideas will now immediately be scraped by facebook
- When inviting a user, you can now pick projects for which the user becomes a moderator

### Changed

- The language switcher is now shown on the top right in the navbar

## 2018-05-27

### Fixed

- Sitemap now has the correct date format
- Empty invitation rows are no longer created when the given excel file contains empty rows
- Hitting enter while editing a project no longer triggers the delete button
- Registration fields on signup and profile editing are now always shown in the correct language
- The dropdown menu for idea sorting no longer gets cut off by the edge of the screen on small screens
- Saving a phase or continuous project no longer fails when participation method is not ideation

### Added

- Language selection now also has a regional component (e.g. Dutch (Belgium) instead of Dutch)
- Added noindex tag on pages that should be shown in Google
- A new 'user created' event is now being tracked from the frontend side
- It's now possible to use HTML in the field description of custom fields (no editor, only for internal usage)

## 2018-05-16

### Fixed

- Phases are now correctly active during the day specified in their end date
- On the new idea page, the continue button is now shown at all resolutions
- On the idea list the order-by dropdown is now correctly displayed at all resolutions.

### Added

- Project moderators can be specified in project permissions, giving them admin and moderation capabilities within that project only
  - Moderators can access all admin settings of their projects
  - Moderators can see they are moderating certain projects through icons
  - Moderators can edit/delete ideas and delete comments in their projects
- A correct meta description tag for SEO is now rendered
- The platforms now render sitemaps at sitemap.xml
- It is now possible to define the default view (map/cards) for every phase individually
- The tenant can now be configured with an extra `lifecycle_stage` property, visible in Admin HQ.
- Downloading ideas and comments xlsx from admin is now tracked with events
- The fragment system, to experiment with custom content per tenant, now also covers custom project descriptions, pages and individual ideas

### Changed

- It is no longer possible to define phases with overlapping dates
- Initial loading speed of the platform has improved

## 2018-04-30

### Fixed

- When posting an idea and only afterward signing in, the content originally typed is no longer lost
- An error is no longer shown on the homepage when using Internet Explorer
- Deleting a user is possible again

### Changed

- The idea manager again shows 10 ideas on one page, instead of 5
- Submit buttons in the admin no longer show 'Error' on the buttons themselves

### Removed

- The project an idea belongs to can no longer be changed through the edit idea form, only through the idea manager

## 2018-04-26

### Added

- Areas can now be created, edited and deleted in the admin settings
- The order of projects can now be changed through drag&drop in the admin projects overview
- Before signing up, the user is requested to accept the terms and conditions
- It's possible to experiment with platform-specific content on the landing page footer, currently through setup & support
- Images are only loaded when they appear on screen, improving page loading speed

### Fixed

- You can no longer click a disabled "add an idea" button on the timeline
- When accessing a removed idea or project, a message is shown

### Known issues

- Posting an idea before logging in is currently broken; the user is redirected to an empty posting form
- Social sharing is not consistently showing all metadata

## 2018-04-18

### Fixed

- Adding an idea at a specific location by clicking on the map is fixed

## 2018-04-09

### Fixed

- An idea with a location now centers on that location
- Map markers far west or east (e.g. Vancouver) are now positioned as expected
- Links in comment now correctly break to a new line when they're too long
- Hitting enter in the idea search box no longer reloads the page
- A survey project no longer shows the amount of ideas on the project card
- The navbar no longer shows empty space above it on mobile
- The report as spam window no longer scrolls in a weird way
- The project listing on the homepage no longer repeats the same project for some non-admin users
- Google/Facebook login errors are captured and shown on an error page
- Some rendering issues were fixed for IE11 and Edge, some remain
- An idea body with very long words no longer overlaps the controls on the right
- Project cards no longer overlap the notification menu

### Added

- A user can now edit and delete its own comments
- An admin can now delete a user's comment and specify the reason, notifying the user by notification
- Invitations
  - Admins can invite users by specifying comma separated email addresses
  - Admins can invite users with extra information by uploading an excel file
  - Invited users can be placed in groups, made admin, and given a specific language
  - Admins can specify a message that will be included in the email to the invited users
  - Admins receive a notification when invited users sign up
- Users receive a notification and email when their idea changes status
- Idea titles are now limited to 80 characters

### Known issues

- Adding an idea through the map does not position it correctly

## 2018-03-23

### Fixed

- Fixed padding being added on top of navigation bar on mobile devices

## 2018-03-22

### Fixed

- Idea creation page would not load when no published projects where present. Instead of the loading indicator the page now shows a message telling the user there are no projects.

## 2018-03-20

### Fixed

- Various visual glitches on IE11 and Edge
- Scrolling behviour on mobile devices is back to normal
- The admin idea manager no longer shows an empty right column by default

### Added

- Experimental raw HTML editing for pages in the admin at `/admin/pages`

## 2018-03-14

### Fixed

- When making a registration field required, the user can't skip the second sign up step
- When adding a registration field of the "date" type, a date in the past can now be chosen
- The project listing on the landing page for logged in users that aren't admin is fixed

### Added

- When something goes wrong while authenticating through social networks, an error page is shown

## 2018-03-05

### Added

- Limited voting in timeline phases
- Facebook app id is included in the meta headers

### Known issues

- When hitting your maimum vote count as a citizen, other idea cards are not properly updating untill you try voting on them
- Changing the participation settings on a continuous project is impossible

## 2018-02-26

### Fixed

- Project pages
  - Fixed header image not being centered
- Project timeline page
  - Fixed currently active phase not being selected by default
  - Fixed 'start an idea' button not being shown insde the empty idea container
  - Fixed 'start an idea' button not linking to the correct idea creation step
- Ideas and Projects filter dropdown
  - Fixed the dropdown items not always being clickable
- Navigation bar
  - Fixed avatar and options menu not showing on mobile devices

### Added

- Responsive admin sidebar
- Top navigation menu stays in place when scrolling in admin section on mobile devices

### Changed

- Project timeline
  - Better word-breaking of phases titles in the timeline

## 2018-02-22

### Fixed

- Idea page
  - Fixed voting buttons not being displayed when page is accessed directly
- Edit profile form page
  - Fixed broken input fields (first name, last name, password, ...)
  - Fixed broken submit button behavior
- Admin project section
  - Fixed default view (map or card) not being saved
  - Fixed save button not being enabled when an image is added or removed
- Project page
  - Fixed header navigation button of the current page not being highlighted in certain scenarios
  - Fixed no phase selected in certain scenarios
  - Fixed mobile timeline phase selection not working
- Idea cards
  - Fixed 'Load more' button being shown when no more ideas
- Project cards
  - Fixed 'Load more' button being shown when no more projects
- Idea page
  - Fixed faulty link to project page
- Add an idea > project selection page
  - Fixed broken layout on mobile devices

### Added

- Landing page
  - Added 'load more' button to project and idea cards
  - Added search, sort and filter by topic to idea cards
- Project card
  - Added ideas count
- Idea card
  - Added author avatar
  - Added comment count and icon
- Idea page
  - Added loading indicator
- Project page
  - Added loading indicator
  - Added border to project header buttons to make them more visible
- Admin page section
  - Added header options in rich-text editors

### Changed

- Navigation bar
  - Removed 'ideas' menu item
  - Converted 'projects' menu item into dropdown
  - Changed style of the 'Start an idea' button
- Landing page
  - Header style changes (larger image dimensions, text centered)
  - Removed 'Projects' title on top of project cards
- Project card
  - Changed project image dimensions
  - Changed typography
- Idea card
  - Removed image placeholder
  - Reduced idea image height
- Filter dropdowns
  - Height, width and alignment changes for mobile version (to ensure the dropdown is fully visible on smaller screens)
- Idea page
  - Improved loading behavior
  - Relocated 'show on map' button to sidebar (above sharing buttons)
  - Automatically scroll to map when 'show on map' button is clicked
  - Larger font sizes and better overall typography for idea and comment text
  - Child comments style changes
  - Child commenting form style change
  - Comment options now only visible on hover on desktop
- Project page
  - Improved loading behavior
  - Timeline style changes to take into account longer project titles
  - Changed copy from 'timeline' to 'process'
  - Changed link from projects/<projectname>/timeline to projects/<projectname>/process
  - Events header button not being shown if there are no events
- Add an idea > project selection page
  - Improved project cards layout
  - Improved mobile page layout

## 2018-01-03

### Fixed

- Updating the bio on the profile page works again
- 2018 can be selected as the year of events/phases
- The project dropdown in the idea posting form no longer shows blank values
- Reset password email

### Added

- Ideas can be edited by admins and by their author
- An idea shows a changelog with its latest updates
- Improved admin idea manager
  - Bulk update project, topics and statuses of ideas
  - Bulk delete ideas
  - Preview the idea content
  - Links through to viewing and editing the idea
- When on a multi-lingual platform, the language can be changed in the footer
- The project pages now show previews of the project events in the footer
- The project card now shows a description preview text, which is changeable through the admin
- Images are automatically optimized after uploading, to reduce the file size

### Changed

- Image dimensions have changed to more optimal dimensions

## 2017-12-13

### Fixed

- The ideas of deleted users are properly shown
- Slider to make users admins is again functional

### Added

- The idea show page shows a project link
- Mentions are operational in comments
- Projects can be deleted in the admin

### Changed

- Ideas and projects sections switched positions on the landing page

## 2017-12-06

### Fixed

- Phases and events date-picker no longer overlaps with the description text
- No longer needed to hard refresh if you visited al old version of the platform
- Inconsistency when saving project permissions has been fixed
- Bullet lists are now working in project description, phases and events
- The notifications show the currect user as the one taking the action

### Added

- Translators can use `orgName` and `orgType` variables everywhere
- Previews of the correct image dimension when uploading images

### Changed

- Lots of styling tweaks to the admin interface
- Behaviour of image uploads has improved

## 2017-11-23

### Fixed

- Loading the customize tab in the admin no longer requires a hard refresh

## 2017-11-22

### Fixed

- When saving a phase in the admin, the spinner stops on success or errors
- Deleting a user no longer breaks the idea listing, idea page and comments
- Better error handling in the signup flow
- Various bug fixes to the projects admin
- The switches that control age, gender, ... now have an effect on the signup flow.
- For new visitors, hard reloading will no longer be required

### Added

- Social Sign In with facebook and google. (Needs to be setup individually per customer)
- Information pages are reachable through the navbar and editable through the admin
- A partner API that allows our partners to list ideas and projects programmatically
- Ideas with a location show a map on the idea show page
- Activation of welcome and reset password e-mails

### Changed

- Changes to mobile menu layout
- Changes to the style of switches
- Better overall mobile experience for citizen-facing site

### Known issues

- If you visited the site before and the page did not load, you need to hard refresh.
- If the "Customize" tab in the admin settings does not load, reload the browser on that page

## 2017-11-01

### Fixed

- Various copy added to the translation system
- Fixed bug where image was not shown after posting an idea
- Loading behaviour of the information pages
- Fixed bug where the app no longer worked after visiting some projects

### Added

- Added groups to the admin
- Added permissions to projects
- Social sharing of ideas on twitter and (if configured for the platform) facebook
- Projects can be linked to certain areas in the admin
- Projects can be filtered by area on the projects page
- Backend events are logged to segment

### Changed

- Improved the styling of the filters
- Project description in the admin has its own tab
- Restored the landing page header with an image and configurable text
- Improved responsiveness for idea show page
- Maximum allowed password length has increased to 72 characters
- Newest projects are list first

## 2017-10-09

### Fixed

- The male/female gender selection is no longer reversed after registration
- On firefox, the initial loading animation is properly scaled
- After signing in, the state of the vote buttons on idea cards is now correct for the current user
- Fixed bug were some text would disappear, because it was not available in the current language
- Fixed bug where adding an idea failed because of a wrongly stored user language
- Fixed bug where removing a language in the admin settings fails
- Graphical glitches on the project pages

### Added

- End-to-end test coverage for the happy flow of most of the citizen-facing app interaction
- Automated browser error logging to be proactive on bugs
- An idea can be removed through the admin

### Changed

- The modal that shows an idea is now fullscreen and has a new animation
- New design for the idea show page
- New design for the comments, with animation and better error handling
- The "Trending" sorting algorithm has changed to be more balanced and give new ideas a better chance
- Slightly improved design of the page that shows the user profile

## 2017-09-22

### Fixed

- Bug where multiple form inputs didn't accept typed input
- Issues blocking the login process
- The success message when commenting no longer blocks you from adding another comment
- Clicking an internal link from the idea modal didn't work
- Responsiveness of filters on the ideas page
- Updating an idea status through the admin failed

### Added

- Initial loading animation on page load
- Initial version of the legal pages (T&C, privacy policy, cookie policy)
- All forms give more detailed error information when something goes wrong
- Full caching and significant speed improvements for all data resources

### Changed

- Refactoring and restyling of the landing page, idea cards and project cards
- Added separate sign in and sign up components
- Cleaned up old and unused code
- The navbar is no longer shown when opening a modal
- Lots of little tweaks to styling, UX and responsiveness

## 2017-09-01

### Fixed

- Saving forms in the admin of Projects will now show success or error messages appropriately
- The link to the guide has been hidden from the admin sidebar until we have a guide to link to

### Added

- Adding an idea from a project page will pre-fill parts of the new idea form
- The landing page now prompts user to add an Idea if there are none
- The landing page will hide the Projects block if there are none

### Changed

- Under-the-hood optimizations to increase the loading speed of the platform

## 2017-08-27

### Fixed

- Changing the logo and background image in admin settings works
- Platform works for users with an unsupported OS language

### Added

- Admin dashboard
- Default topics and idea statuses for newly deployed platforms
- Proper UX for handling voting without being signed in
- Meta tags for SEO and social sharing
- Better error handling in project admin

### Changed

- Projects and user profile pages now use slugs in the URL

## 2017-08-18

### Fixed

- Changing idea status in admin
- Signing up
- Proper rending of menu bar within a project
- Admin settings are properly rendered within the tab container
- Lots of small tweaks to rendering on mobile
- Default sort ideas on trending on the ideas index page

### Added

- Admin section in projects to CRUD phases
- Admin section in projects to CRUD events
- New navbar on mobile
- Responsive version of idea show page

### Changed

- Navbar design updated
- One single login flow experience instead of 2 separate ones (posting idea/direct)
- Admins can only specify light/dark for menu color, not the exact color

### Removed

- Facebook login (Yet to be added to new login flow, will be back soon)

## 2017-08-13

### Fixed

- Voting on cards and in an idea page
- Idea modal loading speed
- Unread notification counter

### Added

- New improved flow for posting an idea
- Admin interface for projects
- New design for idea and project cards
- Consistenly applied modal, with new design, for ideas
- Segment.io integration, though not all events are tracked yet

### Changed

- Idea URls now using slugs for SEO<|MERGE_RESOLUTION|>--- conflicted
+++ resolved
@@ -1,20 +1,16 @@
 # Changelog
 
-<<<<<<< HEAD
-## Next
+## 2022-07-28
 
 ### Added
 
 - [CL-1118] Native survey feature
 
-## Next release
-=======
-### 2022-07-22
+## 2022-07-22
 
 ### Fixed
 
 - [CL-1216] Fix slow insights export
->>>>>>> 91758dcc
 
 ### Changed
 
