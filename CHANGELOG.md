--- conflicted
+++ resolved
@@ -2,15 +2,13 @@
 
 ## Next release
 
-<<<<<<< HEAD
 ### Added
 
 - Added `secure` flag to cookies
-=======
+
 ## Changes
 
 - Dashboard and report bar charts are now more easily readable - values appear on top or next to the bars instead of inside of them. Comparisons between project and platform values are now only visible in the report tooltips and do not break the chart itself.
->>>>>>> 4f72a6ef
 
 ### Fixed
 
