--- conflicted
+++ resolved
@@ -2,15 +2,13 @@
 
 ## Next release
 
-<<<<<<< HEAD
 ### Fixed
 
 - [CL-1113] Fixed sharing button styling when copy link text is long
-=======
+
 ### Added
 
 - [CL-972] Add a 'read more' expand/collapse feature to timeline phases
->>>>>>> 0e9999ed
 
 ### Changed
 
