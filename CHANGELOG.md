--- conflicted
+++ resolved
@@ -1,5 +1,10 @@
 # Changelog
 
+### Added
+
+- Users can now change their name after validation with FranceConnect
+
+
 ## 2021-10-06
 
 ### Fixed
@@ -8,12 +13,8 @@
 
 ### Added
 
-<<<<<<< HEAD
 - Initial blocked words lists for Luxembourgish and Italian.
-- Users can now change their name after validation with FranceConnect
-=======
 - Added Luxembourgish translations.
->>>>>>> 75eedb99
 
 ## 2021-10-05
 
