# Changelog

### Fixed

<<<<<<< HEAD
- Fixed function and updated copy for "Go Back" buttons on map Idea Show page
=======
- Added informative message and sign in/sign up links to Idea Not Found page
>>>>>>> d4119ee6

## 2022-03-08

### Added

- Filter projects by topics

### Fixed

- FranceConnect test login

### Changed

- Fixed issue with folder page responsiveness where right hand side gets cropped.
- Use only user name in FranceConnect instead of full profile scope

## 2022-03-04

### Fixed

- Can now re-use tenant host URL immediately the tenant is deleted.
- Relevant error(s) now returned when tenant creation fails, for example due to host URL already being in use.
- Added temporary fix for the project page without permissions error where it doesn't recover after sign in.

## 2022-02-28

### Changed

- Non-moderating users cannot visit a folder page, when none of the projects inside are visible to them (e.g. due to group permissions)
- Non-moderating users cannot visit a folder page, when there are no projects inside
- Non-moderating users cannot visit a folder page, when the folder is a draft

## 2022-02-25

### Added

- SAML Single-Sign on (Vienna)

### Changed

- Language parameter added in Typeform. Allows for question branching in surveys based on user's language.

## 2022-02-23

### Changed

- The ideas overview on project/user and ideas index (/ideas) pages are properly keyboard navigable, implemented as a full-fledged tab system.
- The timeline of a project is now fully keyboard navigable
- The proposal button has no tooltip anymore when submitting new proposals is disabled. Instead, a warning message is shown.

### Added

- Ensure `nofollow` is added to all links added through the rich text editor, which makes them useless for backlink generation by bots

## 2022-02-21

### Added

- Support added for custom font not on Adobe Fonts

### Fixed

- Improved area filter layout on frontpage on mobile (now has correct padding), and used a smaller breakpoint for when filter goes below topbar.
- Enalyzer URL validation now has greater flexibility

### Added

- Support added for email and user ID parameters in SmartSurvey

### Changed

- Icons don't have wrong/empty descriptions linked to them anymore, which improves the user experience for screen readers.
- Icons that work as button (like the vote button, the bell in the notification menu, etc.) all have accompanying descriptions so we provide more information about these buttons to people using screen readers.

## 2022-02-17

### Changed

- Removes support for category detection in Insights. \[IN-717\]

### Fixed

- Customizable navbar is now feature flagged, meaning it can be enabled or disabled in AdminHQ

## 2022-02-14

### Added

- It is now possible to add `alt` text to images in the Quill rich text editor

## 2022-02-11

### Changed

- More descriptive and consistent error messages in the sign up and sign in flow.

## 2022-02-08

### Fixed

- Typeform surveys now display properly on mobile devices
- Remove periods from non-Latin URL slugs

### Added

- Folder slugs (URLs) can now be customized

## 2022-02-07

### Changed

- Removes support for the (deprecated) Clustering feature. 💐 \[IN-688\]
- Remove the word 'del' from NL profanity list

### Fixed

- Always show color and opacity inputs
- Truncate user count in banner bubble if value is over 10k

## 2022-02-04

### Added

- Re-enable homepage filter tabs now that translations are working

### Fixed

- Color contrast issue (accessibility): the number of total votes needed for a proposal to be considered, shown on the proposal card, has a darker color. This makes it easier to see this information.

## 2022-02-02

### Added

- Projects on homepage can now be filtered by 'Active', 'Archived' or 'All' through a tab system

## 2022-02-01

### Changed

- Improved `alt` text for logo images on the platform
- Anonymization of users (using initials avatars, different set of face avatars, different set of first and last names, making anonymous users easier to identify through their email)
- Updated CC license in Vienna basemap attribution and increased maximum zoom level to 20.

# Fixed

- An issue that prevented Que from starting up was solved by updating the bootsnap gem to the latest version

## 2022-01-24

### Changed

- Insights Network Visualisation changes:
  - The network is now flat and shows all keywords at once
  - The colors of the keywords depend on the cluster they are part of
  - The more important links between keywords are shown in the network

## 2022-01-18

### Changed

- Removes support for the (deprecated) Tagging feature, the forerunner of today's Insights. 🕯 \[IN-661\]

## 2022-01-14

### Changed

- Dashboard and reports vertical bar charts are now sorted
- Automatic tagging in Insights also takes the title into account (instead of only the content).

### Fixed

- Resolution for basemap.at

## 2022-01-12

### Added

- Users are now able to cancel tag suggestion scan on the Insights Edit screen
- Added `secure` flag to cookies
- Support basemap.at as tile provider

### Fixed

- Fixed issue with exporting surveys as XLSX sheets, when the typeform survey URI includes a '#' character.
- Styling of the text above the avatar bubbles at the bottom of the landing page works again when there's a customized text.
- Styling bugs for the two-column layout
- Bug where tile provider of a project becomes unchangeable after the map config has been edited has been fixed.

### Changed

- Updated Cookie Policy page

## 2022-01-10

### Added

- Configure sign-up button (custom link) on homepage banner

### Changed

- Dashboard and report bar charts are now more easily readable - values appear on top or next to the bars instead of inside of them. Comparisons between project and platform values are now only visible in the report tooltips and do not break the chart itself.

### Fixed

- Using a custom tile provider should work now.
- Registration form with a date field doesn't crash anymore

## 2022-01-06

### Fixed

- Changing the values for Registration helper text and Account confirmation in Admin > Settings > Registration doesn't cause other values to be erased anymore.

## 2022-01-05

### Changed

- Improved the user interface of the Registration tab in the Admin settings

## 2021-12-23

### Added

- Adding pages in 'Navigation' tab in settings now possible, changing names of navbar items now works, removed 'secret pages-page'.
- Different layouts for the homepage banner (for signed-out users)
- Preview functionality for the image of the homepage banner in the back-office

### Fixed

- Saving of homepage banner image overlay color and opacity

## 2021-12-22

### Fixed

- Notifications of inappropriate content now link to the item containing the flagged content

## 2021-12-16

### Added

- Ability to scan all post, recently added posts and not tagged posts in Insights

## 2021-12-15

### Fixed

- Severe code-injection vulnerability
- More small copy changes for customizable navbar, made styling Navigation tab consistent with other tabs, re-enabled slug editing on secret pages-page.

## 2021-12-10

- Copy for customizable navbar

## 2021-12-09

### Added

- Customizable navbar

## 2021-12-08

### Changed

- Improved the structure and copy of the Admin > Settings > Customize page.

### Fixed

- Insights scan category button no longer appears when the insights nlp feature flag is disabled

## 2021-11-30

### Added

- Insights loading indicator on category scan

### Fixed

- Password reset emails sometimes took a long time to be send out, they are now processed much faster (even when the background job queue has lots of items).

## 2021-11-25

### Added

- New translations from Crowdin.
- Sign-up flow: Not activating any custom registration fields no longer breaks sign-up. Refreshing page during sign-up flow no longer creates an unregistered user.

## 2021-11-22

### Changed

- Enable/disable avatars in homepage banner
- Increased size of city logo in the footer

### Fixed

- Links to ideas in admin digest emails work again
- Votes statistics not showing up in the dashboard for some admins and project moderators.

## 2021-11-16

### Fixed

- Custom topics are not displayed as filters on the proposals overview page.

### Added

- Added a tooltip in the survey project settings with a link to a support article that explains how to embed links in Google forms
- Input count to Insights View screen

### Changed

- Add clarification tooltips to Insights View screen
- When a user account is deleted, visits data associated to that account are now removed from Matomo.

## 2021-11-11

### Changed

- Improvements to the loading speed of the landing page and some items with dropdown menus in the navigation bar.

## 2021-11-05

### Fixed

- Dashboard issue where the current month did not appear for certain time zones

## 2021-11-04

### Added

- New translations from Crowdin.

## 2021-11-03

### Fixed

- Microsoft Form survey iframes no longer auto-focus on the form
- Stop confusing Serbian Latin and Cyrillic in back locales.

## 2021-11-01

### Changed

- The whole input card in Insight View screen is now clickable
- Inputs list component in Insights View screen now shows active filters at all times
- Insights Network Visualisation changes:
  - Reduced space between clusters
  - Increased font size for keywords labels
  - It is now possible to de-select keywords by clicking on them twice

### Fixed

- If there's an error message related to the project title, it goes away if the title is edited (and only shows again if we submit and the error isn't fixed).

## 2021-10-27

### Changed

- Removed the unused '/ideas/new' route

### Fixed

- Sorting order and list/map view settings of ideas are available again if voting is disabled.
- Project phase started emails and notifications.

## 2021-10-26

### Added

- Limit number of downvotes.

### Changed

- Improved quality of Idea and App Header Images
- Idea cards in the map view only show the downvote icon when downvoting is enabled or when it's disabled and it's disabled for a different reason than explicit turning off of the downvoting functionality.
- Now also for idea cards on the map view: the comment icon on an idea card is only shown when commenting in the project is enabled or there's at least one idea with a comment.

### Fixed

- The event cards now rearrange themselves vertically on mobile / small screens. Before they were always arranged horizontally. This fixed the issue of them going off-screen when there is not enough screen space.

## 2021-10-25

### Changed

- The comment icon on an idea card is only shown when commenting in the project is enabled or there's at least one idea with a comment.
- Increased Microsoft Forms survey width

### Fixed

- Insights table approve button no longer appears when there are no suggested tags
- Insights tags are now truncated when they are too long
- Insights posts cards on View screen no longer display text with different font-sizes
- Insights posts in table are no longer sorted by default

## 2021-10-20

### Changed

- PII (Personally Identifiable Information) data, if any, are now removed from Segment when a user account is deleted.

## 2021-10-19

### Changed

- Tags which do not contain any inputs are no longer visible on the Insights View screen
- PII (Personally Identifiable Information) data, if any, are now removed from Intercom when a user account is deleted.

### Added

- Added export functionality to Insights View screen inputs list

## 2021-10-15

### Changed

- Project reports are no longer available in the dashboard section. Instread, they can be found in the Reporting section of tha admin.

### Fixed

- Platform is now accepting valid Microsoft Form survey links with custom subdomains
- When user goes to the url of an Insight that no longer exist, they get redirected to the Insights List screen.

## 2021-10-14

### Fixed

- File uploads for ideas, projects, events, folders

## 2021-10-13 (2)

### Fixed

- Validation and functioning of page forms are fixed (forms to change the fixed/legal pages such as the FAQ, T&C, privacy policy, etc.).

## 2021-10-13

### Added

- Users can now change their name after validation with FranceConnect
- Permit embedding of videos from dreambroker in rich-text editor content.
- Possibility to create an Insights tag from selected filters in the Insights View screen

## 2021-10-12

### Added

- Added Serbian (Cyrillic) to platform

## 2021-10-11

### Added

- Insights View screen and visualization
- Users can now change their name after validation with FranceConnect

## 2021-10-06

### Fixed

- Issue with user deletion

### Added

- Initial blocked words lists for Luxembourgish and Italian.
- Added Luxembourgish translations.

## 2021-10-05

### Added

- Blocked words lists for Luxembourgish and Italian (which allows the profanity blocker feature).

### Changed

- Removed 'FAQ' and 'About' from the footer.
- Removed links to other pages at the bottom of the fixed and legal pages (Cookie policy, T&C, etc.)
- Removed the YES/NO short feedback form in the footer (as it wasn't working)

## 2021-10-01

### Fixed

- Typeform export from the platform shows the answers to all questions again.

## 2021-09-29

### Changed

- Insights Edit screen improvements
  - Added tooltip in the tags sidebar
  - Added quick delete action to category button in the categories sidebar
  - "Detect tags" button only shows if there are tags detected
  - "Reset tags" button is moved to a menu
  - Removed "add" button from input sidebar and improved select hover state
- Split 'Pages' tab in admin/settings into the 'Pages' and 'Policies' tabs. 'Pages' contains the about, FAQ and a11y statement pages, while 'Policies' contains the terms and conditions, privacy- and cookie policy. The 'Pages' tab will soon be replaced by a 'Navigation' tab with more customizability options as part of the upcoming nav-bar customization functionality. This is just a temporary in-between solution.

## 2021-09-24

### Added

- SmartSurvey integration

## 2021-09-22

### Changed

- Very short phases are now shown slightly bigger in the timeline, and projects with many phases will display the timeline correctly.

### Fixed

- Cookie popup can be closed again.

## 2021-09-21

### Added

- Permit embedding of videos from videotool.dk in rich-text editor content.

### Changed

- Project moderators have access to the 'Reporting' tab of the admin panel for their projects.

### Fixed

- The category columns in input `xlsx` exports (insights) are now ordered as presented in the application.

## 2021-09-14

### Changed

- Mobile navbar got redesigned. We now have a 'More' button in the default menu that opens up a full mobile menu.

## 2021-09-13

### Added

- Insights table export button. Adds the ability to export the inputs as xlsx for all categories or a selected one.

### Fixed

- Fixes issue where user name will sometimes appear as "undefined"

## 2021-09-06

### Added

- Keyboard navigation improvements for the Insights Edit view
- Added the internal machinery to support text network analyses in the end-to-end flow.

### Fixed

- '&' character now displays correctly in Idea description and Project preview description.
- Fixes user export with custom fields

## 2021-09-03

### Fixed

- Ghent now supports mapping 25 instead of 24 neighbourhouds

## 2021-09-02

### Fixed

- Setting DNS records when the host is changed.
- Smart group rules for participation in project, topic or idea status are now applied in one continuous SQL query.

### Changed

- The rule values for participation in project, topic or idea status, with predicates that are not a negation, are now represented as arrays of IDs in order to support specifying multiple projects, topics or idea statuses (the rule applies when satisfied for one of the values).

## 2021-09-01

### Fixed

- When voting is disabled, the reason is shown again

## 2021-08-31

### Added

- When signing up with another service (e.g. Google), the platform will now remember a prior language selection.

### Fixed

- Accessibility: voting buttons (thumbs) have a darker color when disabled. There's also more visual distinction between voting buttons on input cards when they are enabled and disabled.
- Accessibility: The default background color of the last "bubble" of the avatars showing on e.g. the landing page top banner is darker, so the contrast with its content (number of remaining users) is clearer.
- Accessibility: the text colors of the currently selected phase in a timeline project are darker to improve color contrast to meet WCAG 2.1 AA requirements.
- Accessibility: the status and topics on an input (idea) page are more distinctive compared to its background, meeting WCAG 2.1 AA criteria.
- Verification using Auth0 method no longer fails for everyone but the first user

## 2021-08-30

### Added

- New Insights module containing Insights end-to-end flow

## 2021-08-26

### Added

- Microsoft Forms integration

## 2021-08-20

### Fixed

- Survey options now appear as expected when creating a new survey project
- Adds a feature flag to disable user biographies from adminHQ

## 2021-08-18

### Added

- Added Italian to platform
- Support for a new verification method specifically for Ghent, which lets users verify using their rijksregisternummer
- Improved participatory budgeting:
  - Support for new virtual currencies (TOK: tokens, CRE: credits)
  - A minimum budget limit can be configured per project, forcing citizens to fill up their basket to some extent (or specify a specific basket amount when minimum and maximum budget are the same)
  - Copy improvements

## 2021-08-11

### Fixed

- When considering to remove a flag after updating content, all relevant attributes are re-evaluated.
- Issues with viewing notifications and marking them as read.

## 2021-08-09

### Fixed

- The preheader with a missing translation has been removed from user confirmation email

### Fixed

- When you sign up with Google, the platform will now automatically use the language of your profile whenever possible
- Fixed invalid SQL queries that were causing various issues throughout the platforms (Part I). (IN-510)

## 2021-08-05

### Added

- Added message logging to monitor tenant creation status (shown in admin HQ).

### Changed

- No default value for the lifecycle stage is prefilled, a value must be explicitly specified.
- Changing the lifecycle stage from/to demo is prohibited.
- Only tenant templates that apply without issues are released.
- On create validation for authors was replaced by publication context, to allow templates to successfully create content without authors.

## 2021-08-04

### Fixed

- Certain characters in Volunteer Cause titles prevented exporting lists of volunteers to Excel from admin/projects/.../volunteering view.
- Limit of 10 events under projects and in back office
- Events widget switch being shown in non-commercial plans

## 2021-07-30

### Added

- Configured dependabot for the frontend, a tool that helps keeping dependencies up to date.
- Added events overview page to navigation menu, which can be enabled or disabled.
- Added events widget to front page, which can be enabled or disabled (commercial feature).

## 2021-07-16

### Added

- Auto-detection of inappropriate content (in beta for certain languages). Flagged content can be inspected on the admin Activity page. The setting can be toggled in the General settings tab.

### Fixed

- On the admin activity page (/admin/moderation), items about proposals now correctly link to proposals (instead of to projects). Also, the copy of the links at the end of the item rows is now correct for different types of content (correct conjugation of 'this post', 'this project', etc. for all languages).

## 2021-07-14

### Added

- Project phases now have their own URLs, which makes it possible to link to a specific phase

### Fixed

- Blocked words for content that can contain HTML
- Searching users after sorting (e.g. by role)

## 2021-07-09

### Changed

- The admin Guide link goes to the support center now instead of to /admin/guide

## 2021-07-02

### Fixed

- Instances where the user name was "unknown author"

### Changed

- Removed the slogan from the homepage footer

## 2021-06-30

### Changed

- Users can no longer leave registration before confirming their account. This should prevent bugs relative to unconfirmed users navigating the platform.

## 2021-06-29

### Fixed

- Map: Fix for ideas that only have coordinates but no address not being shown on the map
- Map: Fix for 'click on the map to add your input' message wrongfully being shown when idea posting is not allowed
- Sign-up flow: Fix for bug that could cause the browser to freeze when the user tried to complete the custom fields step
- Project description: Fix for numbered and unnumbered lists being cut off
- Project Managers can now upload map layers.

### Changed

- Map: When an idea is selected that is hidden behind a cluster the map now zooms in to show that marker
- Map: Idea marker gets centered on map when clicked
- Map: Larger idea box on bigger desktop screens (width > 1440 pixels)
- Idea location: Display idea location in degrees (°) minutes (') seconds ('') when the idea only has coordinates but no address
- Sign-up flow: Show loading spinner when the user clicks on 'skip this step' in the sign-up custom fields step
- Image upload: The default max allowed file size for an image is now 10 Mb instead of 5 Mb

### Added

- 'Go back' button from project to project folder (if appropriate).

## 2021-06-22

### Changed

- Project managers that are assigned to a project and/or its input now lose those assignments when losing project management rights over that project.

### Fixed

- Input manager side modal scroll.

## 2021-06-18

### Fixed

- Privacy policy now opens in new tab.
- Landing page custom section now uses theme colors.
- Buttons and links in project description now open internal links in the same tab, and external links in a new tab.

## 2021-06-16

### Fixed

- Project moderators can no longer see draft projects they don't moderate in the project listing.
- The content and subject of the emails used to share an input (idea/issue/option/contribution/...) do now include the correct input title and URL.
- Sharing new ideas on Facebook goes faster
- Manual campaigns now have the layout content in all available languages.

## 2021-06-11

### Fixed

- Facebook button no longer shows when not configured.

## 2021-06-10

### Fixed

- Creating invites on a platform with many heavy custom registration fields is no longer unworkably slow

## 2021-06-09

### Added

- New citizen-facing map view

## 2021-06-08

### Fixed

- Ordering by ideas by trending is now working.
- Ordering by ideas votes in the input manager is now working.

## 2021-06-07

### Added

- Qualtrics surveys integration.

### Changed

- Project Events are now ordered chronologically from latest to soonest.

### Fixed

- Visibility Labels in the admin projects list are now visible.
- Tagged ideas export is fixed.
- Updating an idea in one locale does not overwrite other locales anymore

## 2021-05-28

### Fixed

- Project Events are now ordered chronologically from soonest to latest.

## 2021-05-27

### Fixed

- Project access rights management are now visible again.

## 2021-05-21

### Added

- Profanity blocker: when posting comments, input, proposals that contain profane words, posting will not be possible and a warning will be shown.

## 2021-05-20

### Fixed

- Excel exports of ideas without author

## 2021-05-19

### Added

- Support for Auth0 as a verification method

## 2021-05-18

### Fixed

- Active users no longer need confirmation

## 2021-05-14

### Fixed

- Fixed an issue causing already registered users to be prompted with the post-registration welcome screen.

## 2021-05-11

### Added

- Added polls to the reporting section of the dashboards

## 2021-05-10

### Changed

- Invited or verified users no longer require confirmation.

## 2021-05-07

### Fixed

- Spreasheet exports throughout the platform are improved.

### Added

- City Admins can now assign any user as the author of an idea when creating or updating.
- Email confirmation now happens in survey and signup page sign up forms.

## 2021-05-06

### Fixed

- Idea export to excel is no longer limited to 250 ideas.

## 2021-05-04

### Fixed

- Fixed issues causing email campaigns not to be sent.

## 2021-05-03

### Changed

- Users are now prompted to confirm their account after creating it, by receiving a confirmation code in their email address.

### Added

- SurveyXact Integration.

## 2021-05-01

### Added

- New module to plug email confirmation to users.

## 2021-04-29

### Fixed

- Editing the banner header in Admin > Settings > General, doesn't cause the other header fields to be cleared anymore

## 2021-04-22

### Fixed

- After the project title error appears, it disappears again after you start correcting the error

## 2021-03-31

### Fixed

- Customizable Banner Fields no longer get emptied/reset when changing another.

### Added

- When a client-side validation error happens for the project title in the admin, there will be an error next to the submit button in addition to the error message next to the input field.

## 2021-03-25

### Fixed

- The input fields for multiple locales provides an error messages when there's an error for at least one of the languages.

## 2021-03-23

### Fixed

- Fix for broken sign-up flow when signing-up through social sign-on

## 2021-03-19

### Fixed

- Admin>Dashboard>Users tab is no longer hidden for admins that manage projects.
- The password input no longer shows the password when hitting ENTER.
- Admin > Settings displays the tabs again

### Changed

- Empty folders are now shown in the landing page, navbar, projects page and sitemap.
- The sitemap no longer shows all projects and folder under each folder.
- Images added to folder descriptions are now compressed, reducing load times in project and folder pages.

### Added

- Allows for sending front-end events to our self-hosted matomo analytics tool

## 2021-03-16

### Changed

- Automatic tagging is functional for all clusters, and enabled for all premium customers

### Added

- Matomo is enabled for all platforms, tracking page views and front-end events (no workshops or back-end events yet)

## 2021-03-11

### Changed

- Tenants are now ordered alphabetically in AdminHQ
- Serbian (Latin) is now a language option.

## 2021-03-10

### Added

- CitizenLab admins can now change the link to the accessibility statement via AdminHQ.
- "Reply-to" field in emails from campaigns can be customized for each platform
- Customizable minimal required password length for each platform

## 2021-03-09

### Fixed

- Fixed a crash that would occur when tring to add tags to an idea

## 2021-03-08

### Fixed

- Phase pages now display the correct count of ideas (not retroactive - will only affect phases modified from today onwards).

## 2021-03-05

### Changed

- Changed the default style of the map
- Proposals/Initiatives are now sorted by most recent by default

### Added

- Custom maps (Project settings > Map): Admins now have the capability to customize the map shown inside of a project. They can do so by uploading geoJson files as layers on the map, and customizing those layers through the back-office UI (e.g. changing colors, marker icons, tooltip text, sort order, map legend, default zoom level, default center point).

### Fixed

- Fixed a crash that could potentially occur when opening an idea page and afterwards going back to the project page

## 2021-03-04

### Added

- In the admin (Settings > Registration tab), admins can now directly set the helper texts on top of the sign-up form (both for step 1 and 2).
- The admin Settings > Homepage and style tab has two new fields: one to allow customization for copy of the banner signed-in users see (on the landing page) and one to set the copy that's shown underneath this banner and above the projects/folders (also on the landing page).
- Copy to clarify sign up/log in possibilities with phone number

### Changed

- The admin Settings > Homepage and style tab has undergone copy improvements and has been rearranged
- The FranceConnect button to login, signup or verify your account now displays the messages required by the vendor.
- Updated the look of the FranceConnect button to login, signup or verify your account to feature the latests changes required by the vendor.

### Fixed

- Downvote button (thumbs down) on input card is displayed for archived projects

## 2021-03-03

### Added

- Users are now notified in app and via email when they're assigned as folder administrators.

## 2021-03-02

### Fixed

- Don't show empty space inside of the idea card when no avatar is present

### Added

- Maori as languages option

### Changed

- Improved layout of project event listings on mobile devices

## 2021-02-26

### Fixed

- France Connect button hover state now complies with the vendor's guidelines.

## 2021-02-24

### Fixed

- The project page no longer shows an eternal spinner when the user has no access to see the project

## 2021-02-18

### Added

- The password fields show an error when the password is too short
- The password fields have a 'show password' button to let people check their password while typing
- The password fields have a strength checker with appropriate informative message on how to increase the strength
- France Connect as a verification method.

### Fixed

- Notifications for started phases are no longer triggered for unpublished projects and folders.

## 2021-02-17

### Changed

- All input fields for multiple locales now use the components with locale switchers, resulting in a cleaner and more compact UI.
- Copy improvements

## 2021-02-12

### Fixed

- Fixed Azure AD login for some Azure setups (Schagen)

### Changed

- When searching for an idea, the search operation no longer searches on the author's name. This was causing severe performance issues and slowness of the paltforms.

## 2021-02-10

### Added

- Automatic tagging

## 2021-02-08

### Fixed

- Fixed a bug preventing registration fields and poll questions from reordering correctly.
- Fixed a bug causing errors in new platforms.

## 2021-02-04

### Fixed

- Fixed a bug causing the projects list in the navbar and projects page to display projects outside of folders when they're contained within them.

## 2021-01-29

### Added

- Ability to redirect URLs through AdminHQ
- Accessibility statement link in the footer

### Fixed

- Fixed issue affecting project managers that blocked access to their managed projects, when these are placed inside a folder.

## 2021-01-28

### Fixed

- A bug in Admin project edit page that did not allow a user to Go Back to the projects list after switching tabs
- Scrolling on the admin users page

## 2021-01-26

### Added

- Folder admin rights. Folder admins or 'managers' can be assigned per folder. They can create projects inside folders they have rights for, and moderate/change the folder and all projects that are inside.
- The 'from' and 'reply-to' emails can be customized by cluster (by our developers, not in Admin HQ). E.g. Benelux notification emails could be sent out by notifications@citizenlab.eu, US emails could be sent out by notifications@citizenlab.us etc., as long as those emails are owned by us. We can choose any email for "reply-to", so also email addresses we don't own. This means "reply-to" could potentially be configured to be an email address of the city, e.g. support@leuven.be. It is currently not possible to customize the reply-to (except for manual campaigns) and from fields for individual tenants.
- When a survey requires the user to be signed-in, we now show the sign in/up form directly on the page when not logged in (instead of the green infobox with a link to the sign-up popup)

### Fixed

- The 'reply-to' field of our emails showed up twice in recipient's email clients, now only once.

### Changed

- Added the recipient first and last name to the 'to' email field in their email client, so not only their email adress is shown.
- The links in the footer can now expand to multiple lines, and therefore accomodate more items (e.g. soon the addition of a link to the accesibility statement)

## 2021-01-21

### Added

- Added right-to-left rendering to emails

## 2021-01-18

### Fixed

- Access rights tab for participatory budget projects
- Admin moderation page access

## 2021-01-15

### Changed

- Copy improvements across different languages

## 2021-01-14

### Added

- Ability to customize the input term for a project

### Changed

- The word 'idea' was removed from as many places as possible from the platform, replaced with more generic copy.

## 2021-01-13

### Changed

- Idea cards redesign
- Project folder page redesign
- Project folders now have a single folder card image instead of 5 folder images in the admin settings
- By default 24 instead of 12 ideas or shown now on the project page

## 2020-12-17

### Fixed

- When creating a project from a template, only templates that are supported by the tenant's locale will show up
- Fixed several layout, interaction and data issues in the manual tagging feature of the Admin Processing page, making it ready for external use.
- Fixed project managers access of the Admin Processing page.

### Added

- Admin activity feed access for project managers
- Added empty state to processing list when no project is selected
- Keyboard shortcut tooltip for navigation buttons of the Admin Processing page

### Changed

- Reduced spacing in sidebar menu, allowing for more items to be displayed
- Style changes on the Admin Processing page

## 2020-12-08

### Fixed

- Issues with password reset and invitation emails
- No more idea duplicates showing up on idea overview pages
- Images no longer disappear from a body of an idea, or description of a project on phase, if placed at the bottom.

### Changed

- Increased color contrast of inactive timeline phases text to meet accesibility standard
- Increased color contrast of event card left-hand event dates to meet accesibility standard
- Increased color contrast of List/Map toggle component to meet accesibility standard

### Added

- Ability to tag ideas manually and automatically in the admin.

## 2020-12-02

### Changed

- By default the last active phase instead of the last phase is now selected when a timeline project has no active phase

### Fixed

- The empty white popup box won't pop up anymore after clicking the map view in non-ideation phases.
- Styling mistakes in the idea page voting and participatory budget boxes.
- The tooltip shown when hovering over a disabled idea posting button in the project page sticky top bar is no longer partially hidden

## 2020-12-01

### Changed

- Ideas are now still editable when idea posting is disabled for a project.

## 2020-11-30

### Added

- Ability to create new and edit existing idea statuses

### Fixed

- The page no longer refreshes when accepting the cookie policy

### Changed

- Segment is no longer used to connect other tools, instead following tools are integrated natively
  - Google Analytics
  - Google Tag Manager
  - Intercom
  - Satismeter
  - Segment, disabled by default
- Error messages for invitations, logins and password resets are now clearer.

## 2020-11-27

### Fixed

- Social authentication with Google when the user has no avatar.

### Changed

- Random user demographics on project copy.

## 2020-11-26

### Added

- Some specific copy for Vitry-sur-Seine

## 2020-11-25

### Fixed

- Sections with extra padding or funky widths in Admin were returned to normal
- Added missing copy from previous release
- Copy improvements in French

### Changed

- Proposal and idea descriptions now require 30 characters instead of the previous 500

## 2020-11-23

### Added

- Some specific copy for Sterling Council

### Fixed

- The Admin UI is no longer exposed to regular (and unauthenticated) users
- Clicking the toggle button of a custom registration field (in Admin > Settings > Registration fields) no longer duplicated the row
- Buttons added in the WYSIWYG editor now have the correct color when hovered
- The cookie policy and accessibility statement are not editable anymore from Admin > Settings > Pages

### Changed

**Project page:**

- Show all events at bottom of page instead of only upcoming events
- Reduced padding of sticky top bar
- Only show sticky top bar when an action button (e.g. 'Post an idea') is present, and you've scrolled past it.

**Project page right-hand sidebar:**

- Show 'See the ideas' button when the project has ended and the last phase was an ideation phase
- Show 'X ideas in the final phase' when the project has ended and the last phase was an ideation phase
- 'X phases' is now clickable and scrolls to the timeline when clicked
- 'X upcoming events' changed to 'X events', and event count now counts all events, not only upcoming events

**Admin project configuration page:**

- Replaced 'Project images' upload widget in back-office (Project > General) with 'Project card image', reduced the max count from 5 to 1 and updated the corresponding tooltip with new recommended image dimensions

**Idea page:**

- The map modal now shows address on top of the map when opened
- Share button copy change from "share idea" to "share"
- Right-hand sidebar is sticky now when its height allows it (= when the viewport is taller than the sidebar)
- Comment box now has an animation when it expands
- Adjusted scroll-to position when pressing 'Add a comment' to make sure the comment box is always fully visible in the viewport.

**Other:**

- Adjusted FileDisplay (downloadable files for a project or idea) link style to show underline by default, and increased contrast of hover color
- Reduced width of DateTimePicker, and always show arrows for time input

## 2020-11-20 (2)

### Fixed

- The project header image is screen reader friendly.
- The similar ideas feature doesn't make backend requests anymore when it's not enabled.

### Changed

- Areas are requested with a max. of 500 now, so more areas are visible in e.g. the admin dashboard.

## 2020-11-18

### Added

- Archived project folder cards on the homepage will now have an "Archived" label, the same way archived projects do\
- Improved support for right-to-left layout
- Experimental processing feature that allows admins and project managers to automatically assign tags to a set of ideas.

### Fixed

- Projects without idea sorting methods are no longer invalid.
- Surveys tab now shows for projects with survey phases.

### Changed

- Moved welcome email from cl2-emails to cl2-back

## 2020-11-16

### Added

- Admins can now select the default sort order for ideas in ideation and participatory budgeting projects, per project

### Changed

- The default sort order of ideas is now "Trending" instead of "Random" for every project if left unchanged
- Improved sign in/up loading speed
- Removed link to survey in the project page sidebar when not logged in. Instead it will show plain none-clickable text (e.g. '1 survey')

### Fixed

- Custom project slugs can now contain alphanumeric Arabic characters
- Project Topics table now updates if a topic is deleted or reordered.
- Empty lines with formatting (like bold or italic) in a Quill editor are now removed if not used as paragraphs.

## 2020-11-10

### Added

#### Integration of trial management into AdminHQ

- The lifecycle of the trials created from AdminHQ and from the website has been unified.
- After 14 days, a trial platform goes to Purgatory (`expired_trial`) and is no longer accessible. Fourteen days later, the expired trial will be removed altogether (at this point, there is no way back).
- The end date of a trial can be modified in AdminHQ (> Edit tenant > Internal tab).

## 2020-11-06

### Added

- Social sharing via WhatsApp
- Ability to edit the project URL
- Fragment to embed a form directly into the new proposal page, for regular users only

### Fixed

- The project about section is visibile in mobile view again
- Maps will no longer overflow on page resizes

## 2020-11-05

### Added

- Reordering of and cleaner interface for managing custom registration field options
- An 'add proposal' button in the proposals admin
- Fragment to user profile page to manage party membership settings (CD&V)
- "User not found" message when visiting a profile for a user that was deleted or could not be found

### Changed

- Proposal title max. length error message
- Moved delete functionality for projects and project folders to the admin overview

### Fixed

- The automatic scroll to the survey on survey project page

## 2020-11-03

### Fixed

- Fixed broken date picker for phase start and end date

## 2020-10-30

### Added

- Initial Right to left layout for Arabic language
- Idea description WYSIWYG editor now supports adding images and/or buttons

## 2020-10-27

### Added

- Support for Arabic

## 2020-10-22

### Added

- Project edit button on project page for admins/project manager
- Copy for Sterling Council

### Fixed

- Links will open in a new tab or stay on the same page depending on their context. Links to places on the platform will open on the same page, unless it breaks the flow (i.e. going to the T&C policy while signing up). Otherwise, they will open in a new tab.

### Changed

- In the project management rights no ambiguous 'no options' message will be shown anymore when you place your cursor in the search field

## 2020-10-16

### Added

- Ability to reorder geographic areas

### Fixed

- Stretched images in 'avatar bubbles'
- Input fields where other people can be @mentioned don't grow too wide anymore
- Linebar charts overlapping elements in the admin dashboard

## 2020-10-14

### Changed

- Project page redesign

## 2020-10-09

### Added

- Map configuration tool in AdminHQ (to configure maps and layers at the project level).

## 2020-10-08

### Added

- Project reports

### Changed

- Small styling fixes
- Smart group support multiple area codes
- Layout refinements for the new idea page
- More compact idea/proposal comment input
- Proposal 'how does it work' redesign

## 2020-10-01

### Changed

- Idea page redesign

## 2020-09-25

### Fixed

- The "Go to platform" button in custom email campaigns now works in Norwegian

### Added

- Granular permissions for proposals
- Possibility to restrict survey access to registered users only
- Logging project published events

### Changed

- Replaced `posting_enabled` in the proposal settings by the posting proposal granular permission
- Granular permissions are always granted to admins

## 2020-09-22

### Added

- Accessibility statement

## 2020-09-17

### Added

- Support for checkbox, number and (free) text values when initializing custom fields through excel invites.

### Changed

- Copy update for German, Romanian, Spanish (CL), and French (BE).

## 2020-09-15

### Added

- Support Enalyzer as a new survey provider
- Registration fields can now be hidden, meaning the user can't see or change them, typically controlled by an outside integration. They can still be used in smart groups.
- Registration fields can now be pre-populated using the invites excel

## 2020-09-08

### Fixed

- Custom buttons (e.g. in project descriptions) have correct styling in Safari.
- Horizontal bar chart overflow in Admin > Dashboard > Users tab
- User graphs for registration fields that are not used are not shown anymore in Admin > Dashboard > Users tab

### Added

- Pricing plan feature flags for smart groups and project access rights

## 2020-09-01

### Fixed

- IE11 no longer gives an error on places that use the intersection observer: project cards, most images, ...

### Added

- New platform setting: 'Abbreviated user names'. When enabled, user names are shown on the platform as first name + initial of last name (Jane D. instead of Jane Doe). This setting is intended for new platforms only. Once this options has been enabled, you MUST NOT change it back.
- You can now export all charts in the admin dashboard as xlsx or svg.
- Translation improvements (email nl...)

### Changed

- The about us (CitizenLab) section has been removed from the cookie policy

## 2020-08-27

### Added

- Support for rich text in field descriptions in the idea form.
- New "Proposed Budget" field in the idea form.

### Changed

- Passwords are checked against a list of common passwords before validation.
- Improving the security around xlsx exports (escaping formulas, enforcing access restrictions, etc.)
- Adding request throttling (rate-limiting) rules.
- Improving the consistency of the focus style.

## 2020-07-30

### Added

- Pricing plans in AdminHQ (Pricing plan limitations are not enforced).
- Showing the number of deviations from the pricing plan defaults in the tenant listing of AdminHQ.

### Changed

- Tidying up the form for creating new tenants in AdminHQ (removing unused features, adding titles and descriptions, reordering features, adding new feature flags, removing fields for non-relevant locales).

## 2020-07-10

### Added

- Project topics

### Changed

- Userid instead of email is used for hidden field in surveys (Leiden)
- New projects have 'draft' status by default

### Fixed

- Topics filter in ideas overview works again

## 2020-07-09 - Workshops

### Fixed

- Speps are scrollable

### Added

- Ability to export the inputs as an exel sheet
- Polish translations
- Portugese (pt-BR) translations

## 2020-06-26

### Fixed

- No longer possible to invite a project manager without selecting a project
- The button on the homepage now also respects the 'disable posting' setting in proposals
- Using project copy or a tenant template that contains a draft initiative no longer fails

### Added

- Romanian

## 2020-06-19

### Fixed

- Polish characters not being rendered correctly

### Added

- Back-office toggle to turn on/off the ability to add new proposals to the platform

## 2020-06-17

### Fixed

- It's no longer needed to manually refresh after deleting your account for a consistent UI
- It's no longer needed to manually refresh after using the admin toggle in the user overview
- The sign-in/up flow now correctly asks the user to verify if the smart group has other rules besides verification
-

demo`is no longer an available option for`organization_type` in admin HQ

- An error is shown when saving a typeform URL with `?email=xxxx` in the URL, which prevented emails to be linked to survey results
- On mobile, the info container in the proposal info page now has the right width
- A general issue with storing cookies if fixed, noticable by missing data in GA, Intercom not showing and the cookie consent repeatedly appearing
- Accessibility fix for the search field
- The `signup_helper_text` setting in admin HQ is again displayed in step 1 of the sign up flow

### Added

- There's a new field in admin HQ to configure custom copy in step 2 of the sign up flow called `custom_fields_signup_helper_text`
- `workshops` can be turned on/off in admin HQ, displayed as a new page in the admin interface

### Changed

- The copy for `project moderator` has changed to `project manager` everywhere
- The info image in the proposals header has changed

## 2020-06-03

### Fixed

- Maps with markers don't lose their center/zoom settings anymore
- English placeholders in idea form are gone for Spanish platforms

## 2020-05-26

### Changed

- Lots of small UI improvements throughout the platform
- Completely overhauled sign up/in flow:
  - Improved UI
  - Opens in a modal on top of existing page
  - Opens when an unauthenticaed user tries to perform an action that requires authentication (e.g. voting)
  - Automatically executes certain actions (e.g. voting) after the sign in/up flow has been completed (note: does not work for social sign-on, only email/password sign-on)
  - Includes a verification step in the sign up flow when the action requires it (e.g. voting is only allowed for verified users)

## 2020-05-20

### Fixed

- Budget field is shown again in idea form for participatory budget projects

## 2020-05-14

### Added

- Idea configurability: disabling/requiring certain fields in the idea form
- The footer has our new logo

### Changed

- Admins will receive a warning and need to confirm before sending a custom email to all users
- A survey project link in the top navigation will link to /info instead of to /survey

## 2020-04-29

### Fixed

- Folders are again shown in the navbar
- Adding an image to the description text now works when creating a project or a phase

### Added

- Support for Polish, Hungarian and Greenlandic

## 2020-04-23

### Fixed

- Long timeline phase names show properly

### Changed

- Redirect to project settings after creating the project
- Links to projects in the navigation menu link to the timeline for timeline projects

## 2020-04-21

### Fixed

- Fixed overlapping issue with idea vote bar on mobile
- Fixed an issue where images were used for which the filename contained special characters

### Added

- The overview (moderation) in the admin now has filters
  - Seen/not seen
  - Type: Comment/Idea/Proposal
  - Project
  - Search
- The idea xlsx export contains extra columns on location, number of comments and number of attachments

### Changed

- The permissions tab in the project settings has reordered content, to be more logical
- In German, the formal 'Sie' form has been replaced with the informal 'Du' form

## 2020-03-31

### Fixed

- Signing up with keyboard keys (Firefox)
- Composing manual emails with text images
- Exporting sheet of volunteers with long cause titles

### Added

- Folder attachments
- Publication status for folders

### Changed

- Show folder projects within admin project page

## 2020-03-20

### Added

- Volunteering as a new participation method

## 2020-03-16

### Fixed

- The project templates in the admin load again

## 2020-03-13

### Fixed

- The folder header image is not overly compressed when making changes to the folder settings
- The loading spinner on the idea page is centered

### Added

- Add images to folders, shown in cards.

### Changed

- Admins can now comment on ideas.

## 2020-03-10

### Fixed

- Fixed consent banner popping up every time you log in as admin
- Fixed back-office initiative status change 'Use latest official updates' radio button not working
- Fixed broken copy in Initiative page right-hand widget

### Added

- Add tooltip explaining what the city will do when the voting threshold is reached for a successful initiative
- Added verification step to the signup flow
- New continuous flow from vote button clicked to vote casted for unauthenticated, unverified users (click vote button -> account creation -> verification -> optional/required custom signup fields -> programmatically cast vote -> successfully voted message appears)
- The rich text editor in the admin now supports buttons

### Changed

- Admin HQ: new and improved list of timezones

## 2020-03-05

### Fixed

- Signup step 2 can no longer be skipped when there are required fields
- Correct tooltip link for support article on invitations
- Correct error messages when not filling in start/end date of a phase

### Added

- Setting to disable downvoting in a phase/project, feature flagged
- When a non-logged in visitor tries to vote on an idea that requires verification, the verification modal automatically appears after registering

## 2020-02-24

### Fixed

- Initiative image not found errors
- Templates generator out of disk space

### Added

- Folders i1
  - When enabled, an admin can create, edit, delete folders and move projects into and out of folders
  - Folders show in the project lists and can be ordered within projects

### Changed

- Initiative explanatory texts show on mobile views
- Existing platforms have a moderator@citizenlab.co admin user with a strong password in LastPass
- In the admin section, projects are no longer presented by publication status (Folders i1)

## 2020-02-19

### Fixed

- Loading more comments on the user profile page works again
- Accessibility improvements
- Adding an image no longer pops up the file dialog twice
- Changed to dedicated IP in mailgun to improve general deliverability of emails

### Added

- Improvements to the PB UI to make sure users confirm their basket at the end
- Ideation configurability i1
  - The idea form can be customized, on a project level, to display custom description texts for every field
- People filling out a poll are now included in the 'participated in' smart group rules
- Make me admin section in Admin HQ

### Changed

- When a platform no longer is available at a url, the application redirects to the CitizenLab website
- New platforms automatically get a moderator@citizenlab.co admin user with a strong password in LastPass

## 2020-01-29

### Fixed

- Rich text editor no longer allows non-video iframe content
- Smart groups that refer to a deleted project now get cleaned up when deleting a project
- All cookie consent buttons are now reachable on IE11
- More accessibility fixes
- The organization name is no longer missing in the password reset email

### Added

- CSAM verification
  - Users can authenticate and verify using BeID or itsme
  - User properties controlled by a verification method are locked in the user profile
  - Base layer of support for other similar verification methods in the future
- The order of project templates can now be changed in Templates HQ

### Changed

- Project templates overview no longer shows the filters

## 2020-01-17

### Fixed

- Further accesibility improvements:
  - Screen reader improvement for translations
  - Some color contrast improvements

### Added

- A hidden topics manager available at https://myfavouriteplatform.citizenlab.co/admin/topics

## 2020-01-15

### Fixed

- In the admin, the project title is now always displayed when editing a project
- Further accesibility improvements:
  - Site map improvements (navigation, clearer for screen readers)
  - Improved colors in several places for users with sight disability
  - Improved HTML to better inform screen reader users
  - Added keyboard functionality of password recovery
  - Improved forms (easier to use for users with motoric disabilities, better and more consistent validation, tips and tricks on mobile initiative form)
  - Improvements for screen reader in different languages (language picker, comment translations)
  - Added title (visible in your tab) for user settings page
  - Improved screen reader experience for comment posting, deleting, upvoting and idea voting

### Added

- The email notification settings on the user profile are now grouped in categories
- Unsubscribing through an email link now works without having to sign in first

### Changed

- The idea manager now shows all ideas by default, instead of filtered by the current user as assignee

## 2020-01-07

### Added

- Go to idea manager when clicking 'idea assigned to you' notification
- 2th iteration of the new admin moderation feature:
  - Not viewed/Viewed filtering
  - The ability to select one or more items and mark them as viewed/not viewed
  - 'Belongs to' table column, which shows the context that a piece of content belongs to (e.g. the idea and project that a comment belongs to)
  - 'Read more' expand mechanism for longer pieces of content
  - Language selector for multilingual content
  - 'Go to' link that will open a new tab and navigate you to the idea/iniative/comment that was posted

### Changed

- Improve layout (and more specifically width) of idea/iniatiatve forms on mobile
- Separate checkboxes for privacy policy and cookie policy
- Make the emails opt-in at registration

### Fixed

- Fix for unreadable password reset error message on Firefox
- Fix for project granular permission radio buttons not working

## 2019-12-12

### Added

- Polls now support questions for which a user can check multiple options, with a configurable maximum
- It's now possible to make a poll anonymous, which hides the user from the response excel export
- New verification method `id_card_lookup`, which supports the generic flow of verifying a user using a predined list of ID card numbers.
  - The copy can be configured in Admin HQ
  - The id cards CSV can be uploaded through Admin HQ

## 2019-12-11

### Added

- Admin moderation iteration 1 (feature flagged, turned on for a selected number of test clients)
- New verification onboarding campaign

### Changed

- Improved timeline composer
- Wysiwyg accessibility improvement

### Fixed

- English notifications when you have French as your language

## 2019-12-06

### Fixed

- Accessibility improvements:
  - Polls
  - Idea/initiative filter boxes
- Uploading a file in admin project page now shows the loading spinner when in progress
- Fixed English copy in notifications when other language selected
- Fixed project copy in Admin HQ not being saved

## 2019-12-05

### Fixed

- Small popups (popovers) no longer go off-screen on smaller screens
- Tooltips are no longer occluded by the checkbox in the idea manager
- The info icon on the initiatives voting box has improved alignment
- Project templates now display when there's only `en` is configured as a tenant locale
- When changing the lifecycle stage of a tenant, the update is now sent right away to segment
- When users accept an inivitation and are in a group, the group count is correctly updated
- Dropdowns in the registration flow can again support empty values
- Accessibility:
  - Various color changes to improve color contrasts
  - Color warning when picking too low contrast
  - Improvements to radio buttons, checkboxes, links and buttons for keyboard accessibility
  - Default built-in pages for new tenants have a better hierarchy for screen readers
- User posted an idea/initiative notification for admins will be in the correct language

## 2019-11-25

### Changed

- Updated translations
- Area filter not shown when no areas are configured
- Overall accessibility improvements for screen readers
- Improved accessibility of the select component, radio button, image upload and tooltip

### Fixed

- When adding a vote that triggers the voting limit on a project/phase, the other idea cards now automatically get updated with disabled vote buttons
- Fix for mobile bottom menu not being clickable when idea page was opened
- Navigating directly between projects via the menu no longer results in faulty idea card collections
- Display toggle (map or list view) of idea and initiative cards works again

## 2019-11-19

### Added

- New ideation project/phase setting called 'Idea location', which enables or disabled the ability to add a location to an idea and show the ideas on a map

### Changed

- Improved accessibility of the image upload component
- COW tooltipy copy
- Sharing modal layout improvement

### Fixed

- Checkboxes have unique ids to correctly identify their corresponding label, which improves screen reader friendliness when you have multiple checkboxes on one page.
- Avatar layout is back to the previous, smaller version

## 2019-11-15

### Fixed

- Fix for 'Click on map to add an idea' functionality not working
- Fix for notifications not showing

## 2019-11-12

### Fixed

- An email with subject `hihi` is no longer sent to admins that had their invite accepted
- Whe clicking the delete button in the file uploader, the page no longer refreshes
- Project templates no longer show with empty copy when the language is missing
- The countdown timer on initiatives now shows the correct value for days
- The radio buttons in the cookie manager are clickable again
- Changing the host of a tenant no longer breaks images embedded in texts
- It's possible again to unassign an idea in the idea manager
- The popup for adding a video or link URL is no longer invisible or unusable in some situations
- Uploading files is no longer failing for various filetypes we want to support
- Keyboard accessibility for modals

### Added

- ID Verification iteration 1
  - Users can verify their account by entering their ID card numbers (currently Chile only)
  - Verification is feature flagged and off by default
  - Smart groups can include the criterium 'is verified'
  - Users are prompted to verify their account when taking an actions that requires verification
- Total population for a tenant can now be entered in Admin HQ
- It's now possible to configure the word used for areas towards citizens from the areas admin
- Improvements to accessibility:
  - Idea and initiative forms: clearer for screen readers, keyboard accessibility, and more accessible input fields
  - Nav bar: clearer for screen readers and improved keyboard navigation
  - Project navigation and phases: clearer for screen readers
  - Sign-in, password reset and recovery pages: labeling of the input fields, clearer for screen readers
  - Participatory budgeting: clearer for screen readers

### Changed

- The organization name is now the default author in an official update

## 2019-10-22

### Fixed

- The sharing title on the idea page is now vertically aligned
- Improvements to the 'bad gateway' message sometimes affecting social sharing
- The map and markers are again visible in the admin dashboard
- First round of accessibility fixes and improvements
  - Dynamics of certain interactions are picked up by screen readers (PB, voting, ...)
  - Overall clarity for screen readers has improved
  - Improvements to information structure: HTML structure, W3C errors, head element with correct titles
  - Keyboard accessibility has generally improved: sign-up problems, login links, PB assignment, ...

### Added

- Initiatives iteration 3
  - Automatic status changes on threshold reached or time expired
  - When updating the status, official feedback needs to be provided simultaneously
  - Users receive emails and notifications related to (their) initiative
  - Initiatives support images in their body text
- Project templates
  - Admins can now create projects starting from a template
  - Templates contain images, a description and a timeline and let admin filter them by tags
  - Admins can share template descriptions with a publically accessible link
- It's now possible to configure the banner overlay color from the customize settings
- A custom email campaign now contains a CTA button by default

### Changed

- Complete copy overhaul of all emails

## 2019-10-03

### Fixed

- PB phase now has a basket button in the project navbar
- The datepicker in the timeline admin now works in IE11

### Changed

- For fragments (small pieces of UI that can be overridden per tenant) to work, they need to be enabled individually in admin HQ.

## 2019-09-25

### Fixed

- It's again possible to change a ideation/PB phase to something else when it contains no ideas
- Older browsers no longer crash when scrolling through comments (intersection observer error)
- Pagination controls are now correctly shown when there's multiple pages of users in the users manager
- The user count of groups in the users manager no longer includes invitees and matches the data shown
- Transition of timeline phases now happen at midnight, properly respecting the tenant timezone
- When looking at the map of an idea or initiative, the map marker is visible again
- The initiatives overview pages now uses the correct header and text colors
- The vote control on an initiative is no longer invisible on a tablet screen size
- The idea page in a budgeting context now shows the idea's budget
- The assign button on an idea card in a budgeting context behaves as expected when not logged in
- Project copy in Admin HQ that includes comments no longer fails
- Changing granular permissions by project moderator no longer fails

### Added

- Polling is now supported as a new participation method in a continuous project or a phase
  - A poll consists of multiple question with predefined answers
  - Users can only submit a poll once
  - Taking a poll can be restricted to certain groups, using granular permissions
  - The poll results can be exported to excel from the project settings
- It's now possible to disable Google Analytics, Google Tag Manager, Facebook Pixel and AdWords for specific tenants through Admin HQ

### Changed

- Large amount of copy improvements throughout to improve consistency and experience
- The ideas overview page is no longer enabled by default for new tenants
- The built-in 'Open idea project' can now be deleted in the project admin

## 2019-08-30

### Fixed

- The map preview box no longer overflows on mobile devices
- You're now correctly directed back to the idea/initiatives page after signing in/up through commenting

### Changed

- The height of the rich text editor is now limited to your screen height, to limit the scrolling when applying styles

## 2019-08-29

### Fixed

- Uploaded animated gifs are no longer displayed with weird artifacts
- Features that depend on NLP are less likely to be missing some parts of the data

### Added

- Citizen initiatives
  - Citizens can post view and post initiatives
  - Admins can manage initiatives, similar to how they manage ideas
  - Current limitation to be aware of, coming very soon:
    - No emails and notifications related to initiatives yet
    - No automated status changes when an initiative reaches enough votes or expires yet

## 2019-08-09

### Fixed

- Fixed a bug that sometimes prevented voting on comments
- When editing a comment, a mention in the comment no longer shows up as html
- In the dashboard, the domicile value 'outside' is now properly translated
- Some fixes were made to improve loading of the dashboard map with data edge cases
- Deleting a phase now still works when users that reveived notifications about the phase have deleted their account
- New releases should no longer require a hard refresh, avoiding landing page crashing issues we had

### Added

- File input on the idea form now works on mobile, if the device supports it

## 2019-07-26

### Fixed

- The project moderator email and notification now link to the admin idea manager instead of citizen side
- The widget no longer shows the `Multiloc`, but the real idea titles for some platforms

### Added

- Speed improvements to data requests to the backend throughout the whole paltform
- Changing the participation method from ideation to information/survey when there are ideas present is now prevented by the UI
- It's now possible to manually reorder archived projects
- There's new in-platform notifications for a status change on an idea you commented or voted on

## 2019-07-18

### Fixed

- It's no longer possible to change the participation method to information or survey if a phase/project already contains ideas
- The 'Share your idea modal' is now properly centered
- It's no longer possible to send out a manual email campaign when the author is not properly defined
- Invite emails are being sent out again
- Imported ideas no longer cause incomplete pages of idea cards
- Invited users who did not accept yet no longer receive any automated digest emails

## 2019-07-08

### Fixed

- When changing images like the project header, it's no longer needed to refresh to see the result
- The comments now display with a shorter date format to work better on smaller screens
- The code snippet from the widget will now work in some website that are strict on valid html
- The number of days in the assignee digest email is no longer 'null'
- The project preview description input is displayed again in the projects admin
- The idea status is no longer hidden when no vote buttons are displayed on the idea page
- Duplicate idea cards no longer appear when loading new pages

### Added

- Performance optimizations on the initial loading of the platform
- Performance optimizations on loading new pages of ideas and projects
- Newly uploaded images are automatically optimized to be smaller in filesize and load faster
- The 'Add an idea' button is now shown in every tab of the projects admin
- It's now possible to add videos to the idea body text
- E-mails are no longer sent out through Vero, but are using the internal cl2-emails server

### Changed

- The automated emails in the admin no longer show the time schedule, to work around the broken translations
- The rights for voting on comments now follow the same rights than commenting itself, instead of following the rights for idea voting
- On smaller desktop screens, 3 columns of idea cards are now shown instead of 2
- When adding an idea from the map, the idea will now be positioned on the exact location that was clicked instead of to the nearest detectable address
- Using the project copy tool in admin HQ is more tolerant about making copies of inconsistent source projects

## 2019-06-19

### Fixed

- Show 3-column instead of 2-column layout for ideas overview page on smaller desktop screens
- Don't hide status label on idea page when voting buttons are not shown

### Changed

- Small improvement in loading speed

## 2019-06-17

## Fixed

- The column titles in comments excel export are aligned with the content
- There's now enough space between voting anc translate links under a comment
- Vote button on an idea no longer stays active when a vote on that idea causes the voting treshold of the project to be reached

## Added

- The admin part of the new citizen initiatives is available (set initiatives feature on `allowed`)
  - Cities can configure how they plan to use initiatives
- A preview of how initiatives will look like city side is available, not yet ready for prime time (set initiatives feature on `allowed` and `enabled`)
- The ideas overview page has a new filtering sidebar, which will be used for other idea and initiative listings in the future
  - On idea status
  - On topic
  - Search
- Comments now load automatically while scrolling down, so the first comments appear faster

## 2019-06-05

### Fixed

- Fix an issue that when showing some ideas in an idea card would make the application crash

## 2019-05-21

### Fixed

- The idea page does no longer retain its previous scroll position when closing and reopening it
- The Similar Ideas box no longer has a problem with long idea titles not fitting inside of the box
- The Similar Ideas box content did not update when directly navigating from one idea page to the next
- The 'What were you looking for?' modal no longer gives an error when trying to open it

### Changed

- You now get redirected to the previously visited page instead of the landing page after you've completed the signup process

## 2019-05-20

### Fixed

- Closing the notification menu after scrolling no longer results in a navbar error
- When accessing the idea manager as a moderator, the assignee filter defaults to 'assigned to me'
- The idea and comment counts on the profile page now update as expected
- It's now possible to use a dropdown input in the 2nd registration step with a screen reader
- An invited user can no longer request a password reset, thereby becoming an inconsistent user that resulted in lots of problems

### Added

- Restyle of the idea page
  - Cleaner new style
  - Opening an idea no longer appears to be a modal
  - Properly styled similar ideas section
  - Showing comment count and avatars of contributors

### Changed

- When clicking the edit button in the idea manager, the edit form now opens in the sidemodal

## 2019-05-15

### Fixed

- Opening the projects dropdown no longer shows all menu items hovered when opened
- Users that can't contribute (post/comment/vote/survey) no longer get an email when a phase starts
- When a project has an ideation and a PB phase, the voting buttons are now shown during the ideation phase
- The admin navigation menu for moderators is now consistent with that for admins
- Moderators that try to access pages only accessible for admins, now get redirected to the dashboard
- The details tab in clustering doesn't cause the info panel to freeze anymore
- When writing an official update, the sbumit button now only becomes active when submission is possible
- The 'no options' copy in a dropdown without anything inside is now correctly translated
- Making a field empty in Admin HQ now correctly saves the empty value
- The active users graph no longer includes users that received an email as being active
- The translation button in an idea is no longer shown when there's only one platform language
- After changing granular permission, a refresh is no longer needed to see the results on ideas
- The sideview in the idea manager now shows the status dropdown in the correct language
- The layout of the sideview in the idea manager is now corrected
- A digest email to idea assignees is no longer sent out when no ideas are assigned to the admin/moderator
- Signing in with VUB Net ID works again
- Loading the insights map can no longer be infinite, it will now show an error message when the request fails

### Added

- The profile page of a user now also shows the comments by that user
- Users can now delete their own profile from their edit profile page
- Similar ideas, clustering and location detection now work in Spanish, German, Danish and Norwegian
- Facebooks bot coming from `tfbnw.net` are now blocked from signing up
- Moderators now also have a global idea manager, showing all the ideas from the projects they're moderating
- Loading the insights map, which can be slow, now shows a loading indicator

### Changed

- Voting buttons are no longer shown when voting is not enabled
- Improved and more granular copy text for several voting and commenting disabled messages

## 2019-04-30

### Fixed

- Time remaning on project card is no longer Capitalized
- Non-admin users no longer get pushed to intercom
- Improvements to the idea manager for IE11
- When filtering on a project in the idea manager, the selected project is highlighted again
- @citizenlab.cl admins can now also access churned platforms
- The user count in the user manager now includes migrated cl1 users
- Sending invitations will no longer fail on duplicate mixed-case email addresses

### Added

- Ideas can now be assigned to moderators and admins in the idea manager
  - Added filter on assignee, set by default to 'assigned to me'
  - Added filter to only show ideas that need feedback
  - When clicking an idea, it now opens in and can be partially edited from a half screen modal
  - Admins and moderators get a weekly digest email with their ideas that need feedback
- Completely new comments UI with support for comment upvotes
  - Comments are visually clearly grouped per parent comment
  - Sub-comments use @mentions to target which other subcomment they reply to
  - Comments can be sorted by time or by votes
- Ideas can now be sorted randomly, which is the new default
- New smart group rule for users that contributed to a specific topic
- New smart group rule for users that contributed to ideas with a specific status
- Clear error message when an invitee does a normal sign up

### Changed

- The idea grid no longer shows a 'post an idea' button when there are no ideas yet

## 2019-04-24

### Fixed

- Project cards now show correct time remaining until midnight

## 2019-04-23

### Fixed

- Closing the notification menu does not cause an error anymore
- The unread notifications count is now displayed correctly on IE11
- Clicking on an invite link will now show an immediate error if the invite is no longer valid

### Changed

- The admin guide is now under the Get Started link and the dashboards is the admin index
- The project cards give feedback CTA was removed
- An idea can now be deleted on the idea page
- The default border radius throughout the platform now is 3px instead of 5px
- The areas filter on the project cards is only shown when there is more than one area

## 2019-04-16

### Fixed

- The comment count of a project remains correct when moving an idea to a different project
- Fixed an issue when copying projects (through the admin HQ) to tenants with conflicting locales
- Only count people who posted/voted/commented/... as participants (this is perceived as a fix in the dashboards)
- Invites are still sent out when some emails correspond to existing users/invitees
- Phase started/upcoming notifications are only sent out for published projects

### Added

- Posting text with a URL will turn the URL part into a link
- Added smart group rules for topic and idea status participants

### Changed

- New configuration for which email campaigns are enabled by default
- Changed project image medium size to 575x575

## 2019-04-02

### Fixed

- The new idea button now shows the tooltip on focus
- The gender graph in clustering is now translated
- Tooltips on the right of the screen no longer fall off
- Text in tooltips no longer overflows the tooltip borders
- When there are no ideas, the 'post an idea' button is no longer shown on a user profile or the ideas overview page
- The project card no longer displays a line on the bottom when there is no meta information available
- Downloading the survey results now consistently triggers a browser download
- The bottom of the left sidebar of the idea manager can now be reached when there are a lot of projects
- The time control in the admin dashboard is now translated
- Various fixes to improve resilience of project copy tool

### Added

- The ideas overview page now has a project filter
- The various pages now support the `$|orgName|` variable, which is replaced by the organization name of the tenant
- Non-CitizenLab admins can no longer access the admin when the lifecycle stage is set to churned
- A new style variable controls the header opacity when signed in
- New email as a reminder to an invitee after 3 days
- New email when a project phase will start in a week
- New email when a new project phase has started
- The ideas link in the navbar is now feature flagged as `ideas_overview`

### Changed

- When filtering projects by multiple areas, all projects that have one of the areas or no area are now shown
- The user search box for adding a moderator now shows a better placeholder text, explaining the goal

## 2019-03-20

### Fixed

- Fixed mobile layout issues with cookie policy, idea image and idea title for small screens (IPhone 5S)
- Posting an idea in a timeline that hasn't started yet (as an admin) now puts the idea in the first phase
- Notifications menu renders properly in IE11
- The CTA on project cards is no longer shown for archived and finished projects
- Invited users that sign up with another authentication provider now automatically redeem their invitation
- When the tenant only has one locale, no language switcher is shown in the official feedback form

### Added

- Capabilities have been added to apply custom styling to the platform header
  - Styling can be changed through a new style tab in admin HQ
  - It's also possible to configure a different platform-wide font
  - Styling changes should only be done by a designer or front-end developer, as there are a lot of things that could go wrong
- The initial loading speed of the platform has increased noticably due to no longer loading things that are not immediately needed right away.
- Tenant templates are now automatically updated from the `.template` platforms every night
- The project copy tool in admin HQ now supports time shifting and automatically tries to solve language conflicts in the data
- New notifications and emails for upcoming (1 week before) and starting phases

### Changed

- Archived ieas are no longer displayed on the general ideas page
- The time remaining on project cards is no longer shown on 2 lines if there's enough space
- New platforms will show the 'manual project sorting' toggle by default
- Some changes were made to modals throughout to make them more consistent and responsiveness
- New ideas now have a minimal character limit of 10 for the title and 30 for the body
- User pages have a more elaborate meta title and description for SEO purposes

## 2019-03-11

### Fixed

- Notifications layout on IE11
- Errors due to loading the page during a deployment

## 2019-03-11

### Fixed

- Similar ideas is now fast enough to enable in production
- NLP insights will no longer keep on loading when creating a new clusgtering graph
- The comment count on project cards now correctly updates on deleted comments
- Various spacing issues with the new landing page on mobile are fixed
- When logging out, the avatars on the project card no longer disappear
- The widget no longer cuts off the title when it's too long
- In admin > settings > pages, all inputs are now correctly displayed using the rich text editor
- The notifications are no longer indented inconsistently
- Exporting typeform survey results now also work when the survey embed url contains `?source=xxxxx`
- When there's a dropdown with a lot of options during signup, these options are no longer unreachable when scrolling down
- The cookie policy no longer displays overlapping text on mobile
- The `isSuperAdmin`, `isProjectModerator` and `highestRole` user properties are now always named using camelCasing

### Added

- Official feedback
  - Admins and moderators can react to ideas with official feedback from the idea page
  - Users contributing to the idea receive a notification and email
  - Feedback can be posted using a free text name
  - Feedback can be updated later on
  - Admin and moderators can no longer write top-level comments
  - Comments by admins or moderators carry an `Official` badge
- When giving product feedback from the footer, a message and email can be provided for negative feedback
- CTA on project card now takes granular permissions into account
- CTA on project card is now also shown on mobile
- Projects for which the final phase has finished are marked as finished on their project card
- Projects on the landing page and all projects page can now be filtered on area through the URL

### Changed

- The avatars on a project card now include all users that posted, voted or commented
- Commenting is no longer possible on ideas not in the active phase

## 2019-03-03

### Fixed

- Manually sorting projects in the admin works as expected

### Added

- Support for Spanish
- The copy of 'x is currently working on' can be customized in admin HQ
- Extra caching layer in cl2-nlp speeds up similar ideas and creating clusters

## 2019-02-28

### Fixed

- In the dashboard, the labels on the users by gender donut chart are no longer cut off
- Adding file attachments with multiple consecutive spaces in the filename no longer fails
- Project copy in admin HQ no longer fails when users have mismatching locales with the new platform

### Added

- New landing page redesign
  - Project cards have a new layout and show the time remaining, a CTA and a metric related to the type of phase
  - The bottom of the landing page displays a new custom info text, configurable in the admin settings
  - New smarter project sorting algorithm, which can be changed to manual ordering in the projects admin
  - Ideas are no longer shown on the landing page
  - The `Show all projects` link is only shown when there are more than 10 projects
- New attributes are added to segment, available in all downstream tools:
  - `isSuperAdmin`: Set to true when the user is an admin with a citizenlab email
  - `isProjectModerator`
  - `highestRole`: Either `super_admin`, `admin`, `project_moderator` or `user`

### Changed

- Intercom now only receives users that are admin or project moderator (excluding citizenlab users)

## 2019-02-20

### Fixed

- User digest email events are sent out again
- The user statistics on the admin dashboard are back to the correct values
- Creating a new project page as an admin does not result in a blank page anymore
- Improved saving behaviour when saving images in a phase's description
- When logged in and visiting a url containing another locale than the one you previously picked, your locale choice is no longer overwritten

### Added

- Project copy feature (in admin HQ) now also supports copying ideas (including comments and votes) and allows you to specify a new slug for the project URL
- Unlogged users locale preference is saved in their browser

## 2019-02-14

### Fixed

- Project/new is no longer a blank page

## 2019-02-13

### Fixed

- Texts written with the rich text editor are shown more consistently in and outside of the editor
- Opening a dropdown of the smart group conditions form now scrolls down the modal
- When changing the sorting method in the ideas overview, the pagination now resets as expected
- Google login no longer uses the deprecated Google+ authentication API

### Added

- Typeform survey for typeform can now be downloaded as xlsx from a tab in the project settings
  - The Segment user token needs to be filled out in Admin HQ
  - New survey responses generate an event in segment
- Survey providers can be feature flagged individually
- New \*.template.citizenlab.co platforms now serve as definitions of the tenant template
- The registration fields overview in admin now shows a badge when fields are required

### Changed

- Surveymonkey is now feature-flagged off by default for new platforms

## 2019-01-30

### Fixed

- Long topic names no longer overlap in the admin dashboards
- Video no longer pops out of the phase description text
- Added event tracking for widget code copy and changing notification settings
- Saving admin settings no longer fails because of a mismatch between platform and user languages
- The password reset message now renders correctly on IE11
- It's easier to delete a selected image in the rich text editor
- The copy in the modal to create a new group now renders correctly in IE11
- Texts used in the the dashboard insights are no longer only shown in English
- Tracking of the 'Did you find what you're looking for?' footer not works correctly

### Added

- Tooltips have been added throughout the whole admin interface
- A new homepage custom text section can be configured in the admin settings, it will appear on the landing page in a future release
- New experimental notifications have been added that notify admins/moderators on every single idea and comment
- New tenant properties are being logged to Google Analytics

## 2019-01-19

### Fixed

- Registration fields of the type 'multiple select' can again be set in the 2nd step of the signup flow
- Creating invitations through an excel file no longer fails when there are multiple users with the same first and last name

## 2019-01-18

### Fixed

- Overflowing text in project header
- Fixed color overlay full opaque for non-updated tenant settings
- Fixed avatar layout in IE11
- Fixed idea page scrolling not working in some cases on iPad
- Pressing the enter key inside of a project settings page will no longer trigger a dialog to delet the project

### Changed

- Reduced the size of the avatars on the landing page header and footer
- Made 'alt' text inside avatar invisible
- Better cross-browser scaling of the background image of the header that's being shown to signed-in users
- Added more spacing underneath Survey, as not to overlap the new feedback buttons
- Increased width of author header inside of a comment to better accomodate long names
- Adjusted avatar hover effect to be inline with design spec￼

## 2019-01-17

### Added

- `header_overlay_opacity` in admin HQ allows to configure how transparent header color is when not signed in
- `custom_onboarding_fallback_message` in admin HQ allows to override the message shown in the header when signed in

## 2019-01-16

### Fixed

- The clustering prototype no longer shows labels behind other content
- Removing a project header image is again possible
- New active platforms get properly submitted to google search console again
- Scrolling issues with an iPad on the idea modal have been resolved
- Signing up through Google is working again
- The line underneath active elements in the project navbar now has the correct length
- A long location does no longer break the lay-out of an event card
- The dashboards are visible again by project moderators
- The admin toggle in the users manager is working again

### Added

- When logged in, a user gets to see a dynamic call to action, asking to
  - Complete their profile
  - Display a custom message configurable through admin HQ
  - Display the default fallback engagement motivator
- The landing page header now shows user avatars
- It's now possible to post an idea from the admin idea manager
- The footer now shows a feedback element for citizens
- A new 'map' dashboard now shows the ideas on their locations detected from the text using NLP
- The clustering prototype now shows the detected keywords when clustering is used

### Changed

- The navbar and landing page have a completely refreshed design
  - The font has changed all over the platform
  - 3 different colors (main, secondary, text) are configurable in Admin HQ
- The clustering prototype has been moved to its own dashboard tab
- Project cards for continuous projects now link to the information page instead of ideas

## 2018-12-26

### Fixed

- The rich text editor now formats more content the same way as they will be shown in the platform

### Added

- Admin onboarding guide
  - Shown as the first page in the admin, guiding users on steps to take
- The idea page now shows similar ideas, based on NLP
  - Feature flagged as `similar_ideas`, turned off by default
  - Experimental, intended to evaluate NLP similarity performance
- A user is now automatically signed out from FranceConnect when signing out of the platform

### Changed

- When a user signs in using FranceConnect, names and some signup fields can no longer be changed manually
- The FranceConnect button now has the official size and dimensions and no T&C
- SEO improvements to the "Powered by CitizenLab" logo

## 2018-12-13

### Fixed

- User digest email campaigns is sent out again
- IE11 UI fixes:
  - Project card text overflow bug
  - Project header text wrapping/centering bug
  - Timeline header broken layout bug
  - Dropdown not correctly positioned bug
- Creating new tenants and changing the host of existing tenants makes automatic DNS changes again

### Added

- SEO improvements: project pages and info pages are now included in sitemap
- Surveys now have Google Forms support

## 2018-12-11-2

### Fixed

- A required registration field of type number no longer blocks users on step 2 of the registration flow

## 2018-12-11

### Fixed

- Loading an idea page with a deleted comment no longer results in an error being shown
- Assigning a first bedget to a PB project as a new user no longer shows an infinite spinner
- Various dropdowns, most famously users group selection dropdown, no longer overlap menu items

## 2018-12-07

### Fixed

- It's again possible to write a comment to a comment on mobile
- When logged in and trying to log in again, the user is now redirected to the homepage
- A deleted user no longer generates a link going nowhere in the comments
- The dropdown menu for granular permissions no longer disappears behind the user search field
- After deleting an idea, the edit and delete buttons are no longer shown in the idea manager
- Long event title no longer pass out of the event box
- Notifications from a user that got deleted now show 'deleted user' instead of nothing

### Added

- Machine translations on the idea page
  - The idea body and every comment not in the user's language shows a button to translate
  - Feature flagged as `machine_translations`
  - Works for all languages
- Show the currency in the amount field for participatory budgeting in the admin
- Built-in registration fields can now be made required in the admin
- FranceConnect now shows a "What is FranceConnect?" link under the button

### Changed

- The picks column in the idea manager no longer shows a euro icon

## 2018-11-28

### Fixed

- IE11 graphical fixes in text editor, status badges and file drag&drop area fixed
- The idea tab is visible again within the admin of a continuous PB project
- The checkbox within 3rd party login buttons is now clickable in Firefox

## 2018-11-27

### Fixed

- When all registration fields are disabled, signing up through invite no longer blocks on the first step
- A moderator that has not yet accepted their invitation, is no longer shown as 'null null' in the moderators list
- Adding an idea by clicking on the map is possible again

### Changed

- When there are no events in a project, the events title is no longer shown
- The logo for Azure AD login (VUB Net ID) is shown as a larger image
- When logging in through a 3rd party login provider, the user needs to confirm that they've already accepted the terms and conditions

## 2018-11-22

### Fixed

- In the clustering prototype, comparing clusters using the CTRL key now also works on Mac
- Widget HTML code can now be copied again
- Long consequent lines of text now get broken up in multiple lines on the idea page
- Admin pages are no longer accessible for normal users
- Reduced problems with edge cases for uploading images and attachments

### Added

- Participatory budgeting (PB)
  - A new participation method in continuous and timeline projects
  - Admins and moderators can set budget on ideas and a maximum budget on the PB phase
  - Citizens can fill their basket with ideas, until they hit the limit
  - Citizens can submit their basket when they're done
  - Admins and moderators can process the results through the idea manager and excel export
- Advanced dashboards: iteration 1
  - The summary tab shows statistics on idea/comment/vote and registration activities
  - The users tab shows information on user demographics and a leaderboard
  - The time filter can be controller with the precision of a day
  - Project, group and topic filters are available when applicable
  - Project moderators can access the summary tabs with enforced project filter
- Social sharing through the modal is now separately trackable from sharing through the idea page
- The ideas excel export now contains the idea status
- A new smart group rule allows for filtering on project moderators and normal users

### Changed

- Project navigation is now shown in new navigation bar on top
- The content of the 'Open idea project' for new tenants has changed
- After posting an idea, the user is redirected towards the idea page of the new idea, instead of the landing page

## 2018-11-07

### Fixed

- The widget HTML snippet can be copied again

## 2018-11-05

### Fixed

- Clicking Terms & Conditions links during sign up now opens in a new tab

### Added

- Azure Active Directory login support, used for VUB Net ID

## 2018-10-25

### Fixed

- Resizing and alignment of images and video in the editor now works as expected
- Language selector is now updating the saved locale of a signed in user
- When clicking "view project" in the project admin in a new tab, the projects loads as expected
- The navbar user menu is now keyboard accessible
- Radio buttons in forms are now keyboard accessible
- The link to the terms and conditions from social sign in buttons is fixed
- In admin > settings > pages, the editors now have labels that show the language they're in
- Emails are no longer case sensitive, resolving recurring password reset issues
- The widget now renders properly in IE11
- Videos are no longer possible in the invitation editor

### Added

- Cookie consent manager
  - A cookie consent footer is shown when the user has not yet accepted cookies
  - The user can choose to accept all cookies, or open the manager and approve only some use cases
  - The consent settings are automatically derived from Segment
  - When the user starts using the platform, they silently accept cookies
- A new cookie policy page is easier to understand and can no longer be customized through the admin
- Granular permissions
  - In the project permissions, an admin or project moderator can choose which citizens can take which actions (posting/voting/comments/taking survey)
  - Feature flagged as 'granular_permissions', turned off by default
- Ideas excel export now contains links to the ideas
- Ideas and comments can now be exported from within a project, also by project moderators
- Ideas and comments can now be exported for a selection of ideas
- When signing up, a user gets to see which signup fields are optional

### Changed

- Published projects are now shown first in the admin projects overview
- It's now more clear that the brand color can not be changed through the initial input box
- All "Add <something>" buttons in the admin have moved to the top, for consistency
- The widget no longer shows the vote count when there are no votes
- When a project contains no ideas, the project card no longer shows "no ideas yet"

## 2018-10-09

### Fixed

- UTM tags are again present on social sharing
- Start an idea button is no longer shown in the navbar on mobile
- Exceptionally slow initial loading has been fixed
- Sharing on facebook is again able to (quite) consistently scrape the images
- When using the project copy tool in Admin HQ, attachments are now copied over as well

### Added

- Email engine in the admin (feature flagged)
  - Direct emails can be sent to specific groups by admins and moderators
  - Delivered/Opened/Clicked statistics can be seen for every campaign
  - An overview of all automated emails is shown and some can be disabled for the whole platform

## 2018-09-26

### Fixed

- Error messages are no longer cut off when they are longer than the red box
- The timeline dropdown on mobile shows the correct phase names again
- Adding an idea by clicking on the map works again
- Filip peeters is no longer sending out spam reports
- Reordering projects on the projects admin no longer behaves unexpectedly
- Fixes to the idea manager
  - Tabs on the left no longer overlap the idea table
  - Idea status tooltips no longer have an arrow that points too much to the right
  - When the screen in not wide enough, the preview panel on the right is no longer shown
  - Changing an idea status through the idea manager is possible again

### Added

- Social sharing modal is now shown after posting an idea
  - Feature flagged as `ideaflow_social_sharing`
  - Offers sharing buttons for facebook, twitter and email
- File attachments can now be added to
  - Ideas, shown on the idea page. Also works for citizens.
  - Projects, shown in the information page, for admins and moderators
  - Phases, shown under the phase description under the timeline, for admins and moderators
  - Events, shown under the event description, for admins and moderators
  - Pages, shown under the text, for admins
- Some limited rich text options can now be used in email invitation texts

### Changed

- The admin projects page now shows 3 seperate sections for published, draft and archived
- When there are no voting buttons, comment icon and count are now also aligned to the right
- It's now possible to remove your avatar

## 2018-09-07

### Fixed

- Submit idea button is now aligned with idea form
- An error caused by social sign in on French platforms not longer has an English error message
- Checkboxes are now keyboard navigable
- Projects that currently don't accept ideas can no longer be selected when posting an idea
- Deleting an idea no longer results in a blank page
- Deleting a comment no longer results in a blank page
- When sign in fails, the error message no longer says the user doesn't exist
- `null` is no longer shown as a lastname for migrated cl1 users without last name
- Clicking on the table headers in the idea managers again swaps the sorting order as expected
- Typeform Survey now is properly usable on mobile

### Added

- Email notification control
  - Every user can opt-out from all recurring types of e-mails sent out by the platform by editing their profile
  - Emails can be fully disabled per type and per tenant (through S&S ticket)
- An widget that shows platform ideas can now be embedded on external sites
  - The style and content of the widget can be configured through admin > settings > widgets
  - Widget functionality is feature flagged as "widgets", on by default

### Changed

- Initial loading speed of the platform has drastically improved, particulary noticable on mobile
- New tenants have custom signup fields and survey feature enabled by default

## 2018-08-20

### Fixed

- The idea sidepane on the map correctly displays HTML again
- Editing your own comment no longer turns the screen blank
- Page tracking to segment no longer tracks the previous page instead of the current one
- Some browsers no longer break because of missing internationalization support
- The options of a custom field are now shown in the correct order

### Added

- A major overhaul of all citizen-facing pages to have significantly better accessibility (almost WCAG2 Level A compliant)
  - Keyboard navigation supported everywhere
  - Forms and images will work better with screen readers
  - Color constrasts have been increased throughout
  - A warning is shown when the color in admin settings is too low on constrast
  - And a lot of very small changes to increase WCAG2 compliance
- Archived projects are visible by citizens
  - Citizens can filter to see all, active or archived projects
  - Projects and project cards show a badge indicating a project is archived
  - In the admin, active and archived projects are shown separately
- A favicon can now be configured at the hidden location `/admin/favicon`
  - On android in Chrome, the platform can be added to the Android homescreen and will use the favicon as an icon
- Visitors coming through Onze Stad App now are trackable in analytics

### Changed

- All dropdown menus now have the same style
- The style of all form select fields has changed
- Page tracking to segment no longer includes the url as the `name` property (salesmachine)
- Font sizes throughout the citizen-facing side are more consistent

## 2018-08-03

### Fixed

- The landingpage header layout is no longer broken on mobile devices
- Yet another bug related to the landingpage not correctly redirecting the user to the correct locale
- The Page not found page was not found when a page was not found

### Added

- The 'Create an account' call to action button on the landing page now gets tracked

## 2018-08-02

### Fixed

- The browser no longer goes blank when editing a comment
- Redirect to the correct locale in the URL no longer goes incorrectly to `en`

## 2018-07-31

### Fixed

- The locale in the URL no longer gets added twice in certain conditions
- Various fixes to the rich text editor
  - The controls are now translated
  - Line breaks in the editor and the resulting page are now consistent
  - The editor no longer breaks form keyboard accessibility
  - The images can no longer have inconsistent widht/height ratio wich used to happen in some cases
  - The toolbar buttons have a label for accessibility
- A new tenant created in French no longer contains some untranslated content
- The tenant lifecycle stage is now properly included in `group()` calls to segment
- Comment body and various dynamic titles are secured against XSS attacks

### Added

- Ideas published on CitizenLab can now also be pushed to Onze Stad App news stream
- The rich text editor
  - Now support copy/paste of images
- Event descriptions now also support rich text
- When not signed in, the header shows a CTA to create an account
- A new smart group rule allows you to specify members than have participated (vote, comment, idea) in a certain project
- The admin now shows a "Get started" link to the knowledge base on the bottom left
- The Dutch platforms show a "fake door" to Agenda Setting in the admin navigation

### Changed

- The idea card now shows name and date on 2 lines
- The navbar now shows the user name next to the avatar
- The user menu now shows "My ideas" instead of "Profile page"

## 2018-07-12

### Fixed

- New text editor fixes various bugs present in old editor:
  - Typing idea texts on Android phones now works as expected
  - Adding a link to a text field now opens the link in a new window
  - Resizing images now works as expected
  - When saving, the editor no longer causes extra whitespace to appear
- A (too) long list of IE11 fixes: The platform is now fully usable on IE11
- The group count in the smart groups now always shows the correct number
- The admin dashboard is no longer too wide on smaller screens
- The home button on mobile is no longer always active
- Fix for page crash when trying to navigate away from 2nd signup step when one or more required fields are present

### Added

- The language is now shown in the URL at all times (e.g. `/en/ideas`)
- The new text editor enables following extras:
  - It's now possible to upload images through the text editor
  - It's now possible to add youtube videos through the text editor
- `recruiter` has been added to the UTM campaign parameters

### Know issues

- The controls of the text editor are not yet translated
- Posting images through a URL in the text editor is no longer possible
- Images that have been resized by IE11 in the text editor, can subsequently no longer be resized by other browsers

## 2018-06-29

### Fixed

- Facebook now correctly shows the idea image on the very first share
- Signing up with a google account that has no avatar configured now works again
- Listing the projects and ideas for projects that have more than 1 group linked to them now works again

### Added

- Voting Insights [beta]: Get inisghts into who's voting for which content
  - Feature flagged as 'clustering', disabled by default
  - Admin dashboard shows a link to the prototype
- Social sharing buttons on the project info page
- Usage of `utm_` parameters on social sharing to track sharing performance
- Various improvements to meta tags throughout the platform
  - Page title shows the unread notification count
  - More descriptive page titles on home/projects/ideas
  - Engaging generic default texts when no meta title/description are provided
  - Search engines now understand what language and region the platform is targeting
- Optimized idea image size for facebook sharing
- Sharing button for facebook messenger on mobile
- When you receive admin rights, a notification is shown
- `tenantLifecycleStage` property is now present in all tracked events to segment

### Changed

- Meta tags can't be changed through the admin panel anymore
- Social sharing buttons changed aspect to be more visible

## 2018-06-20

### Fixed

- Visual fixes for IE11 (more to come)
  - The text on the homepage doesn't fall outside the text box anymore
  - The buttons on the project page are now in the right place
  - In the projects pages, the footer is no longer behaving like a header
- When trying to add a timeline phase that overlaps with another phase, a more descriptive error is shown
- larsseit font is now always being loaded

### Added

- Smart groups allow admins to automatically and continuously make users part of groups based on conditions
- New user manager allows
  - Navigating through users by group
  - Moving, adding and removing users from/to (manual) groups
  - Editing the group details from within the user manager
  - Creating groups from within the user manager
  - Exporting users to excel by group or by selection
- Custom registration fields now support the new type "number"
- The city website url can now be specified in admin settings, which is used as a link in the footer logo

### Changed

- The checkbox copy at signup has changed and now links to both privacy policy and terms and conditions
- Improved styling of usermenu dropdown (the menu that opens when you click on the avatar in the navigation bar)

### Removed

- The groups page is no longer a separate page, but the functionality is part of the user manager

## 2018-06-11

### Fixed

- Notifications that indicate a status change now show the correct status name
- The admin pages editors support changing content and creating new pages again
- When searching in the invites, filters still work as expected
- The font has changed again to larsseit

### Added

- Accessibility improvements:
  - All images have an 'alt' attributes
  - The whole navbar is now usable with a keyboard
  - Modals can be closed with the escape key
  - The contrast of labels on white backgrounds has increased
- New ideas will now immediately be scraped by facebook
- When inviting a user, you can now pick projects for which the user becomes a moderator

### Changed

- The language switcher is now shown on the top right in the navbar

## 2018-05-27

### Fixed

- Sitemap now has the correct date format
- Empty invitation rows are no longer created when the given excel file contains empty rows
- Hitting enter while editing a project no longer triggers the delete button
- Registration fields on signup and profile editing are now always shown in the correct language
- The dropdown menu for idea sorting no longer gets cut off by the edge of the screen on small screens
- Saving a phase or continuous project no longer fails when participation method is not ideation

### Added

- Language selection now also has a regional component (e.g. Dutch (Belgium) instead of Dutch)
- Added noindex tag on pages that should be shown in Google
- A new 'user created' event is now being tracked from the frontend side
- It's now possible to use HTML in the field description of custom fields (no editor, only for internal usage)

## 2018-05-16

### Fixed

- Phases are now correctly active during the day specified in their end date
- On the new idea page, the continue button is now shown at all resolutions
- On the idea list the order-by dropdown is now correctly displayed at all resolutions.

### Added

- Project moderators can be specified in project permissions, giving them admin and moderation capabilities within that project only
  - Moderators can access all admin settings of their projects
  - Moderators can see they are moderating certain projects through icons
  - Moderators can edit/delete ideas and delete comments in their projects
- A correct meta description tag for SEO is now rendered
- The platforms now render sitemaps at sitemap.xml
- It is now possible to define the default view (map/cards) for every phase individually
- The tenant can now be configured with an extra `lifecycle_stage` property, visible in Admin HQ.
- Downloading ideas and comments xlsx from admin is now tracked with events
- The fragment system, to experiment with custom content per tenant, now also covers custom project descriptions, pages and individual ideas

### Changed

- It is no longer possible to define phases with overlapping dates
- Initial loading speed of the platform has improved

## 2018-04-30

### Fixed

- When posting an idea and only afterward signing in, the content originally typed is no longer lost
- An error is no longer shown on the homepage when using Internet Explorer
- Deleting a user is possible again

### Changed

- The idea manager again shows 10 ideas on one page, instead of 5
- Submit buttons in the admin no longer show 'Error' on the buttons themselves

### Removed

- The project an idea belongs to can no longer be changed through the edit idea form, only through the idea manager

## 2018-04-26

### Added

- Areas can now be created, edited and deleted in the admin settings
- The order of projects can now be changed through drag&drop in the admin projects overview
- Before signing up, the user is requested to accept the terms and conditions
- It's possible to experiment with platform-specific content on the landing page footer, currently through setup & support
- Images are only loaded when they appear on screen, improving page loading speed

### Fixed

- You can no longer click a disabled "add an idea" button on the timeline
- When accessing a removed idea or project, a message is shown

### Known issues

- Posting an idea before logging in is currently broken; the user is redirected to an empty posting form
- Social sharing is not consistently showing all metadata

## 2018-04-18

### Fixed

- Adding an idea at a specific location by clicking on the map is fixed

## 2018-04-09

### Fixed

- An idea with a location now centers on that location
- Map markers far west or east (e.g. Vancouver) are now positioned as expected
- Links in comment now correctly break to a new line when they're too long
- Hitting enter in the idea search box no longer reloads the page
- A survey project no longer shows the amount of ideas on the project card
- The navbar no longer shows empty space above it on mobile
- The report as spam window no longer scrolls in a weird way
- The project listing on the homepage no longer repeats the same project for some non-admin users
- Google/Facebook login errors are captured and shown on an error page
- Some rendering issues were fixed for IE11 and Edge, some remain
- An idea body with very long words no longer overlaps the controls on the right
- Project cards no longer overlap the notification menu

### Added

- A user can now edit and delete its own comments
- An admin can now delete a user's comment and specify the reason, notifying the user by notification
- Invitations
  - Admins can invite users by specifying comma separated email addresses
  - Admins can invite users with extra information by uploading an excel file
  - Invited users can be placed in groups, made admin, and given a specific language
  - Admins can specify a message that will be included in the email to the invited users
  - Admins receive a notification when invited users sign up
- Users receive a notification and email when their idea changes status
- Idea titles are now limited to 80 characters

### Known issues

- Adding an idea through the map does not position it correctly

## 2018-03-23

### Fixed

- Fixed padding being added on top of navigation bar on mobile devices

## 2018-03-22

### Fixed

- Idea creation page would not load when no published projects where present. Instead of the loading indicator the page now shows a message telling the user there are no projects.

## 2018-03-20

### Fixed

- Various visual glitches on IE11 and Edge
- Scrolling behviour on mobile devices is back to normal
- The admin idea manager no longer shows an empty right column by default

### Added

- Experimental raw HTML editing for pages in the admin at `/admin/pages`

## 2018-03-14

### Fixed

- When making a registration field required, the user can't skip the second sign up step
- When adding a registration field of the "date" type, a date in the past can now be chosen
- The project listing on the landing page for logged in users that aren't admin is fixed

### Added

- When something goes wrong while authenticating through social networks, an error page is shown

## 2018-03-05

### Added

- Limited voting in timeline phases
- Facebook app id is included in the meta headers

### Known issues

- When hitting your maimum vote count as a citizen, other idea cards are not properly updating untill you try voting on them
- Changing the participation settings on a continuous project is impossible

## 2018-02-26

### Fixed

- Project pages
  - Fixed header image not being centered
- Project timeline page
  - Fixed currently active phase not being selected by default
  - Fixed 'start an idea' button not being shown insde the empty idea container
  - Fixed 'start an idea' button not linking to the correct idea creation step
- Ideas and Projects filter dropdown
  - Fixed the dropdown items not always being clickable
- Navigation bar
  - Fixed avatar and options menu not showing on mobile devices

### Added

- Responsive admin sidebar
- Top navigation menu stays in place when scrolling in admin section on mobile devices

### Changed

- Project timeline
  - Better word-breaking of phases titles in the timeline

## 2018-02-22

### Fixed

- Idea page
  - Fixed voting buttons not being displayed when page is accessed directly
- Edit profile form page
  - Fixed broken input fields (first name, last name, password, ...)
  - Fixed broken submit button behavior
- Admin project section
  - Fixed default view (map or card) not being saved
  - Fixed save button not being enabled when an image is added or removed
- Project page
  - Fixed header navigation button of the current page not being highlighted in certain scenarios
  - Fixed no phase selected in certain scenarios
  - Fixed mobile timeline phase selection not working
- Idea cards
  - Fixed 'Load more' button being shown when no more ideas
- Project cards
  - Fixed 'Load more' button being shown when no more projects
- Idea page
  - Fixed faulty link to project page
- Add an idea > project selection page
  - Fixed broken layout on mobile devices

### Added

- Landing page
  - Added 'load more' button to project and idea cards
  - Added search, sort and filter by topic to idea cards
- Project card
  - Added ideas count
- Idea card
  - Added author avatar
  - Added comment count and icon
- Idea page
  - Added loading indicator
- Project page
  - Added loading indicator
  - Added border to project header buttons to make them more visible
- Admin page section
  - Added header options in rich-text editors

### Changed

- Navigation bar
  - Removed 'ideas' menu item
  - Converted 'projects' menu item into dropdown
  - Changed style of the 'Start an idea' button
- Landing page
  - Header style changes (larger image dimensions, text centered)
  - Removed 'Projects' title on top of project cards
- Project card
  - Changed project image dimensions
  - Changed typography
- Idea card
  - Removed image placeholder
  - Reduced idea image height
- Filter dropdowns
  - Height, width and alignment changes for mobile version (to ensure the dropdown is fully visible on smaller screens)
- Idea page
  - Improved loading behavior
  - Relocated 'show on map' button to sidebar (above sharing buttons)
  - Automatically scroll to map when 'show on map' button is clicked
  - Larger font sizes and better overall typography for idea and comment text
  - Child comments style changes
  - Child commenting form style change
  - Comment options now only visible on hover on desktop
- Project page
  - Improved loading behavior
  - Timeline style changes to take into account longer project titles
  - Changed copy from 'timeline' to 'process'
  - Changed link from projects/<projectname>/timeline to projects/<projectname>/process
  - Events header button not being shown if there are no events
- Add an idea > project selection page
  - Improved project cards layout
  - Improved mobile page layout

## 2018-01-03

### Fixed

- Updating the bio on the profile page works again
- 2018 can be selected as the year of events/phases
- The project dropdown in the idea posting form no longer shows blank values
- Reset password email

### Added

- Ideas can be edited by admins and by their author
- An idea shows a changelog with its latest updates
- Improved admin idea manager
  - Bulk update project, topics and statuses of ideas
  - Bulk delete ideas
  - Preview the idea content
  - Links through to viewing and editing the idea
- When on a multi-lingual platform, the language can be changed in the footer
- The project pages now show previews of the project events in the footer
- The project card now shows a description preview text, which is changeable through the admin
- Images are automatically optimized after uploading, to reduce the file size

### Changed

- Image dimensions have changed to more optimal dimensions

## 2017-12-13

### Fixed

- The ideas of deleted users are properly shown
- Slider to make users admins is again functional

### Added

- The idea show page shows a project link
- Mentions are operational in comments
- Projects can be deleted in the admin

### Changed

- Ideas and projects sections switched positions on the landing page

## 2017-12-06

### Fixed

- Phases and events date-picker no longer overlaps with the description text
- No longer needed to hard refresh if you visited al old version of the platform
- Inconsistency when saving project permissions has been fixed
- Bullet lists are now working in project description, phases and events
- The notifications show the currect user as the one taking the action

### Added

- Translators can use `orgName` and `orgType` variables everywhere
- Previews of the correct image dimension when uploading images

### Changed

- Lots of styling tweaks to the admin interface
- Behaviour of image uploads has improved

## 2017-11-23

### Fixed

- Loading the customize tab in the admin no longer requires a hard refresh

## 2017-11-22

### Fixed

- When saving a phase in the admin, the spinner stops on success or errors
- Deleting a user no longer breaks the idea listing, idea page and comments
- Better error handling in the signup flow
- Various bug fixes to the projects admin
- The switches that control age, gender, ... now have an effect on the signup flow.
- For new visitors, hard reloading will no longer be required

### Added

- Social Sign In with facebook and google. (Needs to be setup individually per customer)
- Information pages are reachable through the navbar and editable through the admin
- A partner API that allows our partners to list ideas and projects programmatically
- Ideas with a location show a map on the idea show page
- Activation of welcome and reset password e-mails

### Changed

- Changes to mobile menu layout
- Changes to the style of switches
- Better overall mobile experience for citizen-facing site

### Known issues

- If you visited the site before and the page did not load, you need to hard refresh.
- If the "Customize" tab in the admin settings does not load, reload the browser on that page

## 2017-11-01

### Fixed

- Various copy added to the translation system
- Fixed bug where image was not shown after posting an idea
- Loading behaviour of the information pages
- Fixed bug where the app no longer worked after visiting some projects

### Added

- Added groups to the admin
- Added permissions to projects
- Social sharing of ideas on twitter and (if configured for the platform) facebook
- Projects can be linked to certain areas in the admin
- Projects can be filtered by area on the projects page
- Backend events are logged to segment

### Changed

- Improved the styling of the filters
- Project description in the admin has its own tab
- Restored the landing page header with an image and configurable text
- Improved responsiveness for idea show page
- Maximum allowed password length has increased to 72 characters
- Newest projects are list first

## 2017-10-09

### Fixed

- The male/female gender selection is no longer reversed after registration
- On firefox, the initial loading animation is properly scaled
- After signing in, the state of the vote buttons on idea cards is now correct for the current user
- Fixed bug were some text would disappear, because it was not available in the current language
- Fixed bug where adding an idea failed because of a wrongly stored user language
- Fixed bug where removing a language in the admin settings fails
- Graphical glitches on the project pages

### Added

- End-to-end test coverage for the happy flow of most of the citizen-facing app interaction
- Automated browser error logging to be proactive on bugs
- An idea can be removed through the admin

### Changed

- The modal that shows an idea is now fullscreen and has a new animation
- New design for the idea show page
- New design for the comments, with animation and better error handling
- The "Trending" sorting algorithm has changed to be more balanced and give new ideas a better chance
- Slightly improved design of the page that shows the user profile

## 2017-09-22

### Fixed

- Bug where multiple form inputs didn't accept typed input
- Issues blocking the login process
- The success message when commenting no longer blocks you from adding another comment
- Clicking an internal link from the idea modal didn't work
- Responsiveness of filters on the ideas page
- Updating an idea status through the admin failed

### Added

- Initial loading animation on page load
- Initial version of the legal pages (T&C, privacy policy, cookie policy)
- All forms give more detailed error information when something goes wrong
- Full caching and significant speed improvements for all data resources

### Changed

- Refactoring and restyling of the landing page, idea cards and project cards
- Added separate sign in and sign up components
- Cleaned up old and unused code
- The navbar is no longer shown when opening a modal
- Lots of little tweaks to styling, UX and responsiveness

## 2017-09-01

### Fixed

- Saving forms in the admin of Projects will now show success or error messages appropriately
- The link to the guide has been hidden from the admin sidebar until we have a guide to link to

### Added

- Adding an idea from a project page will pre-fill parts of the new idea form
- The landing page now prompts user to add an Idea if there are none
- The landing page will hide the Projects block if there are none

### Changed

- Under-the-hood optimizations to increase the loading speed of the platform

## 2017-08-27

### Fixed

- Changing the logo and background image in admin settings works
- Platform works for users with an unsupported OS language

### Added

- Admin dashboard
- Default topics and idea statuses for newly deployed platforms
- Proper UX for handling voting without being signed in
- Meta tags for SEO and social sharing
- Better error handling in project admin

### Changed

- Projects and user profile pages now use slugs in the URL

## 2017-08-18

### Fixed

- Changing idea status in admin
- Signing up
- Proper rending of menu bar within a project
- Admin settings are properly rendered within the tab container
- Lots of small tweaks to rendering on mobile
- Default sort ideas on trending on the ideas index page

### Added

- Admin section in projects to CRUD phases
- Admin section in projects to CRUD events
- New navbar on mobile
- Responsive version of idea show page

### Changed

- Navbar design updated
- One single login flow experience instead of 2 separate ones (posting idea/direct)
- Admins can only specify light/dark for menu color, not the exact color

### Removed

- Facebook login (Yet to be added to new login flow, will be back soon)

## 2017-08-13

### Fixed

- Voting on cards and in an idea page
- Idea modal loading speed
- Unread notification counter

### Added

- New improved flow for posting an idea
- Admin interface for projects
- New design for idea and project cards
- Consistenly applied modal, with new design, for ideas
- Segment.io integration, though not all events are tracked yet

### Changed

- Idea URls now using slugs for SEO<|MERGE_RESOLUTION|>--- conflicted
+++ resolved
@@ -2,11 +2,8 @@
 
 ### Fixed
 
-<<<<<<< HEAD
-- Fixed function and updated copy for "Go Back" buttons on map Idea Show page
-=======
+- When viewing an idea in map view, "Go back" now returns to the map idea list instead of back to the project main page
 - Added informative message and sign in/sign up links to Idea Not Found page
->>>>>>> d4119ee6
 
 ## 2022-03-08
 
