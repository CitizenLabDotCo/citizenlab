--- conflicted
+++ resolved
@@ -2,12 +2,9 @@
 
 ## Next release
 
-<<<<<<< HEAD
 ### Fixed
 
 - Verification using Auth0 method no longer fails for everyone but the first user
-=======
-/
 
 ## 2021-08-31
 
@@ -17,7 +14,6 @@
 - Accessibility: The default background color of the last "bubble" of the avatars showing on e.g. the landing page top banner is darker, so the contrast with its content (number of remaining users) is clearer.
 - Accessibility: the text colors of the currently selected phase in a timeline project are darker to improve color contrast to meet WCAG 2.1 AA requirements.
 - Accessibility: the status and topics on an input (idea) page are more distinctive compared to its background, meeting WCAG 2.1 AA criteria.
->>>>>>> 5559899f
 
 ## 2021-08-30
 
