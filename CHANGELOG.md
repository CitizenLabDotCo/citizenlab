# Changelog

<<<<<<< HEAD
## Next release

### Changed

- [CL-667] Fixed RuboCop Style/FrozenStringLiteralComment offences
=======
### Fixed

- [CL-775] Use correct link to conditions page

## 2022-05-16

### Fixed

- Using the rich text editor in a right-to-left language no longer mislaligns puctuation
- Fixed right-to-left alignment and margin issues for avatars, checkboxes, event, page headers, project card and form labels
>>>>>>> f12ecf0e

## 2022-05-13

### Added

- [CL-750] Add feature to remove CL branding

## 2022-05-11

### Fixed

- [CL-711] Title text looking weird on insights start page

## 2022-05-10_3

### Fixed

- [CL-764] Empty navbar item titles in backoffice.

## 2022-05-10_2

### Changed

- Added RuboCop on CI and corrected many offences

## 2022-05-10

### Changed

- [CL-716] The new phase started emails/notifications are also sent out for information phases or when it's possible to take a poll.

### Fixed

- [CL-387] The folder show page is better readable on narrow screens now

## 2022-05-06_3

### Changed

- When a navbar item's title is customized for one locale, the other locales remain up to date with the latest translations.

### Fixed

- Titles of navbar items of demo platforms created with external templates, remain up to date with the latest translations.
- [CL-730] Changed confirmation email DOM to make lives of spam bots a bit harder

### Fixed

- [CL-181] Prevent forms from trying to save on clicking label
- The "send" button on the email campaign send page is now disabled after a single click, to prevent users from clicking it multiple times and potentially sending a campaign more than once

## 2022-05-06

### Added

- Pages can now be translated 'live' via Weglot
- It's now possible to escape the sign-up flow at any point. If a user account has already been created but not completed (due to e.g. missing email confirmation, verification, ...), the user will be signed out and can continue on signing in.

## 2022-05-05

### Fixed

- Fix timeline for Arabic languages ('right-to-left')
- Fix language selector cropping for Arabic languages ('right-to-left')

## 2022-05-04_3

### Changed

- Changed language-picker label text for Moroccan Arabic

## 2022-05-04_2

### Changed

- Security update: Rails 6.1.5.1

## 2022-05-04

### Changed

- City logo now in higher resolution.

### Fixed

- Fixed issue with budget field not showing in input form

### Fixed

- Make it possible to add a new language to the platform with configured banner custom button.

### Fixed

- Fixed accessibility issue with idea card filtering

## 2022-05-02

### Added

- Added more autocompletion to the password reset and profile settings form which assist in filling out information faster.
- Validation of content builder layouts: whitelist of URLs for video iframes.
- Sanitization of content builder layouts: HTML of text elements.

### Fixed

- Updated registration custom field copies to the latest values from Crowdin for all the tenants and templates.

## 2022-04-28

### Added

- Added support for the Moroccan Arabic language to the platform

### Fixed

- Start and end times for project phases now account for the user's local timezone, making sure users can still access and engage with projects when the start/end dates are valid for them locally. The default used UTC, so it was not a big issue in Europe (where we're mostly very close to UTC time), but could be a bigger issue in e.g. North and South America, where UTC offset could be 4 or 5 hours and this could cause projects to display as ended even if they should have been valid on the user's current local date.
- Fixed breakpoint issues in `admin/insights` and `admin/users`, where content would disappear under the sidebar for certain screen sizes.
- Added primary and secondary aria-labels to header and footer navigation elements to more clearly differentiate them to screen readers and other accessability tools

## 2022-04-25

### Changed

- 'Summary' dashboard: the 'Participation per project' and 'Participation per tag' work a little bit different. Now, if a project filter is active, the former will stay the same but highlight the selected project instead of showing the differences with other projects which were hard to interpret (analogous for 'Participation per tag').

## 2022-04-20

### Changed

- Changed titles on the admin messaging page to accomodate both SMS and email campaigns

### Fixed

- Added dynamic functionality to prevent a user from using the tab key to select images/videos/buttons that are currently hidden behind "show more" buttons. Those elements can now be tabbed to only when the text is expanded and they are visible visually
- Fixed accessibility issue regarding element order for screen readers in volunteer card
- Removed unnecessary additional alt text describing city logos in header, navbar, and delete account modal. The remaining alt tags are now more concise for users who use screen readers
- Properly disable SMS create/edit button if the message is empty
- In the verification step of the sign-up flow, the form inputs are now connected to the correct labels, which makes it easier to select the input fields (also possible by clicking the input labels now)
- Fixed a bug in the password signup flow where a user could skip accepting terms and conditions and privacy policy

## 2022-04-11

### Added

- Added support for the Croatian language to the platform

### Fixed

- Added additional areas of focus and outline to scroll-to links and buttons in editing Comments, Ideas display, and Events display for a11y compatability
- Added a tabIndex so the cookie consent banner will have a visual outline around it when focused, for a11y compatibility
- Fixed accessibility issue in modal window used to report a proposal as spam
- Fixed accessibility contrast issue for social media buttons
- Fixed accessibility issue regarding missing screen reader labels on text boxes
- Fixed bug in idea form for missing Proposed Budget field even when enabled
- Fixed accessibility issue in map ideas search
- The widget no longer links to ideas with the wrong domain

## 2022-04-04

### Fixed

- Fixed SurveyMonkey container height so survey questions are visible

## 2022-04-01

### Fixed

- Fixed bug in Ideas Map view that caused an infinite loop of requests when Idea sort order was changed

## 2022-04-04

### Fixed

- Fixed SurveyMonkey container height so survey questions are visible

## 2022-03-29

### Changed

- Vienna Saml button is temporarily disactivated

## 2022-03-24

### Added

- When phone sign in/up is enabled, email/phone field in the sign in/up forms now have validation of the email address/phone number and provides an error message when this validation fails.

### Fixed

- When you need to verify to comment on proposals, an error message with link to the sign in form is now shown again.
- Status labels are visible again in manual email campaigns list (Admin : Messaging : Custom)
- Custom email campaigns list properly accomodates longer translations in labels and buttons.

## 2022-03-23

### Added

- Add new topic/tag filter on homepage.

## 2022-03-22

### Fixed

- 'View' button sometimes freezing page in Navigation settings: should be fixed now.
- Bulk invites of invitees using only emails (no names specified) now succeeds again.

## 2022-03-21

### Added

- Put back secret pages-page

### Changed

- Project and folder moderators are allowed to list users (for the projects they moderate). This means that project and folder moderators are now also able to assignee assignees to ideas.
- 'Emails' tab in the admin sidebar renamed to 'Messaging' in anticipation of new SMS/texting functionality
- Removed 'most active users' graph
- When the locale of the current user is not present in a multiloc, fall back to the value for a locale of the same language (for example es-CL as picked language and a multiloc with es-ES).

### Fixed

- Insights with multiple projects: projects in topbar are now displayed in dropdown if there is more than one (before they were just displayed next to each other).
- HTML is fixed when machine translating HTML content returns bad HTML.

## 2022-03-15 (2)

### Fixed

- Idea forms and other things not rendering on various platforms

## 2022-03-15 (1)

### Fixed

- Fixed spacing issue between field name and 'optional' in input form

## 2022-03-14

### Fixed

- Rich text editor now works correctly with custom emails - the image description box no longer appears on the preview and image alignment works as expected.
- Fixed a performance issue that causes the users export to time out when there are lots of users registered on the platform

## 2022-03-11

### Fixed

- When viewing an idea in map view, "Go back" now returns to the map idea list instead of back to the project main page
- User profile page slug now anonymized when bulk inviting and Abbreviated User Names feature enabled.
- Rich text editor copy/paste issues should be resolved

## 2022-03-10

### Fixed

- Added informative message and sign in/sign up links to Idea Not Found page
- Added slight blur to logged-in header image. The logged-in header image is reused from the logged-out banner, and blur was added to make smaller banner images from the two-column layout look nice when fully stretched on the logged-in banner

## 2022-03-08

### Added

- Filter projects by topics

### Fixed

- FranceConnect test login
- Fixed issue with folder page responsiveness where right hand side gets cropped.

### Changed

- Fixed issue with folder page responsiveness where right hand side gets cropped.
- Use only user name in FranceConnect instead of full profile scope

## 2022-03-04

### Fixed

- Can now re-use tenant host URL immediately the tenant is deleted.
- Relevant error(s) now returned when tenant creation fails, for example due to host URL already being in use.
- Added temporary fix for the project page without permissions error where it doesn't recover after sign in.

## 2022-02-28

### Changed

- Non-moderating users cannot visit a folder page, when none of the projects inside are visible to them (e.g. due to group permissions)
- Non-moderating users cannot visit a folder page, when there are no projects inside
- Non-moderating users cannot visit a folder page, when the folder is a draft

## 2022-02-25

### Added

- SAML Single-Sign on (Vienna)

### Changed

- Language parameter added in Typeform. Allows for question branching in surveys based on user's language.

## 2022-02-23

### Changed

- The ideas overview on project/user and ideas index (/ideas) pages are properly keyboard navigable, implemented as a full-fledged tab system.
- The timeline of a project is now fully keyboard navigable
- The proposal button has no tooltip anymore when submitting new proposals is disabled. Instead, a warning message is shown.

### Added

- Ensure `nofollow` is added to all links added through the rich text editor, which makes them useless for backlink generation by bots

## 2022-02-21

### Added

- Support added for custom font not on Adobe Fonts

### Fixed

- Improved area filter layout on frontpage on mobile (now has correct padding), and used a smaller breakpoint for when filter goes below topbar.
- Enalyzer URL validation now has greater flexibility

### Added

- Support added for email and user ID parameters in SmartSurvey

### Changed

- Icons don't have wrong/empty descriptions linked to them anymore, which improves the user experience for screen readers.
- Icons that work as button (like the vote button, the bell in the notification menu, etc.) all have accompanying descriptions so we provide more information about these buttons to people using screen readers.

## 2022-02-17

### Changed

- Removes support for category detection in Insights. \[IN-717\]

### Fixed

- Customizable navbar is now feature flagged, meaning it can be enabled or disabled in AdminHQ

## 2022-02-14

### Added

- It is now possible to add `alt` text to images in the Quill rich text editor

## 2022-02-11

### Changed

- More descriptive and consistent error messages in the sign up and sign in flow.

## 2022-02-08

### Fixed

- Typeform surveys now display properly on mobile devices
- Remove periods from non-Latin URL slugs

### Added

- Folder slugs (URLs) can now be customized

## 2022-02-07

### Changed

- Removes support for the (deprecated) Clustering feature. 💐 \[IN-688\]
- Remove the word 'del' from NL profanity list

### Fixed

- Always show color and opacity inputs
- Truncate user count in banner bubble if value is over 10k

## 2022-02-04

### Added

- Re-enable homepage filter tabs now that translations are working

### Fixed

- Color contrast issue (accessibility): the number of total votes needed for a proposal to be considered, shown on the proposal card, has a darker color. This makes it easier to see this information.

## 2022-02-02

### Added

- Projects on homepage can now be filtered by 'Active', 'Archived' or 'All' through a tab system

## 2022-02-01

### Changed

- Improved `alt` text for logo images on the platform
- Anonymization of users (using initials avatars, different set of face avatars, different set of first and last names, making anonymous users easier to identify through their email)
- Updated CC license in Vienna basemap attribution and increased maximum zoom level to 20.

# Fixed

- An issue that prevented Que from starting up was solved by updating the bootsnap gem to the latest version

## 2022-01-24

### Changed

- Insights Network Visualisation changes:
  - The network is now flat and shows all keywords at once
  - The colors of the keywords depend on the cluster they are part of
  - The more important links between keywords are shown in the network

## 2022-01-18

### Changed

- Removes support for the (deprecated) Tagging feature, the forerunner of today's Insights. 🕯 \[IN-661\]

## 2022-01-14

### Changed

- Dashboard and reports vertical bar charts are now sorted
- Automatic tagging in Insights also takes the title into account (instead of only the content).

### Fixed

- Resolution for basemap.at

## 2022-01-12

### Added

- Users are now able to cancel tag suggestion scan on the Insights Edit screen
- Added `secure` flag to cookies
- Support basemap.at as tile provider

### Fixed

- Fixed issue with exporting surveys as XLSX sheets, when the typeform survey URI includes a '#' character.
- Styling of the text above the avatar bubbles at the bottom of the landing page works again when there's a customized text.
- Styling bugs for the two-column layout
- Bug where tile provider of a project becomes unchangeable after the map config has been edited has been fixed.

### Changed

- Updated Cookie Policy page

## 2022-01-10

### Added

- Configure sign-up button (custom link) on homepage banner

### Changed

- Dashboard and report bar charts are now more easily readable - values appear on top or next to the bars instead of inside of them. Comparisons between project and platform values are now only visible in the report tooltips and do not break the chart itself.

### Fixed

- Using a custom tile provider should work now.
- Registration form with a date field doesn't crash anymore

## 2022-01-06

### Fixed

- Changing the values for Registration helper text and Account confirmation in Admin > Settings > Registration doesn't cause other values to be erased anymore.

## 2022-01-05

### Changed

- Improved the user interface of the Registration tab in the Admin settings

## 2021-12-23

### Added

- Adding pages in 'Navigation' tab in settings now possible, changing names of navbar items now works, removed 'secret pages-page'.
- Different layouts for the homepage banner (for signed-out users)
- Preview functionality for the image of the homepage banner in the back-office

### Fixed

- Saving of homepage banner image overlay color and opacity

## 2021-12-22

### Fixed

- Notifications of inappropriate content now link to the item containing the flagged content

## 2021-12-16

### Added

- Ability to scan all post, recently added posts and not tagged posts in Insights

## 2021-12-15

### Fixed

- Severe code-injection vulnerability
- More small copy changes for customizable navbar, made styling Navigation tab consistent with other tabs, re-enabled slug editing on secret pages-page.

## 2021-12-10

- Copy for customizable navbar

## 2021-12-09

### Added

- Customizable navbar

## 2021-12-08

### Changed

- Improved the structure and copy of the Admin > Settings > Customize page.

### Fixed

- Insights scan category button no longer appears when the insights nlp feature flag is disabled

## 2021-11-30

### Added

- Insights loading indicator on category scan

### Fixed

- Password reset emails sometimes took a long time to be send out, they are now processed much faster (even when the background job queue has lots of items).

## 2021-11-25

### Added

- New translations from Crowdin.
- Sign-up flow: Not activating any custom registration fields no longer breaks sign-up. Refreshing page during sign-up flow no longer creates an unregistered user.

## 2021-11-22

### Changed

- Enable/disable avatars in homepage banner
- Increased size of city logo in the footer

### Fixed

- Links to ideas in admin digest emails work again
- Votes statistics not showing up in the dashboard for some admins and project moderators.

## 2021-11-16

### Fixed

- Custom topics are not displayed as filters on the proposals overview page.

### Added

- Added a tooltip in the survey project settings with a link to a support article that explains how to embed links in Google forms
- Input count to Insights View screen

### Changed

- Add clarification tooltips to Insights View screen
- When a user account is deleted, visits data associated to that account are now removed from Matomo.

## 2021-11-11

### Changed

- Improvements to the loading speed of the landing page and some items with dropdown menus in the navigation bar.

## 2021-11-05

### Fixed

- Dashboard issue where the current month did not appear for certain time zones

## 2021-11-04

### Added

- New translations from Crowdin.

## 2021-11-03

### Fixed

- Microsoft Form survey iframes no longer auto-focus on the form
- Stop confusing Serbian Latin and Cyrillic in back locales.

## 2021-11-01

### Changed

- The whole input card in Insight View screen is now clickable
- Inputs list component in Insights View screen now shows active filters at all times
- Insights Network Visualisation changes:
  - Reduced space between clusters
  - Increased font size for keywords labels
  - It is now possible to de-select keywords by clicking on them twice

### Fixed

- If there's an error message related to the project title, it goes away if the title is edited (and only shows again if we submit and the error isn't fixed).

## 2021-10-27

### Changed

- Removed the unused '/ideas/new' route

### Fixed

- Sorting order and list/map view settings of ideas are available again if voting is disabled.
- Project phase started emails and notifications.

## 2021-10-26

### Added

- Limit number of downvotes.

### Changed

- Improved quality of Idea and App Header Images
- Idea cards in the map view only show the downvote icon when downvoting is enabled or when it's disabled and it's disabled for a different reason than explicit turning off of the downvoting functionality.
- Now also for idea cards on the map view: the comment icon on an idea card is only shown when commenting in the project is enabled or there's at least one idea with a comment.

### Fixed

- The event cards now rearrange themselves vertically on mobile / small screens. Before they were always arranged horizontally. This fixed the issue of them going off-screen when there is not enough screen space.

## 2021-10-25

### Changed

- The comment icon on an idea card is only shown when commenting in the project is enabled or there's at least one idea with a comment.
- Increased Microsoft Forms survey width

### Fixed

- Insights table approve button no longer appears when there are no suggested tags
- Insights tags are now truncated when they are too long
- Insights posts cards on View screen no longer display text with different font-sizes
- Insights posts in table are no longer sorted by default

## 2021-10-20

### Changed

- PII (Personally Identifiable Information) data, if any, are now removed from Segment when a user account is deleted.

## 2021-10-19

### Changed

- Tags which do not contain any inputs are no longer visible on the Insights View screen
- PII (Personally Identifiable Information) data, if any, are now removed from Intercom when a user account is deleted.

### Added

- Added export functionality to Insights View screen inputs list

## 2021-10-15

### Changed

- Project reports are no longer available in the dashboard section. Instread, they can be found in the Reporting section of tha admin.

### Fixed

- Platform is now accepting valid Microsoft Form survey links with custom subdomains
- When user goes to the url of an Insight that no longer exist, they get redirected to the Insights List screen.

## 2021-10-14

### Fixed

- File uploads for ideas, projects, events, folders

## 2021-10-13 (2)

### Fixed

- Validation and functioning of page forms are fixed (forms to change the fixed/legal pages such as the FAQ, T&C, privacy policy, etc.).

## 2021-10-13

### Added

- Users can now change their name after validation with FranceConnect
- Permit embedding of videos from dreambroker in rich-text editor content.
- Possibility to create an Insights tag from selected filters in the Insights View screen

## 2021-10-12

### Added

- Added Serbian (Cyrillic) to platform

## 2021-10-11

### Added

- Insights View screen and visualization
- Users can now change their name after validation with FranceConnect

## 2021-10-06

### Fixed

- Issue with user deletion

### Added

- Initial blocked words lists for Luxembourgish and Italian.
- Added Luxembourgish translations.

## 2021-10-05

### Added

- Blocked words lists for Luxembourgish and Italian (which allows the profanity blocker feature).

### Changed

- Removed 'FAQ' and 'About' from the footer.
- Removed links to other pages at the bottom of the fixed and legal pages (Cookie policy, T&C, etc.)
- Removed the YES/NO short feedback form in the footer (as it wasn't working)

## 2021-10-01

### Fixed

- Typeform export from the platform shows the answers to all questions again.

## 2021-09-29

### Changed

- Insights Edit screen improvements
  - Added tooltip in the tags sidebar
  - Added quick delete action to category button in the categories sidebar
  - "Detect tags" button only shows if there are tags detected
  - "Reset tags" button is moved to a menu
  - Removed "add" button from input sidebar and improved select hover state
- Split 'Pages' tab in admin/settings into the 'Pages' and 'Policies' tabs. 'Pages' contains the about, FAQ and a11y statement pages, while 'Policies' contains the terms and conditions, privacy- and cookie policy. The 'Pages' tab will soon be replaced by a 'Navigation' tab with more customizability options as part of the upcoming nav-bar customization functionality. This is just a temporary in-between solution.

## 2021-09-24

### Added

- SmartSurvey integration

## 2021-09-22

### Changed

- Very short phases are now shown slightly bigger in the timeline, and projects with many phases will display the timeline correctly.

### Fixed

- Cookie popup can be closed again.

## 2021-09-21

### Added

- Permit embedding of videos from videotool.dk in rich-text editor content.

### Changed

- Project moderators have access to the 'Reporting' tab of the admin panel for their projects.

### Fixed

- The category columns in input `xlsx` exports (insights) are now ordered as presented in the application.

## 2021-09-14

### Changed

- Mobile navbar got redesigned. We now have a 'More' button in the default menu that opens up a full mobile menu.

## 2021-09-13

### Added

- Insights table export button. Adds the ability to export the inputs as xlsx for all categories or a selected one.

### Fixed

- Fixes issue where user name will sometimes appear as "undefined"

## 2021-09-06

### Added

- Keyboard navigation improvements for the Insights Edit view
- Added the internal machinery to support text network analyses in the end-to-end flow.

### Fixed

- '&' character now displays correctly in Idea description and Project preview description.
- Fixes user export with custom fields

## 2021-09-03

### Fixed

- Ghent now supports mapping 25 instead of 24 neighbourhouds

## 2021-09-02

### Fixed

- Setting DNS records when the host is changed.
- Smart group rules for participation in project, topic or idea status are now applied in one continuous SQL query.

### Changed

- The rule values for participation in project, topic or idea status, with predicates that are not a negation, are now represented as arrays of IDs in order to support specifying multiple projects, topics or idea statuses (the rule applies when satisfied for one of the values).

## 2021-09-01

### Fixed

- When voting is disabled, the reason is shown again

## 2021-08-31

### Added

- When signing up with another service (e.g. Google), the platform will now remember a prior language selection.

### Fixed

- Accessibility: voting buttons (thumbs) have a darker color when disabled. There's also more visual distinction between voting buttons on input cards when they are enabled and disabled.
- Accessibility: The default background color of the last "bubble" of the avatars showing on e.g. the landing page top banner is darker, so the contrast with its content (number of remaining users) is clearer.
- Accessibility: the text colors of the currently selected phase in a timeline project are darker to improve color contrast to meet WCAG 2.1 AA requirements.
- Accessibility: the status and topics on an input (idea) page are more distinctive compared to its background, meeting WCAG 2.1 AA criteria.
- Verification using Auth0 method no longer fails for everyone but the first user

## 2021-08-30

### Added

- New Insights module containing Insights end-to-end flow

## 2021-08-26

### Added

- Microsoft Forms integration

## 2021-08-20

### Fixed

- Survey options now appear as expected when creating a new survey project
- Adds a feature flag to disable user biographies from adminHQ

## 2021-08-18

### Added

- Added Italian to platform
- Support for a new verification method specifically for Ghent, which lets users verify using their rijksregisternummer
- Improved participatory budgeting:
  - Support for new virtual currencies (TOK: tokens, CRE: credits)
  - A minimum budget limit can be configured per project, forcing citizens to fill up their basket to some extent (or specify a specific basket amount when minimum and maximum budget are the same)
  - Copy improvements

## 2021-08-11

### Fixed

- When considering to remove a flag after updating content, all relevant attributes are re-evaluated.
- Issues with viewing notifications and marking them as read.

## 2021-08-09

### Fixed

- The preheader with a missing translation has been removed from user confirmation email

### Fixed

- When you sign up with Google, the platform will now automatically use the language of your profile whenever possible
- Fixed invalid SQL queries that were causing various issues throughout the platforms (Part I). (IN-510)

## 2021-08-05

### Added

- Added message logging to monitor tenant creation status (shown in admin HQ).

### Changed

- No default value for the lifecycle stage is prefilled, a value must be explicitly specified.
- Changing the lifecycle stage from/to demo is prohibited.
- Only tenant templates that apply without issues are released.
- On create validation for authors was replaced by publication context, to allow templates to successfully create content without authors.

## 2021-08-04

### Fixed

- Certain characters in Volunteer Cause titles prevented exporting lists of volunteers to Excel from admin/projects/.../volunteering view.
- Limit of 10 events under projects and in back office
- Events widget switch being shown in non-commercial plans

## 2021-07-30

### Added

- Configured dependabot for the frontend, a tool that helps keeping dependencies up to date.
- Added events overview page to navigation menu, which can be enabled or disabled.
- Added events widget to front page, which can be enabled or disabled (commercial feature).

## 2021-07-16

### Added

- Auto-detection of inappropriate content (in beta for certain languages). Flagged content can be inspected on the admin Activity page. The setting can be toggled in the General settings tab.

### Fixed

- On the admin activity page (/admin/moderation), items about proposals now correctly link to proposals (instead of to projects). Also, the copy of the links at the end of the item rows is now correct for different types of content (correct conjugation of 'this post', 'this project', etc. for all languages).

## 2021-07-14

### Added

- Project phases now have their own URLs, which makes it possible to link to a specific phase

### Fixed

- Blocked words for content that can contain HTML
- Searching users after sorting (e.g. by role)

## 2021-07-09

### Changed

- The admin Guide link goes to the support center now instead of to /admin/guide

## 2021-07-02

### Fixed

- Instances where the user name was "unknown author"

### Changed

- Removed the slogan from the homepage footer

## 2021-06-30

### Changed

- Users can no longer leave registration before confirming their account. This should prevent bugs relative to unconfirmed users navigating the platform.

## 2021-06-29

### Fixed

- Map: Fix for ideas that only have coordinates but no address not being shown on the map
- Map: Fix for 'click on the map to add your input' message wrongfully being shown when idea posting is not allowed
- Sign-up flow: Fix for bug that could cause the browser to freeze when the user tried to complete the custom fields step
- Project description: Fix for numbered and unnumbered lists being cut off
- Project Managers can now upload map layers.

### Changed

- Map: When an idea is selected that is hidden behind a cluster the map now zooms in to show that marker
- Map: Idea marker gets centered on map when clicked
- Map: Larger idea box on bigger desktop screens (width > 1440 pixels)
- Idea location: Display idea location in degrees (°) minutes (') seconds ('') when the idea only has coordinates but no address
- Sign-up flow: Show loading spinner when the user clicks on 'skip this step' in the sign-up custom fields step
- Image upload: The default max allowed file size for an image is now 10 Mb instead of 5 Mb

### Added

- 'Go back' button from project to project folder (if appropriate).

## 2021-06-22

### Changed

- Project managers that are assigned to a project and/or its input now lose those assignments when losing project management rights over that project.

### Fixed

- Input manager side modal scroll.

## 2021-06-18

### Fixed

- Privacy policy now opens in new tab.
- Landing page custom section now uses theme colors.
- Buttons and links in project description now open internal links in the same tab, and external links in a new tab.

## 2021-06-16

### Fixed

- Project moderators can no longer see draft projects they don't moderate in the project listing.
- The content and subject of the emails used to share an input (idea/issue/option/contribution/...) do now include the correct input title and URL.
- Sharing new ideas on Facebook goes faster
- Manual campaigns now have the layout content in all available languages.

## 2021-06-11

### Fixed

- Facebook button no longer shows when not configured.

## 2021-06-10

### Fixed

- Creating invites on a platform with many heavy custom registration fields is no longer unworkably slow

## 2021-06-09

### Added

- New citizen-facing map view

## 2021-06-08

### Fixed

- Ordering by ideas by trending is now working.
- Ordering by ideas votes in the input manager is now working.

## 2021-06-07

### Added

- Qualtrics surveys integration.

### Changed

- Project Events are now ordered chronologically from latest to soonest.

### Fixed

- Visibility Labels in the admin projects list are now visible.
- Tagged ideas export is fixed.
- Updating an idea in one locale does not overwrite other locales anymore

## 2021-05-28

### Fixed

- Project Events are now ordered chronologically from soonest to latest.

## 2021-05-27

### Fixed

- Project access rights management are now visible again.

## 2021-05-21

### Added

- Profanity blocker: when posting comments, input, proposals that contain profane words, posting will not be possible and a warning will be shown.

## 2021-05-20

### Fixed

- Excel exports of ideas without author

## 2021-05-19

### Added

- Support for Auth0 as a verification method

## 2021-05-18

### Fixed

- Active users no longer need confirmation

## 2021-05-14

### Fixed

- Fixed an issue causing already registered users to be prompted with the post-registration welcome screen.

## 2021-05-11

### Added

- Added polls to the reporting section of the dashboards

## 2021-05-10

### Changed

- Invited or verified users no longer require confirmation.

## 2021-05-07

### Fixed

- Spreasheet exports throughout the platform are improved.

### Added

- City Admins can now assign any user as the author of an idea when creating or updating.
- Email confirmation now happens in survey and signup page sign up forms.

## 2021-05-06

### Fixed

- Idea export to excel is no longer limited to 250 ideas.

## 2021-05-04

### Fixed

- Fixed issues causing email campaigns not to be sent.

## 2021-05-03

### Changed

- Users are now prompted to confirm their account after creating it, by receiving a confirmation code in their email address.

### Added

- SurveyXact Integration.

## 2021-05-01

### Added

- New module to plug email confirmation to users.

## 2021-04-29

### Fixed

- Editing the banner header in Admin > Settings > General, doesn't cause the other header fields to be cleared anymore

## 2021-04-22

### Fixed

- After the project title error appears, it disappears again after you start correcting the error

## 2021-03-31

### Fixed

- Customizable Banner Fields no longer get emptied/reset when changing another.

### Added

- When a client-side validation error happens for the project title in the admin, there will be an error next to the submit button in addition to the error message next to the input field.

## 2021-03-25

### Fixed

- The input fields for multiple locales provides an error messages when there's an error for at least one of the languages.

## 2021-03-23

### Fixed

- Fix for broken sign-up flow when signing-up through social sign-on

## 2021-03-19

### Fixed

- Admin>Dashboard>Users tab is no longer hidden for admins that manage projects.
- The password input no longer shows the password when hitting ENTER.
- Admin > Settings displays the tabs again

### Changed

- Empty folders are now shown in the landing page, navbar, projects page and sitemap.
- The sitemap no longer shows all projects and folder under each folder.
- Images added to folder descriptions are now compressed, reducing load times in project and folder pages.

### Added

- Allows for sending front-end events to our self-hosted matomo analytics tool

## 2021-03-16

### Changed

- Automatic tagging is functional for all clusters, and enabled for all premium customers

### Added

- Matomo is enabled for all platforms, tracking page views and front-end events (no workshops or back-end events yet)

## 2021-03-11

### Changed

- Tenants are now ordered alphabetically in AdminHQ
- Serbian (Latin) is now a language option.

## 2021-03-10

### Added

- CitizenLab admins can now change the link to the accessibility statement via AdminHQ.
- "Reply-to" field in emails from campaigns can be customized for each platform
- Customizable minimal required password length for each platform

## 2021-03-09

### Fixed

- Fixed a crash that would occur when tring to add tags to an idea

## 2021-03-08

### Fixed

- Phase pages now display the correct count of ideas (not retroactive - will only affect phases modified from today onwards).

## 2021-03-05

### Changed

- Changed the default style of the map
- Proposals/Initiatives are now sorted by most recent by default

### Added

- Custom maps (Project settings > Map): Admins now have the capability to customize the map shown inside of a project. They can do so by uploading geoJson files as layers on the map, and customizing those layers through the back-office UI (e.g. changing colors, marker icons, tooltip text, sort order, map legend, default zoom level, default center point).

### Fixed

- Fixed a crash that could potentially occur when opening an idea page and afterwards going back to the project page

## 2021-03-04

### Added

- In the admin (Settings > Registration tab), admins can now directly set the helper texts on top of the sign-up form (both for step 1 and 2).
- The admin Settings > Homepage and style tab has two new fields: one to allow customization for copy of the banner signed-in users see (on the landing page) and one to set the copy that's shown underneath this banner and above the projects/folders (also on the landing page).
- Copy to clarify sign up/log in possibilities with phone number

### Changed

- The admin Settings > Homepage and style tab has undergone copy improvements and has been rearranged
- The FranceConnect button to login, signup or verify your account now displays the messages required by the vendor.
- Updated the look of the FranceConnect button to login, signup or verify your account to feature the latests changes required by the vendor.

### Fixed

- Downvote button (thumbs down) on input card is displayed for archived projects

## 2021-03-03

### Added

- Users are now notified in app and via email when they're assigned as folder administrators.

## 2021-03-02

### Fixed

- Don't show empty space inside of the idea card when no avatar is present

### Added

- Maori as languages option

### Changed

- Improved layout of project event listings on mobile devices

## 2021-02-26

### Fixed

- France Connect button hover state now complies with the vendor's guidelines.

## 2021-02-24

### Fixed

- The project page no longer shows an eternal spinner when the user has no access to see the project

## 2021-02-18

### Added

- The password fields show an error when the password is too short
- The password fields have a 'show password' button to let people check their password while typing
- The password fields have a strength checker with appropriate informative message on how to increase the strength
- France Connect as a verification method.

### Fixed

- Notifications for started phases are no longer triggered for unpublished projects and folders.

## 2021-02-17

### Changed

- All input fields for multiple locales now use the components with locale switchers, resulting in a cleaner and more compact UI.
- Copy improvements

## 2021-02-12

### Fixed

- Fixed Azure AD login for some Azure setups (Schagen)

### Changed

- When searching for an idea, the search operation no longer searches on the author's name. This was causing severe performance issues and slowness of the paltforms.

## 2021-02-10

### Added

- Automatic tagging

## 2021-02-08

### Fixed

- Fixed a bug preventing registration fields and poll questions from reordering correctly.
- Fixed a bug causing errors in new platforms.

## 2021-02-04

### Fixed

- Fixed a bug causing the projects list in the navbar and projects page to display projects outside of folders when they're contained within them.

## 2021-01-29

### Added

- Ability to redirect URLs through AdminHQ
- Accessibility statement link in the footer

### Fixed

- Fixed issue affecting project managers that blocked access to their managed projects, when these are placed inside a folder.

## 2021-01-28

### Fixed

- A bug in Admin project edit page that did not allow a user to Go Back to the projects list after switching tabs
- Scrolling on the admin users page

## 2021-01-26

### Added

- Folder admin rights. Folder admins or 'managers' can be assigned per folder. They can create projects inside folders they have rights for, and moderate/change the folder and all projects that are inside.
- The 'from' and 'reply-to' emails can be customized by cluster (by our developers, not in Admin HQ). E.g. Benelux notification emails could be sent out by notifications@citizenlab.eu, US emails could be sent out by notifications@citizenlab.us etc., as long as those emails are owned by us. We can choose any email for "reply-to", so also email addresses we don't own. This means "reply-to" could potentially be configured to be an email address of the city, e.g. support@leuven.be. It is currently not possible to customize the reply-to (except for manual campaigns) and from fields for individual tenants.
- When a survey requires the user to be signed-in, we now show the sign in/up form directly on the page when not logged in (instead of the green infobox with a link to the sign-up popup)

### Fixed

- The 'reply-to' field of our emails showed up twice in recipient's email clients, now only once.

### Changed

- Added the recipient first and last name to the 'to' email field in their email client, so not only their email adress is shown.
- The links in the footer can now expand to multiple lines, and therefore accomodate more items (e.g. soon the addition of a link to the accesibility statement)

## 2021-01-21

### Added

- Added right-to-left rendering to emails

## 2021-01-18

### Fixed

- Access rights tab for participatory budget projects
- Admin moderation page access

## 2021-01-15

### Changed

- Copy improvements across different languages

## 2021-01-14

### Added

- Ability to customize the input term for a project

### Changed

- The word 'idea' was removed from as many places as possible from the platform, replaced with more generic copy.

## 2021-01-13

### Changed

- Idea cards redesign
- Project folder page redesign
- Project folders now have a single folder card image instead of 5 folder images in the admin settings
- By default 24 instead of 12 ideas or shown now on the project page

## 2020-12-17

### Fixed

- When creating a project from a template, only templates that are supported by the tenant's locale will show up
- Fixed several layout, interaction and data issues in the manual tagging feature of the Admin Processing page, making it ready for external use.
- Fixed project managers access of the Admin Processing page.

### Added

- Admin activity feed access for project managers
- Added empty state to processing list when no project is selected
- Keyboard shortcut tooltip for navigation buttons of the Admin Processing page

### Changed

- Reduced spacing in sidebar menu, allowing for more items to be displayed
- Style changes on the Admin Processing page

## 2020-12-08

### Fixed

- Issues with password reset and invitation emails
- No more idea duplicates showing up on idea overview pages
- Images no longer disappear from a body of an idea, or description of a project on phase, if placed at the bottom.

### Changed

- Increased color contrast of inactive timeline phases text to meet accesibility standard
- Increased color contrast of event card left-hand event dates to meet accesibility standard
- Increased color contrast of List/Map toggle component to meet accesibility standard

### Added

- Ability to tag ideas manually and automatically in the admin.

## 2020-12-02

### Changed

- By default the last active phase instead of the last phase is now selected when a timeline project has no active phase

### Fixed

- The empty white popup box won't pop up anymore after clicking the map view in non-ideation phases.
- Styling mistakes in the idea page voting and participatory budget boxes.
- The tooltip shown when hovering over a disabled idea posting button in the project page sticky top bar is no longer partially hidden

## 2020-12-01

### Changed

- Ideas are now still editable when idea posting is disabled for a project.

## 2020-11-30

### Added

- Ability to create new and edit existing idea statuses

### Fixed

- The page no longer refreshes when accepting the cookie policy

### Changed

- Segment is no longer used to connect other tools, instead following tools are integrated natively
  - Google Analytics
  - Google Tag Manager
  - Intercom
  - Satismeter
  - Segment, disabled by default
- Error messages for invitations, logins and password resets are now clearer.

## 2020-11-27

### Fixed

- Social authentication with Google when the user has no avatar.

### Changed

- Random user demographics on project copy.

## 2020-11-26

### Added

- Some specific copy for Vitry-sur-Seine

## 2020-11-25

### Fixed

- Sections with extra padding or funky widths in Admin were returned to normal
- Added missing copy from previous release
- Copy improvements in French

### Changed

- Proposal and idea descriptions now require 30 characters instead of the previous 500

## 2020-11-23

### Added

- Some specific copy for Sterling Council

### Fixed

- The Admin UI is no longer exposed to regular (and unauthenticated) users
- Clicking the toggle button of a custom registration field (in Admin > Settings > Registration fields) no longer duplicated the row
- Buttons added in the WYSIWYG editor now have the correct color when hovered
- The cookie policy and accessibility statement are not editable anymore from Admin > Settings > Pages

### Changed

**Project page:**

- Show all events at bottom of page instead of only upcoming events
- Reduced padding of sticky top bar
- Only show sticky top bar when an action button (e.g. 'Post an idea') is present, and you've scrolled past it.

**Project page right-hand sidebar:**

- Show 'See the ideas' button when the project has ended and the last phase was an ideation phase
- Show 'X ideas in the final phase' when the project has ended and the last phase was an ideation phase
- 'X phases' is now clickable and scrolls to the timeline when clicked
- 'X upcoming events' changed to 'X events', and event count now counts all events, not only upcoming events

**Admin project configuration page:**

- Replaced 'Project images' upload widget in back-office (Project > General) with 'Project card image', reduced the max count from 5 to 1 and updated the corresponding tooltip with new recommended image dimensions

**Idea page:**

- The map modal now shows address on top of the map when opened
- Share button copy change from "share idea" to "share"
- Right-hand sidebar is sticky now when its height allows it (= when the viewport is taller than the sidebar)
- Comment box now has an animation when it expands
- Adjusted scroll-to position when pressing 'Add a comment' to make sure the comment box is always fully visible in the viewport.

**Other:**

- Adjusted FileDisplay (downloadable files for a project or idea) link style to show underline by default, and increased contrast of hover color
- Reduced width of DateTimePicker, and always show arrows for time input

## 2020-11-20 (2)

### Fixed

- The project header image is screen reader friendly.
- The similar ideas feature doesn't make backend requests anymore when it's not enabled.

### Changed

- Areas are requested with a max. of 500 now, so more areas are visible in e.g. the admin dashboard.

## 2020-11-18

### Added

- Archived project folder cards on the homepage will now have an "Archived" label, the same way archived projects do\
- Improved support for right-to-left layout
- Experimental processing feature that allows admins and project managers to automatically assign tags to a set of ideas.

### Fixed

- Projects without idea sorting methods are no longer invalid.
- Surveys tab now shows for projects with survey phases.

### Changed

- Moved welcome email from cl2-emails to cl2-back

## 2020-11-16

### Added

- Admins can now select the default sort order for ideas in ideation and participatory budgeting projects, per project

### Changed

- The default sort order of ideas is now "Trending" instead of "Random" for every project if left unchanged
- Improved sign in/up loading speed
- Removed link to survey in the project page sidebar when not logged in. Instead it will show plain none-clickable text (e.g. '1 survey')

### Fixed

- Custom project slugs can now contain alphanumeric Arabic characters
- Project Topics table now updates if a topic is deleted or reordered.
- Empty lines with formatting (like bold or italic) in a Quill editor are now removed if not used as paragraphs.

## 2020-11-10

### Added

#### Integration of trial management into AdminHQ

- The lifecycle of the trials created from AdminHQ and from the website has been unified.
- After 14 days, a trial platform goes to Purgatory (`expired_trial`) and is no longer accessible. Fourteen days later, the expired trial will be removed altogether (at this point, there is no way back).
- The end date of a trial can be modified in AdminHQ (> Edit tenant > Internal tab).

## 2020-11-06

### Added

- Social sharing via WhatsApp
- Ability to edit the project URL
- Fragment to embed a form directly into the new proposal page, for regular users only

### Fixed

- The project about section is visibile in mobile view again
- Maps will no longer overflow on page resizes

## 2020-11-05

### Added

- Reordering of and cleaner interface for managing custom registration field options
- An 'add proposal' button in the proposals admin
- Fragment to user profile page to manage party membership settings (CD&V)
- "User not found" message when visiting a profile for a user that was deleted or could not be found

### Changed

- Proposal title max. length error message
- Moved delete functionality for projects and project folders to the admin overview

### Fixed

- The automatic scroll to the survey on survey project page

## 2020-11-03

### Fixed

- Fixed broken date picker for phase start and end date

## 2020-10-30

### Added

- Initial Right to left layout for Arabic language
- Idea description WYSIWYG editor now supports adding images and/or buttons

## 2020-10-27

### Added

- Support for Arabic

## 2020-10-22

### Added

- Project edit button on project page for admins/project manager
- Copy for Sterling Council

### Fixed

- Links will open in a new tab or stay on the same page depending on their context. Links to places on the platform will open on the same page, unless it breaks the flow (i.e. going to the T&C policy while signing up). Otherwise, they will open in a new tab.

### Changed

- In the project management rights no ambiguous 'no options' message will be shown anymore when you place your cursor in the search field

## 2020-10-16

### Added

- Ability to reorder geographic areas

### Fixed

- Stretched images in 'avatar bubbles'
- Input fields where other people can be @mentioned don't grow too wide anymore
- Linebar charts overlapping elements in the admin dashboard

## 2020-10-14

### Changed

- Project page redesign

## 2020-10-09

### Added

- Map configuration tool in AdminHQ (to configure maps and layers at the project level).

## 2020-10-08

### Added

- Project reports

### Changed

- Small styling fixes
- Smart group support multiple area codes
- Layout refinements for the new idea page
- More compact idea/proposal comment input
- Proposal 'how does it work' redesign

## 2020-10-01

### Changed

- Idea page redesign

## 2020-09-25

### Fixed

- The "Go to platform" button in custom email campaigns now works in Norwegian

### Added

- Granular permissions for proposals
- Possibility to restrict survey access to registered users only
- Logging project published events

### Changed

- Replaced `posting_enabled` in the proposal settings by the posting proposal granular permission
- Granular permissions are always granted to admins

## 2020-09-22

### Added

- Accessibility statement

## 2020-09-17

### Added

- Support for checkbox, number and (free) text values when initializing custom fields through excel invites.

### Changed

- Copy update for German, Romanian, Spanish (CL), and French (BE).

## 2020-09-15

### Added

- Support Enalyzer as a new survey provider
- Registration fields can now be hidden, meaning the user can't see or change them, typically controlled by an outside integration. They can still be used in smart groups.
- Registration fields can now be pre-populated using the invites excel

## 2020-09-08

### Fixed

- Custom buttons (e.g. in project descriptions) have correct styling in Safari.
- Horizontal bar chart overflow in Admin > Dashboard > Users tab
- User graphs for registration fields that are not used are not shown anymore in Admin > Dashboard > Users tab

### Added

- Pricing plan feature flags for smart groups and project access rights

## 2020-09-01

### Fixed

- IE11 no longer gives an error on places that use the intersection observer: project cards, most images, ...

### Added

- New platform setting: 'Abbreviated user names'. When enabled, user names are shown on the platform as first name + initial of last name (Jane D. instead of Jane Doe). This setting is intended for new platforms only. Once this options has been enabled, you MUST NOT change it back.
- You can now export all charts in the admin dashboard as xlsx or svg.
- Translation improvements (email nl...)

### Changed

- The about us (CitizenLab) section has been removed from the cookie policy

## 2020-08-27

### Added

- Support for rich text in field descriptions in the idea form.
- New "Proposed Budget" field in the idea form.

### Changed

- Passwords are checked against a list of common passwords before validation.
- Improving the security around xlsx exports (escaping formulas, enforcing access restrictions, etc.)
- Adding request throttling (rate-limiting) rules.
- Improving the consistency of the focus style.

## 2020-07-30

### Added

- Pricing plans in AdminHQ (Pricing plan limitations are not enforced).
- Showing the number of deviations from the pricing plan defaults in the tenant listing of AdminHQ.

### Changed

- Tidying up the form for creating new tenants in AdminHQ (removing unused features, adding titles and descriptions, reordering features, adding new feature flags, removing fields for non-relevant locales).

## 2020-07-10

### Added

- Project topics

### Changed

- Userid instead of email is used for hidden field in surveys (Leiden)
- New projects have 'draft' status by default

### Fixed

- Topics filter in ideas overview works again

## 2020-07-09 - Workshops

### Fixed

- Speps are scrollable

### Added

- Ability to export the inputs as an exel sheet
- Polish translations
- Portugese (pt-BR) translations

## 2020-06-26

### Fixed

- No longer possible to invite a project manager without selecting a project
- The button on the homepage now also respects the 'disable posting' setting in proposals
- Using project copy or a tenant template that contains a draft initiative no longer fails

### Added

- Romanian

## 2020-06-19

### Fixed

- Polish characters not being rendered correctly

### Added

- Back-office toggle to turn on/off the ability to add new proposals to the platform

## 2020-06-17

### Fixed

- It's no longer needed to manually refresh after deleting your account for a consistent UI
- It's no longer needed to manually refresh after using the admin toggle in the user overview
- The sign-in/up flow now correctly asks the user to verify if the smart group has other rules besides verification
-

demo`is no longer an available option for`organization_type` in admin HQ

- An error is shown when saving a typeform URL with `?email=xxxx` in the URL, which prevented emails to be linked to survey results
- On mobile, the info container in the proposal info page now has the right width
- A general issue with storing cookies if fixed, noticable by missing data in GA, Intercom not showing and the cookie consent repeatedly appearing
- Accessibility fix for the search field
- The `signup_helper_text` setting in admin HQ is again displayed in step 1 of the sign up flow

### Added

- There's a new field in admin HQ to configure custom copy in step 2 of the sign up flow called `custom_fields_signup_helper_text`
- `workshops` can be turned on/off in admin HQ, displayed as a new page in the admin interface

### Changed

- The copy for `project moderator` has changed to `project manager` everywhere
- The info image in the proposals header has changed

## 2020-06-03

### Fixed

- Maps with markers don't lose their center/zoom settings anymore
- English placeholders in idea form are gone for Spanish platforms

## 2020-05-26

### Changed

- Lots of small UI improvements throughout the platform
- Completely overhauled sign up/in flow:
  - Improved UI
  - Opens in a modal on top of existing page
  - Opens when an unauthenticaed user tries to perform an action that requires authentication (e.g. voting)
  - Automatically executes certain actions (e.g. voting) after the sign in/up flow has been completed (note: does not work for social sign-on, only email/password sign-on)
  - Includes a verification step in the sign up flow when the action requires it (e.g. voting is only allowed for verified users)

## 2020-05-20

### Fixed

- Budget field is shown again in idea form for participatory budget projects

## 2020-05-14

### Added

- Idea configurability: disabling/requiring certain fields in the idea form
- The footer has our new logo

### Changed

- Admins will receive a warning and need to confirm before sending a custom email to all users
- A survey project link in the top navigation will link to /info instead of to /survey

## 2020-04-29

### Fixed

- Folders are again shown in the navbar
- Adding an image to the description text now works when creating a project or a phase

### Added

- Support for Polish, Hungarian and Greenlandic

## 2020-04-23

### Fixed

- Long timeline phase names show properly

### Changed

- Redirect to project settings after creating the project
- Links to projects in the navigation menu link to the timeline for timeline projects

## 2020-04-21

### Fixed

- Fixed overlapping issue with idea vote bar on mobile
- Fixed an issue where images were used for which the filename contained special characters

### Added

- The overview (moderation) in the admin now has filters
  - Seen/not seen
  - Type: Comment/Idea/Proposal
  - Project
  - Search
- The idea xlsx export contains extra columns on location, number of comments and number of attachments

### Changed

- The permissions tab in the project settings has reordered content, to be more logical
- In German, the formal 'Sie' form has been replaced with the informal 'Du' form

## 2020-03-31

### Fixed

- Signing up with keyboard keys (Firefox)
- Composing manual emails with text images
- Exporting sheet of volunteers with long cause titles

### Added

- Folder attachments
- Publication status for folders

### Changed

- Show folder projects within admin project page

## 2020-03-20

### Added

- Volunteering as a new participation method

## 2020-03-16

### Fixed

- The project templates in the admin load again

## 2020-03-13

### Fixed

- The folder header image is not overly compressed when making changes to the folder settings
- The loading spinner on the idea page is centered

### Added

- Add images to folders, shown in cards.

### Changed

- Admins can now comment on ideas.

## 2020-03-10

### Fixed

- Fixed consent banner popping up every time you log in as admin
- Fixed back-office initiative status change 'Use latest official updates' radio button not working
- Fixed broken copy in Initiative page right-hand widget

### Added

- Add tooltip explaining what the city will do when the voting threshold is reached for a successful initiative
- Added verification step to the signup flow
- New continuous flow from vote button clicked to vote casted for unauthenticated, unverified users (click vote button -> account creation -> verification -> optional/required custom signup fields -> programmatically cast vote -> successfully voted message appears)
- The rich text editor in the admin now supports buttons

### Changed

- Admin HQ: new and improved list of timezones

## 2020-03-05

### Fixed

- Signup step 2 can no longer be skipped when there are required fields
- Correct tooltip link for support article on invitations
- Correct error messages when not filling in start/end date of a phase

### Added

- Setting to disable downvoting in a phase/project, feature flagged
- When a non-logged in visitor tries to vote on an idea that requires verification, the verification modal automatically appears after registering

## 2020-02-24

### Fixed

- Initiative image not found errors
- Templates generator out of disk space

### Added

- Folders i1
  - When enabled, an admin can create, edit, delete folders and move projects into and out of folders
  - Folders show in the project lists and can be ordered within projects

### Changed

- Initiative explanatory texts show on mobile views
- Existing platforms have a moderator@citizenlab.co admin user with a strong password in LastPass
- In the admin section, projects are no longer presented by publication status (Folders i1)

## 2020-02-19

### Fixed

- Loading more comments on the user profile page works again
- Accessibility improvements
- Adding an image no longer pops up the file dialog twice
- Changed to dedicated IP in mailgun to improve general deliverability of emails

### Added

- Improvements to the PB UI to make sure users confirm their basket at the end
- Ideation configurability i1
  - The idea form can be customized, on a project level, to display custom description texts for every field
- People filling out a poll are now included in the 'participated in' smart group rules
- Make me admin section in Admin HQ

### Changed

- When a platform no longer is available at a url, the application redirects to the CitizenLab website
- New platforms automatically get a moderator@citizenlab.co admin user with a strong password in LastPass

## 2020-01-29

### Fixed

- Rich text editor no longer allows non-video iframe content
- Smart groups that refer to a deleted project now get cleaned up when deleting a project
- All cookie consent buttons are now reachable on IE11
- More accessibility fixes
- The organization name is no longer missing in the password reset email

### Added

- CSAM verification
  - Users can authenticate and verify using BeID or itsme
  - User properties controlled by a verification method are locked in the user profile
  - Base layer of support for other similar verification methods in the future
- The order of project templates can now be changed in Templates HQ

### Changed

- Project templates overview no longer shows the filters

## 2020-01-17

### Fixed

- Further accesibility improvements:
  - Screen reader improvement for translations
  - Some color contrast improvements

### Added

- A hidden topics manager available at https://myfavouriteplatform.citizenlab.co/admin/topics

## 2020-01-15

### Fixed

- In the admin, the project title is now always displayed when editing a project
- Further accesibility improvements:
  - Site map improvements (navigation, clearer for screen readers)
  - Improved colors in several places for users with sight disability
  - Improved HTML to better inform screen reader users
  - Added keyboard functionality of password recovery
  - Improved forms (easier to use for users with motoric disabilities, better and more consistent validation, tips and tricks on mobile initiative form)
  - Improvements for screen reader in different languages (language picker, comment translations)
  - Added title (visible in your tab) for user settings page
  - Improved screen reader experience for comment posting, deleting, upvoting and idea voting

### Added

- The email notification settings on the user profile are now grouped in categories
- Unsubscribing through an email link now works without having to sign in first

### Changed

- The idea manager now shows all ideas by default, instead of filtered by the current user as assignee

## 2020-01-07

### Added

- Go to idea manager when clicking 'idea assigned to you' notification
- 2th iteration of the new admin moderation feature:
  - Not viewed/Viewed filtering
  - The ability to select one or more items and mark them as viewed/not viewed
  - 'Belongs to' table column, which shows the context that a piece of content belongs to (e.g. the idea and project that a comment belongs to)
  - 'Read more' expand mechanism for longer pieces of content
  - Language selector for multilingual content
  - 'Go to' link that will open a new tab and navigate you to the idea/iniative/comment that was posted

### Changed

- Improve layout (and more specifically width) of idea/iniatiatve forms on mobile
- Separate checkboxes for privacy policy and cookie policy
- Make the emails opt-in at registration

### Fixed

- Fix for unreadable password reset error message on Firefox
- Fix for project granular permission radio buttons not working

## 2019-12-12

### Added

- Polls now support questions for which a user can check multiple options, with a configurable maximum
- It's now possible to make a poll anonymous, which hides the user from the response excel export
- New verification method `id_card_lookup`, which supports the generic flow of verifying a user using a predined list of ID card numbers.
  - The copy can be configured in Admin HQ
  - The id cards CSV can be uploaded through Admin HQ

## 2019-12-11

### Added

- Admin moderation iteration 1 (feature flagged, turned on for a selected number of test clients)
- New verification onboarding campaign

### Changed

- Improved timeline composer
- Wysiwyg accessibility improvement

### Fixed

- English notifications when you have French as your language

## 2019-12-06

### Fixed

- Accessibility improvements:
  - Polls
  - Idea/initiative filter boxes
- Uploading a file in admin project page now shows the loading spinner when in progress
- Fixed English copy in notifications when other language selected
- Fixed project copy in Admin HQ not being saved

## 2019-12-05

### Fixed

- Small popups (popovers) no longer go off-screen on smaller screens
- Tooltips are no longer occluded by the checkbox in the idea manager
- The info icon on the initiatives voting box has improved alignment
- Project templates now display when there's only `en` is configured as a tenant locale
- When changing the lifecycle stage of a tenant, the update is now sent right away to segment
- When users accept an inivitation and are in a group, the group count is correctly updated
- Dropdowns in the registration flow can again support empty values
- Accessibility:
  - Various color changes to improve color contrasts
  - Color warning when picking too low contrast
  - Improvements to radio buttons, checkboxes, links and buttons for keyboard accessibility
  - Default built-in pages for new tenants have a better hierarchy for screen readers
- User posted an idea/initiative notification for admins will be in the correct language

## 2019-11-25

### Changed

- Updated translations
- Area filter not shown when no areas are configured
- Overall accessibility improvements for screen readers
- Improved accessibility of the select component, radio button, image upload and tooltip

### Fixed

- When adding a vote that triggers the voting limit on a project/phase, the other idea cards now automatically get updated with disabled vote buttons
- Fix for mobile bottom menu not being clickable when idea page was opened
- Navigating directly between projects via the menu no longer results in faulty idea card collections
- Display toggle (map or list view) of idea and initiative cards works again

## 2019-11-19

### Added

- New ideation project/phase setting called 'Idea location', which enables or disabled the ability to add a location to an idea and show the ideas on a map

### Changed

- Improved accessibility of the image upload component
- COW tooltipy copy
- Sharing modal layout improvement

### Fixed

- Checkboxes have unique ids to correctly identify their corresponding label, which improves screen reader friendliness when you have multiple checkboxes on one page.
- Avatar layout is back to the previous, smaller version

## 2019-11-15

### Fixed

- Fix for 'Click on map to add an idea' functionality not working
- Fix for notifications not showing

## 2019-11-12

### Fixed

- An email with subject `hihi` is no longer sent to admins that had their invite accepted
- Whe clicking the delete button in the file uploader, the page no longer refreshes
- Project templates no longer show with empty copy when the language is missing
- The countdown timer on initiatives now shows the correct value for days
- The radio buttons in the cookie manager are clickable again
- Changing the host of a tenant no longer breaks images embedded in texts
- It's possible again to unassign an idea in the idea manager
- The popup for adding a video or link URL is no longer invisible or unusable in some situations
- Uploading files is no longer failing for various filetypes we want to support
- Keyboard accessibility for modals

### Added

- ID Verification iteration 1
  - Users can verify their account by entering their ID card numbers (currently Chile only)
  - Verification is feature flagged and off by default
  - Smart groups can include the criterium 'is verified'
  - Users are prompted to verify their account when taking an actions that requires verification
- Total population for a tenant can now be entered in Admin HQ
- It's now possible to configure the word used for areas towards citizens from the areas admin
- Improvements to accessibility:
  - Idea and initiative forms: clearer for screen readers, keyboard accessibility, and more accessible input fields
  - Nav bar: clearer for screen readers and improved keyboard navigation
  - Project navigation and phases: clearer for screen readers
  - Sign-in, password reset and recovery pages: labeling of the input fields, clearer for screen readers
  - Participatory budgeting: clearer for screen readers

### Changed

- The organization name is now the default author in an official update

## 2019-10-22

### Fixed

- The sharing title on the idea page is now vertically aligned
- Improvements to the 'bad gateway' message sometimes affecting social sharing
- The map and markers are again visible in the admin dashboard
- First round of accessibility fixes and improvements
  - Dynamics of certain interactions are picked up by screen readers (PB, voting, ...)
  - Overall clarity for screen readers has improved
  - Improvements to information structure: HTML structure, W3C errors, head element with correct titles
  - Keyboard accessibility has generally improved: sign-up problems, login links, PB assignment, ...

### Added

- Initiatives iteration 3
  - Automatic status changes on threshold reached or time expired
  - When updating the status, official feedback needs to be provided simultaneously
  - Users receive emails and notifications related to (their) initiative
  - Initiatives support images in their body text
- Project templates
  - Admins can now create projects starting from a template
  - Templates contain images, a description and a timeline and let admin filter them by tags
  - Admins can share template descriptions with a publically accessible link
- It's now possible to configure the banner overlay color from the customize settings
- A custom email campaign now contains a CTA button by default

### Changed

- Complete copy overhaul of all emails

## 2019-10-03

### Fixed

- PB phase now has a basket button in the project navbar
- The datepicker in the timeline admin now works in IE11

### Changed

- For fragments (small pieces of UI that can be overridden per tenant) to work, they need to be enabled individually in admin HQ.

## 2019-09-25

### Fixed

- It's again possible to change a ideation/PB phase to something else when it contains no ideas
- Older browsers no longer crash when scrolling through comments (intersection observer error)
- Pagination controls are now correctly shown when there's multiple pages of users in the users manager
- The user count of groups in the users manager no longer includes invitees and matches the data shown
- Transition of timeline phases now happen at midnight, properly respecting the tenant timezone
- When looking at the map of an idea or initiative, the map marker is visible again
- The initiatives overview pages now uses the correct header and text colors
- The vote control on an initiative is no longer invisible on a tablet screen size
- The idea page in a budgeting context now shows the idea's budget
- The assign button on an idea card in a budgeting context behaves as expected when not logged in
- Project copy in Admin HQ that includes comments no longer fails
- Changing granular permissions by project moderator no longer fails

### Added

- Polling is now supported as a new participation method in a continuous project or a phase
  - A poll consists of multiple question with predefined answers
  - Users can only submit a poll once
  - Taking a poll can be restricted to certain groups, using granular permissions
  - The poll results can be exported to excel from the project settings
- It's now possible to disable Google Analytics, Google Tag Manager, Facebook Pixel and AdWords for specific tenants through Admin HQ

### Changed

- Large amount of copy improvements throughout to improve consistency and experience
- The ideas overview page is no longer enabled by default for new tenants
- The built-in 'Open idea project' can now be deleted in the project admin

## 2019-08-30

### Fixed

- The map preview box no longer overflows on mobile devices
- You're now correctly directed back to the idea/initiatives page after signing in/up through commenting

### Changed

- The height of the rich text editor is now limited to your screen height, to limit the scrolling when applying styles

## 2019-08-29

### Fixed

- Uploaded animated gifs are no longer displayed with weird artifacts
- Features that depend on NLP are less likely to be missing some parts of the data

### Added

- Citizen initiatives
  - Citizens can post view and post initiatives
  - Admins can manage initiatives, similar to how they manage ideas
  - Current limitation to be aware of, coming very soon:
    - No emails and notifications related to initiatives yet
    - No automated status changes when an initiative reaches enough votes or expires yet

## 2019-08-09

### Fixed

- Fixed a bug that sometimes prevented voting on comments
- When editing a comment, a mention in the comment no longer shows up as html
- In the dashboard, the domicile value 'outside' is now properly translated
- Some fixes were made to improve loading of the dashboard map with data edge cases
- Deleting a phase now still works when users that reveived notifications about the phase have deleted their account
- New releases should no longer require a hard refresh, avoiding landing page crashing issues we had

### Added

- File input on the idea form now works on mobile, if the device supports it

## 2019-07-26

### Fixed

- The project moderator email and notification now link to the admin idea manager instead of citizen side
- The widget no longer shows the `Multiloc`, but the real idea titles for some platforms

### Added

- Speed improvements to data requests to the backend throughout the whole paltform
- Changing the participation method from ideation to information/survey when there are ideas present is now prevented by the UI
- It's now possible to manually reorder archived projects
- There's new in-platform notifications for a status change on an idea you commented or voted on

## 2019-07-18

### Fixed

- It's no longer possible to change the participation method to information or survey if a phase/project already contains ideas
- The 'Share your idea modal' is now properly centered
- It's no longer possible to send out a manual email campaign when the author is not properly defined
- Invite emails are being sent out again
- Imported ideas no longer cause incomplete pages of idea cards
- Invited users who did not accept yet no longer receive any automated digest emails

## 2019-07-08

### Fixed

- When changing images like the project header, it's no longer needed to refresh to see the result
- The comments now display with a shorter date format to work better on smaller screens
- The code snippet from the widget will now work in some website that are strict on valid html
- The number of days in the assignee digest email is no longer 'null'
- The project preview description input is displayed again in the projects admin
- The idea status is no longer hidden when no vote buttons are displayed on the idea page
- Duplicate idea cards no longer appear when loading new pages

### Added

- Performance optimizations on the initial loading of the platform
- Performance optimizations on loading new pages of ideas and projects
- Newly uploaded images are automatically optimized to be smaller in filesize and load faster
- The 'Add an idea' button is now shown in every tab of the projects admin
- It's now possible to add videos to the idea body text
- E-mails are no longer sent out through Vero, but are using the internal cl2-emails server

### Changed

- The automated emails in the admin no longer show the time schedule, to work around the broken translations
- The rights for voting on comments now follow the same rights than commenting itself, instead of following the rights for idea voting
- On smaller desktop screens, 3 columns of idea cards are now shown instead of 2
- When adding an idea from the map, the idea will now be positioned on the exact location that was clicked instead of to the nearest detectable address
- Using the project copy tool in admin HQ is more tolerant about making copies of inconsistent source projects

## 2019-06-19

### Fixed

- Show 3-column instead of 2-column layout for ideas overview page on smaller desktop screens
- Don't hide status label on idea page when voting buttons are not shown

### Changed

- Small improvement in loading speed

## 2019-06-17

## Fixed

- The column titles in comments excel export are aligned with the content
- There's now enough space between voting anc translate links under a comment
- Vote button on an idea no longer stays active when a vote on that idea causes the voting treshold of the project to be reached

## Added

- The admin part of the new citizen initiatives is available (set initiatives feature on `allowed`)
  - Cities can configure how they plan to use initiatives
- A preview of how initiatives will look like city side is available, not yet ready for prime time (set initiatives feature on `allowed` and `enabled`)
- The ideas overview page has a new filtering sidebar, which will be used for other idea and initiative listings in the future
  - On idea status
  - On topic
  - Search
- Comments now load automatically while scrolling down, so the first comments appear faster

## 2019-06-05

### Fixed

- Fix an issue that when showing some ideas in an idea card would make the application crash

## 2019-05-21

### Fixed

- The idea page does no longer retain its previous scroll position when closing and reopening it
- The Similar Ideas box no longer has a problem with long idea titles not fitting inside of the box
- The Similar Ideas box content did not update when directly navigating from one idea page to the next
- The 'What were you looking for?' modal no longer gives an error when trying to open it

### Changed

- You now get redirected to the previously visited page instead of the landing page after you've completed the signup process

## 2019-05-20

### Fixed

- Closing the notification menu after scrolling no longer results in a navbar error
- When accessing the idea manager as a moderator, the assignee filter defaults to 'assigned to me'
- The idea and comment counts on the profile page now update as expected
- It's now possible to use a dropdown input in the 2nd registration step with a screen reader
- An invited user can no longer request a password reset, thereby becoming an inconsistent user that resulted in lots of problems

### Added

- Restyle of the idea page
  - Cleaner new style
  - Opening an idea no longer appears to be a modal
  - Properly styled similar ideas section
  - Showing comment count and avatars of contributors

### Changed

- When clicking the edit button in the idea manager, the edit form now opens in the sidemodal

## 2019-05-15

### Fixed

- Opening the projects dropdown no longer shows all menu items hovered when opened
- Users that can't contribute (post/comment/vote/survey) no longer get an email when a phase starts
- When a project has an ideation and a PB phase, the voting buttons are now shown during the ideation phase
- The admin navigation menu for moderators is now consistent with that for admins
- Moderators that try to access pages only accessible for admins, now get redirected to the dashboard
- The details tab in clustering doesn't cause the info panel to freeze anymore
- When writing an official update, the sbumit button now only becomes active when submission is possible
- The 'no options' copy in a dropdown without anything inside is now correctly translated
- Making a field empty in Admin HQ now correctly saves the empty value
- The active users graph no longer includes users that received an email as being active
- The translation button in an idea is no longer shown when there's only one platform language
- After changing granular permission, a refresh is no longer needed to see the results on ideas
- The sideview in the idea manager now shows the status dropdown in the correct language
- The layout of the sideview in the idea manager is now corrected
- A digest email to idea assignees is no longer sent out when no ideas are assigned to the admin/moderator
- Signing in with VUB Net ID works again
- Loading the insights map can no longer be infinite, it will now show an error message when the request fails

### Added

- The profile page of a user now also shows the comments by that user
- Users can now delete their own profile from their edit profile page
- Similar ideas, clustering and location detection now work in Spanish, German, Danish and Norwegian
- Facebooks bot coming from `tfbnw.net` are now blocked from signing up
- Moderators now also have a global idea manager, showing all the ideas from the projects they're moderating
- Loading the insights map, which can be slow, now shows a loading indicator

### Changed

- Voting buttons are no longer shown when voting is not enabled
- Improved and more granular copy text for several voting and commenting disabled messages

## 2019-04-30

### Fixed

- Time remaning on project card is no longer Capitalized
- Non-admin users no longer get pushed to intercom
- Improvements to the idea manager for IE11
- When filtering on a project in the idea manager, the selected project is highlighted again
- @citizenlab.cl admins can now also access churned platforms
- The user count in the user manager now includes migrated cl1 users
- Sending invitations will no longer fail on duplicate mixed-case email addresses

### Added

- Ideas can now be assigned to moderators and admins in the idea manager
  - Added filter on assignee, set by default to 'assigned to me'
  - Added filter to only show ideas that need feedback
  - When clicking an idea, it now opens in and can be partially edited from a half screen modal
  - Admins and moderators get a weekly digest email with their ideas that need feedback
- Completely new comments UI with support for comment upvotes
  - Comments are visually clearly grouped per parent comment
  - Sub-comments use @mentions to target which other subcomment they reply to
  - Comments can be sorted by time or by votes
- Ideas can now be sorted randomly, which is the new default
- New smart group rule for users that contributed to a specific topic
- New smart group rule for users that contributed to ideas with a specific status
- Clear error message when an invitee does a normal sign up

### Changed

- The idea grid no longer shows a 'post an idea' button when there are no ideas yet

## 2019-04-24

### Fixed

- Project cards now show correct time remaining until midnight

## 2019-04-23

### Fixed

- Closing the notification menu does not cause an error anymore
- The unread notifications count is now displayed correctly on IE11
- Clicking on an invite link will now show an immediate error if the invite is no longer valid

### Changed

- The admin guide is now under the Get Started link and the dashboards is the admin index
- The project cards give feedback CTA was removed
- An idea can now be deleted on the idea page
- The default border radius throughout the platform now is 3px instead of 5px
- The areas filter on the project cards is only shown when there is more than one area

## 2019-04-16

### Fixed

- The comment count of a project remains correct when moving an idea to a different project
- Fixed an issue when copying projects (through the admin HQ) to tenants with conflicting locales
- Only count people who posted/voted/commented/... as participants (this is perceived as a fix in the dashboards)
- Invites are still sent out when some emails correspond to existing users/invitees
- Phase started/upcoming notifications are only sent out for published projects

### Added

- Posting text with a URL will turn the URL part into a link
- Added smart group rules for topic and idea status participants

### Changed

- New configuration for which email campaigns are enabled by default
- Changed project image medium size to 575x575

## 2019-04-02

### Fixed

- The new idea button now shows the tooltip on focus
- The gender graph in clustering is now translated
- Tooltips on the right of the screen no longer fall off
- Text in tooltips no longer overflows the tooltip borders
- When there are no ideas, the 'post an idea' button is no longer shown on a user profile or the ideas overview page
- The project card no longer displays a line on the bottom when there is no meta information available
- Downloading the survey results now consistently triggers a browser download
- The bottom of the left sidebar of the idea manager can now be reached when there are a lot of projects
- The time control in the admin dashboard is now translated
- Various fixes to improve resilience of project copy tool

### Added

- The ideas overview page now has a project filter
- The various pages now support the `$|orgName|` variable, which is replaced by the organization name of the tenant
- Non-CitizenLab admins can no longer access the admin when the lifecycle stage is set to churned
- A new style variable controls the header opacity when signed in
- New email as a reminder to an invitee after 3 days
- New email when a project phase will start in a week
- New email when a new project phase has started
- The ideas link in the navbar is now feature flagged as `ideas_overview`

### Changed

- When filtering projects by multiple areas, all projects that have one of the areas or no area are now shown
- The user search box for adding a moderator now shows a better placeholder text, explaining the goal

## 2019-03-20

### Fixed

- Fixed mobile layout issues with cookie policy, idea image and idea title for small screens (IPhone 5S)
- Posting an idea in a timeline that hasn't started yet (as an admin) now puts the idea in the first phase
- Notifications menu renders properly in IE11
- The CTA on project cards is no longer shown for archived and finished projects
- Invited users that sign up with another authentication provider now automatically redeem their invitation
- When the tenant only has one locale, no language switcher is shown in the official feedback form

### Added

- Capabilities have been added to apply custom styling to the platform header
  - Styling can be changed through a new style tab in admin HQ
  - It's also possible to configure a different platform-wide font
  - Styling changes should only be done by a designer or front-end developer, as there are a lot of things that could go wrong
- The initial loading speed of the platform has increased noticably due to no longer loading things that are not immediately needed right away.
- Tenant templates are now automatically updated from the `.template` platforms every night
- The project copy tool in admin HQ now supports time shifting and automatically tries to solve language conflicts in the data
- New notifications and emails for upcoming (1 week before) and starting phases

### Changed

- Archived ieas are no longer displayed on the general ideas page
- The time remaining on project cards is no longer shown on 2 lines if there's enough space
- New platforms will show the 'manual project sorting' toggle by default
- Some changes were made to modals throughout to make them more consistent and responsiveness
- New ideas now have a minimal character limit of 10 for the title and 30 for the body
- User pages have a more elaborate meta title and description for SEO purposes

## 2019-03-11

### Fixed

- Notifications layout on IE11
- Errors due to loading the page during a deployment

## 2019-03-11

### Fixed

- Similar ideas is now fast enough to enable in production
- NLP insights will no longer keep on loading when creating a new clusgtering graph
- The comment count on project cards now correctly updates on deleted comments
- Various spacing issues with the new landing page on mobile are fixed
- When logging out, the avatars on the project card no longer disappear
- The widget no longer cuts off the title when it's too long
- In admin > settings > pages, all inputs are now correctly displayed using the rich text editor
- The notifications are no longer indented inconsistently
- Exporting typeform survey results now also work when the survey embed url contains `?source=xxxxx`
- When there's a dropdown with a lot of options during signup, these options are no longer unreachable when scrolling down
- The cookie policy no longer displays overlapping text on mobile
- The `isSuperAdmin`, `isProjectModerator` and `highestRole` user properties are now always named using camelCasing

### Added

- Official feedback
  - Admins and moderators can react to ideas with official feedback from the idea page
  - Users contributing to the idea receive a notification and email
  - Feedback can be posted using a free text name
  - Feedback can be updated later on
  - Admin and moderators can no longer write top-level comments
  - Comments by admins or moderators carry an `Official` badge
- When giving product feedback from the footer, a message and email can be provided for negative feedback
- CTA on project card now takes granular permissions into account
- CTA on project card is now also shown on mobile
- Projects for which the final phase has finished are marked as finished on their project card
- Projects on the landing page and all projects page can now be filtered on area through the URL

### Changed

- The avatars on a project card now include all users that posted, voted or commented
- Commenting is no longer possible on ideas not in the active phase

## 2019-03-03

### Fixed

- Manually sorting projects in the admin works as expected

### Added

- Support for Spanish
- The copy of 'x is currently working on' can be customized in admin HQ
- Extra caching layer in cl2-nlp speeds up similar ideas and creating clusters

## 2019-02-28

### Fixed

- In the dashboard, the labels on the users by gender donut chart are no longer cut off
- Adding file attachments with multiple consecutive spaces in the filename no longer fails
- Project copy in admin HQ no longer fails when users have mismatching locales with the new platform

### Added

- New landing page redesign
  - Project cards have a new layout and show the time remaining, a CTA and a metric related to the type of phase
  - The bottom of the landing page displays a new custom info text, configurable in the admin settings
  - New smarter project sorting algorithm, which can be changed to manual ordering in the projects admin
  - Ideas are no longer shown on the landing page
  - The `Show all projects` link is only shown when there are more than 10 projects
- New attributes are added to segment, available in all downstream tools:
  - `isSuperAdmin`: Set to true when the user is an admin with a citizenlab email
  - `isProjectModerator`
  - `highestRole`: Either `super_admin`, `admin`, `project_moderator` or `user`

### Changed

- Intercom now only receives users that are admin or project moderator (excluding citizenlab users)

## 2019-02-20

### Fixed

- User digest email events are sent out again
- The user statistics on the admin dashboard are back to the correct values
- Creating a new project page as an admin does not result in a blank page anymore
- Improved saving behaviour when saving images in a phase's description
- When logged in and visiting a url containing another locale than the one you previously picked, your locale choice is no longer overwritten

### Added

- Project copy feature (in admin HQ) now also supports copying ideas (including comments and votes) and allows you to specify a new slug for the project URL
- Unlogged users locale preference is saved in their browser

## 2019-02-14

### Fixed

- Project/new is no longer a blank page

## 2019-02-13

### Fixed

- Texts written with the rich text editor are shown more consistently in and outside of the editor
- Opening a dropdown of the smart group conditions form now scrolls down the modal
- When changing the sorting method in the ideas overview, the pagination now resets as expected
- Google login no longer uses the deprecated Google+ authentication API

### Added

- Typeform survey for typeform can now be downloaded as xlsx from a tab in the project settings
  - The Segment user token needs to be filled out in Admin HQ
  - New survey responses generate an event in segment
- Survey providers can be feature flagged individually
- New \*.template.citizenlab.co platforms now serve as definitions of the tenant template
- The registration fields overview in admin now shows a badge when fields are required

### Changed

- Surveymonkey is now feature-flagged off by default for new platforms

## 2019-01-30

### Fixed

- Long topic names no longer overlap in the admin dashboards
- Video no longer pops out of the phase description text
- Added event tracking for widget code copy and changing notification settings
- Saving admin settings no longer fails because of a mismatch between platform and user languages
- The password reset message now renders correctly on IE11
- It's easier to delete a selected image in the rich text editor
- The copy in the modal to create a new group now renders correctly in IE11
- Texts used in the the dashboard insights are no longer only shown in English
- Tracking of the 'Did you find what you're looking for?' footer not works correctly

### Added

- Tooltips have been added throughout the whole admin interface
- A new homepage custom text section can be configured in the admin settings, it will appear on the landing page in a future release
- New experimental notifications have been added that notify admins/moderators on every single idea and comment
- New tenant properties are being logged to Google Analytics

## 2019-01-19

### Fixed

- Registration fields of the type 'multiple select' can again be set in the 2nd step of the signup flow
- Creating invitations through an excel file no longer fails when there are multiple users with the same first and last name

## 2019-01-18

### Fixed

- Overflowing text in project header
- Fixed color overlay full opaque for non-updated tenant settings
- Fixed avatar layout in IE11
- Fixed idea page scrolling not working in some cases on iPad
- Pressing the enter key inside of a project settings page will no longer trigger a dialog to delet the project

### Changed

- Reduced the size of the avatars on the landing page header and footer
- Made 'alt' text inside avatar invisible
- Better cross-browser scaling of the background image of the header that's being shown to signed-in users
- Added more spacing underneath Survey, as not to overlap the new feedback buttons
- Increased width of author header inside of a comment to better accomodate long names
- Adjusted avatar hover effect to be inline with design spec￼

## 2019-01-17

### Added

- `header_overlay_opacity` in admin HQ allows to configure how transparent header color is when not signed in
- `custom_onboarding_fallback_message` in admin HQ allows to override the message shown in the header when signed in

## 2019-01-16

### Fixed

- The clustering prototype no longer shows labels behind other content
- Removing a project header image is again possible
- New active platforms get properly submitted to google search console again
- Scrolling issues with an iPad on the idea modal have been resolved
- Signing up through Google is working again
- The line underneath active elements in the project navbar now has the correct length
- A long location does no longer break the lay-out of an event card
- The dashboards are visible again by project moderators
- The admin toggle in the users manager is working again

### Added

- When logged in, a user gets to see a dynamic call to action, asking to
  - Complete their profile
  - Display a custom message configurable through admin HQ
  - Display the default fallback engagement motivator
- The landing page header now shows user avatars
- It's now possible to post an idea from the admin idea manager
- The footer now shows a feedback element for citizens
- A new 'map' dashboard now shows the ideas on their locations detected from the text using NLP
- The clustering prototype now shows the detected keywords when clustering is used

### Changed

- The navbar and landing page have a completely refreshed design
  - The font has changed all over the platform
  - 3 different colors (main, secondary, text) are configurable in Admin HQ
- The clustering prototype has been moved to its own dashboard tab
- Project cards for continuous projects now link to the information page instead of ideas

## 2018-12-26

### Fixed

- The rich text editor now formats more content the same way as they will be shown in the platform

### Added

- Admin onboarding guide
  - Shown as the first page in the admin, guiding users on steps to take
- The idea page now shows similar ideas, based on NLP
  - Feature flagged as `similar_ideas`, turned off by default
  - Experimental, intended to evaluate NLP similarity performance
- A user is now automatically signed out from FranceConnect when signing out of the platform

### Changed

- When a user signs in using FranceConnect, names and some signup fields can no longer be changed manually
- The FranceConnect button now has the official size and dimensions and no T&C
- SEO improvements to the "Powered by CitizenLab" logo

## 2018-12-13

### Fixed

- User digest email campaigns is sent out again
- IE11 UI fixes:
  - Project card text overflow bug
  - Project header text wrapping/centering bug
  - Timeline header broken layout bug
  - Dropdown not correctly positioned bug
- Creating new tenants and changing the host of existing tenants makes automatic DNS changes again

### Added

- SEO improvements: project pages and info pages are now included in sitemap
- Surveys now have Google Forms support

## 2018-12-11-2

### Fixed

- A required registration field of type number no longer blocks users on step 2 of the registration flow

## 2018-12-11

### Fixed

- Loading an idea page with a deleted comment no longer results in an error being shown
- Assigning a first bedget to a PB project as a new user no longer shows an infinite spinner
- Various dropdowns, most famously users group selection dropdown, no longer overlap menu items

## 2018-12-07

### Fixed

- It's again possible to write a comment to a comment on mobile
- When logged in and trying to log in again, the user is now redirected to the homepage
- A deleted user no longer generates a link going nowhere in the comments
- The dropdown menu for granular permissions no longer disappears behind the user search field
- After deleting an idea, the edit and delete buttons are no longer shown in the idea manager
- Long event title no longer pass out of the event box
- Notifications from a user that got deleted now show 'deleted user' instead of nothing

### Added

- Machine translations on the idea page
  - The idea body and every comment not in the user's language shows a button to translate
  - Feature flagged as `machine_translations`
  - Works for all languages
- Show the currency in the amount field for participatory budgeting in the admin
- Built-in registration fields can now be made required in the admin
- FranceConnect now shows a "What is FranceConnect?" link under the button

### Changed

- The picks column in the idea manager no longer shows a euro icon

## 2018-11-28

### Fixed

- IE11 graphical fixes in text editor, status badges and file drag&drop area fixed
- The idea tab is visible again within the admin of a continuous PB project
- The checkbox within 3rd party login buttons is now clickable in Firefox

## 2018-11-27

### Fixed

- When all registration fields are disabled, signing up through invite no longer blocks on the first step
- A moderator that has not yet accepted their invitation, is no longer shown as 'null null' in the moderators list
- Adding an idea by clicking on the map is possible again

### Changed

- When there are no events in a project, the events title is no longer shown
- The logo for Azure AD login (VUB Net ID) is shown as a larger image
- When logging in through a 3rd party login provider, the user needs to confirm that they've already accepted the terms and conditions

## 2018-11-22

### Fixed

- In the clustering prototype, comparing clusters using the CTRL key now also works on Mac
- Widget HTML code can now be copied again
- Long consequent lines of text now get broken up in multiple lines on the idea page
- Admin pages are no longer accessible for normal users
- Reduced problems with edge cases for uploading images and attachments

### Added

- Participatory budgeting (PB)
  - A new participation method in continuous and timeline projects
  - Admins and moderators can set budget on ideas and a maximum budget on the PB phase
  - Citizens can fill their basket with ideas, until they hit the limit
  - Citizens can submit their basket when they're done
  - Admins and moderators can process the results through the idea manager and excel export
- Advanced dashboards: iteration 1
  - The summary tab shows statistics on idea/comment/vote and registration activities
  - The users tab shows information on user demographics and a leaderboard
  - The time filter can be controller with the precision of a day
  - Project, group and topic filters are available when applicable
  - Project moderators can access the summary tabs with enforced project filter
- Social sharing through the modal is now separately trackable from sharing through the idea page
- The ideas excel export now contains the idea status
- A new smart group rule allows for filtering on project moderators and normal users

### Changed

- Project navigation is now shown in new navigation bar on top
- The content of the 'Open idea project' for new tenants has changed
- After posting an idea, the user is redirected towards the idea page of the new idea, instead of the landing page

## 2018-11-07

### Fixed

- The widget HTML snippet can be copied again

## 2018-11-05

### Fixed

- Clicking Terms & Conditions links during sign up now opens in a new tab

### Added

- Azure Active Directory login support, used for VUB Net ID

## 2018-10-25

### Fixed

- Resizing and alignment of images and video in the editor now works as expected
- Language selector is now updating the saved locale of a signed in user
- When clicking "view project" in the project admin in a new tab, the projects loads as expected
- The navbar user menu is now keyboard accessible
- Radio buttons in forms are now keyboard accessible
- The link to the terms and conditions from social sign in buttons is fixed
- In admin > settings > pages, the editors now have labels that show the language they're in
- Emails are no longer case sensitive, resolving recurring password reset issues
- The widget now renders properly in IE11
- Videos are no longer possible in the invitation editor

### Added

- Cookie consent manager
  - A cookie consent footer is shown when the user has not yet accepted cookies
  - The user can choose to accept all cookies, or open the manager and approve only some use cases
  - The consent settings are automatically derived from Segment
  - When the user starts using the platform, they silently accept cookies
- A new cookie policy page is easier to understand and can no longer be customized through the admin
- Granular permissions
  - In the project permissions, an admin or project moderator can choose which citizens can take which actions (posting/voting/comments/taking survey)
  - Feature flagged as 'granular_permissions', turned off by default
- Ideas excel export now contains links to the ideas
- Ideas and comments can now be exported from within a project, also by project moderators
- Ideas and comments can now be exported for a selection of ideas
- When signing up, a user gets to see which signup fields are optional

### Changed

- Published projects are now shown first in the admin projects overview
- It's now more clear that the brand color can not be changed through the initial input box
- All "Add <something>" buttons in the admin have moved to the top, for consistency
- The widget no longer shows the vote count when there are no votes
- When a project contains no ideas, the project card no longer shows "no ideas yet"

## 2018-10-09

### Fixed

- UTM tags are again present on social sharing
- Start an idea button is no longer shown in the navbar on mobile
- Exceptionally slow initial loading has been fixed
- Sharing on facebook is again able to (quite) consistently scrape the images
- When using the project copy tool in Admin HQ, attachments are now copied over as well

### Added

- Email engine in the admin (feature flagged)
  - Direct emails can be sent to specific groups by admins and moderators
  - Delivered/Opened/Clicked statistics can be seen for every campaign
  - An overview of all automated emails is shown and some can be disabled for the whole platform

## 2018-09-26

### Fixed

- Error messages are no longer cut off when they are longer than the red box
- The timeline dropdown on mobile shows the correct phase names again
- Adding an idea by clicking on the map works again
- Filip peeters is no longer sending out spam reports
- Reordering projects on the projects admin no longer behaves unexpectedly
- Fixes to the idea manager
  - Tabs on the left no longer overlap the idea table
  - Idea status tooltips no longer have an arrow that points too much to the right
  - When the screen in not wide enough, the preview panel on the right is no longer shown
  - Changing an idea status through the idea manager is possible again

### Added

- Social sharing modal is now shown after posting an idea
  - Feature flagged as `ideaflow_social_sharing`
  - Offers sharing buttons for facebook, twitter and email
- File attachments can now be added to
  - Ideas, shown on the idea page. Also works for citizens.
  - Projects, shown in the information page, for admins and moderators
  - Phases, shown under the phase description under the timeline, for admins and moderators
  - Events, shown under the event description, for admins and moderators
  - Pages, shown under the text, for admins
- Some limited rich text options can now be used in email invitation texts

### Changed

- The admin projects page now shows 3 seperate sections for published, draft and archived
- When there are no voting buttons, comment icon and count are now also aligned to the right
- It's now possible to remove your avatar

## 2018-09-07

### Fixed

- Submit idea button is now aligned with idea form
- An error caused by social sign in on French platforms not longer has an English error message
- Checkboxes are now keyboard navigable
- Projects that currently don't accept ideas can no longer be selected when posting an idea
- Deleting an idea no longer results in a blank page
- Deleting a comment no longer results in a blank page
- When sign in fails, the error message no longer says the user doesn't exist
- `null` is no longer shown as a lastname for migrated cl1 users without last name
- Clicking on the table headers in the idea managers again swaps the sorting order as expected
- Typeform Survey now is properly usable on mobile

### Added

- Email notification control
  - Every user can opt-out from all recurring types of e-mails sent out by the platform by editing their profile
  - Emails can be fully disabled per type and per tenant (through S&S ticket)
- An widget that shows platform ideas can now be embedded on external sites
  - The style and content of the widget can be configured through admin > settings > widgets
  - Widget functionality is feature flagged as "widgets", on by default

### Changed

- Initial loading speed of the platform has drastically improved, particulary noticable on mobile
- New tenants have custom signup fields and survey feature enabled by default

## 2018-08-20

### Fixed

- The idea sidepane on the map correctly displays HTML again
- Editing your own comment no longer turns the screen blank
- Page tracking to segment no longer tracks the previous page instead of the current one
- Some browsers no longer break because of missing internationalization support
- The options of a custom field are now shown in the correct order

### Added

- A major overhaul of all citizen-facing pages to have significantly better accessibility (almost WCAG2 Level A compliant)
  - Keyboard navigation supported everywhere
  - Forms and images will work better with screen readers
  - Color constrasts have been increased throughout
  - A warning is shown when the color in admin settings is too low on constrast
  - And a lot of very small changes to increase WCAG2 compliance
- Archived projects are visible by citizens
  - Citizens can filter to see all, active or archived projects
  - Projects and project cards show a badge indicating a project is archived
  - In the admin, active and archived projects are shown separately
- A favicon can now be configured at the hidden location `/admin/favicon`
  - On android in Chrome, the platform can be added to the Android homescreen and will use the favicon as an icon
- Visitors coming through Onze Stad App now are trackable in analytics

### Changed

- All dropdown menus now have the same style
- The style of all form select fields has changed
- Page tracking to segment no longer includes the url as the `name` property (salesmachine)
- Font sizes throughout the citizen-facing side are more consistent

## 2018-08-03

### Fixed

- The landingpage header layout is no longer broken on mobile devices
- Yet another bug related to the landingpage not correctly redirecting the user to the correct locale
- The Page not found page was not found when a page was not found

### Added

- The 'Create an account' call to action button on the landing page now gets tracked

## 2018-08-02

### Fixed

- The browser no longer goes blank when editing a comment
- Redirect to the correct locale in the URL no longer goes incorrectly to `en`

## 2018-07-31

### Fixed

- The locale in the URL no longer gets added twice in certain conditions
- Various fixes to the rich text editor
  - The controls are now translated
  - Line breaks in the editor and the resulting page are now consistent
  - The editor no longer breaks form keyboard accessibility
  - The images can no longer have inconsistent widht/height ratio wich used to happen in some cases
  - The toolbar buttons have a label for accessibility
- A new tenant created in French no longer contains some untranslated content
- The tenant lifecycle stage is now properly included in `group()` calls to segment
- Comment body and various dynamic titles are secured against XSS attacks

### Added

- Ideas published on CitizenLab can now also be pushed to Onze Stad App news stream
- The rich text editor
  - Now support copy/paste of images
- Event descriptions now also support rich text
- When not signed in, the header shows a CTA to create an account
- A new smart group rule allows you to specify members than have participated (vote, comment, idea) in a certain project
- The admin now shows a "Get started" link to the knowledge base on the bottom left
- The Dutch platforms show a "fake door" to Agenda Setting in the admin navigation

### Changed

- The idea card now shows name and date on 2 lines
- The navbar now shows the user name next to the avatar
- The user menu now shows "My ideas" instead of "Profile page"

## 2018-07-12

### Fixed

- New text editor fixes various bugs present in old editor:
  - Typing idea texts on Android phones now works as expected
  - Adding a link to a text field now opens the link in a new window
  - Resizing images now works as expected
  - When saving, the editor no longer causes extra whitespace to appear
- A (too) long list of IE11 fixes: The platform is now fully usable on IE11
- The group count in the smart groups now always shows the correct number
- The admin dashboard is no longer too wide on smaller screens
- The home button on mobile is no longer always active
- Fix for page crash when trying to navigate away from 2nd signup step when one or more required fields are present

### Added

- The language is now shown in the URL at all times (e.g. `/en/ideas`)
- The new text editor enables following extras:
  - It's now possible to upload images through the text editor
  - It's now possible to add youtube videos through the text editor
- `recruiter` has been added to the UTM campaign parameters

### Know issues

- The controls of the text editor are not yet translated
- Posting images through a URL in the text editor is no longer possible
- Images that have been resized by IE11 in the text editor, can subsequently no longer be resized by other browsers

## 2018-06-29

### Fixed

- Facebook now correctly shows the idea image on the very first share
- Signing up with a google account that has no avatar configured now works again
- Listing the projects and ideas for projects that have more than 1 group linked to them now works again

### Added

- Voting Insights [beta]: Get inisghts into who's voting for which content
  - Feature flagged as 'clustering', disabled by default
  - Admin dashboard shows a link to the prototype
- Social sharing buttons on the project info page
- Usage of `utm_` parameters on social sharing to track sharing performance
- Various improvements to meta tags throughout the platform
  - Page title shows the unread notification count
  - More descriptive page titles on home/projects/ideas
  - Engaging generic default texts when no meta title/description are provided
  - Search engines now understand what language and region the platform is targeting
- Optimized idea image size for facebook sharing
- Sharing button for facebook messenger on mobile
- When you receive admin rights, a notification is shown
- `tenantLifecycleStage` property is now present in all tracked events to segment

### Changed

- Meta tags can't be changed through the admin panel anymore
- Social sharing buttons changed aspect to be more visible

## 2018-06-20

### Fixed

- Visual fixes for IE11 (more to come)
  - The text on the homepage doesn't fall outside the text box anymore
  - The buttons on the project page are now in the right place
  - In the projects pages, the footer is no longer behaving like a header
- When trying to add a timeline phase that overlaps with another phase, a more descriptive error is shown
- larsseit font is now always being loaded

### Added

- Smart groups allow admins to automatically and continuously make users part of groups based on conditions
- New user manager allows
  - Navigating through users by group
  - Moving, adding and removing users from/to (manual) groups
  - Editing the group details from within the user manager
  - Creating groups from within the user manager
  - Exporting users to excel by group or by selection
- Custom registration fields now support the new type "number"
- The city website url can now be specified in admin settings, which is used as a link in the footer logo

### Changed

- The checkbox copy at signup has changed and now links to both privacy policy and terms and conditions
- Improved styling of usermenu dropdown (the menu that opens when you click on the avatar in the navigation bar)

### Removed

- The groups page is no longer a separate page, but the functionality is part of the user manager

## 2018-06-11

### Fixed

- Notifications that indicate a status change now show the correct status name
- The admin pages editors support changing content and creating new pages again
- When searching in the invites, filters still work as expected
- The font has changed again to larsseit

### Added

- Accessibility improvements:
  - All images have an 'alt' attributes
  - The whole navbar is now usable with a keyboard
  - Modals can be closed with the escape key
  - The contrast of labels on white backgrounds has increased
- New ideas will now immediately be scraped by facebook
- When inviting a user, you can now pick projects for which the user becomes a moderator

### Changed

- The language switcher is now shown on the top right in the navbar

## 2018-05-27

### Fixed

- Sitemap now has the correct date format
- Empty invitation rows are no longer created when the given excel file contains empty rows
- Hitting enter while editing a project no longer triggers the delete button
- Registration fields on signup and profile editing are now always shown in the correct language
- The dropdown menu for idea sorting no longer gets cut off by the edge of the screen on small screens
- Saving a phase or continuous project no longer fails when participation method is not ideation

### Added

- Language selection now also has a regional component (e.g. Dutch (Belgium) instead of Dutch)
- Added noindex tag on pages that should be shown in Google
- A new 'user created' event is now being tracked from the frontend side
- It's now possible to use HTML in the field description of custom fields (no editor, only for internal usage)

## 2018-05-16

### Fixed

- Phases are now correctly active during the day specified in their end date
- On the new idea page, the continue button is now shown at all resolutions
- On the idea list the order-by dropdown is now correctly displayed at all resolutions.

### Added

- Project moderators can be specified in project permissions, giving them admin and moderation capabilities within that project only
  - Moderators can access all admin settings of their projects
  - Moderators can see they are moderating certain projects through icons
  - Moderators can edit/delete ideas and delete comments in their projects
- A correct meta description tag for SEO is now rendered
- The platforms now render sitemaps at sitemap.xml
- It is now possible to define the default view (map/cards) for every phase individually
- The tenant can now be configured with an extra `lifecycle_stage` property, visible in Admin HQ.
- Downloading ideas and comments xlsx from admin is now tracked with events
- The fragment system, to experiment with custom content per tenant, now also covers custom project descriptions, pages and individual ideas

### Changed

- It is no longer possible to define phases with overlapping dates
- Initial loading speed of the platform has improved

## 2018-04-30

### Fixed

- When posting an idea and only afterward signing in, the content originally typed is no longer lost
- An error is no longer shown on the homepage when using Internet Explorer
- Deleting a user is possible again

### Changed

- The idea manager again shows 10 ideas on one page, instead of 5
- Submit buttons in the admin no longer show 'Error' on the buttons themselves

### Removed

- The project an idea belongs to can no longer be changed through the edit idea form, only through the idea manager

## 2018-04-26

### Added

- Areas can now be created, edited and deleted in the admin settings
- The order of projects can now be changed through drag&drop in the admin projects overview
- Before signing up, the user is requested to accept the terms and conditions
- It's possible to experiment with platform-specific content on the landing page footer, currently through setup & support
- Images are only loaded when they appear on screen, improving page loading speed

### Fixed

- You can no longer click a disabled "add an idea" button on the timeline
- When accessing a removed idea or project, a message is shown

### Known issues

- Posting an idea before logging in is currently broken; the user is redirected to an empty posting form
- Social sharing is not consistently showing all metadata

## 2018-04-18

### Fixed

- Adding an idea at a specific location by clicking on the map is fixed

## 2018-04-09

### Fixed

- An idea with a location now centers on that location
- Map markers far west or east (e.g. Vancouver) are now positioned as expected
- Links in comment now correctly break to a new line when they're too long
- Hitting enter in the idea search box no longer reloads the page
- A survey project no longer shows the amount of ideas on the project card
- The navbar no longer shows empty space above it on mobile
- The report as spam window no longer scrolls in a weird way
- The project listing on the homepage no longer repeats the same project for some non-admin users
- Google/Facebook login errors are captured and shown on an error page
- Some rendering issues were fixed for IE11 and Edge, some remain
- An idea body with very long words no longer overlaps the controls on the right
- Project cards no longer overlap the notification menu

### Added

- A user can now edit and delete its own comments
- An admin can now delete a user's comment and specify the reason, notifying the user by notification
- Invitations
  - Admins can invite users by specifying comma separated email addresses
  - Admins can invite users with extra information by uploading an excel file
  - Invited users can be placed in groups, made admin, and given a specific language
  - Admins can specify a message that will be included in the email to the invited users
  - Admins receive a notification when invited users sign up
- Users receive a notification and email when their idea changes status
- Idea titles are now limited to 80 characters

### Known issues

- Adding an idea through the map does not position it correctly

## 2018-03-23

### Fixed

- Fixed padding being added on top of navigation bar on mobile devices

## 2018-03-22

### Fixed

- Idea creation page would not load when no published projects where present. Instead of the loading indicator the page now shows a message telling the user there are no projects.

## 2018-03-20

### Fixed

- Various visual glitches on IE11 and Edge
- Scrolling behviour on mobile devices is back to normal
- The admin idea manager no longer shows an empty right column by default

### Added

- Experimental raw HTML editing for pages in the admin at `/admin/pages`

## 2018-03-14

### Fixed

- When making a registration field required, the user can't skip the second sign up step
- When adding a registration field of the "date" type, a date in the past can now be chosen
- The project listing on the landing page for logged in users that aren't admin is fixed

### Added

- When something goes wrong while authenticating through social networks, an error page is shown

## 2018-03-05

### Added

- Limited voting in timeline phases
- Facebook app id is included in the meta headers

### Known issues

- When hitting your maimum vote count as a citizen, other idea cards are not properly updating untill you try voting on them
- Changing the participation settings on a continuous project is impossible

## 2018-02-26

### Fixed

- Project pages
  - Fixed header image not being centered
- Project timeline page
  - Fixed currently active phase not being selected by default
  - Fixed 'start an idea' button not being shown insde the empty idea container
  - Fixed 'start an idea' button not linking to the correct idea creation step
- Ideas and Projects filter dropdown
  - Fixed the dropdown items not always being clickable
- Navigation bar
  - Fixed avatar and options menu not showing on mobile devices

### Added

- Responsive admin sidebar
- Top navigation menu stays in place when scrolling in admin section on mobile devices

### Changed

- Project timeline
  - Better word-breaking of phases titles in the timeline

## 2018-02-22

### Fixed

- Idea page
  - Fixed voting buttons not being displayed when page is accessed directly
- Edit profile form page
  - Fixed broken input fields (first name, last name, password, ...)
  - Fixed broken submit button behavior
- Admin project section
  - Fixed default view (map or card) not being saved
  - Fixed save button not being enabled when an image is added or removed
- Project page
  - Fixed header navigation button of the current page not being highlighted in certain scenarios
  - Fixed no phase selected in certain scenarios
  - Fixed mobile timeline phase selection not working
- Idea cards
  - Fixed 'Load more' button being shown when no more ideas
- Project cards
  - Fixed 'Load more' button being shown when no more projects
- Idea page
  - Fixed faulty link to project page
- Add an idea > project selection page
  - Fixed broken layout on mobile devices

### Added

- Landing page
  - Added 'load more' button to project and idea cards
  - Added search, sort and filter by topic to idea cards
- Project card
  - Added ideas count
- Idea card
  - Added author avatar
  - Added comment count and icon
- Idea page
  - Added loading indicator
- Project page
  - Added loading indicator
  - Added border to project header buttons to make them more visible
- Admin page section
  - Added header options in rich-text editors

### Changed

- Navigation bar
  - Removed 'ideas' menu item
  - Converted 'projects' menu item into dropdown
  - Changed style of the 'Start an idea' button
- Landing page
  - Header style changes (larger image dimensions, text centered)
  - Removed 'Projects' title on top of project cards
- Project card
  - Changed project image dimensions
  - Changed typography
- Idea card
  - Removed image placeholder
  - Reduced idea image height
- Filter dropdowns
  - Height, width and alignment changes for mobile version (to ensure the dropdown is fully visible on smaller screens)
- Idea page
  - Improved loading behavior
  - Relocated 'show on map' button to sidebar (above sharing buttons)
  - Automatically scroll to map when 'show on map' button is clicked
  - Larger font sizes and better overall typography for idea and comment text
  - Child comments style changes
  - Child commenting form style change
  - Comment options now only visible on hover on desktop
- Project page
  - Improved loading behavior
  - Timeline style changes to take into account longer project titles
  - Changed copy from 'timeline' to 'process'
  - Changed link from projects/<projectname>/timeline to projects/<projectname>/process
  - Events header button not being shown if there are no events
- Add an idea > project selection page
  - Improved project cards layout
  - Improved mobile page layout

## 2018-01-03

### Fixed

- Updating the bio on the profile page works again
- 2018 can be selected as the year of events/phases
- The project dropdown in the idea posting form no longer shows blank values
- Reset password email

### Added

- Ideas can be edited by admins and by their author
- An idea shows a changelog with its latest updates
- Improved admin idea manager
  - Bulk update project, topics and statuses of ideas
  - Bulk delete ideas
  - Preview the idea content
  - Links through to viewing and editing the idea
- When on a multi-lingual platform, the language can be changed in the footer
- The project pages now show previews of the project events in the footer
- The project card now shows a description preview text, which is changeable through the admin
- Images are automatically optimized after uploading, to reduce the file size

### Changed

- Image dimensions have changed to more optimal dimensions

## 2017-12-13

### Fixed

- The ideas of deleted users are properly shown
- Slider to make users admins is again functional

### Added

- The idea show page shows a project link
- Mentions are operational in comments
- Projects can be deleted in the admin

### Changed

- Ideas and projects sections switched positions on the landing page

## 2017-12-06

### Fixed

- Phases and events date-picker no longer overlaps with the description text
- No longer needed to hard refresh if you visited al old version of the platform
- Inconsistency when saving project permissions has been fixed
- Bullet lists are now working in project description, phases and events
- The notifications show the currect user as the one taking the action

### Added

- Translators can use `orgName` and `orgType` variables everywhere
- Previews of the correct image dimension when uploading images

### Changed

- Lots of styling tweaks to the admin interface
- Behaviour of image uploads has improved

## 2017-11-23

### Fixed

- Loading the customize tab in the admin no longer requires a hard refresh

## 2017-11-22

### Fixed

- When saving a phase in the admin, the spinner stops on success or errors
- Deleting a user no longer breaks the idea listing, idea page and comments
- Better error handling in the signup flow
- Various bug fixes to the projects admin
- The switches that control age, gender, ... now have an effect on the signup flow.
- For new visitors, hard reloading will no longer be required

### Added

- Social Sign In with facebook and google. (Needs to be setup individually per customer)
- Information pages are reachable through the navbar and editable through the admin
- A partner API that allows our partners to list ideas and projects programmatically
- Ideas with a location show a map on the idea show page
- Activation of welcome and reset password e-mails

### Changed

- Changes to mobile menu layout
- Changes to the style of switches
- Better overall mobile experience for citizen-facing site

### Known issues

- If you visited the site before and the page did not load, you need to hard refresh.
- If the "Customize" tab in the admin settings does not load, reload the browser on that page

## 2017-11-01

### Fixed

- Various copy added to the translation system
- Fixed bug where image was not shown after posting an idea
- Loading behaviour of the information pages
- Fixed bug where the app no longer worked after visiting some projects

### Added

- Added groups to the admin
- Added permissions to projects
- Social sharing of ideas on twitter and (if configured for the platform) facebook
- Projects can be linked to certain areas in the admin
- Projects can be filtered by area on the projects page
- Backend events are logged to segment

### Changed

- Improved the styling of the filters
- Project description in the admin has its own tab
- Restored the landing page header with an image and configurable text
- Improved responsiveness for idea show page
- Maximum allowed password length has increased to 72 characters
- Newest projects are list first

## 2017-10-09

### Fixed

- The male/female gender selection is no longer reversed after registration
- On firefox, the initial loading animation is properly scaled
- After signing in, the state of the vote buttons on idea cards is now correct for the current user
- Fixed bug were some text would disappear, because it was not available in the current language
- Fixed bug where adding an idea failed because of a wrongly stored user language
- Fixed bug where removing a language in the admin settings fails
- Graphical glitches on the project pages

### Added

- End-to-end test coverage for the happy flow of most of the citizen-facing app interaction
- Automated browser error logging to be proactive on bugs
- An idea can be removed through the admin

### Changed

- The modal that shows an idea is now fullscreen and has a new animation
- New design for the idea show page
- New design for the comments, with animation and better error handling
- The "Trending" sorting algorithm has changed to be more balanced and give new ideas a better chance
- Slightly improved design of the page that shows the user profile

## 2017-09-22

### Fixed

- Bug where multiple form inputs didn't accept typed input
- Issues blocking the login process
- The success message when commenting no longer blocks you from adding another comment
- Clicking an internal link from the idea modal didn't work
- Responsiveness of filters on the ideas page
- Updating an idea status through the admin failed

### Added

- Initial loading animation on page load
- Initial version of the legal pages (T&C, privacy policy, cookie policy)
- All forms give more detailed error information when something goes wrong
- Full caching and significant speed improvements for all data resources

### Changed

- Refactoring and restyling of the landing page, idea cards and project cards
- Added separate sign in and sign up components
- Cleaned up old and unused code
- The navbar is no longer shown when opening a modal
- Lots of little tweaks to styling, UX and responsiveness

## 2017-09-01

### Fixed

- Saving forms in the admin of Projects will now show success or error messages appropriately
- The link to the guide has been hidden from the admin sidebar until we have a guide to link to

### Added

- Adding an idea from a project page will pre-fill parts of the new idea form
- The landing page now prompts user to add an Idea if there are none
- The landing page will hide the Projects block if there are none

### Changed

- Under-the-hood optimizations to increase the loading speed of the platform

## 2017-08-27

### Fixed

- Changing the logo and background image in admin settings works
- Platform works for users with an unsupported OS language

### Added

- Admin dashboard
- Default topics and idea statuses for newly deployed platforms
- Proper UX for handling voting without being signed in
- Meta tags for SEO and social sharing
- Better error handling in project admin

### Changed

- Projects and user profile pages now use slugs in the URL

## 2017-08-18

### Fixed

- Changing idea status in admin
- Signing up
- Proper rending of menu bar within a project
- Admin settings are properly rendered within the tab container
- Lots of small tweaks to rendering on mobile
- Default sort ideas on trending on the ideas index page

### Added

- Admin section in projects to CRUD phases
- Admin section in projects to CRUD events
- New navbar on mobile
- Responsive version of idea show page

### Changed

- Navbar design updated
- One single login flow experience instead of 2 separate ones (posting idea/direct)
- Admins can only specify light/dark for menu color, not the exact color

### Removed

- Facebook login (Yet to be added to new login flow, will be back soon)

## 2017-08-13

### Fixed

- Voting on cards and in an idea page
- Idea modal loading speed
- Unread notification counter

### Added

- New improved flow for posting an idea
- Admin interface for projects
- New design for idea and project cards
- Consistenly applied modal, with new design, for ideas
- Segment.io integration, though not all events are tracked yet

### Changed

- Idea URls now using slugs for SEO<|MERGE_RESOLUTION|>--- conflicted
+++ resolved
@@ -1,12 +1,11 @@
 # Changelog
 
-<<<<<<< HEAD
 ## Next release
 
 ### Changed
 
 - [CL-667] Fixed RuboCop Style/FrozenStringLiteralComment offences
-=======
+
 ### Fixed
 
 - [CL-775] Use correct link to conditions page
@@ -17,7 +16,6 @@
 
 - Using the rich text editor in a right-to-left language no longer mislaligns puctuation
 - Fixed right-to-left alignment and margin issues for avatars, checkboxes, event, page headers, project card and form labels
->>>>>>> f12ecf0e
 
 ## 2022-05-13
 
