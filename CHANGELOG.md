--- conflicted
+++ resolved
@@ -1,13 +1,12 @@
 # Changelog
 
-<<<<<<< HEAD
 ## Next release
 
+### Fixed
 - [CL-2171] Fix excel export of visitor data for Dutch clients
-=======
+
 ### Changed
 - [CL-2109] Events display on Project page now matches the Events page. I.e. Events on Project page now displayed under "Current" and "Past" headers, and nearest event is displayed at the top of the list.
->>>>>>> b24ecccb
 
 ## 2022-11-30
 
