# Changelog

<<<<<<< HEAD
## Next

### Fixed

- [CL-1302] Added topics column to bulk idea import example sheet
=======
## 2022-08-09

### Fixed

- [CL-1289] Fix 'Submit base data' button width (representation dashboard)

### Added

- [CL-1273] Enable age graphs in representation dashboard
>>>>>>> e96d0593

## 2022-08-04

### Added

-[CL-5] Customizable Pages iteration 1

## 2022-08-03

### Added

- [CL-1189] Added Turkish locale to platform

## 2022-07-28_2

### Fixed

- [CL-1256] Fix verification using Belgian eID or Itsme application

## 2022-07-28

### Added

- [CL-1118] Native survey feature
- [CL-1128] Feature to bulk import ideas from an XLSX sheet

## 2022-07-22

### Fixed

- [CL-1216] Fix slow insights export

### Changed

- [CL-1205] Change see less copy to read less in read more on project info and phase description
- [CL-1140] Show sign up modal when a logged user clicks the take survey button

## 2022-07-19

### Fixed

- [CL-1160] Fix blank insights tag detail view

## 2022-07-14 (2)

### Added

- [CL-1077] Add PNG export to graph export dropdown

## 2022-07-14

### Fixed

- [CL-1113] Fixed sharing button styling when copy link text is long

### Changed

- [CL-474] Update existing accessibility statement, following re-certification

### Added

- [CL-1088] Add link to academy. Update link to guides
- [CL-972] Add a 'read more' expand/collapse feature to timeline phases

## 2022-07-11

### Fixed

- Project publication status now defaults to draft on creation but remains published if it was already published

### Added

- [CL-1058] - Add desktop preview in content builder
- [CL-1096] Add representativeness score to header of representativeness chart card

## 2022-07-07

### Fixed

- [TEC-198] Various permission issues
  - Route access for project folder moderators now works correctly
  - Project folder moderators can now create a project and select the appropriate folder for it
  - Route access for admins is now checked correctly
  - Project/folder moderators now see the dashboard data correctly

## 2022-07-06

### Added

- [CL-1085] Add link to support article when there are errors during embed in the content builder

### Changed

- [CL-875] "en" locale is shown as "en-US" in admin HQ

## 2022-07-05

### Added

- [CL-1058] Add desktop preview in content builder
- [CL-1001] Added noindex meta tag to user profile pages to reduce the SEO effectiveness of external spam links

### Fixed

- [CL-1083] XLSX export issues with custom fields


## 2022-07-04

### Added

- [CL-504] Dynamic idea form has limited support for extra fields
- [CL-1034] Add support for more URLs in the embed component whitelist
- [CL-851] Create interface to add representativeness reference data (feature flagged for now).

### Fixed

- [CL-1074] Fix missing options check in user graph
- [CL-1076] Fix failed request check on bar chart

## 2022-06-30

### Fixed

- [CL-1051] When a new project is published, its default publication status is now draft
- [CL-993] Fixed bug on idea form where fields were reset to empty state after changing description

## 2022-06-29_2

### Added

- [CL-949] Adds explanation of the implications for project filtering when selecting all areas / no areas / a selection of areas in the Admin project creation / editing form.

## 2022-06-29

### Added

- [CL-1028] Add Swedish locale

### Changed

- [CL-1024] Shows respective CTA buttons in the About component of the content builder

## 2022-06-22

### Fixed

- [CL-926] The ideas count never exceeded 250 due to a bug in the `ideas_count` endpoint.

### Changed

- [CL-975] Social sharing options are now consistent across the platform, and a general "Copy link" option has been added.

## 2022-06-21

### Fixed

- [CL-1026] Fix moderator access to conent builder

## 2022-06-20

### Fixed

- [CL-903] Fix admin input manager crash on Safari

## 2022-06-16

### Added

- [CL-979] Add description to embed component in content builder and restricts height to only take in numbers
- [CL-951] The search field used in several places now notifies screen readers when new search results have loaded.

### Fixed

- [CL-966] Fixed issue with tabs stretching off the screen
- [CL-908] Fix sheet names in excel exports.

## 2022-06-15

### Fixed

- [CL-967] Fixed issue with map displaying off screen on Android
- [CL-667] Next batch of RuboCop fixes

## 2022-06-14

### Added

- [CL-767] Add data from backend to representative dashboard

### Fixed

- [CL-915] Show "Messaging" menu item only if any of 3 messaging features enabled
- [CL-940] Graph excel export was not always giving the same numbers as the graph itself if a time period was selected. This is fixed now.
- [CL-888] Fixed issue with folders page layout. Project cards are now displayed in two columns (instead of one) on large screens.
- [CL-953] Fixed issue with expanding and collapsing custom idea fields after initial save.
- Fixed issue where users were unable to moderate projects and project folders correctly

## 2022-06-13

### Changed

- [TEC-11] Upgraded react-router frontend dependency

## 2022-06-08_2

### Fixed

- [CL-717] Ongoing events now shown along with Upcoming events in the Home Page Events Widget and on the Events Page.

## 2022-06-08

### Changed

- [CL-667] Fixed several RuboCop offences

### Added

- [CL-774] Add new option when adding areas to a project: "No areas"
- [CL-906] Added support for Snap Survey

## 2022-05-31

### Changed

- [CL-667] Fixed many RuboCop offences

### Fixed

- [CL-845] Fixed an issue with the Sign Up modal where it was impossible to scroll down on smaller screens, which made registration on certain Android devices impossible

## 2022-05-30

### Changed

- [CL-830] 'Accept' button now before 'Manage' button on cookie banner, and both buttons now the same style.

### Fixed

- [CL-835] Roll back CL-99 ("Add slight blur to logged-in header image")
- [CL-790] Events date picker now has the correct date format for US-based tenants
- [CL-832] Remove enable/disable toggle from title and description fields in the idea form
- [CL-833] Fix creating a new registration field in FR and AR-MA

### Added

- [CL-729] Do not show proposals navbar item if corresponding feature is disabled

## 2022-05-26_2

### Fixed

- [CL-758] Fix custom field option ordering for dashboard charts

## 2022-05-26

### Fixed

- [CL-788] Fixed issue with different URL when sharing idea from map vs list view

## 2022-05-20

### Fixed

- [CL-836] Repaired the /invite URL, which should now open a signup modal with a spot for the user to enter the invite code they received via email

## 2022-05-17

### Added

- [CL-292] Log an activity when an insights category is created, updated or deleted

## 17-05-22

### Fixed

- [CL-776] Button in weekly moderator digest email now links to correct page

## 2022-05-16_2

### Changed

- [CL-667] Fixed RuboCop Style/FrozenStringLiteralComment offences

### Fixed

- [CL-775] Use correct link to conditions page
- [CL-776] Button in weekly moderator digest email now links to correct page
- [CL-814] Faster user XLSX export.

## 2022-05-16

### Fixed

- Using the rich text editor in a right-to-left language no longer mislaligns puctuation
- Fixed right-to-left alignment and margin issues for avatars, checkboxes, event, page headers, project card and form labels

## 2022-05-13

### Added

- [CL-750] Add feature to remove CL branding

## 2022-05-11

### Fixed

- [CL-711] Title text looking weird on insights start page

## 2022-05-10_3

### Fixed

- [CL-764] Empty navbar item titles in backoffice.

## 2022-05-10_2

### Changed

- Added RuboCop on CI and corrected many offences

## 2022-05-10

### Changed

- [CL-716] The new phase started emails/notifications are also sent out for information phases or when it's possible to take a poll.

### Fixed

- [CL-387] The folder show page is better readable on narrow screens now

## 2022-05-06_3

### Changed

- When a navbar item's title is customized for one locale, the other locales remain up to date with the latest translations.

### Fixed

- Titles of navbar items of demo platforms created with external templates, remain up to date with the latest translations.
- [CL-730] Changed confirmation email DOM to make lives of spam bots a bit harder

### Fixed

- [CL-181] Prevent forms from trying to save on clicking label
- The "send" button on the email campaign send page is now disabled after a single click, to prevent users from clicking it multiple times and potentially sending a campaign more than once

## 2022-05-06

### Added

- Pages can now be translated 'live' via Weglot
- It's now possible to escape the sign-up flow at any point. If a user account has already been created but not completed (due to e.g. missing email confirmation, verification, ...), the user will be signed out and can continue on signing in.

## 2022-05-05

### Fixed

- Fix timeline for Arabic languages ('right-to-left')
- Fix language selector cropping for Arabic languages ('right-to-left')

## 2022-05-04_3

### Changed

- Changed language-picker label text for Moroccan Arabic

## 2022-05-04_2

### Changed

- Security update: Rails 6.1.5.1

## 2022-05-04

### Changed

- City logo now in higher resolution.

### Fixed

- Fixed issue with budget field not showing in input form

### Fixed

- Make it possible to add a new language to the platform with configured banner custom button.

### Fixed

- Fixed accessibility issue with idea card filtering

## 2022-05-02

### Added

- Added more autocompletion to the password reset and profile settings form which assist in filling out information faster.
- Validation of content builder layouts: whitelist of URLs for video iframes.
- Sanitization of content builder layouts: HTML of text elements.

### Fixed

- Updated registration custom field copies to the latest values from Crowdin for all the tenants and templates.

## 2022-04-28

### Added

- Added support for the Moroccan Arabic language to the platform

### Fixed

- Start and end times for project phases now account for the user's local timezone, making sure users can still access and engage with projects when the start/end dates are valid for them locally. The default used UTC, so it was not a big issue in Europe (where we're mostly very close to UTC time), but could be a bigger issue in e.g. North and South America, where UTC offset could be 4 or 5 hours and this could cause projects to display as ended even if they should have been valid on the user's current local date.
- Fixed breakpoint issues in `admin/insights` and `admin/users`, where content would disappear under the sidebar for certain screen sizes.
- Added primary and secondary aria-labels to header and footer navigation elements to more clearly differentiate them to screen readers and other accessability tools

## 2022-04-25

### Changed

- 'Summary' dashboard: the 'Participation per project' and 'Participation per tag' work a little bit different. Now, if a project filter is active, the former will stay the same but highlight the selected project instead of showing the differences with other projects which were hard to interpret (analogous for 'Participation per tag').

## 2022-04-20

### Changed

- Changed titles on the admin messaging page to accomodate both SMS and email campaigns

### Fixed

- Added dynamic functionality to prevent a user from using the tab key to select images/videos/buttons that are currently hidden behind "show more" buttons. Those elements can now be tabbed to only when the text is expanded and they are visible visually
- Fixed accessibility issue regarding element order for screen readers in volunteer card
- Removed unnecessary additional alt text describing city logos in header, navbar, and delete account modal. The remaining alt tags are now more concise for users who use screen readers
- Properly disable SMS create/edit button if the message is empty
- In the verification step of the sign-up flow, the form inputs are now connected to the correct labels, which makes it easier to select the input fields (also possible by clicking the input labels now)
- Fixed a bug in the password signup flow where a user could skip accepting terms and conditions and privacy policy

## 2022-04-11

### Added

- Added support for the Croatian language to the platform

### Fixed

- Added additional areas of focus and outline to scroll-to links and buttons in editing Comments, Ideas display, and Events display for a11y compatability
- Added a tabIndex so the cookie consent banner will have a visual outline around it when focused, for a11y compatibility
- Fixed accessibility issue in modal window used to report a proposal as spam
- Fixed accessibility contrast issue for social media buttons
- Fixed accessibility issue regarding missing screen reader labels on text boxes
- Fixed bug in idea form for missing Proposed Budget field even when enabled
- Fixed accessibility issue in map ideas search
- The widget no longer links to ideas with the wrong domain

## 2022-04-04

### Fixed

- Fixed SurveyMonkey container height so survey questions are visible

## 2022-04-01

### Fixed

- Fixed bug in Ideas Map view that caused an infinite loop of requests when Idea sort order was changed

## 2022-04-04

### Fixed

- Fixed SurveyMonkey container height so survey questions are visible

## 2022-03-29

### Changed

- Vienna Saml button is temporarily disactivated

## 2022-03-24

### Added

- When phone sign in/up is enabled, email/phone field in the sign in/up forms now have validation of the email address/phone number and provides an error message when this validation fails.

### Fixed

- When you need to verify to comment on proposals, an error message with link to the sign in form is now shown again.
- Status labels are visible again in manual email campaigns list (Admin : Messaging : Custom)
- Custom email campaigns list properly accomodates longer translations in labels and buttons.

## 2022-03-23

### Added

- Add new topic/tag filter on homepage.

## 2022-03-22

### Fixed

- 'View' button sometimes freezing page in Navigation settings: should be fixed now.
- Bulk invites of invitees using only emails (no names specified) now succeeds again.

## 2022-03-21

### Added

- Put back secret pages-page

### Changed

- Project and folder moderators are allowed to list users (for the projects they moderate). This means that project and folder moderators are now also able to assignee assignees to ideas.
- 'Emails' tab in the admin sidebar renamed to 'Messaging' in anticipation of new SMS/texting functionality
- Removed 'most active users' graph
- When the locale of the current user is not present in a multiloc, fall back to the value for a locale of the same language (for example es-CL as picked language and a multiloc with es-ES).

### Fixed

- Insights with multiple projects: projects in topbar are now displayed in dropdown if there is more than one (before they were just displayed next to each other).
- HTML is fixed when machine translating HTML content returns bad HTML.

## 2022-03-15 (2)

### Fixed

- Idea forms and other things not rendering on various platforms

## 2022-03-15 (1)

### Fixed

- Fixed spacing issue between field name and 'optional' in input form

## 2022-03-14

### Fixed

- Rich text editor now works correctly with custom emails - the image description box no longer appears on the preview and image alignment works as expected.
- Fixed a performance issue that causes the users export to time out when there are lots of users registered on the platform

## 2022-03-11

### Fixed

- When viewing an idea in map view, "Go back" now returns to the map idea list instead of back to the project main page
- User profile page slug now anonymized when bulk inviting and Abbreviated User Names feature enabled.
- Rich text editor copy/paste issues should be resolved

## 2022-03-10

### Fixed

- Added informative message and sign in/sign up links to Idea Not Found page
- Added slight blur to logged-in header image. The logged-in header image is reused from the logged-out banner, and blur was added to make smaller banner images from the two-column layout look nice when fully stretched on the logged-in banner

## 2022-03-08

### Added

- Filter projects by topics

### Fixed

- FranceConnect test login
- Fixed issue with folder page responsiveness where right hand side gets cropped.

### Changed

- Fixed issue with folder page responsiveness where right hand side gets cropped.
- Use only user name in FranceConnect instead of full profile scope

## 2022-03-04

### Fixed

- Can now re-use tenant host URL immediately the tenant is deleted.
- Relevant error(s) now returned when tenant creation fails, for example due to host URL already being in use.
- Added temporary fix for the project page without permissions error where it doesn't recover after sign in.

## 2022-02-28

### Changed

- Non-moderating users cannot visit a folder page, when none of the projects inside are visible to them (e.g. due to group permissions)
- Non-moderating users cannot visit a folder page, when there are no projects inside
- Non-moderating users cannot visit a folder page, when the folder is a draft

## 2022-02-25

### Added

- SAML Single-Sign on (Vienna)

### Changed

- Language parameter added in Typeform. Allows for question branching in surveys based on user's language.

## 2022-02-23

### Changed

- The ideas overview on project/user and ideas index (/ideas) pages are properly keyboard navigable, implemented as a full-fledged tab system.
- The timeline of a project is now fully keyboard navigable
- The proposal button has no tooltip anymore when submitting new proposals is disabled. Instead, a warning message is shown.

### Added

- Ensure `nofollow` is added to all links added through the rich text editor, which makes them useless for backlink generation by bots

## 2022-02-21

### Added

- Support added for custom font not on Adobe Fonts

### Fixed

- Improved area filter layout on frontpage on mobile (now has correct padding), and used a smaller breakpoint for when filter goes below topbar.
- Enalyzer URL validation now has greater flexibility

### Added

- Support added for email and user ID parameters in SmartSurvey

### Changed

- Icons don't have wrong/empty descriptions linked to them anymore, which improves the user experience for screen readers.
- Icons that work as button (like the vote button, the bell in the notification menu, etc.) all have accompanying descriptions so we provide more information about these buttons to people using screen readers.

## 2022-02-17

### Changed

- Removes support for category detection in Insights. \[IN-717\]

### Fixed

- Customizable navbar is now feature flagged, meaning it can be enabled or disabled in AdminHQ

## 2022-02-14

### Added

- It is now possible to add `alt` text to images in the Quill rich text editor

## 2022-02-11

### Changed

- More descriptive and consistent error messages in the sign up and sign in flow.

## 2022-02-08

### Fixed

- Typeform surveys now display properly on mobile devices
- Remove periods from non-Latin URL slugs

### Added

- Folder slugs (URLs) can now be customized

## 2022-02-07

### Changed

- Removes support for the (deprecated) Clustering feature. 💐 \[IN-688\]
- Remove the word 'del' from NL profanity list

### Fixed

- Always show color and opacity inputs
- Truncate user count in banner bubble if value is over 10k

## 2022-02-04

### Added

- Re-enable homepage filter tabs now that translations are working

### Fixed

- Color contrast issue (accessibility): the number of total votes needed for a proposal to be considered, shown on the proposal card, has a darker color. This makes it easier to see this information.

## 2022-02-02

### Added

- Projects on homepage can now be filtered by 'Active', 'Archived' or 'All' through a tab system

## 2022-02-01

### Changed

- Improved `alt` text for logo images on the platform
- Anonymization of users (using initials avatars, different set of face avatars, different set of first and last names, making anonymous users easier to identify through their email)
- Updated CC license in Vienna basemap attribution and increased maximum zoom level to 20.

# Fixed

- An issue that prevented Que from starting up was solved by updating the bootsnap gem to the latest version

## 2022-01-24

### Changed

- Insights Network Visualisation changes:
  - The network is now flat and shows all keywords at once
  - The colors of the keywords depend on the cluster they are part of
  - The more important links between keywords are shown in the network

## 2022-01-18

### Changed

- Removes support for the (deprecated) Tagging feature, the forerunner of today's Insights. 🕯 \[IN-661\]

## 2022-01-14

### Changed

- Dashboard and reports vertical bar charts are now sorted
- Automatic tagging in Insights also takes the title into account (instead of only the content).

### Fixed

- Resolution for basemap.at

## 2022-01-12

### Added

- Users are now able to cancel tag suggestion scan on the Insights Edit screen
- Added `secure` flag to cookies
- Support basemap.at as tile provider

### Fixed

- Fixed issue with exporting surveys as XLSX sheets, when the typeform survey URI includes a '#' character.
- Styling of the text above the avatar bubbles at the bottom of the landing page works again when there's a customized text.
- Styling bugs for the two-column layout
- Bug where tile provider of a project becomes unchangeable after the map config has been edited has been fixed.

### Changed

- Updated Cookie Policy page

## 2022-01-10

### Added

- Configure sign-up button (custom link) on homepage banner

### Changed

- Dashboard and report bar charts are now more easily readable - values appear on top or next to the bars instead of inside of them. Comparisons between project and platform values are now only visible in the report tooltips and do not break the chart itself.

### Fixed

- Using a custom tile provider should work now.
- Registration form with a date field doesn't crash anymore

## 2022-01-06

### Fixed

- Changing the values for Registration helper text and Account confirmation in Admin > Settings > Registration doesn't cause other values to be erased anymore.

## 2022-01-05

### Changed

- Improved the user interface of the Registration tab in the Admin settings

## 2021-12-23

### Added

- Adding pages in 'Navigation' tab in settings now possible, changing names of navbar items now works, removed 'secret pages-page'.
- Different layouts for the homepage banner (for signed-out users)
- Preview functionality for the image of the homepage banner in the back-office

### Fixed

- Saving of homepage banner image overlay color and opacity

## 2021-12-22

### Fixed

- Notifications of inappropriate content now link to the item containing the flagged content

## 2021-12-16

### Added

- Ability to scan all post, recently added posts and not tagged posts in Insights

## 2021-12-15

### Fixed

- Severe code-injection vulnerability
- More small copy changes for customizable navbar, made styling Navigation tab consistent with other tabs, re-enabled slug editing on secret pages-page.

## 2021-12-10

- Copy for customizable navbar

## 2021-12-09

### Added

- Customizable navbar

## 2021-12-08

### Changed

- Improved the structure and copy of the Admin > Settings > Customize page.

### Fixed

- Insights scan category button no longer appears when the insights nlp feature flag is disabled

## 2021-11-30

### Added

- Insights loading indicator on category scan

### Fixed

- Password reset emails sometimes took a long time to be send out, they are now processed much faster (even when the background job queue has lots of items).

## 2021-11-25

### Added

- New translations from Crowdin.
- Sign-up flow: Not activating any custom registration fields no longer breaks sign-up. Refreshing page during sign-up flow no longer creates an unregistered user.

## 2021-11-22

### Changed

- Enable/disable avatars in homepage banner
- Increased size of city logo in the footer

### Fixed

- Links to ideas in admin digest emails work again
- Votes statistics not showing up in the dashboard for some admins and project moderators.

## 2021-11-16

### Fixed

- Custom topics are not displayed as filters on the proposals overview page.

### Added

- Added a tooltip in the survey project settings with a link to a support article that explains how to embed links in Google forms
- Input count to Insights View screen

### Changed

- Add clarification tooltips to Insights View screen
- When a user account is deleted, visits data associated to that account are now removed from Matomo.

## 2021-11-11

### Changed

- Improvements to the loading speed of the landing page and some items with dropdown menus in the navigation bar.

## 2021-11-05

### Fixed

- Dashboard issue where the current month did not appear for certain time zones

## 2021-11-04

### Added

- New translations from Crowdin.

## 2021-11-03

### Fixed

- Microsoft Form survey iframes no longer auto-focus on the form
- Stop confusing Serbian Latin and Cyrillic in back locales.

## 2021-11-01

### Changed

- The whole input card in Insight View screen is now clickable
- Inputs list component in Insights View screen now shows active filters at all times
- Insights Network Visualisation changes:
  - Reduced space between clusters
  - Increased font size for keywords labels
  - It is now possible to de-select keywords by clicking on them twice

### Fixed

- If there's an error message related to the project title, it goes away if the title is edited (and only shows again if we submit and the error isn't fixed).

## 2021-10-27

### Changed

- Removed the unused '/ideas/new' route

### Fixed

- Sorting order and list/map view settings of ideas are available again if voting is disabled.
- Project phase started emails and notifications.

## 2021-10-26

### Added

- Limit number of downvotes.

### Changed

- Improved quality of Idea and App Header Images
- Idea cards in the map view only show the downvote icon when downvoting is enabled or when it's disabled and it's disabled for a different reason than explicit turning off of the downvoting functionality.
- Now also for idea cards on the map view: the comment icon on an idea card is only shown when commenting in the project is enabled or there's at least one idea with a comment.

### Fixed

- The event cards now rearrange themselves vertically on mobile / small screens. Before they were always arranged horizontally. This fixed the issue of them going off-screen when there is not enough screen space.

## 2021-10-25

### Changed

- The comment icon on an idea card is only shown when commenting in the project is enabled or there's at least one idea with a comment.
- Increased Microsoft Forms survey width

### Fixed

- Insights table approve button no longer appears when there are no suggested tags
- Insights tags are now truncated when they are too long
- Insights posts cards on View screen no longer display text with different font-sizes
- Insights posts in table are no longer sorted by default

## 2021-10-20

### Changed

- PII (Personally Identifiable Information) data, if any, are now removed from Segment when a user account is deleted.

## 2021-10-19

### Changed

- Tags which do not contain any inputs are no longer visible on the Insights View screen
- PII (Personally Identifiable Information) data, if any, are now removed from Intercom when a user account is deleted.

### Added

- Added export functionality to Insights View screen inputs list

## 2021-10-15

### Changed

- Project reports are no longer available in the dashboard section. Instread, they can be found in the Reporting section of tha admin.

### Fixed

- Platform is now accepting valid Microsoft Form survey links with custom subdomains
- When user goes to the url of an Insight that no longer exist, they get redirected to the Insights List screen.

## 2021-10-14

### Fixed

- File uploads for ideas, projects, events, folders

## 2021-10-13 (2)

### Fixed

- Validation and functioning of page forms are fixed (forms to change the fixed/legal pages such as the FAQ, T&C, privacy policy, etc.).

## 2021-10-13

### Added

- Users can now change their name after validation with FranceConnect
- Permit embedding of videos from dreambroker in rich-text editor content.
- Possibility to create an Insights tag from selected filters in the Insights View screen

## 2021-10-12

### Added

- Added Serbian (Cyrillic) to platform

## 2021-10-11

### Added

- Insights View screen and visualization
- Users can now change their name after validation with FranceConnect

## 2021-10-06

### Fixed

- Issue with user deletion

### Added

- Initial blocked words lists for Luxembourgish and Italian.
- Added Luxembourgish translations.

## 2021-10-05

### Added

- Blocked words lists for Luxembourgish and Italian (which allows the profanity blocker feature).

### Changed

- Removed 'FAQ' and 'About' from the footer.
- Removed links to other pages at the bottom of the fixed and legal pages (Cookie policy, T&C, etc.)
- Removed the YES/NO short feedback form in the footer (as it wasn't working)

## 2021-10-01

### Fixed

- Typeform export from the platform shows the answers to all questions again.

## 2021-09-29

### Changed

- Insights Edit screen improvements
  - Added tooltip in the tags sidebar
  - Added quick delete action to category button in the categories sidebar
  - "Detect tags" button only shows if there are tags detected
  - "Reset tags" button is moved to a menu
  - Removed "add" button from input sidebar and improved select hover state
- Split 'Pages' tab in admin/settings into the 'Pages' and 'Policies' tabs. 'Pages' contains the about, FAQ and a11y statement pages, while 'Policies' contains the terms and conditions, privacy- and cookie policy. The 'Pages' tab will soon be replaced by a 'Navigation' tab with more customizability options as part of the upcoming nav-bar customization functionality. This is just a temporary in-between solution.

## 2021-09-24

### Added

- SmartSurvey integration

## 2021-09-22

### Changed

- Very short phases are now shown slightly bigger in the timeline, and projects with many phases will display the timeline correctly.

### Fixed

- Cookie popup can be closed again.

## 2021-09-21

### Added

- Permit embedding of videos from videotool.dk in rich-text editor content.

### Changed

- Project moderators have access to the 'Reporting' tab of the admin panel for their projects.

### Fixed

- The category columns in input `xlsx` exports (insights) are now ordered as presented in the application.

## 2021-09-14

### Changed

- Mobile navbar got redesigned. We now have a 'More' button in the default menu that opens up a full mobile menu.

## 2021-09-13

### Added

- Insights table export button. Adds the ability to export the inputs as xlsx for all categories or a selected one.

### Fixed

- Fixes issue where user name will sometimes appear as "undefined"

## 2021-09-06

### Added

- Keyboard navigation improvements for the Insights Edit view
- Added the internal machinery to support text network analyses in the end-to-end flow.

### Fixed

- '&' character now displays correctly in Idea description and Project preview description.
- Fixes user export with custom fields

## 2021-09-03

### Fixed

- Ghent now supports mapping 25 instead of 24 neighbourhouds

## 2021-09-02

### Fixed

- Setting DNS records when the host is changed.
- Smart group rules for participation in project, topic or idea status are now applied in one continuous SQL query.

### Changed

- The rule values for participation in project, topic or idea status, with predicates that are not a negation, are now represented as arrays of IDs in order to support specifying multiple projects, topics or idea statuses (the rule applies when satisfied for one of the values).

## 2021-09-01

### Fixed

- When voting is disabled, the reason is shown again

## 2021-08-31

### Added

- When signing up with another service (e.g. Google), the platform will now remember a prior language selection.

### Fixed

- Accessibility: voting buttons (thumbs) have a darker color when disabled. There's also more visual distinction between voting buttons on input cards when they are enabled and disabled.
- Accessibility: The default background color of the last "bubble" of the avatars showing on e.g. the landing page top banner is darker, so the contrast with its content (number of remaining users) is clearer.
- Accessibility: the text colors of the currently selected phase in a timeline project are darker to improve color contrast to meet WCAG 2.1 AA requirements.
- Accessibility: the status and topics on an input (idea) page are more distinctive compared to its background, meeting WCAG 2.1 AA criteria.
- Verification using Auth0 method no longer fails for everyone but the first user

## 2021-08-30

### Added

- New Insights module containing Insights end-to-end flow

## 2021-08-26

### Added

- Microsoft Forms integration

## 2021-08-20

### Fixed

- Survey options now appear as expected when creating a new survey project
- Adds a feature flag to disable user biographies from adminHQ

## 2021-08-18

### Added

- Added Italian to platform
- Support for a new verification method specifically for Ghent, which lets users verify using their rijksregisternummer
- Improved participatory budgeting:
  - Support for new virtual currencies (TOK: tokens, CRE: credits)
  - A minimum budget limit can be configured per project, forcing citizens to fill up their basket to some extent (or specify a specific basket amount when minimum and maximum budget are the same)
  - Copy improvements

## 2021-08-11

### Fixed

- When considering to remove a flag after updating content, all relevant attributes are re-evaluated.
- Issues with viewing notifications and marking them as read.

## 2021-08-09

### Fixed

- The preheader with a missing translation has been removed from user confirmation email

### Fixed

- When you sign up with Google, the platform will now automatically use the language of your profile whenever possible
- Fixed invalid SQL queries that were causing various issues throughout the platforms (Part I). (IN-510)

## 2021-08-05

### Added

- Added message logging to monitor tenant creation status (shown in admin HQ).

### Changed

- No default value for the lifecycle stage is prefilled, a value must be explicitly specified.
- Changing the lifecycle stage from/to demo is prohibited.
- Only tenant templates that apply without issues are released.
- On create validation for authors was replaced by publication context, to allow templates to successfully create content without authors.

## 2021-08-04

### Fixed

- Certain characters in Volunteer Cause titles prevented exporting lists of volunteers to Excel from admin/projects/.../volunteering view.
- Limit of 10 events under projects and in back office
- Events widget switch being shown in non-commercial plans

## 2021-07-30

### Added

- Configured dependabot for the frontend, a tool that helps keeping dependencies up to date.
- Added events overview page to navigation menu, which can be enabled or disabled.
- Added events widget to front page, which can be enabled or disabled (commercial feature).

## 2021-07-16

### Added

- Auto-detection of inappropriate content (in beta for certain languages). Flagged content can be inspected on the admin Activity page. The setting can be toggled in the General settings tab.

### Fixed

- On the admin activity page (/admin/moderation), items about proposals now correctly link to proposals (instead of to projects). Also, the copy of the links at the end of the item rows is now correct for different types of content (correct conjugation of 'this post', 'this project', etc. for all languages).

## 2021-07-14

### Added

- Project phases now have their own URLs, which makes it possible to link to a specific phase

### Fixed

- Blocked words for content that can contain HTML
- Searching users after sorting (e.g. by role)

## 2021-07-09

### Changed

- The admin Guide link goes to the support center now instead of to /admin/guide

## 2021-07-02

### Fixed

- Instances where the user name was "unknown author"

### Changed

- Removed the slogan from the homepage footer

## 2021-06-30

### Changed

- Users can no longer leave registration before confirming their account. This should prevent bugs relative to unconfirmed users navigating the platform.

## 2021-06-29

### Fixed

- Map: Fix for ideas that only have coordinates but no address not being shown on the map
- Map: Fix for 'click on the map to add your input' message wrongfully being shown when idea posting is not allowed
- Sign-up flow: Fix for bug that could cause the browser to freeze when the user tried to complete the custom fields step
- Project description: Fix for numbered and unnumbered lists being cut off
- Project Managers can now upload map layers.

### Changed

- Map: When an idea is selected that is hidden behind a cluster the map now zooms in to show that marker
- Map: Idea marker gets centered on map when clicked
- Map: Larger idea box on bigger desktop screens (width > 1440 pixels)
- Idea location: Display idea location in degrees (°) minutes (') seconds ('') when the idea only has coordinates but no address
- Sign-up flow: Show loading spinner when the user clicks on 'skip this step' in the sign-up custom fields step
- Image upload: The default max allowed file size for an image is now 10 Mb instead of 5 Mb

### Added

- 'Go back' button from project to project folder (if appropriate).

## 2021-06-22

### Changed

- Project managers that are assigned to a project and/or its input now lose those assignments when losing project management rights over that project.

### Fixed

- Input manager side modal scroll.

## 2021-06-18

### Fixed

- Privacy policy now opens in new tab.
- Landing page custom section now uses theme colors.
- Buttons and links in project description now open internal links in the same tab, and external links in a new tab.

## 2021-06-16

### Fixed

- Project moderators can no longer see draft projects they don't moderate in the project listing.
- The content and subject of the emails used to share an input (idea/issue/option/contribution/...) do now include the correct input title and URL.
- Sharing new ideas on Facebook goes faster
- Manual campaigns now have the layout content in all available languages.

## 2021-06-11

### Fixed

- Facebook button no longer shows when not configured.

## 2021-06-10

### Fixed

- Creating invites on a platform with many heavy custom registration fields is no longer unworkably slow

## 2021-06-09

### Added

- New citizen-facing map view

## 2021-06-08

### Fixed

- Ordering by ideas by trending is now working.
- Ordering by ideas votes in the input manager is now working.

## 2021-06-07

### Added

- Qualtrics surveys integration.

### Changed

- Project Events are now ordered chronologically from latest to soonest.

### Fixed

- Visibility Labels in the admin projects list are now visible.
- Tagged ideas export is fixed.
- Updating an idea in one locale does not overwrite other locales anymore

## 2021-05-28

### Fixed

- Project Events are now ordered chronologically from soonest to latest.

## 2021-05-27

### Fixed

- Project access rights management are now visible again.

## 2021-05-21

### Added

- Profanity blocker: when posting comments, input, proposals that contain profane words, posting will not be possible and a warning will be shown.

## 2021-05-20

### Fixed

- Excel exports of ideas without author

## 2021-05-19

### Added

- Support for Auth0 as a verification method

## 2021-05-18

### Fixed

- Active users no longer need confirmation

## 2021-05-14

### Fixed

- Fixed an issue causing already registered users to be prompted with the post-registration welcome screen.

## 2021-05-11

### Added

- Added polls to the reporting section of the dashboards

## 2021-05-10

### Changed

- Invited or verified users no longer require confirmation.

## 2021-05-07

### Fixed

- Spreasheet exports throughout the platform are improved.

### Added

- City Admins can now assign any user as the author of an idea when creating or updating.
- Email confirmation now happens in survey and signup page sign up forms.

## 2021-05-06

### Fixed

- Idea export to excel is no longer limited to 250 ideas.

## 2021-05-04

### Fixed

- Fixed issues causing email campaigns not to be sent.

## 2021-05-03

### Changed

- Users are now prompted to confirm their account after creating it, by receiving a confirmation code in their email address.

### Added

- SurveyXact Integration.

## 2021-05-01

### Added

- New module to plug email confirmation to users.

## 2021-04-29

### Fixed

- Editing the banner header in Admin > Settings > General, doesn't cause the other header fields to be cleared anymore

## 2021-04-22

### Fixed

- After the project title error appears, it disappears again after you start correcting the error

## 2021-03-31

### Fixed

- Customizable Banner Fields no longer get emptied/reset when changing another.

### Added

- When a client-side validation error happens for the project title in the admin, there will be an error next to the submit button in addition to the error message next to the input field.

## 2021-03-25

### Fixed

- The input fields for multiple locales provides an error messages when there's an error for at least one of the languages.

## 2021-03-23

### Fixed

- Fix for broken sign-up flow when signing-up through social sign-on

## 2021-03-19

### Fixed

- Admin>Dashboard>Users tab is no longer hidden for admins that manage projects.
- The password input no longer shows the password when hitting ENTER.
- Admin > Settings displays the tabs again

### Changed

- Empty folders are now shown in the landing page, navbar, projects page and sitemap.
- The sitemap no longer shows all projects and folder under each folder.
- Images added to folder descriptions are now compressed, reducing load times in project and folder pages.

### Added

- Allows for sending front-end events to our self-hosted matomo analytics tool

## 2021-03-16

### Changed

- Automatic tagging is functional for all clusters, and enabled for all premium customers

### Added

- Matomo is enabled for all platforms, tracking page views and front-end events (no workshops or back-end events yet)

## 2021-03-11

### Changed

- Tenants are now ordered alphabetically in AdminHQ
- Serbian (Latin) is now a language option.

## 2021-03-10

### Added

- CitizenLab admins can now change the link to the accessibility statement via AdminHQ.
- "Reply-to" field in emails from campaigns can be customized for each platform
- Customizable minimal required password length for each platform

## 2021-03-09

### Fixed

- Fixed a crash that would occur when tring to add tags to an idea

## 2021-03-08

### Fixed

- Phase pages now display the correct count of ideas (not retroactive - will only affect phases modified from today onwards).

## 2021-03-05

### Changed

- Changed the default style of the map
- Proposals/Initiatives are now sorted by most recent by default

### Added

- Custom maps (Project settings > Map): Admins now have the capability to customize the map shown inside of a project. They can do so by uploading geoJson files as layers on the map, and customizing those layers through the back-office UI (e.g. changing colors, marker icons, tooltip text, sort order, map legend, default zoom level, default center point).

### Fixed

- Fixed a crash that could potentially occur when opening an idea page and afterwards going back to the project page

## 2021-03-04

### Added

- In the admin (Settings > Registration tab), admins can now directly set the helper texts on top of the sign-up form (both for step 1 and 2).
- The admin Settings > Homepage and style tab has two new fields: one to allow customization for copy of the banner signed-in users see (on the landing page) and one to set the copy that's shown underneath this banner and above the projects/folders (also on the landing page).
- Copy to clarify sign up/log in possibilities with phone number

### Changed

- The admin Settings > Homepage and style tab has undergone copy improvements and has been rearranged
- The FranceConnect button to login, signup or verify your account now displays the messages required by the vendor.
- Updated the look of the FranceConnect button to login, signup or verify your account to feature the latests changes required by the vendor.

### Fixed

- Downvote button (thumbs down) on input card is displayed for archived projects

## 2021-03-03

### Added

- Users are now notified in app and via email when they're assigned as folder administrators.

## 2021-03-02

### Fixed

- Don't show empty space inside of the idea card when no avatar is present

### Added

- Maori as languages option

### Changed

- Improved layout of project event listings on mobile devices

## 2021-02-26

### Fixed

- France Connect button hover state now complies with the vendor's guidelines.

## 2021-02-24

### Fixed

- The project page no longer shows an eternal spinner when the user has no access to see the project

## 2021-02-18

### Added

- The password fields show an error when the password is too short
- The password fields have a 'show password' button to let people check their password while typing
- The password fields have a strength checker with appropriate informative message on how to increase the strength
- France Connect as a verification method.

### Fixed

- Notifications for started phases are no longer triggered for unpublished projects and folders.

## 2021-02-17

### Changed

- All input fields for multiple locales now use the components with locale switchers, resulting in a cleaner and more compact UI.
- Copy improvements

## 2021-02-12

### Fixed

- Fixed Azure AD login for some Azure setups (Schagen)

### Changed

- When searching for an idea, the search operation no longer searches on the author's name. This was causing severe performance issues and slowness of the paltforms.

## 2021-02-10

### Added

- Automatic tagging

## 2021-02-08

### Fixed

- Fixed a bug preventing registration fields and poll questions from reordering correctly.
- Fixed a bug causing errors in new platforms.

## 2021-02-04

### Fixed

- Fixed a bug causing the projects list in the navbar and projects page to display projects outside of folders when they're contained within them.

## 2021-01-29

### Added

- Ability to redirect URLs through AdminHQ
- Accessibility statement link in the footer

### Fixed

- Fixed issue affecting project managers that blocked access to their managed projects, when these are placed inside a folder.

## 2021-01-28

### Fixed

- A bug in Admin project edit page that did not allow a user to Go Back to the projects list after switching tabs
- Scrolling on the admin users page

## 2021-01-26

### Added

- Folder admin rights. Folder admins or 'managers' can be assigned per folder. They can create projects inside folders they have rights for, and moderate/change the folder and all projects that are inside.
- The 'from' and 'reply-to' emails can be customized by cluster (by our developers, not in Admin HQ). E.g. Benelux notification emails could be sent out by notifications@citizenlab.eu, US emails could be sent out by notifications@citizenlab.us etc., as long as those emails are owned by us. We can choose any email for "reply-to", so also email addresses we don't own. This means "reply-to" could potentially be configured to be an email address of the city, e.g. support@leuven.be. It is currently not possible to customize the reply-to (except for manual campaigns) and from fields for individual tenants.
- When a survey requires the user to be signed-in, we now show the sign in/up form directly on the page when not logged in (instead of the green infobox with a link to the sign-up popup)

### Fixed

- The 'reply-to' field of our emails showed up twice in recipient's email clients, now only once.

### Changed

- Added the recipient first and last name to the 'to' email field in their email client, so not only their email adress is shown.
- The links in the footer can now expand to multiple lines, and therefore accomodate more items (e.g. soon the addition of a link to the accesibility statement)

## 2021-01-21

### Added

- Added right-to-left rendering to emails

## 2021-01-18

### Fixed

- Access rights tab for participatory budget projects
- Admin moderation page access

## 2021-01-15

### Changed

- Copy improvements across different languages

## 2021-01-14

### Added

- Ability to customize the input term for a project

### Changed

- The word 'idea' was removed from as many places as possible from the platform, replaced with more generic copy.

## 2021-01-13

### Changed

- Idea cards redesign
- Project folder page redesign
- Project folders now have a single folder card image instead of 5 folder images in the admin settings
- By default 24 instead of 12 ideas or shown now on the project page

## 2020-12-17

### Fixed

- When creating a project from a template, only templates that are supported by the tenant's locale will show up
- Fixed several layout, interaction and data issues in the manual tagging feature of the Admin Processing page, making it ready for external use.
- Fixed project managers access of the Admin Processing page.

### Added

- Admin activity feed access for project managers
- Added empty state to processing list when no project is selected
- Keyboard shortcut tooltip for navigation buttons of the Admin Processing page

### Changed

- Reduced spacing in sidebar menu, allowing for more items to be displayed
- Style changes on the Admin Processing page

## 2020-12-08

### Fixed

- Issues with password reset and invitation emails
- No more idea duplicates showing up on idea overview pages
- Images no longer disappear from a body of an idea, or description of a project on phase, if placed at the bottom.

### Changed

- Increased color contrast of inactive timeline phases text to meet accesibility standard
- Increased color contrast of event card left-hand event dates to meet accesibility standard
- Increased color contrast of List/Map toggle component to meet accesibility standard

### Added

- Ability to tag ideas manually and automatically in the admin.

## 2020-12-02

### Changed

- By default the last active phase instead of the last phase is now selected when a timeline project has no active phase

### Fixed

- The empty white popup box won't pop up anymore after clicking the map view in non-ideation phases.
- Styling mistakes in the idea page voting and participatory budget boxes.
- The tooltip shown when hovering over a disabled idea posting button in the project page sticky top bar is no longer partially hidden

## 2020-12-01

### Changed

- Ideas are now still editable when idea posting is disabled for a project.

## 2020-11-30

### Added

- Ability to create new and edit existing idea statuses

### Fixed

- The page no longer refreshes when accepting the cookie policy

### Changed

- Segment is no longer used to connect other tools, instead following tools are integrated natively
  - Google Analytics
  - Google Tag Manager
  - Intercom
  - Satismeter
  - Segment, disabled by default
- Error messages for invitations, logins and password resets are now clearer.

## 2020-11-27

### Fixed

- Social authentication with Google when the user has no avatar.

### Changed

- Random user demographics on project copy.

## 2020-11-26

### Added

- Some specific copy for Vitry-sur-Seine

## 2020-11-25

### Fixed

- Sections with extra padding or funky widths in Admin were returned to normal
- Added missing copy from previous release
- Copy improvements in French

### Changed

- Proposal and idea descriptions now require 30 characters instead of the previous 500

## 2020-11-23

### Added

- Some specific copy for Sterling Council

### Fixed

- The Admin UI is no longer exposed to regular (and unauthenticated) users
- Clicking the toggle button of a custom registration field (in Admin > Settings > Registration fields) no longer duplicated the row
- Buttons added in the WYSIWYG editor now have the correct color when hovered
- The cookie policy and accessibility statement are not editable anymore from Admin > Settings > Pages

### Changed

**Project page:**

- Show all events at bottom of page instead of only upcoming events
- Reduced padding of sticky top bar
- Only show sticky top bar when an action button (e.g. 'Post an idea') is present, and you've scrolled past it.

**Project page right-hand sidebar:**

- Show 'See the ideas' button when the project has ended and the last phase was an ideation phase
- Show 'X ideas in the final phase' when the project has ended and the last phase was an ideation phase
- 'X phases' is now clickable and scrolls to the timeline when clicked
- 'X upcoming events' changed to 'X events', and event count now counts all events, not only upcoming events

**Admin project configuration page:**

- Replaced 'Project images' upload widget in back-office (Project > General) with 'Project card image', reduced the max count from 5 to 1 and updated the corresponding tooltip with new recommended image dimensions

**Idea page:**

- The map modal now shows address on top of the map when opened
- Share button copy change from "share idea" to "share"
- Right-hand sidebar is sticky now when its height allows it (= when the viewport is taller than the sidebar)
- Comment box now has an animation when it expands
- Adjusted scroll-to position when pressing 'Add a comment' to make sure the comment box is always fully visible in the viewport.

**Other:**

- Adjusted FileDisplay (downloadable files for a project or idea) link style to show underline by default, and increased contrast of hover color
- Reduced width of DateTimePicker, and always show arrows for time input

## 2020-11-20 (2)

### Fixed

- The project header image is screen reader friendly.
- The similar ideas feature doesn't make backend requests anymore when it's not enabled.

### Changed

- Areas are requested with a max. of 500 now, so more areas are visible in e.g. the admin dashboard.

## 2020-11-18

### Added

- Archived project folder cards on the homepage will now have an "Archived" label, the same way archived projects do\
- Improved support for right-to-left layout
- Experimental processing feature that allows admins and project managers to automatically assign tags to a set of ideas.

### Fixed

- Projects without idea sorting methods are no longer invalid.
- Surveys tab now shows for projects with survey phases.

### Changed

- Moved welcome email from cl2-emails to cl2-back

## 2020-11-16

### Added

- Admins can now select the default sort order for ideas in ideation and participatory budgeting projects, per project

### Changed

- The default sort order of ideas is now "Trending" instead of "Random" for every project if left unchanged
- Improved sign in/up loading speed
- Removed link to survey in the project page sidebar when not logged in. Instead it will show plain none-clickable text (e.g. '1 survey')

### Fixed

- Custom project slugs can now contain alphanumeric Arabic characters
- Project Topics table now updates if a topic is deleted or reordered.
- Empty lines with formatting (like bold or italic) in a Quill editor are now removed if not used as paragraphs.

## 2020-11-10

### Added

#### Integration of trial management into AdminHQ

- The lifecycle of the trials created from AdminHQ and from the website has been unified.
- After 14 days, a trial platform goes to Purgatory (`expired_trial`) and is no longer accessible. Fourteen days later, the expired trial will be removed altogether (at this point, there is no way back).
- The end date of a trial can be modified in AdminHQ (> Edit tenant > Internal tab).

## 2020-11-06

### Added

- Social sharing via WhatsApp
- Ability to edit the project URL
- Fragment to embed a form directly into the new proposal page, for regular users only

### Fixed

- The project about section is visibile in mobile view again
- Maps will no longer overflow on page resizes

## 2020-11-05

### Added

- Reordering of and cleaner interface for managing custom registration field options
- An 'add proposal' button in the proposals admin
- Fragment to user profile page to manage party membership settings (CD&V)
- "User not found" message when visiting a profile for a user that was deleted or could not be found

### Changed

- Proposal title max. length error message
- Moved delete functionality for projects and project folders to the admin overview

### Fixed

- The automatic scroll to the survey on survey project page

## 2020-11-03

### Fixed

- Fixed broken date picker for phase start and end date

## 2020-10-30

### Added

- Initial Right to left layout for Arabic language
- Idea description WYSIWYG editor now supports adding images and/or buttons

## 2020-10-27

### Added

- Support for Arabic

## 2020-10-22

### Added

- Project edit button on project page for admins/project manager
- Copy for Sterling Council

### Fixed

- Links will open in a new tab or stay on the same page depending on their context. Links to places on the platform will open on the same page, unless it breaks the flow (i.e. going to the T&C policy while signing up). Otherwise, they will open in a new tab.

### Changed

- In the project management rights no ambiguous 'no options' message will be shown anymore when you place your cursor in the search field

## 2020-10-16

### Added

- Ability to reorder geographic areas

### Fixed

- Stretched images in 'avatar bubbles'
- Input fields where other people can be @mentioned don't grow too wide anymore
- Linebar charts overlapping elements in the admin dashboard

## 2020-10-14

### Changed

- Project page redesign

## 2020-10-09

### Added

- Map configuration tool in AdminHQ (to configure maps and layers at the project level).

## 2020-10-08

### Added

- Project reports

### Changed

- Small styling fixes
- Smart group support multiple area codes
- Layout refinements for the new idea page
- More compact idea/proposal comment input
- Proposal 'how does it work' redesign

## 2020-10-01

### Changed

- Idea page redesign

## 2020-09-25

### Fixed

- The "Go to platform" button in custom email campaigns now works in Norwegian

### Added

- Granular permissions for proposals
- Possibility to restrict survey access to registered users only
- Logging project published events

### Changed

- Replaced `posting_enabled` in the proposal settings by the posting proposal granular permission
- Granular permissions are always granted to admins

## 2020-09-22

### Added

- Accessibility statement

## 2020-09-17

### Added

- Support for checkbox, number and (free) text values when initializing custom fields through excel invites.

### Changed

- Copy update for German, Romanian, Spanish (CL), and French (BE).

## 2020-09-15

### Added

- Support Enalyzer as a new survey provider
- Registration fields can now be hidden, meaning the user can't see or change them, typically controlled by an outside integration. They can still be used in smart groups.
- Registration fields can now be pre-populated using the invites excel

## 2020-09-08

### Fixed

- Custom buttons (e.g. in project descriptions) have correct styling in Safari.
- Horizontal bar chart overflow in Admin > Dashboard > Users tab
- User graphs for registration fields that are not used are not shown anymore in Admin > Dashboard > Users tab

### Added

- Pricing plan feature flags for smart groups and project access rights

## 2020-09-01

### Fixed

- IE11 no longer gives an error on places that use the intersection observer: project cards, most images, ...

### Added

- New platform setting: 'Abbreviated user names'. When enabled, user names are shown on the platform as first name + initial of last name (Jane D. instead of Jane Doe). This setting is intended for new platforms only. Once this options has been enabled, you MUST NOT change it back.
- You can now export all charts in the admin dashboard as xlsx or svg.
- Translation improvements (email nl...)

### Changed

- The about us (CitizenLab) section has been removed from the cookie policy

## 2020-08-27

### Added

- Support for rich text in field descriptions in the idea form.
- New "Proposed Budget" field in the idea form.

### Changed

- Passwords are checked against a list of common passwords before validation.
- Improving the security around xlsx exports (escaping formulas, enforcing access restrictions, etc.)
- Adding request throttling (rate-limiting) rules.
- Improving the consistency of the focus style.

## 2020-07-30

### Added

- Pricing plans in AdminHQ (Pricing plan limitations are not enforced).
- Showing the number of deviations from the pricing plan defaults in the tenant listing of AdminHQ.

### Changed

- Tidying up the form for creating new tenants in AdminHQ (removing unused features, adding titles and descriptions, reordering features, adding new feature flags, removing fields for non-relevant locales).

## 2020-07-10

### Added

- Project topics

### Changed

- Userid instead of email is used for hidden field in surveys (Leiden)
- New projects have 'draft' status by default

### Fixed

- Topics filter in ideas overview works again

## 2020-07-09 - Workshops

### Fixed

- Speps are scrollable

### Added

- Ability to export the inputs as an exel sheet
- Polish translations
- Portugese (pt-BR) translations

## 2020-06-26

### Fixed

- No longer possible to invite a project manager without selecting a project
- The button on the homepage now also respects the 'disable posting' setting in proposals
- Using project copy or a tenant template that contains a draft initiative no longer fails

### Added

- Romanian

## 2020-06-19

### Fixed

- Polish characters not being rendered correctly

### Added

- Back-office toggle to turn on/off the ability to add new proposals to the platform

## 2020-06-17

### Fixed

- It's no longer needed to manually refresh after deleting your account for a consistent UI
- It's no longer needed to manually refresh after using the admin toggle in the user overview
- The sign-in/up flow now correctly asks the user to verify if the smart group has other rules besides verification
-

demo`is no longer an available option for`organization_type` in admin HQ

- An error is shown when saving a typeform URL with `?email=xxxx` in the URL, which prevented emails to be linked to survey results
- On mobile, the info container in the proposal info page now has the right width
- A general issue with storing cookies if fixed, noticable by missing data in GA, Intercom not showing and the cookie consent repeatedly appearing
- Accessibility fix for the search field
- The `signup_helper_text` setting in admin HQ is again displayed in step 1 of the sign up flow

### Added

- There's a new field in admin HQ to configure custom copy in step 2 of the sign up flow called `custom_fields_signup_helper_text`
- `workshops` can be turned on/off in admin HQ, displayed as a new page in the admin interface

### Changed

- The copy for `project moderator` has changed to `project manager` everywhere
- The info image in the proposals header has changed

## 2020-06-03

### Fixed

- Maps with markers don't lose their center/zoom settings anymore
- English placeholders in idea form are gone for Spanish platforms

## 2020-05-26

### Changed

- Lots of small UI improvements throughout the platform
- Completely overhauled sign up/in flow:
  - Improved UI
  - Opens in a modal on top of existing page
  - Opens when an unauthenticaed user tries to perform an action that requires authentication (e.g. voting)
  - Automatically executes certain actions (e.g. voting) after the sign in/up flow has been completed (note: does not work for social sign-on, only email/password sign-on)
  - Includes a verification step in the sign up flow when the action requires it (e.g. voting is only allowed for verified users)

## 2020-05-20

### Fixed

- Budget field is shown again in idea form for participatory budget projects

## 2020-05-14

### Added

- Idea configurability: disabling/requiring certain fields in the idea form
- The footer has our new logo

### Changed

- Admins will receive a warning and need to confirm before sending a custom email to all users
- A survey project link in the top navigation will link to /info instead of to /survey

## 2020-04-29

### Fixed

- Folders are again shown in the navbar
- Adding an image to the description text now works when creating a project or a phase

### Added

- Support for Polish, Hungarian and Greenlandic

## 2020-04-23

### Fixed

- Long timeline phase names show properly

### Changed

- Redirect to project settings after creating the project
- Links to projects in the navigation menu link to the timeline for timeline projects

## 2020-04-21

### Fixed

- Fixed overlapping issue with idea vote bar on mobile
- Fixed an issue where images were used for which the filename contained special characters

### Added

- The overview (moderation) in the admin now has filters
  - Seen/not seen
  - Type: Comment/Idea/Proposal
  - Project
  - Search
- The idea xlsx export contains extra columns on location, number of comments and number of attachments

### Changed

- The permissions tab in the project settings has reordered content, to be more logical
- In German, the formal 'Sie' form has been replaced with the informal 'Du' form

## 2020-03-31

### Fixed

- Signing up with keyboard keys (Firefox)
- Composing manual emails with text images
- Exporting sheet of volunteers with long cause titles

### Added

- Folder attachments
- Publication status for folders

### Changed

- Show folder projects within admin project page

## 2020-03-20

### Added

- Volunteering as a new participation method

## 2020-03-16

### Fixed

- The project templates in the admin load again

## 2020-03-13

### Fixed

- The folder header image is not overly compressed when making changes to the folder settings
- The loading spinner on the idea page is centered

### Added

- Add images to folders, shown in cards.

### Changed

- Admins can now comment on ideas.

## 2020-03-10

### Fixed

- Fixed consent banner popping up every time you log in as admin
- Fixed back-office initiative status change 'Use latest official updates' radio button not working
- Fixed broken copy in Initiative page right-hand widget

### Added

- Add tooltip explaining what the city will do when the voting threshold is reached for a successful initiative
- Added verification step to the signup flow
- New continuous flow from vote button clicked to vote casted for unauthenticated, unverified users (click vote button -> account creation -> verification -> optional/required custom signup fields -> programmatically cast vote -> successfully voted message appears)
- The rich text editor in the admin now supports buttons

### Changed

- Admin HQ: new and improved list of timezones

## 2020-03-05

### Fixed

- Signup step 2 can no longer be skipped when there are required fields
- Correct tooltip link for support article on invitations
- Correct error messages when not filling in start/end date of a phase

### Added

- Setting to disable downvoting in a phase/project, feature flagged
- When a non-logged in visitor tries to vote on an idea that requires verification, the verification modal automatically appears after registering

## 2020-02-24

### Fixed

- Initiative image not found errors
- Templates generator out of disk space

### Added

- Folders i1
  - When enabled, an admin can create, edit, delete folders and move projects into and out of folders
  - Folders show in the project lists and can be ordered within projects

### Changed

- Initiative explanatory texts show on mobile views
- Existing platforms have a moderator@citizenlab.co admin user with a strong password in LastPass
- In the admin section, projects are no longer presented by publication status (Folders i1)

## 2020-02-19

### Fixed

- Loading more comments on the user profile page works again
- Accessibility improvements
- Adding an image no longer pops up the file dialog twice
- Changed to dedicated IP in mailgun to improve general deliverability of emails

### Added

- Improvements to the PB UI to make sure users confirm their basket at the end
- Ideation configurability i1
  - The idea form can be customized, on a project level, to display custom description texts for every field
- People filling out a poll are now included in the 'participated in' smart group rules
- Make me admin section in Admin HQ

### Changed

- When a platform no longer is available at a url, the application redirects to the CitizenLab website
- New platforms automatically get a moderator@citizenlab.co admin user with a strong password in LastPass

## 2020-01-29

### Fixed

- Rich text editor no longer allows non-video iframe content
- Smart groups that refer to a deleted project now get cleaned up when deleting a project
- All cookie consent buttons are now reachable on IE11
- More accessibility fixes
- The organization name is no longer missing in the password reset email

### Added

- CSAM verification
  - Users can authenticate and verify using BeID or itsme
  - User properties controlled by a verification method are locked in the user profile
  - Base layer of support for other similar verification methods in the future
- The order of project templates can now be changed in Templates HQ

### Changed

- Project templates overview no longer shows the filters

## 2020-01-17

### Fixed

- Further accesibility improvements:
  - Screen reader improvement for translations
  - Some color contrast improvements

### Added

- A hidden topics manager available at https://myfavouriteplatform.citizenlab.co/admin/topics

## 2020-01-15

### Fixed

- In the admin, the project title is now always displayed when editing a project
- Further accesibility improvements:
  - Site map improvements (navigation, clearer for screen readers)
  - Improved colors in several places for users with sight disability
  - Improved HTML to better inform screen reader users
  - Added keyboard functionality of password recovery
  - Improved forms (easier to use for users with motoric disabilities, better and more consistent validation, tips and tricks on mobile initiative form)
  - Improvements for screen reader in different languages (language picker, comment translations)
  - Added title (visible in your tab) for user settings page
  - Improved screen reader experience for comment posting, deleting, upvoting and idea voting

### Added

- The email notification settings on the user profile are now grouped in categories
- Unsubscribing through an email link now works without having to sign in first

### Changed

- The idea manager now shows all ideas by default, instead of filtered by the current user as assignee

## 2020-01-07

### Added

- Go to idea manager when clicking 'idea assigned to you' notification
- 2th iteration of the new admin moderation feature:
  - Not viewed/Viewed filtering
  - The ability to select one or more items and mark them as viewed/not viewed
  - 'Belongs to' table column, which shows the context that a piece of content belongs to (e.g. the idea and project that a comment belongs to)
  - 'Read more' expand mechanism for longer pieces of content
  - Language selector for multilingual content
  - 'Go to' link that will open a new tab and navigate you to the idea/iniative/comment that was posted

### Changed

- Improve layout (and more specifically width) of idea/iniatiatve forms on mobile
- Separate checkboxes for privacy policy and cookie policy
- Make the emails opt-in at registration

### Fixed

- Fix for unreadable password reset error message on Firefox
- Fix for project granular permission radio buttons not working

## 2019-12-12

### Added

- Polls now support questions for which a user can check multiple options, with a configurable maximum
- It's now possible to make a poll anonymous, which hides the user from the response excel export
- New verification method `id_card_lookup`, which supports the generic flow of verifying a user using a predined list of ID card numbers.
  - The copy can be configured in Admin HQ
  - The id cards CSV can be uploaded through Admin HQ

## 2019-12-11

### Added

- Admin moderation iteration 1 (feature flagged, turned on for a selected number of test clients)
- New verification onboarding campaign

### Changed

- Improved timeline composer
- Wysiwyg accessibility improvement

### Fixed

- English notifications when you have French as your language

## 2019-12-06

### Fixed

- Accessibility improvements:
  - Polls
  - Idea/initiative filter boxes
- Uploading a file in admin project page now shows the loading spinner when in progress
- Fixed English copy in notifications when other language selected
- Fixed project copy in Admin HQ not being saved

## 2019-12-05

### Fixed

- Small popups (popovers) no longer go off-screen on smaller screens
- Tooltips are no longer occluded by the checkbox in the idea manager
- The info icon on the initiatives voting box has improved alignment
- Project templates now display when there's only `en` is configured as a tenant locale
- When changing the lifecycle stage of a tenant, the update is now sent right away to segment
- When users accept an inivitation and are in a group, the group count is correctly updated
- Dropdowns in the registration flow can again support empty values
- Accessibility:
  - Various color changes to improve color contrasts
  - Color warning when picking too low contrast
  - Improvements to radio buttons, checkboxes, links and buttons for keyboard accessibility
  - Default built-in pages for new tenants have a better hierarchy for screen readers
- User posted an idea/initiative notification for admins will be in the correct language

## 2019-11-25

### Changed

- Updated translations
- Area filter not shown when no areas are configured
- Overall accessibility improvements for screen readers
- Improved accessibility of the select component, radio button, image upload and tooltip

### Fixed

- When adding a vote that triggers the voting limit on a project/phase, the other idea cards now automatically get updated with disabled vote buttons
- Fix for mobile bottom menu not being clickable when idea page was opened
- Navigating directly between projects via the menu no longer results in faulty idea card collections
- Display toggle (map or list view) of idea and initiative cards works again

## 2019-11-19

### Added

- New ideation project/phase setting called 'Idea location', which enables or disabled the ability to add a location to an idea and show the ideas on a map

### Changed

- Improved accessibility of the image upload component
- COW tooltipy copy
- Sharing modal layout improvement

### Fixed

- Checkboxes have unique ids to correctly identify their corresponding label, which improves screen reader friendliness when you have multiple checkboxes on one page.
- Avatar layout is back to the previous, smaller version

## 2019-11-15

### Fixed

- Fix for 'Click on map to add an idea' functionality not working
- Fix for notifications not showing

## 2019-11-12

### Fixed

- An email with subject `hihi` is no longer sent to admins that had their invite accepted
- Whe clicking the delete button in the file uploader, the page no longer refreshes
- Project templates no longer show with empty copy when the language is missing
- The countdown timer on initiatives now shows the correct value for days
- The radio buttons in the cookie manager are clickable again
- Changing the host of a tenant no longer breaks images embedded in texts
- It's possible again to unassign an idea in the idea manager
- The popup for adding a video or link URL is no longer invisible or unusable in some situations
- Uploading files is no longer failing for various filetypes we want to support
- Keyboard accessibility for modals

### Added

- ID Verification iteration 1
  - Users can verify their account by entering their ID card numbers (currently Chile only)
  - Verification is feature flagged and off by default
  - Smart groups can include the criterium 'is verified'
  - Users are prompted to verify their account when taking an actions that requires verification
- Total population for a tenant can now be entered in Admin HQ
- It's now possible to configure the word used for areas towards citizens from the areas admin
- Improvements to accessibility:
  - Idea and initiative forms: clearer for screen readers, keyboard accessibility, and more accessible input fields
  - Nav bar: clearer for screen readers and improved keyboard navigation
  - Project navigation and phases: clearer for screen readers
  - Sign-in, password reset and recovery pages: labeling of the input fields, clearer for screen readers
  - Participatory budgeting: clearer for screen readers

### Changed

- The organization name is now the default author in an official update

## 2019-10-22

### Fixed

- The sharing title on the idea page is now vertically aligned
- Improvements to the 'bad gateway' message sometimes affecting social sharing
- The map and markers are again visible in the admin dashboard
- First round of accessibility fixes and improvements
  - Dynamics of certain interactions are picked up by screen readers (PB, voting, ...)
  - Overall clarity for screen readers has improved
  - Improvements to information structure: HTML structure, W3C errors, head element with correct titles
  - Keyboard accessibility has generally improved: sign-up problems, login links, PB assignment, ...

### Added

- Initiatives iteration 3
  - Automatic status changes on threshold reached or time expired
  - When updating the status, official feedback needs to be provided simultaneously
  - Users receive emails and notifications related to (their) initiative
  - Initiatives support images in their body text
- Project templates
  - Admins can now create projects starting from a template
  - Templates contain images, a description and a timeline and let admin filter them by tags
  - Admins can share template descriptions with a publically accessible link
- It's now possible to configure the banner overlay color from the customize settings
- A custom email campaign now contains a CTA button by default

### Changed

- Complete copy overhaul of all emails

## 2019-10-03

### Fixed

- PB phase now has a basket button in the project navbar
- The datepicker in the timeline admin now works in IE11

### Changed

- For fragments (small pieces of UI that can be overridden per tenant) to work, they need to be enabled individually in admin HQ.

## 2019-09-25

### Fixed

- It's again possible to change a ideation/PB phase to something else when it contains no ideas
- Older browsers no longer crash when scrolling through comments (intersection observer error)
- Pagination controls are now correctly shown when there's multiple pages of users in the users manager
- The user count of groups in the users manager no longer includes invitees and matches the data shown
- Transition of timeline phases now happen at midnight, properly respecting the tenant timezone
- When looking at the map of an idea or initiative, the map marker is visible again
- The initiatives overview pages now uses the correct header and text colors
- The vote control on an initiative is no longer invisible on a tablet screen size
- The idea page in a budgeting context now shows the idea's budget
- The assign button on an idea card in a budgeting context behaves as expected when not logged in
- Project copy in Admin HQ that includes comments no longer fails
- Changing granular permissions by project moderator no longer fails

### Added

- Polling is now supported as a new participation method in a continuous project or a phase
  - A poll consists of multiple question with predefined answers
  - Users can only submit a poll once
  - Taking a poll can be restricted to certain groups, using granular permissions
  - The poll results can be exported to excel from the project settings
- It's now possible to disable Google Analytics, Google Tag Manager, Facebook Pixel and AdWords for specific tenants through Admin HQ

### Changed

- Large amount of copy improvements throughout to improve consistency and experience
- The ideas overview page is no longer enabled by default for new tenants
- The built-in 'Open idea project' can now be deleted in the project admin

## 2019-08-30

### Fixed

- The map preview box no longer overflows on mobile devices
- You're now correctly directed back to the idea/initiatives page after signing in/up through commenting

### Changed

- The height of the rich text editor is now limited to your screen height, to limit the scrolling when applying styles

## 2019-08-29

### Fixed

- Uploaded animated gifs are no longer displayed with weird artifacts
- Features that depend on NLP are less likely to be missing some parts of the data

### Added

- Citizen initiatives
  - Citizens can post view and post initiatives
  - Admins can manage initiatives, similar to how they manage ideas
  - Current limitation to be aware of, coming very soon:
    - No emails and notifications related to initiatives yet
    - No automated status changes when an initiative reaches enough votes or expires yet

## 2019-08-09

### Fixed

- Fixed a bug that sometimes prevented voting on comments
- When editing a comment, a mention in the comment no longer shows up as html
- In the dashboard, the domicile value 'outside' is now properly translated
- Some fixes were made to improve loading of the dashboard map with data edge cases
- Deleting a phase now still works when users that reveived notifications about the phase have deleted their account
- New releases should no longer require a hard refresh, avoiding landing page crashing issues we had

### Added

- File input on the idea form now works on mobile, if the device supports it

## 2019-07-26

### Fixed

- The project moderator email and notification now link to the admin idea manager instead of citizen side
- The widget no longer shows the `Multiloc`, but the real idea titles for some platforms

### Added

- Speed improvements to data requests to the backend throughout the whole paltform
- Changing the participation method from ideation to information/survey when there are ideas present is now prevented by the UI
- It's now possible to manually reorder archived projects
- There's new in-platform notifications for a status change on an idea you commented or voted on

## 2019-07-18

### Fixed

- It's no longer possible to change the participation method to information or survey if a phase/project already contains ideas
- The 'Share your idea modal' is now properly centered
- It's no longer possible to send out a manual email campaign when the author is not properly defined
- Invite emails are being sent out again
- Imported ideas no longer cause incomplete pages of idea cards
- Invited users who did not accept yet no longer receive any automated digest emails

## 2019-07-08

### Fixed

- When changing images like the project header, it's no longer needed to refresh to see the result
- The comments now display with a shorter date format to work better on smaller screens
- The code snippet from the widget will now work in some website that are strict on valid html
- The number of days in the assignee digest email is no longer 'null'
- The project preview description input is displayed again in the projects admin
- The idea status is no longer hidden when no vote buttons are displayed on the idea page
- Duplicate idea cards no longer appear when loading new pages

### Added

- Performance optimizations on the initial loading of the platform
- Performance optimizations on loading new pages of ideas and projects
- Newly uploaded images are automatically optimized to be smaller in filesize and load faster
- The 'Add an idea' button is now shown in every tab of the projects admin
- It's now possible to add videos to the idea body text
- E-mails are no longer sent out through Vero, but are using the internal cl2-emails server

### Changed

- The automated emails in the admin no longer show the time schedule, to work around the broken translations
- The rights for voting on comments now follow the same rights than commenting itself, instead of following the rights for idea voting
- On smaller desktop screens, 3 columns of idea cards are now shown instead of 2
- When adding an idea from the map, the idea will now be positioned on the exact location that was clicked instead of to the nearest detectable address
- Using the project copy tool in admin HQ is more tolerant about making copies of inconsistent source projects

## 2019-06-19

### Fixed

- Show 3-column instead of 2-column layout for ideas overview page on smaller desktop screens
- Don't hide status label on idea page when voting buttons are not shown

### Changed

- Small improvement in loading speed

## 2019-06-17

## Fixed

- The column titles in comments excel export are aligned with the content
- There's now enough space between voting anc translate links under a comment
- Vote button on an idea no longer stays active when a vote on that idea causes the voting treshold of the project to be reached

## Added

- The admin part of the new citizen initiatives is available (set initiatives feature on `allowed`)
  - Cities can configure how they plan to use initiatives
- A preview of how initiatives will look like city side is available, not yet ready for prime time (set initiatives feature on `allowed` and `enabled`)
- The ideas overview page has a new filtering sidebar, which will be used for other idea and initiative listings in the future
  - On idea status
  - On topic
  - Search
- Comments now load automatically while scrolling down, so the first comments appear faster

## 2019-06-05

### Fixed

- Fix an issue that when showing some ideas in an idea card would make the application crash

## 2019-05-21

### Fixed

- The idea page does no longer retain its previous scroll position when closing and reopening it
- The Similar Ideas box no longer has a problem with long idea titles not fitting inside of the box
- The Similar Ideas box content did not update when directly navigating from one idea page to the next
- The 'What were you looking for?' modal no longer gives an error when trying to open it

### Changed

- You now get redirected to the previously visited page instead of the landing page after you've completed the signup process

## 2019-05-20

### Fixed

- Closing the notification menu after scrolling no longer results in a navbar error
- When accessing the idea manager as a moderator, the assignee filter defaults to 'assigned to me'
- The idea and comment counts on the profile page now update as expected
- It's now possible to use a dropdown input in the 2nd registration step with a screen reader
- An invited user can no longer request a password reset, thereby becoming an inconsistent user that resulted in lots of problems

### Added

- Restyle of the idea page
  - Cleaner new style
  - Opening an idea no longer appears to be a modal
  - Properly styled similar ideas section
  - Showing comment count and avatars of contributors

### Changed

- When clicking the edit button in the idea manager, the edit form now opens in the sidemodal

## 2019-05-15

### Fixed

- Opening the projects dropdown no longer shows all menu items hovered when opened
- Users that can't contribute (post/comment/vote/survey) no longer get an email when a phase starts
- When a project has an ideation and a PB phase, the voting buttons are now shown during the ideation phase
- The admin navigation menu for moderators is now consistent with that for admins
- Moderators that try to access pages only accessible for admins, now get redirected to the dashboard
- The details tab in clustering doesn't cause the info panel to freeze anymore
- When writing an official update, the sbumit button now only becomes active when submission is possible
- The 'no options' copy in a dropdown without anything inside is now correctly translated
- Making a field empty in Admin HQ now correctly saves the empty value
- The active users graph no longer includes users that received an email as being active
- The translation button in an idea is no longer shown when there's only one platform language
- After changing granular permission, a refresh is no longer needed to see the results on ideas
- The sideview in the idea manager now shows the status dropdown in the correct language
- The layout of the sideview in the idea manager is now corrected
- A digest email to idea assignees is no longer sent out when no ideas are assigned to the admin/moderator
- Signing in with VUB Net ID works again
- Loading the insights map can no longer be infinite, it will now show an error message when the request fails

### Added

- The profile page of a user now also shows the comments by that user
- Users can now delete their own profile from their edit profile page
- Similar ideas, clustering and location detection now work in Spanish, German, Danish and Norwegian
- Facebooks bot coming from `tfbnw.net` are now blocked from signing up
- Moderators now also have a global idea manager, showing all the ideas from the projects they're moderating
- Loading the insights map, which can be slow, now shows a loading indicator

### Changed

- Voting buttons are no longer shown when voting is not enabled
- Improved and more granular copy text for several voting and commenting disabled messages

## 2019-04-30

### Fixed

- Time remaning on project card is no longer Capitalized
- Non-admin users no longer get pushed to intercom
- Improvements to the idea manager for IE11
- When filtering on a project in the idea manager, the selected project is highlighted again
- @citizenlab.cl admins can now also access churned platforms
- The user count in the user manager now includes migrated cl1 users
- Sending invitations will no longer fail on duplicate mixed-case email addresses

### Added

- Ideas can now be assigned to moderators and admins in the idea manager
  - Added filter on assignee, set by default to 'assigned to me'
  - Added filter to only show ideas that need feedback
  - When clicking an idea, it now opens in and can be partially edited from a half screen modal
  - Admins and moderators get a weekly digest email with their ideas that need feedback
- Completely new comments UI with support for comment upvotes
  - Comments are visually clearly grouped per parent comment
  - Sub-comments use @mentions to target which other subcomment they reply to
  - Comments can be sorted by time or by votes
- Ideas can now be sorted randomly, which is the new default
- New smart group rule for users that contributed to a specific topic
- New smart group rule for users that contributed to ideas with a specific status
- Clear error message when an invitee does a normal sign up

### Changed

- The idea grid no longer shows a 'post an idea' button when there are no ideas yet

## 2019-04-24

### Fixed

- Project cards now show correct time remaining until midnight

## 2019-04-23

### Fixed

- Closing the notification menu does not cause an error anymore
- The unread notifications count is now displayed correctly on IE11
- Clicking on an invite link will now show an immediate error if the invite is no longer valid

### Changed

- The admin guide is now under the Get Started link and the dashboards is the admin index
- The project cards give feedback CTA was removed
- An idea can now be deleted on the idea page
- The default border radius throughout the platform now is 3px instead of 5px
- The areas filter on the project cards is only shown when there is more than one area

## 2019-04-16

### Fixed

- The comment count of a project remains correct when moving an idea to a different project
- Fixed an issue when copying projects (through the admin HQ) to tenants with conflicting locales
- Only count people who posted/voted/commented/... as participants (this is perceived as a fix in the dashboards)
- Invites are still sent out when some emails correspond to existing users/invitees
- Phase started/upcoming notifications are only sent out for published projects

### Added

- Posting text with a URL will turn the URL part into a link
- Added smart group rules for topic and idea status participants

### Changed

- New configuration for which email campaigns are enabled by default
- Changed project image medium size to 575x575

## 2019-04-02

### Fixed

- The new idea button now shows the tooltip on focus
- The gender graph in clustering is now translated
- Tooltips on the right of the screen no longer fall off
- Text in tooltips no longer overflows the tooltip borders
- When there are no ideas, the 'post an idea' button is no longer shown on a user profile or the ideas overview page
- The project card no longer displays a line on the bottom when there is no meta information available
- Downloading the survey results now consistently triggers a browser download
- The bottom of the left sidebar of the idea manager can now be reached when there are a lot of projects
- The time control in the admin dashboard is now translated
- Various fixes to improve resilience of project copy tool

### Added

- The ideas overview page now has a project filter
- The various pages now support the `$|orgName|` variable, which is replaced by the organization name of the tenant
- Non-CitizenLab admins can no longer access the admin when the lifecycle stage is set to churned
- A new style variable controls the header opacity when signed in
- New email as a reminder to an invitee after 3 days
- New email when a project phase will start in a week
- New email when a new project phase has started
- The ideas link in the navbar is now feature flagged as `ideas_overview`

### Changed

- When filtering projects by multiple areas, all projects that have one of the areas or no area are now shown
- The user search box for adding a moderator now shows a better placeholder text, explaining the goal

## 2019-03-20

### Fixed

- Fixed mobile layout issues with cookie policy, idea image and idea title for small screens (IPhone 5S)
- Posting an idea in a timeline that hasn't started yet (as an admin) now puts the idea in the first phase
- Notifications menu renders properly in IE11
- The CTA on project cards is no longer shown for archived and finished projects
- Invited users that sign up with another authentication provider now automatically redeem their invitation
- When the tenant only has one locale, no language switcher is shown in the official feedback form

### Added

- Capabilities have been added to apply custom styling to the platform header
  - Styling can be changed through a new style tab in admin HQ
  - It's also possible to configure a different platform-wide font
  - Styling changes should only be done by a designer or front-end developer, as there are a lot of things that could go wrong
- The initial loading speed of the platform has increased noticably due to no longer loading things that are not immediately needed right away.
- Tenant templates are now automatically updated from the `.template` platforms every night
- The project copy tool in admin HQ now supports time shifting and automatically tries to solve language conflicts in the data
- New notifications and emails for upcoming (1 week before) and starting phases

### Changed

- Archived ieas are no longer displayed on the general ideas page
- The time remaining on project cards is no longer shown on 2 lines if there's enough space
- New platforms will show the 'manual project sorting' toggle by default
- Some changes were made to modals throughout to make them more consistent and responsiveness
- New ideas now have a minimal character limit of 10 for the title and 30 for the body
- User pages have a more elaborate meta title and description for SEO purposes

## 2019-03-11

### Fixed

- Notifications layout on IE11
- Errors due to loading the page during a deployment

## 2019-03-11

### Fixed

- Similar ideas is now fast enough to enable in production
- NLP insights will no longer keep on loading when creating a new clusgtering graph
- The comment count on project cards now correctly updates on deleted comments
- Various spacing issues with the new landing page on mobile are fixed
- When logging out, the avatars on the project card no longer disappear
- The widget no longer cuts off the title when it's too long
- In admin > settings > pages, all inputs are now correctly displayed using the rich text editor
- The notifications are no longer indented inconsistently
- Exporting typeform survey results now also work when the survey embed url contains `?source=xxxxx`
- When there's a dropdown with a lot of options during signup, these options are no longer unreachable when scrolling down
- The cookie policy no longer displays overlapping text on mobile
- The `isSuperAdmin`, `isProjectModerator` and `highestRole` user properties are now always named using camelCasing

### Added

- Official feedback
  - Admins and moderators can react to ideas with official feedback from the idea page
  - Users contributing to the idea receive a notification and email
  - Feedback can be posted using a free text name
  - Feedback can be updated later on
  - Admin and moderators can no longer write top-level comments
  - Comments by admins or moderators carry an `Official` badge
- When giving product feedback from the footer, a message and email can be provided for negative feedback
- CTA on project card now takes granular permissions into account
- CTA on project card is now also shown on mobile
- Projects for which the final phase has finished are marked as finished on their project card
- Projects on the landing page and all projects page can now be filtered on area through the URL

### Changed

- The avatars on a project card now include all users that posted, voted or commented
- Commenting is no longer possible on ideas not in the active phase

## 2019-03-03

### Fixed

- Manually sorting projects in the admin works as expected

### Added

- Support for Spanish
- The copy of 'x is currently working on' can be customized in admin HQ
- Extra caching layer in cl2-nlp speeds up similar ideas and creating clusters

## 2019-02-28

### Fixed

- In the dashboard, the labels on the users by gender donut chart are no longer cut off
- Adding file attachments with multiple consecutive spaces in the filename no longer fails
- Project copy in admin HQ no longer fails when users have mismatching locales with the new platform

### Added

- New landing page redesign
  - Project cards have a new layout and show the time remaining, a CTA and a metric related to the type of phase
  - The bottom of the landing page displays a new custom info text, configurable in the admin settings
  - New smarter project sorting algorithm, which can be changed to manual ordering in the projects admin
  - Ideas are no longer shown on the landing page
  - The `Show all projects` link is only shown when there are more than 10 projects
- New attributes are added to segment, available in all downstream tools:
  - `isSuperAdmin`: Set to true when the user is an admin with a citizenlab email
  - `isProjectModerator`
  - `highestRole`: Either `super_admin`, `admin`, `project_moderator` or `user`

### Changed

- Intercom now only receives users that are admin or project moderator (excluding citizenlab users)

## 2019-02-20

### Fixed

- User digest email events are sent out again
- The user statistics on the admin dashboard are back to the correct values
- Creating a new project page as an admin does not result in a blank page anymore
- Improved saving behaviour when saving images in a phase's description
- When logged in and visiting a url containing another locale than the one you previously picked, your locale choice is no longer overwritten

### Added

- Project copy feature (in admin HQ) now also supports copying ideas (including comments and votes) and allows you to specify a new slug for the project URL
- Unlogged users locale preference is saved in their browser

## 2019-02-14

### Fixed

- Project/new is no longer a blank page

## 2019-02-13

### Fixed

- Texts written with the rich text editor are shown more consistently in and outside of the editor
- Opening a dropdown of the smart group conditions form now scrolls down the modal
- When changing the sorting method in the ideas overview, the pagination now resets as expected
- Google login no longer uses the deprecated Google+ authentication API

### Added

- Typeform survey for typeform can now be downloaded as xlsx from a tab in the project settings
  - The Segment user token needs to be filled out in Admin HQ
  - New survey responses generate an event in segment
- Survey providers can be feature flagged individually
- New \*.template.citizenlab.co platforms now serve as definitions of the tenant template
- The registration fields overview in admin now shows a badge when fields are required

### Changed

- Surveymonkey is now feature-flagged off by default for new platforms

## 2019-01-30

### Fixed

- Long topic names no longer overlap in the admin dashboards
- Video no longer pops out of the phase description text
- Added event tracking for widget code copy and changing notification settings
- Saving admin settings no longer fails because of a mismatch between platform and user languages
- The password reset message now renders correctly on IE11
- It's easier to delete a selected image in the rich text editor
- The copy in the modal to create a new group now renders correctly in IE11
- Texts used in the the dashboard insights are no longer only shown in English
- Tracking of the 'Did you find what you're looking for?' footer not works correctly

### Added

- Tooltips have been added throughout the whole admin interface
- A new homepage custom text section can be configured in the admin settings, it will appear on the landing page in a future release
- New experimental notifications have been added that notify admins/moderators on every single idea and comment
- New tenant properties are being logged to Google Analytics

## 2019-01-19

### Fixed

- Registration fields of the type 'multiple select' can again be set in the 2nd step of the signup flow
- Creating invitations through an excel file no longer fails when there are multiple users with the same first and last name

## 2019-01-18

### Fixed

- Overflowing text in project header
- Fixed color overlay full opaque for non-updated tenant settings
- Fixed avatar layout in IE11
- Fixed idea page scrolling not working in some cases on iPad
- Pressing the enter key inside of a project settings page will no longer trigger a dialog to delet the project

### Changed

- Reduced the size of the avatars on the landing page header and footer
- Made 'alt' text inside avatar invisible
- Better cross-browser scaling of the background image of the header that's being shown to signed-in users
- Added more spacing underneath Survey, as not to overlap the new feedback buttons
- Increased width of author header inside of a comment to better accomodate long names
- Adjusted avatar hover effect to be inline with design spec￼

## 2019-01-17

### Added

- `header_overlay_opacity` in admin HQ allows to configure how transparent header color is when not signed in
- `custom_onboarding_fallback_message` in admin HQ allows to override the message shown in the header when signed in

## 2019-01-16

### Fixed

- The clustering prototype no longer shows labels behind other content
- Removing a project header image is again possible
- New active platforms get properly submitted to google search console again
- Scrolling issues with an iPad on the idea modal have been resolved
- Signing up through Google is working again
- The line underneath active elements in the project navbar now has the correct length
- A long location does no longer break the lay-out of an event card
- The dashboards are visible again by project moderators
- The admin toggle in the users manager is working again

### Added

- When logged in, a user gets to see a dynamic call to action, asking to
  - Complete their profile
  - Display a custom message configurable through admin HQ
  - Display the default fallback engagement motivator
- The landing page header now shows user avatars
- It's now possible to post an idea from the admin idea manager
- The footer now shows a feedback element for citizens
- A new 'map' dashboard now shows the ideas on their locations detected from the text using NLP
- The clustering prototype now shows the detected keywords when clustering is used

### Changed

- The navbar and landing page have a completely refreshed design
  - The font has changed all over the platform
  - 3 different colors (main, secondary, text) are configurable in Admin HQ
- The clustering prototype has been moved to its own dashboard tab
- Project cards for continuous projects now link to the information page instead of ideas

## 2018-12-26

### Fixed

- The rich text editor now formats more content the same way as they will be shown in the platform

### Added

- Admin onboarding guide
  - Shown as the first page in the admin, guiding users on steps to take
- The idea page now shows similar ideas, based on NLP
  - Feature flagged as `similar_ideas`, turned off by default
  - Experimental, intended to evaluate NLP similarity performance
- A user is now automatically signed out from FranceConnect when signing out of the platform

### Changed

- When a user signs in using FranceConnect, names and some signup fields can no longer be changed manually
- The FranceConnect button now has the official size and dimensions and no T&C
- SEO improvements to the "Powered by CitizenLab" logo

## 2018-12-13

### Fixed

- User digest email campaigns is sent out again
- IE11 UI fixes:
  - Project card text overflow bug
  - Project header text wrapping/centering bug
  - Timeline header broken layout bug
  - Dropdown not correctly positioned bug
- Creating new tenants and changing the host of existing tenants makes automatic DNS changes again

### Added

- SEO improvements: project pages and info pages are now included in sitemap
- Surveys now have Google Forms support

## 2018-12-11-2

### Fixed

- A required registration field of type number no longer blocks users on step 2 of the registration flow

## 2018-12-11

### Fixed

- Loading an idea page with a deleted comment no longer results in an error being shown
- Assigning a first bedget to a PB project as a new user no longer shows an infinite spinner
- Various dropdowns, most famously users group selection dropdown, no longer overlap menu items

## 2018-12-07

### Fixed

- It's again possible to write a comment to a comment on mobile
- When logged in and trying to log in again, the user is now redirected to the homepage
- A deleted user no longer generates a link going nowhere in the comments
- The dropdown menu for granular permissions no longer disappears behind the user search field
- After deleting an idea, the edit and delete buttons are no longer shown in the idea manager
- Long event title no longer pass out of the event box
- Notifications from a user that got deleted now show 'deleted user' instead of nothing

### Added

- Machine translations on the idea page
  - The idea body and every comment not in the user's language shows a button to translate
  - Feature flagged as `machine_translations`
  - Works for all languages
- Show the currency in the amount field for participatory budgeting in the admin
- Built-in registration fields can now be made required in the admin
- FranceConnect now shows a "What is FranceConnect?" link under the button

### Changed

- The picks column in the idea manager no longer shows a euro icon

## 2018-11-28

### Fixed

- IE11 graphical fixes in text editor, status badges and file drag&drop area fixed
- The idea tab is visible again within the admin of a continuous PB project
- The checkbox within 3rd party login buttons is now clickable in Firefox

## 2018-11-27

### Fixed

- When all registration fields are disabled, signing up through invite no longer blocks on the first step
- A moderator that has not yet accepted their invitation, is no longer shown as 'null null' in the moderators list
- Adding an idea by clicking on the map is possible again

### Changed

- When there are no events in a project, the events title is no longer shown
- The logo for Azure AD login (VUB Net ID) is shown as a larger image
- When logging in through a 3rd party login provider, the user needs to confirm that they've already accepted the terms and conditions

## 2018-11-22

### Fixed

- In the clustering prototype, comparing clusters using the CTRL key now also works on Mac
- Widget HTML code can now be copied again
- Long consequent lines of text now get broken up in multiple lines on the idea page
- Admin pages are no longer accessible for normal users
- Reduced problems with edge cases for uploading images and attachments

### Added

- Participatory budgeting (PB)
  - A new participation method in continuous and timeline projects
  - Admins and moderators can set budget on ideas and a maximum budget on the PB phase
  - Citizens can fill their basket with ideas, until they hit the limit
  - Citizens can submit their basket when they're done
  - Admins and moderators can process the results through the idea manager and excel export
- Advanced dashboards: iteration 1
  - The summary tab shows statistics on idea/comment/vote and registration activities
  - The users tab shows information on user demographics and a leaderboard
  - The time filter can be controller with the precision of a day
  - Project, group and topic filters are available when applicable
  - Project moderators can access the summary tabs with enforced project filter
- Social sharing through the modal is now separately trackable from sharing through the idea page
- The ideas excel export now contains the idea status
- A new smart group rule allows for filtering on project moderators and normal users

### Changed

- Project navigation is now shown in new navigation bar on top
- The content of the 'Open idea project' for new tenants has changed
- After posting an idea, the user is redirected towards the idea page of the new idea, instead of the landing page

## 2018-11-07

### Fixed

- The widget HTML snippet can be copied again

## 2018-11-05

### Fixed

- Clicking Terms & Conditions links during sign up now opens in a new tab

### Added

- Azure Active Directory login support, used for VUB Net ID

## 2018-10-25

### Fixed

- Resizing and alignment of images and video in the editor now works as expected
- Language selector is now updating the saved locale of a signed in user
- When clicking "view project" in the project admin in a new tab, the projects loads as expected
- The navbar user menu is now keyboard accessible
- Radio buttons in forms are now keyboard accessible
- The link to the terms and conditions from social sign in buttons is fixed
- In admin > settings > pages, the editors now have labels that show the language they're in
- Emails are no longer case sensitive, resolving recurring password reset issues
- The widget now renders properly in IE11
- Videos are no longer possible in the invitation editor

### Added

- Cookie consent manager
  - A cookie consent footer is shown when the user has not yet accepted cookies
  - The user can choose to accept all cookies, or open the manager and approve only some use cases
  - The consent settings are automatically derived from Segment
  - When the user starts using the platform, they silently accept cookies
- A new cookie policy page is easier to understand and can no longer be customized through the admin
- Granular permissions
  - In the project permissions, an admin or project moderator can choose which citizens can take which actions (posting/voting/comments/taking survey)
  - Feature flagged as 'granular_permissions', turned off by default
- Ideas excel export now contains links to the ideas
- Ideas and comments can now be exported from within a project, also by project moderators
- Ideas and comments can now be exported for a selection of ideas
- When signing up, a user gets to see which signup fields are optional

### Changed

- Published projects are now shown first in the admin projects overview
- It's now more clear that the brand color can not be changed through the initial input box
- All "Add <something>" buttons in the admin have moved to the top, for consistency
- The widget no longer shows the vote count when there are no votes
- When a project contains no ideas, the project card no longer shows "no ideas yet"

## 2018-10-09

### Fixed

- UTM tags are again present on social sharing
- Start an idea button is no longer shown in the navbar on mobile
- Exceptionally slow initial loading has been fixed
- Sharing on facebook is again able to (quite) consistently scrape the images
- When using the project copy tool in Admin HQ, attachments are now copied over as well

### Added

- Email engine in the admin (feature flagged)
  - Direct emails can be sent to specific groups by admins and moderators
  - Delivered/Opened/Clicked statistics can be seen for every campaign
  - An overview of all automated emails is shown and some can be disabled for the whole platform

## 2018-09-26

### Fixed

- Error messages are no longer cut off when they are longer than the red box
- The timeline dropdown on mobile shows the correct phase names again
- Adding an idea by clicking on the map works again
- Filip peeters is no longer sending out spam reports
- Reordering projects on the projects admin no longer behaves unexpectedly
- Fixes to the idea manager
  - Tabs on the left no longer overlap the idea table
  - Idea status tooltips no longer have an arrow that points too much to the right
  - When the screen in not wide enough, the preview panel on the right is no longer shown
  - Changing an idea status through the idea manager is possible again

### Added

- Social sharing modal is now shown after posting an idea
  - Feature flagged as `ideaflow_social_sharing`
  - Offers sharing buttons for facebook, twitter and email
- File attachments can now be added to
  - Ideas, shown on the idea page. Also works for citizens.
  - Projects, shown in the information page, for admins and moderators
  - Phases, shown under the phase description under the timeline, for admins and moderators
  - Events, shown under the event description, for admins and moderators
  - Pages, shown under the text, for admins
- Some limited rich text options can now be used in email invitation texts

### Changed

- The admin projects page now shows 3 seperate sections for published, draft and archived
- When there are no voting buttons, comment icon and count are now also aligned to the right
- It's now possible to remove your avatar

## 2018-09-07

### Fixed

- Submit idea button is now aligned with idea form
- An error caused by social sign in on French platforms not longer has an English error message
- Checkboxes are now keyboard navigable
- Projects that currently don't accept ideas can no longer be selected when posting an idea
- Deleting an idea no longer results in a blank page
- Deleting a comment no longer results in a blank page
- When sign in fails, the error message no longer says the user doesn't exist
- `null` is no longer shown as a lastname for migrated cl1 users without last name
- Clicking on the table headers in the idea managers again swaps the sorting order as expected
- Typeform Survey now is properly usable on mobile

### Added

- Email notification control
  - Every user can opt-out from all recurring types of e-mails sent out by the platform by editing their profile
  - Emails can be fully disabled per type and per tenant (through S&S ticket)
- An widget that shows platform ideas can now be embedded on external sites
  - The style and content of the widget can be configured through admin > settings > widgets
  - Widget functionality is feature flagged as "widgets", on by default

### Changed

- Initial loading speed of the platform has drastically improved, particulary noticable on mobile
- New tenants have custom signup fields and survey feature enabled by default

## 2018-08-20

### Fixed

- The idea sidepane on the map correctly displays HTML again
- Editing your own comment no longer turns the screen blank
- Page tracking to segment no longer tracks the previous page instead of the current one
- Some browsers no longer break because of missing internationalization support
- The options of a custom field are now shown in the correct order

### Added

- A major overhaul of all citizen-facing pages to have significantly better accessibility (almost WCAG2 Level A compliant)
  - Keyboard navigation supported everywhere
  - Forms and images will work better with screen readers
  - Color constrasts have been increased throughout
  - A warning is shown when the color in admin settings is too low on constrast
  - And a lot of very small changes to increase WCAG2 compliance
- Archived projects are visible by citizens
  - Citizens can filter to see all, active or archived projects
  - Projects and project cards show a badge indicating a project is archived
  - In the admin, active and archived projects are shown separately
- A favicon can now be configured at the hidden location `/admin/favicon`
  - On android in Chrome, the platform can be added to the Android homescreen and will use the favicon as an icon
- Visitors coming through Onze Stad App now are trackable in analytics

### Changed

- All dropdown menus now have the same style
- The style of all form select fields has changed
- Page tracking to segment no longer includes the url as the `name` property (salesmachine)
- Font sizes throughout the citizen-facing side are more consistent

## 2018-08-03

### Fixed

- The landingpage header layout is no longer broken on mobile devices
- Yet another bug related to the landingpage not correctly redirecting the user to the correct locale
- The Page not found page was not found when a page was not found

### Added

- The 'Create an account' call to action button on the landing page now gets tracked

## 2018-08-02

### Fixed

- The browser no longer goes blank when editing a comment
- Redirect to the correct locale in the URL no longer goes incorrectly to `en`

## 2018-07-31

### Fixed

- The locale in the URL no longer gets added twice in certain conditions
- Various fixes to the rich text editor
  - The controls are now translated
  - Line breaks in the editor and the resulting page are now consistent
  - The editor no longer breaks form keyboard accessibility
  - The images can no longer have inconsistent widht/height ratio wich used to happen in some cases
  - The toolbar buttons have a label for accessibility
- A new tenant created in French no longer contains some untranslated content
- The tenant lifecycle stage is now properly included in `group()` calls to segment
- Comment body and various dynamic titles are secured against XSS attacks

### Added

- Ideas published on CitizenLab can now also be pushed to Onze Stad App news stream
- The rich text editor
  - Now support copy/paste of images
- Event descriptions now also support rich text
- When not signed in, the header shows a CTA to create an account
- A new smart group rule allows you to specify members than have participated (vote, comment, idea) in a certain project
- The admin now shows a "Get started" link to the knowledge base on the bottom left
- The Dutch platforms show a "fake door" to Agenda Setting in the admin navigation

### Changed

- The idea card now shows name and date on 2 lines
- The navbar now shows the user name next to the avatar
- The user menu now shows "My ideas" instead of "Profile page"

## 2018-07-12

### Fixed

- New text editor fixes various bugs present in old editor:
  - Typing idea texts on Android phones now works as expected
  - Adding a link to a text field now opens the link in a new window
  - Resizing images now works as expected
  - When saving, the editor no longer causes extra whitespace to appear
- A (too) long list of IE11 fixes: The platform is now fully usable on IE11
- The group count in the smart groups now always shows the correct number
- The admin dashboard is no longer too wide on smaller screens
- The home button on mobile is no longer always active
- Fix for page crash when trying to navigate away from 2nd signup step when one or more required fields are present

### Added

- The language is now shown in the URL at all times (e.g. `/en/ideas`)
- The new text editor enables following extras:
  - It's now possible to upload images through the text editor
  - It's now possible to add youtube videos through the text editor
- `recruiter` has been added to the UTM campaign parameters

### Know issues

- The controls of the text editor are not yet translated
- Posting images through a URL in the text editor is no longer possible
- Images that have been resized by IE11 in the text editor, can subsequently no longer be resized by other browsers

## 2018-06-29

### Fixed

- Facebook now correctly shows the idea image on the very first share
- Signing up with a google account that has no avatar configured now works again
- Listing the projects and ideas for projects that have more than 1 group linked to them now works again

### Added

- Voting Insights [beta]: Get inisghts into who's voting for which content
  - Feature flagged as 'clustering', disabled by default
  - Admin dashboard shows a link to the prototype
- Social sharing buttons on the project info page
- Usage of `utm_` parameters on social sharing to track sharing performance
- Various improvements to meta tags throughout the platform
  - Page title shows the unread notification count
  - More descriptive page titles on home/projects/ideas
  - Engaging generic default texts when no meta title/description are provided
  - Search engines now understand what language and region the platform is targeting
- Optimized idea image size for facebook sharing
- Sharing button for facebook messenger on mobile
- When you receive admin rights, a notification is shown
- `tenantLifecycleStage` property is now present in all tracked events to segment

### Changed

- Meta tags can't be changed through the admin panel anymore
- Social sharing buttons changed aspect to be more visible

## 2018-06-20

### Fixed

- Visual fixes for IE11 (more to come)
  - The text on the homepage doesn't fall outside the text box anymore
  - The buttons on the project page are now in the right place
  - In the projects pages, the footer is no longer behaving like a header
- When trying to add a timeline phase that overlaps with another phase, a more descriptive error is shown
- larsseit font is now always being loaded

### Added

- Smart groups allow admins to automatically and continuously make users part of groups based on conditions
- New user manager allows
  - Navigating through users by group
  - Moving, adding and removing users from/to (manual) groups
  - Editing the group details from within the user manager
  - Creating groups from within the user manager
  - Exporting users to excel by group or by selection
- Custom registration fields now support the new type "number"
- The city website url can now be specified in admin settings, which is used as a link in the footer logo

### Changed

- The checkbox copy at signup has changed and now links to both privacy policy and terms and conditions
- Improved styling of usermenu dropdown (the menu that opens when you click on the avatar in the navigation bar)

### Removed

- The groups page is no longer a separate page, but the functionality is part of the user manager

## 2018-06-11

### Fixed

- Notifications that indicate a status change now show the correct status name
- The admin pages editors support changing content and creating new pages again
- When searching in the invites, filters still work as expected
- The font has changed again to larsseit

### Added

- Accessibility improvements:
  - All images have an 'alt' attributes
  - The whole navbar is now usable with a keyboard
  - Modals can be closed with the escape key
  - The contrast of labels on white backgrounds has increased
- New ideas will now immediately be scraped by facebook
- When inviting a user, you can now pick projects for which the user becomes a moderator

### Changed

- The language switcher is now shown on the top right in the navbar

## 2018-05-27

### Fixed

- Sitemap now has the correct date format
- Empty invitation rows are no longer created when the given excel file contains empty rows
- Hitting enter while editing a project no longer triggers the delete button
- Registration fields on signup and profile editing are now always shown in the correct language
- The dropdown menu for idea sorting no longer gets cut off by the edge of the screen on small screens
- Saving a phase or continuous project no longer fails when participation method is not ideation

### Added

- Language selection now also has a regional component (e.g. Dutch (Belgium) instead of Dutch)
- Added noindex tag on pages that should be shown in Google
- A new 'user created' event is now being tracked from the frontend side
- It's now possible to use HTML in the field description of custom fields (no editor, only for internal usage)

## 2018-05-16

### Fixed

- Phases are now correctly active during the day specified in their end date
- On the new idea page, the continue button is now shown at all resolutions
- On the idea list the order-by dropdown is now correctly displayed at all resolutions.

### Added

- Project moderators can be specified in project permissions, giving them admin and moderation capabilities within that project only
  - Moderators can access all admin settings of their projects
  - Moderators can see they are moderating certain projects through icons
  - Moderators can edit/delete ideas and delete comments in their projects
- A correct meta description tag for SEO is now rendered
- The platforms now render sitemaps at sitemap.xml
- It is now possible to define the default view (map/cards) for every phase individually
- The tenant can now be configured with an extra `lifecycle_stage` property, visible in Admin HQ.
- Downloading ideas and comments xlsx from admin is now tracked with events
- The fragment system, to experiment with custom content per tenant, now also covers custom project descriptions, pages and individual ideas

### Changed

- It is no longer possible to define phases with overlapping dates
- Initial loading speed of the platform has improved

## 2018-04-30

### Fixed

- When posting an idea and only afterward signing in, the content originally typed is no longer lost
- An error is no longer shown on the homepage when using Internet Explorer
- Deleting a user is possible again

### Changed

- The idea manager again shows 10 ideas on one page, instead of 5
- Submit buttons in the admin no longer show 'Error' on the buttons themselves

### Removed

- The project an idea belongs to can no longer be changed through the edit idea form, only through the idea manager

## 2018-04-26

### Added

- Areas can now be created, edited and deleted in the admin settings
- The order of projects can now be changed through drag&drop in the admin projects overview
- Before signing up, the user is requested to accept the terms and conditions
- It's possible to experiment with platform-specific content on the landing page footer, currently through setup & support
- Images are only loaded when they appear on screen, improving page loading speed

### Fixed

- You can no longer click a disabled "add an idea" button on the timeline
- When accessing a removed idea or project, a message is shown

### Known issues

- Posting an idea before logging in is currently broken; the user is redirected to an empty posting form
- Social sharing is not consistently showing all metadata

## 2018-04-18

### Fixed

- Adding an idea at a specific location by clicking on the map is fixed

## 2018-04-09

### Fixed

- An idea with a location now centers on that location
- Map markers far west or east (e.g. Vancouver) are now positioned as expected
- Links in comment now correctly break to a new line when they're too long
- Hitting enter in the idea search box no longer reloads the page
- A survey project no longer shows the amount of ideas on the project card
- The navbar no longer shows empty space above it on mobile
- The report as spam window no longer scrolls in a weird way
- The project listing on the homepage no longer repeats the same project for some non-admin users
- Google/Facebook login errors are captured and shown on an error page
- Some rendering issues were fixed for IE11 and Edge, some remain
- An idea body with very long words no longer overlaps the controls on the right
- Project cards no longer overlap the notification menu

### Added

- A user can now edit and delete its own comments
- An admin can now delete a user's comment and specify the reason, notifying the user by notification
- Invitations
  - Admins can invite users by specifying comma separated email addresses
  - Admins can invite users with extra information by uploading an excel file
  - Invited users can be placed in groups, made admin, and given a specific language
  - Admins can specify a message that will be included in the email to the invited users
  - Admins receive a notification when invited users sign up
- Users receive a notification and email when their idea changes status
- Idea titles are now limited to 80 characters

### Known issues

- Adding an idea through the map does not position it correctly

## 2018-03-23

### Fixed

- Fixed padding being added on top of navigation bar on mobile devices

## 2018-03-22

### Fixed

- Idea creation page would not load when no published projects where present. Instead of the loading indicator the page now shows a message telling the user there are no projects.

## 2018-03-20

### Fixed

- Various visual glitches on IE11 and Edge
- Scrolling behviour on mobile devices is back to normal
- The admin idea manager no longer shows an empty right column by default

### Added

- Experimental raw HTML editing for pages in the admin at `/admin/pages`

## 2018-03-14

### Fixed

- When making a registration field required, the user can't skip the second sign up step
- When adding a registration field of the "date" type, a date in the past can now be chosen
- The project listing on the landing page for logged in users that aren't admin is fixed

### Added

- When something goes wrong while authenticating through social networks, an error page is shown

## 2018-03-05

### Added

- Limited voting in timeline phases
- Facebook app id is included in the meta headers

### Known issues

- When hitting your maimum vote count as a citizen, other idea cards are not properly updating untill you try voting on them
- Changing the participation settings on a continuous project is impossible

## 2018-02-26

### Fixed

- Project pages
  - Fixed header image not being centered
- Project timeline page
  - Fixed currently active phase not being selected by default
  - Fixed 'start an idea' button not being shown insde the empty idea container
  - Fixed 'start an idea' button not linking to the correct idea creation step
- Ideas and Projects filter dropdown
  - Fixed the dropdown items not always being clickable
- Navigation bar
  - Fixed avatar and options menu not showing on mobile devices

### Added

- Responsive admin sidebar
- Top navigation menu stays in place when scrolling in admin section on mobile devices

### Changed

- Project timeline
  - Better word-breaking of phases titles in the timeline

## 2018-02-22

### Fixed

- Idea page
  - Fixed voting buttons not being displayed when page is accessed directly
- Edit profile form page
  - Fixed broken input fields (first name, last name, password, ...)
  - Fixed broken submit button behavior
- Admin project section
  - Fixed default view (map or card) not being saved
  - Fixed save button not being enabled when an image is added or removed
- Project page
  - Fixed header navigation button of the current page not being highlighted in certain scenarios
  - Fixed no phase selected in certain scenarios
  - Fixed mobile timeline phase selection not working
- Idea cards
  - Fixed 'Load more' button being shown when no more ideas
- Project cards
  - Fixed 'Load more' button being shown when no more projects
- Idea page
  - Fixed faulty link to project page
- Add an idea > project selection page
  - Fixed broken layout on mobile devices

### Added

- Landing page
  - Added 'load more' button to project and idea cards
  - Added search, sort and filter by topic to idea cards
- Project card
  - Added ideas count
- Idea card
  - Added author avatar
  - Added comment count and icon
- Idea page
  - Added loading indicator
- Project page
  - Added loading indicator
  - Added border to project header buttons to make them more visible
- Admin page section
  - Added header options in rich-text editors

### Changed

- Navigation bar
  - Removed 'ideas' menu item
  - Converted 'projects' menu item into dropdown
  - Changed style of the 'Start an idea' button
- Landing page
  - Header style changes (larger image dimensions, text centered)
  - Removed 'Projects' title on top of project cards
- Project card
  - Changed project image dimensions
  - Changed typography
- Idea card
  - Removed image placeholder
  - Reduced idea image height
- Filter dropdowns
  - Height, width and alignment changes for mobile version (to ensure the dropdown is fully visible on smaller screens)
- Idea page
  - Improved loading behavior
  - Relocated 'show on map' button to sidebar (above sharing buttons)
  - Automatically scroll to map when 'show on map' button is clicked
  - Larger font sizes and better overall typography for idea and comment text
  - Child comments style changes
  - Child commenting form style change
  - Comment options now only visible on hover on desktop
- Project page
  - Improved loading behavior
  - Timeline style changes to take into account longer project titles
  - Changed copy from 'timeline' to 'process'
  - Changed link from projects/<projectname>/timeline to projects/<projectname>/process
  - Events header button not being shown if there are no events
- Add an idea > project selection page
  - Improved project cards layout
  - Improved mobile page layout

## 2018-01-03

### Fixed

- Updating the bio on the profile page works again
- 2018 can be selected as the year of events/phases
- The project dropdown in the idea posting form no longer shows blank values
- Reset password email

### Added

- Ideas can be edited by admins and by their author
- An idea shows a changelog with its latest updates
- Improved admin idea manager
  - Bulk update project, topics and statuses of ideas
  - Bulk delete ideas
  - Preview the idea content
  - Links through to viewing and editing the idea
- When on a multi-lingual platform, the language can be changed in the footer
- The project pages now show previews of the project events in the footer
- The project card now shows a description preview text, which is changeable through the admin
- Images are automatically optimized after uploading, to reduce the file size

### Changed

- Image dimensions have changed to more optimal dimensions

## 2017-12-13

### Fixed

- The ideas of deleted users are properly shown
- Slider to make users admins is again functional

### Added

- The idea show page shows a project link
- Mentions are operational in comments
- Projects can be deleted in the admin

### Changed

- Ideas and projects sections switched positions on the landing page

## 2017-12-06

### Fixed

- Phases and events date-picker no longer overlaps with the description text
- No longer needed to hard refresh if you visited al old version of the platform
- Inconsistency when saving project permissions has been fixed
- Bullet lists are now working in project description, phases and events
- The notifications show the currect user as the one taking the action

### Added

- Translators can use `orgName` and `orgType` variables everywhere
- Previews of the correct image dimension when uploading images

### Changed

- Lots of styling tweaks to the admin interface
- Behaviour of image uploads has improved

## 2017-11-23

### Fixed

- Loading the customize tab in the admin no longer requires a hard refresh

## 2017-11-22

### Fixed

- When saving a phase in the admin, the spinner stops on success or errors
- Deleting a user no longer breaks the idea listing, idea page and comments
- Better error handling in the signup flow
- Various bug fixes to the projects admin
- The switches that control age, gender, ... now have an effect on the signup flow.
- For new visitors, hard reloading will no longer be required

### Added

- Social Sign In with facebook and google. (Needs to be setup individually per customer)
- Information pages are reachable through the navbar and editable through the admin
- A partner API that allows our partners to list ideas and projects programmatically
- Ideas with a location show a map on the idea show page
- Activation of welcome and reset password e-mails

### Changed

- Changes to mobile menu layout
- Changes to the style of switches
- Better overall mobile experience for citizen-facing site

### Known issues

- If you visited the site before and the page did not load, you need to hard refresh.
- If the "Customize" tab in the admin settings does not load, reload the browser on that page

## 2017-11-01

### Fixed

- Various copy added to the translation system
- Fixed bug where image was not shown after posting an idea
- Loading behaviour of the information pages
- Fixed bug where the app no longer worked after visiting some projects

### Added

- Added groups to the admin
- Added permissions to projects
- Social sharing of ideas on twitter and (if configured for the platform) facebook
- Projects can be linked to certain areas in the admin
- Projects can be filtered by area on the projects page
- Backend events are logged to segment

### Changed

- Improved the styling of the filters
- Project description in the admin has its own tab
- Restored the landing page header with an image and configurable text
- Improved responsiveness for idea show page
- Maximum allowed password length has increased to 72 characters
- Newest projects are list first

## 2017-10-09

### Fixed

- The male/female gender selection is no longer reversed after registration
- On firefox, the initial loading animation is properly scaled
- After signing in, the state of the vote buttons on idea cards is now correct for the current user
- Fixed bug were some text would disappear, because it was not available in the current language
- Fixed bug where adding an idea failed because of a wrongly stored user language
- Fixed bug where removing a language in the admin settings fails
- Graphical glitches on the project pages

### Added

- End-to-end test coverage for the happy flow of most of the citizen-facing app interaction
- Automated browser error logging to be proactive on bugs
- An idea can be removed through the admin

### Changed

- The modal that shows an idea is now fullscreen and has a new animation
- New design for the idea show page
- New design for the comments, with animation and better error handling
- The "Trending" sorting algorithm has changed to be more balanced and give new ideas a better chance
- Slightly improved design of the page that shows the user profile

## 2017-09-22

### Fixed

- Bug where multiple form inputs didn't accept typed input
- Issues blocking the login process
- The success message when commenting no longer blocks you from adding another comment
- Clicking an internal link from the idea modal didn't work
- Responsiveness of filters on the ideas page
- Updating an idea status through the admin failed

### Added

- Initial loading animation on page load
- Initial version of the legal pages (T&C, privacy policy, cookie policy)
- All forms give more detailed error information when something goes wrong
- Full caching and significant speed improvements for all data resources

### Changed

- Refactoring and restyling of the landing page, idea cards and project cards
- Added separate sign in and sign up components
- Cleaned up old and unused code
- The navbar is no longer shown when opening a modal
- Lots of little tweaks to styling, UX and responsiveness

## 2017-09-01

### Fixed

- Saving forms in the admin of Projects will now show success or error messages appropriately
- The link to the guide has been hidden from the admin sidebar until we have a guide to link to

### Added

- Adding an idea from a project page will pre-fill parts of the new idea form
- The landing page now prompts user to add an Idea if there are none
- The landing page will hide the Projects block if there are none

### Changed

- Under-the-hood optimizations to increase the loading speed of the platform

## 2017-08-27

### Fixed

- Changing the logo and background image in admin settings works
- Platform works for users with an unsupported OS language

### Added

- Admin dashboard
- Default topics and idea statuses for newly deployed platforms
- Proper UX for handling voting without being signed in
- Meta tags for SEO and social sharing
- Better error handling in project admin

### Changed

- Projects and user profile pages now use slugs in the URL

## 2017-08-18

### Fixed

- Changing idea status in admin
- Signing up
- Proper rending of menu bar within a project
- Admin settings are properly rendered within the tab container
- Lots of small tweaks to rendering on mobile
- Default sort ideas on trending on the ideas index page

### Added

- Admin section in projects to CRUD phases
- Admin section in projects to CRUD events
- New navbar on mobile
- Responsive version of idea show page

### Changed

- Navbar design updated
- One single login flow experience instead of 2 separate ones (posting idea/direct)
- Admins can only specify light/dark for menu color, not the exact color

### Removed

- Facebook login (Yet to be added to new login flow, will be back soon)

## 2017-08-13

### Fixed

- Voting on cards and in an idea page
- Idea modal loading speed
- Unread notification counter

### Added

- New improved flow for posting an idea
- Admin interface for projects
- New design for idea and project cards
- Consistenly applied modal, with new design, for ideas
- Segment.io integration, though not all events are tracked yet

### Changed

- Idea URls now using slugs for SEO<|MERGE_RESOLUTION|>--- conflicted
+++ resolved
@@ -1,12 +1,11 @@
 # Changelog
 
-<<<<<<< HEAD
 ## Next
 
 ### Fixed
 
 - [CL-1302] Added topics column to bulk idea import example sheet
-=======
+
 ## 2022-08-09
 
 ### Fixed
@@ -16,7 +15,6 @@
 ### Added
 
 - [CL-1273] Enable age graphs in representation dashboard
->>>>>>> e96d0593
 
 ## 2022-08-04
 
