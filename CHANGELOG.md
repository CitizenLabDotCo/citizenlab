# Changelog

## Next release

### Changed

- Changed titles on the admin messaging page to accomodate both SMS and email campaigns

### Fixed

- Added dynamic functionality to prevent a user from using the tab key to select images/videos/buttons that are currently hidden behind "show more" buttons. Those elements can now be tabbed to only when the text is expanded and they are visible visually
- Fixed accessibility issue regarding element order for screen readers in volunteer card
<<<<<<< HEAD
- Removed unnecessary additional alt text describing city logos in header, navbar, and delete account modal. The remaining alt tags are now more concise for users who use screen readers
=======
- In the verification step of the sign-up flow, the form inputs are now connected to the correct labels, which makes it easier to select the input fields (also possible by clicking the input labels now).
>>>>>>> 0b3ef0d3

## 2022-04-11

### Added

- Added support for the Croatian language to the platform

### Fixed

- Added additional areas of focus and outline to scroll-to links and buttons in editing Comments, Ideas display, and Events display for a11y compatability
- Added a tabIndex so the cookie consent banner will have a visual outline around it when focused, for a11y compatibility
- Fixed accessibility issue in modal window used to report a proposal as spam
- Fixed accessibility contrast issue for social media buttons
- Fixed accessibility issue regarding missing screen reader labels on text boxes
- Fixed bug in idea form for missing Proposed Budget field even when enabled
- Fixed accessibility issue in map ideas search
- The widget no longer links to ideas with the wrong domain

## 2022-04-04

### Fixed

- Fixed SurveyMonkey container height so survey questions are visible

## 2022-04-01

### Fixed

- Fixed bug in Ideas Map view that caused an infinite loop of requests when Idea sort order was changed

## 2022-03-29

### Changed

- Vienna Saml button is temporarily disactivated

## 2022-03-24

### Added

- When phone sign in/up is enabled, email/phone field in the sign in/up forms now have validation of the email address/phone number and provides an error message when this validation fails.

### Fixed

- When you need to verify to comment on proposals, an error message with link to the sign in form is now shown again.
- Status labels are visible again in manual email campaigns list (Admin : Messaging : Custom)
- Custom email campaigns list properly accomodates longer translations in labels and buttons.

## 2022-03-23

### Added

- Add new topic/tag filter on homepage.

## 2022-03-22

### Fixed

- 'View' button sometimes freezing page in Navigation settings: should be fixed now.
- Bulk invites of invitees using only emails (no names specified) now succeeds again.

## 2022-03-21

### Added

- Put back secret pages-page

### Changed

- Project and folder moderators are allowed to list users (for the projects they moderate). This means that project and folder moderators are now also able to assignee assignees to ideas.
- 'Emails' tab in the admin sidebar renamed to 'Messaging' in anticipation of new SMS/texting functionality
- Removed 'most active users' graph
- When the locale of the current user is not present in a multiloc, fall back to the value for a locale of the same language (for example es-CL as picked language and a multiloc with es-ES).

### Fixed

- Insights with multiple projects: projects in topbar are now displayed in dropdown if there is more than one (before they were just displayed next to each other).
- HTML is fixed when machine translating HTML content returns bad HTML.

## 2022-03-15 (2)

### Fixed

- Idea forms and other things not rendering on various platforms

## 2022-03-15 (1)

### Fixed

- Fixed spacing issue between field name and 'optional' in input form

## 2022-03-14

### Fixed

- Rich text editor now works correctly with custom emails - the image description box no longer appears on the preview and image alignment works as expected.
- Fixed a performance issue that causes the users export to time out when there are lots of users registered on the platform

## 2022-03-11

### Fixed

- When viewing an idea in map view, "Go back" now returns to the map idea list instead of back to the project main page
- User profile page slug now anonymized when bulk inviting and Abbreviated User Names feature enabled.
- Rich text editor copy/paste issues should be resolved

## 2022-03-10

### Fixed

- Added informative message and sign in/sign up links to Idea Not Found page
- Added slight blur to logged-in header image. The logged-in header image is reused from the logged-out banner, and blur was added to make smaller banner images from the two-column layout look nice when fully stretched on the logged-in banner

## 2022-03-08

### Added

- Filter projects by topics

### Fixed

- FranceConnect test login
- Fixed issue with folder page responsiveness where right hand side gets cropped.

### Changed

- Fixed issue with folder page responsiveness where right hand side gets cropped.
- Use only user name in FranceConnect instead of full profile scope

## 2022-03-04

### Fixed

- Can now re-use tenant host URL immediately the tenant is deleted.
- Relevant error(s) now returned when tenant creation fails, for example due to host URL already being in use.
- Added temporary fix for the project page without permissions error where it doesn't recover after sign in.

## 2022-02-28

### Changed

- Non-moderating users cannot visit a folder page, when none of the projects inside are visible to them (e.g. due to group permissions)
- Non-moderating users cannot visit a folder page, when there are no projects inside
- Non-moderating users cannot visit a folder page, when the folder is a draft

## 2022-02-25

### Added

- SAML Single-Sign on (Vienna)

### Changed

- Language parameter added in Typeform. Allows for question branching in surveys based on user's language.

## 2022-02-23

### Changed

- The ideas overview on project/user and ideas index (/ideas) pages are properly keyboard navigable, implemented as a full-fledged tab system.
- The timeline of a project is now fully keyboard navigable
- The proposal button has no tooltip anymore when submitting new proposals is disabled. Instead, a warning message is shown.

### Added

- Ensure `nofollow` is added to all links added through the rich text editor, which makes them useless for backlink generation by bots

## 2022-02-21

### Added

- Support added for custom font not on Adobe Fonts

### Fixed

- Improved area filter layout on frontpage on mobile (now has correct padding), and used a smaller breakpoint for when filter goes below topbar.
- Enalyzer URL validation now has greater flexibility

### Added

- Support added for email and user ID parameters in SmartSurvey

### Changed

- Icons don't have wrong/empty descriptions linked to them anymore, which improves the user experience for screen readers.
- Icons that work as button (like the vote button, the bell in the notification menu, etc.) all have accompanying descriptions so we provide more information about these buttons to people using screen readers.

## 2022-02-17

### Changed

- Removes support for category detection in Insights. \[IN-717\]

### Fixed

- Customizable navbar is now feature flagged, meaning it can be enabled or disabled in AdminHQ

## 2022-02-14

### Added

- It is now possible to add `alt` text to images in the Quill rich text editor

## 2022-02-11

### Changed

- More descriptive and consistent error messages in the sign up and sign in flow.

## 2022-02-08

### Fixed

- Typeform surveys now display properly on mobile devices
- Remove periods from non-Latin URL slugs

### Added

- Folder slugs (URLs) can now be customized

## 2022-02-07

### Changed

- Removes support for the (deprecated) Clustering feature. 💐 \[IN-688\]
- Remove the word 'del' from NL profanity list

### Fixed

- Always show color and opacity inputs
- Truncate user count in banner bubble if value is over 10k

## 2022-02-04

### Added

- Re-enable homepage filter tabs now that translations are working

### Fixed

- Color contrast issue (accessibility): the number of total votes needed for a proposal to be considered, shown on the proposal card, has a darker color. This makes it easier to see this information.

## 2022-02-02

### Added

- Projects on homepage can now be filtered by 'Active', 'Archived' or 'All' through a tab system

## 2022-02-01

### Changed

- Improved `alt` text for logo images on the platform
- Anonymization of users (using initials avatars, different set of face avatars, different set of first and last names, making anonymous users easier to identify through their email)
- Updated CC license in Vienna basemap attribution and increased maximum zoom level to 20.

# Fixed

- An issue that prevented Que from starting up was solved by updating the bootsnap gem to the latest version

## 2022-01-24

### Changed

- Insights Network Visualisation changes:
  - The network is now flat and shows all keywords at once
  - The colors of the keywords depend on the cluster they are part of
  - The more important links between keywords are shown in the network

## 2022-01-18

### Changed

- Removes support for the (deprecated) Tagging feature, the forerunner of today's Insights. 🕯 \[IN-661\]

## 2022-01-14

### Changed

- Dashboard and reports vertical bar charts are now sorted
- Automatic tagging in Insights also takes the title into account (instead of only the content).

### Fixed

- Resolution for basemap.at

## 2022-01-12

### Added

- Users are now able to cancel tag suggestion scan on the Insights Edit screen
- Added `secure` flag to cookies
- Support basemap.at as tile provider

### Fixed

- Fixed issue with exporting surveys as XLSX sheets, when the typeform survey URI includes a '#' character.
- Styling of the text above the avatar bubbles at the bottom of the landing page works again when there's a customized text.
- Styling bugs for the two-column layout
- Bug where tile provider of a project becomes unchangeable after the map config has been edited has been fixed.

### Changed

- Updated Cookie Policy page

## 2022-01-10

### Added

- Configure sign-up button (custom link) on homepage banner

### Changed

- Dashboard and report bar charts are now more easily readable - values appear on top or next to the bars instead of inside of them. Comparisons between project and platform values are now only visible in the report tooltips and do not break the chart itself.

### Fixed

- Using a custom tile provider should work now.
- Registration form with a date field doesn't crash anymore

## 2022-01-06

### Fixed

- Changing the values for Registration helper text and Account confirmation in Admin > Settings > Registration doesn't cause other values to be erased anymore.

## 2022-01-05

### Changed

- Improved the user interface of the Registration tab in the Admin settings

## 2021-12-23

### Added

- Adding pages in 'Navigation' tab in settings now possible, changing names of navbar items now works, removed 'secret pages-page'.
- Different layouts for the homepage banner (for signed-out users)
- Preview functionality for the image of the homepage banner in the back-office

### Fixed

- Saving of homepage banner image overlay color and opacity

## 2021-12-22

### Fixed

- Notifications of inappropriate content now link to the item containing the flagged content

## 2021-12-16

### Added

- Ability to scan all post, recently added posts and not tagged posts in Insights

## 2021-12-15

### Fixed

- Severe code-injection vulnerability
- More small copy changes for customizable navbar, made styling Navigation tab consistent with other tabs, re-enabled slug editing on secret pages-page.

## 2021-12-10

- Copy for customizable navbar

## 2021-12-09

### Added

- Customizable navbar

## 2021-12-08

### Changed

- Improved the structure and copy of the Admin > Settings > Customize page.

### Fixed

- Insights scan category button no longer appears when the insights nlp feature flag is disabled

## 2021-11-30

### Added

- Insights loading indicator on category scan

### Fixed

- Password reset emails sometimes took a long time to be send out, they are now processed much faster (even when the background job queue has lots of items).

## 2021-11-25

### Added

- New translations from Crowdin.
- Sign-up flow: Not activating any custom registration fields no longer breaks sign-up. Refreshing page during sign-up flow no longer creates an unregistered user.

## 2021-11-22

### Changed

- Enable/disable avatars in homepage banner
- Increased size of city logo in the footer

### Fixed

- Links to ideas in admin digest emails work again
- Votes statistics not showing up in the dashboard for some admins and project moderators.

## 2021-11-16

### Fixed

- Custom topics are not displayed as filters on the proposals overview page.

### Added

- Added a tooltip in the survey project settings with a link to a support article that explains how to embed links in Google forms
- Input count to Insights View screen

### Changed

- Add clarification tooltips to Insights View screen
- When a user account is deleted, visits data associated to that account are now removed from Matomo.

## 2021-11-11

### Changed

- Improvements to the loading speed of the landing page and some items with dropdown menus in the navigation bar.

## 2021-11-05

### Fixed

- Dashboard issue where the current month did not appear for certain time zones

## 2021-11-04

### Added

- New translations from Crowdin.

## 2021-11-03

### Fixed

- Microsoft Form survey iframes no longer auto-focus on the form
- Stop confusing Serbian Latin and Cyrillic in back locales.

## 2021-11-01

### Changed

- The whole input card in Insight View screen is now clickable
- Inputs list component in Insights View screen now shows active filters at all times
- Insights Network Visualisation changes:
  - Reduced space between clusters
  - Increased font size for keywords labels
  - It is now possible to de-select keywords by clicking on them twice

### Fixed

- If there's an error message related to the project title, it goes away if the title is edited (and only shows again if we submit and the error isn't fixed).

## 2021-10-27

### Changed

- Removed the unused '/ideas/new' route

### Fixed

- Sorting order and list/map view settings of ideas are available again if voting is disabled.
- Project phase started emails and notifications.

## 2021-10-26

### Added

- Limit number of downvotes.

### Changed

- Improved quality of Idea and App Header Images
- Idea cards in the map view only show the downvote icon when downvoting is enabled or when it's disabled and it's disabled for a different reason than explicit turning off of the downvoting functionality.
- Now also for idea cards on the map view: the comment icon on an idea card is only shown when commenting in the project is enabled or there's at least one idea with a comment.

### Fixed

- The event cards now rearrange themselves vertically on mobile / small screens. Before they were always arranged horizontally. This fixed the issue of them going off-screen when there is not enough screen space.

## 2021-10-25

### Changed

- The comment icon on an idea card is only shown when commenting in the project is enabled or there's at least one idea with a comment.
- Increased Microsoft Forms survey width

### Fixed

- Insights table approve button no longer appears when there are no suggested tags
- Insights tags are now truncated when they are too long
- Insights posts cards on View screen no longer display text with different font-sizes
- Insights posts in table are no longer sorted by default

## 2021-10-20

### Changed

- PII (Personally Identifiable Information) data, if any, are now removed from Segment when a user account is deleted.

## 2021-10-19

### Changed

- Tags which do not contain any inputs are no longer visible on the Insights View screen
- PII (Personally Identifiable Information) data, if any, are now removed from Intercom when a user account is deleted.

### Added

- Added export functionality to Insights View screen inputs list

## 2021-10-15

### Changed

- Project reports are no longer available in the dashboard section. Instread, they can be found in the Reporting section of tha admin.

### Fixed

- Platform is now accepting valid Microsoft Form survey links with custom subdomains
- When user goes to the url of an Insight that no longer exist, they get redirected to the Insights List screen.

## 2021-10-14

### Fixed

- File uploads for ideas, projects, events, folders

## 2021-10-13 (2)

### Fixed

- Validation and functioning of page forms are fixed (forms to change the fixed/legal pages such as the FAQ, T&C, privacy policy, etc.).

## 2021-10-13

### Added

- Users can now change their name after validation with FranceConnect
- Permit embedding of videos from dreambroker in rich-text editor content.
- Possibility to create an Insights tag from selected filters in the Insights View screen

## 2021-10-12

### Added

- Added Serbian (Cyrillic) to platform

## 2021-10-11

### Added

- Insights View screen and visualization
- Users can now change their name after validation with FranceConnect

## 2021-10-06

### Fixed

- Issue with user deletion

### Added

- Initial blocked words lists for Luxembourgish and Italian.
- Added Luxembourgish translations.

## 2021-10-05

### Added

- Blocked words lists for Luxembourgish and Italian (which allows the profanity blocker feature).

### Changed

- Removed 'FAQ' and 'About' from the footer.
- Removed links to other pages at the bottom of the fixed and legal pages (Cookie policy, T&C, etc.)
- Removed the YES/NO short feedback form in the footer (as it wasn't working)

## 2021-10-01

### Fixed

- Typeform export from the platform shows the answers to all questions again.

## 2021-09-29

### Changed

- Insights Edit screen improvements
  - Added tooltip in the tags sidebar
  - Added quick delete action to category button in the categories sidebar
  - "Detect tags" button only shows if there are tags detected
  - "Reset tags" button is moved to a menu
  - Removed "add" button from input sidebar and improved select hover state
- Split 'Pages' tab in admin/settings into the 'Pages' and 'Policies' tabs. 'Pages' contains the about, FAQ and a11y statement pages, while 'Policies' contains the terms and conditions, privacy- and cookie policy. The 'Pages' tab will soon be replaced by a 'Navigation' tab with more customizability options as part of the upcoming nav-bar customization functionality. This is just a temporary in-between solution.

## 2021-09-24

### Added

- SmartSurvey integration

## 2021-09-22

### Changed

- Very short phases are now shown slightly bigger in the timeline, and projects with many phases will display the timeline correctly.

### Fixed

- Cookie popup can be closed again.

## 2021-09-21

### Added

- Permit embedding of videos from videotool.dk in rich-text editor content.

### Changed

- Project moderators have access to the 'Reporting' tab of the admin panel for their projects.

### Fixed

- The category columns in input `xlsx` exports (insights) are now ordered as presented in the application.

## 2021-09-14

### Changed

- Mobile navbar got redesigned. We now have a 'More' button in the default menu that opens up a full mobile menu.

## 2021-09-13

### Added

- Insights table export button. Adds the ability to export the inputs as xlsx for all categories or a selected one.

### Fixed

- Fixes issue where user name will sometimes appear as "undefined"

## 2021-09-06

### Added

- Keyboard navigation improvements for the Insights Edit view
- Added the internal machinery to support text network analyses in the end-to-end flow.

### Fixed

- '&' character now displays correctly in Idea description and Project preview description.
- Fixes user export with custom fields

## 2021-09-03

### Fixed

- Ghent now supports mapping 25 instead of 24 neighbourhouds

## 2021-09-02

### Fixed

- Setting DNS records when the host is changed.
- Smart group rules for participation in project, topic or idea status are now applied in one continuous SQL query.

### Changed

- The rule values for participation in project, topic or idea status, with predicates that are not a negation, are now represented as arrays of IDs in order to support specifying multiple projects, topics or idea statuses (the rule applies when satisfied for one of the values).

## 2021-09-01

### Fixed

- When voting is disabled, the reason is shown again

## 2021-08-31

### Added

- When signing up with another service (e.g. Google), the platform will now remember a prior language selection.

### Fixed

- Accessibility: voting buttons (thumbs) have a darker color when disabled. There's also more visual distinction between voting buttons on input cards when they are enabled and disabled.
- Accessibility: The default background color of the last "bubble" of the avatars showing on e.g. the landing page top banner is darker, so the contrast with its content (number of remaining users) is clearer.
- Accessibility: the text colors of the currently selected phase in a timeline project are darker to improve color contrast to meet WCAG 2.1 AA requirements.
- Accessibility: the status and topics on an input (idea) page are more distinctive compared to its background, meeting WCAG 2.1 AA criteria.
- Verification using Auth0 method no longer fails for everyone but the first user

## 2021-08-30

### Added

- New Insights module containing Insights end-to-end flow

## 2021-08-26

### Added

- Microsoft Forms integration

## 2021-08-20

### Fixed

- Survey options now appear as expected when creating a new survey project
- Adds a feature flag to disable user biographies from adminHQ

## 2021-08-18

### Added

- Added Italian to platform
- Support for a new verification method specifically for Ghent, which lets users verify using their rijksregisternummer
- Improved participatory budgeting:
  - Support for new virtual currencies (TOK: tokens, CRE: credits)
  - A minimum budget limit can be configured per project, forcing citizens to fill up their basket to some extent (or specify a specific basket amount when minimum and maximum budget are the same)
  - Copy improvements

## 2021-08-11

### Fixed

- When considering to remove a flag after updating content, all relevant attributes are re-evaluated.
- Issues with viewing notifications and marking them as read.

## 2021-08-09

### Fixed

- The preheader with a missing translation has been removed from user confirmation email

### Fixed

- When you sign up with Google, the platform will now automatically use the language of your profile whenever possible
- Fixed invalid SQL queries that were causing various issues throughout the platforms (Part I). (IN-510)

## 2021-08-05

### Added

- Added message logging to monitor tenant creation status (shown in admin HQ).

### Changed

- No default value for the lifecycle stage is prefilled, a value must be explicitly specified.
- Changing the lifecycle stage from/to demo is prohibited.
- Only tenant templates that apply without issues are released.
- On create validation for authors was replaced by publication context, to allow templates to successfully create content without authors.

## 2021-08-04

### Fixed

- Certain characters in Volunteer Cause titles prevented exporting lists of volunteers to Excel from admin/projects/.../volunteering view.
- Limit of 10 events under projects and in back office
- Events widget switch being shown in non-commercial plans

## 2021-07-30

### Added

- Configured dependabot for the frontend, a tool that helps keeping dependencies up to date.
- Added events overview page to navigation menu, which can be enabled or disabled.
- Added events widget to front page, which can be enabled or disabled (commercial feature).

## 2021-07-16

### Added

- Auto-detection of inappropriate content (in beta for certain languages). Flagged content can be inspected on the admin Activity page. The setting can be toggled in the General settings tab.

### Fixed

- On the admin activity page (/admin/moderation), items about proposals now correctly link to proposals (instead of to projects). Also, the copy of the links at the end of the item rows is now correct for different types of content (correct conjugation of 'this post', 'this project', etc. for all languages).

## 2021-07-14

### Added

- Project phases now have their own URLs, which makes it possible to link to a specific phase

### Fixed

- Blocked words for content that can contain HTML
- Searching users after sorting (e.g. by role)

## 2021-07-09

### Changed

- The admin Guide link goes to the support center now instead of to /admin/guide

## 2021-07-02

### Fixed

- Instances where the user name was "unknown author"

### Changed

- Removed the slogan from the homepage footer

## 2021-06-30

### Changed

- Users can no longer leave registration before confirming their account. This should prevent bugs relative to unconfirmed users navigating the platform.

## 2021-06-29

### Fixed

- Map: Fix for ideas that only have coordinates but no address not being shown on the map
- Map: Fix for 'click on the map to add your input' message wrongfully being shown when idea posting is not allowed
- Sign-up flow: Fix for bug that could cause the browser to freeze when the user tried to complete the custom fields step
- Project description: Fix for numbered and unnumbered lists being cut off
- Project Managers can now upload map layers.

### Changed

- Map: When an idea is selected that is hidden behind a cluster the map now zooms in to show that marker
- Map: Idea marker gets centered on map when clicked
- Map: Larger idea box on bigger desktop screens (width > 1440 pixels)
- Idea location: Display idea location in degrees (°) minutes (') seconds ('') when the idea only has coordinates but no address
- Sign-up flow: Show loading spinner when the user clicks on 'skip this step' in the sign-up custom fields step
- Image upload: The default max allowed file size for an image is now 10 Mb instead of 5 Mb

### Added

- 'Go back' button from project to project folder (if appropriate).

## 2021-06-22

### Changed

- Project managers that are assigned to a project and/or its input now lose those assignments when losing project management rights over that project.

### Fixed

- Input manager side modal scroll.

## 2021-06-18

### Fixed

- Privacy policy now opens in new tab.
- Landing page custom section now uses theme colors.
- Buttons and links in project description now open internal links in the same tab, and external links in a new tab.

## 2021-06-16

### Fixed

- Project moderators can no longer see draft projects they don't moderate in the project listing.
- The content and subject of the emails used to share an input (idea/issue/option/contribution/...) do now include the correct input title and URL.
- Sharing new ideas on Facebook goes faster
- Manual campaigns now have the layout content in all available languages.

## 2021-06-11

### Fixed

- Facebook button no longer shows when not configured.

## 2021-06-10

### Fixed

- Creating invites on a platform with many heavy custom registration fields is no longer unworkably slow

## 2021-06-09

### Added

- New citizen-facing map view

## 2021-06-08

### Fixed

- Ordering by ideas by trending is now working.
- Ordering by ideas votes in the input manager is now working.

## 2021-06-07

### Added

- Qualtrics surveys integration.

### Changed

- Project Events are now ordered chronologically from latest to soonest.

### Fixed

- Visibility Labels in the admin projects list are now visible.
- Tagged ideas export is fixed.
- Updating an idea in one locale does not overwrite other locales anymore

## 2021-05-28

### Fixed

- Project Events are now ordered chronologically from soonest to latest.

## 2021-05-27

### Fixed

- Project access rights management are now visible again.

## 2021-05-21

### Added

- Profanity blocker: when posting comments, input, proposals that contain profane words, posting will not be possible and a warning will be shown.

## 2021-05-20

### Fixed

- Excel exports of ideas without author

## 2021-05-19

### Added

- Support for Auth0 as a verification method

## 2021-05-18

### Fixed

- Active users no longer need confirmation

## 2021-05-14

### Fixed

- Fixed an issue causing already registered users to be prompted with the post-registration welcome screen.

## 2021-05-11

### Added

- Added polls to the reporting section of the dashboards

## 2021-05-10

### Changed

- Invited or verified users no longer require confirmation.

## 2021-05-07

### Fixed

- Spreasheet exports throughout the platform are improved.

### Added

- City Admins can now assign any user as the author of an idea when creating or updating.
- Email confirmation now happens in survey and signup page sign up forms.

## 2021-05-06

### Fixed

- Idea export to excel is no longer limited to 250 ideas.

## 2021-05-04

### Fixed

- Fixed issues causing email campaigns not to be sent.

## 2021-05-03

### Changed

- Users are now prompted to confirm their account after creating it, by receiving a confirmation code in their email address.

### Added

- SurveyXact Integration.

## 2021-05-01

### Added

- New module to plug email confirmation to users.

## 2021-04-29

### Fixed

- Editing the banner header in Admin > Settings > General, doesn't cause the other header fields to be cleared anymore

## 2021-04-22

### Fixed

- After the project title error appears, it disappears again after you start correcting the error

## 2021-03-31

### Fixed

- Customizable Banner Fields no longer get emptied/reset when changing another.

### Added

- When a client-side validation error happens for the project title in the admin, there will be an error next to the submit button in addition to the error message next to the input field.

## 2021-03-25

### Fixed

- The input fields for multiple locales provides an error messages when there's an error for at least one of the languages.

## 2021-03-23

### Fixed

- Fix for broken sign-up flow when signing-up through social sign-on

## 2021-03-19

### Fixed

- Admin>Dashboard>Users tab is no longer hidden for admins that manage projects.
- The password input no longer shows the password when hitting ENTER.
- Admin > Settings displays the tabs again

### Changed

- Empty folders are now shown in the landing page, navbar, projects page and sitemap.
- The sitemap no longer shows all projects and folder under each folder.
- Images added to folder descriptions are now compressed, reducing load times in project and folder pages.

### Added

- Allows for sending front-end events to our self-hosted matomo analytics tool

## 2021-03-16

### Changed

- Automatic tagging is functional for all clusters, and enabled for all premium customers

### Added

- Matomo is enabled for all platforms, tracking page views and front-end events (no workshops or back-end events yet)

## 2021-03-11

### Changed

- Tenants are now ordered alphabetically in AdminHQ
- Serbian (Latin) is now a language option.

## 2021-03-10

### Added

- CitizenLab admins can now change the link to the accessibility statement via AdminHQ.
- "Reply-to" field in emails from campaigns can be customized for each platform
- Customizable minimal required password length for each platform

## 2021-03-09

### Fixed

- Fixed a crash that would occur when tring to add tags to an idea

## 2021-03-08

### Fixed

- Phase pages now display the correct count of ideas (not retroactive - will only affect phases modified from today onwards).

## 2021-03-05

### Changed

- Changed the default style of the map
- Proposals/Initiatives are now sorted by most recent by default

### Added

- Custom maps (Project settings > Map): Admins now have the capability to customize the map shown inside of a project. They can do so by uploading geoJson files as layers on the map, and customizing those layers through the back-office UI (e.g. changing colors, marker icons, tooltip text, sort order, map legend, default zoom level, default center point).

### Fixed

- Fixed a crash that could potentially occur when opening an idea page and afterwards going back to the project page

## 2021-03-04

### Added

- In the admin (Settings > Registration tab), admins can now directly set the helper texts on top of the sign-up form (both for step 1 and 2).
- The admin Settings > Homepage and style tab has two new fields: one to allow customization for copy of the banner signed-in users see (on the landing page) and one to set the copy that's shown underneath this banner and above the projects/folders (also on the landing page).
- Copy to clarify sign up/log in possibilities with phone number

### Changed

- The admin Settings > Homepage and style tab has undergone copy improvements and has been rearranged
- The FranceConnect button to login, signup or verify your account now displays the messages required by the vendor.
- Updated the look of the FranceConnect button to login, signup or verify your account to feature the latests changes required by the vendor.

### Fixed

- Downvote button (thumbs down) on input card is displayed for archived projects

## 2021-03-03

### Added

- Users are now notified in app and via email when they're assigned as folder administrators.

## 2021-03-02

### Fixed

- Don't show empty space inside of the idea card when no avatar is present

### Added

- Maori as languages option

### Changed

- Improved layout of project event listings on mobile devices

## 2021-02-26

### Fixed

- France Connect button hover state now complies with the vendor's guidelines.

## 2021-02-24

### Fixed

- The project page no longer shows an eternal spinner when the user has no access to see the project

## 2021-02-18

### Added

- The password fields show an error when the password is too short
- The password fields have a 'show password' button to let people check their password while typing
- The password fields have a strength checker with appropriate informative message on how to increase the strength
- France Connect as a verification method.

### Fixed

- Notifications for started phases are no longer triggered for unpublished projects and folders.

## 2021-02-17

### Changed

- All input fields for multiple locales now use the components with locale switchers, resulting in a cleaner and more compact UI.
- Copy improvements

## 2021-02-12

### Fixed

- Fixed Azure AD login for some Azure setups (Schagen)

### Changed

- When searching for an idea, the search operation no longer searches on the author's name. This was causing severe performance issues and slowness of the paltforms.

## 2021-02-10

### Added

- Automatic tagging

## 2021-02-08

### Fixed

- Fixed a bug preventing registration fields and poll questions from reordering correctly.
- Fixed a bug causing errors in new platforms.

## 2021-02-04

### Fixed

- Fixed a bug causing the projects list in the navbar and projects page to display projects outside of folders when they're contained within them.

## 2021-01-29

### Added

- Ability to redirect URLs through AdminHQ
- Accessibility statement link in the footer

### Fixed

- Fixed issue affecting project managers that blocked access to their managed projects, when these are placed inside a folder.

## 2021-01-28

### Fixed

- A bug in Admin project edit page that did not allow a user to Go Back to the projects list after switching tabs
- Scrolling on the admin users page

## 2021-01-26

### Added

- Folder admin rights. Folder admins or 'managers' can be assigned per folder. They can create projects inside folders they have rights for, and moderate/change the folder and all projects that are inside.
- The 'from' and 'reply-to' emails can be customized by cluster (by our developers, not in Admin HQ). E.g. Benelux notification emails could be sent out by notifications@citizenlab.eu, US emails could be sent out by notifications@citizenlab.us etc., as long as those emails are owned by us. We can choose any email for "reply-to", so also email addresses we don't own. This means "reply-to" could potentially be configured to be an email address of the city, e.g. support@leuven.be. It is currently not possible to customize the reply-to (except for manual campaigns) and from fields for individual tenants.
- When a survey requires the user to be signed-in, we now show the sign in/up form directly on the page when not logged in (instead of the green infobox with a link to the sign-up popup)

### Fixed

- The 'reply-to' field of our emails showed up twice in recipient's email clients, now only once.

### Changed

- Added the recipient first and last name to the 'to' email field in their email client, so not only their email adress is shown.
- The links in the footer can now expand to multiple lines, and therefore accomodate more items (e.g. soon the addition of a link to the accesibility statement)

## 2021-01-21

### Added

- Added right-to-left rendering to emails

## 2021-01-18

### Fixed

- Access rights tab for participatory budget projects
- Admin moderation page access

## 2021-01-15

### Changed

- Copy improvements across different languages

## 2021-01-14

### Added

- Ability to customize the input term for a project

### Changed

- The word 'idea' was removed from as many places as possible from the platform, replaced with more generic copy.

## 2021-01-13

### Changed

- Idea cards redesign
- Project folder page redesign
- Project folders now have a single folder card image instead of 5 folder images in the admin settings
- By default 24 instead of 12 ideas or shown now on the project page

## 2020-12-17

### Fixed

- When creating a project from a template, only templates that are supported by the tenant's locale will show up
- Fixed several layout, interaction and data issues in the manual tagging feature of the Admin Processing page, making it ready for external use.
- Fixed project managers access of the Admin Processing page.

### Added

- Admin activity feed access for project managers
- Added empty state to processing list when no project is selected
- Keyboard shortcut tooltip for navigation buttons of the Admin Processing page

### Changed

- Reduced spacing in sidebar menu, allowing for more items to be displayed
- Style changes on the Admin Processing page

## 2020-12-08

### Fixed

- Issues with password reset and invitation emails
- No more idea duplicates showing up on idea overview pages
- Images no longer disappear from a body of an idea, or description of a project on phase, if placed at the bottom.

### Changed

- Increased color contrast of inactive timeline phases text to meet accesibility standard
- Increased color contrast of event card left-hand event dates to meet accesibility standard
- Increased color contrast of List/Map toggle component to meet accesibility standard

### Added

- Ability to tag ideas manually and automatically in the admin.

## 2020-12-02

### Changed

- By default the last active phase instead of the last phase is now selected when a timeline project has no active phase

### Fixed

- The empty white popup box won't pop up anymore after clicking the map view in non-ideation phases.
- Styling mistakes in the idea page voting and participatory budget boxes.
- The tooltip shown when hovering over a disabled idea posting button in the project page sticky top bar is no longer partially hidden

## 2020-12-01

### Changed

- Ideas are now still editable when idea posting is disabled for a project.

## 2020-11-30

### Added

- Ability to create new and edit existing idea statuses

### Fixed

- The page no longer refreshes when accepting the cookie policy

### Changed

- Segment is no longer used to connect other tools, instead following tools are integrated natively
  - Google Analytics
  - Google Tag Manager
  - Intercom
  - Satismeter
  - Segment, disabled by default
- Error messages for invitations, logins and password resets are now clearer.

## 2020-11-27

### Fixed

- Social authentication with Google when the user has no avatar.

### Changed

- Random user demographics on project copy.

## 2020-11-26

### Added

- Some specific copy for Vitry-sur-Seine

## 2020-11-25

### Fixed

- Sections with extra padding or funky widths in Admin were returned to normal
- Added missing copy from previous release
- Copy improvements in French

### Changed

- Proposal and idea descriptions now require 30 characters instead of the previous 500

## 2020-11-23

### Added

- Some specific copy for Sterling Council

### Fixed

- The Admin UI is no longer exposed to regular (and unauthenticated) users
- Clicking the toggle button of a custom registration field (in Admin > Settings > Registration fields) no longer duplicated the row
- Buttons added in the WYSIWYG editor now have the correct color when hovered
- The cookie policy and accessibility statement are not editable anymore from Admin > Settings > Pages

### Changed

**Project page:**

- Show all events at bottom of page instead of only upcoming events
- Reduced padding of sticky top bar
- Only show sticky top bar when an action button (e.g. 'Post an idea') is present, and you've scrolled past it.

**Project page right-hand sidebar:**

- Show 'See the ideas' button when the project has ended and the last phase was an ideation phase
- Show 'X ideas in the final phase' when the project has ended and the last phase was an ideation phase
- 'X phases' is now clickable and scrolls to the timeline when clicked
- 'X upcoming events' changed to 'X events', and event count now counts all events, not only upcoming events

**Admin project configuration page:**

- Replaced 'Project images' upload widget in back-office (Project > General) with 'Project card image', reduced the max count from 5 to 1 and updated the corresponding tooltip with new recommended image dimensions

**Idea page:**

- The map modal now shows address on top of the map when opened
- Share button copy change from "share idea" to "share"
- Right-hand sidebar is sticky now when its height allows it (= when the viewport is taller than the sidebar)
- Comment box now has an animation when it expands
- Adjusted scroll-to position when pressing 'Add a comment' to make sure the comment box is always fully visible in the viewport.

**Other:**

- Adjusted FileDisplay (downloadable files for a project or idea) link style to show underline by default, and increased contrast of hover color
- Reduced width of DateTimePicker, and always show arrows for time input

## 2020-11-20 (2)

### Fixed

- The project header image is screen reader friendly.
- The similar ideas feature doesn't make backend requests anymore when it's not enabled.

### Changed

- Areas are requested with a max. of 500 now, so more areas are visible in e.g. the admin dashboard.

## 2020-11-18

### Added

- Archived project folder cards on the homepage will now have an "Archived" label, the same way archived projects do\
- Improved support for right-to-left layout
- Experimental processing feature that allows admins and project managers to automatically assign tags to a set of ideas.

### Fixed

- Projects without idea sorting methods are no longer invalid.
- Surveys tab now shows for projects with survey phases.

### Changed

- Moved welcome email from cl2-emails to cl2-back

## 2020-11-16

### Added

- Admins can now select the default sort order for ideas in ideation and participatory budgeting projects, per project

### Changed

- The default sort order of ideas is now "Trending" instead of "Random" for every project if left unchanged
- Improved sign in/up loading speed
- Removed link to survey in the project page sidebar when not logged in. Instead it will show plain none-clickable text (e.g. '1 survey')

### Fixed

- Custom project slugs can now contain alphanumeric Arabic characters
- Project Topics table now updates if a topic is deleted or reordered.
- Empty lines with formatting (like bold or italic) in a Quill editor are now removed if not used as paragraphs.

## 2020-11-10

### Added

#### Integration of trial management into AdminHQ

- The lifecycle of the trials created from AdminHQ and from the website has been unified.
- After 14 days, a trial platform goes to Purgatory (`expired_trial`) and is no longer accessible. Fourteen days later, the expired trial will be removed altogether (at this point, there is no way back).
- The end date of a trial can be modified in AdminHQ (> Edit tenant > Internal tab).

## 2020-11-06

### Added

- Social sharing via WhatsApp
- Ability to edit the project URL
- Fragment to embed a form directly into the new proposal page, for regular users only

### Fixed

- The project about section is visibile in mobile view again
- Maps will no longer overflow on page resizes

## 2020-11-05

### Added

- Reordering of and cleaner interface for managing custom registration field options
- An 'add proposal' button in the proposals admin
- Fragment to user profile page to manage party membership settings (CD&V)
- "User not found" message when visiting a profile for a user that was deleted or could not be found

### Changed

- Proposal title max. length error message
- Moved delete functionality for projects and project folders to the admin overview

### Fixed

- The automatic scroll to the survey on survey project page

## 2020-11-03

### Fixed

- Fixed broken date picker for phase start and end date

## 2020-10-30

### Added

- Initial Right to left layout for Arabic language
- Idea description WYSIWYG editor now supports adding images and/or buttons

## 2020-10-27

### Added

- Support for Arabic

## 2020-10-22

### Added

- Project edit button on project page for admins/project manager
- Copy for Sterling Council

### Fixed

- Links will open in a new tab or stay on the same page depending on their context. Links to places on the platform will open on the same page, unless it breaks the flow (i.e. going to the T&C policy while signing up). Otherwise, they will open in a new tab.

### Changed

- In the project management rights no ambiguous 'no options' message will be shown anymore when you place your cursor in the search field

## 2020-10-16

### Added

- Ability to reorder geographic areas

### Fixed

- Stretched images in 'avatar bubbles'
- Input fields where other people can be @mentioned don't grow too wide anymore
- Linebar charts overlapping elements in the admin dashboard

## 2020-10-14

### Changed

- Project page redesign

## 2020-10-09

### Added

- Map configuration tool in AdminHQ (to configure maps and layers at the project level).

## 2020-10-08

### Added

- Project reports

### Changed

- Small styling fixes
- Smart group support multiple area codes
- Layout refinements for the new idea page
- More compact idea/proposal comment input
- Proposal 'how does it work' redesign

## 2020-10-01

### Changed

- Idea page redesign

## 2020-09-25

### Fixed

- The "Go to platform" button in custom email campaigns now works in Norwegian

### Added

- Granular permissions for proposals
- Possibility to restrict survey access to registered users only
- Logging project published events

### Changed

- Replaced `posting_enabled` in the proposal settings by the posting proposal granular permission
- Granular permissions are always granted to admins

## 2020-09-22

### Added

- Accessibility statement

## 2020-09-17

### Added

- Support for checkbox, number and (free) text values when initializing custom fields through excel invites.

### Changed

- Copy update for German, Romanian, Spanish (CL), and French (BE).

## 2020-09-15

### Added

- Support Enalyzer as a new survey provider
- Registration fields can now be hidden, meaning the user can't see or change them, typically controlled by an outside integration. They can still be used in smart groups.
- Registration fields can now be pre-populated using the invites excel

## 2020-09-08

### Fixed

- Custom buttons (e.g. in project descriptions) have correct styling in Safari.
- Horizontal bar chart overflow in Admin > Dashboard > Users tab
- User graphs for registration fields that are not used are not shown anymore in Admin > Dashboard > Users tab

### Added

- Pricing plan feature flags for smart groups and project access rights

## 2020-09-01

### Fixed

- IE11 no longer gives an error on places that use the intersection observer: project cards, most images, ...

### Added

- New platform setting: 'Abbreviated user names'. When enabled, user names are shown on the platform as first name + initial of last name (Jane D. instead of Jane Doe). This setting is intended for new platforms only. Once this options has been enabled, you MUST NOT change it back.
- You can now export all charts in the admin dashboard as xlsx or svg.
- Translation improvements (email nl...)

### Changed

- The about us (CitizenLab) section has been removed from the cookie policy

## 2020-08-27

### Added

- Support for rich text in field descriptions in the idea form.
- New "Proposed Budget" field in the idea form.

### Changed

- Passwords are checked against a list of common passwords before validation.
- Improving the security around xlsx exports (escaping formulas, enforcing access restrictions, etc.)
- Adding request throttling (rate-limiting) rules.
- Improving the consistency of the focus style.

## 2020-07-30

### Added

- Pricing plans in AdminHQ (Pricing plan limitations are not enforced).
- Showing the number of deviations from the pricing plan defaults in the tenant listing of AdminHQ.

### Changed

- Tidying up the form for creating new tenants in AdminHQ (removing unused features, adding titles and descriptions, reordering features, adding new feature flags, removing fields for non-relevant locales).

## 2020-07-10

### Added

- Project topics

### Changed

- Userid instead of email is used for hidden field in surveys (Leiden)
- New projects have 'draft' status by default

### Fixed

- Topics filter in ideas overview works again

## 2020-07-09 - Workshops

### Fixed

- Speps are scrollable

### Added

- Ability to export the inputs as an exel sheet
- Polish translations
- Portugese (pt-BR) translations

## 2020-06-26

### Fixed

- No longer possible to invite a project manager without selecting a project
- The button on the homepage now also respects the 'disable posting' setting in proposals
- Using project copy or a tenant template that contains a draft initiative no longer fails

### Added

- Romanian

## 2020-06-19

### Fixed

- Polish characters not being rendered correctly

### Added

- Back-office toggle to turn on/off the ability to add new proposals to the platform

## 2020-06-17

### Fixed

- It's no longer needed to manually refresh after deleting your account for a consistent UI
- It's no longer needed to manually refresh after using the admin toggle in the user overview
- The sign-in/up flow now correctly asks the user to verify if the smart group has other rules besides verification
-

demo`is no longer an available option for`organization_type` in admin HQ

- An error is shown when saving a typeform URL with `?email=xxxx` in the URL, which prevented emails to be linked to survey results
- On mobile, the info container in the proposal info page now has the right width
- A general issue with storing cookies if fixed, noticable by missing data in GA, Intercom not showing and the cookie consent repeatedly appearing
- Accessibility fix for the search field
- The `signup_helper_text` setting in admin HQ is again displayed in step 1 of the sign up flow

### Added

- There's a new field in admin HQ to configure custom copy in step 2 of the sign up flow called `custom_fields_signup_helper_text`
- `workshops` can be turned on/off in admin HQ, displayed as a new page in the admin interface

### Changed

- The copy for `project moderator` has changed to `project manager` everywhere
- The info image in the proposals header has changed

## 2020-06-03

### Fixed

- Maps with markers don't lose their center/zoom settings anymore
- English placeholders in idea form are gone for Spanish platforms

## 2020-05-26

### Changed

- Lots of small UI improvements throughout the platform
- Completely overhauled sign up/in flow:
  - Improved UI
  - Opens in a modal on top of existing page
  - Opens when an unauthenticaed user tries to perform an action that requires authentication (e.g. voting)
  - Automatically executes certain actions (e.g. voting) after the sign in/up flow has been completed (note: does not work for social sign-on, only email/password sign-on)
  - Includes a verification step in the sign up flow when the action requires it (e.g. voting is only allowed for verified users)

## 2020-05-20

### Fixed

- Budget field is shown again in idea form for participatory budget projects

## 2020-05-14

### Added

- Idea configurability: disabling/requiring certain fields in the idea form
- The footer has our new logo

### Changed

- Admins will receive a warning and need to confirm before sending a custom email to all users
- A survey project link in the top navigation will link to /info instead of to /survey

## 2020-04-29

### Fixed

- Folders are again shown in the navbar
- Adding an image to the description text now works when creating a project or a phase

### Added

- Support for Polish, Hungarian and Greenlandic

## 2020-04-23

### Fixed

- Long timeline phase names show properly

### Changed

- Redirect to project settings after creating the project
- Links to projects in the navigation menu link to the timeline for timeline projects

## 2020-04-21

### Fixed

- Fixed overlapping issue with idea vote bar on mobile
- Fixed an issue where images were used for which the filename contained special characters

### Added

- The overview (moderation) in the admin now has filters
  - Seen/not seen
  - Type: Comment/Idea/Proposal
  - Project
  - Search
- The idea xlsx export contains extra columns on location, number of comments and number of attachments

### Changed

- The permissions tab in the project settings has reordered content, to be more logical
- In German, the formal 'Sie' form has been replaced with the informal 'Du' form

## 2020-03-31

### Fixed

- Signing up with keyboard keys (Firefox)
- Composing manual emails with text images
- Exporting sheet of volunteers with long cause titles

### Added

- Folder attachments
- Publication status for folders

### Changed

- Show folder projects within admin project page

## 2020-03-20

### Added

- Volunteering as a new participation method

## 2020-03-16

### Fixed

- The project templates in the admin load again

## 2020-03-13

### Fixed

- The folder header image is not overly compressed when making changes to the folder settings
- The loading spinner on the idea page is centered

### Added

- Add images to folders, shown in cards.

### Changed

- Admins can now comment on ideas.

## 2020-03-10

### Fixed

- Fixed consent banner popping up every time you log in as admin
- Fixed back-office initiative status change 'Use latest official updates' radio button not working
- Fixed broken copy in Initiative page right-hand widget

### Added

- Add tooltip explaining what the city will do when the voting threshold is reached for a successful initiative
- Added verification step to the signup flow
- New continuous flow from vote button clicked to vote casted for unauthenticated, unverified users (click vote button -> account creation -> verification -> optional/required custom signup fields -> programmatically cast vote -> successfully voted message appears)
- The rich text editor in the admin now supports buttons

### Changed

- Admin HQ: new and improved list of timezones

## 2020-03-05

### Fixed

- Signup step 2 can no longer be skipped when there are required fields
- Correct tooltip link for support article on invitations
- Correct error messages when not filling in start/end date of a phase

### Added

- Setting to disable downvoting in a phase/project, feature flagged
- When a non-logged in visitor tries to vote on an idea that requires verification, the verification modal automatically appears after registering

## 2020-02-24

### Fixed

- Initiative image not found errors
- Templates generator out of disk space

### Added

- Folders i1
  - When enabled, an admin can create, edit, delete folders and move projects into and out of folders
  - Folders show in the project lists and can be ordered within projects

### Changed

- Initiative explanatory texts show on mobile views
- Existing platforms have a moderator@citizenlab.co admin user with a strong password in LastPass
- In the admin section, projects are no longer presented by publication status (Folders i1)

## 2020-02-19

### Fixed

- Loading more comments on the user profile page works again
- Accessibility improvements
- Adding an image no longer pops up the file dialog twice
- Changed to dedicated IP in mailgun to improve general deliverability of emails

### Added

- Improvements to the PB UI to make sure users confirm their basket at the end
- Ideation configurability i1
  - The idea form can be customized, on a project level, to display custom description texts for every field
- People filling out a poll are now included in the 'participated in' smart group rules
- Make me admin section in Admin HQ

### Changed

- When a platform no longer is available at a url, the application redirects to the CitizenLab website
- New platforms automatically get a moderator@citizenlab.co admin user with a strong password in LastPass

## 2020-01-29

### Fixed

- Rich text editor no longer allows non-video iframe content
- Smart groups that refer to a deleted project now get cleaned up when deleting a project
- All cookie consent buttons are now reachable on IE11
- More accessibility fixes
- The organization name is no longer missing in the password reset email

### Added

- CSAM verification
  - Users can authenticate and verify using BeID or itsme
  - User properties controlled by a verification method are locked in the user profile
  - Base layer of support for other similar verification methods in the future
- The order of project templates can now be changed in Templates HQ

### Changed

- Project templates overview no longer shows the filters

## 2020-01-17

### Fixed

- Further accesibility improvements:
  - Screen reader improvement for translations
  - Some color contrast improvements

### Added

- A hidden topics manager available at https://myfavouriteplatform.citizenlab.co/admin/topics

## 2020-01-15

### Fixed

- In the admin, the project title is now always displayed when editing a project
- Further accesibility improvements:
  - Site map improvements (navigation, clearer for screen readers)
  - Improved colors in several places for users with sight disability
  - Improved HTML to better inform screen reader users
  - Added keyboard functionality of password recovery
  - Improved forms (easier to use for users with motoric disabilities, better and more consistent validation, tips and tricks on mobile initiative form)
  - Improvements for screen reader in different languages (language picker, comment translations)
  - Added title (visible in your tab) for user settings page
  - Improved screen reader experience for comment posting, deleting, upvoting and idea voting

### Added

- The email notification settings on the user profile are now grouped in categories
- Unsubscribing through an email link now works without having to sign in first

### Changed

- The idea manager now shows all ideas by default, instead of filtered by the current user as assignee

## 2020-01-07

### Added

- Go to idea manager when clicking 'idea assigned to you' notification
- 2th iteration of the new admin moderation feature:
  - Not viewed/Viewed filtering
  - The ability to select one or more items and mark them as viewed/not viewed
  - 'Belongs to' table column, which shows the context that a piece of content belongs to (e.g. the idea and project that a comment belongs to)
  - 'Read more' expand mechanism for longer pieces of content
  - Language selector for multilingual content
  - 'Go to' link that will open a new tab and navigate you to the idea/iniative/comment that was posted

### Changed

- Improve layout (and more specifically width) of idea/iniatiatve forms on mobile
- Separate checkboxes for privacy policy and cookie policy
- Make the emails opt-in at registration

### Fixed

- Fix for unreadable password reset error message on Firefox
- Fix for project granular permission radio buttons not working

## 2019-12-12

### Added

- Polls now support questions for which a user can check multiple options, with a configurable maximum
- It's now possible to make a poll anonymous, which hides the user from the response excel export
- New verification method `id_card_lookup`, which supports the generic flow of verifying a user using a predined list of ID card numbers.
  - The copy can be configured in Admin HQ
  - The id cards CSV can be uploaded through Admin HQ

## 2019-12-11

### Added

- Admin moderation iteration 1 (feature flagged, turned on for a selected number of test clients)
- New verification onboarding campaign

### Changed

- Improved timeline composer
- Wysiwyg accessibility improvement

### Fixed

- English notifications when you have French as your language

## 2019-12-06

### Fixed

- Accessibility improvements:
  - Polls
  - Idea/initiative filter boxes
- Uploading a file in admin project page now shows the loading spinner when in progress
- Fixed English copy in notifications when other language selected
- Fixed project copy in Admin HQ not being saved

## 2019-12-05

### Fixed

- Small popups (popovers) no longer go off-screen on smaller screens
- Tooltips are no longer occluded by the checkbox in the idea manager
- The info icon on the initiatives voting box has improved alignment
- Project templates now display when there's only `en` is configured as a tenant locale
- When changing the lifecycle stage of a tenant, the update is now sent right away to segment
- When users accept an inivitation and are in a group, the group count is correctly updated
- Dropdowns in the registration flow can again support empty values
- Accessibility:
  - Various color changes to improve color contrasts
  - Color warning when picking too low contrast
  - Improvements to radio buttons, checkboxes, links and buttons for keyboard accessibility
  - Default built-in pages for new tenants have a better hierarchy for screen readers
- User posted an idea/initiative notification for admins will be in the correct language

## 2019-11-25

### Changed

- Updated translations
- Area filter not shown when no areas are configured
- Overall accessibility improvements for screen readers
- Improved accessibility of the select component, radio button, image upload and tooltip

### Fixed

- When adding a vote that triggers the voting limit on a project/phase, the other idea cards now automatically get updated with disabled vote buttons
- Fix for mobile bottom menu not being clickable when idea page was opened
- Navigating directly between projects via the menu no longer results in faulty idea card collections
- Display toggle (map or list view) of idea and initiative cards works again

## 2019-11-19

### Added

- New ideation project/phase setting called 'Idea location', which enables or disabled the ability to add a location to an idea and show the ideas on a map

### Changed

- Improved accessibility of the image upload component
- COW tooltipy copy
- Sharing modal layout improvement

### Fixed

- Checkboxes have unique ids to correctly identify their corresponding label, which improves screen reader friendliness when you have multiple checkboxes on one page.
- Avatar layout is back to the previous, smaller version

## 2019-11-15

### Fixed

- Fix for 'Click on map to add an idea' functionality not working
- Fix for notifications not showing

## 2019-11-12

### Fixed

- An email with subject `hihi` is no longer sent to admins that had their invite accepted
- Whe clicking the delete button in the file uploader, the page no longer refreshes
- Project templates no longer show with empty copy when the language is missing
- The countdown timer on initiatives now shows the correct value for days
- The radio buttons in the cookie manager are clickable again
- Changing the host of a tenant no longer breaks images embedded in texts
- It's possible again to unassign an idea in the idea manager
- The popup for adding a video or link URL is no longer invisible or unusable in some situations
- Uploading files is no longer failing for various filetypes we want to support
- Keyboard accessibility for modals

### Added

- ID Verification iteration 1
  - Users can verify their account by entering their ID card numbers (currently Chile only)
  - Verification is feature flagged and off by default
  - Smart groups can include the criterium 'is verified'
  - Users are prompted to verify their account when taking an actions that requires verification
- Total population for a tenant can now be entered in Admin HQ
- It's now possible to configure the word used for areas towards citizens from the areas admin
- Improvements to accessibility:
  - Idea and initiative forms: clearer for screen readers, keyboard accessibility, and more accessible input fields
  - Nav bar: clearer for screen readers and improved keyboard navigation
  - Project navigation and phases: clearer for screen readers
  - Sign-in, password reset and recovery pages: labeling of the input fields, clearer for screen readers
  - Participatory budgeting: clearer for screen readers

### Changed

- The organization name is now the default author in an official update

## 2019-10-22

### Fixed

- The sharing title on the idea page is now vertically aligned
- Improvements to the 'bad gateway' message sometimes affecting social sharing
- The map and markers are again visible in the admin dashboard
- First round of accessibility fixes and improvements
  - Dynamics of certain interactions are picked up by screen readers (PB, voting, ...)
  - Overall clarity for screen readers has improved
  - Improvements to information structure: HTML structure, W3C errors, head element with correct titles
  - Keyboard accessibility has generally improved: sign-up problems, login links, PB assignment, ...

### Added

- Initiatives iteration 3
  - Automatic status changes on threshold reached or time expired
  - When updating the status, official feedback needs to be provided simultaneously
  - Users receive emails and notifications related to (their) initiative
  - Initiatives support images in their body text
- Project templates
  - Admins can now create projects starting from a template
  - Templates contain images, a description and a timeline and let admin filter them by tags
  - Admins can share template descriptions with a publically accessible link
- It's now possible to configure the banner overlay color from the customize settings
- A custom email campaign now contains a CTA button by default

### Changed

- Complete copy overhaul of all emails

## 2019-10-03

### Fixed

- PB phase now has a basket button in the project navbar
- The datepicker in the timeline admin now works in IE11

### Changed

- For fragments (small pieces of UI that can be overridden per tenant) to work, they need to be enabled individually in admin HQ.

## 2019-09-25

### Fixed

- It's again possible to change a ideation/PB phase to something else when it contains no ideas
- Older browsers no longer crash when scrolling through comments (intersection observer error)
- Pagination controls are now correctly shown when there's multiple pages of users in the users manager
- The user count of groups in the users manager no longer includes invitees and matches the data shown
- Transition of timeline phases now happen at midnight, properly respecting the tenant timezone
- When looking at the map of an idea or initiative, the map marker is visible again
- The initiatives overview pages now uses the correct header and text colors
- The vote control on an initiative is no longer invisible on a tablet screen size
- The idea page in a budgeting context now shows the idea's budget
- The assign button on an idea card in a budgeting context behaves as expected when not logged in
- Project copy in Admin HQ that includes comments no longer fails
- Changing granular permissions by project moderator no longer fails

### Added

- Polling is now supported as a new participation method in a continuous project or a phase
  - A poll consists of multiple question with predefined answers
  - Users can only submit a poll once
  - Taking a poll can be restricted to certain groups, using granular permissions
  - The poll results can be exported to excel from the project settings
- It's now possible to disable Google Analytics, Google Tag Manager, Facebook Pixel and AdWords for specific tenants through Admin HQ

### Changed

- Large amount of copy improvements throughout to improve consistency and experience
- The ideas overview page is no longer enabled by default for new tenants
- The built-in 'Open idea project' can now be deleted in the project admin

## 2019-08-30

### Fixed

- The map preview box no longer overflows on mobile devices
- You're now correctly directed back to the idea/initiatives page after signing in/up through commenting

### Changed

- The height of the rich text editor is now limited to your screen height, to limit the scrolling when applying styles

## 2019-08-29

### Fixed

- Uploaded animated gifs are no longer displayed with weird artifacts
- Features that depend on NLP are less likely to be missing some parts of the data

### Added

- Citizen initiatives
  - Citizens can post view and post initiatives
  - Admins can manage initiatives, similar to how they manage ideas
  - Current limitation to be aware of, coming very soon:
    - No emails and notifications related to initiatives yet
    - No automated status changes when an initiative reaches enough votes or expires yet

## 2019-08-09

### Fixed

- Fixed a bug that sometimes prevented voting on comments
- When editing a comment, a mention in the comment no longer shows up as html
- In the dashboard, the domicile value 'outside' is now properly translated
- Some fixes were made to improve loading of the dashboard map with data edge cases
- Deleting a phase now still works when users that reveived notifications about the phase have deleted their account
- New releases should no longer require a hard refresh, avoiding landing page crashing issues we had

### Added

- File input on the idea form now works on mobile, if the device supports it

## 2019-07-26

### Fixed

- The project moderator email and notification now link to the admin idea manager instead of citizen side
- The widget no longer shows the `Multiloc`, but the real idea titles for some platforms

### Added

- Speed improvements to data requests to the backend throughout the whole paltform
- Changing the participation method from ideation to information/survey when there are ideas present is now prevented by the UI
- It's now possible to manually reorder archived projects
- There's new in-platform notifications for a status change on an idea you commented or voted on

## 2019-07-18

### Fixed

- It's no longer possible to change the participation method to information or survey if a phase/project already contains ideas
- The 'Share your idea modal' is now properly centered
- It's no longer possible to send out a manual email campaign when the author is not properly defined
- Invite emails are being sent out again
- Imported ideas no longer cause incomplete pages of idea cards
- Invited users who did not accept yet no longer receive any automated digest emails

## 2019-07-08

### Fixed

- When changing images like the project header, it's no longer needed to refresh to see the result
- The comments now display with a shorter date format to work better on smaller screens
- The code snippet from the widget will now work in some website that are strict on valid html
- The number of days in the assignee digest email is no longer 'null'
- The project preview description input is displayed again in the projects admin
- The idea status is no longer hidden when no vote buttons are displayed on the idea page
- Duplicate idea cards no longer appear when loading new pages

### Added

- Performance optimizations on the initial loading of the platform
- Performance optimizations on loading new pages of ideas and projects
- Newly uploaded images are automatically optimized to be smaller in filesize and load faster
- The 'Add an idea' button is now shown in every tab of the projects admin
- It's now possible to add videos to the idea body text
- E-mails are no longer sent out through Vero, but are using the internal cl2-emails server

### Changed

- The automated emails in the admin no longer show the time schedule, to work around the broken translations
- The rights for voting on comments now follow the same rights than commenting itself, instead of following the rights for idea voting
- On smaller desktop screens, 3 columns of idea cards are now shown instead of 2
- When adding an idea from the map, the idea will now be positioned on the exact location that was clicked instead of to the nearest detectable address
- Using the project copy tool in admin HQ is more tolerant about making copies of inconsistent source projects

## 2019-06-19

### Fixed

- Show 3-column instead of 2-column layout for ideas overview page on smaller desktop screens
- Don't hide status label on idea page when voting buttons are not shown

### Changed

- Small improvement in loading speed

## 2019-06-17

## Fixed

- The column titles in comments excel export are aligned with the content
- There's now enough space between voting anc translate links under a comment
- Vote button on an idea no longer stays active when a vote on that idea causes the voting treshold of the project to be reached

## Added

- The admin part of the new citizen initiatives is available (set initiatives feature on `allowed`)
  - Cities can configure how they plan to use initiatives
- A preview of how initiatives will look like city side is available, not yet ready for prime time (set initiatives feature on `allowed` and `enabled`)
- The ideas overview page has a new filtering sidebar, which will be used for other idea and initiative listings in the future
  - On idea status
  - On topic
  - Search
- Comments now load automatically while scrolling down, so the first comments appear faster

## 2019-06-05

### Fixed

- Fix an issue that when showing some ideas in an idea card would make the application crash

## 2019-05-21

### Fixed

- The idea page does no longer retain its previous scroll position when closing and reopening it
- The Similar Ideas box no longer has a problem with long idea titles not fitting inside of the box
- The Similar Ideas box content did not update when directly navigating from one idea page to the next
- The 'What were you looking for?' modal no longer gives an error when trying to open it

### Changed

- You now get redirected to the previously visited page instead of the landing page after you've completed the signup process

## 2019-05-20

### Fixed

- Closing the notification menu after scrolling no longer results in a navbar error
- When accessing the idea manager as a moderator, the assignee filter defaults to 'assigned to me'
- The idea and comment counts on the profile page now update as expected
- It's now possible to use a dropdown input in the 2nd registration step with a screen reader
- An invited user can no longer request a password reset, thereby becoming an inconsistent user that resulted in lots of problems

### Added

- Restyle of the idea page
  - Cleaner new style
  - Opening an idea no longer appears to be a modal
  - Properly styled similar ideas section
  - Showing comment count and avatars of contributors

### Changed

- When clicking the edit button in the idea manager, the edit form now opens in the sidemodal

## 2019-05-15

### Fixed

- Opening the projects dropdown no longer shows all menu items hovered when opened
- Users that can't contribute (post/comment/vote/survey) no longer get an email when a phase starts
- When a project has an ideation and a PB phase, the voting buttons are now shown during the ideation phase
- The admin navigation menu for moderators is now consistent with that for admins
- Moderators that try to access pages only accessible for admins, now get redirected to the dashboard
- The details tab in clustering doesn't cause the info panel to freeze anymore
- When writing an official update, the sbumit button now only becomes active when submission is possible
- The 'no options' copy in a dropdown without anything inside is now correctly translated
- Making a field empty in Admin HQ now correctly saves the empty value
- The active users graph no longer includes users that received an email as being active
- The translation button in an idea is no longer shown when there's only one platform language
- After changing granular permission, a refresh is no longer needed to see the results on ideas
- The sideview in the idea manager now shows the status dropdown in the correct language
- The layout of the sideview in the idea manager is now corrected
- A digest email to idea assignees is no longer sent out when no ideas are assigned to the admin/moderator
- Signing in with VUB Net ID works again
- Loading the insights map can no longer be infinite, it will now show an error message when the request fails

### Added

- The profile page of a user now also shows the comments by that user
- Users can now delete their own profile from their edit profile page
- Similar ideas, clustering and location detection now work in Spanish, German, Danish and Norwegian
- Facebooks bot coming from `tfbnw.net` are now blocked from signing up
- Moderators now also have a global idea manager, showing all the ideas from the projects they're moderating
- Loading the insights map, which can be slow, now shows a loading indicator

### Changed

- Voting buttons are no longer shown when voting is not enabled
- Improved and more granular copy text for several voting and commenting disabled messages

## 2019-04-30

### Fixed

- Time remaning on project card is no longer Capitalized
- Non-admin users no longer get pushed to intercom
- Improvements to the idea manager for IE11
- When filtering on a project in the idea manager, the selected project is highlighted again
- @citizenlab.cl admins can now also access churned platforms
- The user count in the user manager now includes migrated cl1 users
- Sending invitations will no longer fail on duplicate mixed-case email addresses

### Added

- Ideas can now be assigned to moderators and admins in the idea manager
  - Added filter on assignee, set by default to 'assigned to me'
  - Added filter to only show ideas that need feedback
  - When clicking an idea, it now opens in and can be partially edited from a half screen modal
  - Admins and moderators get a weekly digest email with their ideas that need feedback
- Completely new comments UI with support for comment upvotes
  - Comments are visually clearly grouped per parent comment
  - Sub-comments use @mentions to target which other subcomment they reply to
  - Comments can be sorted by time or by votes
- Ideas can now be sorted randomly, which is the new default
- New smart group rule for users that contributed to a specific topic
- New smart group rule for users that contributed to ideas with a specific status
- Clear error message when an invitee does a normal sign up

### Changed

- The idea grid no longer shows a 'post an idea' button when there are no ideas yet

## 2019-04-24

### Fixed

- Project cards now show correct time remaining until midnight

## 2019-04-23

### Fixed

- Closing the notification menu does not cause an error anymore
- The unread notifications count is now displayed correctly on IE11
- Clicking on an invite link will now show an immediate error if the invite is no longer valid

### Changed

- The admin guide is now under the Get Started link and the dashboards is the admin index
- The project cards give feedback CTA was removed
- An idea can now be deleted on the idea page
- The default border radius throughout the platform now is 3px instead of 5px
- The areas filter on the project cards is only shown when there is more than one area

## 2019-04-16

### Fixed

- The comment count of a project remains correct when moving an idea to a different project
- Fixed an issue when copying projects (through the admin HQ) to tenants with conflicting locales
- Only count people who posted/voted/commented/... as participants (this is perceived as a fix in the dashboards)
- Invites are still sent out when some emails correspond to existing users/invitees
- Phase started/upcoming notifications are only sent out for published projects

### Added

- Posting text with a URL will turn the URL part into a link
- Added smart group rules for topic and idea status participants

### Changed

- New configuration for which email campaigns are enabled by default
- Changed project image medium size to 575x575

## 2019-04-02

### Fixed

- The new idea button now shows the tooltip on focus
- The gender graph in clustering is now translated
- Tooltips on the right of the screen no longer fall off
- Text in tooltips no longer overflows the tooltip borders
- When there are no ideas, the 'post an idea' button is no longer shown on a user profile or the ideas overview page
- The project card no longer displays a line on the bottom when there is no meta information available
- Downloading the survey results now consistently triggers a browser download
- The bottom of the left sidebar of the idea manager can now be reached when there are a lot of projects
- The time control in the admin dashboard is now translated
- Various fixes to improve resilience of project copy tool

### Added

- The ideas overview page now has a project filter
- The various pages now support the `$|orgName|` variable, which is replaced by the organization name of the tenant
- Non-CitizenLab admins can no longer access the admin when the lifecycle stage is set to churned
- A new style variable controls the header opacity when signed in
- New email as a reminder to an invitee after 3 days
- New email when a project phase will start in a week
- New email when a new project phase has started
- The ideas link in the navbar is now feature flagged as `ideas_overview`

### Changed

- When filtering projects by multiple areas, all projects that have one of the areas or no area are now shown
- The user search box for adding a moderator now shows a better placeholder text, explaining the goal

## 2019-03-20

### Fixed

- Fixed mobile layout issues with cookie policy, idea image and idea title for small screens (IPhone 5S)
- Posting an idea in a timeline that hasn't started yet (as an admin) now puts the idea in the first phase
- Notifications menu renders properly in IE11
- The CTA on project cards is no longer shown for archived and finished projects
- Invited users that sign up with another authentication provider now automatically redeem their invitation
- When the tenant only has one locale, no language switcher is shown in the official feedback form

### Added

- Capabilities have been added to apply custom styling to the platform header
  - Styling can be changed through a new style tab in admin HQ
  - It's also possible to configure a different platform-wide font
  - Styling changes should only be done by a designer or front-end developer, as there are a lot of things that could go wrong
- The initial loading speed of the platform has increased noticably due to no longer loading things that are not immediately needed right away.
- Tenant templates are now automatically updated from the `.template` platforms every night
- The project copy tool in admin HQ now supports time shifting and automatically tries to solve language conflicts in the data
- New notifications and emails for upcoming (1 week before) and starting phases

### Changed

- Archived ieas are no longer displayed on the general ideas page
- The time remaining on project cards is no longer shown on 2 lines if there's enough space
- New platforms will show the 'manual project sorting' toggle by default
- Some changes were made to modals throughout to make them more consistent and responsiveness
- New ideas now have a minimal character limit of 10 for the title and 30 for the body
- User pages have a more elaborate meta title and description for SEO purposes

## 2019-03-11

### Fixed

- Notifications layout on IE11
- Errors due to loading the page during a deployment

## 2019-03-11

### Fixed

- Similar ideas is now fast enough to enable in production
- NLP insights will no longer keep on loading when creating a new clusgtering graph
- The comment count on project cards now correctly updates on deleted comments
- Various spacing issues with the new landing page on mobile are fixed
- When logging out, the avatars on the project card no longer disappear
- The widget no longer cuts off the title when it's too long
- In admin > settings > pages, all inputs are now correctly displayed using the rich text editor
- The notifications are no longer indented inconsistently
- Exporting typeform survey results now also work when the survey embed url contains `?source=xxxxx`
- When there's a dropdown with a lot of options during signup, these options are no longer unreachable when scrolling down
- The cookie policy no longer displays overlapping text on mobile
- The `isSuperAdmin`, `isProjectModerator` and `highestRole` user properties are now always named using camelCasing

### Added

- Official feedback
  - Admins and moderators can react to ideas with official feedback from the idea page
  - Users contributing to the idea receive a notification and email
  - Feedback can be posted using a free text name
  - Feedback can be updated later on
  - Admin and moderators can no longer write top-level comments
  - Comments by admins or moderators carry an `Official` badge
- When giving product feedback from the footer, a message and email can be provided for negative feedback
- CTA on project card now takes granular permissions into account
- CTA on project card is now also shown on mobile
- Projects for which the final phase has finished are marked as finished on their project card
- Projects on the landing page and all projects page can now be filtered on area through the URL

### Changed

- The avatars on a project card now include all users that posted, voted or commented
- Commenting is no longer possible on ideas not in the active phase

## 2019-03-03

### Fixed

- Manually sorting projects in the admin works as expected

### Added

- Support for Spanish
- The copy of 'x is currently working on' can be customized in admin HQ
- Extra caching layer in cl2-nlp speeds up similar ideas and creating clusters

## 2019-02-28

### Fixed

- In the dashboard, the labels on the users by gender donut chart are no longer cut off
- Adding file attachments with multiple consecutive spaces in the filename no longer fails
- Project copy in admin HQ no longer fails when users have mismatching locales with the new platform

### Added

- New landing page redesign
  - Project cards have a new layout and show the time remaining, a CTA and a metric related to the type of phase
  - The bottom of the landing page displays a new custom info text, configurable in the admin settings
  - New smarter project sorting algorithm, which can be changed to manual ordering in the projects admin
  - Ideas are no longer shown on the landing page
  - The `Show all projects` link is only shown when there are more than 10 projects
- New attributes are added to segment, available in all downstream tools:
  - `isSuperAdmin`: Set to true when the user is an admin with a citizenlab email
  - `isProjectModerator`
  - `highestRole`: Either `super_admin`, `admin`, `project_moderator` or `user`

### Changed

- Intercom now only receives users that are admin or project moderator (excluding citizenlab users)

## 2019-02-20

### Fixed

- User digest email events are sent out again
- The user statistics on the admin dashboard are back to the correct values
- Creating a new project page as an admin does not result in a blank page anymore
- Improved saving behaviour when saving images in a phase's description
- When logged in and visiting a url containing another locale than the one you previously picked, your locale choice is no longer overwritten

### Added

- Project copy feature (in admin HQ) now also supports copying ideas (including comments and votes) and allows you to specify a new slug for the project URL
- Unlogged users locale preference is saved in their browser

## 2019-02-14

### Fixed

- Project/new is no longer a blank page

## 2019-02-13

### Fixed

- Texts written with the rich text editor are shown more consistently in and outside of the editor
- Opening a dropdown of the smart group conditions form now scrolls down the modal
- When changing the sorting method in the ideas overview, the pagination now resets as expected
- Google login no longer uses the deprecated Google+ authentication API

### Added

- Typeform survey for typeform can now be downloaded as xlsx from a tab in the project settings
  - The Segment user token needs to be filled out in Admin HQ
  - New survey responses generate an event in segment
- Survey providers can be feature flagged individually
- New \*.template.citizenlab.co platforms now serve as definitions of the tenant template
- The registration fields overview in admin now shows a badge when fields are required

### Changed

- Surveymonkey is now feature-flagged off by default for new platforms

## 2019-01-30

### Fixed

- Long topic names no longer overlap in the admin dashboards
- Video no longer pops out of the phase description text
- Added event tracking for widget code copy and changing notification settings
- Saving admin settings no longer fails because of a mismatch between platform and user languages
- The password reset message now renders correctly on IE11
- It's easier to delete a selected image in the rich text editor
- The copy in the modal to create a new group now renders correctly in IE11
- Texts used in the the dashboard insights are no longer only shown in English
- Tracking of the 'Did you find what you're looking for?' footer not works correctly

### Added

- Tooltips have been added throughout the whole admin interface
- A new homepage custom text section can be configured in the admin settings, it will appear on the landing page in a future release
- New experimental notifications have been added that notify admins/moderators on every single idea and comment
- New tenant properties are being logged to Google Analytics

## 2019-01-19

### Fixed

- Registration fields of the type 'multiple select' can again be set in the 2nd step of the signup flow
- Creating invitations through an excel file no longer fails when there are multiple users with the same first and last name

## 2019-01-18

### Fixed

- Overflowing text in project header
- Fixed color overlay full opaque for non-updated tenant settings
- Fixed avatar layout in IE11
- Fixed idea page scrolling not working in some cases on iPad
- Pressing the enter key inside of a project settings page will no longer trigger a dialog to delet the project

### Changed

- Reduced the size of the avatars on the landing page header and footer
- Made 'alt' text inside avatar invisible
- Better cross-browser scaling of the background image of the header that's being shown to signed-in users
- Added more spacing underneath Survey, as not to overlap the new feedback buttons
- Increased width of author header inside of a comment to better accomodate long names
- Adjusted avatar hover effect to be inline with design spec￼

## 2019-01-17

### Added

- `header_overlay_opacity` in admin HQ allows to configure how transparent header color is when not signed in
- `custom_onboarding_fallback_message` in admin HQ allows to override the message shown in the header when signed in

## 2019-01-16

### Fixed

- The clustering prototype no longer shows labels behind other content
- Removing a project header image is again possible
- New active platforms get properly submitted to google search console again
- Scrolling issues with an iPad on the idea modal have been resolved
- Signing up through Google is working again
- The line underneath active elements in the project navbar now has the correct length
- A long location does no longer break the lay-out of an event card
- The dashboards are visible again by project moderators
- The admin toggle in the users manager is working again

### Added

- When logged in, a user gets to see a dynamic call to action, asking to
  - Complete their profile
  - Display a custom message configurable through admin HQ
  - Display the default fallback engagement motivator
- The landing page header now shows user avatars
- It's now possible to post an idea from the admin idea manager
- The footer now shows a feedback element for citizens
- A new 'map' dashboard now shows the ideas on their locations detected from the text using NLP
- The clustering prototype now shows the detected keywords when clustering is used

### Changed

- The navbar and landing page have a completely refreshed design
  - The font has changed all over the platform
  - 3 different colors (main, secondary, text) are configurable in Admin HQ
- The clustering prototype has been moved to its own dashboard tab
- Project cards for continuous projects now link to the information page instead of ideas

## 2018-12-26

### Fixed

- The rich text editor now formats more content the same way as they will be shown in the platform

### Added

- Admin onboarding guide
  - Shown as the first page in the admin, guiding users on steps to take
- The idea page now shows similar ideas, based on NLP
  - Feature flagged as `similar_ideas`, turned off by default
  - Experimental, intended to evaluate NLP similarity performance
- A user is now automatically signed out from FranceConnect when signing out of the platform

### Changed

- When a user signs in using FranceConnect, names and some signup fields can no longer be changed manually
- The FranceConnect button now has the official size and dimensions and no T&C
- SEO improvements to the "Powered by CitizenLab" logo

## 2018-12-13

### Fixed

- User digest email campaigns is sent out again
- IE11 UI fixes:
  - Project card text overflow bug
  - Project header text wrapping/centering bug
  - Timeline header broken layout bug
  - Dropdown not correctly positioned bug
- Creating new tenants and changing the host of existing tenants makes automatic DNS changes again

### Added

- SEO improvements: project pages and info pages are now included in sitemap
- Surveys now have Google Forms support

## 2018-12-11-2

### Fixed

- A required registration field of type number no longer blocks users on step 2 of the registration flow

## 2018-12-11

### Fixed

- Loading an idea page with a deleted comment no longer results in an error being shown
- Assigning a first bedget to a PB project as a new user no longer shows an infinite spinner
- Various dropdowns, most famously users group selection dropdown, no longer overlap menu items

## 2018-12-07

### Fixed

- It's again possible to write a comment to a comment on mobile
- When logged in and trying to log in again, the user is now redirected to the homepage
- A deleted user no longer generates a link going nowhere in the comments
- The dropdown menu for granular permissions no longer disappears behind the user search field
- After deleting an idea, the edit and delete buttons are no longer shown in the idea manager
- Long event title no longer pass out of the event box
- Notifications from a user that got deleted now show 'deleted user' instead of nothing

### Added

- Machine translations on the idea page
  - The idea body and every comment not in the user's language shows a button to translate
  - Feature flagged as `machine_translations`
  - Works for all languages
- Show the currency in the amount field for participatory budgeting in the admin
- Built-in registration fields can now be made required in the admin
- FranceConnect now shows a "What is FranceConnect?" link under the button

### Changed

- The picks column in the idea manager no longer shows a euro icon

## 2018-11-28

### Fixed

- IE11 graphical fixes in text editor, status badges and file drag&drop area fixed
- The idea tab is visible again within the admin of a continuous PB project
- The checkbox within 3rd party login buttons is now clickable in Firefox

## 2018-11-27

### Fixed

- When all registration fields are disabled, signing up through invite no longer blocks on the first step
- A moderator that has not yet accepted their invitation, is no longer shown as 'null null' in the moderators list
- Adding an idea by clicking on the map is possible again

### Changed

- When there are no events in a project, the events title is no longer shown
- The logo for Azure AD login (VUB Net ID) is shown as a larger image
- When logging in through a 3rd party login provider, the user needs to confirm that they've already accepted the terms and conditions

## 2018-11-22

### Fixed

- In the clustering prototype, comparing clusters using the CTRL key now also works on Mac
- Widget HTML code can now be copied again
- Long consequent lines of text now get broken up in multiple lines on the idea page
- Admin pages are no longer accessible for normal users
- Reduced problems with edge cases for uploading images and attachments

### Added

- Participatory budgeting (PB)
  - A new participation method in continuous and timeline projects
  - Admins and moderators can set budget on ideas and a maximum budget on the PB phase
  - Citizens can fill their basket with ideas, until they hit the limit
  - Citizens can submit their basket when they're done
  - Admins and moderators can process the results through the idea manager and excel export
- Advanced dashboards: iteration 1
  - The summary tab shows statistics on idea/comment/vote and registration activities
  - The users tab shows information on user demographics and a leaderboard
  - The time filter can be controller with the precision of a day
  - Project, group and topic filters are available when applicable
  - Project moderators can access the summary tabs with enforced project filter
- Social sharing through the modal is now separately trackable from sharing through the idea page
- The ideas excel export now contains the idea status
- A new smart group rule allows for filtering on project moderators and normal users

### Changed

- Project navigation is now shown in new navigation bar on top
- The content of the 'Open idea project' for new tenants has changed
- After posting an idea, the user is redirected towards the idea page of the new idea, instead of the landing page

## 2018-11-07

### Fixed

- The widget HTML snippet can be copied again

## 2018-11-05

### Fixed

- Clicking Terms & Conditions links during sign up now opens in a new tab

### Added

- Azure Active Directory login support, used for VUB Net ID

## 2018-10-25

### Fixed

- Resizing and alignment of images and video in the editor now works as expected
- Language selector is now updating the saved locale of a signed in user
- When clicking "view project" in the project admin in a new tab, the projects loads as expected
- The navbar user menu is now keyboard accessible
- Radio buttons in forms are now keyboard accessible
- The link to the terms and conditions from social sign in buttons is fixed
- In admin > settings > pages, the editors now have labels that show the language they're in
- Emails are no longer case sensitive, resolving recurring password reset issues
- The widget now renders properly in IE11
- Videos are no longer possible in the invitation editor

### Added

- Cookie consent manager
  - A cookie consent footer is shown when the user has not yet accepted cookies
  - The user can choose to accept all cookies, or open the manager and approve only some use cases
  - The consent settings are automatically derived from Segment
  - When the user starts using the platform, they silently accept cookies
- A new cookie policy page is easier to understand and can no longer be customized through the admin
- Granular permissions
  - In the project permissions, an admin or project moderator can choose which citizens can take which actions (posting/voting/comments/taking survey)
  - Feature flagged as 'granular_permissions', turned off by default
- Ideas excel export now contains links to the ideas
- Ideas and comments can now be exported from within a project, also by project moderators
- Ideas and comments can now be exported for a selection of ideas
- When signing up, a user gets to see which signup fields are optional

### Changed

- Published projects are now shown first in the admin projects overview
- It's now more clear that the brand color can not be changed through the initial input box
- All "Add <something>" buttons in the admin have moved to the top, for consistency
- The widget no longer shows the vote count when there are no votes
- When a project contains no ideas, the project card no longer shows "no ideas yet"

## 2018-10-09

### Fixed

- UTM tags are again present on social sharing
- Start an idea button is no longer shown in the navbar on mobile
- Exceptionally slow initial loading has been fixed
- Sharing on facebook is again able to (quite) consistently scrape the images
- When using the project copy tool in Admin HQ, attachments are now copied over as well

### Added

- Email engine in the admin (feature flagged)
  - Direct emails can be sent to specific groups by admins and moderators
  - Delivered/Opened/Clicked statistics can be seen for every campaign
  - An overview of all automated emails is shown and some can be disabled for the whole platform

## 2018-09-26

### Fixed

- Error messages are no longer cut off when they are longer than the red box
- The timeline dropdown on mobile shows the correct phase names again
- Adding an idea by clicking on the map works again
- Filip peeters is no longer sending out spam reports
- Reordering projects on the projects admin no longer behaves unexpectedly
- Fixes to the idea manager
  - Tabs on the left no longer overlap the idea table
  - Idea status tooltips no longer have an arrow that points too much to the right
  - When the screen in not wide enough, the preview panel on the right is no longer shown
  - Changing an idea status through the idea manager is possible again

### Added

- Social sharing modal is now shown after posting an idea
  - Feature flagged as `ideaflow_social_sharing`
  - Offers sharing buttons for facebook, twitter and email
- File attachments can now be added to
  - Ideas, shown on the idea page. Also works for citizens.
  - Projects, shown in the information page, for admins and moderators
  - Phases, shown under the phase description under the timeline, for admins and moderators
  - Events, shown under the event description, for admins and moderators
  - Pages, shown under the text, for admins
- Some limited rich text options can now be used in email invitation texts

### Changed

- The admin projects page now shows 3 seperate sections for published, draft and archived
- When there are no voting buttons, comment icon and count are now also aligned to the right
- It's now possible to remove your avatar

## 2018-09-07

### Fixed

- Submit idea button is now aligned with idea form
- An error caused by social sign in on French platforms not longer has an English error message
- Checkboxes are now keyboard navigable
- Projects that currently don't accept ideas can no longer be selected when posting an idea
- Deleting an idea no longer results in a blank page
- Deleting a comment no longer results in a blank page
- When sign in fails, the error message no longer says the user doesn't exist
- `null` is no longer shown as a lastname for migrated cl1 users without last name
- Clicking on the table headers in the idea managers again swaps the sorting order as expected
- Typeform Survey now is properly usable on mobile

### Added

- Email notification control
  - Every user can opt-out from all recurring types of e-mails sent out by the platform by editing their profile
  - Emails can be fully disabled per type and per tenant (through S&S ticket)
- An widget that shows platform ideas can now be embedded on external sites
  - The style and content of the widget can be configured through admin > settings > widgets
  - Widget functionality is feature flagged as "widgets", on by default

### Changed

- Initial loading speed of the platform has drastically improved, particulary noticable on mobile
- New tenants have custom signup fields and survey feature enabled by default

## 2018-08-20

### Fixed

- The idea sidepane on the map correctly displays HTML again
- Editing your own comment no longer turns the screen blank
- Page tracking to segment no longer tracks the previous page instead of the current one
- Some browsers no longer break because of missing internationalization support
- The options of a custom field are now shown in the correct order

### Added

- A major overhaul of all citizen-facing pages to have significantly better accessibility (almost WCAG2 Level A compliant)
  - Keyboard navigation supported everywhere
  - Forms and images will work better with screen readers
  - Color constrasts have been increased throughout
  - A warning is shown when the color in admin settings is too low on constrast
  - And a lot of very small changes to increase WCAG2 compliance
- Archived projects are visible by citizens
  - Citizens can filter to see all, active or archived projects
  - Projects and project cards show a badge indicating a project is archived
  - In the admin, active and archived projects are shown separately
- A favicon can now be configured at the hidden location `/admin/favicon`
  - On android in Chrome, the platform can be added to the Android homescreen and will use the favicon as an icon
- Visitors coming through Onze Stad App now are trackable in analytics

### Changed

- All dropdown menus now have the same style
- The style of all form select fields has changed
- Page tracking to segment no longer includes the url as the `name` property (salesmachine)
- Font sizes throughout the citizen-facing side are more consistent

## 2018-08-03

### Fixed

- The landingpage header layout is no longer broken on mobile devices
- Yet another bug related to the landingpage not correctly redirecting the user to the correct locale
- The Page not found page was not found when a page was not found

### Added

- The 'Create an account' call to action button on the landing page now gets tracked

## 2018-08-02

### Fixed

- The browser no longer goes blank when editing a comment
- Redirect to the correct locale in the URL no longer goes incorrectly to `en`

## 2018-07-31

### Fixed

- The locale in the URL no longer gets added twice in certain conditions
- Various fixes to the rich text editor
  - The controls are now translated
  - Line breaks in the editor and the resulting page are now consistent
  - The editor no longer breaks form keyboard accessibility
  - The images can no longer have inconsistent widht/height ratio wich used to happen in some cases
  - The toolbar buttons have a label for accessibility
- A new tenant created in French no longer contains some untranslated content
- The tenant lifecycle stage is now properly included in `group()` calls to segment
- Comment body and various dynamic titles are secured against XSS attacks

### Added

- Ideas published on CitizenLab can now also be pushed to Onze Stad App news stream
- The rich text editor
  - Now support copy/paste of images
- Event descriptions now also support rich text
- When not signed in, the header shows a CTA to create an account
- A new smart group rule allows you to specify members than have participated (vote, comment, idea) in a certain project
- The admin now shows a "Get started" link to the knowledge base on the bottom left
- The Dutch platforms show a "fake door" to Agenda Setting in the admin navigation

### Changed

- The idea card now shows name and date on 2 lines
- The navbar now shows the user name next to the avatar
- The user menu now shows "My ideas" instead of "Profile page"

## 2018-07-12

### Fixed

- New text editor fixes various bugs present in old editor:
  - Typing idea texts on Android phones now works as expected
  - Adding a link to a text field now opens the link in a new window
  - Resizing images now works as expected
  - When saving, the editor no longer causes extra whitespace to appear
- A (too) long list of IE11 fixes: The platform is now fully usable on IE11
- The group count in the smart groups now always shows the correct number
- The admin dashboard is no longer too wide on smaller screens
- The home button on mobile is no longer always active
- Fix for page crash when trying to navigate away from 2nd signup step when one or more required fields are present

### Added

- The language is now shown in the URL at all times (e.g. `/en/ideas`)
- The new text editor enables following extras:
  - It's now possible to upload images through the text editor
  - It's now possible to add youtube videos through the text editor
- `recruiter` has been added to the UTM campaign parameters

### Know issues

- The controls of the text editor are not yet translated
- Posting images through a URL in the text editor is no longer possible
- Images that have been resized by IE11 in the text editor, can subsequently no longer be resized by other browsers

## 2018-06-29

### Fixed

- Facebook now correctly shows the idea image on the very first share
- Signing up with a google account that has no avatar configured now works again
- Listing the projects and ideas for projects that have more than 1 group linked to them now works again

### Added

- Voting Insights [beta]: Get inisghts into who's voting for which content
  - Feature flagged as 'clustering', disabled by default
  - Admin dashboard shows a link to the prototype
- Social sharing buttons on the project info page
- Usage of `utm_` parameters on social sharing to track sharing performance
- Various improvements to meta tags throughout the platform
  - Page title shows the unread notification count
  - More descriptive page titles on home/projects/ideas
  - Engaging generic default texts when no meta title/description are provided
  - Search engines now understand what language and region the platform is targeting
- Optimized idea image size for facebook sharing
- Sharing button for facebook messenger on mobile
- When you receive admin rights, a notification is shown
- `tenantLifecycleStage` property is now present in all tracked events to segment

### Changed

- Meta tags can't be changed through the admin panel anymore
- Social sharing buttons changed aspect to be more visible

## 2018-06-20

### Fixed

- Visual fixes for IE11 (more to come)
  - The text on the homepage doesn't fall outside the text box anymore
  - The buttons on the project page are now in the right place
  - In the projects pages, the footer is no longer behaving like a header
- When trying to add a timeline phase that overlaps with another phase, a more descriptive error is shown
- larsseit font is now always being loaded

### Added

- Smart groups allow admins to automatically and continuously make users part of groups based on conditions
- New user manager allows
  - Navigating through users by group
  - Moving, adding and removing users from/to (manual) groups
  - Editing the group details from within the user manager
  - Creating groups from within the user manager
  - Exporting users to excel by group or by selection
- Custom registration fields now support the new type "number"
- The city website url can now be specified in admin settings, which is used as a link in the footer logo

### Changed

- The checkbox copy at signup has changed and now links to both privacy policy and terms and conditions
- Improved styling of usermenu dropdown (the menu that opens when you click on the avatar in the navigation bar)

### Removed

- The groups page is no longer a separate page, but the functionality is part of the user manager

## 2018-06-11

### Fixed

- Notifications that indicate a status change now show the correct status name
- The admin pages editors support changing content and creating new pages again
- When searching in the invites, filters still work as expected
- The font has changed again to larsseit

### Added

- Accessibility improvements:
  - All images have an 'alt' attributes
  - The whole navbar is now usable with a keyboard
  - Modals can be closed with the escape key
  - The contrast of labels on white backgrounds has increased
- New ideas will now immediately be scraped by facebook
- When inviting a user, you can now pick projects for which the user becomes a moderator

### Changed

- The language switcher is now shown on the top right in the navbar

## 2018-05-27

### Fixed

- Sitemap now has the correct date format
- Empty invitation rows are no longer created when the given excel file contains empty rows
- Hitting enter while editing a project no longer triggers the delete button
- Registration fields on signup and profile editing are now always shown in the correct language
- The dropdown menu for idea sorting no longer gets cut off by the edge of the screen on small screens
- Saving a phase or continuous project no longer fails when participation method is not ideation

### Added

- Language selection now also has a regional component (e.g. Dutch (Belgium) instead of Dutch)
- Added noindex tag on pages that should be shown in Google
- A new 'user created' event is now being tracked from the frontend side
- It's now possible to use HTML in the field description of custom fields (no editor, only for internal usage)

## 2018-05-16

### Fixed

- Phases are now correctly active during the day specified in their end date
- On the new idea page, the continue button is now shown at all resolutions
- On the idea list the order-by dropdown is now correctly displayed at all resolutions.

### Added

- Project moderators can be specified in project permissions, giving them admin and moderation capabilities within that project only
  - Moderators can access all admin settings of their projects
  - Moderators can see they are moderating certain projects through icons
  - Moderators can edit/delete ideas and delete comments in their projects
- A correct meta description tag for SEO is now rendered
- The platforms now render sitemaps at sitemap.xml
- It is now possible to define the default view (map/cards) for every phase individually
- The tenant can now be configured with an extra `lifecycle_stage` property, visible in Admin HQ.
- Downloading ideas and comments xlsx from admin is now tracked with events
- The fragment system, to experiment with custom content per tenant, now also covers custom project descriptions, pages and individual ideas

### Changed

- It is no longer possible to define phases with overlapping dates
- Initial loading speed of the platform has improved

## 2018-04-30

### Fixed

- When posting an idea and only afterward signing in, the content originally typed is no longer lost
- An error is no longer shown on the homepage when using Internet Explorer
- Deleting a user is possible again

### Changed

- The idea manager again shows 10 ideas on one page, instead of 5
- Submit buttons in the admin no longer show 'Error' on the buttons themselves

### Removed

- The project an idea belongs to can no longer be changed through the edit idea form, only through the idea manager

## 2018-04-26

### Added

- Areas can now be created, edited and deleted in the admin settings
- The order of projects can now be changed through drag&drop in the admin projects overview
- Before signing up, the user is requested to accept the terms and conditions
- It's possible to experiment with platform-specific content on the landing page footer, currently through setup & support
- Images are only loaded when they appear on screen, improving page loading speed

### Fixed

- You can no longer click a disabled "add an idea" button on the timeline
- When accessing a removed idea or project, a message is shown

### Known issues

- Posting an idea before logging in is currently broken; the user is redirected to an empty posting form
- Social sharing is not consistently showing all metadata

## 2018-04-18

### Fixed

- Adding an idea at a specific location by clicking on the map is fixed

## 2018-04-09

### Fixed

- An idea with a location now centers on that location
- Map markers far west or east (e.g. Vancouver) are now positioned as expected
- Links in comment now correctly break to a new line when they're too long
- Hitting enter in the idea search box no longer reloads the page
- A survey project no longer shows the amount of ideas on the project card
- The navbar no longer shows empty space above it on mobile
- The report as spam window no longer scrolls in a weird way
- The project listing on the homepage no longer repeats the same project for some non-admin users
- Google/Facebook login errors are captured and shown on an error page
- Some rendering issues were fixed for IE11 and Edge, some remain
- An idea body with very long words no longer overlaps the controls on the right
- Project cards no longer overlap the notification menu

### Added

- A user can now edit and delete its own comments
- An admin can now delete a user's comment and specify the reason, notifying the user by notification
- Invitations
  - Admins can invite users by specifying comma separated email addresses
  - Admins can invite users with extra information by uploading an excel file
  - Invited users can be placed in groups, made admin, and given a specific language
  - Admins can specify a message that will be included in the email to the invited users
  - Admins receive a notification when invited users sign up
- Users receive a notification and email when their idea changes status
- Idea titles are now limited to 80 characters

### Known issues

- Adding an idea through the map does not position it correctly

## 2018-03-23

### Fixed

- Fixed padding being added on top of navigation bar on mobile devices

## 2018-03-22

### Fixed

- Idea creation page would not load when no published projects where present. Instead of the loading indicator the page now shows a message telling the user there are no projects.

## 2018-03-20

### Fixed

- Various visual glitches on IE11 and Edge
- Scrolling behviour on mobile devices is back to normal
- The admin idea manager no longer shows an empty right column by default

### Added

- Experimental raw HTML editing for pages in the admin at `/admin/pages`

## 2018-03-14

### Fixed

- When making a registration field required, the user can't skip the second sign up step
- When adding a registration field of the "date" type, a date in the past can now be chosen
- The project listing on the landing page for logged in users that aren't admin is fixed

### Added

- When something goes wrong while authenticating through social networks, an error page is shown

## 2018-03-05

### Added

- Limited voting in timeline phases
- Facebook app id is included in the meta headers

### Known issues

- When hitting your maimum vote count as a citizen, other idea cards are not properly updating untill you try voting on them
- Changing the participation settings on a continuous project is impossible

## 2018-02-26

### Fixed

- Project pages
  - Fixed header image not being centered
- Project timeline page
  - Fixed currently active phase not being selected by default
  - Fixed 'start an idea' button not being shown insde the empty idea container
  - Fixed 'start an idea' button not linking to the correct idea creation step
- Ideas and Projects filter dropdown
  - Fixed the dropdown items not always being clickable
- Navigation bar
  - Fixed avatar and options menu not showing on mobile devices

### Added

- Responsive admin sidebar
- Top navigation menu stays in place when scrolling in admin section on mobile devices

### Changed

- Project timeline
  - Better word-breaking of phases titles in the timeline

## 2018-02-22

### Fixed

- Idea page
  - Fixed voting buttons not being displayed when page is accessed directly
- Edit profile form page
  - Fixed broken input fields (first name, last name, password, ...)
  - Fixed broken submit button behavior
- Admin project section
  - Fixed default view (map or card) not being saved
  - Fixed save button not being enabled when an image is added or removed
- Project page
  - Fixed header navigation button of the current page not being highlighted in certain scenarios
  - Fixed no phase selected in certain scenarios
  - Fixed mobile timeline phase selection not working
- Idea cards
  - Fixed 'Load more' button being shown when no more ideas
- Project cards
  - Fixed 'Load more' button being shown when no more projects
- Idea page
  - Fixed faulty link to project page
- Add an idea > project selection page
  - Fixed broken layout on mobile devices

### Added

- Landing page
  - Added 'load more' button to project and idea cards
  - Added search, sort and filter by topic to idea cards
- Project card
  - Added ideas count
- Idea card
  - Added author avatar
  - Added comment count and icon
- Idea page
  - Added loading indicator
- Project page
  - Added loading indicator
  - Added border to project header buttons to make them more visible
- Admin page section
  - Added header options in rich-text editors

### Changed

- Navigation bar
  - Removed 'ideas' menu item
  - Converted 'projects' menu item into dropdown
  - Changed style of the 'Start an idea' button
- Landing page
  - Header style changes (larger image dimensions, text centered)
  - Removed 'Projects' title on top of project cards
- Project card
  - Changed project image dimensions
  - Changed typography
- Idea card
  - Removed image placeholder
  - Reduced idea image height
- Filter dropdowns
  - Height, width and alignment changes for mobile version (to ensure the dropdown is fully visible on smaller screens)
- Idea page
  - Improved loading behavior
  - Relocated 'show on map' button to sidebar (above sharing buttons)
  - Automatically scroll to map when 'show on map' button is clicked
  - Larger font sizes and better overall typography for idea and comment text
  - Child comments style changes
  - Child commenting form style change
  - Comment options now only visible on hover on desktop
- Project page
  - Improved loading behavior
  - Timeline style changes to take into account longer project titles
  - Changed copy from 'timeline' to 'process'
  - Changed link from projects/<projectname>/timeline to projects/<projectname>/process
  - Events header button not being shown if there are no events
- Add an idea > project selection page
  - Improved project cards layout
  - Improved mobile page layout

## 2018-01-03

### Fixed

- Updating the bio on the profile page works again
- 2018 can be selected as the year of events/phases
- The project dropdown in the idea posting form no longer shows blank values
- Reset password email

### Added

- Ideas can be edited by admins and by their author
- An idea shows a changelog with its latest updates
- Improved admin idea manager
  - Bulk update project, topics and statuses of ideas
  - Bulk delete ideas
  - Preview the idea content
  - Links through to viewing and editing the idea
- When on a multi-lingual platform, the language can be changed in the footer
- The project pages now show previews of the project events in the footer
- The project card now shows a description preview text, which is changeable through the admin
- Images are automatically optimized after uploading, to reduce the file size

### Changed

- Image dimensions have changed to more optimal dimensions

## 2017-12-13

### Fixed

- The ideas of deleted users are properly shown
- Slider to make users admins is again functional

### Added

- The idea show page shows a project link
- Mentions are operational in comments
- Projects can be deleted in the admin

### Changed

- Ideas and projects sections switched positions on the landing page

## 2017-12-06

### Fixed

- Phases and events date-picker no longer overlaps with the description text
- No longer needed to hard refresh if you visited al old version of the platform
- Inconsistency when saving project permissions has been fixed
- Bullet lists are now working in project description, phases and events
- The notifications show the currect user as the one taking the action

### Added

- Translators can use `orgName` and `orgType` variables everywhere
- Previews of the correct image dimension when uploading images

### Changed

- Lots of styling tweaks to the admin interface
- Behaviour of image uploads has improved

## 2017-11-23

### Fixed

- Loading the customize tab in the admin no longer requires a hard refresh

## 2017-11-22

### Fixed

- When saving a phase in the admin, the spinner stops on success or errors
- Deleting a user no longer breaks the idea listing, idea page and comments
- Better error handling in the signup flow
- Various bug fixes to the projects admin
- The switches that control age, gender, ... now have an effect on the signup flow.
- For new visitors, hard reloading will no longer be required

### Added

- Social Sign In with facebook and google. (Needs to be setup individually per customer)
- Information pages are reachable through the navbar and editable through the admin
- A partner API that allows our partners to list ideas and projects programmatically
- Ideas with a location show a map on the idea show page
- Activation of welcome and reset password e-mails

### Changed

- Changes to mobile menu layout
- Changes to the style of switches
- Better overall mobile experience for citizen-facing site

### Known issues

- If you visited the site before and the page did not load, you need to hard refresh.
- If the "Customize" tab in the admin settings does not load, reload the browser on that page

## 2017-11-01

### Fixed

- Various copy added to the translation system
- Fixed bug where image was not shown after posting an idea
- Loading behaviour of the information pages
- Fixed bug where the app no longer worked after visiting some projects

### Added

- Added groups to the admin
- Added permissions to projects
- Social sharing of ideas on twitter and (if configured for the platform) facebook
- Projects can be linked to certain areas in the admin
- Projects can be filtered by area on the projects page
- Backend events are logged to segment

### Changed

- Improved the styling of the filters
- Project description in the admin has its own tab
- Restored the landing page header with an image and configurable text
- Improved responsiveness for idea show page
- Maximum allowed password length has increased to 72 characters
- Newest projects are list first

## 2017-10-09

### Fixed

- The male/female gender selection is no longer reversed after registration
- On firefox, the initial loading animation is properly scaled
- After signing in, the state of the vote buttons on idea cards is now correct for the current user
- Fixed bug were some text would disappear, because it was not available in the current language
- Fixed bug where adding an idea failed because of a wrongly stored user language
- Fixed bug where removing a language in the admin settings fails
- Graphical glitches on the project pages

### Added

- End-to-end test coverage for the happy flow of most of the citizen-facing app interaction
- Automated browser error logging to be proactive on bugs
- An idea can be removed through the admin

### Changed

- The modal that shows an idea is now fullscreen and has a new animation
- New design for the idea show page
- New design for the comments, with animation and better error handling
- The "Trending" sorting algorithm has changed to be more balanced and give new ideas a better chance
- Slightly improved design of the page that shows the user profile

## 2017-09-22

### Fixed

- Bug where multiple form inputs didn't accept typed input
- Issues blocking the login process
- The success message when commenting no longer blocks you from adding another comment
- Clicking an internal link from the idea modal didn't work
- Responsiveness of filters on the ideas page
- Updating an idea status through the admin failed

### Added

- Initial loading animation on page load
- Initial version of the legal pages (T&C, privacy policy, cookie policy)
- All forms give more detailed error information when something goes wrong
- Full caching and significant speed improvements for all data resources

### Changed

- Refactoring and restyling of the landing page, idea cards and project cards
- Added separate sign in and sign up components
- Cleaned up old and unused code
- The navbar is no longer shown when opening a modal
- Lots of little tweaks to styling, UX and responsiveness

## 2017-09-01

### Fixed

- Saving forms in the admin of Projects will now show success or error messages appropriately
- The link to the guide has been hidden from the admin sidebar until we have a guide to link to

### Added

- Adding an idea from a project page will pre-fill parts of the new idea form
- The landing page now prompts user to add an Idea if there are none
- The landing page will hide the Projects block if there are none

### Changed

- Under-the-hood optimizations to increase the loading speed of the platform

## 2017-08-27

### Fixed

- Changing the logo and background image in admin settings works
- Platform works for users with an unsupported OS language

### Added

- Admin dashboard
- Default topics and idea statuses for newly deployed platforms
- Proper UX for handling voting without being signed in
- Meta tags for SEO and social sharing
- Better error handling in project admin

### Changed

- Projects and user profile pages now use slugs in the URL

## 2017-08-18

### Fixed

- Changing idea status in admin
- Signing up
- Proper rending of menu bar within a project
- Admin settings are properly rendered within the tab container
- Lots of small tweaks to rendering on mobile
- Default sort ideas on trending on the ideas index page

### Added

- Admin section in projects to CRUD phases
- Admin section in projects to CRUD events
- New navbar on mobile
- Responsive version of idea show page

### Changed

- Navbar design updated
- One single login flow experience instead of 2 separate ones (posting idea/direct)
- Admins can only specify light/dark for menu color, not the exact color

### Removed

- Facebook login (Yet to be added to new login flow, will be back soon)

## 2017-08-13

### Fixed

- Voting on cards and in an idea page
- Idea modal loading speed
- Unread notification counter

### Added

- New improved flow for posting an idea
- Admin interface for projects
- New design for idea and project cards
- Consistenly applied modal, with new design, for ideas
- Segment.io integration, though not all events are tracked yet

### Changed

- Idea URls now using slugs for SEO<|MERGE_RESOLUTION|>--- conflicted
+++ resolved
@@ -10,11 +10,8 @@
 
 - Added dynamic functionality to prevent a user from using the tab key to select images/videos/buttons that are currently hidden behind "show more" buttons. Those elements can now be tabbed to only when the text is expanded and they are visible visually
 - Fixed accessibility issue regarding element order for screen readers in volunteer card
-<<<<<<< HEAD
 - Removed unnecessary additional alt text describing city logos in header, navbar, and delete account modal. The remaining alt tags are now more concise for users who use screen readers
-=======
 - In the verification step of the sign-up flow, the form inputs are now connected to the correct labels, which makes it easier to select the input fields (also possible by clicking the input labels now).
->>>>>>> 0b3ef0d3
 
 ## 2022-04-11
 
