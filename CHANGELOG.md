# Changelog

## Next release

<<<<<<< HEAD
### Fixed

- [CL-1955] Fixed bug where admins were not able to add ideas via the map in non-active ideation phases
=======
### Added

- [CL-1790] Add back to idea link on the idea edit page
>>>>>>> e33173a9

## 2022-11-01

### Fixed

- [CL-1765] Resize new icons used in 3 email campaigns
- [CL-1765] Replace missing icon and resize new icons used in 3 email campaigns

### Changed

- [CL-1700] Native surveys: create a default form when creating new native survey projects or phases

## 2022-10-28

### Added

- [CL-1800] It is now possible to disable email + password registration while logins are still allowed for existing users.

## 2022-10-27

### Added

- [CL-1786] Latvian language capabilities
- [CL-1786] Catalan language capabilities
- [CL-1786] Greek language capabilities

### Changed

- [CL-1611] Improved layout & content of Project Phase Started & Project Phase Upcoming emails.
- [CL-1744] Visitors dashboard: add referrers table to traffic sources card

## 2022-10-25

### Added

- [CL-1811] New Oostende verification method
- [CL-1558] Native surveys

## 2022-10-20

### Fixed

- [CL-1814] Fixed bug when opening the verification model after having a verification error

## 2022-10-18

### Fixed

- [CL-1825] Made tables more visually consistent.

## 2022-10-14

### Fixed

- Fixed bug where subtitle in some admin pages would appear above the main header.

## 2022-10-13

### Fixed

- [CL-1835] Fixed missing verification button icon, which caused the verification modal to not open.

## 2022-10-11

### Fixed

- [CL-1544] Fixed banner images and attachments being deleted in the back-office when a form is submitted via keyboard Enter press

## 2022-10-06

### Added

- [CL-1328] New visitors dashboard released behind feature flag

### Fixed

- Some colors used in the charts were replaced wrongly during the design system refactor. Now they're correct again.

## 2022-10-03

### Fixed

- [CL-1762] Default pages titles and content, and default navbar items, now display in Swedish for newly created platforms with the Swedish locale.

## 2022-09-30

### Added

- [CL-1553] Basic privacy-friendly session counting for all visitors and users, for now not exposed in the product

## 2022-09-29

- [CL-1757] Don't show proposals in site map when proposals feature is disabled.

## 2022-09-23

### Fixed

- [DISP-185] Fix 'Age group' copy not being translated

## 2022-09-20

## Added

- Vienna citizen Single sign-on (StandardPortal)

### Fixed

- [CL-1586] Fix deleting folder and cause images

## 2022-09-08

### Fixed

- Save button text in representation data input interface is now translated.

## 2022-09-07_2

### Changed

- Custom forms can be associated with projects and phases.
- Survey form builder improvements.

### 2022-09-07

### Fixed

- Input status dashboard card now updates immediately (not just after refresh) when changing idea status in input manager

## 2022-09-06

### Added

- [CL-423] Added input feedback dashboard card with new analytics endpoint

## 2022-09-05

### Added

- [CL-1157] Added domicile fields to representation dashboard

## 2022-09-02

### Fixed

- [CL-1580] Do not show full admin panel to moderators

## 2022-08-30

### Fixed

- [CL-1308] Do not allow editing page slug when custom navbar is disabled

## 2022-08-29

### Fixed

- [SLS-65] Fixed issue in citizenlab-ee to allow bulk import of custom field options

## 2022-08-24

### Fixed

- [CL-1505] Posting ideas when there is no current phase
- [CL-1509] Bulk idea import works for special date cells

## 2022-08-23

### Added

- The public API now supports phases, as well as additional project properties
- The project search now also searches through content builder content

## 2022-08-18

### Fixed

- [CL-1407] Quickfix for critical bug that made the 'Submit your idea' button disappear for projects with a timeline

### Added

- [CL-1097] Added the ability for users to search for projects and folders by keyword on the main projects index page

### Changed

- Improve error handling and user feedback in the forms for creating pages and custom navigation items
- [CL-854] Added tooltip to admin budget field in idea form for clarity

## 2022-08-11

### Fixed

- [CL-1302] Added topics column to bulk idea import example sheet

## 2022-08-09

### Fixed

- [CL-1289] Fix 'Submit base data' button width (representation dashboard)

### Added

- [CL-1273] Enable age graphs in representation dashboard

## 2022-08-04

### Added

-[CL-5] Customizable Pages iteration 1

## 2022-08-03

### Added

- [CL-1189] Added Turkish locale to platform

## 2022-07-28_2

### Fixed

- [CL-1256] Fix verification using Belgian eID or Itsme application

## 2022-07-28

### Added

- [CL-1118] Native survey feature
- [CL-1128] Feature to bulk import ideas from an XLSX sheet

## 2022-07-22

### Fixed

- [CL-1216] Fix slow insights export

### Changed

- [CL-1205] Change see less copy to read less in read more on project info and phase description
- [CL-1140] Show sign up modal when a logged user clicks the take survey button

## 2022-07-19

### Fixed

- [CL-1160] Fix blank insights tag detail view

## 2022-07-14 (2)

### Added

- [CL-1077] Add PNG export to graph export dropdown

## 2022-07-14

### Fixed

- [CL-1113] Fixed sharing button styling when copy link text is long

### Changed

- [CL-474] Update existing accessibility statement, following re-certification

### Added

- [CL-1088] Add link to academy. Update link to guides
- [CL-972] Add a 'read more' expand/collapse feature to timeline phases

## 2022-07-11

### Fixed

- Project publication status now defaults to draft on creation but remains published if it was already published

### Added

- [CL-1058] - Add desktop preview in content builder
- [CL-1096] Add representativeness score to header of representativeness chart card

## 2022-07-07

### Fixed

- [TEC-198] Various permission issues
  - Route access for project folder moderators now works correctly
  - Project folder moderators can now create a project and select the appropriate folder for it
  - Route access for admins is now checked correctly
  - Project/folder moderators now see the dashboard data correctly

## 2022-07-06

### Added

- [CL-1085] Add link to support article when there are errors during embed in the content builder

### Changed

- [CL-875] "en" locale is shown as "en-US" in admin HQ

## 2022-07-05

### Added

- [CL-1058] Add desktop preview in content builder
- [CL-1001] Added noindex meta tag to user profile pages to reduce the SEO effectiveness of external spam links

### Fixed

- [CL-1083] XLSX export issues with custom fields

## 2022-07-04

### Added

- [CL-504] Dynamic idea form has limited support for extra fields
- [CL-1034] Add support for more URLs in the embed component whitelist
- [CL-851] Create interface to add representativeness reference data (feature flagged for now).

### Fixed

- [CL-1074] Fix missing options check in user graph
- [CL-1076] Fix failed request check on bar chart

## 2022-06-30

### Fixed

- [CL-1051] When a new project is published, its default publication status is now draft
- [CL-993] Fixed bug on idea form where fields were reset to empty state after changing description

## 2022-06-29_2

### Added

- [CL-949] Adds explanation of the implications for project filtering when selecting all areas / no areas / a selection of areas in the Admin project creation / editing form.

## 2022-06-29

### Added

- [CL-1028] Add Swedish locale

### Changed

- [CL-1024] Shows respective CTA buttons in the About component of the content builder

## 2022-06-22

### Fixed

- [CL-926] The ideas count never exceeded 250 due to a bug in the `ideas_count` endpoint.

### Changed

- [CL-975] Social sharing options are now consistent across the platform, and a general "Copy link" option has been added.

## 2022-06-21

### Fixed

- [CL-1026] Fix moderator access to conent builder

## 2022-06-20

### Fixed

- [CL-903] Fix admin input manager crash on Safari

## 2022-06-16

### Added

- [CL-979] Add description to embed component in content builder and restricts height to only take in numbers
- [CL-951] The search field used in several places now notifies screen readers when new search results have loaded.

### Fixed

- [CL-966] Fixed issue with tabs stretching off the screen
- [CL-908] Fix sheet names in excel exports.

## 2022-06-15

### Fixed

- [CL-967] Fixed issue with map displaying off screen on Android
- [CL-667] Next batch of RuboCop fixes

## 2022-06-14

### Added

- [CL-767] Add data from backend to representative dashboard

### Fixed

- [CL-915] Show "Messaging" menu item only if any of 3 messaging features enabled
- [CL-940] Graph excel export was not always giving the same numbers as the graph itself if a time period was selected. This is fixed now.
- [CL-888] Fixed issue with folders page layout. Project cards are now displayed in two columns (instead of one) on large screens.
- [CL-953] Fixed issue with expanding and collapsing custom idea fields after initial save.
- Fixed issue where users were unable to moderate projects and project folders correctly

## 2022-06-13

### Changed

- [TEC-11] Upgraded react-router frontend dependency

## 2022-06-08_2

### Fixed

- [CL-717] Ongoing events now shown along with Upcoming events in the Home Page Events Widget and on the Events Page.

## 2022-06-08

### Changed

- [CL-667] Fixed several RuboCop offences

### Added

- [CL-774] Add new option when adding areas to a project: "No areas"
- [CL-906] Added support for Snap Survey

## 2022-05-31

### Changed

- [CL-667] Fixed many RuboCop offences

### Fixed

- [CL-845] Fixed an issue with the Sign Up modal where it was impossible to scroll down on smaller screens, which made registration on certain Android devices impossible

## 2022-05-30

### Changed

- [CL-830] 'Accept' button now before 'Manage' button on cookie banner, and both buttons now the same style.

### Fixed

- [CL-835] Roll back CL-99 ("Add slight blur to logged-in header image")
- [CL-790] Events date picker now has the correct date format for US-based tenants
- [CL-832] Remove enable/disable toggle from title and description fields in the idea form
- [CL-833] Fix creating a new registration field in FR and AR-MA

### Added

- [CL-729] Do not show proposals navbar item if corresponding feature is disabled

## 2022-05-26_2

### Fixed

- [CL-758] Fix custom field option ordering for dashboard charts

## 2022-05-26

### Fixed

- [CL-788] Fixed issue with different URL when sharing idea from map vs list view

## 2022-05-20

### Fixed

- [CL-836] Repaired the /invite URL, which should now open a signup modal with a spot for the user to enter the invite code they received via email

## 2022-05-17

### Added

- [CL-292] Log an activity when an insights category is created, updated or deleted

## 17-05-22

### Fixed

- [CL-776] Button in weekly moderator digest email now links to correct page

## 2022-05-16_2

### Changed

- [CL-667] Fixed RuboCop Style/FrozenStringLiteralComment offences

### Fixed

- [CL-775] Use correct link to conditions page
- [CL-776] Button in weekly moderator digest email now links to correct page
- [CL-814] Faster user XLSX export.

## 2022-05-16

### Fixed

- Using the rich text editor in a right-to-left language no longer mislaligns puctuation
- Fixed right-to-left alignment and margin issues for avatars, checkboxes, event, page headers, project card and form labels

## 2022-05-13

### Added

- [CL-750] Add feature to remove CL branding

## 2022-05-11

### Fixed

- [CL-711] Title text looking weird on insights start page

## 2022-05-10_3

### Fixed

- [CL-764] Empty navbar item titles in backoffice.

## 2022-05-10_2

### Changed

- Added RuboCop on CI and corrected many offences

## 2022-05-10

### Changed

- [CL-716] The new phase started emails/notifications are also sent out for information phases or when it's possible to take a poll.

### Fixed

- [CL-387] The folder show page is better readable on narrow screens now

## 2022-05-06_3

### Changed

- When a navbar item's title is customized for one locale, the other locales remain up to date with the latest translations.

### Fixed

- Titles of navbar items of demo platforms created with external templates, remain up to date with the latest translations.
- [CL-730] Changed confirmation email DOM to make lives of spam bots a bit harder

### Fixed

- [CL-181] Prevent forms from trying to save on clicking label
- The "send" button on the email campaign send page is now disabled after a single click, to prevent users from clicking it multiple times and potentially sending a campaign more than once

## 2022-05-06

### Added

- Pages can now be translated 'live' via Weglot
- It's now possible to escape the sign-up flow at any point. If a user account has already been created but not completed (due to e.g. missing email confirmation, verification, ...), the user will be signed out and can continue on signing in.

## 2022-05-05

### Fixed

- Fix timeline for Arabic languages ('right-to-left')
- Fix language selector cropping for Arabic languages ('right-to-left')

## 2022-05-04_3

### Changed

- Changed language-picker label text for Moroccan Arabic

## 2022-05-04_2

### Changed

- Security update: Rails 6.1.5.1

## 2022-05-04

### Changed

- City logo now in higher resolution.

### Fixed

- Fixed issue with budget field not showing in input form

### Fixed

- Make it possible to add a new language to the platform with configured banner custom button.

### Fixed

- Fixed accessibility issue with idea card filtering

## 2022-05-02

### Added

- Added more autocompletion to the password reset and profile settings form which assist in filling out information faster.
- Validation of content builder layouts: whitelist of URLs for video iframes.
- Sanitization of content builder layouts: HTML of text elements.

### Fixed

- Updated registration custom field copies to the latest values from Crowdin for all the tenants and templates.

## 2022-04-28

### Added

- Added support for the Moroccan Arabic language to the platform

### Fixed

- Start and end times for project phases now account for the user's local timezone, making sure users can still access and engage with projects when the start/end dates are valid for them locally. The default used UTC, so it was not a big issue in Europe (where we're mostly very close to UTC time), but could be a bigger issue in e.g. North and South America, where UTC offset could be 4 or 5 hours and this could cause projects to display as ended even if they should have been valid on the user's current local date.
- Fixed breakpoint issues in `admin/insights` and `admin/users`, where content would disappear under the sidebar for certain screen sizes.
- Added primary and secondary aria-labels to header and footer navigation elements to more clearly differentiate them to screen readers and other accessability tools

## 2022-04-25

### Changed

- 'Summary' dashboard: the 'Participation per project' and 'Participation per tag' work a little bit different. Now, if a project filter is active, the former will stay the same but highlight the selected project instead of showing the differences with other projects which were hard to interpret (analogous for 'Participation per tag').

## 2022-04-20

### Changed

- Changed titles on the admin messaging page to accomodate both SMS and email campaigns

### Fixed

- Added dynamic functionality to prevent a user from using the tab key to select images/videos/buttons that are currently hidden behind "show more" buttons. Those elements can now be tabbed to only when the text is expanded and they are visible visually
- Fixed accessibility issue regarding element order for screen readers in volunteer card
- Removed unnecessary additional alt text describing city logos in header, navbar, and delete account modal. The remaining alt tags are now more concise for users who use screen readers
- Properly disable SMS create/edit button if the message is empty
- In the verification step of the sign-up flow, the form inputs are now connected to the correct labels, which makes it easier to select the input fields (also possible by clicking the input labels now)
- Fixed a bug in the password signup flow where a user could skip accepting terms and conditions and privacy policy

## 2022-04-11

### Added

- Added support for the Croatian language to the platform

### Fixed

- Added additional areas of focus and outline to scroll-to links and buttons in editing Comments, Ideas display, and Events display for a11y compatability
- Added a tabIndex so the cookie consent banner will have a visual outline around it when focused, for a11y compatibility
- Fixed accessibility issue in modal window used to report a proposal as spam
- Fixed accessibility contrast issue for social media buttons
- Fixed accessibility issue regarding missing screen reader labels on text boxes
- Fixed bug in idea form for missing Proposed Budget field even when enabled
- Fixed accessibility issue in map ideas search
- The widget no longer links to ideas with the wrong domain

## 2022-04-04

### Fixed

- Fixed SurveyMonkey container height so survey questions are visible

## 2022-04-01

### Fixed

- Fixed bug in Ideas Map view that caused an infinite loop of requests when Idea sort order was changed

## 2022-04-04

### Fixed

- Fixed SurveyMonkey container height so survey questions are visible

## 2022-03-29

### Changed

- Vienna Saml button is temporarily disactivated

## 2022-03-24

### Added

- When phone sign in/up is enabled, email/phone field in the sign in/up forms now have validation of the email address/phone number and provides an error message when this validation fails.

### Fixed

- When you need to verify to comment on proposals, an error message with link to the sign in form is now shown again.
- Status labels are visible again in manual email campaigns list (Admin : Messaging : Custom)
- Custom email campaigns list properly accomodates longer translations in labels and buttons.

## 2022-03-23

### Added

- Add new topic/tag filter on homepage.

## 2022-03-22

### Fixed

- 'View' button sometimes freezing page in Navigation settings: should be fixed now.
- Bulk invites of invitees using only emails (no names specified) now succeeds again.

## 2022-03-21

### Added

- Put back secret pages-page

### Changed

- Project and folder moderators are allowed to list users (for the projects they moderate). This means that project and folder moderators are now also able to assignee assignees to ideas.
- 'Emails' tab in the admin sidebar renamed to 'Messaging' in anticipation of new SMS/texting functionality
- Removed 'most active users' graph
- When the locale of the current user is not present in a multiloc, fall back to the value for a locale of the same language (for example es-CL as picked language and a multiloc with es-ES).

### Fixed

- Insights with multiple projects: projects in topbar are now displayed in dropdown if there is more than one (before they were just displayed next to each other).
- HTML is fixed when machine translating HTML content returns bad HTML.

## 2022-03-15 (2)

### Fixed

- Idea forms and other things not rendering on various platforms

## 2022-03-15 (1)

### Fixed

- Fixed spacing issue between field name and 'optional' in input form

## 2022-03-14

### Fixed

- Rich text editor now works correctly with custom emails - the image description box no longer appears on the preview and image alignment works as expected.
- Fixed a performance issue that causes the users export to time out when there are lots of users registered on the platform

## 2022-03-11

### Fixed

- When viewing an idea in map view, "Go back" now returns to the map idea list instead of back to the project main page
- User profile page slug now anonymized when bulk inviting and Abbreviated User Names feature enabled.
- Rich text editor copy/paste issues should be resolved

## 2022-03-10

### Fixed

- Added informative message and sign in/sign up links to Idea Not Found page
- Added slight blur to logged-in header image. The logged-in header image is reused from the logged-out banner, and blur was added to make smaller banner images from the two-column layout look nice when fully stretched on the logged-in banner

## 2022-03-08

### Added

- Filter projects by topics

### Fixed

- FranceConnect test login
- Fixed issue with folder page responsiveness where right hand side gets cropped.

### Changed

- Fixed issue with folder page responsiveness where right hand side gets cropped.
- Use only user name in FranceConnect instead of full profile scope

## 2022-03-04

### Fixed

- Can now re-use tenant host URL immediately the tenant is deleted.
- Relevant error(s) now returned when tenant creation fails, for example due to host URL already being in use.
- Added temporary fix for the project page without permissions error where it doesn't recover after sign in.

## 2022-02-28

### Changed

- Non-moderating users cannot visit a folder page, when none of the projects inside are visible to them (e.g. due to group permissions)
- Non-moderating users cannot visit a folder page, when there are no projects inside
- Non-moderating users cannot visit a folder page, when the folder is a draft

## 2022-02-25

### Added

- SAML Single-Sign on (Vienna)

### Changed

- Language parameter added in Typeform. Allows for question branching in surveys based on user's language.

## 2022-02-23

### Changed

- The ideas overview on project/user and ideas index (/ideas) pages are properly keyboard navigable, implemented as a full-fledged tab system.
- The timeline of a project is now fully keyboard navigable
- The proposal button has no tooltip anymore when submitting new proposals is disabled. Instead, a warning message is shown.

### Added

- Ensure `nofollow` is added to all links added through the rich text editor, which makes them useless for backlink generation by bots

## 2022-02-21

### Added

- Support added for custom font not on Adobe Fonts

### Fixed

- Improved area filter layout on frontpage on mobile (now has correct padding), and used a smaller breakpoint for when filter goes below topbar.
- Enalyzer URL validation now has greater flexibility

### Added

- Support added for email and user ID parameters in SmartSurvey

### Changed

- Icons don't have wrong/empty descriptions linked to them anymore, which improves the user experience for screen readers.
- Icons that work as button (like the vote button, the bell in the notification menu, etc.) all have accompanying descriptions so we provide more information about these buttons to people using screen readers.

## 2022-02-17

### Changed

- Removes support for category detection in Insights. \[IN-717\]

### Fixed

- Customizable navbar is now feature flagged, meaning it can be enabled or disabled in AdminHQ

## 2022-02-14

### Added

- It is now possible to add `alt` text to images in the Quill rich text editor

## 2022-02-11

### Changed

- More descriptive and consistent error messages in the sign up and sign in flow.

## 2022-02-08

### Fixed

- Typeform surveys now display properly on mobile devices
- Remove periods from non-Latin URL slugs

### Added

- Folder slugs (URLs) can now be customized

## 2022-02-07

### Changed

- Removes support for the (deprecated) Clustering feature. 💐 \[IN-688\]
- Remove the word 'del' from NL profanity list

### Fixed

- Always show color and opacity inputs
- Truncate user count in banner bubble if value is over 10k

## 2022-02-04

### Added

- Re-enable homepage filter tabs now that translations are working

### Fixed

- Color contrast issue (accessibility): the number of total votes needed for a proposal to be considered, shown on the proposal card, has a darker color. This makes it easier to see this information.

## 2022-02-02

### Added

- Projects on homepage can now be filtered by 'Active', 'Archived' or 'All' through a tab system

## 2022-02-01

### Changed

- Improved `alt` text for logo images on the platform
- Anonymization of users (using initials avatars, different set of face avatars, different set of first and last names, making anonymous users easier to identify through their email)
- Updated CC license in Vienna basemap attribution and increased maximum zoom level to 20.

# Fixed

- An issue that prevented Que from starting up was solved by updating the bootsnap gem to the latest version

## 2022-01-24

### Changed

- Insights Network Visualisation changes:
  - The network is now flat and shows all keywords at once
  - The colors of the keywords depend on the cluster they are part of
  - The more important links between keywords are shown in the network

## 2022-01-18

### Changed

- Removes support for the (deprecated) Tagging feature, the forerunner of today's Insights. 🕯 \[IN-661\]

## 2022-01-14

### Changed

- Dashboard and reports vertical bar charts are now sorted
- Automatic tagging in Insights also takes the title into account (instead of only the content).

### Fixed

- Resolution for basemap.at

## 2022-01-12

### Added

- Users are now able to cancel tag suggestion scan on the Insights Edit screen
- Added `secure` flag to cookies
- Support basemap.at as tile provider

### Fixed

- Fixed issue with exporting surveys as XLSX sheets, when the typeform survey URI includes a '#' character.
- Styling of the text above the avatar bubbles at the bottom of the landing page works again when there's a customized text.
- Styling bugs for the two-column layout
- Bug where tile provider of a project becomes unchangeable after the map config has been edited has been fixed.

### Changed

- Updated Cookie Policy page

## 2022-01-10

### Added

- Configure sign-up button (custom link) on homepage banner

### Changed

- Dashboard and report bar charts are now more easily readable - values appear on top or next to the bars instead of inside of them. Comparisons between project and platform values are now only visible in the report tooltips and do not break the chart itself.

### Fixed

- Using a custom tile provider should work now.
- Registration form with a date field doesn't crash anymore

## 2022-01-06

### Fixed

- Changing the values for Registration helper text and Account confirmation in Admin > Settings > Registration doesn't cause other values to be erased anymore.

## 2022-01-05

### Changed

- Improved the user interface of the Registration tab in the Admin settings

## 2021-12-23

### Added

- Adding pages in 'Navigation' tab in settings now possible, changing names of navbar items now works, removed 'secret pages-page'.
- Different layouts for the homepage banner (for signed-out users)
- Preview functionality for the image of the homepage banner in the back-office

### Fixed

- Saving of homepage banner image overlay color and opacity

## 2021-12-22

### Fixed

- Notifications of inappropriate content now link to the item containing the flagged content

## 2021-12-16

### Added

- Ability to scan all post, recently added posts and not tagged posts in Insights

## 2021-12-15

### Fixed

- Severe code-injection vulnerability
- More small copy changes for customizable navbar, made styling Navigation tab consistent with other tabs, re-enabled slug editing on secret pages-page.

## 2021-12-10

- Copy for customizable navbar

## 2021-12-09

### Added

- Customizable navbar

## 2021-12-08

### Changed

- Improved the structure and copy of the Admin > Settings > Customize page.

### Fixed

- Insights scan category button no longer appears when the insights nlp feature flag is disabled

## 2021-11-30

### Added

- Insights loading indicator on category scan

### Fixed

- Password reset emails sometimes took a long time to be send out, they are now processed much faster (even when the background job queue has lots of items).

## 2021-11-25

### Added

- New translations from Crowdin.
- Sign-up flow: Not activating any custom registration fields no longer breaks sign-up. Refreshing page during sign-up flow no longer creates an unregistered user.

## 2021-11-22

### Changed

- Enable/disable avatars in homepage banner
- Increased size of city logo in the footer

### Fixed

- Links to ideas in admin digest emails work again
- Votes statistics not showing up in the dashboard for some admins and project moderators.

## 2021-11-16

### Fixed

- Custom topics are not displayed as filters on the proposals overview page.

### Added

- Added a tooltip in the survey project settings with a link to a support article that explains how to embed links in Google forms
- Input count to Insights View screen

### Changed

- Add clarification tooltips to Insights View screen
- When a user account is deleted, visits data associated to that account are now removed from Matomo.

## 2021-11-11

### Changed

- Improvements to the loading speed of the landing page and some items with dropdown menus in the navigation bar.

## 2021-11-05

### Fixed

- Dashboard issue where the current month did not appear for certain time zones

## 2021-11-04

### Added

- New translations from Crowdin.

## 2021-11-03

### Fixed

- Microsoft Form survey iframes no longer auto-focus on the form
- Stop confusing Serbian Latin and Cyrillic in back locales.

## 2021-11-01

### Changed

- The whole input card in Insight View screen is now clickable
- Inputs list component in Insights View screen now shows active filters at all times
- Insights Network Visualisation changes:
  - Reduced space between clusters
  - Increased font size for keywords labels
  - It is now possible to de-select keywords by clicking on them twice

### Fixed

- If there's an error message related to the project title, it goes away if the title is edited (and only shows again if we submit and the error isn't fixed).

## 2021-10-27

### Changed

- Removed the unused '/ideas/new' route

### Fixed

- Sorting order and list/map view settings of ideas are available again if voting is disabled.
- Project phase started emails and notifications.

## 2021-10-26

### Added

- Limit number of downvotes.

### Changed

- Improved quality of Idea and App Header Images
- Idea cards in the map view only show the downvote icon when downvoting is enabled or when it's disabled and it's disabled for a different reason than explicit turning off of the downvoting functionality.
- Now also for idea cards on the map view: the comment icon on an idea card is only shown when commenting in the project is enabled or there's at least one idea with a comment.

### Fixed

- The event cards now rearrange themselves vertically on mobile / small screens. Before they were always arranged horizontally. This fixed the issue of them going off-screen when there is not enough screen space.

## 2021-10-25

### Changed

- The comment icon on an idea card is only shown when commenting in the project is enabled or there's at least one idea with a comment.
- Increased Microsoft Forms survey width

### Fixed

- Insights table approve button no longer appears when there are no suggested tags
- Insights tags are now truncated when they are too long
- Insights posts cards on View screen no longer display text with different font-sizes
- Insights posts in table are no longer sorted by default

## 2021-10-20

### Changed

- PII (Personally Identifiable Information) data, if any, are now removed from Segment when a user account is deleted.

## 2021-10-19

### Changed

- Tags which do not contain any inputs are no longer visible on the Insights View screen
- PII (Personally Identifiable Information) data, if any, are now removed from Intercom when a user account is deleted.

### Added

- Added export functionality to Insights View screen inputs list

## 2021-10-15

### Changed

- Project reports are no longer available in the dashboard section. Instread, they can be found in the Reporting section of tha admin.

### Fixed

- Platform is now accepting valid Microsoft Form survey links with custom subdomains
- When user goes to the url of an Insight that no longer exist, they get redirected to the Insights List screen.

## 2021-10-14

### Fixed

- File uploads for ideas, projects, events, folders

## 2021-10-13 (2)

### Fixed

- Validation and functioning of page forms are fixed (forms to change the fixed/legal pages such as the FAQ, T&C, privacy policy, etc.).

## 2021-10-13

### Added

- Users can now change their name after validation with FranceConnect
- Permit embedding of videos from dreambroker in rich-text editor content.
- Possibility to create an Insights tag from selected filters in the Insights View screen

## 2021-10-12

### Added

- Added Serbian (Cyrillic) to platform

## 2021-10-11

### Added

- Insights View screen and visualization
- Users can now change their name after validation with FranceConnect

## 2021-10-06

### Fixed

- Issue with user deletion

### Added

- Initial blocked words lists for Luxembourgish and Italian.
- Added Luxembourgish translations.

## 2021-10-05

### Added

- Blocked words lists for Luxembourgish and Italian (which allows the profanity blocker feature).

### Changed

- Removed 'FAQ' and 'About' from the footer.
- Removed links to other pages at the bottom of the fixed and legal pages (Cookie policy, T&C, etc.)
- Removed the YES/NO short feedback form in the footer (as it wasn't working)

## 2021-10-01

### Fixed

- Typeform export from the platform shows the answers to all questions again.

## 2021-09-29

### Changed

- Insights Edit screen improvements
  - Added tooltip in the tags sidebar
  - Added quick delete action to category button in the categories sidebar
  - "Detect tags" button only shows if there are tags detected
  - "Reset tags" button is moved to a menu
  - Removed "add" button from input sidebar and improved select hover state
- Split 'Pages' tab in admin/settings into the 'Pages' and 'Policies' tabs. 'Pages' contains the about, FAQ and a11y statement pages, while 'Policies' contains the terms and conditions, privacy- and cookie policy. The 'Pages' tab will soon be replaced by a 'Navigation' tab with more customizability options as part of the upcoming nav-bar customization functionality. This is just a temporary in-between solution.

## 2021-09-24

### Added

- SmartSurvey integration

## 2021-09-22

### Changed

- Very short phases are now shown slightly bigger in the timeline, and projects with many phases will display the timeline correctly.

### Fixed

- Cookie popup can be closed again.

## 2021-09-21

### Added

- Permit embedding of videos from videotool.dk in rich-text editor content.

### Changed

- Project moderators have access to the 'Reporting' tab of the admin panel for their projects.

### Fixed

- The category columns in input `xlsx` exports (insights) are now ordered as presented in the application.

## 2021-09-14

### Changed

- Mobile navbar got redesigned. We now have a 'More' button in the default menu that opens up a full mobile menu.

## 2021-09-13

### Added

- Insights table export button. Adds the ability to export the inputs as xlsx for all categories or a selected one.

### Fixed

- Fixes issue where user name will sometimes appear as "undefined"

## 2021-09-06

### Added

- Keyboard navigation improvements for the Insights Edit view
- Added the internal machinery to support text network analyses in the end-to-end flow.

### Fixed

- '&' character now displays correctly in Idea description and Project preview description.
- Fixes user export with custom fields

## 2021-09-03

### Fixed

- Ghent now supports mapping 25 instead of 24 neighbourhouds

## 2021-09-02

### Fixed

- Setting DNS records when the host is changed.
- Smart group rules for participation in project, topic or idea status are now applied in one continuous SQL query.

### Changed

- The rule values for participation in project, topic or idea status, with predicates that are not a negation, are now represented as arrays of IDs in order to support specifying multiple projects, topics or idea statuses (the rule applies when satisfied for one of the values).

## 2021-09-01

### Fixed

- When voting is disabled, the reason is shown again

## 2021-08-31

### Added

- When signing up with another service (e.g. Google), the platform will now remember a prior language selection.

### Fixed

- Accessibility: voting buttons (thumbs) have a darker color when disabled. There's also more visual distinction between voting buttons on input cards when they are enabled and disabled.
- Accessibility: The default background color of the last "bubble" of the avatars showing on e.g. the landing page top banner is darker, so the contrast with its content (number of remaining users) is clearer.
- Accessibility: the text colors of the currently selected phase in a timeline project are darker to improve color contrast to meet WCAG 2.1 AA requirements.
- Accessibility: the status and topics on an input (idea) page are more distinctive compared to its background, meeting WCAG 2.1 AA criteria.
- Verification using Auth0 method no longer fails for everyone but the first user

## 2021-08-30

### Added

- New Insights module containing Insights end-to-end flow

## 2021-08-26

### Added

- Microsoft Forms integration

## 2021-08-20

### Fixed

- Survey options now appear as expected when creating a new survey project
- Adds a feature flag to disable user biographies from adminHQ

## 2021-08-18

### Added

- Added Italian to platform
- Support for a new verification method specifically for Ghent, which lets users verify using their rijksregisternummer
- Improved participatory budgeting:
  - Support for new virtual currencies (TOK: tokens, CRE: credits)
  - A minimum budget limit can be configured per project, forcing citizens to fill up their basket to some extent (or specify a specific basket amount when minimum and maximum budget are the same)
  - Copy improvements

## 2021-08-11

### Fixed

- When considering to remove a flag after updating content, all relevant attributes are re-evaluated.
- Issues with viewing notifications and marking them as read.

## 2021-08-09

### Fixed

- The preheader with a missing translation has been removed from user confirmation email

### Fixed

- When you sign up with Google, the platform will now automatically use the language of your profile whenever possible
- Fixed invalid SQL queries that were causing various issues throughout the platforms (Part I). (IN-510)

## 2021-08-05

### Added

- Added message logging to monitor tenant creation status (shown in admin HQ).

### Changed

- No default value for the lifecycle stage is prefilled, a value must be explicitly specified.
- Changing the lifecycle stage from/to demo is prohibited.
- Only tenant templates that apply without issues are released.
- On create validation for authors was replaced by publication context, to allow templates to successfully create content without authors.

## 2021-08-04

### Fixed

- Certain characters in Volunteer Cause titles prevented exporting lists of volunteers to Excel from admin/projects/.../volunteering view.
- Limit of 10 events under projects and in back office
- Events widget switch being shown in non-commercial plans

## 2021-07-30

### Added

- Configured dependabot for the frontend, a tool that helps keeping dependencies up to date.
- Added events overview page to navigation menu, which can be enabled or disabled.
- Added events widget to front page, which can be enabled or disabled (commercial feature).

## 2021-07-16

### Added

- Auto-detection of inappropriate content (in beta for certain languages). Flagged content can be inspected on the admin Activity page. The setting can be toggled in the General settings tab.

### Fixed

- On the admin activity page (/admin/moderation), items about proposals now correctly link to proposals (instead of to projects). Also, the copy of the links at the end of the item rows is now correct for different types of content (correct conjugation of 'this post', 'this project', etc. for all languages).

## 2021-07-14

### Added

- Project phases now have their own URLs, which makes it possible to link to a specific phase

### Fixed

- Blocked words for content that can contain HTML
- Searching users after sorting (e.g. by role)

## 2021-07-09

### Changed

- The admin Guide link goes to the support center now instead of to /admin/guide

## 2021-07-02

### Fixed

- Instances where the user name was "unknown author"

### Changed

- Removed the slogan from the homepage footer

## 2021-06-30

### Changed

- Users can no longer leave registration before confirming their account. This should prevent bugs relative to unconfirmed users navigating the platform.

## 2021-06-29

### Fixed

- Map: Fix for ideas that only have coordinates but no address not being shown on the map
- Map: Fix for 'click on the map to add your input' message wrongfully being shown when idea posting is not allowed
- Sign-up flow: Fix for bug that could cause the browser to freeze when the user tried to complete the custom fields step
- Project description: Fix for numbered and unnumbered lists being cut off
- Project Managers can now upload map layers.

### Changed

- Map: When an idea is selected that is hidden behind a cluster the map now zooms in to show that marker
- Map: Idea marker gets centered on map when clicked
- Map: Larger idea box on bigger desktop screens (width > 1440 pixels)
- Idea location: Display idea location in degrees (°) minutes (') seconds ('') when the idea only has coordinates but no address
- Sign-up flow: Show loading spinner when the user clicks on 'skip this step' in the sign-up custom fields step
- Image upload: The default max allowed file size for an image is now 10 Mb instead of 5 Mb

### Added

- 'Go back' button from project to project folder (if appropriate).

## 2021-06-22

### Changed

- Project managers that are assigned to a project and/or its input now lose those assignments when losing project management rights over that project.

### Fixed

- Input manager side modal scroll.

## 2021-06-18

### Fixed

- Privacy policy now opens in new tab.
- Landing page custom section now uses theme colors.
- Buttons and links in project description now open internal links in the same tab, and external links in a new tab.

## 2021-06-16

### Fixed

- Project moderators can no longer see draft projects they don't moderate in the project listing.
- The content and subject of the emails used to share an input (idea/issue/option/contribution/...) do now include the correct input title and URL.
- Sharing new ideas on Facebook goes faster
- Manual campaigns now have the layout content in all available languages.

## 2021-06-11

### Fixed

- Facebook button no longer shows when not configured.

## 2021-06-10

### Fixed

- Creating invites on a platform with many heavy custom registration fields is no longer unworkably slow

## 2021-06-09

### Added

- New citizen-facing map view

## 2021-06-08

### Fixed

- Ordering by ideas by trending is now working.
- Ordering by ideas votes in the input manager is now working.

## 2021-06-07

### Added

- Qualtrics surveys integration.

### Changed

- Project Events are now ordered chronologically from latest to soonest.

### Fixed

- Visibility Labels in the admin projects list are now visible.
- Tagged ideas export is fixed.
- Updating an idea in one locale does not overwrite other locales anymore

## 2021-05-28

### Fixed

- Project Events are now ordered chronologically from soonest to latest.

## 2021-05-27

### Fixed

- Project access rights management are now visible again.

## 2021-05-21

### Added

- Profanity blocker: when posting comments, input, proposals that contain profane words, posting will not be possible and a warning will be shown.

## 2021-05-20

### Fixed

- Excel exports of ideas without author

## 2021-05-19

### Added

- Support for Auth0 as a verification method

## 2021-05-18

### Fixed

- Active users no longer need confirmation

## 2021-05-14

### Fixed

- Fixed an issue causing already registered users to be prompted with the post-registration welcome screen.

## 2021-05-11

### Added

- Added polls to the reporting section of the dashboards

## 2021-05-10

### Changed

- Invited or verified users no longer require confirmation.

## 2021-05-07

### Fixed

- Spreasheet exports throughout the platform are improved.

### Added

- City Admins can now assign any user as the author of an idea when creating or updating.
- Email confirmation now happens in survey and signup page sign up forms.

## 2021-05-06

### Fixed

- Idea export to excel is no longer limited to 250 ideas.

## 2021-05-04

### Fixed

- Fixed issues causing email campaigns not to be sent.

## 2021-05-03

### Changed

- Users are now prompted to confirm their account after creating it, by receiving a confirmation code in their email address.

### Added

- SurveyXact Integration.

## 2021-05-01

### Added

- New module to plug email confirmation to users.

## 2021-04-29

### Fixed

- Editing the banner header in Admin > Settings > General, doesn't cause the other header fields to be cleared anymore

## 2021-04-22

### Fixed

- After the project title error appears, it disappears again after you start correcting the error

## 2021-03-31

### Fixed

- Customizable Banner Fields no longer get emptied/reset when changing another.

### Added

- When a client-side validation error happens for the project title in the admin, there will be an error next to the submit button in addition to the error message next to the input field.

## 2021-03-25

### Fixed

- The input fields for multiple locales provides an error messages when there's an error for at least one of the languages.

## 2021-03-23

### Fixed

- Fix for broken sign-up flow when signing-up through social sign-on

## 2021-03-19

### Fixed

- Admin>Dashboard>Users tab is no longer hidden for admins that manage projects.
- The password input no longer shows the password when hitting ENTER.
- Admin > Settings displays the tabs again

### Changed

- Empty folders are now shown in the landing page, navbar, projects page and sitemap.
- The sitemap no longer shows all projects and folder under each folder.
- Images added to folder descriptions are now compressed, reducing load times in project and folder pages.

### Added

- Allows for sending front-end events to our self-hosted matomo analytics tool

## 2021-03-16

### Changed

- Automatic tagging is functional for all clusters, and enabled for all premium customers

### Added

- Matomo is enabled for all platforms, tracking page views and front-end events (no workshops or back-end events yet)

## 2021-03-11

### Changed

- Tenants are now ordered alphabetically in AdminHQ
- Serbian (Latin) is now a language option.

## 2021-03-10

### Added

- CitizenLab admins can now change the link to the accessibility statement via AdminHQ.
- "Reply-to" field in emails from campaigns can be customized for each platform
- Customizable minimal required password length for each platform

## 2021-03-09

### Fixed

- Fixed a crash that would occur when tring to add tags to an idea

## 2021-03-08

### Fixed

- Phase pages now display the correct count of ideas (not retroactive - will only affect phases modified from today onwards).

## 2021-03-05

### Changed

- Changed the default style of the map
- Proposals/Initiatives are now sorted by most recent by default

### Added

- Custom maps (Project settings > Map): Admins now have the capability to customize the map shown inside of a project. They can do so by uploading geoJson files as layers on the map, and customizing those layers through the back-office UI (e.g. changing colors, marker icons, tooltip text, sort order, map legend, default zoom level, default center point).

### Fixed

- Fixed a crash that could potentially occur when opening an idea page and afterwards going back to the project page

## 2021-03-04

### Added

- In the admin (Settings > Registration tab), admins can now directly set the helper texts on top of the sign-up form (both for step 1 and 2).
- The admin Settings > Homepage and style tab has two new fields: one to allow customization for copy of the banner signed-in users see (on the landing page) and one to set the copy that's shown underneath this banner and above the projects/folders (also on the landing page).
- Copy to clarify sign up/log in possibilities with phone number

### Changed

- The admin Settings > Homepage and style tab has undergone copy improvements and has been rearranged
- The FranceConnect button to login, signup or verify your account now displays the messages required by the vendor.
- Updated the look of the FranceConnect button to login, signup or verify your account to feature the latests changes required by the vendor.

### Fixed

- Downvote button (thumbs down) on input card is displayed for archived projects

## 2021-03-03

### Added

- Users are now notified in app and via email when they're assigned as folder administrators.

## 2021-03-02

### Fixed

- Don't show empty space inside of the idea card when no avatar is present

### Added

- Maori as languages option

### Changed

- Improved layout of project event listings on mobile devices

## 2021-02-26

### Fixed

- France Connect button hover state now complies with the vendor's guidelines.

## 2021-02-24

### Fixed

- The project page no longer shows an eternal spinner when the user has no access to see the project

## 2021-02-18

### Added

- The password fields show an error when the password is too short
- The password fields have a 'show password' button to let people check their password while typing
- The password fields have a strength checker with appropriate informative message on how to increase the strength
- France Connect as a verification method.

### Fixed

- Notifications for started phases are no longer triggered for unpublished projects and folders.

## 2021-02-17

### Changed

- All input fields for multiple locales now use the components with locale switchers, resulting in a cleaner and more compact UI.
- Copy improvements

## 2021-02-12

### Fixed

- Fixed Azure AD login for some Azure setups (Schagen)

### Changed

- When searching for an idea, the search operation no longer searches on the author's name. This was causing severe performance issues and slowness of the paltforms.

## 2021-02-10

### Added

- Automatic tagging

## 2021-02-08

### Fixed

- Fixed a bug preventing registration fields and poll questions from reordering correctly.
- Fixed a bug causing errors in new platforms.

## 2021-02-04

### Fixed

- Fixed a bug causing the projects list in the navbar and projects page to display projects outside of folders when they're contained within them.

## 2021-01-29

### Added

- Ability to redirect URLs through AdminHQ
- Accessibility statement link in the footer

### Fixed

- Fixed issue affecting project managers that blocked access to their managed projects, when these are placed inside a folder.

## 2021-01-28

### Fixed

- A bug in Admin project edit page that did not allow a user to Go Back to the projects list after switching tabs
- Scrolling on the admin users page

## 2021-01-26

### Added

- Folder admin rights. Folder admins or 'managers' can be assigned per folder. They can create projects inside folders they have rights for, and moderate/change the folder and all projects that are inside.
- The 'from' and 'reply-to' emails can be customized by cluster (by our developers, not in Admin HQ). E.g. Benelux notification emails could be sent out by notifications@citizenlab.eu, US emails could be sent out by notifications@citizenlab.us etc., as long as those emails are owned by us. We can choose any email for "reply-to", so also email addresses we don't own. This means "reply-to" could potentially be configured to be an email address of the city, e.g. support@leuven.be. It is currently not possible to customize the reply-to (except for manual campaigns) and from fields for individual tenants.
- When a survey requires the user to be signed-in, we now show the sign in/up form directly on the page when not logged in (instead of the green infobox with a link to the sign-up popup)

### Fixed

- The 'reply-to' field of our emails showed up twice in recipient's email clients, now only once.

### Changed

- Added the recipient first and last name to the 'to' email field in their email client, so not only their email adress is shown.
- The links in the footer can now expand to multiple lines, and therefore accomodate more items (e.g. soon the addition of a link to the accesibility statement)

## 2021-01-21

### Added

- Added right-to-left rendering to emails

## 2021-01-18

### Fixed

- Access rights tab for participatory budget projects
- Admin moderation page access

## 2021-01-15

### Changed

- Copy improvements across different languages

## 2021-01-14

### Added

- Ability to customize the input term for a project

### Changed

- The word 'idea' was removed from as many places as possible from the platform, replaced with more generic copy.

## 2021-01-13

### Changed

- Idea cards redesign
- Project folder page redesign
- Project folders now have a single folder card image instead of 5 folder images in the admin settings
- By default 24 instead of 12 ideas or shown now on the project page

## 2020-12-17

### Fixed

- When creating a project from a template, only templates that are supported by the tenant's locale will show up
- Fixed several layout, interaction and data issues in the manual tagging feature of the Admin Processing page, making it ready for external use.
- Fixed project managers access of the Admin Processing page.

### Added

- Admin activity feed access for project managers
- Added empty state to processing list when no project is selected
- Keyboard shortcut tooltip for navigation buttons of the Admin Processing page

### Changed

- Reduced spacing in sidebar menu, allowing for more items to be displayed
- Style changes on the Admin Processing page

## 2020-12-08

### Fixed

- Issues with password reset and invitation emails
- No more idea duplicates showing up on idea overview pages
- Images no longer disappear from a body of an idea, or description of a project on phase, if placed at the bottom.

### Changed

- Increased color contrast of inactive timeline phases text to meet accesibility standard
- Increased color contrast of event card left-hand event dates to meet accesibility standard
- Increased color contrast of List/Map toggle component to meet accesibility standard

### Added

- Ability to tag ideas manually and automatically in the admin.

## 2020-12-02

### Changed

- By default the last active phase instead of the last phase is now selected when a timeline project has no active phase

### Fixed

- The empty white popup box won't pop up anymore after clicking the map view in non-ideation phases.
- Styling mistakes in the idea page voting and participatory budget boxes.
- The tooltip shown when hovering over a disabled idea posting button in the project page sticky top bar is no longer partially hidden

## 2020-12-01

### Changed

- Ideas are now still editable when idea posting is disabled for a project.

## 2020-11-30

### Added

- Ability to create new and edit existing idea statuses

### Fixed

- The page no longer refreshes when accepting the cookie policy

### Changed

- Segment is no longer used to connect other tools, instead following tools are integrated natively
  - Google Analytics
  - Google Tag Manager
  - Intercom
  - Satismeter
  - Segment, disabled by default
- Error messages for invitations, logins and password resets are now clearer.

## 2020-11-27

### Fixed

- Social authentication with Google when the user has no avatar.

### Changed

- Random user demographics on project copy.

## 2020-11-26

### Added

- Some specific copy for Vitry-sur-Seine

## 2020-11-25

### Fixed

- Sections with extra padding or funky widths in Admin were returned to normal
- Added missing copy from previous release
- Copy improvements in French

### Changed

- Proposal and idea descriptions now require 30 characters instead of the previous 500

## 2020-11-23

### Added

- Some specific copy for Sterling Council

### Fixed

- The Admin UI is no longer exposed to regular (and unauthenticated) users
- Clicking the toggle button of a custom registration field (in Admin > Settings > Registration fields) no longer duplicated the row
- Buttons added in the WYSIWYG editor now have the correct color when hovered
- The cookie policy and accessibility statement are not editable anymore from Admin > Settings > Pages

### Changed

**Project page:**

- Show all events at bottom of page instead of only upcoming events
- Reduced padding of sticky top bar
- Only show sticky top bar when an action button (e.g. 'Post an idea') is present, and you've scrolled past it.

**Project page right-hand sidebar:**

- Show 'See the ideas' button when the project has ended and the last phase was an ideation phase
- Show 'X ideas in the final phase' when the project has ended and the last phase was an ideation phase
- 'X phases' is now clickable and scrolls to the timeline when clicked
- 'X upcoming events' changed to 'X events', and event count now counts all events, not only upcoming events

**Admin project configuration page:**

- Replaced 'Project images' upload widget in back-office (Project > General) with 'Project card image', reduced the max count from 5 to 1 and updated the corresponding tooltip with new recommended image dimensions

**Idea page:**

- The map modal now shows address on top of the map when opened
- Share button copy change from "share idea" to "share"
- Right-hand sidebar is sticky now when its height allows it (= when the viewport is taller than the sidebar)
- Comment box now has an animation when it expands
- Adjusted scroll-to position when pressing 'Add a comment' to make sure the comment box is always fully visible in the viewport.

**Other:**

- Adjusted FileDisplay (downloadable files for a project or idea) link style to show underline by default, and increased contrast of hover color
- Reduced width of DateTimePicker, and always show arrows for time input

## 2020-11-20 (2)

### Fixed

- The project header image is screen reader friendly.
- The similar ideas feature doesn't make backend requests anymore when it's not enabled.

### Changed

- Areas are requested with a max. of 500 now, so more areas are visible in e.g. the admin dashboard.

## 2020-11-18

### Added

- Archived project folder cards on the homepage will now have an "Archived" label, the same way archived projects do\
- Improved support for right-to-left layout
- Experimental processing feature that allows admins and project managers to automatically assign tags to a set of ideas.

### Fixed

- Projects without idea sorting methods are no longer invalid.
- Surveys tab now shows for projects with survey phases.

### Changed

- Moved welcome email from cl2-emails to cl2-back

## 2020-11-16

### Added

- Admins can now select the default sort order for ideas in ideation and participatory budgeting projects, per project

### Changed

- The default sort order of ideas is now "Trending" instead of "Random" for every project if left unchanged
- Improved sign in/up loading speed
- Removed link to survey in the project page sidebar when not logged in. Instead it will show plain none-clickable text (e.g. '1 survey')

### Fixed

- Custom project slugs can now contain alphanumeric Arabic characters
- Project Topics table now updates if a topic is deleted or reordered.
- Empty lines with formatting (like bold or italic) in a Quill editor are now removed if not used as paragraphs.

## 2020-11-10

### Added

#### Integration of trial management into AdminHQ

- The lifecycle of the trials created from AdminHQ and from the website has been unified.
- After 14 days, a trial platform goes to Purgatory (`expired_trial`) and is no longer accessible. Fourteen days later, the expired trial will be removed altogether (at this point, there is no way back).
- The end date of a trial can be modified in AdminHQ (> Edit tenant > Internal tab).

## 2020-11-06

### Added

- Social sharing via WhatsApp
- Ability to edit the project URL
- Fragment to embed a form directly into the new proposal page, for regular users only

### Fixed

- The project about section is visibile in mobile view again
- Maps will no longer overflow on page resizes

## 2020-11-05

### Added

- Reordering of and cleaner interface for managing custom registration field options
- An 'add proposal' button in the proposals admin
- Fragment to user profile page to manage party membership settings (CD&V)
- "User not found" message when visiting a profile for a user that was deleted or could not be found

### Changed

- Proposal title max. length error message
- Moved delete functionality for projects and project folders to the admin overview

### Fixed

- The automatic scroll to the survey on survey project page

## 2020-11-03

### Fixed

- Fixed broken date picker for phase start and end date

## 2020-10-30

### Added

- Initial Right to left layout for Arabic language
- Idea description WYSIWYG editor now supports adding images and/or buttons

## 2020-10-27

### Added

- Support for Arabic

## 2020-10-22

### Added

- Project edit button on project page for admins/project manager
- Copy for Sterling Council

### Fixed

- Links will open in a new tab or stay on the same page depending on their context. Links to places on the platform will open on the same page, unless it breaks the flow (i.e. going to the T&C policy while signing up). Otherwise, they will open in a new tab.

### Changed

- In the project management rights no ambiguous 'no options' message will be shown anymore when you place your cursor in the search field

## 2020-10-16

### Added

- Ability to reorder geographic areas

### Fixed

- Stretched images in 'avatar bubbles'
- Input fields where other people can be @mentioned don't grow too wide anymore
- Linebar charts overlapping elements in the admin dashboard

## 2020-10-14

### Changed

- Project page redesign

## 2020-10-09

### Added

- Map configuration tool in AdminHQ (to configure maps and layers at the project level).

## 2020-10-08

### Added

- Project reports

### Changed

- Small styling fixes
- Smart group support multiple area codes
- Layout refinements for the new idea page
- More compact idea/proposal comment input
- Proposal 'how does it work' redesign

## 2020-10-01

### Changed

- Idea page redesign

## 2020-09-25

### Fixed

- The "Go to platform" button in custom email campaigns now works in Norwegian

### Added

- Granular permissions for proposals
- Possibility to restrict survey access to registered users only
- Logging project published events

### Changed

- Replaced `posting_enabled` in the proposal settings by the posting proposal granular permission
- Granular permissions are always granted to admins

## 2020-09-22

### Added

- Accessibility statement

## 2020-09-17

### Added

- Support for checkbox, number and (free) text values when initializing custom fields through excel invites.

### Changed

- Copy update for German, Romanian, Spanish (CL), and French (BE).

## 2020-09-15

### Added

- Support Enalyzer as a new survey provider
- Registration fields can now be hidden, meaning the user can't see or change them, typically controlled by an outside integration. They can still be used in smart groups.
- Registration fields can now be pre-populated using the invites excel

## 2020-09-08

### Fixed

- Custom buttons (e.g. in project descriptions) have correct styling in Safari.
- Horizontal bar chart overflow in Admin > Dashboard > Users tab
- User graphs for registration fields that are not used are not shown anymore in Admin > Dashboard > Users tab

### Added

- Pricing plan feature flags for smart groups and project access rights

## 2020-09-01

### Fixed

- IE11 no longer gives an error on places that use the intersection observer: project cards, most images, ...

### Added

- New platform setting: 'Abbreviated user names'. When enabled, user names are shown on the platform as first name + initial of last name (Jane D. instead of Jane Doe). This setting is intended for new platforms only. Once this options has been enabled, you MUST NOT change it back.
- You can now export all charts in the admin dashboard as xlsx or svg.
- Translation improvements (email nl...)

### Changed

- The about us (CitizenLab) section has been removed from the cookie policy

## 2020-08-27

### Added

- Support for rich text in field descriptions in the idea form.
- New "Proposed Budget" field in the idea form.

### Changed

- Passwords are checked against a list of common passwords before validation.
- Improving the security around xlsx exports (escaping formulas, enforcing access restrictions, etc.)
- Adding request throttling (rate-limiting) rules.
- Improving the consistency of the focus style.

## 2020-07-30

### Added

- Pricing plans in AdminHQ (Pricing plan limitations are not enforced).
- Showing the number of deviations from the pricing plan defaults in the tenant listing of AdminHQ.

### Changed

- Tidying up the form for creating new tenants in AdminHQ (removing unused features, adding titles and descriptions, reordering features, adding new feature flags, removing fields for non-relevant locales).

## 2020-07-10

### Added

- Project topics

### Changed

- Userid instead of email is used for hidden field in surveys (Leiden)
- New projects have 'draft' status by default

### Fixed

- Topics filter in ideas overview works again

## 2020-07-09 - Workshops

### Fixed

- Speps are scrollable

### Added

- Ability to export the inputs as an exel sheet
- Polish translations
- Portugese (pt-BR) translations

## 2020-06-26

### Fixed

- No longer possible to invite a project manager without selecting a project
- The button on the homepage now also respects the 'disable posting' setting in proposals
- Using project copy or a tenant template that contains a draft initiative no longer fails

### Added

- Romanian

## 2020-06-19

### Fixed

- Polish characters not being rendered correctly

### Added

- Back-office toggle to turn on/off the ability to add new proposals to the platform

## 2020-06-17

### Fixed

- It's no longer needed to manually refresh after deleting your account for a consistent UI
- It's no longer needed to manually refresh after using the admin toggle in the user overview
- The sign-in/up flow now correctly asks the user to verify if the smart group has other rules besides verification
-

demo`is no longer an available option for`organization_type` in admin HQ

- An error is shown when saving a typeform URL with `?email=xxxx` in the URL, which prevented emails to be linked to survey results
- On mobile, the info container in the proposal info page now has the right width
- A general issue with storing cookies if fixed, noticable by missing data in GA, Intercom not showing and the cookie consent repeatedly appearing
- Accessibility fix for the search field
- The `signup_helper_text` setting in admin HQ is again displayed in step 1 of the sign up flow

### Added

- There's a new field in admin HQ to configure custom copy in step 2 of the sign up flow called `custom_fields_signup_helper_text`
- `workshops` can be turned on/off in admin HQ, displayed as a new page in the admin interface

### Changed

- The copy for `project moderator` has changed to `project manager` everywhere
- The info image in the proposals header has changed

## 2020-06-03

### Fixed

- Maps with markers don't lose their center/zoom settings anymore
- English placeholders in idea form are gone for Spanish platforms

## 2020-05-26

### Changed

- Lots of small UI improvements throughout the platform
- Completely overhauled sign up/in flow:
  - Improved UI
  - Opens in a modal on top of existing page
  - Opens when an unauthenticaed user tries to perform an action that requires authentication (e.g. voting)
  - Automatically executes certain actions (e.g. voting) after the sign in/up flow has been completed (note: does not work for social sign-on, only email/password sign-on)
  - Includes a verification step in the sign up flow when the action requires it (e.g. voting is only allowed for verified users)

## 2020-05-20

### Fixed

- Budget field is shown again in idea form for participatory budget projects

## 2020-05-14

### Added

- Idea configurability: disabling/requiring certain fields in the idea form
- The footer has our new logo

### Changed

- Admins will receive a warning and need to confirm before sending a custom email to all users
- A survey project link in the top navigation will link to /info instead of to /survey

## 2020-04-29

### Fixed

- Folders are again shown in the navbar
- Adding an image to the description text now works when creating a project or a phase

### Added

- Support for Polish, Hungarian and Greenlandic

## 2020-04-23

### Fixed

- Long timeline phase names show properly

### Changed

- Redirect to project settings after creating the project
- Links to projects in the navigation menu link to the timeline for timeline projects

## 2020-04-21

### Fixed

- Fixed overlapping issue with idea vote bar on mobile
- Fixed an issue where images were used for which the filename contained special characters

### Added

- The overview (moderation) in the admin now has filters
  - Seen/not seen
  - Type: Comment/Idea/Proposal
  - Project
  - Search
- The idea xlsx export contains extra columns on location, number of comments and number of attachments

### Changed

- The permissions tab in the project settings has reordered content, to be more logical
- In German, the formal 'Sie' form has been replaced with the informal 'Du' form

## 2020-03-31

### Fixed

- Signing up with keyboard keys (Firefox)
- Composing manual emails with text images
- Exporting sheet of volunteers with long cause titles

### Added

- Folder attachments
- Publication status for folders

### Changed

- Show folder projects within admin project page

## 2020-03-20

### Added

- Volunteering as a new participation method

## 2020-03-16

### Fixed

- The project templates in the admin load again

## 2020-03-13

### Fixed

- The folder header image is not overly compressed when making changes to the folder settings
- The loading spinner on the idea page is centered

### Added

- Add images to folders, shown in cards.

### Changed

- Admins can now comment on ideas.

## 2020-03-10

### Fixed

- Fixed consent banner popping up every time you log in as admin
- Fixed back-office initiative status change 'Use latest official updates' radio button not working
- Fixed broken copy in Initiative page right-hand widget

### Added

- Add tooltip explaining what the city will do when the voting threshold is reached for a successful initiative
- Added verification step to the signup flow
- New continuous flow from vote button clicked to vote casted for unauthenticated, unverified users (click vote button -> account creation -> verification -> optional/required custom signup fields -> programmatically cast vote -> successfully voted message appears)
- The rich text editor in the admin now supports buttons

### Changed

- Admin HQ: new and improved list of timezones

## 2020-03-05

### Fixed

- Signup step 2 can no longer be skipped when there are required fields
- Correct tooltip link for support article on invitations
- Correct error messages when not filling in start/end date of a phase

### Added

- Setting to disable downvoting in a phase/project, feature flagged
- When a non-logged in visitor tries to vote on an idea that requires verification, the verification modal automatically appears after registering

## 2020-02-24

### Fixed

- Initiative image not found errors
- Templates generator out of disk space

### Added

- Folders i1
  - When enabled, an admin can create, edit, delete folders and move projects into and out of folders
  - Folders show in the project lists and can be ordered within projects

### Changed

- Initiative explanatory texts show on mobile views
- Existing platforms have a moderator@citizenlab.co admin user with a strong password in LastPass
- In the admin section, projects are no longer presented by publication status (Folders i1)

## 2020-02-19

### Fixed

- Loading more comments on the user profile page works again
- Accessibility improvements
- Adding an image no longer pops up the file dialog twice
- Changed to dedicated IP in mailgun to improve general deliverability of emails

### Added

- Improvements to the PB UI to make sure users confirm their basket at the end
- Ideation configurability i1
  - The idea form can be customized, on a project level, to display custom description texts for every field
- People filling out a poll are now included in the 'participated in' smart group rules
- Make me admin section in Admin HQ

### Changed

- When a platform no longer is available at a url, the application redirects to the CitizenLab website
- New platforms automatically get a moderator@citizenlab.co admin user with a strong password in LastPass

## 2020-01-29

### Fixed

- Rich text editor no longer allows non-video iframe content
- Smart groups that refer to a deleted project now get cleaned up when deleting a project
- All cookie consent buttons are now reachable on IE11
- More accessibility fixes
- The organization name is no longer missing in the password reset email

### Added

- CSAM verification
  - Users can authenticate and verify using BeID or itsme
  - User properties controlled by a verification method are locked in the user profile
  - Base layer of support for other similar verification methods in the future
- The order of project templates can now be changed in Templates HQ

### Changed

- Project templates overview no longer shows the filters

## 2020-01-17

### Fixed

- Further accesibility improvements:
  - Screen reader improvement for translations
  - Some color contrast improvements

### Added

- A hidden topics manager available at https://myfavouriteplatform.citizenlab.co/admin/topics

## 2020-01-15

### Fixed

- In the admin, the project title is now always displayed when editing a project
- Further accesibility improvements:
  - Site map improvements (navigation, clearer for screen readers)
  - Improved colors in several places for users with sight disability
  - Improved HTML to better inform screen reader users
  - Added keyboard functionality of password recovery
  - Improved forms (easier to use for users with motoric disabilities, better and more consistent validation, tips and tricks on mobile initiative form)
  - Improvements for screen reader in different languages (language picker, comment translations)
  - Added title (visible in your tab) for user settings page
  - Improved screen reader experience for comment posting, deleting, upvoting and idea voting

### Added

- The email notification settings on the user profile are now grouped in categories
- Unsubscribing through an email link now works without having to sign in first

### Changed

- The idea manager now shows all ideas by default, instead of filtered by the current user as assignee

## 2020-01-07

### Added

- Go to idea manager when clicking 'idea assigned to you' notification
- 2th iteration of the new admin moderation feature:
  - Not viewed/Viewed filtering
  - The ability to select one or more items and mark them as viewed/not viewed
  - 'Belongs to' table column, which shows the context that a piece of content belongs to (e.g. the idea and project that a comment belongs to)
  - 'Read more' expand mechanism for longer pieces of content
  - Language selector for multilingual content
  - 'Go to' link that will open a new tab and navigate you to the idea/iniative/comment that was posted

### Changed

- Improve layout (and more specifically width) of idea/iniatiatve forms on mobile
- Separate checkboxes for privacy policy and cookie policy
- Make the emails opt-in at registration

### Fixed

- Fix for unreadable password reset error message on Firefox
- Fix for project granular permission radio buttons not working

## 2019-12-12

### Added

- Polls now support questions for which a user can check multiple options, with a configurable maximum
- It's now possible to make a poll anonymous, which hides the user from the response excel export
- New verification method `id_card_lookup`, which supports the generic flow of verifying a user using a predined list of ID card numbers.
  - The copy can be configured in Admin HQ
  - The id cards CSV can be uploaded through Admin HQ

## 2019-12-11

### Added

- Admin moderation iteration 1 (feature flagged, turned on for a selected number of test clients)
- New verification onboarding campaign

### Changed

- Improved timeline composer
- Wysiwyg accessibility improvement

### Fixed

- English notifications when you have French as your language

## 2019-12-06

### Fixed

- Accessibility improvements:
  - Polls
  - Idea/initiative filter boxes
- Uploading a file in admin project page now shows the loading spinner when in progress
- Fixed English copy in notifications when other language selected
- Fixed project copy in Admin HQ not being saved

## 2019-12-05

### Fixed

- Small popups (popovers) no longer go off-screen on smaller screens
- Tooltips are no longer occluded by the checkbox in the idea manager
- The info icon on the initiatives voting box has improved alignment
- Project templates now display when there's only `en` is configured as a tenant locale
- When changing the lifecycle stage of a tenant, the update is now sent right away to segment
- When users accept an inivitation and are in a group, the group count is correctly updated
- Dropdowns in the registration flow can again support empty values
- Accessibility:
  - Various color changes to improve color contrasts
  - Color warning when picking too low contrast
  - Improvements to radio buttons, checkboxes, links and buttons for keyboard accessibility
  - Default built-in pages for new tenants have a better hierarchy for screen readers
- User posted an idea/initiative notification for admins will be in the correct language

## 2019-11-25

### Changed

- Updated translations
- Area filter not shown when no areas are configured
- Overall accessibility improvements for screen readers
- Improved accessibility of the select component, radio button, image upload and tooltip

### Fixed

- When adding a vote that triggers the voting limit on a project/phase, the other idea cards now automatically get updated with disabled vote buttons
- Fix for mobile bottom menu not being clickable when idea page was opened
- Navigating directly between projects via the menu no longer results in faulty idea card collections
- Display toggle (map or list view) of idea and initiative cards works again

## 2019-11-19

### Added

- New ideation project/phase setting called 'Idea location', which enables or disabled the ability to add a location to an idea and show the ideas on a map

### Changed

- Improved accessibility of the image upload component
- COW tooltipy copy
- Sharing modal layout improvement

### Fixed

- Checkboxes have unique ids to correctly identify their corresponding label, which improves screen reader friendliness when you have multiple checkboxes on one page.
- Avatar layout is back to the previous, smaller version

## 2019-11-15

### Fixed

- Fix for 'Click on map to add an idea' functionality not working
- Fix for notifications not showing

## 2019-11-12

### Fixed

- An email with subject `hihi` is no longer sent to admins that had their invite accepted
- Whe clicking the delete button in the file uploader, the page no longer refreshes
- Project templates no longer show with empty copy when the language is missing
- The countdown timer on initiatives now shows the correct value for days
- The radio buttons in the cookie manager are clickable again
- Changing the host of a tenant no longer breaks images embedded in texts
- It's possible again to unassign an idea in the idea manager
- The popup for adding a video or link URL is no longer invisible or unusable in some situations
- Uploading files is no longer failing for various filetypes we want to support
- Keyboard accessibility for modals

### Added

- ID Verification iteration 1
  - Users can verify their account by entering their ID card numbers (currently Chile only)
  - Verification is feature flagged and off by default
  - Smart groups can include the criterium 'is verified'
  - Users are prompted to verify their account when taking an actions that requires verification
- Total population for a tenant can now be entered in Admin HQ
- It's now possible to configure the word used for areas towards citizens from the areas admin
- Improvements to accessibility:
  - Idea and initiative forms: clearer for screen readers, keyboard accessibility, and more accessible input fields
  - Nav bar: clearer for screen readers and improved keyboard navigation
  - Project navigation and phases: clearer for screen readers
  - Sign-in, password reset and recovery pages: labeling of the input fields, clearer for screen readers
  - Participatory budgeting: clearer for screen readers

### Changed

- The organization name is now the default author in an official update

## 2019-10-22

### Fixed

- The sharing title on the idea page is now vertically aligned
- Improvements to the 'bad gateway' message sometimes affecting social sharing
- The map and markers are again visible in the admin dashboard
- First round of accessibility fixes and improvements
  - Dynamics of certain interactions are picked up by screen readers (PB, voting, ...)
  - Overall clarity for screen readers has improved
  - Improvements to information structure: HTML structure, W3C errors, head element with correct titles
  - Keyboard accessibility has generally improved: sign-up problems, login links, PB assignment, ...

### Added

- Initiatives iteration 3
  - Automatic status changes on threshold reached or time expired
  - When updating the status, official feedback needs to be provided simultaneously
  - Users receive emails and notifications related to (their) initiative
  - Initiatives support images in their body text
- Project templates
  - Admins can now create projects starting from a template
  - Templates contain images, a description and a timeline and let admin filter them by tags
  - Admins can share template descriptions with a publically accessible link
- It's now possible to configure the banner overlay color from the customize settings
- A custom email campaign now contains a CTA button by default

### Changed

- Complete copy overhaul of all emails

## 2019-10-03

### Fixed

- PB phase now has a basket button in the project navbar
- The datepicker in the timeline admin now works in IE11

### Changed

- For fragments (small pieces of UI that can be overridden per tenant) to work, they need to be enabled individually in admin HQ.

## 2019-09-25

### Fixed

- It's again possible to change a ideation/PB phase to something else when it contains no ideas
- Older browsers no longer crash when scrolling through comments (intersection observer error)
- Pagination controls are now correctly shown when there's multiple pages of users in the users manager
- The user count of groups in the users manager no longer includes invitees and matches the data shown
- Transition of timeline phases now happen at midnight, properly respecting the tenant timezone
- When looking at the map of an idea or initiative, the map marker is visible again
- The initiatives overview pages now uses the correct header and text colors
- The vote control on an initiative is no longer invisible on a tablet screen size
- The idea page in a budgeting context now shows the idea's budget
- The assign button on an idea card in a budgeting context behaves as expected when not logged in
- Project copy in Admin HQ that includes comments no longer fails
- Changing granular permissions by project moderator no longer fails

### Added

- Polling is now supported as a new participation method in a continuous project or a phase
  - A poll consists of multiple question with predefined answers
  - Users can only submit a poll once
  - Taking a poll can be restricted to certain groups, using granular permissions
  - The poll results can be exported to excel from the project settings
- It's now possible to disable Google Analytics, Google Tag Manager, Facebook Pixel and AdWords for specific tenants through Admin HQ

### Changed

- Large amount of copy improvements throughout to improve consistency and experience
- The ideas overview page is no longer enabled by default for new tenants
- The built-in 'Open idea project' can now be deleted in the project admin

## 2019-08-30

### Fixed

- The map preview box no longer overflows on mobile devices
- You're now correctly directed back to the idea/initiatives page after signing in/up through commenting

### Changed

- The height of the rich text editor is now limited to your screen height, to limit the scrolling when applying styles

## 2019-08-29

### Fixed

- Uploaded animated gifs are no longer displayed with weird artifacts
- Features that depend on NLP are less likely to be missing some parts of the data

### Added

- Citizen initiatives
  - Citizens can post view and post initiatives
  - Admins can manage initiatives, similar to how they manage ideas
  - Current limitation to be aware of, coming very soon:
    - No emails and notifications related to initiatives yet
    - No automated status changes when an initiative reaches enough votes or expires yet

## 2019-08-09

### Fixed

- Fixed a bug that sometimes prevented voting on comments
- When editing a comment, a mention in the comment no longer shows up as html
- In the dashboard, the domicile value 'outside' is now properly translated
- Some fixes were made to improve loading of the dashboard map with data edge cases
- Deleting a phase now still works when users that reveived notifications about the phase have deleted their account
- New releases should no longer require a hard refresh, avoiding landing page crashing issues we had

### Added

- File input on the idea form now works on mobile, if the device supports it

## 2019-07-26

### Fixed

- The project moderator email and notification now link to the admin idea manager instead of citizen side
- The widget no longer shows the `Multiloc`, but the real idea titles for some platforms

### Added

- Speed improvements to data requests to the backend throughout the whole paltform
- Changing the participation method from ideation to information/survey when there are ideas present is now prevented by the UI
- It's now possible to manually reorder archived projects
- There's new in-platform notifications for a status change on an idea you commented or voted on

## 2019-07-18

### Fixed

- It's no longer possible to change the participation method to information or survey if a phase/project already contains ideas
- The 'Share your idea modal' is now properly centered
- It's no longer possible to send out a manual email campaign when the author is not properly defined
- Invite emails are being sent out again
- Imported ideas no longer cause incomplete pages of idea cards
- Invited users who did not accept yet no longer receive any automated digest emails

## 2019-07-08

### Fixed

- When changing images like the project header, it's no longer needed to refresh to see the result
- The comments now display with a shorter date format to work better on smaller screens
- The code snippet from the widget will now work in some website that are strict on valid html
- The number of days in the assignee digest email is no longer 'null'
- The project preview description input is displayed again in the projects admin
- The idea status is no longer hidden when no vote buttons are displayed on the idea page
- Duplicate idea cards no longer appear when loading new pages

### Added

- Performance optimizations on the initial loading of the platform
- Performance optimizations on loading new pages of ideas and projects
- Newly uploaded images are automatically optimized to be smaller in filesize and load faster
- The 'Add an idea' button is now shown in every tab of the projects admin
- It's now possible to add videos to the idea body text
- E-mails are no longer sent out through Vero, but are using the internal cl2-emails server

### Changed

- The automated emails in the admin no longer show the time schedule, to work around the broken translations
- The rights for voting on comments now follow the same rights than commenting itself, instead of following the rights for idea voting
- On smaller desktop screens, 3 columns of idea cards are now shown instead of 2
- When adding an idea from the map, the idea will now be positioned on the exact location that was clicked instead of to the nearest detectable address
- Using the project copy tool in admin HQ is more tolerant about making copies of inconsistent source projects

## 2019-06-19

### Fixed

- Show 3-column instead of 2-column layout for ideas overview page on smaller desktop screens
- Don't hide status label on idea page when voting buttons are not shown

### Changed

- Small improvement in loading speed

## 2019-06-17

## Fixed

- The column titles in comments excel export are aligned with the content
- There's now enough space between voting anc translate links under a comment
- Vote button on an idea no longer stays active when a vote on that idea causes the voting treshold of the project to be reached

## Added

- The admin part of the new citizen initiatives is available (set initiatives feature on `allowed`)
  - Cities can configure how they plan to use initiatives
- A preview of how initiatives will look like city side is available, not yet ready for prime time (set initiatives feature on `allowed` and `enabled`)
- The ideas overview page has a new filtering sidebar, which will be used for other idea and initiative listings in the future
  - On idea status
  - On topic
  - Search
- Comments now load automatically while scrolling down, so the first comments appear faster

## 2019-06-05

### Fixed

- Fix an issue that when showing some ideas in an idea card would make the application crash

## 2019-05-21

### Fixed

- The idea page does no longer retain its previous scroll position when closing and reopening it
- The Similar Ideas box no longer has a problem with long idea titles not fitting inside of the box
- The Similar Ideas box content did not update when directly navigating from one idea page to the next
- The 'What were you looking for?' modal no longer gives an error when trying to open it

### Changed

- You now get redirected to the previously visited page instead of the landing page after you've completed the signup process

## 2019-05-20

### Fixed

- Closing the notification menu after scrolling no longer results in a navbar error
- When accessing the idea manager as a moderator, the assignee filter defaults to 'assigned to me'
- The idea and comment counts on the profile page now update as expected
- It's now possible to use a dropdown input in the 2nd registration step with a screen reader
- An invited user can no longer request a password reset, thereby becoming an inconsistent user that resulted in lots of problems

### Added

- Restyle of the idea page
  - Cleaner new style
  - Opening an idea no longer appears to be a modal
  - Properly styled similar ideas section
  - Showing comment count and avatars of contributors

### Changed

- When clicking the edit button in the idea manager, the edit form now opens in the sidemodal

## 2019-05-15

### Fixed

- Opening the projects dropdown no longer shows all menu items hovered when opened
- Users that can't contribute (post/comment/vote/survey) no longer get an email when a phase starts
- When a project has an ideation and a PB phase, the voting buttons are now shown during the ideation phase
- The admin navigation menu for moderators is now consistent with that for admins
- Moderators that try to access pages only accessible for admins, now get redirected to the dashboard
- The details tab in clustering doesn't cause the info panel to freeze anymore
- When writing an official update, the sbumit button now only becomes active when submission is possible
- The 'no options' copy in a dropdown without anything inside is now correctly translated
- Making a field empty in Admin HQ now correctly saves the empty value
- The active users graph no longer includes users that received an email as being active
- The translation button in an idea is no longer shown when there's only one platform language
- After changing granular permission, a refresh is no longer needed to see the results on ideas
- The sideview in the idea manager now shows the status dropdown in the correct language
- The layout of the sideview in the idea manager is now corrected
- A digest email to idea assignees is no longer sent out when no ideas are assigned to the admin/moderator
- Signing in with VUB Net ID works again
- Loading the insights map can no longer be infinite, it will now show an error message when the request fails

### Added

- The profile page of a user now also shows the comments by that user
- Users can now delete their own profile from their edit profile page
- Similar ideas, clustering and location detection now work in Spanish, German, Danish and Norwegian
- Facebooks bot coming from `tfbnw.net` are now blocked from signing up
- Moderators now also have a global idea manager, showing all the ideas from the projects they're moderating
- Loading the insights map, which can be slow, now shows a loading indicator

### Changed

- Voting buttons are no longer shown when voting is not enabled
- Improved and more granular copy text for several voting and commenting disabled messages

## 2019-04-30

### Fixed

- Time remaning on project card is no longer Capitalized
- Non-admin users no longer get pushed to intercom
- Improvements to the idea manager for IE11
- When filtering on a project in the idea manager, the selected project is highlighted again
- @citizenlab.cl admins can now also access churned platforms
- The user count in the user manager now includes migrated cl1 users
- Sending invitations will no longer fail on duplicate mixed-case email addresses

### Added

- Ideas can now be assigned to moderators and admins in the idea manager
  - Added filter on assignee, set by default to 'assigned to me'
  - Added filter to only show ideas that need feedback
  - When clicking an idea, it now opens in and can be partially edited from a half screen modal
  - Admins and moderators get a weekly digest email with their ideas that need feedback
- Completely new comments UI with support for comment upvotes
  - Comments are visually clearly grouped per parent comment
  - Sub-comments use @mentions to target which other subcomment they reply to
  - Comments can be sorted by time or by votes
- Ideas can now be sorted randomly, which is the new default
- New smart group rule for users that contributed to a specific topic
- New smart group rule for users that contributed to ideas with a specific status
- Clear error message when an invitee does a normal sign up

### Changed

- The idea grid no longer shows a 'post an idea' button when there are no ideas yet

## 2019-04-24

### Fixed

- Project cards now show correct time remaining until midnight

## 2019-04-23

### Fixed

- Closing the notification menu does not cause an error anymore
- The unread notifications count is now displayed correctly on IE11
- Clicking on an invite link will now show an immediate error if the invite is no longer valid

### Changed

- The admin guide is now under the Get Started link and the dashboards is the admin index
- The project cards give feedback CTA was removed
- An idea can now be deleted on the idea page
- The default border radius throughout the platform now is 3px instead of 5px
- The areas filter on the project cards is only shown when there is more than one area

## 2019-04-16

### Fixed

- The comment count of a project remains correct when moving an idea to a different project
- Fixed an issue when copying projects (through the admin HQ) to tenants with conflicting locales
- Only count people who posted/voted/commented/... as participants (this is perceived as a fix in the dashboards)
- Invites are still sent out when some emails correspond to existing users/invitees
- Phase started/upcoming notifications are only sent out for published projects

### Added

- Posting text with a URL will turn the URL part into a link
- Added smart group rules for topic and idea status participants

### Changed

- New configuration for which email campaigns are enabled by default
- Changed project image medium size to 575x575

## 2019-04-02

### Fixed

- The new idea button now shows the tooltip on focus
- The gender graph in clustering is now translated
- Tooltips on the right of the screen no longer fall off
- Text in tooltips no longer overflows the tooltip borders
- When there are no ideas, the 'post an idea' button is no longer shown on a user profile or the ideas overview page
- The project card no longer displays a line on the bottom when there is no meta information available
- Downloading the survey results now consistently triggers a browser download
- The bottom of the left sidebar of the idea manager can now be reached when there are a lot of projects
- The time control in the admin dashboard is now translated
- Various fixes to improve resilience of project copy tool

### Added

- The ideas overview page now has a project filter
- The various pages now support the `$|orgName|` variable, which is replaced by the organization name of the tenant
- Non-CitizenLab admins can no longer access the admin when the lifecycle stage is set to churned
- A new style variable controls the header opacity when signed in
- New email as a reminder to an invitee after 3 days
- New email when a project phase will start in a week
- New email when a new project phase has started
- The ideas link in the navbar is now feature flagged as `ideas_overview`

### Changed

- When filtering projects by multiple areas, all projects that have one of the areas or no area are now shown
- The user search box for adding a moderator now shows a better placeholder text, explaining the goal

## 2019-03-20

### Fixed

- Fixed mobile layout issues with cookie policy, idea image and idea title for small screens (IPhone 5S)
- Posting an idea in a timeline that hasn't started yet (as an admin) now puts the idea in the first phase
- Notifications menu renders properly in IE11
- The CTA on project cards is no longer shown for archived and finished projects
- Invited users that sign up with another authentication provider now automatically redeem their invitation
- When the tenant only has one locale, no language switcher is shown in the official feedback form

### Added

- Capabilities have been added to apply custom styling to the platform header
  - Styling can be changed through a new style tab in admin HQ
  - It's also possible to configure a different platform-wide font
  - Styling changes should only be done by a designer or front-end developer, as there are a lot of things that could go wrong
- The initial loading speed of the platform has increased noticably due to no longer loading things that are not immediately needed right away.
- Tenant templates are now automatically updated from the `.template` platforms every night
- The project copy tool in admin HQ now supports time shifting and automatically tries to solve language conflicts in the data
- New notifications and emails for upcoming (1 week before) and starting phases

### Changed

- Archived ieas are no longer displayed on the general ideas page
- The time remaining on project cards is no longer shown on 2 lines if there's enough space
- New platforms will show the 'manual project sorting' toggle by default
- Some changes were made to modals throughout to make them more consistent and responsiveness
- New ideas now have a minimal character limit of 10 for the title and 30 for the body
- User pages have a more elaborate meta title and description for SEO purposes

## 2019-03-11

### Fixed

- Notifications layout on IE11
- Errors due to loading the page during a deployment

## 2019-03-11

### Fixed

- Similar ideas is now fast enough to enable in production
- NLP insights will no longer keep on loading when creating a new clusgtering graph
- The comment count on project cards now correctly updates on deleted comments
- Various spacing issues with the new landing page on mobile are fixed
- When logging out, the avatars on the project card no longer disappear
- The widget no longer cuts off the title when it's too long
- In admin > settings > pages, all inputs are now correctly displayed using the rich text editor
- The notifications are no longer indented inconsistently
- Exporting typeform survey results now also work when the survey embed url contains `?source=xxxxx`
- When there's a dropdown with a lot of options during signup, these options are no longer unreachable when scrolling down
- The cookie policy no longer displays overlapping text on mobile
- The `isSuperAdmin`, `isProjectModerator` and `highestRole` user properties are now always named using camelCasing

### Added

- Official feedback
  - Admins and moderators can react to ideas with official feedback from the idea page
  - Users contributing to the idea receive a notification and email
  - Feedback can be posted using a free text name
  - Feedback can be updated later on
  - Admin and moderators can no longer write top-level comments
  - Comments by admins or moderators carry an `Official` badge
- When giving product feedback from the footer, a message and email can be provided for negative feedback
- CTA on project card now takes granular permissions into account
- CTA on project card is now also shown on mobile
- Projects for which the final phase has finished are marked as finished on their project card
- Projects on the landing page and all projects page can now be filtered on area through the URL

### Changed

- The avatars on a project card now include all users that posted, voted or commented
- Commenting is no longer possible on ideas not in the active phase

## 2019-03-03

### Fixed

- Manually sorting projects in the admin works as expected

### Added

- Support for Spanish
- The copy of 'x is currently working on' can be customized in admin HQ
- Extra caching layer in cl2-nlp speeds up similar ideas and creating clusters

## 2019-02-28

### Fixed

- In the dashboard, the labels on the users by gender donut chart are no longer cut off
- Adding file attachments with multiple consecutive spaces in the filename no longer fails
- Project copy in admin HQ no longer fails when users have mismatching locales with the new platform

### Added

- New landing page redesign
  - Project cards have a new layout and show the time remaining, a CTA and a metric related to the type of phase
  - The bottom of the landing page displays a new custom info text, configurable in the admin settings
  - New smarter project sorting algorithm, which can be changed to manual ordering in the projects admin
  - Ideas are no longer shown on the landing page
  - The `Show all projects` link is only shown when there are more than 10 projects
- New attributes are added to segment, available in all downstream tools:
  - `isSuperAdmin`: Set to true when the user is an admin with a citizenlab email
  - `isProjectModerator`
  - `highestRole`: Either `super_admin`, `admin`, `project_moderator` or `user`

### Changed

- Intercom now only receives users that are admin or project moderator (excluding citizenlab users)

## 2019-02-20

### Fixed

- User digest email events are sent out again
- The user statistics on the admin dashboard are back to the correct values
- Creating a new project page as an admin does not result in a blank page anymore
- Improved saving behaviour when saving images in a phase's description
- When logged in and visiting a url containing another locale than the one you previously picked, your locale choice is no longer overwritten

### Added

- Project copy feature (in admin HQ) now also supports copying ideas (including comments and votes) and allows you to specify a new slug for the project URL
- Unlogged users locale preference is saved in their browser

## 2019-02-14

### Fixed

- Project/new is no longer a blank page

## 2019-02-13

### Fixed

- Texts written with the rich text editor are shown more consistently in and outside of the editor
- Opening a dropdown of the smart group conditions form now scrolls down the modal
- When changing the sorting method in the ideas overview, the pagination now resets as expected
- Google login no longer uses the deprecated Google+ authentication API

### Added

- Typeform survey for typeform can now be downloaded as xlsx from a tab in the project settings
  - The Segment user token needs to be filled out in Admin HQ
  - New survey responses generate an event in segment
- Survey providers can be feature flagged individually
- New \*.template.citizenlab.co platforms now serve as definitions of the tenant template
- The registration fields overview in admin now shows a badge when fields are required

### Changed

- Surveymonkey is now feature-flagged off by default for new platforms

## 2019-01-30

### Fixed

- Long topic names no longer overlap in the admin dashboards
- Video no longer pops out of the phase description text
- Added event tracking for widget code copy and changing notification settings
- Saving admin settings no longer fails because of a mismatch between platform and user languages
- The password reset message now renders correctly on IE11
- It's easier to delete a selected image in the rich text editor
- The copy in the modal to create a new group now renders correctly in IE11
- Texts used in the the dashboard insights are no longer only shown in English
- Tracking of the 'Did you find what you're looking for?' footer not works correctly

### Added

- Tooltips have been added throughout the whole admin interface
- A new homepage custom text section can be configured in the admin settings, it will appear on the landing page in a future release
- New experimental notifications have been added that notify admins/moderators on every single idea and comment
- New tenant properties are being logged to Google Analytics

## 2019-01-19

### Fixed

- Registration fields of the type 'multiple select' can again be set in the 2nd step of the signup flow
- Creating invitations through an excel file no longer fails when there are multiple users with the same first and last name

## 2019-01-18

### Fixed

- Overflowing text in project header
- Fixed color overlay full opaque for non-updated tenant settings
- Fixed avatar layout in IE11
- Fixed idea page scrolling not working in some cases on iPad
- Pressing the enter key inside of a project settings page will no longer trigger a dialog to delet the project

### Changed

- Reduced the size of the avatars on the landing page header and footer
- Made 'alt' text inside avatar invisible
- Better cross-browser scaling of the background image of the header that's being shown to signed-in users
- Added more spacing underneath Survey, as not to overlap the new feedback buttons
- Increased width of author header inside of a comment to better accomodate long names
- Adjusted avatar hover effect to be inline with design spec￼

## 2019-01-17

### Added

- `header_overlay_opacity` in admin HQ allows to configure how transparent header color is when not signed in
- `custom_onboarding_fallback_message` in admin HQ allows to override the message shown in the header when signed in

## 2019-01-16

### Fixed

- The clustering prototype no longer shows labels behind other content
- Removing a project header image is again possible
- New active platforms get properly submitted to google search console again
- Scrolling issues with an iPad on the idea modal have been resolved
- Signing up through Google is working again
- The line underneath active elements in the project navbar now has the correct length
- A long location does no longer break the lay-out of an event card
- The dashboards are visible again by project moderators
- The admin toggle in the users manager is working again

### Added

- When logged in, a user gets to see a dynamic call to action, asking to
  - Complete their profile
  - Display a custom message configurable through admin HQ
  - Display the default fallback engagement motivator
- The landing page header now shows user avatars
- It's now possible to post an idea from the admin idea manager
- The footer now shows a feedback element for citizens
- A new 'map' dashboard now shows the ideas on their locations detected from the text using NLP
- The clustering prototype now shows the detected keywords when clustering is used

### Changed

- The navbar and landing page have a completely refreshed design
  - The font has changed all over the platform
  - 3 different colors (main, secondary, text) are configurable in Admin HQ
- The clustering prototype has been moved to its own dashboard tab
- Project cards for continuous projects now link to the information page instead of ideas

## 2018-12-26

### Fixed

- The rich text editor now formats more content the same way as they will be shown in the platform

### Added

- Admin onboarding guide
  - Shown as the first page in the admin, guiding users on steps to take
- The idea page now shows similar ideas, based on NLP
  - Feature flagged as `similar_ideas`, turned off by default
  - Experimental, intended to evaluate NLP similarity performance
- A user is now automatically signed out from FranceConnect when signing out of the platform

### Changed

- When a user signs in using FranceConnect, names and some signup fields can no longer be changed manually
- The FranceConnect button now has the official size and dimensions and no T&C
- SEO improvements to the "Powered by CitizenLab" logo

## 2018-12-13

### Fixed

- User digest email campaigns is sent out again
- IE11 UI fixes:
  - Project card text overflow bug
  - Project header text wrapping/centering bug
  - Timeline header broken layout bug
  - Dropdown not correctly positioned bug
- Creating new tenants and changing the host of existing tenants makes automatic DNS changes again

### Added

- SEO improvements: project pages and info pages are now included in sitemap
- Surveys now have Google Forms support

## 2018-12-11-2

### Fixed

- A required registration field of type number no longer blocks users on step 2 of the registration flow

## 2018-12-11

### Fixed

- Loading an idea page with a deleted comment no longer results in an error being shown
- Assigning a first bedget to a PB project as a new user no longer shows an infinite spinner
- Various dropdowns, most famously users group selection dropdown, no longer overlap menu items

## 2018-12-07

### Fixed

- It's again possible to write a comment to a comment on mobile
- When logged in and trying to log in again, the user is now redirected to the homepage
- A deleted user no longer generates a link going nowhere in the comments
- The dropdown menu for granular permissions no longer disappears behind the user search field
- After deleting an idea, the edit and delete buttons are no longer shown in the idea manager
- Long event title no longer pass out of the event box
- Notifications from a user that got deleted now show 'deleted user' instead of nothing

### Added

- Machine translations on the idea page
  - The idea body and every comment not in the user's language shows a button to translate
  - Feature flagged as `machine_translations`
  - Works for all languages
- Show the currency in the amount field for participatory budgeting in the admin
- Built-in registration fields can now be made required in the admin
- FranceConnect now shows a "What is FranceConnect?" link under the button

### Changed

- The picks column in the idea manager no longer shows a euro icon

## 2018-11-28

### Fixed

- IE11 graphical fixes in text editor, status badges and file drag&drop area fixed
- The idea tab is visible again within the admin of a continuous PB project
- The checkbox within 3rd party login buttons is now clickable in Firefox

## 2018-11-27

### Fixed

- When all registration fields are disabled, signing up through invite no longer blocks on the first step
- A moderator that has not yet accepted their invitation, is no longer shown as 'null null' in the moderators list
- Adding an idea by clicking on the map is possible again

### Changed

- When there are no events in a project, the events title is no longer shown
- The logo for Azure AD login (VUB Net ID) is shown as a larger image
- When logging in through a 3rd party login provider, the user needs to confirm that they've already accepted the terms and conditions

## 2018-11-22

### Fixed

- In the clustering prototype, comparing clusters using the CTRL key now also works on Mac
- Widget HTML code can now be copied again
- Long consequent lines of text now get broken up in multiple lines on the idea page
- Admin pages are no longer accessible for normal users
- Reduced problems with edge cases for uploading images and attachments

### Added

- Participatory budgeting (PB)
  - A new participation method in continuous and timeline projects
  - Admins and moderators can set budget on ideas and a maximum budget on the PB phase
  - Citizens can fill their basket with ideas, until they hit the limit
  - Citizens can submit their basket when they're done
  - Admins and moderators can process the results through the idea manager and excel export
- Advanced dashboards: iteration 1
  - The summary tab shows statistics on idea/comment/vote and registration activities
  - The users tab shows information on user demographics and a leaderboard
  - The time filter can be controller with the precision of a day
  - Project, group and topic filters are available when applicable
  - Project moderators can access the summary tabs with enforced project filter
- Social sharing through the modal is now separately trackable from sharing through the idea page
- The ideas excel export now contains the idea status
- A new smart group rule allows for filtering on project moderators and normal users

### Changed

- Project navigation is now shown in new navigation bar on top
- The content of the 'Open idea project' for new tenants has changed
- After posting an idea, the user is redirected towards the idea page of the new idea, instead of the landing page

## 2018-11-07

### Fixed

- The widget HTML snippet can be copied again

## 2018-11-05

### Fixed

- Clicking Terms & Conditions links during sign up now opens in a new tab

### Added

- Azure Active Directory login support, used for VUB Net ID

## 2018-10-25

### Fixed

- Resizing and alignment of images and video in the editor now works as expected
- Language selector is now updating the saved locale of a signed in user
- When clicking "view project" in the project admin in a new tab, the projects loads as expected
- The navbar user menu is now keyboard accessible
- Radio buttons in forms are now keyboard accessible
- The link to the terms and conditions from social sign in buttons is fixed
- In admin > settings > pages, the editors now have labels that show the language they're in
- Emails are no longer case sensitive, resolving recurring password reset issues
- The widget now renders properly in IE11
- Videos are no longer possible in the invitation editor

### Added

- Cookie consent manager
  - A cookie consent footer is shown when the user has not yet accepted cookies
  - The user can choose to accept all cookies, or open the manager and approve only some use cases
  - The consent settings are automatically derived from Segment
  - When the user starts using the platform, they silently accept cookies
- A new cookie policy page is easier to understand and can no longer be customized through the admin
- Granular permissions
  - In the project permissions, an admin or project moderator can choose which citizens can take which actions (posting/voting/comments/taking survey)
  - Feature flagged as 'granular_permissions', turned off by default
- Ideas excel export now contains links to the ideas
- Ideas and comments can now be exported from within a project, also by project moderators
- Ideas and comments can now be exported for a selection of ideas
- When signing up, a user gets to see which signup fields are optional

### Changed

- Published projects are now shown first in the admin projects overview
- It's now more clear that the brand color can not be changed through the initial input box
- All "Add <something>" buttons in the admin have moved to the top, for consistency
- The widget no longer shows the vote count when there are no votes
- When a project contains no ideas, the project card no longer shows "no ideas yet"

## 2018-10-09

### Fixed

- UTM tags are again present on social sharing
- Start an idea button is no longer shown in the navbar on mobile
- Exceptionally slow initial loading has been fixed
- Sharing on facebook is again able to (quite) consistently scrape the images
- When using the project copy tool in Admin HQ, attachments are now copied over as well

### Added

- Email engine in the admin (feature flagged)
  - Direct emails can be sent to specific groups by admins and moderators
  - Delivered/Opened/Clicked statistics can be seen for every campaign
  - An overview of all automated emails is shown and some can be disabled for the whole platform

## 2018-09-26

### Fixed

- Error messages are no longer cut off when they are longer than the red box
- The timeline dropdown on mobile shows the correct phase names again
- Adding an idea by clicking on the map works again
- Filip peeters is no longer sending out spam reports
- Reordering projects on the projects admin no longer behaves unexpectedly
- Fixes to the idea manager
  - Tabs on the left no longer overlap the idea table
  - Idea status tooltips no longer have an arrow that points too much to the right
  - When the screen in not wide enough, the preview panel on the right is no longer shown
  - Changing an idea status through the idea manager is possible again

### Added

- Social sharing modal is now shown after posting an idea
  - Feature flagged as `ideaflow_social_sharing`
  - Offers sharing buttons for facebook, twitter and email
- File attachments can now be added to
  - Ideas, shown on the idea page. Also works for citizens.
  - Projects, shown in the information page, for admins and moderators
  - Phases, shown under the phase description under the timeline, for admins and moderators
  - Events, shown under the event description, for admins and moderators
  - Pages, shown under the text, for admins
- Some limited rich text options can now be used in email invitation texts

### Changed

- The admin projects page now shows 3 seperate sections for published, draft and archived
- When there are no voting buttons, comment icon and count are now also aligned to the right
- It's now possible to remove your avatar

## 2018-09-07

### Fixed

- Submit idea button is now aligned with idea form
- An error caused by social sign in on French platforms not longer has an English error message
- Checkboxes are now keyboard navigable
- Projects that currently don't accept ideas can no longer be selected when posting an idea
- Deleting an idea no longer results in a blank page
- Deleting a comment no longer results in a blank page
- When sign in fails, the error message no longer says the user doesn't exist
- `null` is no longer shown as a lastname for migrated cl1 users without last name
- Clicking on the table headers in the idea managers again swaps the sorting order as expected
- Typeform Survey now is properly usable on mobile

### Added

- Email notification control
  - Every user can opt-out from all recurring types of e-mails sent out by the platform by editing their profile
  - Emails can be fully disabled per type and per tenant (through S&S ticket)
- An widget that shows platform ideas can now be embedded on external sites
  - The style and content of the widget can be configured through admin > settings > widgets
  - Widget functionality is feature flagged as "widgets", on by default

### Changed

- Initial loading speed of the platform has drastically improved, particulary noticable on mobile
- New tenants have custom signup fields and survey feature enabled by default

## 2018-08-20

### Fixed

- The idea sidepane on the map correctly displays HTML again
- Editing your own comment no longer turns the screen blank
- Page tracking to segment no longer tracks the previous page instead of the current one
- Some browsers no longer break because of missing internationalization support
- The options of a custom field are now shown in the correct order

### Added

- A major overhaul of all citizen-facing pages to have significantly better accessibility (almost WCAG2 Level A compliant)
  - Keyboard navigation supported everywhere
  - Forms and images will work better with screen readers
  - Color constrasts have been increased throughout
  - A warning is shown when the color in admin settings is too low on constrast
  - And a lot of very small changes to increase WCAG2 compliance
- Archived projects are visible by citizens
  - Citizens can filter to see all, active or archived projects
  - Projects and project cards show a badge indicating a project is archived
  - In the admin, active and archived projects are shown separately
- A favicon can now be configured at the hidden location `/admin/favicon`
  - On android in Chrome, the platform can be added to the Android homescreen and will use the favicon as an icon
- Visitors coming through Onze Stad App now are trackable in analytics

### Changed

- All dropdown menus now have the same style
- The style of all form select fields has changed
- Page tracking to segment no longer includes the url as the `name` property (salesmachine)
- Font sizes throughout the citizen-facing side are more consistent

## 2018-08-03

### Fixed

- The landingpage header layout is no longer broken on mobile devices
- Yet another bug related to the landingpage not correctly redirecting the user to the correct locale
- The Page not found page was not found when a page was not found

### Added

- The 'Create an account' call to action button on the landing page now gets tracked

## 2018-08-02

### Fixed

- The browser no longer goes blank when editing a comment
- Redirect to the correct locale in the URL no longer goes incorrectly to `en`

## 2018-07-31

### Fixed

- The locale in the URL no longer gets added twice in certain conditions
- Various fixes to the rich text editor
  - The controls are now translated
  - Line breaks in the editor and the resulting page are now consistent
  - The editor no longer breaks form keyboard accessibility
  - The images can no longer have inconsistent widht/height ratio wich used to happen in some cases
  - The toolbar buttons have a label for accessibility
- A new tenant created in French no longer contains some untranslated content
- The tenant lifecycle stage is now properly included in `group()` calls to segment
- Comment body and various dynamic titles are secured against XSS attacks

### Added

- Ideas published on CitizenLab can now also be pushed to Onze Stad App news stream
- The rich text editor
  - Now support copy/paste of images
- Event descriptions now also support rich text
- When not signed in, the header shows a CTA to create an account
- A new smart group rule allows you to specify members than have participated (vote, comment, idea) in a certain project
- The admin now shows a "Get started" link to the knowledge base on the bottom left
- The Dutch platforms show a "fake door" to Agenda Setting in the admin navigation

### Changed

- The idea card now shows name and date on 2 lines
- The navbar now shows the user name next to the avatar
- The user menu now shows "My ideas" instead of "Profile page"

## 2018-07-12

### Fixed

- New text editor fixes various bugs present in old editor:
  - Typing idea texts on Android phones now works as expected
  - Adding a link to a text field now opens the link in a new window
  - Resizing images now works as expected
  - When saving, the editor no longer causes extra whitespace to appear
- A (too) long list of IE11 fixes: The platform is now fully usable on IE11
- The group count in the smart groups now always shows the correct number
- The admin dashboard is no longer too wide on smaller screens
- The home button on mobile is no longer always active
- Fix for page crash when trying to navigate away from 2nd signup step when one or more required fields are present

### Added

- The language is now shown in the URL at all times (e.g. `/en/ideas`)
- The new text editor enables following extras:
  - It's now possible to upload images through the text editor
  - It's now possible to add youtube videos through the text editor
- `recruiter` has been added to the UTM campaign parameters

### Know issues

- The controls of the text editor are not yet translated
- Posting images through a URL in the text editor is no longer possible
- Images that have been resized by IE11 in the text editor, can subsequently no longer be resized by other browsers

## 2018-06-29

### Fixed

- Facebook now correctly shows the idea image on the very first share
- Signing up with a google account that has no avatar configured now works again
- Listing the projects and ideas for projects that have more than 1 group linked to them now works again

### Added

- Voting Insights [beta]: Get inisghts into who's voting for which content
  - Feature flagged as 'clustering', disabled by default
  - Admin dashboard shows a link to the prototype
- Social sharing buttons on the project info page
- Usage of `utm_` parameters on social sharing to track sharing performance
- Various improvements to meta tags throughout the platform
  - Page title shows the unread notification count
  - More descriptive page titles on home/projects/ideas
  - Engaging generic default texts when no meta title/description are provided
  - Search engines now understand what language and region the platform is targeting
- Optimized idea image size for facebook sharing
- Sharing button for facebook messenger on mobile
- When you receive admin rights, a notification is shown
- `tenantLifecycleStage` property is now present in all tracked events to segment

### Changed

- Meta tags can't be changed through the admin panel anymore
- Social sharing buttons changed aspect to be more visible

## 2018-06-20

### Fixed

- Visual fixes for IE11 (more to come)
  - The text on the homepage doesn't fall outside the text box anymore
  - The buttons on the project page are now in the right place
  - In the projects pages, the footer is no longer behaving like a header
- When trying to add a timeline phase that overlaps with another phase, a more descriptive error is shown
- larsseit font is now always being loaded

### Added

- Smart groups allow admins to automatically and continuously make users part of groups based on conditions
- New user manager allows
  - Navigating through users by group
  - Moving, adding and removing users from/to (manual) groups
  - Editing the group details from within the user manager
  - Creating groups from within the user manager
  - Exporting users to excel by group or by selection
- Custom registration fields now support the new type "number"
- The city website url can now be specified in admin settings, which is used as a link in the footer logo

### Changed

- The checkbox copy at signup has changed and now links to both privacy policy and terms and conditions
- Improved styling of usermenu dropdown (the menu that opens when you click on the avatar in the navigation bar)

### Removed

- The groups page is no longer a separate page, but the functionality is part of the user manager

## 2018-06-11

### Fixed

- Notifications that indicate a status change now show the correct status name
- The admin pages editors support changing content and creating new pages again
- When searching in the invites, filters still work as expected
- The font has changed again to larsseit

### Added

- Accessibility improvements:
  - All images have an 'alt' attributes
  - The whole navbar is now usable with a keyboard
  - Modals can be closed with the escape key
  - The contrast of labels on white backgrounds has increased
- New ideas will now immediately be scraped by facebook
- When inviting a user, you can now pick projects for which the user becomes a moderator

### Changed

- The language switcher is now shown on the top right in the navbar

## 2018-05-27

### Fixed

- Sitemap now has the correct date format
- Empty invitation rows are no longer created when the given excel file contains empty rows
- Hitting enter while editing a project no longer triggers the delete button
- Registration fields on signup and profile editing are now always shown in the correct language
- The dropdown menu for idea sorting no longer gets cut off by the edge of the screen on small screens
- Saving a phase or continuous project no longer fails when participation method is not ideation

### Added

- Language selection now also has a regional component (e.g. Dutch (Belgium) instead of Dutch)
- Added noindex tag on pages that should be shown in Google
- A new 'user created' event is now being tracked from the frontend side
- It's now possible to use HTML in the field description of custom fields (no editor, only for internal usage)

## 2018-05-16

### Fixed

- Phases are now correctly active during the day specified in their end date
- On the new idea page, the continue button is now shown at all resolutions
- On the idea list the order-by dropdown is now correctly displayed at all resolutions.

### Added

- Project moderators can be specified in project permissions, giving them admin and moderation capabilities within that project only
  - Moderators can access all admin settings of their projects
  - Moderators can see they are moderating certain projects through icons
  - Moderators can edit/delete ideas and delete comments in their projects
- A correct meta description tag for SEO is now rendered
- The platforms now render sitemaps at sitemap.xml
- It is now possible to define the default view (map/cards) for every phase individually
- The tenant can now be configured with an extra `lifecycle_stage` property, visible in Admin HQ.
- Downloading ideas and comments xlsx from admin is now tracked with events
- The fragment system, to experiment with custom content per tenant, now also covers custom project descriptions, pages and individual ideas

### Changed

- It is no longer possible to define phases with overlapping dates
- Initial loading speed of the platform has improved

## 2018-04-30

### Fixed

- When posting an idea and only afterward signing in, the content originally typed is no longer lost
- An error is no longer shown on the homepage when using Internet Explorer
- Deleting a user is possible again

### Changed

- The idea manager again shows 10 ideas on one page, instead of 5
- Submit buttons in the admin no longer show 'Error' on the buttons themselves

### Removed

- The project an idea belongs to can no longer be changed through the edit idea form, only through the idea manager

## 2018-04-26

### Added

- Areas can now be created, edited and deleted in the admin settings
- The order of projects can now be changed through drag&drop in the admin projects overview
- Before signing up, the user is requested to accept the terms and conditions
- It's possible to experiment with platform-specific content on the landing page footer, currently through setup & support
- Images are only loaded when they appear on screen, improving page loading speed

### Fixed

- You can no longer click a disabled "add an idea" button on the timeline
- When accessing a removed idea or project, a message is shown

### Known issues

- Posting an idea before logging in is currently broken; the user is redirected to an empty posting form
- Social sharing is not consistently showing all metadata

## 2018-04-18

### Fixed

- Adding an idea at a specific location by clicking on the map is fixed

## 2018-04-09

### Fixed

- An idea with a location now centers on that location
- Map markers far west or east (e.g. Vancouver) are now positioned as expected
- Links in comment now correctly break to a new line when they're too long
- Hitting enter in the idea search box no longer reloads the page
- A survey project no longer shows the amount of ideas on the project card
- The navbar no longer shows empty space above it on mobile
- The report as spam window no longer scrolls in a weird way
- The project listing on the homepage no longer repeats the same project for some non-admin users
- Google/Facebook login errors are captured and shown on an error page
- Some rendering issues were fixed for IE11 and Edge, some remain
- An idea body with very long words no longer overlaps the controls on the right
- Project cards no longer overlap the notification menu

### Added

- A user can now edit and delete its own comments
- An admin can now delete a user's comment and specify the reason, notifying the user by notification
- Invitations
  - Admins can invite users by specifying comma separated email addresses
  - Admins can invite users with extra information by uploading an excel file
  - Invited users can be placed in groups, made admin, and given a specific language
  - Admins can specify a message that will be included in the email to the invited users
  - Admins receive a notification when invited users sign up
- Users receive a notification and email when their idea changes status
- Idea titles are now limited to 80 characters

### Known issues

- Adding an idea through the map does not position it correctly

## 2018-03-23

### Fixed

- Fixed padding being added on top of navigation bar on mobile devices

## 2018-03-22

### Fixed

- Idea creation page would not load when no published projects where present. Instead of the loading indicator the page now shows a message telling the user there are no projects.

## 2018-03-20

### Fixed

- Various visual glitches on IE11 and Edge
- Scrolling behviour on mobile devices is back to normal
- The admin idea manager no longer shows an empty right column by default

### Added

- Experimental raw HTML editing for pages in the admin at `/admin/pages`

## 2018-03-14

### Fixed

- When making a registration field required, the user can't skip the second sign up step
- When adding a registration field of the "date" type, a date in the past can now be chosen
- The project listing on the landing page for logged in users that aren't admin is fixed

### Added

- When something goes wrong while authenticating through social networks, an error page is shown

## 2018-03-05

### Added

- Limited voting in timeline phases
- Facebook app id is included in the meta headers

### Known issues

- When hitting your maimum vote count as a citizen, other idea cards are not properly updating untill you try voting on them
- Changing the participation settings on a continuous project is impossible

## 2018-02-26

### Fixed

- Project pages
  - Fixed header image not being centered
- Project timeline page
  - Fixed currently active phase not being selected by default
  - Fixed 'start an idea' button not being shown insde the empty idea container
  - Fixed 'start an idea' button not linking to the correct idea creation step
- Ideas and Projects filter dropdown
  - Fixed the dropdown items not always being clickable
- Navigation bar
  - Fixed avatar and options menu not showing on mobile devices

### Added

- Responsive admin sidebar
- Top navigation menu stays in place when scrolling in admin section on mobile devices

### Changed

- Project timeline
  - Better word-breaking of phases titles in the timeline

## 2018-02-22

### Fixed

- Idea page
  - Fixed voting buttons not being displayed when page is accessed directly
- Edit profile form page
  - Fixed broken input fields (first name, last name, password, ...)
  - Fixed broken submit button behavior
- Admin project section
  - Fixed default view (map or card) not being saved
  - Fixed save button not being enabled when an image is added or removed
- Project page
  - Fixed header navigation button of the current page not being highlighted in certain scenarios
  - Fixed no phase selected in certain scenarios
  - Fixed mobile timeline phase selection not working
- Idea cards
  - Fixed 'Load more' button being shown when no more ideas
- Project cards
  - Fixed 'Load more' button being shown when no more projects
- Idea page
  - Fixed faulty link to project page
- Add an idea > project selection page
  - Fixed broken layout on mobile devices

### Added

- Landing page
  - Added 'load more' button to project and idea cards
  - Added search, sort and filter by topic to idea cards
- Project card
  - Added ideas count
- Idea card
  - Added author avatar
  - Added comment count and icon
- Idea page
  - Added loading indicator
- Project page
  - Added loading indicator
  - Added border to project header buttons to make them more visible
- Admin page section
  - Added header options in rich-text editors

### Changed

- Navigation bar
  - Removed 'ideas' menu item
  - Converted 'projects' menu item into dropdown
  - Changed style of the 'Start an idea' button
- Landing page
  - Header style changes (larger image dimensions, text centered)
  - Removed 'Projects' title on top of project cards
- Project card
  - Changed project image dimensions
  - Changed typography
- Idea card
  - Removed image placeholder
  - Reduced idea image height
- Filter dropdowns
  - Height, width and alignment changes for mobile version (to ensure the dropdown is fully visible on smaller screens)
- Idea page
  - Improved loading behavior
  - Relocated 'show on map' button to sidebar (above sharing buttons)
  - Automatically scroll to map when 'show on map' button is clicked
  - Larger font sizes and better overall typography for idea and comment text
  - Child comments style changes
  - Child commenting form style change
  - Comment options now only visible on hover on desktop
- Project page
  - Improved loading behavior
  - Timeline style changes to take into account longer project titles
  - Changed copy from 'timeline' to 'process'
  - Changed link from projects/<projectname>/timeline to projects/<projectname>/process
  - Events header button not being shown if there are no events
- Add an idea > project selection page
  - Improved project cards layout
  - Improved mobile page layout

## 2018-01-03

### Fixed

- Updating the bio on the profile page works again
- 2018 can be selected as the year of events/phases
- The project dropdown in the idea posting form no longer shows blank values
- Reset password email

### Added

- Ideas can be edited by admins and by their author
- An idea shows a changelog with its latest updates
- Improved admin idea manager
  - Bulk update project, topics and statuses of ideas
  - Bulk delete ideas
  - Preview the idea content
  - Links through to viewing and editing the idea
- When on a multi-lingual platform, the language can be changed in the footer
- The project pages now show previews of the project events in the footer
- The project card now shows a description preview text, which is changeable through the admin
- Images are automatically optimized after uploading, to reduce the file size

### Changed

- Image dimensions have changed to more optimal dimensions

## 2017-12-13

### Fixed

- The ideas of deleted users are properly shown
- Slider to make users admins is again functional

### Added

- The idea show page shows a project link
- Mentions are operational in comments
- Projects can be deleted in the admin

### Changed

- Ideas and projects sections switched positions on the landing page

## 2017-12-06

### Fixed

- Phases and events date-picker no longer overlaps with the description text
- No longer needed to hard refresh if you visited al old version of the platform
- Inconsistency when saving project permissions has been fixed
- Bullet lists are now working in project description, phases and events
- The notifications show the currect user as the one taking the action

### Added

- Translators can use `orgName` and `orgType` variables everywhere
- Previews of the correct image dimension when uploading images

### Changed

- Lots of styling tweaks to the admin interface
- Behaviour of image uploads has improved

## 2017-11-23

### Fixed

- Loading the customize tab in the admin no longer requires a hard refresh

## 2017-11-22

### Fixed

- When saving a phase in the admin, the spinner stops on success or errors
- Deleting a user no longer breaks the idea listing, idea page and comments
- Better error handling in the signup flow
- Various bug fixes to the projects admin
- The switches that control age, gender, ... now have an effect on the signup flow.
- For new visitors, hard reloading will no longer be required

### Added

- Social Sign In with facebook and google. (Needs to be setup individually per customer)
- Information pages are reachable through the navbar and editable through the admin
- A partner API that allows our partners to list ideas and projects programmatically
- Ideas with a location show a map on the idea show page
- Activation of welcome and reset password e-mails

### Changed

- Changes to mobile menu layout
- Changes to the style of switches
- Better overall mobile experience for citizen-facing site

### Known issues

- If you visited the site before and the page did not load, you need to hard refresh.
- If the "Customize" tab in the admin settings does not load, reload the browser on that page

## 2017-11-01

### Fixed

- Various copy added to the translation system
- Fixed bug where image was not shown after posting an idea
- Loading behaviour of the information pages
- Fixed bug where the app no longer worked after visiting some projects

### Added

- Added groups to the admin
- Added permissions to projects
- Social sharing of ideas on twitter and (if configured for the platform) facebook
- Projects can be linked to certain areas in the admin
- Projects can be filtered by area on the projects page
- Backend events are logged to segment

### Changed

- Improved the styling of the filters
- Project description in the admin has its own tab
- Restored the landing page header with an image and configurable text
- Improved responsiveness for idea show page
- Maximum allowed password length has increased to 72 characters
- Newest projects are list first

## 2017-10-09

### Fixed

- The male/female gender selection is no longer reversed after registration
- On firefox, the initial loading animation is properly scaled
- After signing in, the state of the vote buttons on idea cards is now correct for the current user
- Fixed bug were some text would disappear, because it was not available in the current language
- Fixed bug where adding an idea failed because of a wrongly stored user language
- Fixed bug where removing a language in the admin settings fails
- Graphical glitches on the project pages

### Added

- End-to-end test coverage for the happy flow of most of the citizen-facing app interaction
- Automated browser error logging to be proactive on bugs
- An idea can be removed through the admin

### Changed

- The modal that shows an idea is now fullscreen and has a new animation
- New design for the idea show page
- New design for the comments, with animation and better error handling
- The "Trending" sorting algorithm has changed to be more balanced and give new ideas a better chance
- Slightly improved design of the page that shows the user profile

## 2017-09-22

### Fixed

- Bug where multiple form inputs didn't accept typed input
- Issues blocking the login process
- The success message when commenting no longer blocks you from adding another comment
- Clicking an internal link from the idea modal didn't work
- Responsiveness of filters on the ideas page
- Updating an idea status through the admin failed

### Added

- Initial loading animation on page load
- Initial version of the legal pages (T&C, privacy policy, cookie policy)
- All forms give more detailed error information when something goes wrong
- Full caching and significant speed improvements for all data resources

### Changed

- Refactoring and restyling of the landing page, idea cards and project cards
- Added separate sign in and sign up components
- Cleaned up old and unused code
- The navbar is no longer shown when opening a modal
- Lots of little tweaks to styling, UX and responsiveness

## 2017-09-01

### Fixed

- Saving forms in the admin of Projects will now show success or error messages appropriately
- The link to the guide has been hidden from the admin sidebar until we have a guide to link to

### Added

- Adding an idea from a project page will pre-fill parts of the new idea form
- The landing page now prompts user to add an Idea if there are none
- The landing page will hide the Projects block if there are none

### Changed

- Under-the-hood optimizations to increase the loading speed of the platform

## 2017-08-27

### Fixed

- Changing the logo and background image in admin settings works
- Platform works for users with an unsupported OS language

### Added

- Admin dashboard
- Default topics and idea statuses for newly deployed platforms
- Proper UX for handling voting without being signed in
- Meta tags for SEO and social sharing
- Better error handling in project admin

### Changed

- Projects and user profile pages now use slugs in the URL

## 2017-08-18

### Fixed

- Changing idea status in admin
- Signing up
- Proper rending of menu bar within a project
- Admin settings are properly rendered within the tab container
- Lots of small tweaks to rendering on mobile
- Default sort ideas on trending on the ideas index page

### Added

- Admin section in projects to CRUD phases
- Admin section in projects to CRUD events
- New navbar on mobile
- Responsive version of idea show page

### Changed

- Navbar design updated
- One single login flow experience instead of 2 separate ones (posting idea/direct)
- Admins can only specify light/dark for menu color, not the exact color

### Removed

- Facebook login (Yet to be added to new login flow, will be back soon)

## 2017-08-13

### Fixed

- Voting on cards and in an idea page
- Idea modal loading speed
- Unread notification counter

### Added

- New improved flow for posting an idea
- Admin interface for projects
- New design for idea and project cards
- Consistenly applied modal, with new design, for ideas
- Segment.io integration, though not all events are tracked yet

### Changed

- Idea URls now using slugs for SEO<|MERGE_RESOLUTION|>--- conflicted
+++ resolved
@@ -2,15 +2,13 @@
 
 ## Next release
 
-<<<<<<< HEAD
 ### Fixed
 
 - [CL-1955] Fixed bug where admins were not able to add ideas via the map in non-active ideation phases
-=======
+
 ### Added
 
 - [CL-1790] Add back to idea link on the idea edit page
->>>>>>> e33173a9
 
 ## 2022-11-01
 
