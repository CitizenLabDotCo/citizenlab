--- conflicted
+++ resolved
@@ -2,15 +2,13 @@
 
 ## Next release
 
-<<<<<<< HEAD
 ### Fixed
 
 - The email/phone field in the sign in/up forms now has validation of the email address/phone number and provides an error message when this validation fails.
-=======
+
 ### Added
 
 - Put back secret pages-page
->>>>>>> dae81b1e
 
 ### Changed
 
