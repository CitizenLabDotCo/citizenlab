# Changelog

<<<<<<< HEAD
### Added

- [CL-1128] Feature to bulk import ideas from an XLSX sheet

## Next release
=======
### 2022-07-22

### Fixed

- [CL-1216] Fix slow insights export

### Changed

- [CL-1205] Change see less copy to read less in read more on project info and phase description
- [CL-1140] Show sign up modal when a logged user clicks the take survey button

## 2022-07-19

### Fixed

- [CL-1160] Fix blank insights tag detail view

## 2022-07-14 (2)

### Added

- [CL-1077] Add PNG export to graph export dropdown
>>>>>>> 91758dcc

## 2022-07-14

### Fixed

- [CL-1113] Fixed sharing button styling when copy link text is long

### Changed

- [CL-474] Update existing accessibility statement, following re-certification

### Added

- [CL-1088] Add link to academy. Update link to guides
- [CL-972] Add a 'read more' expand/collapse feature to timeline phases

## 2022-07-11

### Fixed

- Project publication status now defaults to draft on creation but remains published if it was already published

### Added

- [CL-1096] Add representativeness score to header of representativeness chart card

## 2022-07-07

### Fixed

- [TEC-198] Various permission issues
  - Route access for project folder moderators now works correctly
  - Project folder moderators can now create a project and select the appropriate folder for it
  - Route access for admins is now checked correctly
  - Project/folder moderators now see the dashboard data correctly

## 2022-07-06

### Added

- [CL-1085] Add link to support article when there are errors during embed in the content builder

### Changed

- [CL-875] "en" locale is shown as "en-US" in admin HQ

## 2022-07-05

### Added

- [CL-1058] Add desktop preview in content builder
- [CL-1001] Added noindex meta tag to user profile pages to reduce the SEO effectiveness of external spam links

### Fixed

- [CL-1083] XLSX export issues with custom fields

## 2022-07-04

### Added

- [CL-504] Dynamic idea form has limited support for extra fields
- [CL-1034] Add support for more URLs in the embed component whitelist
- [CL-851] Create interface to add representativeness reference data (feature flagged for now).

### Fixed

- [CL-1074] Fix missing options check in user graph
- [CL-1076] Fix failed request check on bar chart

## 2022-06-30

### Fixed

- [CL-1051] When a new project is published, its default publication status is now draft
- [CL-993] Fixed bug on idea form where fields were reset to empty state after changing description

## 2022-06-29_2

### Added

- [CL-949] Adds explanation of the implications for project filtering when selecting all areas / no areas / a selection of areas in the Admin project creation / editing form.

## 2022-06-29

### Added

- [CL-1028] Add Swedish locale

### Changed

- [CL-1024] Shows respective CTA buttons in the About component of the content builder

## 2022-06-22

### Fixed

- [CL-926] The ideas count never exceeded 250 due to a bug in the `ideas_count` endpoint.

### Changed

- [CL-975] Social sharing options are now consistent across the platform, and a general "Copy link" option has been added.

## 2022-06-21

### Fixed

- [CL-1026] Fix moderator access to conent builder

## 2022-06-20

### Fixed

- [CL-903] Fix admin input manager crash on Safari

## 2022-06-16

### Added

- [CL-979] Add description to embed component in content builder and restricts height to only take in numbers
- [CL-951] The search field used in several places now notifies screen readers when new search results have loaded.

### Fixed

- [CL-966] Fixed issue with tabs stretching off the screen
- [CL-908] Fix sheet names in excel exports.

## 2022-06-15

### Fixed

- [CL-967] Fixed issue with map displaying off screen on Android
- [CL-667] Next batch of RuboCop fixes

## 2022-06-14

### Added

- [CL-767] Add data from backend to representative dashboard

### Fixed

- [CL-915] Show "Messaging" menu item only if any of 3 messaging features enabled
- [CL-940] Graph excel export was not always giving the same numbers as the graph itself if a time period was selected. This is fixed now.
- [CL-888] Fixed issue with folders page layout. Project cards are now displayed in two columns (instead of one) on large screens.
- [CL-953] Fixed issue with expanding and collapsing custom idea fields after initial save.
- Fixed issue where users were unable to moderate projects and project folders correctly

## 2022-06-13

### Changed

- [TEC-11] Upgraded react-router frontend dependency

## 2022-06-08_2

### Fixed

- [CL-717] Ongoing events now shown along with Upcoming events in the Home Page Events Widget and on the Events Page.

## 2022-06-08

### Changed

- [CL-667] Fixed several RuboCop offences

### Added

- [CL-774] Add new option when adding areas to a project: "No areas"
- [CL-906] Added support for Snap Survey

## 2022-05-31

### Changed

- [CL-667] Fixed many RuboCop offences

### Fixed

- [CL-845] Fixed an issue with the Sign Up modal where it was impossible to scroll down on smaller screens, which made registration on certain Android devices impossible

## 2022-05-30

### Changed

- [CL-830] 'Accept' button now before 'Manage' button on cookie banner, and both buttons now the same style.

### Fixed

- [CL-835] Roll back CL-99 ("Add slight blur to logged-in header image")
- [CL-790] Events date picker now has the correct date format for US-based tenants
- [CL-832] Remove enable/disable toggle from title and description fields in the idea form
- [CL-833] Fix creating a new registration field in FR and AR-MA

### Added

- [CL-729] Do not show proposals navbar item if corresponding feature is disabled

## 2022-05-26_2

### Fixed

- [CL-758] Fix custom field option ordering for dashboard charts

## 2022-05-26

### Fixed

- [CL-788] Fixed issue with different URL when sharing idea from map vs list view

## 2022-05-20

### Fixed

- [CL-836] Repaired the /invite URL, which should now open a signup modal with a spot for the user to enter the invite code they received via email

## 2022-05-17

### Added

- [CL-292] Log an activity when an insights category is created, updated or deleted

## 17-05-22

### Fixed

- [CL-776] Button in weekly moderator digest email now links to correct page

## 2022-05-16_2

### Changed

- [CL-667] Fixed RuboCop Style/FrozenStringLiteralComment offences

### Fixed

- [CL-775] Use correct link to conditions page
- [CL-776] Button in weekly moderator digest email now links to correct page
- [CL-814] Faster user XLSX export.

## 2022-05-16

### Fixed

- Using the rich text editor in a right-to-left language no longer mislaligns puctuation
- Fixed right-to-left alignment and margin issues for avatars, checkboxes, event, page headers, project card and form labels

## 2022-05-13

### Added

- [CL-750] Add feature to remove CL branding

## 2022-05-11

### Fixed

- [CL-711] Title text looking weird on insights start page

## 2022-05-10_3

### Fixed

- [CL-764] Empty navbar item titles in backoffice.

## 2022-05-10_2

### Changed

- Added RuboCop on CI and corrected many offences

## 2022-05-10

### Changed

- [CL-716] The new phase started emails/notifications are also sent out for information phases or when it's possible to take a poll.

### Fixed

- [CL-387] The folder show page is better readable on narrow screens now

## 2022-05-06_3

### Changed

- When a navbar item's title is customized for one locale, the other locales remain up to date with the latest translations.

### Fixed

- Titles of navbar items of demo platforms created with external templates, remain up to date with the latest translations.
- [CL-730] Changed confirmation email DOM to make lives of spam bots a bit harder

### Fixed

- [CL-181] Prevent forms from trying to save on clicking label
- The "send" button on the email campaign send page is now disabled after a single click, to prevent users from clicking it multiple times and potentially sending a campaign more than once

## 2022-05-06

### Added

- Pages can now be translated 'live' via Weglot
- It's now possible to escape the sign-up flow at any point. If a user account has already been created but not completed (due to e.g. missing email confirmation, verification, ...), the user will be signed out and can continue on signing in.

## 2022-05-05

### Fixed

- Fix timeline for Arabic languages ('right-to-left')
- Fix language selector cropping for Arabic languages ('right-to-left')

## 2022-05-04_3

### Changed

- Changed language-picker label text for Moroccan Arabic

## 2022-05-04_2

### Changed

- Security update: Rails 6.1.5.1

## 2022-05-04

### Changed

- City logo now in higher resolution.

### Fixed

- Fixed issue with budget field not showing in input form

### Fixed

- Make it possible to add a new language to the platform with configured banner custom button.

### Fixed

- Fixed accessibility issue with idea card filtering

## 2022-05-02

### Added

- Added more autocompletion to the password reset and profile settings form which assist in filling out information faster.
- Validation of content builder layouts: whitelist of URLs for video iframes.
- Sanitization of content builder layouts: HTML of text elements.

### Fixed

- Updated registration custom field copies to the latest values from Crowdin for all the tenants and templates.

## 2022-04-28

### Added

- Added support for the Moroccan Arabic language to the platform

### Fixed

- Start and end times for project phases now account for the user's local timezone, making sure users can still access and engage with projects when the start/end dates are valid for them locally. The default used UTC, so it was not a big issue in Europe (where we're mostly very close to UTC time), but could be a bigger issue in e.g. North and South America, where UTC offset could be 4 or 5 hours and this could cause projects to display as ended even if they should have been valid on the user's current local date.
- Fixed breakpoint issues in `admin/insights` and `admin/users`, where content would disappear under the sidebar for certain screen sizes.
- Added primary and secondary aria-labels to header and footer navigation elements to more clearly differentiate them to screen readers and other accessability tools

## 2022-04-25

### Changed

- 'Summary' dashboard: the 'Participation per project' and 'Participation per tag' work a little bit different. Now, if a project filter is active, the former will stay the same but highlight the selected project instead of showing the differences with other projects which were hard to interpret (analogous for 'Participation per tag').

## 2022-04-20

### Changed

- Changed titles on the admin messaging page to accomodate both SMS and email campaigns

### Fixed

- Added dynamic functionality to prevent a user from using the tab key to select images/videos/buttons that are currently hidden behind "show more" buttons. Those elements can now be tabbed to only when the text is expanded and they are visible visually
- Fixed accessibility issue regarding element order for screen readers in volunteer card
- Removed unnecessary additional alt text describing city logos in header, navbar, and delete account modal. The remaining alt tags are now more concise for users who use screen readers
- Properly disable SMS create/edit button if the message is empty
- In the verification step of the sign-up flow, the form inputs are now connected to the correct labels, which makes it easier to select the input fields (also possible by clicking the input labels now)
- Fixed a bug in the password signup flow where a user could skip accepting terms and conditions and privacy policy

## 2022-04-11

### Added

- Added support for the Croatian language to the platform

### Fixed

- Added additional areas of focus and outline to scroll-to links and buttons in editing Comments, Ideas display, and Events display for a11y compatability
- Added a tabIndex so the cookie consent banner will have a visual outline around it when focused, for a11y compatibility
- Fixed accessibility issue in modal window used to report a proposal as spam
- Fixed accessibility contrast issue for social media buttons
- Fixed accessibility issue regarding missing screen reader labels on text boxes
- Fixed bug in idea form for missing Proposed Budget field even when enabled
- Fixed accessibility issue in map ideas search
- The widget no longer links to ideas with the wrong domain

## 2022-04-04

### Fixed

- Fixed SurveyMonkey container height so survey questions are visible

## 2022-04-01

### Fixed

- Fixed bug in Ideas Map view that caused an infinite loop of requests when Idea sort order was changed

## 2022-04-04

### Fixed

- Fixed SurveyMonkey container height so survey questions are visible

## 2022-03-29

### Changed

- Vienna Saml button is temporarily disactivated

## 2022-03-24

### Added

- When phone sign in/up is enabled, email/phone field in the sign in/up forms now have validation of the email address/phone number and provides an error message when this validation fails.

### Fixed

- When you need to verify to comment on proposals, an error message with link to the sign in form is now shown again.
- Status labels are visible again in manual email campaigns list (Admin : Messaging : Custom)
- Custom email campaigns list properly accomodates longer translations in labels and buttons.

## 2022-03-23

### Added

- Add new topic/tag filter on homepage.

## 2022-03-22

### Fixed

- 'View' button sometimes freezing page in Navigation settings: should be fixed now.
- Bulk invites of invitees using only emails (no names specified) now succeeds again.

## 2022-03-21

### Added

- Put back secret pages-page

### Changed

- Project and folder moderators are allowed to list users (for the projects they moderate). This means that project and folder moderators are now also able to assignee assignees to ideas.
- 'Emails' tab in the admin sidebar renamed to 'Messaging' in anticipation of new SMS/texting functionality
- Removed 'most active users' graph
- When the locale of the current user is not present in a multiloc, fall back to the value for a locale of the same language (for example es-CL as picked language and a multiloc with es-ES).

### Fixed

- Insights with multiple projects: projects in topbar are now displayed in dropdown if there is more than one (before they were just displayed next to each other).
- HTML is fixed when machine translating HTML content returns bad HTML.

## 2022-03-15 (2)

### Fixed

- Idea forms and other things not rendering on various platforms

## 2022-03-15 (1)

### Fixed

- Fixed spacing issue between field name and 'optional' in input form

## 2022-03-14

### Fixed

- Rich text editor now works correctly with custom emails - the image description box no longer appears on the preview and image alignment works as expected.
- Fixed a performance issue that causes the users export to time out when there are lots of users registered on the platform

## 2022-03-11

### Fixed

- When viewing an idea in map view, "Go back" now returns to the map idea list instead of back to the project main page
- User profile page slug now anonymized when bulk inviting and Abbreviated User Names feature enabled.
- Rich text editor copy/paste issues should be resolved

## 2022-03-10

### Fixed

- Added informative message and sign in/sign up links to Idea Not Found page
- Added slight blur to logged-in header image. The logged-in header image is reused from the logged-out banner, and blur was added to make smaller banner images from the two-column layout look nice when fully stretched on the logged-in banner

## 2022-03-08

### Added

- Filter projects by topics

### Fixed

- FranceConnect test login
- Fixed issue with folder page responsiveness where right hand side gets cropped.

### Changed

- Fixed issue with folder page responsiveness where right hand side gets cropped.
- Use only user name in FranceConnect instead of full profile scope

## 2022-03-04

### Fixed

- Can now re-use tenant host URL immediately the tenant is deleted.
- Relevant error(s) now returned when tenant creation fails, for example due to host URL already being in use.
- Added temporary fix for the project page without permissions error where it doesn't recover after sign in.

## 2022-02-28

### Changed

- Non-moderating users cannot visit a folder page, when none of the projects inside are visible to them (e.g. due to group permissions)
- Non-moderating users cannot visit a folder page, when there are no projects inside
- Non-moderating users cannot visit a folder page, when the folder is a draft

## 2022-02-25

### Added

- SAML Single-Sign on (Vienna)

### Changed

- Language parameter added in Typeform. Allows for question branching in surveys based on user's language.

## 2022-02-23

### Changed

- The ideas overview on project/user and ideas index (/ideas) pages are properly keyboard navigable, implemented as a full-fledged tab system.
- The timeline of a project is now fully keyboard navigable
- The proposal button has no tooltip anymore when submitting new proposals is disabled. Instead, a warning message is shown.

### Added

- Ensure `nofollow` is added to all links added through the rich text editor, which makes them useless for backlink generation by bots

## 2022-02-21

### Added

- Support added for custom font not on Adobe Fonts

### Fixed

- Improved area filter layout on frontpage on mobile (now has correct padding), and used a smaller breakpoint for when filter goes below topbar.
- Enalyzer URL validation now has greater flexibility

### Added

- Support added for email and user ID parameters in SmartSurvey

### Changed

- Icons don't have wrong/empty descriptions linked to them anymore, which improves the user experience for screen readers.
- Icons that work as button (like the vote button, the bell in the notification menu, etc.) all have accompanying descriptions so we provide more information about these buttons to people using screen readers.

## 2022-02-17

### Changed

- Removes support for category detection in Insights. \[IN-717\]

### Fixed

- Customizable navbar is now feature flagged, meaning it can be enabled or disabled in AdminHQ

## 2022-02-14

### Added

- It is now possible to add `alt` text to images in the Quill rich text editor

## 2022-02-11

### Changed

- More descriptive and consistent error messages in the sign up and sign in flow.

## 2022-02-08

### Fixed

- Typeform surveys now display properly on mobile devices
- Remove periods from non-Latin URL slugs

### Added

- Folder slugs (URLs) can now be customized

## 2022-02-07

### Changed

- Removes support for the (deprecated) Clustering feature. 💐 \[IN-688\]
- Remove the word 'del' from NL profanity list

### Fixed

- Always show color and opacity inputs
- Truncate user count in banner bubble if value is over 10k

## 2022-02-04

### Added

- Re-enable homepage filter tabs now that translations are working

### Fixed

- Color contrast issue (accessibility): the number of total votes needed for a proposal to be considered, shown on the proposal card, has a darker color. This makes it easier to see this information.

## 2022-02-02

### Added

- Projects on homepage can now be filtered by 'Active', 'Archived' or 'All' through a tab system

## 2022-02-01

### Changed

- Improved `alt` text for logo images on the platform
- Anonymization of users (using initials avatars, different set of face avatars, different set of first and last names, making anonymous users easier to identify through their email)
- Updated CC license in Vienna basemap attribution and increased maximum zoom level to 20.

# Fixed

- An issue that prevented Que from starting up was solved by updating the bootsnap gem to the latest version

## 2022-01-24

### Changed

- Insights Network Visualisation changes:
  - The network is now flat and shows all keywords at once
  - The colors of the keywords depend on the cluster they are part of
  - The more important links between keywords are shown in the network

## 2022-01-18

### Changed

- Removes support for the (deprecated) Tagging feature, the forerunner of today's Insights. 🕯 \[IN-661\]

## 2022-01-14

### Changed

- Dashboard and reports vertical bar charts are now sorted
- Automatic tagging in Insights also takes the title into account (instead of only the content).

### Fixed

- Resolution for basemap.at

## 2022-01-12

### Added

- Users are now able to cancel tag suggestion scan on the Insights Edit screen
- Added `secure` flag to cookies
- Support basemap.at as tile provider

### Fixed

- Fixed issue with exporting surveys as XLSX sheets, when the typeform survey URI includes a '#' character.
- Styling of the text above the avatar bubbles at the bottom of the landing page works again when there's a customized text.
- Styling bugs for the two-column layout
- Bug where tile provider of a project becomes unchangeable after the map config has been edited has been fixed.

### Changed

- Updated Cookie Policy page

## 2022-01-10

### Added

- Configure sign-up button (custom link) on homepage banner

### Changed

- Dashboard and report bar charts are now more easily readable - values appear on top or next to the bars instead of inside of them. Comparisons between project and platform values are now only visible in the report tooltips and do not break the chart itself.

### Fixed

- Using a custom tile provider should work now.
- Registration form with a date field doesn't crash anymore

## 2022-01-06

### Fixed

- Changing the values for Registration helper text and Account confirmation in Admin > Settings > Registration doesn't cause other values to be erased anymore.

## 2022-01-05

### Changed

- Improved the user interface of the Registration tab in the Admin settings

## 2021-12-23

### Added

- Adding pages in 'Navigation' tab in settings now possible, changing names of navbar items now works, removed 'secret pages-page'.
- Different layouts for the homepage banner (for signed-out users)
- Preview functionality for the image of the homepage banner in the back-office

### Fixed

- Saving of homepage banner image overlay color and opacity

## 2021-12-22

### Fixed

- Notifications of inappropriate content now link to the item containing the flagged content

## 2021-12-16

### Added

- Ability to scan all post, recently added posts and not tagged posts in Insights

## 2021-12-15

### Fixed

- Severe code-injection vulnerability
- More small copy changes for customizable navbar, made styling Navigation tab consistent with other tabs, re-enabled slug editing on secret pages-page.

## 2021-12-10

- Copy for customizable navbar

## 2021-12-09

### Added

- Customizable navbar

## 2021-12-08

### Changed

- Improved the structure and copy of the Admin > Settings > Customize page.

### Fixed

- Insights scan category button no longer appears when the insights nlp feature flag is disabled

## 2021-11-30

### Added

- Insights loading indicator on category scan

### Fixed

- Password reset emails sometimes took a long time to be send out, they are now processed much faster (even when the background job queue has lots of items).

## 2021-11-25

### Added

- New translations from Crowdin.
- Sign-up flow: Not activating any custom registration fields no longer breaks sign-up. Refreshing page during sign-up flow no longer creates an unregistered user.

## 2021-11-22

### Changed

- Enable/disable avatars in homepage banner
- Increased size of city logo in the footer

### Fixed

- Links to ideas in admin digest emails work again
- Votes statistics not showing up in the dashboard for some admins and project moderators.

## 2021-11-16

### Fixed

- Custom topics are not displayed as filters on the proposals overview page.

### Added

- Added a tooltip in the survey project settings with a link to a support article that explains how to embed links in Google forms
- Input count to Insights View screen

### Changed

- Add clarification tooltips to Insights View screen
- When a user account is deleted, visits data associated to that account are now removed from Matomo.

## 2021-11-11

### Changed

- Improvements to the loading speed of the landing page and some items with dropdown menus in the navigation bar.

## 2021-11-05

### Fixed

- Dashboard issue where the current month did not appear for certain time zones

## 2021-11-04

### Added

- New translations from Crowdin.

## 2021-11-03

### Fixed

- Microsoft Form survey iframes no longer auto-focus on the form
- Stop confusing Serbian Latin and Cyrillic in back locales.

## 2021-11-01

### Changed

- The whole input card in Insight View screen is now clickable
- Inputs list component in Insights View screen now shows active filters at all times
- Insights Network Visualisation changes:
  - Reduced space between clusters
  - Increased font size for keywords labels
  - It is now possible to de-select keywords by clicking on them twice

### Fixed

- If there's an error message related to the project title, it goes away if the title is edited (and only shows again if we submit and the error isn't fixed).

## 2021-10-27

### Changed

- Removed the unused '/ideas/new' route

### Fixed

- Sorting order and list/map view settings of ideas are available again if voting is disabled.
- Project phase started emails and notifications.

## 2021-10-26

### Added

- Limit number of downvotes.

### Changed

- Improved quality of Idea and App Header Images
- Idea cards in the map view only show the downvote icon when downvoting is enabled or when it's disabled and it's disabled for a different reason than explicit turning off of the downvoting functionality.
- Now also for idea cards on the map view: the comment icon on an idea card is only shown when commenting in the project is enabled or there's at least one idea with a comment.

### Fixed

- The event cards now rearrange themselves vertically on mobile / small screens. Before they were always arranged horizontally. This fixed the issue of them going off-screen when there is not enough screen space.

## 2021-10-25

### Changed

- The comment icon on an idea card is only shown when commenting in the project is enabled or there's at least one idea with a comment.
- Increased Microsoft Forms survey width

### Fixed

- Insights table approve button no longer appears when there are no suggested tags
- Insights tags are now truncated when they are too long
- Insights posts cards on View screen no longer display text with different font-sizes
- Insights posts in table are no longer sorted by default

## 2021-10-20

### Changed

- PII (Personally Identifiable Information) data, if any, are now removed from Segment when a user account is deleted.

## 2021-10-19

### Changed

- Tags which do not contain any inputs are no longer visible on the Insights View screen
- PII (Personally Identifiable Information) data, if any, are now removed from Intercom when a user account is deleted.

### Added

- Added export functionality to Insights View screen inputs list

## 2021-10-15

### Changed

- Project reports are no longer available in the dashboard section. Instread, they can be found in the Reporting section of tha admin.

### Fixed

- Platform is now accepting valid Microsoft Form survey links with custom subdomains
- When user goes to the url of an Insight that no longer exist, they get redirected to the Insights List screen.

## 2021-10-14

### Fixed

- File uploads for ideas, projects, events, folders

## 2021-10-13 (2)

### Fixed

- Validation and functioning of page forms are fixed (forms to change the fixed/legal pages such as the FAQ, T&C, privacy policy, etc.).

## 2021-10-13

### Added

- Users can now change their name after validation with FranceConnect
- Permit embedding of videos from dreambroker in rich-text editor content.
- Possibility to create an Insights tag from selected filters in the Insights View screen

## 2021-10-12

### Added

- Added Serbian (Cyrillic) to platform

## 2021-10-11

### Added

- Insights View screen and visualization
- Users can now change their name after validation with FranceConnect

## 2021-10-06

### Fixed

- Issue with user deletion

### Added

- Initial blocked words lists for Luxembourgish and Italian.
- Added Luxembourgish translations.

## 2021-10-05

### Added

- Blocked words lists for Luxembourgish and Italian (which allows the profanity blocker feature).

### Changed

- Removed 'FAQ' and 'About' from the footer.
- Removed links to other pages at the bottom of the fixed and legal pages (Cookie policy, T&C, etc.)
- Removed the YES/NO short feedback form in the footer (as it wasn't working)

## 2021-10-01

### Fixed

- Typeform export from the platform shows the answers to all questions again.

## 2021-09-29

### Changed

- Insights Edit screen improvements
  - Added tooltip in the tags sidebar
  - Added quick delete action to category button in the categories sidebar
  - "Detect tags" button only shows if there are tags detected
  - "Reset tags" button is moved to a menu
  - Removed "add" button from input sidebar and improved select hover state
- Split 'Pages' tab in admin/settings into the 'Pages' and 'Policies' tabs. 'Pages' contains the about, FAQ and a11y statement pages, while 'Policies' contains the terms and conditions, privacy- and cookie policy. The 'Pages' tab will soon be replaced by a 'Navigation' tab with more customizability options as part of the upcoming nav-bar customization functionality. This is just a temporary in-between solution.

## 2021-09-24

### Added

- SmartSurvey integration

## 2021-09-22

### Changed

- Very short phases are now shown slightly bigger in the timeline, and projects with many phases will display the timeline correctly.

### Fixed

- Cookie popup can be closed again.

## 2021-09-21

### Added

- Permit embedding of videos from videotool.dk in rich-text editor content.

### Changed

- Project moderators have access to the 'Reporting' tab of the admin panel for their projects.

### Fixed

- The category columns in input `xlsx` exports (insights) are now ordered as presented in the application.

## 2021-09-14

### Changed

- Mobile navbar got redesigned. We now have a 'More' button in the default menu that opens up a full mobile menu.

## 2021-09-13

### Added

- Insights table export button. Adds the ability to export the inputs as xlsx for all categories or a selected one.

### Fixed

- Fixes issue where user name will sometimes appear as "undefined"

## 2021-09-06

### Added

- Keyboard navigation improvements for the Insights Edit view
- Added the internal machinery to support text network analyses in the end-to-end flow.

### Fixed

- '&' character now displays correctly in Idea description and Project preview description.
- Fixes user export with custom fields

## 2021-09-03

### Fixed

- Ghent now supports mapping 25 instead of 24 neighbourhouds

## 2021-09-02

### Fixed

- Setting DNS records when the host is changed.
- Smart group rules for participation in project, topic or idea status are now applied in one continuous SQL query.

### Changed

- The rule values for participation in project, topic or idea status, with predicates that are not a negation, are now represented as arrays of IDs in order to support specifying multiple projects, topics or idea statuses (the rule applies when satisfied for one of the values).

## 2021-09-01

### Fixed

- When voting is disabled, the reason is shown again

## 2021-08-31

### Added

- When signing up with another service (e.g. Google), the platform will now remember a prior language selection.

### Fixed

- Accessibility: voting buttons (thumbs) have a darker color when disabled. There's also more visual distinction between voting buttons on input cards when they are enabled and disabled.
- Accessibility: The default background color of the last "bubble" of the avatars showing on e.g. the landing page top banner is darker, so the contrast with its content (number of remaining users) is clearer.
- Accessibility: the text colors of the currently selected phase in a timeline project are darker to improve color contrast to meet WCAG 2.1 AA requirements.
- Accessibility: the status and topics on an input (idea) page are more distinctive compared to its background, meeting WCAG 2.1 AA criteria.
- Verification using Auth0 method no longer fails for everyone but the first user

## 2021-08-30

### Added

- New Insights module containing Insights end-to-end flow

## 2021-08-26

### Added

- Microsoft Forms integration

## 2021-08-20

### Fixed

- Survey options now appear as expected when creating a new survey project
- Adds a feature flag to disable user biographies from adminHQ

## 2021-08-18

### Added

- Added Italian to platform
- Support for a new verification method specifically for Ghent, which lets users verify using their rijksregisternummer
- Improved participatory budgeting:
  - Support for new virtual currencies (TOK: tokens, CRE: credits)
  - A minimum budget limit can be configured per project, forcing citizens to fill up their basket to some extent (or specify a specific basket amount when minimum and maximum budget are the same)
  - Copy improvements

## 2021-08-11

### Fixed

- When considering to remove a flag after updating content, all relevant attributes are re-evaluated.
- Issues with viewing notifications and marking them as read.

## 2021-08-09

### Fixed

- The preheader with a missing translation has been removed from user confirmation email

### Fixed

- When you sign up with Google, the platform will now automatically use the language of your profile whenever possible
- Fixed invalid SQL queries that were causing various issues throughout the platforms (Part I). (IN-510)

## 2021-08-05

### Added

- Added message logging to monitor tenant creation status (shown in admin HQ).

### Changed

- No default value for the lifecycle stage is prefilled, a value must be explicitly specified.
- Changing the lifecycle stage from/to demo is prohibited.
- Only tenant templates that apply without issues are released.
- On create validation for authors was replaced by publication context, to allow templates to successfully create content without authors.

## 2021-08-04

### Fixed

- Certain characters in Volunteer Cause titles prevented exporting lists of volunteers to Excel from admin/projects/.../volunteering view.
- Limit of 10 events under projects and in back office
- Events widget switch being shown in non-commercial plans

## 2021-07-30

### Added

- Configured dependabot for the frontend, a tool that helps keeping dependencies up to date.
- Added events overview page to navigation menu, which can be enabled or disabled.
- Added events widget to front page, which can be enabled or disabled (commercial feature).

## 2021-07-16

### Added

- Auto-detection of inappropriate content (in beta for certain languages). Flagged content can be inspected on the admin Activity page. The setting can be toggled in the General settings tab.

### Fixed

- On the admin activity page (/admin/moderation), items about proposals now correctly link to proposals (instead of to projects). Also, the copy of the links at the end of the item rows is now correct for different types of content (correct conjugation of 'this post', 'this project', etc. for all languages).

## 2021-07-14

### Added

- Project phases now have their own URLs, which makes it possible to link to a specific phase

### Fixed

- Blocked words for content that can contain HTML
- Searching users after sorting (e.g. by role)

## 2021-07-09

### Changed

- The admin Guide link goes to the support center now instead of to /admin/guide

## 2021-07-02

### Fixed

- Instances where the user name was "unknown author"

### Changed

- Removed the slogan from the homepage footer

## 2021-06-30

### Changed

- Users can no longer leave registration before confirming their account. This should prevent bugs relative to unconfirmed users navigating the platform.

## 2021-06-29

### Fixed

- Map: Fix for ideas that only have coordinates but no address not being shown on the map
- Map: Fix for 'click on the map to add your input' message wrongfully being shown when idea posting is not allowed
- Sign-up flow: Fix for bug that could cause the browser to freeze when the user tried to complete the custom fields step
- Project description: Fix for numbered and unnumbered lists being cut off
- Project Managers can now upload map layers.

### Changed

- Map: When an idea is selected that is hidden behind a cluster the map now zooms in to show that marker
- Map: Idea marker gets centered on map when clicked
- Map: Larger idea box on bigger desktop screens (width > 1440 pixels)
- Idea location: Display idea location in degrees (°) minutes (') seconds ('') when the idea only has coordinates but no address
- Sign-up flow: Show loading spinner when the user clicks on 'skip this step' in the sign-up custom fields step
- Image upload: The default max allowed file size for an image is now 10 Mb instead of 5 Mb

### Added

- 'Go back' button from project to project folder (if appropriate).

## 2021-06-22

### Changed

- Project managers that are assigned to a project and/or its input now lose those assignments when losing project management rights over that project.

### Fixed

- Input manager side modal scroll.

## 2021-06-18

### Fixed

- Privacy policy now opens in new tab.
- Landing page custom section now uses theme colors.
- Buttons and links in project description now open internal links in the same tab, and external links in a new tab.

## 2021-06-16

### Fixed

- Project moderators can no longer see draft projects they don't moderate in the project listing.
- The content and subject of the emails used to share an input (idea/issue/option/contribution/...) do now include the correct input title and URL.
- Sharing new ideas on Facebook goes faster
- Manual campaigns now have the layout content in all available languages.

## 2021-06-11

### Fixed

- Facebook button no longer shows when not configured.

## 2021-06-10

### Fixed

- Creating invites on a platform with many heavy custom registration fields is no longer unworkably slow

## 2021-06-09

### Added

- New citizen-facing map view

## 2021-06-08

### Fixed

- Ordering by ideas by trending is now working.
- Ordering by ideas votes in the input manager is now working.

## 2021-06-07

### Added

- Qualtrics surveys integration.

### Changed

- Project Events are now ordered chronologically from latest to soonest.

### Fixed

- Visibility Labels in the admin projects list are now visible.
- Tagged ideas export is fixed.
- Updating an idea in one locale does not overwrite other locales anymore

## 2021-05-28

### Fixed

- Project Events are now ordered chronologically from soonest to latest.

## 2021-05-27

### Fixed

- Project access rights management are now visible again.

## 2021-05-21

### Added

- Profanity blocker: when posting comments, input, proposals that contain profane words, posting will not be possible and a warning will be shown.

## 2021-05-20

### Fixed

- Excel exports of ideas without author

## 2021-05-19

### Added

- Support for Auth0 as a verification method

## 2021-05-18

### Fixed

- Active users no longer need confirmation

## 2021-05-14

### Fixed

- Fixed an issue causing already registered users to be prompted with the post-registration welcome screen.

## 2021-05-11

### Added

- Added polls to the reporting section of the dashboards

## 2021-05-10

### Changed

- Invited or verified users no longer require confirmation.

## 2021-05-07

### Fixed

- Spreasheet exports throughout the platform are improved.

### Added

- City Admins can now assign any user as the author of an idea when creating or updating.
- Email confirmation now happens in survey and signup page sign up forms.

## 2021-05-06

### Fixed

- Idea export to excel is no longer limited to 250 ideas.

## 2021-05-04

### Fixed

- Fixed issues causing email campaigns not to be sent.

## 2021-05-03

### Changed

- Users are now prompted to confirm their account after creating it, by receiving a confirmation code in their email address.

### Added

- SurveyXact Integration.

## 2021-05-01

### Added

- New module to plug email confirmation to users.

## 2021-04-29

### Fixed

- Editing the banner header in Admin > Settings > General, doesn't cause the other header fields to be cleared anymore

## 2021-04-22

### Fixed

- After the project title error appears, it disappears again after you start correcting the error

## 2021-03-31

### Fixed

- Customizable Banner Fields no longer get emptied/reset when changing another.

### Added

- When a client-side validation error happens for the project title in the admin, there will be an error next to the submit button in addition to the error message next to the input field.

## 2021-03-25

### Fixed

- The input fields for multiple locales provides an error messages when there's an error for at least one of the languages.

## 2021-03-23

### Fixed

- Fix for broken sign-up flow when signing-up through social sign-on

## 2021-03-19

### Fixed

- Admin>Dashboard>Users tab is no longer hidden for admins that manage projects.
- The password input no longer shows the password when hitting ENTER.
- Admin > Settings displays the tabs again

### Changed

- Empty folders are now shown in the landing page, navbar, projects page and sitemap.
- The sitemap no longer shows all projects and folder under each folder.
- Images added to folder descriptions are now compressed, reducing load times in project and folder pages.

### Added

- Allows for sending front-end events to our self-hosted matomo analytics tool

## 2021-03-16

### Changed

- Automatic tagging is functional for all clusters, and enabled for all premium customers

### Added

- Matomo is enabled for all platforms, tracking page views and front-end events (no workshops or back-end events yet)

## 2021-03-11

### Changed

- Tenants are now ordered alphabetically in AdminHQ
- Serbian (Latin) is now a language option.

## 2021-03-10

### Added

- CitizenLab admins can now change the link to the accessibility statement via AdminHQ.
- "Reply-to" field in emails from campaigns can be customized for each platform
- Customizable minimal required password length for each platform

## 2021-03-09

### Fixed

- Fixed a crash that would occur when tring to add tags to an idea

## 2021-03-08

### Fixed

- Phase pages now display the correct count of ideas (not retroactive - will only affect phases modified from today onwards).

## 2021-03-05

### Changed

- Changed the default style of the map
- Proposals/Initiatives are now sorted by most recent by default

### Added

- Custom maps (Project settings > Map): Admins now have the capability to customize the map shown inside of a project. They can do so by uploading geoJson files as layers on the map, and customizing those layers through the back-office UI (e.g. changing colors, marker icons, tooltip text, sort order, map legend, default zoom level, default center point).

### Fixed

- Fixed a crash that could potentially occur when opening an idea page and afterwards going back to the project page

## 2021-03-04

### Added

- In the admin (Settings > Registration tab), admins can now directly set the helper texts on top of the sign-up form (both for step 1 and 2).
- The admin Settings > Homepage and style tab has two new fields: one to allow customization for copy of the banner signed-in users see (on the landing page) and one to set the copy that's shown underneath this banner and above the projects/folders (also on the landing page).
- Copy to clarify sign up/log in possibilities with phone number

### Changed

- The admin Settings > Homepage and style tab has undergone copy improvements and has been rearranged
- The FranceConnect button to login, signup or verify your account now displays the messages required by the vendor.
- Updated the look of the FranceConnect button to login, signup or verify your account to feature the latests changes required by the vendor.

### Fixed

- Downvote button (thumbs down) on input card is displayed for archived projects

## 2021-03-03

### Added

- Users are now notified in app and via email when they're assigned as folder administrators.

## 2021-03-02

### Fixed

- Don't show empty space inside of the idea card when no avatar is present

### Added

- Maori as languages option

### Changed

- Improved layout of project event listings on mobile devices

## 2021-02-26

### Fixed

- France Connect button hover state now complies with the vendor's guidelines.

## 2021-02-24

### Fixed

- The project page no longer shows an eternal spinner when the user has no access to see the project

## 2021-02-18

### Added

- The password fields show an error when the password is too short
- The password fields have a 'show password' button to let people check their password while typing
- The password fields have a strength checker with appropriate informative message on how to increase the strength
- France Connect as a verification method.

### Fixed

- Notifications for started phases are no longer triggered for unpublished projects and folders.

## 2021-02-17

### Changed

- All input fields for multiple locales now use the components with locale switchers, resulting in a cleaner and more compact UI.
- Copy improvements

## 2021-02-12

### Fixed

- Fixed Azure AD login for some Azure setups (Schagen)

### Changed

- When searching for an idea, the search operation no longer searches on the author's name. This was causing severe performance issues and slowness of the paltforms.

## 2021-02-10

### Added

- Automatic tagging

## 2021-02-08

### Fixed

- Fixed a bug preventing registration fields and poll questions from reordering correctly.
- Fixed a bug causing errors in new platforms.

## 2021-02-04

### Fixed

- Fixed a bug causing the projects list in the navbar and projects page to display projects outside of folders when they're contained within them.

## 2021-01-29

### Added

- Ability to redirect URLs through AdminHQ
- Accessibility statement link in the footer

### Fixed

- Fixed issue affecting project managers that blocked access to their managed projects, when these are placed inside a folder.

## 2021-01-28

### Fixed

- A bug in Admin project edit page that did not allow a user to Go Back to the projects list after switching tabs
- Scrolling on the admin users page

## 2021-01-26

### Added

- Folder admin rights. Folder admins or 'managers' can be assigned per folder. They can create projects inside folders they have rights for, and moderate/change the folder and all projects that are inside.
- The 'from' and 'reply-to' emails can be customized by cluster (by our developers, not in Admin HQ). E.g. Benelux notification emails could be sent out by notifications@citizenlab.eu, US emails could be sent out by notifications@citizenlab.us etc., as long as those emails are owned by us. We can choose any email for "reply-to", so also email addresses we don't own. This means "reply-to" could potentially be configured to be an email address of the city, e.g. support@leuven.be. It is currently not possible to customize the reply-to (except for manual campaigns) and from fields for individual tenants.
- When a survey requires the user to be signed-in, we now show the sign in/up form directly on the page when not logged in (instead of the green infobox with a link to the sign-up popup)

### Fixed

- The 'reply-to' field of our emails showed up twice in recipient's email clients, now only once.

### Changed

- Added the recipient first and last name to the 'to' email field in their email client, so not only their email adress is shown.
- The links in the footer can now expand to multiple lines, and therefore accomodate more items (e.g. soon the addition of a link to the accesibility statement)

## 2021-01-21

### Added

- Added right-to-left rendering to emails

## 2021-01-18

### Fixed

- Access rights tab for participatory budget projects
- Admin moderation page access

## 2021-01-15

### Changed

- Copy improvements across different languages

## 2021-01-14

### Added

- Ability to customize the input term for a project

### Changed

- The word 'idea' was removed from as many places as possible from the platform, replaced with more generic copy.

## 2021-01-13

### Changed

- Idea cards redesign
- Project folder page redesign
- Project folders now have a single folder card image instead of 5 folder images in the admin settings
- By default 24 instead of 12 ideas or shown now on the project page

## 2020-12-17

### Fixed

- When creating a project from a template, only templates that are supported by the tenant's locale will show up
- Fixed several layout, interaction and data issues in the manual tagging feature of the Admin Processing page, making it ready for external use.
- Fixed project managers access of the Admin Processing page.

### Added

- Admin activity feed access for project managers
- Added empty state to processing list when no project is selected
- Keyboard shortcut tooltip for navigation buttons of the Admin Processing page

### Changed

- Reduced spacing in sidebar menu, allowing for more items to be displayed
- Style changes on the Admin Processing page

## 2020-12-08

### Fixed

- Issues with password reset and invitation emails
- No more idea duplicates showing up on idea overview pages
- Images no longer disappear from a body of an idea, or description of a project on phase, if placed at the bottom.

### Changed

- Increased color contrast of inactive timeline phases text to meet accesibility standard
- Increased color contrast of event card left-hand event dates to meet accesibility standard
- Increased color contrast of List/Map toggle component to meet accesibility standard

### Added

- Ability to tag ideas manually and automatically in the admin.

## 2020-12-02

### Changed

- By default the last active phase instead of the last phase is now selected when a timeline project has no active phase

### Fixed

- The empty white popup box won't pop up anymore after clicking the map view in non-ideation phases.
- Styling mistakes in the idea page voting and participatory budget boxes.
- The tooltip shown when hovering over a disabled idea posting button in the project page sticky top bar is no longer partially hidden

## 2020-12-01

### Changed

- Ideas are now still editable when idea posting is disabled for a project.

## 2020-11-30

### Added

- Ability to create new and edit existing idea statuses

### Fixed

- The page no longer refreshes when accepting the cookie policy

### Changed

- Segment is no longer used to connect other tools, instead following tools are integrated natively
  - Google Analytics
  - Google Tag Manager
  - Intercom
  - Satismeter
  - Segment, disabled by default
- Error messages for invitations, logins and password resets are now clearer.

## 2020-11-27

### Fixed

- Social authentication with Google when the user has no avatar.

### Changed

- Random user demographics on project copy.

## 2020-11-26

### Added

- Some specific copy for Vitry-sur-Seine

## 2020-11-25

### Fixed

- Sections with extra padding or funky widths in Admin were returned to normal
- Added missing copy from previous release
- Copy improvements in French

### Changed

- Proposal and idea descriptions now require 30 characters instead of the previous 500

## 2020-11-23

### Added

- Some specific copy for Sterling Council

### Fixed

- The Admin UI is no longer exposed to regular (and unauthenticated) users
- Clicking the toggle button of a custom registration field (in Admin > Settings > Registration fields) no longer duplicated the row
- Buttons added in the WYSIWYG editor now have the correct color when hovered
- The cookie policy and accessibility statement are not editable anymore from Admin > Settings > Pages

### Changed

**Project page:**

- Show all events at bottom of page instead of only upcoming events
- Reduced padding of sticky top bar
- Only show sticky top bar when an action button (e.g. 'Post an idea') is present, and you've scrolled past it.

**Project page right-hand sidebar:**

- Show 'See the ideas' button when the project has ended and the last phase was an ideation phase
- Show 'X ideas in the final phase' when the project has ended and the last phase was an ideation phase
- 'X phases' is now clickable and scrolls to the timeline when clicked
- 'X upcoming events' changed to 'X events', and event count now counts all events, not only upcoming events

**Admin project configuration page:**

- Replaced 'Project images' upload widget in back-office (Project > General) with 'Project card image', reduced the max count from 5 to 1 and updated the corresponding tooltip with new recommended image dimensions

**Idea page:**

- The map modal now shows address on top of the map when opened
- Share button copy change from "share idea" to "share"
- Right-hand sidebar is sticky now when its height allows it (= when the viewport is taller than the sidebar)
- Comment box now has an animation when it expands
- Adjusted scroll-to position when pressing 'Add a comment' to make sure the comment box is always fully visible in the viewport.

**Other:**

- Adjusted FileDisplay (downloadable files for a project or idea) link style to show underline by default, and increased contrast of hover color
- Reduced width of DateTimePicker, and always show arrows for time input

## 2020-11-20 (2)

### Fixed

- The project header image is screen reader friendly.
- The similar ideas feature doesn't make backend requests anymore when it's not enabled.

### Changed

- Areas are requested with a max. of 500 now, so more areas are visible in e.g. the admin dashboard.

## 2020-11-18

### Added

- Archived project folder cards on the homepage will now have an "Archived" label, the same way archived projects do\
- Improved support for right-to-left layout
- Experimental processing feature that allows admins and project managers to automatically assign tags to a set of ideas.

### Fixed

- Projects without idea sorting methods are no longer invalid.
- Surveys tab now shows for projects with survey phases.

### Changed

- Moved welcome email from cl2-emails to cl2-back

## 2020-11-16

### Added

- Admins can now select the default sort order for ideas in ideation and participatory budgeting projects, per project

### Changed

- The default sort order of ideas is now "Trending" instead of "Random" for every project if left unchanged
- Improved sign in/up loading speed
- Removed link to survey in the project page sidebar when not logged in. Instead it will show plain none-clickable text (e.g. '1 survey')

### Fixed

- Custom project slugs can now contain alphanumeric Arabic characters
- Project Topics table now updates if a topic is deleted or reordered.
- Empty lines with formatting (like bold or italic) in a Quill editor are now removed if not used as paragraphs.

## 2020-11-10

### Added

#### Integration of trial management into AdminHQ

- The lifecycle of the trials created from AdminHQ and from the website has been unified.
- After 14 days, a trial platform goes to Purgatory (`expired_trial`) and is no longer accessible. Fourteen days later, the expired trial will be removed altogether (at this point, there is no way back).
- The end date of a trial can be modified in AdminHQ (> Edit tenant > Internal tab).

## 2020-11-06

### Added

- Social sharing via WhatsApp
- Ability to edit the project URL
- Fragment to embed a form directly into the new proposal page, for regular users only

### Fixed

- The project about section is visibile in mobile view again
- Maps will no longer overflow on page resizes

## 2020-11-05

### Added

- Reordering of and cleaner interface for managing custom registration field options
- An 'add proposal' button in the proposals admin
- Fragment to user profile page to manage party membership settings (CD&V)
- "User not found" message when visiting a profile for a user that was deleted or could not be found

### Changed

- Proposal title max. length error message
- Moved delete functionality for projects and project folders to the admin overview

### Fixed

- The automatic scroll to the survey on survey project page

## 2020-11-03

### Fixed

- Fixed broken date picker for phase start and end date

## 2020-10-30

### Added

- Initial Right to left layout for Arabic language
- Idea description WYSIWYG editor now supports adding images and/or buttons

## 2020-10-27

### Added

- Support for Arabic

## 2020-10-22

### Added

- Project edit button on project page for admins/project manager
- Copy for Sterling Council

### Fixed

- Links will open in a new tab or stay on the same page depending on their context. Links to places on the platform will open on the same page, unless it breaks the flow (i.e. going to the T&C policy while signing up). Otherwise, they will open in a new tab.

### Changed

- In the project management rights no ambiguous 'no options' message will be shown anymore when you place your cursor in the search field

## 2020-10-16

### Added

- Ability to reorder geographic areas

### Fixed

- Stretched images in 'avatar bubbles'
- Input fields where other people can be @mentioned don't grow too wide anymore
- Linebar charts overlapping elements in the admin dashboard

## 2020-10-14

### Changed

- Project page redesign

## 2020-10-09

### Added

- Map configuration tool in AdminHQ (to configure maps and layers at the project level).

## 2020-10-08

### Added

- Project reports

### Changed

- Small styling fixes
- Smart group support multiple area codes
- Layout refinements for the new idea page
- More compact idea/proposal comment input
- Proposal 'how does it work' redesign

## 2020-10-01

### Changed

- Idea page redesign

## 2020-09-25

### Fixed

- The "Go to platform" button in custom email campaigns now works in Norwegian

### Added

- Granular permissions for proposals
- Possibility to restrict survey access to registered users only
- Logging project published events

### Changed

- Replaced `posting_enabled` in the proposal settings by the posting proposal granular permission
- Granular permissions are always granted to admins

## 2020-09-22

### Added

- Accessibility statement

## 2020-09-17

### Added

- Support for checkbox, number and (free) text values when initializing custom fields through excel invites.

### Changed

- Copy update for German, Romanian, Spanish (CL), and French (BE).

## 2020-09-15

### Added

- Support Enalyzer as a new survey provider
- Registration fields can now be hidden, meaning the user can't see or change them, typically controlled by an outside integration. They can still be used in smart groups.
- Registration fields can now be pre-populated using the invites excel

## 2020-09-08

### Fixed

- Custom buttons (e.g. in project descriptions) have correct styling in Safari.
- Horizontal bar chart overflow in Admin > Dashboard > Users tab
- User graphs for registration fields that are not used are not shown anymore in Admin > Dashboard > Users tab

### Added

- Pricing plan feature flags for smart groups and project access rights

## 2020-09-01

### Fixed

- IE11 no longer gives an error on places that use the intersection observer: project cards, most images, ...

### Added

- New platform setting: 'Abbreviated user names'. When enabled, user names are shown on the platform as first name + initial of last name (Jane D. instead of Jane Doe). This setting is intended for new platforms only. Once this options has been enabled, you MUST NOT change it back.
- You can now export all charts in the admin dashboard as xlsx or svg.
- Translation improvements (email nl...)

### Changed

- The about us (CitizenLab) section has been removed from the cookie policy

## 2020-08-27

### Added

- Support for rich text in field descriptions in the idea form.
- New "Proposed Budget" field in the idea form.

### Changed

- Passwords are checked against a list of common passwords before validation.
- Improving the security around xlsx exports (escaping formulas, enforcing access restrictions, etc.)
- Adding request throttling (rate-limiting) rules.
- Improving the consistency of the focus style.

## 2020-07-30

### Added

- Pricing plans in AdminHQ (Pricing plan limitations are not enforced).
- Showing the number of deviations from the pricing plan defaults in the tenant listing of AdminHQ.

### Changed

- Tidying up the form for creating new tenants in AdminHQ (removing unused features, adding titles and descriptions, reordering features, adding new feature flags, removing fields for non-relevant locales).

## 2020-07-10

### Added

- Project topics

### Changed

- Userid instead of email is used for hidden field in surveys (Leiden)
- New projects have 'draft' status by default

### Fixed

- Topics filter in ideas overview works again

## 2020-07-09 - Workshops

### Fixed

- Speps are scrollable

### Added

- Ability to export the inputs as an exel sheet
- Polish translations
- Portugese (pt-BR) translations

## 2020-06-26

### Fixed

- No longer possible to invite a project manager without selecting a project
- The button on the homepage now also respects the 'disable posting' setting in proposals
- Using project copy or a tenant template that contains a draft initiative no longer fails

### Added

- Romanian

## 2020-06-19

### Fixed

- Polish characters not being rendered correctly

### Added

- Back-office toggle to turn on/off the ability to add new proposals to the platform

## 2020-06-17

### Fixed

- It's no longer needed to manually refresh after deleting your account for a consistent UI
- It's no longer needed to manually refresh after using the admin toggle in the user overview
- The sign-in/up flow now correctly asks the user to verify if the smart group has other rules besides verification
-

demo`is no longer an available option for`organization_type` in admin HQ

- An error is shown when saving a typeform URL with `?email=xxxx` in the URL, which prevented emails to be linked to survey results
- On mobile, the info container in the proposal info page now has the right width
- A general issue with storing cookies if fixed, noticable by missing data in GA, Intercom not showing and the cookie consent repeatedly appearing
- Accessibility fix for the search field
- The `signup_helper_text` setting in admin HQ is again displayed in step 1 of the sign up flow

### Added

- There's a new field in admin HQ to configure custom copy in step 2 of the sign up flow called `custom_fields_signup_helper_text`
- `workshops` can be turned on/off in admin HQ, displayed as a new page in the admin interface

### Changed

- The copy for `project moderator` has changed to `project manager` everywhere
- The info image in the proposals header has changed

## 2020-06-03

### Fixed

- Maps with markers don't lose their center/zoom settings anymore
- English placeholders in idea form are gone for Spanish platforms

## 2020-05-26

### Changed

- Lots of small UI improvements throughout the platform
- Completely overhauled sign up/in flow:
  - Improved UI
  - Opens in a modal on top of existing page
  - Opens when an unauthenticaed user tries to perform an action that requires authentication (e.g. voting)
  - Automatically executes certain actions (e.g. voting) after the sign in/up flow has been completed (note: does not work for social sign-on, only email/password sign-on)
  - Includes a verification step in the sign up flow when the action requires it (e.g. voting is only allowed for verified users)

## 2020-05-20

### Fixed

- Budget field is shown again in idea form for participatory budget projects

## 2020-05-14

### Added

- Idea configurability: disabling/requiring certain fields in the idea form
- The footer has our new logo

### Changed

- Admins will receive a warning and need to confirm before sending a custom email to all users
- A survey project link in the top navigation will link to /info instead of to /survey

## 2020-04-29

### Fixed

- Folders are again shown in the navbar
- Adding an image to the description text now works when creating a project or a phase

### Added

- Support for Polish, Hungarian and Greenlandic

## 2020-04-23

### Fixed

- Long timeline phase names show properly

### Changed

- Redirect to project settings after creating the project
- Links to projects in the navigation menu link to the timeline for timeline projects

## 2020-04-21

### Fixed

- Fixed overlapping issue with idea vote bar on mobile
- Fixed an issue where images were used for which the filename contained special characters

### Added

- The overview (moderation) in the admin now has filters
  - Seen/not seen
  - Type: Comment/Idea/Proposal
  - Project
  - Search
- The idea xlsx export contains extra columns on location, number of comments and number of attachments

### Changed

- The permissions tab in the project settings has reordered content, to be more logical
- In German, the formal 'Sie' form has been replaced with the informal 'Du' form

## 2020-03-31

### Fixed

- Signing up with keyboard keys (Firefox)
- Composing manual emails with text images
- Exporting sheet of volunteers with long cause titles

### Added

- Folder attachments
- Publication status for folders

### Changed

- Show folder projects within admin project page

## 2020-03-20

### Added

- Volunteering as a new participation method

## 2020-03-16

### Fixed

- The project templates in the admin load again

## 2020-03-13

### Fixed

- The folder header image is not overly compressed when making changes to the folder settings
- The loading spinner on the idea page is centered

### Added

- Add images to folders, shown in cards.

### Changed

- Admins can now comment on ideas.

## 2020-03-10

### Fixed

- Fixed consent banner popping up every time you log in as admin
- Fixed back-office initiative status change 'Use latest official updates' radio button not working
- Fixed broken copy in Initiative page right-hand widget

### Added

- Add tooltip explaining what the city will do when the voting threshold is reached for a successful initiative
- Added verification step to the signup flow
- New continuous flow from vote button clicked to vote casted for unauthenticated, unverified users (click vote button -> account creation -> verification -> optional/required custom signup fields -> programmatically cast vote -> successfully voted message appears)
- The rich text editor in the admin now supports buttons

### Changed

- Admin HQ: new and improved list of timezones

## 2020-03-05

### Fixed

- Signup step 2 can no longer be skipped when there are required fields
- Correct tooltip link for support article on invitations
- Correct error messages when not filling in start/end date of a phase

### Added

- Setting to disable downvoting in a phase/project, feature flagged
- When a non-logged in visitor tries to vote on an idea that requires verification, the verification modal automatically appears after registering

## 2020-02-24

### Fixed

- Initiative image not found errors
- Templates generator out of disk space

### Added

- Folders i1
  - When enabled, an admin can create, edit, delete folders and move projects into and out of folders
  - Folders show in the project lists and can be ordered within projects

### Changed

- Initiative explanatory texts show on mobile views
- Existing platforms have a moderator@citizenlab.co admin user with a strong password in LastPass
- In the admin section, projects are no longer presented by publication status (Folders i1)

## 2020-02-19

### Fixed

- Loading more comments on the user profile page works again
- Accessibility improvements
- Adding an image no longer pops up the file dialog twice
- Changed to dedicated IP in mailgun to improve general deliverability of emails

### Added

- Improvements to the PB UI to make sure users confirm their basket at the end
- Ideation configurability i1
  - The idea form can be customized, on a project level, to display custom description texts for every field
- People filling out a poll are now included in the 'participated in' smart group rules
- Make me admin section in Admin HQ

### Changed

- When a platform no longer is available at a url, the application redirects to the CitizenLab website
- New platforms automatically get a moderator@citizenlab.co admin user with a strong password in LastPass

## 2020-01-29

### Fixed

- Rich text editor no longer allows non-video iframe content
- Smart groups that refer to a deleted project now get cleaned up when deleting a project
- All cookie consent buttons are now reachable on IE11
- More accessibility fixes
- The organization name is no longer missing in the password reset email

### Added

- CSAM verification
  - Users can authenticate and verify using BeID or itsme
  - User properties controlled by a verification method are locked in the user profile
  - Base layer of support for other similar verification methods in the future
- The order of project templates can now be changed in Templates HQ

### Changed

- Project templates overview no longer shows the filters

## 2020-01-17

### Fixed

- Further accesibility improvements:
  - Screen reader improvement for translations
  - Some color contrast improvements

### Added

- A hidden topics manager available at https://myfavouriteplatform.citizenlab.co/admin/topics

## 2020-01-15

### Fixed

- In the admin, the project title is now always displayed when editing a project
- Further accesibility improvements:
  - Site map improvements (navigation, clearer for screen readers)
  - Improved colors in several places for users with sight disability
  - Improved HTML to better inform screen reader users
  - Added keyboard functionality of password recovery
  - Improved forms (easier to use for users with motoric disabilities, better and more consistent validation, tips and tricks on mobile initiative form)
  - Improvements for screen reader in different languages (language picker, comment translations)
  - Added title (visible in your tab) for user settings page
  - Improved screen reader experience for comment posting, deleting, upvoting and idea voting

### Added

- The email notification settings on the user profile are now grouped in categories
- Unsubscribing through an email link now works without having to sign in first

### Changed

- The idea manager now shows all ideas by default, instead of filtered by the current user as assignee

## 2020-01-07

### Added

- Go to idea manager when clicking 'idea assigned to you' notification
- 2th iteration of the new admin moderation feature:
  - Not viewed/Viewed filtering
  - The ability to select one or more items and mark them as viewed/not viewed
  - 'Belongs to' table column, which shows the context that a piece of content belongs to (e.g. the idea and project that a comment belongs to)
  - 'Read more' expand mechanism for longer pieces of content
  - Language selector for multilingual content
  - 'Go to' link that will open a new tab and navigate you to the idea/iniative/comment that was posted

### Changed

- Improve layout (and more specifically width) of idea/iniatiatve forms on mobile
- Separate checkboxes for privacy policy and cookie policy
- Make the emails opt-in at registration

### Fixed

- Fix for unreadable password reset error message on Firefox
- Fix for project granular permission radio buttons not working

## 2019-12-12

### Added

- Polls now support questions for which a user can check multiple options, with a configurable maximum
- It's now possible to make a poll anonymous, which hides the user from the response excel export
- New verification method `id_card_lookup`, which supports the generic flow of verifying a user using a predined list of ID card numbers.
  - The copy can be configured in Admin HQ
  - The id cards CSV can be uploaded through Admin HQ

## 2019-12-11

### Added

- Admin moderation iteration 1 (feature flagged, turned on for a selected number of test clients)
- New verification onboarding campaign

### Changed

- Improved timeline composer
- Wysiwyg accessibility improvement

### Fixed

- English notifications when you have French as your language

## 2019-12-06

### Fixed

- Accessibility improvements:
  - Polls
  - Idea/initiative filter boxes
- Uploading a file in admin project page now shows the loading spinner when in progress
- Fixed English copy in notifications when other language selected
- Fixed project copy in Admin HQ not being saved

## 2019-12-05

### Fixed

- Small popups (popovers) no longer go off-screen on smaller screens
- Tooltips are no longer occluded by the checkbox in the idea manager
- The info icon on the initiatives voting box has improved alignment
- Project templates now display when there's only `en` is configured as a tenant locale
- When changing the lifecycle stage of a tenant, the update is now sent right away to segment
- When users accept an inivitation and are in a group, the group count is correctly updated
- Dropdowns in the registration flow can again support empty values
- Accessibility:
  - Various color changes to improve color contrasts
  - Color warning when picking too low contrast
  - Improvements to radio buttons, checkboxes, links and buttons for keyboard accessibility
  - Default built-in pages for new tenants have a better hierarchy for screen readers
- User posted an idea/initiative notification for admins will be in the correct language

## 2019-11-25

### Changed

- Updated translations
- Area filter not shown when no areas are configured
- Overall accessibility improvements for screen readers
- Improved accessibility of the select component, radio button, image upload and tooltip

### Fixed

- When adding a vote that triggers the voting limit on a project/phase, the other idea cards now automatically get updated with disabled vote buttons
- Fix for mobile bottom menu not being clickable when idea page was opened
- Navigating directly between projects via the menu no longer results in faulty idea card collections
- Display toggle (map or list view) of idea and initiative cards works again

## 2019-11-19

### Added

- New ideation project/phase setting called 'Idea location', which enables or disabled the ability to add a location to an idea and show the ideas on a map

### Changed

- Improved accessibility of the image upload component
- COW tooltipy copy
- Sharing modal layout improvement

### Fixed

- Checkboxes have unique ids to correctly identify their corresponding label, which improves screen reader friendliness when you have multiple checkboxes on one page.
- Avatar layout is back to the previous, smaller version

## 2019-11-15

### Fixed

- Fix for 'Click on map to add an idea' functionality not working
- Fix for notifications not showing

## 2019-11-12

### Fixed

- An email with subject `hihi` is no longer sent to admins that had their invite accepted
- Whe clicking the delete button in the file uploader, the page no longer refreshes
- Project templates no longer show with empty copy when the language is missing
- The countdown timer on initiatives now shows the correct value for days
- The radio buttons in the cookie manager are clickable again
- Changing the host of a tenant no longer breaks images embedded in texts
- It's possible again to unassign an idea in the idea manager
- The popup for adding a video or link URL is no longer invisible or unusable in some situations
- Uploading files is no longer failing for various filetypes we want to support
- Keyboard accessibility for modals

### Added

- ID Verification iteration 1
  - Users can verify their account by entering their ID card numbers (currently Chile only)
  - Verification is feature flagged and off by default
  - Smart groups can include the criterium 'is verified'
  - Users are prompted to verify their account when taking an actions that requires verification
- Total population for a tenant can now be entered in Admin HQ
- It's now possible to configure the word used for areas towards citizens from the areas admin
- Improvements to accessibility:
  - Idea and initiative forms: clearer for screen readers, keyboard accessibility, and more accessible input fields
  - Nav bar: clearer for screen readers and improved keyboard navigation
  - Project navigation and phases: clearer for screen readers
  - Sign-in, password reset and recovery pages: labeling of the input fields, clearer for screen readers
  - Participatory budgeting: clearer for screen readers

### Changed

- The organization name is now the default author in an official update

## 2019-10-22

### Fixed

- The sharing title on the idea page is now vertically aligned
- Improvements to the 'bad gateway' message sometimes affecting social sharing
- The map and markers are again visible in the admin dashboard
- First round of accessibility fixes and improvements
  - Dynamics of certain interactions are picked up by screen readers (PB, voting, ...)
  - Overall clarity for screen readers has improved
  - Improvements to information structure: HTML structure, W3C errors, head element with correct titles
  - Keyboard accessibility has generally improved: sign-up problems, login links, PB assignment, ...

### Added

- Initiatives iteration 3
  - Automatic status changes on threshold reached or time expired
  - When updating the status, official feedback needs to be provided simultaneously
  - Users receive emails and notifications related to (their) initiative
  - Initiatives support images in their body text
- Project templates
  - Admins can now create projects starting from a template
  - Templates contain images, a description and a timeline and let admin filter them by tags
  - Admins can share template descriptions with a publically accessible link
- It's now possible to configure the banner overlay color from the customize settings
- A custom email campaign now contains a CTA button by default

### Changed

- Complete copy overhaul of all emails

## 2019-10-03

### Fixed

- PB phase now has a basket button in the project navbar
- The datepicker in the timeline admin now works in IE11

### Changed

- For fragments (small pieces of UI that can be overridden per tenant) to work, they need to be enabled individually in admin HQ.

## 2019-09-25

### Fixed

- It's again possible to change a ideation/PB phase to something else when it contains no ideas
- Older browsers no longer crash when scrolling through comments (intersection observer error)
- Pagination controls are now correctly shown when there's multiple pages of users in the users manager
- The user count of groups in the users manager no longer includes invitees and matches the data shown
- Transition of timeline phases now happen at midnight, properly respecting the tenant timezone
- When looking at the map of an idea or initiative, the map marker is visible again
- The initiatives overview pages now uses the correct header and text colors
- The vote control on an initiative is no longer invisible on a tablet screen size
- The idea page in a budgeting context now shows the idea's budget
- The assign button on an idea card in a budgeting context behaves as expected when not logged in
- Project copy in Admin HQ that includes comments no longer fails
- Changing granular permissions by project moderator no longer fails

### Added

- Polling is now supported as a new participation method in a continuous project or a phase
  - A poll consists of multiple question with predefined answers
  - Users can only submit a poll once
  - Taking a poll can be restricted to certain groups, using granular permissions
  - The poll results can be exported to excel from the project settings
- It's now possible to disable Google Analytics, Google Tag Manager, Facebook Pixel and AdWords for specific tenants through Admin HQ

### Changed

- Large amount of copy improvements throughout to improve consistency and experience
- The ideas overview page is no longer enabled by default for new tenants
- The built-in 'Open idea project' can now be deleted in the project admin

## 2019-08-30

### Fixed

- The map preview box no longer overflows on mobile devices
- You're now correctly directed back to the idea/initiatives page after signing in/up through commenting

### Changed

- The height of the rich text editor is now limited to your screen height, to limit the scrolling when applying styles

## 2019-08-29

### Fixed

- Uploaded animated gifs are no longer displayed with weird artifacts
- Features that depend on NLP are less likely to be missing some parts of the data

### Added

- Citizen initiatives
  - Citizens can post view and post initiatives
  - Admins can manage initiatives, similar to how they manage ideas
  - Current limitation to be aware of, coming very soon:
    - No emails and notifications related to initiatives yet
    - No automated status changes when an initiative reaches enough votes or expires yet

## 2019-08-09

### Fixed

- Fixed a bug that sometimes prevented voting on comments
- When editing a comment, a mention in the comment no longer shows up as html
- In the dashboard, the domicile value 'outside' is now properly translated
- Some fixes were made to improve loading of the dashboard map with data edge cases
- Deleting a phase now still works when users that reveived notifications about the phase have deleted their account
- New releases should no longer require a hard refresh, avoiding landing page crashing issues we had

### Added

- File input on the idea form now works on mobile, if the device supports it

## 2019-07-26

### Fixed

- The project moderator email and notification now link to the admin idea manager instead of citizen side
- The widget no longer shows the `Multiloc`, but the real idea titles for some platforms

### Added

- Speed improvements to data requests to the backend throughout the whole paltform
- Changing the participation method from ideation to information/survey when there are ideas present is now prevented by the UI
- It's now possible to manually reorder archived projects
- There's new in-platform notifications for a status change on an idea you commented or voted on

## 2019-07-18

### Fixed

- It's no longer possible to change the participation method to information or survey if a phase/project already contains ideas
- The 'Share your idea modal' is now properly centered
- It's no longer possible to send out a manual email campaign when the author is not properly defined
- Invite emails are being sent out again
- Imported ideas no longer cause incomplete pages of idea cards
- Invited users who did not accept yet no longer receive any automated digest emails

## 2019-07-08

### Fixed

- When changing images like the project header, it's no longer needed to refresh to see the result
- The comments now display with a shorter date format to work better on smaller screens
- The code snippet from the widget will now work in some website that are strict on valid html
- The number of days in the assignee digest email is no longer 'null'
- The project preview description input is displayed again in the projects admin
- The idea status is no longer hidden when no vote buttons are displayed on the idea page
- Duplicate idea cards no longer appear when loading new pages

### Added

- Performance optimizations on the initial loading of the platform
- Performance optimizations on loading new pages of ideas and projects
- Newly uploaded images are automatically optimized to be smaller in filesize and load faster
- The 'Add an idea' button is now shown in every tab of the projects admin
- It's now possible to add videos to the idea body text
- E-mails are no longer sent out through Vero, but are using the internal cl2-emails server

### Changed

- The automated emails in the admin no longer show the time schedule, to work around the broken translations
- The rights for voting on comments now follow the same rights than commenting itself, instead of following the rights for idea voting
- On smaller desktop screens, 3 columns of idea cards are now shown instead of 2
- When adding an idea from the map, the idea will now be positioned on the exact location that was clicked instead of to the nearest detectable address
- Using the project copy tool in admin HQ is more tolerant about making copies of inconsistent source projects

## 2019-06-19

### Fixed

- Show 3-column instead of 2-column layout for ideas overview page on smaller desktop screens
- Don't hide status label on idea page when voting buttons are not shown

### Changed

- Small improvement in loading speed

## 2019-06-17

## Fixed

- The column titles in comments excel export are aligned with the content
- There's now enough space between voting anc translate links under a comment
- Vote button on an idea no longer stays active when a vote on that idea causes the voting treshold of the project to be reached

## Added

- The admin part of the new citizen initiatives is available (set initiatives feature on `allowed`)
  - Cities can configure how they plan to use initiatives
- A preview of how initiatives will look like city side is available, not yet ready for prime time (set initiatives feature on `allowed` and `enabled`)
- The ideas overview page has a new filtering sidebar, which will be used for other idea and initiative listings in the future
  - On idea status
  - On topic
  - Search
- Comments now load automatically while scrolling down, so the first comments appear faster

## 2019-06-05

### Fixed

- Fix an issue that when showing some ideas in an idea card would make the application crash

## 2019-05-21

### Fixed

- The idea page does no longer retain its previous scroll position when closing and reopening it
- The Similar Ideas box no longer has a problem with long idea titles not fitting inside of the box
- The Similar Ideas box content did not update when directly navigating from one idea page to the next
- The 'What were you looking for?' modal no longer gives an error when trying to open it

### Changed

- You now get redirected to the previously visited page instead of the landing page after you've completed the signup process

## 2019-05-20

### Fixed

- Closing the notification menu after scrolling no longer results in a navbar error
- When accessing the idea manager as a moderator, the assignee filter defaults to 'assigned to me'
- The idea and comment counts on the profile page now update as expected
- It's now possible to use a dropdown input in the 2nd registration step with a screen reader
- An invited user can no longer request a password reset, thereby becoming an inconsistent user that resulted in lots of problems

### Added

- Restyle of the idea page
  - Cleaner new style
  - Opening an idea no longer appears to be a modal
  - Properly styled similar ideas section
  - Showing comment count and avatars of contributors

### Changed

- When clicking the edit button in the idea manager, the edit form now opens in the sidemodal

## 2019-05-15

### Fixed

- Opening the projects dropdown no longer shows all menu items hovered when opened
- Users that can't contribute (post/comment/vote/survey) no longer get an email when a phase starts
- When a project has an ideation and a PB phase, the voting buttons are now shown during the ideation phase
- The admin navigation menu for moderators is now consistent with that for admins
- Moderators that try to access pages only accessible for admins, now get redirected to the dashboard
- The details tab in clustering doesn't cause the info panel to freeze anymore
- When writing an official update, the sbumit button now only becomes active when submission is possible
- The 'no options' copy in a dropdown without anything inside is now correctly translated
- Making a field empty in Admin HQ now correctly saves the empty value
- The active users graph no longer includes users that received an email as being active
- The translation button in an idea is no longer shown when there's only one platform language
- After changing granular permission, a refresh is no longer needed to see the results on ideas
- The sideview in the idea manager now shows the status dropdown in the correct language
- The layout of the sideview in the idea manager is now corrected
- A digest email to idea assignees is no longer sent out when no ideas are assigned to the admin/moderator
- Signing in with VUB Net ID works again
- Loading the insights map can no longer be infinite, it will now show an error message when the request fails

### Added

- The profile page of a user now also shows the comments by that user
- Users can now delete their own profile from their edit profile page
- Similar ideas, clustering and location detection now work in Spanish, German, Danish and Norwegian
- Facebooks bot coming from `tfbnw.net` are now blocked from signing up
- Moderators now also have a global idea manager, showing all the ideas from the projects they're moderating
- Loading the insights map, which can be slow, now shows a loading indicator

### Changed

- Voting buttons are no longer shown when voting is not enabled
- Improved and more granular copy text for several voting and commenting disabled messages

## 2019-04-30

### Fixed

- Time remaning on project card is no longer Capitalized
- Non-admin users no longer get pushed to intercom
- Improvements to the idea manager for IE11
- When filtering on a project in the idea manager, the selected project is highlighted again
- @citizenlab.cl admins can now also access churned platforms
- The user count in the user manager now includes migrated cl1 users
- Sending invitations will no longer fail on duplicate mixed-case email addresses

### Added

- Ideas can now be assigned to moderators and admins in the idea manager
  - Added filter on assignee, set by default to 'assigned to me'
  - Added filter to only show ideas that need feedback
  - When clicking an idea, it now opens in and can be partially edited from a half screen modal
  - Admins and moderators get a weekly digest email with their ideas that need feedback
- Completely new comments UI with support for comment upvotes
  - Comments are visually clearly grouped per parent comment
  - Sub-comments use @mentions to target which other subcomment they reply to
  - Comments can be sorted by time or by votes
- Ideas can now be sorted randomly, which is the new default
- New smart group rule for users that contributed to a specific topic
- New smart group rule for users that contributed to ideas with a specific status
- Clear error message when an invitee does a normal sign up

### Changed

- The idea grid no longer shows a 'post an idea' button when there are no ideas yet

## 2019-04-24

### Fixed

- Project cards now show correct time remaining until midnight

## 2019-04-23

### Fixed

- Closing the notification menu does not cause an error anymore
- The unread notifications count is now displayed correctly on IE11
- Clicking on an invite link will now show an immediate error if the invite is no longer valid

### Changed

- The admin guide is now under the Get Started link and the dashboards is the admin index
- The project cards give feedback CTA was removed
- An idea can now be deleted on the idea page
- The default border radius throughout the platform now is 3px instead of 5px
- The areas filter on the project cards is only shown when there is more than one area

## 2019-04-16

### Fixed

- The comment count of a project remains correct when moving an idea to a different project
- Fixed an issue when copying projects (through the admin HQ) to tenants with conflicting locales
- Only count people who posted/voted/commented/... as participants (this is perceived as a fix in the dashboards)
- Invites are still sent out when some emails correspond to existing users/invitees
- Phase started/upcoming notifications are only sent out for published projects

### Added

- Posting text with a URL will turn the URL part into a link
- Added smart group rules for topic and idea status participants

### Changed

- New configuration for which email campaigns are enabled by default
- Changed project image medium size to 575x575

## 2019-04-02

### Fixed

- The new idea button now shows the tooltip on focus
- The gender graph in clustering is now translated
- Tooltips on the right of the screen no longer fall off
- Text in tooltips no longer overflows the tooltip borders
- When there are no ideas, the 'post an idea' button is no longer shown on a user profile or the ideas overview page
- The project card no longer displays a line on the bottom when there is no meta information available
- Downloading the survey results now consistently triggers a browser download
- The bottom of the left sidebar of the idea manager can now be reached when there are a lot of projects
- The time control in the admin dashboard is now translated
- Various fixes to improve resilience of project copy tool

### Added

- The ideas overview page now has a project filter
- The various pages now support the `$|orgName|` variable, which is replaced by the organization name of the tenant
- Non-CitizenLab admins can no longer access the admin when the lifecycle stage is set to churned
- A new style variable controls the header opacity when signed in
- New email as a reminder to an invitee after 3 days
- New email when a project phase will start in a week
- New email when a new project phase has started
- The ideas link in the navbar is now feature flagged as `ideas_overview`

### Changed

- When filtering projects by multiple areas, all projects that have one of the areas or no area are now shown
- The user search box for adding a moderator now shows a better placeholder text, explaining the goal

## 2019-03-20

### Fixed

- Fixed mobile layout issues with cookie policy, idea image and idea title for small screens (IPhone 5S)
- Posting an idea in a timeline that hasn't started yet (as an admin) now puts the idea in the first phase
- Notifications menu renders properly in IE11
- The CTA on project cards is no longer shown for archived and finished projects
- Invited users that sign up with another authentication provider now automatically redeem their invitation
- When the tenant only has one locale, no language switcher is shown in the official feedback form

### Added

- Capabilities have been added to apply custom styling to the platform header
  - Styling can be changed through a new style tab in admin HQ
  - It's also possible to configure a different platform-wide font
  - Styling changes should only be done by a designer or front-end developer, as there are a lot of things that could go wrong
- The initial loading speed of the platform has increased noticably due to no longer loading things that are not immediately needed right away.
- Tenant templates are now automatically updated from the `.template` platforms every night
- The project copy tool in admin HQ now supports time shifting and automatically tries to solve language conflicts in the data
- New notifications and emails for upcoming (1 week before) and starting phases

### Changed

- Archived ieas are no longer displayed on the general ideas page
- The time remaining on project cards is no longer shown on 2 lines if there's enough space
- New platforms will show the 'manual project sorting' toggle by default
- Some changes were made to modals throughout to make them more consistent and responsiveness
- New ideas now have a minimal character limit of 10 for the title and 30 for the body
- User pages have a more elaborate meta title and description for SEO purposes

## 2019-03-11

### Fixed

- Notifications layout on IE11
- Errors due to loading the page during a deployment

## 2019-03-11

### Fixed

- Similar ideas is now fast enough to enable in production
- NLP insights will no longer keep on loading when creating a new clusgtering graph
- The comment count on project cards now correctly updates on deleted comments
- Various spacing issues with the new landing page on mobile are fixed
- When logging out, the avatars on the project card no longer disappear
- The widget no longer cuts off the title when it's too long
- In admin > settings > pages, all inputs are now correctly displayed using the rich text editor
- The notifications are no longer indented inconsistently
- Exporting typeform survey results now also work when the survey embed url contains `?source=xxxxx`
- When there's a dropdown with a lot of options during signup, these options are no longer unreachable when scrolling down
- The cookie policy no longer displays overlapping text on mobile
- The `isSuperAdmin`, `isProjectModerator` and `highestRole` user properties are now always named using camelCasing

### Added

- Official feedback
  - Admins and moderators can react to ideas with official feedback from the idea page
  - Users contributing to the idea receive a notification and email
  - Feedback can be posted using a free text name
  - Feedback can be updated later on
  - Admin and moderators can no longer write top-level comments
  - Comments by admins or moderators carry an `Official` badge
- When giving product feedback from the footer, a message and email can be provided for negative feedback
- CTA on project card now takes granular permissions into account
- CTA on project card is now also shown on mobile
- Projects for which the final phase has finished are marked as finished on their project card
- Projects on the landing page and all projects page can now be filtered on area through the URL

### Changed

- The avatars on a project card now include all users that posted, voted or commented
- Commenting is no longer possible on ideas not in the active phase

## 2019-03-03

### Fixed

- Manually sorting projects in the admin works as expected

### Added

- Support for Spanish
- The copy of 'x is currently working on' can be customized in admin HQ
- Extra caching layer in cl2-nlp speeds up similar ideas and creating clusters

## 2019-02-28

### Fixed

- In the dashboard, the labels on the users by gender donut chart are no longer cut off
- Adding file attachments with multiple consecutive spaces in the filename no longer fails
- Project copy in admin HQ no longer fails when users have mismatching locales with the new platform

### Added

- New landing page redesign
  - Project cards have a new layout and show the time remaining, a CTA and a metric related to the type of phase
  - The bottom of the landing page displays a new custom info text, configurable in the admin settings
  - New smarter project sorting algorithm, which can be changed to manual ordering in the projects admin
  - Ideas are no longer shown on the landing page
  - The `Show all projects` link is only shown when there are more than 10 projects
- New attributes are added to segment, available in all downstream tools:
  - `isSuperAdmin`: Set to true when the user is an admin with a citizenlab email
  - `isProjectModerator`
  - `highestRole`: Either `super_admin`, `admin`, `project_moderator` or `user`

### Changed

- Intercom now only receives users that are admin or project moderator (excluding citizenlab users)

## 2019-02-20

### Fixed

- User digest email events are sent out again
- The user statistics on the admin dashboard are back to the correct values
- Creating a new project page as an admin does not result in a blank page anymore
- Improved saving behaviour when saving images in a phase's description
- When logged in and visiting a url containing another locale than the one you previously picked, your locale choice is no longer overwritten

### Added

- Project copy feature (in admin HQ) now also supports copying ideas (including comments and votes) and allows you to specify a new slug for the project URL
- Unlogged users locale preference is saved in their browser

## 2019-02-14

### Fixed

- Project/new is no longer a blank page

## 2019-02-13

### Fixed

- Texts written with the rich text editor are shown more consistently in and outside of the editor
- Opening a dropdown of the smart group conditions form now scrolls down the modal
- When changing the sorting method in the ideas overview, the pagination now resets as expected
- Google login no longer uses the deprecated Google+ authentication API

### Added

- Typeform survey for typeform can now be downloaded as xlsx from a tab in the project settings
  - The Segment user token needs to be filled out in Admin HQ
  - New survey responses generate an event in segment
- Survey providers can be feature flagged individually
- New \*.template.citizenlab.co platforms now serve as definitions of the tenant template
- The registration fields overview in admin now shows a badge when fields are required

### Changed

- Surveymonkey is now feature-flagged off by default for new platforms

## 2019-01-30

### Fixed

- Long topic names no longer overlap in the admin dashboards
- Video no longer pops out of the phase description text
- Added event tracking for widget code copy and changing notification settings
- Saving admin settings no longer fails because of a mismatch between platform and user languages
- The password reset message now renders correctly on IE11
- It's easier to delete a selected image in the rich text editor
- The copy in the modal to create a new group now renders correctly in IE11
- Texts used in the the dashboard insights are no longer only shown in English
- Tracking of the 'Did you find what you're looking for?' footer not works correctly

### Added

- Tooltips have been added throughout the whole admin interface
- A new homepage custom text section can be configured in the admin settings, it will appear on the landing page in a future release
- New experimental notifications have been added that notify admins/moderators on every single idea and comment
- New tenant properties are being logged to Google Analytics

## 2019-01-19

### Fixed

- Registration fields of the type 'multiple select' can again be set in the 2nd step of the signup flow
- Creating invitations through an excel file no longer fails when there are multiple users with the same first and last name

## 2019-01-18

### Fixed

- Overflowing text in project header
- Fixed color overlay full opaque for non-updated tenant settings
- Fixed avatar layout in IE11
- Fixed idea page scrolling not working in some cases on iPad
- Pressing the enter key inside of a project settings page will no longer trigger a dialog to delet the project

### Changed

- Reduced the size of the avatars on the landing page header and footer
- Made 'alt' text inside avatar invisible
- Better cross-browser scaling of the background image of the header that's being shown to signed-in users
- Added more spacing underneath Survey, as not to overlap the new feedback buttons
- Increased width of author header inside of a comment to better accomodate long names
- Adjusted avatar hover effect to be inline with design spec￼

## 2019-01-17

### Added

- `header_overlay_opacity` in admin HQ allows to configure how transparent header color is when not signed in
- `custom_onboarding_fallback_message` in admin HQ allows to override the message shown in the header when signed in

## 2019-01-16

### Fixed

- The clustering prototype no longer shows labels behind other content
- Removing a project header image is again possible
- New active platforms get properly submitted to google search console again
- Scrolling issues with an iPad on the idea modal have been resolved
- Signing up through Google is working again
- The line underneath active elements in the project navbar now has the correct length
- A long location does no longer break the lay-out of an event card
- The dashboards are visible again by project moderators
- The admin toggle in the users manager is working again

### Added

- When logged in, a user gets to see a dynamic call to action, asking to
  - Complete their profile
  - Display a custom message configurable through admin HQ
  - Display the default fallback engagement motivator
- The landing page header now shows user avatars
- It's now possible to post an idea from the admin idea manager
- The footer now shows a feedback element for citizens
- A new 'map' dashboard now shows the ideas on their locations detected from the text using NLP
- The clustering prototype now shows the detected keywords when clustering is used

### Changed

- The navbar and landing page have a completely refreshed design
  - The font has changed all over the platform
  - 3 different colors (main, secondary, text) are configurable in Admin HQ
- The clustering prototype has been moved to its own dashboard tab
- Project cards for continuous projects now link to the information page instead of ideas

## 2018-12-26

### Fixed

- The rich text editor now formats more content the same way as they will be shown in the platform

### Added

- Admin onboarding guide
  - Shown as the first page in the admin, guiding users on steps to take
- The idea page now shows similar ideas, based on NLP
  - Feature flagged as `similar_ideas`, turned off by default
  - Experimental, intended to evaluate NLP similarity performance
- A user is now automatically signed out from FranceConnect when signing out of the platform

### Changed

- When a user signs in using FranceConnect, names and some signup fields can no longer be changed manually
- The FranceConnect button now has the official size and dimensions and no T&C
- SEO improvements to the "Powered by CitizenLab" logo

## 2018-12-13

### Fixed

- User digest email campaigns is sent out again
- IE11 UI fixes:
  - Project card text overflow bug
  - Project header text wrapping/centering bug
  - Timeline header broken layout bug
  - Dropdown not correctly positioned bug
- Creating new tenants and changing the host of existing tenants makes automatic DNS changes again

### Added

- SEO improvements: project pages and info pages are now included in sitemap
- Surveys now have Google Forms support

## 2018-12-11-2

### Fixed

- A required registration field of type number no longer blocks users on step 2 of the registration flow

## 2018-12-11

### Fixed

- Loading an idea page with a deleted comment no longer results in an error being shown
- Assigning a first bedget to a PB project as a new user no longer shows an infinite spinner
- Various dropdowns, most famously users group selection dropdown, no longer overlap menu items

## 2018-12-07

### Fixed

- It's again possible to write a comment to a comment on mobile
- When logged in and trying to log in again, the user is now redirected to the homepage
- A deleted user no longer generates a link going nowhere in the comments
- The dropdown menu for granular permissions no longer disappears behind the user search field
- After deleting an idea, the edit and delete buttons are no longer shown in the idea manager
- Long event title no longer pass out of the event box
- Notifications from a user that got deleted now show 'deleted user' instead of nothing

### Added

- Machine translations on the idea page
  - The idea body and every comment not in the user's language shows a button to translate
  - Feature flagged as `machine_translations`
  - Works for all languages
- Show the currency in the amount field for participatory budgeting in the admin
- Built-in registration fields can now be made required in the admin
- FranceConnect now shows a "What is FranceConnect?" link under the button

### Changed

- The picks column in the idea manager no longer shows a euro icon

## 2018-11-28

### Fixed

- IE11 graphical fixes in text editor, status badges and file drag&drop area fixed
- The idea tab is visible again within the admin of a continuous PB project
- The checkbox within 3rd party login buttons is now clickable in Firefox

## 2018-11-27

### Fixed

- When all registration fields are disabled, signing up through invite no longer blocks on the first step
- A moderator that has not yet accepted their invitation, is no longer shown as 'null null' in the moderators list
- Adding an idea by clicking on the map is possible again

### Changed

- When there are no events in a project, the events title is no longer shown
- The logo for Azure AD login (VUB Net ID) is shown as a larger image
- When logging in through a 3rd party login provider, the user needs to confirm that they've already accepted the terms and conditions

## 2018-11-22

### Fixed

- In the clustering prototype, comparing clusters using the CTRL key now also works on Mac
- Widget HTML code can now be copied again
- Long consequent lines of text now get broken up in multiple lines on the idea page
- Admin pages are no longer accessible for normal users
- Reduced problems with edge cases for uploading images and attachments

### Added

- Participatory budgeting (PB)
  - A new participation method in continuous and timeline projects
  - Admins and moderators can set budget on ideas and a maximum budget on the PB phase
  - Citizens can fill their basket with ideas, until they hit the limit
  - Citizens can submit their basket when they're done
  - Admins and moderators can process the results through the idea manager and excel export
- Advanced dashboards: iteration 1
  - The summary tab shows statistics on idea/comment/vote and registration activities
  - The users tab shows information on user demographics and a leaderboard
  - The time filter can be controller with the precision of a day
  - Project, group and topic filters are available when applicable
  - Project moderators can access the summary tabs with enforced project filter
- Social sharing through the modal is now separately trackable from sharing through the idea page
- The ideas excel export now contains the idea status
- A new smart group rule allows for filtering on project moderators and normal users

### Changed

- Project navigation is now shown in new navigation bar on top
- The content of the 'Open idea project' for new tenants has changed
- After posting an idea, the user is redirected towards the idea page of the new idea, instead of the landing page

## 2018-11-07

### Fixed

- The widget HTML snippet can be copied again

## 2018-11-05

### Fixed

- Clicking Terms & Conditions links during sign up now opens in a new tab

### Added

- Azure Active Directory login support, used for VUB Net ID

## 2018-10-25

### Fixed

- Resizing and alignment of images and video in the editor now works as expected
- Language selector is now updating the saved locale of a signed in user
- When clicking "view project" in the project admin in a new tab, the projects loads as expected
- The navbar user menu is now keyboard accessible
- Radio buttons in forms are now keyboard accessible
- The link to the terms and conditions from social sign in buttons is fixed
- In admin > settings > pages, the editors now have labels that show the language they're in
- Emails are no longer case sensitive, resolving recurring password reset issues
- The widget now renders properly in IE11
- Videos are no longer possible in the invitation editor

### Added

- Cookie consent manager
  - A cookie consent footer is shown when the user has not yet accepted cookies
  - The user can choose to accept all cookies, or open the manager and approve only some use cases
  - The consent settings are automatically derived from Segment
  - When the user starts using the platform, they silently accept cookies
- A new cookie policy page is easier to understand and can no longer be customized through the admin
- Granular permissions
  - In the project permissions, an admin or project moderator can choose which citizens can take which actions (posting/voting/comments/taking survey)
  - Feature flagged as 'granular_permissions', turned off by default
- Ideas excel export now contains links to the ideas
- Ideas and comments can now be exported from within a project, also by project moderators
- Ideas and comments can now be exported for a selection of ideas
- When signing up, a user gets to see which signup fields are optional

### Changed

- Published projects are now shown first in the admin projects overview
- It's now more clear that the brand color can not be changed through the initial input box
- All "Add <something>" buttons in the admin have moved to the top, for consistency
- The widget no longer shows the vote count when there are no votes
- When a project contains no ideas, the project card no longer shows "no ideas yet"

## 2018-10-09

### Fixed

- UTM tags are again present on social sharing
- Start an idea button is no longer shown in the navbar on mobile
- Exceptionally slow initial loading has been fixed
- Sharing on facebook is again able to (quite) consistently scrape the images
- When using the project copy tool in Admin HQ, attachments are now copied over as well

### Added

- Email engine in the admin (feature flagged)
  - Direct emails can be sent to specific groups by admins and moderators
  - Delivered/Opened/Clicked statistics can be seen for every campaign
  - An overview of all automated emails is shown and some can be disabled for the whole platform

## 2018-09-26

### Fixed

- Error messages are no longer cut off when they are longer than the red box
- The timeline dropdown on mobile shows the correct phase names again
- Adding an idea by clicking on the map works again
- Filip peeters is no longer sending out spam reports
- Reordering projects on the projects admin no longer behaves unexpectedly
- Fixes to the idea manager
  - Tabs on the left no longer overlap the idea table
  - Idea status tooltips no longer have an arrow that points too much to the right
  - When the screen in not wide enough, the preview panel on the right is no longer shown
  - Changing an idea status through the idea manager is possible again

### Added

- Social sharing modal is now shown after posting an idea
  - Feature flagged as `ideaflow_social_sharing`
  - Offers sharing buttons for facebook, twitter and email
- File attachments can now be added to
  - Ideas, shown on the idea page. Also works for citizens.
  - Projects, shown in the information page, for admins and moderators
  - Phases, shown under the phase description under the timeline, for admins and moderators
  - Events, shown under the event description, for admins and moderators
  - Pages, shown under the text, for admins
- Some limited rich text options can now be used in email invitation texts

### Changed

- The admin projects page now shows 3 seperate sections for published, draft and archived
- When there are no voting buttons, comment icon and count are now also aligned to the right
- It's now possible to remove your avatar

## 2018-09-07

### Fixed

- Submit idea button is now aligned with idea form
- An error caused by social sign in on French platforms not longer has an English error message
- Checkboxes are now keyboard navigable
- Projects that currently don't accept ideas can no longer be selected when posting an idea
- Deleting an idea no longer results in a blank page
- Deleting a comment no longer results in a blank page
- When sign in fails, the error message no longer says the user doesn't exist
- `null` is no longer shown as a lastname for migrated cl1 users without last name
- Clicking on the table headers in the idea managers again swaps the sorting order as expected
- Typeform Survey now is properly usable on mobile

### Added

- Email notification control
  - Every user can opt-out from all recurring types of e-mails sent out by the platform by editing their profile
  - Emails can be fully disabled per type and per tenant (through S&S ticket)
- An widget that shows platform ideas can now be embedded on external sites
  - The style and content of the widget can be configured through admin > settings > widgets
  - Widget functionality is feature flagged as "widgets", on by default

### Changed

- Initial loading speed of the platform has drastically improved, particulary noticable on mobile
- New tenants have custom signup fields and survey feature enabled by default

## 2018-08-20

### Fixed

- The idea sidepane on the map correctly displays HTML again
- Editing your own comment no longer turns the screen blank
- Page tracking to segment no longer tracks the previous page instead of the current one
- Some browsers no longer break because of missing internationalization support
- The options of a custom field are now shown in the correct order

### Added

- A major overhaul of all citizen-facing pages to have significantly better accessibility (almost WCAG2 Level A compliant)
  - Keyboard navigation supported everywhere
  - Forms and images will work better with screen readers
  - Color constrasts have been increased throughout
  - A warning is shown when the color in admin settings is too low on constrast
  - And a lot of very small changes to increase WCAG2 compliance
- Archived projects are visible by citizens
  - Citizens can filter to see all, active or archived projects
  - Projects and project cards show a badge indicating a project is archived
  - In the admin, active and archived projects are shown separately
- A favicon can now be configured at the hidden location `/admin/favicon`
  - On android in Chrome, the platform can be added to the Android homescreen and will use the favicon as an icon
- Visitors coming through Onze Stad App now are trackable in analytics

### Changed

- All dropdown menus now have the same style
- The style of all form select fields has changed
- Page tracking to segment no longer includes the url as the `name` property (salesmachine)
- Font sizes throughout the citizen-facing side are more consistent

## 2018-08-03

### Fixed

- The landingpage header layout is no longer broken on mobile devices
- Yet another bug related to the landingpage not correctly redirecting the user to the correct locale
- The Page not found page was not found when a page was not found

### Added

- The 'Create an account' call to action button on the landing page now gets tracked

## 2018-08-02

### Fixed

- The browser no longer goes blank when editing a comment
- Redirect to the correct locale in the URL no longer goes incorrectly to `en`

## 2018-07-31

### Fixed

- The locale in the URL no longer gets added twice in certain conditions
- Various fixes to the rich text editor
  - The controls are now translated
  - Line breaks in the editor and the resulting page are now consistent
  - The editor no longer breaks form keyboard accessibility
  - The images can no longer have inconsistent widht/height ratio wich used to happen in some cases
  - The toolbar buttons have a label for accessibility
- A new tenant created in French no longer contains some untranslated content
- The tenant lifecycle stage is now properly included in `group()` calls to segment
- Comment body and various dynamic titles are secured against XSS attacks

### Added

- Ideas published on CitizenLab can now also be pushed to Onze Stad App news stream
- The rich text editor
  - Now support copy/paste of images
- Event descriptions now also support rich text
- When not signed in, the header shows a CTA to create an account
- A new smart group rule allows you to specify members than have participated (vote, comment, idea) in a certain project
- The admin now shows a "Get started" link to the knowledge base on the bottom left
- The Dutch platforms show a "fake door" to Agenda Setting in the admin navigation

### Changed

- The idea card now shows name and date on 2 lines
- The navbar now shows the user name next to the avatar
- The user menu now shows "My ideas" instead of "Profile page"

## 2018-07-12

### Fixed

- New text editor fixes various bugs present in old editor:
  - Typing idea texts on Android phones now works as expected
  - Adding a link to a text field now opens the link in a new window
  - Resizing images now works as expected
  - When saving, the editor no longer causes extra whitespace to appear
- A (too) long list of IE11 fixes: The platform is now fully usable on IE11
- The group count in the smart groups now always shows the correct number
- The admin dashboard is no longer too wide on smaller screens
- The home button on mobile is no longer always active
- Fix for page crash when trying to navigate away from 2nd signup step when one or more required fields are present

### Added

- The language is now shown in the URL at all times (e.g. `/en/ideas`)
- The new text editor enables following extras:
  - It's now possible to upload images through the text editor
  - It's now possible to add youtube videos through the text editor
- `recruiter` has been added to the UTM campaign parameters

### Know issues

- The controls of the text editor are not yet translated
- Posting images through a URL in the text editor is no longer possible
- Images that have been resized by IE11 in the text editor, can subsequently no longer be resized by other browsers

## 2018-06-29

### Fixed

- Facebook now correctly shows the idea image on the very first share
- Signing up with a google account that has no avatar configured now works again
- Listing the projects and ideas for projects that have more than 1 group linked to them now works again

### Added

- Voting Insights [beta]: Get inisghts into who's voting for which content
  - Feature flagged as 'clustering', disabled by default
  - Admin dashboard shows a link to the prototype
- Social sharing buttons on the project info page
- Usage of `utm_` parameters on social sharing to track sharing performance
- Various improvements to meta tags throughout the platform
  - Page title shows the unread notification count
  - More descriptive page titles on home/projects/ideas
  - Engaging generic default texts when no meta title/description are provided
  - Search engines now understand what language and region the platform is targeting
- Optimized idea image size for facebook sharing
- Sharing button for facebook messenger on mobile
- When you receive admin rights, a notification is shown
- `tenantLifecycleStage` property is now present in all tracked events to segment

### Changed

- Meta tags can't be changed through the admin panel anymore
- Social sharing buttons changed aspect to be more visible

## 2018-06-20

### Fixed

- Visual fixes for IE11 (more to come)
  - The text on the homepage doesn't fall outside the text box anymore
  - The buttons on the project page are now in the right place
  - In the projects pages, the footer is no longer behaving like a header
- When trying to add a timeline phase that overlaps with another phase, a more descriptive error is shown
- larsseit font is now always being loaded

### Added

- Smart groups allow admins to automatically and continuously make users part of groups based on conditions
- New user manager allows
  - Navigating through users by group
  - Moving, adding and removing users from/to (manual) groups
  - Editing the group details from within the user manager
  - Creating groups from within the user manager
  - Exporting users to excel by group or by selection
- Custom registration fields now support the new type "number"
- The city website url can now be specified in admin settings, which is used as a link in the footer logo

### Changed

- The checkbox copy at signup has changed and now links to both privacy policy and terms and conditions
- Improved styling of usermenu dropdown (the menu that opens when you click on the avatar in the navigation bar)

### Removed

- The groups page is no longer a separate page, but the functionality is part of the user manager

## 2018-06-11

### Fixed

- Notifications that indicate a status change now show the correct status name
- The admin pages editors support changing content and creating new pages again
- When searching in the invites, filters still work as expected
- The font has changed again to larsseit

### Added

- Accessibility improvements:
  - All images have an 'alt' attributes
  - The whole navbar is now usable with a keyboard
  - Modals can be closed with the escape key
  - The contrast of labels on white backgrounds has increased
- New ideas will now immediately be scraped by facebook
- When inviting a user, you can now pick projects for which the user becomes a moderator

### Changed

- The language switcher is now shown on the top right in the navbar

## 2018-05-27

### Fixed

- Sitemap now has the correct date format
- Empty invitation rows are no longer created when the given excel file contains empty rows
- Hitting enter while editing a project no longer triggers the delete button
- Registration fields on signup and profile editing are now always shown in the correct language
- The dropdown menu for idea sorting no longer gets cut off by the edge of the screen on small screens
- Saving a phase or continuous project no longer fails when participation method is not ideation

### Added

- Language selection now also has a regional component (e.g. Dutch (Belgium) instead of Dutch)
- Added noindex tag on pages that should be shown in Google
- A new 'user created' event is now being tracked from the frontend side
- It's now possible to use HTML in the field description of custom fields (no editor, only for internal usage)

## 2018-05-16

### Fixed

- Phases are now correctly active during the day specified in their end date
- On the new idea page, the continue button is now shown at all resolutions
- On the idea list the order-by dropdown is now correctly displayed at all resolutions.

### Added

- Project moderators can be specified in project permissions, giving them admin and moderation capabilities within that project only
  - Moderators can access all admin settings of their projects
  - Moderators can see they are moderating certain projects through icons
  - Moderators can edit/delete ideas and delete comments in their projects
- A correct meta description tag for SEO is now rendered
- The platforms now render sitemaps at sitemap.xml
- It is now possible to define the default view (map/cards) for every phase individually
- The tenant can now be configured with an extra `lifecycle_stage` property, visible in Admin HQ.
- Downloading ideas and comments xlsx from admin is now tracked with events
- The fragment system, to experiment with custom content per tenant, now also covers custom project descriptions, pages and individual ideas

### Changed

- It is no longer possible to define phases with overlapping dates
- Initial loading speed of the platform has improved

## 2018-04-30

### Fixed

- When posting an idea and only afterward signing in, the content originally typed is no longer lost
- An error is no longer shown on the homepage when using Internet Explorer
- Deleting a user is possible again

### Changed

- The idea manager again shows 10 ideas on one page, instead of 5
- Submit buttons in the admin no longer show 'Error' on the buttons themselves

### Removed

- The project an idea belongs to can no longer be changed through the edit idea form, only through the idea manager

## 2018-04-26

### Added

- Areas can now be created, edited and deleted in the admin settings
- The order of projects can now be changed through drag&drop in the admin projects overview
- Before signing up, the user is requested to accept the terms and conditions
- It's possible to experiment with platform-specific content on the landing page footer, currently through setup & support
- Images are only loaded when they appear on screen, improving page loading speed

### Fixed

- You can no longer click a disabled "add an idea" button on the timeline
- When accessing a removed idea or project, a message is shown

### Known issues

- Posting an idea before logging in is currently broken; the user is redirected to an empty posting form
- Social sharing is not consistently showing all metadata

## 2018-04-18

### Fixed

- Adding an idea at a specific location by clicking on the map is fixed

## 2018-04-09

### Fixed

- An idea with a location now centers on that location
- Map markers far west or east (e.g. Vancouver) are now positioned as expected
- Links in comment now correctly break to a new line when they're too long
- Hitting enter in the idea search box no longer reloads the page
- A survey project no longer shows the amount of ideas on the project card
- The navbar no longer shows empty space above it on mobile
- The report as spam window no longer scrolls in a weird way
- The project listing on the homepage no longer repeats the same project for some non-admin users
- Google/Facebook login errors are captured and shown on an error page
- Some rendering issues were fixed for IE11 and Edge, some remain
- An idea body with very long words no longer overlaps the controls on the right
- Project cards no longer overlap the notification menu

### Added

- A user can now edit and delete its own comments
- An admin can now delete a user's comment and specify the reason, notifying the user by notification
- Invitations
  - Admins can invite users by specifying comma separated email addresses
  - Admins can invite users with extra information by uploading an excel file
  - Invited users can be placed in groups, made admin, and given a specific language
  - Admins can specify a message that will be included in the email to the invited users
  - Admins receive a notification when invited users sign up
- Users receive a notification and email when their idea changes status
- Idea titles are now limited to 80 characters

### Known issues

- Adding an idea through the map does not position it correctly

## 2018-03-23

### Fixed

- Fixed padding being added on top of navigation bar on mobile devices

## 2018-03-22

### Fixed

- Idea creation page would not load when no published projects where present. Instead of the loading indicator the page now shows a message telling the user there are no projects.

## 2018-03-20

### Fixed

- Various visual glitches on IE11 and Edge
- Scrolling behviour on mobile devices is back to normal
- The admin idea manager no longer shows an empty right column by default

### Added

- Experimental raw HTML editing for pages in the admin at `/admin/pages`

## 2018-03-14

### Fixed

- When making a registration field required, the user can't skip the second sign up step
- When adding a registration field of the "date" type, a date in the past can now be chosen
- The project listing on the landing page for logged in users that aren't admin is fixed

### Added

- When something goes wrong while authenticating through social networks, an error page is shown

## 2018-03-05

### Added

- Limited voting in timeline phases
- Facebook app id is included in the meta headers

### Known issues

- When hitting your maimum vote count as a citizen, other idea cards are not properly updating untill you try voting on them
- Changing the participation settings on a continuous project is impossible

## 2018-02-26

### Fixed

- Project pages
  - Fixed header image not being centered
- Project timeline page
  - Fixed currently active phase not being selected by default
  - Fixed 'start an idea' button not being shown insde the empty idea container
  - Fixed 'start an idea' button not linking to the correct idea creation step
- Ideas and Projects filter dropdown
  - Fixed the dropdown items not always being clickable
- Navigation bar
  - Fixed avatar and options menu not showing on mobile devices

### Added

- Responsive admin sidebar
- Top navigation menu stays in place when scrolling in admin section on mobile devices

### Changed

- Project timeline
  - Better word-breaking of phases titles in the timeline

## 2018-02-22

### Fixed

- Idea page
  - Fixed voting buttons not being displayed when page is accessed directly
- Edit profile form page
  - Fixed broken input fields (first name, last name, password, ...)
  - Fixed broken submit button behavior
- Admin project section
  - Fixed default view (map or card) not being saved
  - Fixed save button not being enabled when an image is added or removed
- Project page
  - Fixed header navigation button of the current page not being highlighted in certain scenarios
  - Fixed no phase selected in certain scenarios
  - Fixed mobile timeline phase selection not working
- Idea cards
  - Fixed 'Load more' button being shown when no more ideas
- Project cards
  - Fixed 'Load more' button being shown when no more projects
- Idea page
  - Fixed faulty link to project page
- Add an idea > project selection page
  - Fixed broken layout on mobile devices

### Added

- Landing page
  - Added 'load more' button to project and idea cards
  - Added search, sort and filter by topic to idea cards
- Project card
  - Added ideas count
- Idea card
  - Added author avatar
  - Added comment count and icon
- Idea page
  - Added loading indicator
- Project page
  - Added loading indicator
  - Added border to project header buttons to make them more visible
- Admin page section
  - Added header options in rich-text editors

### Changed

- Navigation bar
  - Removed 'ideas' menu item
  - Converted 'projects' menu item into dropdown
  - Changed style of the 'Start an idea' button
- Landing page
  - Header style changes (larger image dimensions, text centered)
  - Removed 'Projects' title on top of project cards
- Project card
  - Changed project image dimensions
  - Changed typography
- Idea card
  - Removed image placeholder
  - Reduced idea image height
- Filter dropdowns
  - Height, width and alignment changes for mobile version (to ensure the dropdown is fully visible on smaller screens)
- Idea page
  - Improved loading behavior
  - Relocated 'show on map' button to sidebar (above sharing buttons)
  - Automatically scroll to map when 'show on map' button is clicked
  - Larger font sizes and better overall typography for idea and comment text
  - Child comments style changes
  - Child commenting form style change
  - Comment options now only visible on hover on desktop
- Project page
  - Improved loading behavior
  - Timeline style changes to take into account longer project titles
  - Changed copy from 'timeline' to 'process'
  - Changed link from projects/<projectname>/timeline to projects/<projectname>/process
  - Events header button not being shown if there are no events
- Add an idea > project selection page
  - Improved project cards layout
  - Improved mobile page layout

## 2018-01-03

### Fixed

- Updating the bio on the profile page works again
- 2018 can be selected as the year of events/phases
- The project dropdown in the idea posting form no longer shows blank values
- Reset password email

### Added

- Ideas can be edited by admins and by their author
- An idea shows a changelog with its latest updates
- Improved admin idea manager
  - Bulk update project, topics and statuses of ideas
  - Bulk delete ideas
  - Preview the idea content
  - Links through to viewing and editing the idea
- When on a multi-lingual platform, the language can be changed in the footer
- The project pages now show previews of the project events in the footer
- The project card now shows a description preview text, which is changeable through the admin
- Images are automatically optimized after uploading, to reduce the file size

### Changed

- Image dimensions have changed to more optimal dimensions

## 2017-12-13

### Fixed

- The ideas of deleted users are properly shown
- Slider to make users admins is again functional

### Added

- The idea show page shows a project link
- Mentions are operational in comments
- Projects can be deleted in the admin

### Changed

- Ideas and projects sections switched positions on the landing page

## 2017-12-06

### Fixed

- Phases and events date-picker no longer overlaps with the description text
- No longer needed to hard refresh if you visited al old version of the platform
- Inconsistency when saving project permissions has been fixed
- Bullet lists are now working in project description, phases and events
- The notifications show the currect user as the one taking the action

### Added

- Translators can use `orgName` and `orgType` variables everywhere
- Previews of the correct image dimension when uploading images

### Changed

- Lots of styling tweaks to the admin interface
- Behaviour of image uploads has improved

## 2017-11-23

### Fixed

- Loading the customize tab in the admin no longer requires a hard refresh

## 2017-11-22

### Fixed

- When saving a phase in the admin, the spinner stops on success or errors
- Deleting a user no longer breaks the idea listing, idea page and comments
- Better error handling in the signup flow
- Various bug fixes to the projects admin
- The switches that control age, gender, ... now have an effect on the signup flow.
- For new visitors, hard reloading will no longer be required

### Added

- Social Sign In with facebook and google. (Needs to be setup individually per customer)
- Information pages are reachable through the navbar and editable through the admin
- A partner API that allows our partners to list ideas and projects programmatically
- Ideas with a location show a map on the idea show page
- Activation of welcome and reset password e-mails

### Changed

- Changes to mobile menu layout
- Changes to the style of switches
- Better overall mobile experience for citizen-facing site

### Known issues

- If you visited the site before and the page did not load, you need to hard refresh.
- If the "Customize" tab in the admin settings does not load, reload the browser on that page

## 2017-11-01

### Fixed

- Various copy added to the translation system
- Fixed bug where image was not shown after posting an idea
- Loading behaviour of the information pages
- Fixed bug where the app no longer worked after visiting some projects

### Added

- Added groups to the admin
- Added permissions to projects
- Social sharing of ideas on twitter and (if configured for the platform) facebook
- Projects can be linked to certain areas in the admin
- Projects can be filtered by area on the projects page
- Backend events are logged to segment

### Changed

- Improved the styling of the filters
- Project description in the admin has its own tab
- Restored the landing page header with an image and configurable text
- Improved responsiveness for idea show page
- Maximum allowed password length has increased to 72 characters
- Newest projects are list first

## 2017-10-09

### Fixed

- The male/female gender selection is no longer reversed after registration
- On firefox, the initial loading animation is properly scaled
- After signing in, the state of the vote buttons on idea cards is now correct for the current user
- Fixed bug were some text would disappear, because it was not available in the current language
- Fixed bug where adding an idea failed because of a wrongly stored user language
- Fixed bug where removing a language in the admin settings fails
- Graphical glitches on the project pages

### Added

- End-to-end test coverage for the happy flow of most of the citizen-facing app interaction
- Automated browser error logging to be proactive on bugs
- An idea can be removed through the admin

### Changed

- The modal that shows an idea is now fullscreen and has a new animation
- New design for the idea show page
- New design for the comments, with animation and better error handling
- The "Trending" sorting algorithm has changed to be more balanced and give new ideas a better chance
- Slightly improved design of the page that shows the user profile

## 2017-09-22

### Fixed

- Bug where multiple form inputs didn't accept typed input
- Issues blocking the login process
- The success message when commenting no longer blocks you from adding another comment
- Clicking an internal link from the idea modal didn't work
- Responsiveness of filters on the ideas page
- Updating an idea status through the admin failed

### Added

- Initial loading animation on page load
- Initial version of the legal pages (T&C, privacy policy, cookie policy)
- All forms give more detailed error information when something goes wrong
- Full caching and significant speed improvements for all data resources

### Changed

- Refactoring and restyling of the landing page, idea cards and project cards
- Added separate sign in and sign up components
- Cleaned up old and unused code
- The navbar is no longer shown when opening a modal
- Lots of little tweaks to styling, UX and responsiveness

## 2017-09-01

### Fixed

- Saving forms in the admin of Projects will now show success or error messages appropriately
- The link to the guide has been hidden from the admin sidebar until we have a guide to link to

### Added

- Adding an idea from a project page will pre-fill parts of the new idea form
- The landing page now prompts user to add an Idea if there are none
- The landing page will hide the Projects block if there are none

### Changed

- Under-the-hood optimizations to increase the loading speed of the platform

## 2017-08-27

### Fixed

- Changing the logo and background image in admin settings works
- Platform works for users with an unsupported OS language

### Added

- Admin dashboard
- Default topics and idea statuses for newly deployed platforms
- Proper UX for handling voting without being signed in
- Meta tags for SEO and social sharing
- Better error handling in project admin

### Changed

- Projects and user profile pages now use slugs in the URL

## 2017-08-18

### Fixed

- Changing idea status in admin
- Signing up
- Proper rending of menu bar within a project
- Admin settings are properly rendered within the tab container
- Lots of small tweaks to rendering on mobile
- Default sort ideas on trending on the ideas index page

### Added

- Admin section in projects to CRUD phases
- Admin section in projects to CRUD events
- New navbar on mobile
- Responsive version of idea show page

### Changed

- Navbar design updated
- One single login flow experience instead of 2 separate ones (posting idea/direct)
- Admins can only specify light/dark for menu color, not the exact color

### Removed

- Facebook login (Yet to be added to new login flow, will be back soon)

## 2017-08-13

### Fixed

- Voting on cards and in an idea page
- Idea modal loading speed
- Unread notification counter

### Added

- New improved flow for posting an idea
- Admin interface for projects
- New design for idea and project cards
- Consistenly applied modal, with new design, for ideas
- Segment.io integration, though not all events are tracked yet

### Changed

- Idea URls now using slugs for SEO<|MERGE_RESOLUTION|>--- conflicted
+++ resolved
@@ -1,13 +1,12 @@
 # Changelog
 
-<<<<<<< HEAD
+## Next release
+
 ### Added
 
 - [CL-1128] Feature to bulk import ideas from an XLSX sheet
 
-## Next release
-=======
-### 2022-07-22
+## 2022-07-22
 
 ### Fixed
 
@@ -29,7 +28,6 @@
 ### Added
 
 - [CL-1077] Add PNG export to graph export dropdown
->>>>>>> 91758dcc
 
 ## 2022-07-14
 
