# Changelog

## Next release

### Changed

<<<<<<< HEAD
- [CL-870] Move "navigation" to primary nav item
=======
- [CL-1093] Pin Node.js version in package.json
>>>>>>> 2e1cd648

## 2022-07-11

### Fixed

- Project publication status now defaults to draft on creation but remains published if it was already published

### Added

- [CL-1096] Add representativeness score to header of representativeness chart card

## 2022-07-07

### Fixed

- [TEC-198] Various permission issues
  - Route access for project folder moderators now works correctly
  - Project folder moderators can now create a project and select the appropriate folder for it
  - Route access for admins is now checked correctly
  - Project/folder moderators now see the dashboard data correctly

## 2022-07-06

### Added

- [CL-1085] Add link to support article when there are errors during embed in the content builder

### Changed

- [CL-875] "en" locale is shown as "en-US" in admin HQ

## 2022-07-05

### Added

- [CL-1058] Add desktop preview in content builder
- [CL-1001] Added noindex meta tag to user profile pages to reduce the SEO effectiveness of external spam links

### Fixed

- [CL-1083] XLSX export issues with custom fields


## 2022-07-04

### Added

- [CL-504] Dynamic idea form has limited support for extra fields
- [CL-1034] Add support for more URLs in the embed component whitelist
- [CL-851] Create interface to add representativeness reference data (feature flagged for now).

### Fixed

- [CL-1074] Fix missing options check in user graph
- [CL-1076] Fix failed request check on bar chart

## 2022-06-30

### Fixed

- [CL-1051] When a new project is published, its default publication status is now draft
- [CL-993] Fixed bug on idea form where fields were reset to empty state after changing description

## 2022-06-29_2

### Added

- [CL-949] Adds explanation of the implications for project filtering when selecting all areas / no areas / a selection of areas in the Admin project creation / editing form.

## 2022-06-29

### Added

- [CL-1028] Add Swedish locale

### Changed

- [CL-1024] Shows respective CTA buttons in the About component of the content builder

## 2022-06-22

### Fixed

- [CL-926] The ideas count never exceeded 250 due to a bug in the `ideas_count` endpoint.

### Changed

- [CL-975] Social sharing options are now consistent across the platform, and a general "Copy link" option has been added.

## 2022-06-21

### Fixed

- [CL-1026] Fix moderator access to conent builder

## 2022-06-20

### Fixed

- [CL-903] Fix admin input manager crash on Safari

## 2022-06-16

### Added

- [CL-979] Add description to embed component in content builder and restricts height to only take in numbers
- [CL-951] The search field used in several places now notifies screen readers when new search results have loaded.

### Fixed

- [CL-966] Fixed issue with tabs stretching off the screen
- [CL-908] Fix sheet names in excel exports.

## 2022-06-15

### Fixed

- [CL-967] Fixed issue with map displaying off screen on Android
- [CL-667] Next batch of RuboCop fixes

## 2022-06-14

### Added

- [CL-767] Add data from backend to representative dashboard

### Fixed

- [CL-915] Show "Messaging" menu item only if any of 3 messaging features enabled
- [CL-940] Graph excel export was not always giving the same numbers as the graph itself if a time period was selected. This is fixed now.
- [CL-888] Fixed issue with folders page layout. Project cards are now displayed in two columns (instead of one) on large screens.
- [CL-953] Fixed issue with expanding and collapsing custom idea fields after initial save.
- Fixed issue where users were unable to moderate projects and project folders correctly

## 2022-06-13

### Changed

- [TEC-11] Upgraded react-router frontend dependency

## 2022-06-08_2

### Fixed

- [CL-717] Ongoing events now shown along with Upcoming events in the Home Page Events Widget and on the Events Page.

## 2022-06-08

### Changed

- [CL-667] Fixed several RuboCop offences

### Added

- [CL-774] Add new option when adding areas to a project: "No areas"
- [CL-906] Added support for Snap Survey

## 2022-05-31

### Changed

- [CL-667] Fixed many RuboCop offences

### Fixed

- [CL-845] Fixed an issue with the Sign Up modal where it was impossible to scroll down on smaller screens, which made registration on certain Android devices impossible

## 2022-05-30

### Changed

- [CL-830] 'Accept' button now before 'Manage' button on cookie banner, and both buttons now the same style.

### Fixed

- [CL-835] Roll back CL-99 ("Add slight blur to logged-in header image")
- [CL-790] Events date picker now has the correct date format for US-based tenants
- [CL-832] Remove enable/disable toggle from title and description fields in the idea form
- [CL-833] Fix creating a new registration field in FR and AR-MA

### Added

- [CL-729] Do not show proposals navbar item if corresponding feature is disabled

## 2022-05-26_2

### Fixed

- [CL-758] Fix custom field option ordering for dashboard charts

## 2022-05-26

### Fixed

- [CL-788] Fixed issue with different URL when sharing idea from map vs list view

## 2022-05-20

### Fixed

- [CL-836] Repaired the /invite URL, which should now open a signup modal with a spot for the user to enter the invite code they received via email

## 2022-05-17

### Added

- [CL-292] Log an activity when an insights category is created, updated or deleted

## 17-05-22

### Fixed

- [CL-776] Button in weekly moderator digest email now links to correct page

## 2022-05-16_2

### Changed

- [CL-667] Fixed RuboCop Style/FrozenStringLiteralComment offences

### Fixed

- [CL-775] Use correct link to conditions page
- [CL-776] Button in weekly moderator digest email now links to correct page
- [CL-814] Faster user XLSX export.

## 2022-05-16

### Fixed

- Using the rich text editor in a right-to-left language no longer mislaligns puctuation
- Fixed right-to-left alignment and margin issues for avatars, checkboxes, event, page headers, project card and form labels

## 2022-05-13

### Added

- [CL-750] Add feature to remove CL branding

## 2022-05-11

### Fixed

- [CL-711] Title text looking weird on insights start page

## 2022-05-10_3

### Fixed

- [CL-764] Empty navbar item titles in backoffice.

## 2022-05-10_2

### Changed

- Added RuboCop on CI and corrected many offences

## 2022-05-10

### Changed

- [CL-716] The new phase started emails/notifications are also sent out for information phases or when it's possible to take a poll.

### Fixed

- [CL-387] The folder show page is better readable on narrow screens now

## 2022-05-06_3

### Changed

- When a navbar item's title is customized for one locale, the other locales remain up to date with the latest translations.

### Fixed

- Titles of navbar items of demo platforms created with external templates, remain up to date with the latest translations.
- [CL-730] Changed confirmation email DOM to make lives of spam bots a bit harder

### Fixed

- [CL-181] Prevent forms from trying to save on clicking label
- The "send" button on the email campaign send page is now disabled after a single click, to prevent users from clicking it multiple times and potentially sending a campaign more than once

## 2022-05-06

### Added

- Pages can now be translated 'live' via Weglot
- It's now possible to escape the sign-up flow at any point. If a user account has already been created but not completed (due to e.g. missing email confirmation, verification, ...), the user will be signed out and can continue on signing in.

## 2022-05-05

### Fixed

- Fix timeline for Arabic languages ('right-to-left')
- Fix language selector cropping for Arabic languages ('right-to-left')

## 2022-05-04_3

### Changed

- Changed language-picker label text for Moroccan Arabic

## 2022-05-04_2

### Changed

- Security update: Rails 6.1.5.1

## 2022-05-04

### Changed

- City logo now in higher resolution.

### Fixed

- Fixed issue with budget field not showing in input form

### Fixed

- Make it possible to add a new language to the platform with configured banner custom button.

### Fixed

- Fixed accessibility issue with idea card filtering

## 2022-05-02

### Added

- Added more autocompletion to the password reset and profile settings form which assist in filling out information faster.
- Validation of content builder layouts: whitelist of URLs for video iframes.
- Sanitization of content builder layouts: HTML of text elements.

### Fixed

- Updated registration custom field copies to the latest values from Crowdin for all the tenants and templates.

## 2022-04-28

### Added

- Added support for the Moroccan Arabic language to the platform

### Fixed

- Start and end times for project phases now account for the user's local timezone, making sure users can still access and engage with projects when the start/end dates are valid for them locally. The default used UTC, so it was not a big issue in Europe (where we're mostly very close to UTC time), but could be a bigger issue in e.g. North and South America, where UTC offset could be 4 or 5 hours and this could cause projects to display as ended even if they should have been valid on the user's current local date.
- Fixed breakpoint issues in `admin/insights` and `admin/users`, where content would disappear under the sidebar for certain screen sizes.
- Added primary and secondary aria-labels to header and footer navigation elements to more clearly differentiate them to screen readers and other accessability tools

## 2022-04-25

### Changed

- 'Summary' dashboard: the 'Participation per project' and 'Participation per tag' work a little bit different. Now, if a project filter is active, the former will stay the same but highlight the selected project instead of showing the differences with other projects which were hard to interpret (analogous for 'Participation per tag').

## 2022-04-20

### Changed

- Changed titles on the admin messaging page to accomodate both SMS and email campaigns

### Fixed

- Added dynamic functionality to prevent a user from using the tab key to select images/videos/buttons that are currently hidden behind "show more" buttons. Those elements can now be tabbed to only when the text is expanded and they are visible visually
- Fixed accessibility issue regarding element order for screen readers in volunteer card
- Removed unnecessary additional alt text describing city logos in header, navbar, and delete account modal. The remaining alt tags are now more concise for users who use screen readers
- Properly disable SMS create/edit button if the message is empty
- In the verification step of the sign-up flow, the form inputs are now connected to the correct labels, which makes it easier to select the input fields (also possible by clicking the input labels now)
- Fixed a bug in the password signup flow where a user could skip accepting terms and conditions and privacy policy

## 2022-04-11

### Added

- Added support for the Croatian language to the platform

### Fixed

- Added additional areas of focus and outline to scroll-to links and buttons in editing Comments, Ideas display, and Events display for a11y compatability
- Added a tabIndex so the cookie consent banner will have a visual outline around it when focused, for a11y compatibility
- Fixed accessibility issue in modal window used to report a proposal as spam
- Fixed accessibility contrast issue for social media buttons
- Fixed accessibility issue regarding missing screen reader labels on text boxes
- Fixed bug in idea form for missing Proposed Budget field even when enabled
- Fixed accessibility issue in map ideas search
- The widget no longer links to ideas with the wrong domain

## 2022-04-04

### Fixed

- Fixed SurveyMonkey container height so survey questions are visible

## 2022-04-01

### Fixed

- Fixed bug in Ideas Map view that caused an infinite loop of requests when Idea sort order was changed

## 2022-04-04

### Fixed

- Fixed SurveyMonkey container height so survey questions are visible

## 2022-03-29

### Changed

- Vienna Saml button is temporarily disactivated

## 2022-03-24

### Added

- When phone sign in/up is enabled, email/phone field in the sign in/up forms now have validation of the email address/phone number and provides an error message when this validation fails.

### Fixed

- When you need to verify to comment on proposals, an error message with link to the sign in form is now shown again.
- Status labels are visible again in manual email campaigns list (Admin : Messaging : Custom)
- Custom email campaigns list properly accomodates longer translations in labels and buttons.

## 2022-03-23

### Added

- Add new topic/tag filter on homepage.

## 2022-03-22

### Fixed

- 'View' button sometimes freezing page in Navigation settings: should be fixed now.
- Bulk invites of invitees using only emails (no names specified) now succeeds again.

## 2022-03-21

### Added

- Put back secret pages-page

### Changed

- Project and folder moderators are allowed to list users (for the projects they moderate). This means that project and folder moderators are now also able to assignee assignees to ideas.
- 'Emails' tab in the admin sidebar renamed to 'Messaging' in anticipation of new SMS/texting functionality
- Removed 'most active users' graph
- When the locale of the current user is not present in a multiloc, fall back to the value for a locale of the same language (for example es-CL as picked language and a multiloc with es-ES).

### Fixed

- Insights with multiple projects: projects in topbar are now displayed in dropdown if there is more than one (before they were just displayed next to each other).
- HTML is fixed when machine translating HTML content returns bad HTML.

## 2022-03-15 (2)

### Fixed

- Idea forms and other things not rendering on various platforms

## 2022-03-15 (1)

### Fixed

- Fixed spacing issue between field name and 'optional' in input form

## 2022-03-14

### Fixed

- Rich text editor now works correctly with custom emails - the image description box no longer appears on the preview and image alignment works as expected.
- Fixed a performance issue that causes the users export to time out when there are lots of users registered on the platform

## 2022-03-11

### Fixed

- When viewing an idea in map view, "Go back" now returns to the map idea list instead of back to the project main page
- User profile page slug now anonymized when bulk inviting and Abbreviated User Names feature enabled.
- Rich text editor copy/paste issues should be resolved

## 2022-03-10

### Fixed

- Added informative message and sign in/sign up links to Idea Not Found page
- Added slight blur to logged-in header image. The logged-in header image is reused from the logged-out banner, and blur was added to make smaller banner images from the two-column layout look nice when fully stretched on the logged-in banner

## 2022-03-08

### Added

- Filter projects by topics

### Fixed

- FranceConnect test login
- Fixed issue with folder page responsiveness where right hand side gets cropped.

### Changed

- Fixed issue with folder page responsiveness where right hand side gets cropped.
- Use only user name in FranceConnect instead of full profile scope

## 2022-03-04

### Fixed

- Can now re-use tenant host URL immediately the tenant is deleted.
- Relevant error(s) now returned when tenant creation fails, for example due to host URL already being in use.
- Added temporary fix for the project page without permissions error where it doesn't recover after sign in.

## 2022-02-28

### Changed

- Non-moderating users cannot visit a folder page, when none of the projects inside are visible to them (e.g. due to group permissions)
- Non-moderating users cannot visit a folder page, when there are no projects inside
- Non-moderating users cannot visit a folder page, when the folder is a draft

## 2022-02-25

### Added

- SAML Single-Sign on (Vienna)

### Changed

- Language parameter added in Typeform. Allows for question branching in surveys based on user's language.

## 2022-02-23

### Changed

- The ideas overview on project/user and ideas index (/ideas) pages are properly keyboard navigable, implemented as a full-fledged tab system.
- The timeline of a project is now fully keyboard navigable
- The proposal button has no tooltip anymore when submitting new proposals is disabled. Instead, a warning message is shown.

### Added

- Ensure `nofollow` is added to all links added through the rich text editor, which makes them useless for backlink generation by bots

## 2022-02-21

### Added

- Support added for custom font not on Adobe Fonts

### Fixed

- Improved area filter layout on frontpage on mobile (now has correct padding), and used a smaller breakpoint for when filter goes below topbar.
- Enalyzer URL validation now has greater flexibility

### Added

- Support added for email and user ID parameters in SmartSurvey

### Changed

- Icons don't have wrong/empty descriptions linked to them anymore, which improves the user experience for screen readers.
- Icons that work as button (like the vote button, the bell in the notification menu, etc.) all have accompanying descriptions so we provide more information about these buttons to people using screen readers.

## 2022-02-17

### Changed

- Removes support for category detection in Insights. \[IN-717\]

### Fixed

- Customizable navbar is now feature flagged, meaning it can be enabled or disabled in AdminHQ

## 2022-02-14

### Added

- It is now possible to add `alt` text to images in the Quill rich text editor

## 2022-02-11

### Changed

- More descriptive and consistent error messages in the sign up and sign in flow.

## 2022-02-08

### Fixed

- Typeform surveys now display properly on mobile devices
- Remove periods from non-Latin URL slugs

### Added

- Folder slugs (URLs) can now be customized

## 2022-02-07

### Changed

- Removes support for the (deprecated) Clustering feature. 💐 \[IN-688\]
- Remove the word 'del' from NL profanity list

### Fixed

- Always show color and opacity inputs
- Truncate user count in banner bubble if value is over 10k

## 2022-02-04

### Added

- Re-enable homepage filter tabs now that translations are working

### Fixed

- Color contrast issue (accessibility): the number of total votes needed for a proposal to be considered, shown on the proposal card, has a darker color. This makes it easier to see this information.

## 2022-02-02

### Added

- Projects on homepage can now be filtered by 'Active', 'Archived' or 'All' through a tab system

## 2022-02-01

### Changed

- Improved `alt` text for logo images on the platform
- Anonymization of users (using initials avatars, different set of face avatars, different set of first and last names, making anonymous users easier to identify through their email)
- Updated CC license in Vienna basemap attribution and increased maximum zoom level to 20.

# Fixed

- An issue that prevented Que from starting up was solved by updating the bootsnap gem to the latest version

## 2022-01-24

### Changed

- Insights Network Visualisation changes:
  - The network is now flat and shows all keywords at once
  - The colors of the keywords depend on the cluster they are part of
  - The more important links between keywords are shown in the network

## 2022-01-18

### Changed

- Removes support for the (deprecated) Tagging feature, the forerunner of today's Insights. 🕯 \[IN-661\]

## 2022-01-14

### Changed

- Dashboard and reports vertical bar charts are now sorted
- Automatic tagging in Insights also takes the title into account (instead of only the content).

### Fixed

- Resolution for basemap.at

## 2022-01-12

### Added

- Users are now able to cancel tag suggestion scan on the Insights Edit screen
- Added `secure` flag to cookies
- Support basemap.at as tile provider

### Fixed

- Fixed issue with exporting surveys as XLSX sheets, when the typeform survey URI includes a '#' character.
- Styling of the text above the avatar bubbles at the bottom of the landing page works again when there's a customized text.
- Styling bugs for the two-column layout
- Bug where tile provider of a project becomes unchangeable after the map config has been edited has been fixed.

### Changed

- Updated Cookie Policy page

## 2022-01-10

### Added

- Configure sign-up button (custom link) on homepage banner

### Changed

- Dashboard and report bar charts are now more easily readable - values appear on top or next to the bars instead of inside of them. Comparisons between project and platform values are now only visible in the report tooltips and do not break the chart itself.

### Fixed

- Using a custom tile provider should work now.
- Registration form with a date field doesn't crash anymore

## 2022-01-06

### Fixed

- Changing the values for Registration helper text and Account confirmation in Admin > Settings > Registration doesn't cause other values to be erased anymore.

## 2022-01-05

### Changed

- Improved the user interface of the Registration tab in the Admin settings

## 2021-12-23

### Added

- Adding pages in 'Navigation' tab in settings now possible, changing names of navbar items now works, removed 'secret pages-page'.
- Different layouts for the homepage banner (for signed-out users)
- Preview functionality for the image of the homepage banner in the back-office

### Fixed

- Saving of homepage banner image overlay color and opacity

## 2021-12-22

### Fixed

- Notifications of inappropriate content now link to the item containing the flagged content

## 2021-12-16

### Added

- Ability to scan all post, recently added posts and not tagged posts in Insights

## 2021-12-15

### Fixed

- Severe code-injection vulnerability
- More small copy changes for customizable navbar, made styling Navigation tab consistent with other tabs, re-enabled slug editing on secret pages-page.

## 2021-12-10

- Copy for customizable navbar

## 2021-12-09

### Added

- Customizable navbar

## 2021-12-08

### Changed

- Improved the structure and copy of the Admin > Settings > Customize page.

### Fixed

- Insights scan category button no longer appears when the insights nlp feature flag is disabled

## 2021-11-30

### Added

- Insights loading indicator on category scan

### Fixed

- Password reset emails sometimes took a long time to be send out, they are now processed much faster (even when the background job queue has lots of items).

## 2021-11-25

### Added

- New translations from Crowdin.
- Sign-up flow: Not activating any custom registration fields no longer breaks sign-up. Refreshing page during sign-up flow no longer creates an unregistered user.

## 2021-11-22

### Changed

- Enable/disable avatars in homepage banner
- Increased size of city logo in the footer

### Fixed

- Links to ideas in admin digest emails work again
- Votes statistics not showing up in the dashboard for some admins and project moderators.

## 2021-11-16

### Fixed

- Custom topics are not displayed as filters on the proposals overview page.

### Added

- Added a tooltip in the survey project settings with a link to a support article that explains how to embed links in Google forms
- Input count to Insights View screen

### Changed

- Add clarification tooltips to Insights View screen
- When a user account is deleted, visits data associated to that account are now removed from Matomo.

## 2021-11-11

### Changed

- Improvements to the loading speed of the landing page and some items with dropdown menus in the navigation bar.

## 2021-11-05

### Fixed

- Dashboard issue where the current month did not appear for certain time zones

## 2021-11-04

### Added

- New translations from Crowdin.

## 2021-11-03

### Fixed

- Microsoft Form survey iframes no longer auto-focus on the form
- Stop confusing Serbian Latin and Cyrillic in back locales.

## 2021-11-01

### Changed

- The whole input card in Insight View screen is now clickable
- Inputs list component in Insights View screen now shows active filters at all times
- Insights Network Visualisation changes:
  - Reduced space between clusters
  - Increased font size for keywords labels
  - It is now possible to de-select keywords by clicking on them twice

### Fixed

- If there's an error message related to the project title, it goes away if the title is edited (and only shows again if we submit and the error isn't fixed).

## 2021-10-27

### Changed

- Removed the unused '/ideas/new' route

### Fixed

- Sorting order and list/map view settings of ideas are available again if voting is disabled.
- Project phase started emails and notifications.

## 2021-10-26

### Added

- Limit number of downvotes.

### Changed

- Improved quality of Idea and App Header Images
- Idea cards in the map view only show the downvote icon when downvoting is enabled or when it's disabled and it's disabled for a different reason than explicit turning off of the downvoting functionality.
- Now also for idea cards on the map view: the comment icon on an idea card is only shown when commenting in the project is enabled or there's at least one idea with a comment.

### Fixed

- The event cards now rearrange themselves vertically on mobile / small screens. Before they were always arranged horizontally. This fixed the issue of them going off-screen when there is not enough screen space.

## 2021-10-25

### Changed

- The comment icon on an idea card is only shown when commenting in the project is enabled or there's at least one idea with a comment.
- Increased Microsoft Forms survey width

### Fixed

- Insights table approve button no longer appears when there are no suggested tags
- Insights tags are now truncated when they are too long
- Insights posts cards on View screen no longer display text with different font-sizes
- Insights posts in table are no longer sorted by default

## 2021-10-20

### Changed

- PII (Personally Identifiable Information) data, if any, are now removed from Segment when a user account is deleted.

## 2021-10-19

### Changed

- Tags which do not contain any inputs are no longer visible on the Insights View screen
- PII (Personally Identifiable Information) data, if any, are now removed from Intercom when a user account is deleted.

### Added

- Added export functionality to Insights View screen inputs list

## 2021-10-15

### Changed

- Project reports are no longer available in the dashboard section. Instread, they can be found in the Reporting section of tha admin.

### Fixed

- Platform is now accepting valid Microsoft Form survey links with custom subdomains
- When user goes to the url of an Insight that no longer exist, they get redirected to the Insights List screen.

## 2021-10-14

### Fixed

- File uploads for ideas, projects, events, folders

## 2021-10-13 (2)

### Fixed

- Validation and functioning of page forms are fixed (forms to change the fixed/legal pages such as the FAQ, T&C, privacy policy, etc.).

## 2021-10-13

### Added

- Users can now change their name after validation with FranceConnect
- Permit embedding of videos from dreambroker in rich-text editor content.
- Possibility to create an Insights tag from selected filters in the Insights View screen

## 2021-10-12

### Added

- Added Serbian (Cyrillic) to platform

## 2021-10-11

### Added

- Insights View screen and visualization
- Users can now change their name after validation with FranceConnect

## 2021-10-06

### Fixed

- Issue with user deletion

### Added

- Initial blocked words lists for Luxembourgish and Italian.
- Added Luxembourgish translations.

## 2021-10-05

### Added

- Blocked words lists for Luxembourgish and Italian (which allows the profanity blocker feature).

### Changed

- Removed 'FAQ' and 'About' from the footer.
- Removed links to other pages at the bottom of the fixed and legal pages (Cookie policy, T&C, etc.)
- Removed the YES/NO short feedback form in the footer (as it wasn't working)

## 2021-10-01

### Fixed

- Typeform export from the platform shows the answers to all questions again.

## 2021-09-29

### Changed

- Insights Edit screen improvements
  - Added tooltip in the tags sidebar
  - Added quick delete action to category button in the categories sidebar
  - "Detect tags" button only shows if there are tags detected
  - "Reset tags" button is moved to a menu
  - Removed "add" button from input sidebar and improved select hover state
- Split 'Pages' tab in admin/settings into the 'Pages' and 'Policies' tabs. 'Pages' contains the about, FAQ and a11y statement pages, while 'Policies' contains the terms and conditions, privacy- and cookie policy. The 'Pages' tab will soon be replaced by a 'Navigation' tab with more customizability options as part of the upcoming nav-bar customization functionality. This is just a temporary in-between solution.

## 2021-09-24

### Added

- SmartSurvey integration

## 2021-09-22

### Changed

- Very short phases are now shown slightly bigger in the timeline, and projects with many phases will display the timeline correctly.

### Fixed

- Cookie popup can be closed again.

## 2021-09-21

### Added

- Permit embedding of videos from videotool.dk in rich-text editor content.

### Changed

- Project moderators have access to the 'Reporting' tab of the admin panel for their projects.

### Fixed

- The category columns in input `xlsx` exports (insights) are now ordered as presented in the application.

## 2021-09-14

### Changed

- Mobile navbar got redesigned. We now have a 'More' button in the default menu that opens up a full mobile menu.

## 2021-09-13

### Added

- Insights table export button. Adds the ability to export the inputs as xlsx for all categories or a selected one.

### Fixed

- Fixes issue where user name will sometimes appear as "undefined"

## 2021-09-06

### Added

- Keyboard navigation improvements for the Insights Edit view
- Added the internal machinery to support text network analyses in the end-to-end flow.

### Fixed

- '&' character now displays correctly in Idea description and Project preview description.
- Fixes user export with custom fields

## 2021-09-03

### Fixed

- Ghent now supports mapping 25 instead of 24 neighbourhouds

## 2021-09-02

### Fixed

- Setting DNS records when the host is changed.
- Smart group rules for participation in project, topic or idea status are now applied in one continuous SQL query.

### Changed

- The rule values for participation in project, topic or idea status, with predicates that are not a negation, are now represented as arrays of IDs in order to support specifying multiple projects, topics or idea statuses (the rule applies when satisfied for one of the values).

## 2021-09-01

### Fixed

- When voting is disabled, the reason is shown again

## 2021-08-31

### Added

- When signing up with another service (e.g. Google), the platform will now remember a prior language selection.

### Fixed

- Accessibility: voting buttons (thumbs) have a darker color when disabled. There's also more visual distinction between voting buttons on input cards when they are enabled and disabled.
- Accessibility: The default background color of the last "bubble" of the avatars showing on e.g. the landing page top banner is darker, so the contrast with its content (number of remaining users) is clearer.
- Accessibility: the text colors of the currently selected phase in a timeline project are darker to improve color contrast to meet WCAG 2.1 AA requirements.
- Accessibility: the status and topics on an input (idea) page are more distinctive compared to its background, meeting WCAG 2.1 AA criteria.
- Verification using Auth0 method no longer fails for everyone but the first user

## 2021-08-30

### Added

- New Insights module containing Insights end-to-end flow

## 2021-08-26

### Added

- Microsoft Forms integration

## 2021-08-20

### Fixed

- Survey options now appear as expected when creating a new survey project
- Adds a feature flag to disable user biographies from adminHQ

## 2021-08-18

### Added

- Added Italian to platform
- Support for a new verification method specifically for Ghent, which lets users verify using their rijksregisternummer
- Improved participatory budgeting:
  - Support for new virtual currencies (TOK: tokens, CRE: credits)
  - A minimum budget limit can be configured per project, forcing citizens to fill up their basket to some extent (or specify a specific basket amount when minimum and maximum budget are the same)
  - Copy improvements

## 2021-08-11

### Fixed

- When considering to remove a flag after updating content, all relevant attributes are re-evaluated.
- Issues with viewing notifications and marking them as read.

## 2021-08-09

### Fixed

- The preheader with a missing translation has been removed from user confirmation email

### Fixed

- When you sign up with Google, the platform will now automatically use the language of your profile whenever possible
- Fixed invalid SQL queries that were causing various issues throughout the platforms (Part I). (IN-510)

## 2021-08-05

### Added

- Added message logging to monitor tenant creation status (shown in admin HQ).

### Changed

- No default value for the lifecycle stage is prefilled, a value must be explicitly specified.
- Changing the lifecycle stage from/to demo is prohibited.
- Only tenant templates that apply without issues are released.
- On create validation for authors was replaced by publication context, to allow templates to successfully create content without authors.

## 2021-08-04

### Fixed

- Certain characters in Volunteer Cause titles prevented exporting lists of volunteers to Excel from admin/projects/.../volunteering view.
- Limit of 10 events under projects and in back office
- Events widget switch being shown in non-commercial plans

## 2021-07-30

### Added

- Configured dependabot for the frontend, a tool that helps keeping dependencies up to date.
- Added events overview page to navigation menu, which can be enabled or disabled.
- Added events widget to front page, which can be enabled or disabled (commercial feature).

## 2021-07-16

### Added

- Auto-detection of inappropriate content (in beta for certain languages). Flagged content can be inspected on the admin Activity page. The setting can be toggled in the General settings tab.

### Fixed

- On the admin activity page (/admin/moderation), items about proposals now correctly link to proposals (instead of to projects). Also, the copy of the links at the end of the item rows is now correct for different types of content (correct conjugation of 'this post', 'this project', etc. for all languages).

## 2021-07-14

### Added

- Project phases now have their own URLs, which makes it possible to link to a specific phase

### Fixed

- Blocked words for content that can contain HTML
- Searching users after sorting (e.g. by role)

## 2021-07-09

### Changed

- The admin Guide link goes to the support center now instead of to /admin/guide

## 2021-07-02

### Fixed

- Instances where the user name was "unknown author"

### Changed

- Removed the slogan from the homepage footer

## 2021-06-30

### Changed

- Users can no longer leave registration before confirming their account. This should prevent bugs relative to unconfirmed users navigating the platform.

## 2021-06-29

### Fixed

- Map: Fix for ideas that only have coordinates but no address not being shown on the map
- Map: Fix for 'click on the map to add your input' message wrongfully being shown when idea posting is not allowed
- Sign-up flow: Fix for bug that could cause the browser to freeze when the user tried to complete the custom fields step
- Project description: Fix for numbered and unnumbered lists being cut off
- Project Managers can now upload map layers.

### Changed

- Map: When an idea is selected that is hidden behind a cluster the map now zooms in to show that marker
- Map: Idea marker gets centered on map when clicked
- Map: Larger idea box on bigger desktop screens (width > 1440 pixels)
- Idea location: Display idea location in degrees (°) minutes (') seconds ('') when the idea only has coordinates but no address
- Sign-up flow: Show loading spinner when the user clicks on 'skip this step' in the sign-up custom fields step
- Image upload: The default max allowed file size for an image is now 10 Mb instead of 5 Mb

### Added

- 'Go back' button from project to project folder (if appropriate).

## 2021-06-22

### Changed

- Project managers that are assigned to a project and/or its input now lose those assignments when losing project management rights over that project.

### Fixed

- Input manager side modal scroll.

## 2021-06-18

### Fixed

- Privacy policy now opens in new tab.
- Landing page custom section now uses theme colors.
- Buttons and links in project description now open internal links in the same tab, and external links in a new tab.

## 2021-06-16

### Fixed

- Project moderators can no longer see draft projects they don't moderate in the project listing.
- The content and subject of the emails used to share an input (idea/issue/option/contribution/...) do now include the correct input title and URL.
- Sharing new ideas on Facebook goes faster
- Manual campaigns now have the layout content in all available languages.

## 2021-06-11

### Fixed

- Facebook button no longer shows when not configured.

## 2021-06-10

### Fixed

- Creating invites on a platform with many heavy custom registration fields is no longer unworkably slow

## 2021-06-09

### Added

- New citizen-facing map view

## 2021-06-08

### Fixed

- Ordering by ideas by trending is now working.
- Ordering by ideas votes in the input manager is now working.

## 2021-06-07

### Added

- Qualtrics surveys integration.

### Changed

- Project Events are now ordered chronologically from latest to soonest.

### Fixed

- Visibility Labels in the admin projects list are now visible.
- Tagged ideas export is fixed.
- Updating an idea in one locale does not overwrite other locales anymore

## 2021-05-28

### Fixed

- Project Events are now ordered chronologically from soonest to latest.

## 2021-05-27

### Fixed

- Project access rights management are now visible again.

## 2021-05-21

### Added

- Profanity blocker: when posting comments, input, proposals that contain profane words, posting will not be possible and a warning will be shown.

## 2021-05-20

### Fixed

- Excel exports of ideas without author

## 2021-05-19

### Added

- Support for Auth0 as a verification method

## 2021-05-18

### Fixed

- Active users no longer need confirmation

## 2021-05-14

### Fixed

- Fixed an issue causing already registered users to be prompted with the post-registration welcome screen.

## 2021-05-11

### Added

- Added polls to the reporting section of the dashboards

## 2021-05-10

### Changed

- Invited or verified users no longer require confirmation.

## 2021-05-07

### Fixed

- Spreasheet exports throughout the platform are improved.

### Added

- City Admins can now assign any user as the author of an idea when creating or updating.
- Email confirmation now happens in survey and signup page sign up forms.

## 2021-05-06

### Fixed

- Idea export to excel is no longer limited to 250 ideas.

## 2021-05-04

### Fixed

- Fixed issues causing email campaigns not to be sent.

## 2021-05-03

### Changed

- Users are now prompted to confirm their account after creating it, by receiving a confirmation code in their email address.

### Added

- SurveyXact Integration.

## 2021-05-01

### Added

- New module to plug email confirmation to users.

## 2021-04-29

### Fixed

- Editing the banner header in Admin > Settings > General, doesn't cause the other header fields to be cleared anymore

## 2021-04-22

### Fixed

- After the project title error appears, it disappears again after you start correcting the error

## 2021-03-31

### Fixed

- Customizable Banner Fields no longer get emptied/reset when changing another.

### Added

- When a client-side validation error happens for the project title in the admin, there will be an error next to the submit button in addition to the error message next to the input field.

## 2021-03-25

### Fixed

- The input fields for multiple locales provides an error messages when there's an error for at least one of the languages.

## 2021-03-23

### Fixed

- Fix for broken sign-up flow when signing-up through social sign-on

## 2021-03-19

### Fixed

- Admin>Dashboard>Users tab is no longer hidden for admins that manage projects.
- The password input no longer shows the password when hitting ENTER.
- Admin > Settings displays the tabs again

### Changed

- Empty folders are now shown in the landing page, navbar, projects page and sitemap.
- The sitemap no longer shows all projects and folder under each folder.
- Images added to folder descriptions are now compressed, reducing load times in project and folder pages.

### Added

- Allows for sending front-end events to our self-hosted matomo analytics tool

## 2021-03-16

### Changed

- Automatic tagging is functional for all clusters, and enabled for all premium customers

### Added

- Matomo is enabled for all platforms, tracking page views and front-end events (no workshops or back-end events yet)

## 2021-03-11

### Changed

- Tenants are now ordered alphabetically in AdminHQ
- Serbian (Latin) is now a language option.

## 2021-03-10

### Added

- CitizenLab admins can now change the link to the accessibility statement via AdminHQ.
- "Reply-to" field in emails from campaigns can be customized for each platform
- Customizable minimal required password length for each platform

## 2021-03-09

### Fixed

- Fixed a crash that would occur when tring to add tags to an idea

## 2021-03-08

### Fixed

- Phase pages now display the correct count of ideas (not retroactive - will only affect phases modified from today onwards).

## 2021-03-05

### Changed

- Changed the default style of the map
- Proposals/Initiatives are now sorted by most recent by default

### Added

- Custom maps (Project settings > Map): Admins now have the capability to customize the map shown inside of a project. They can do so by uploading geoJson files as layers on the map, and customizing those layers through the back-office UI (e.g. changing colors, marker icons, tooltip text, sort order, map legend, default zoom level, default center point).

### Fixed

- Fixed a crash that could potentially occur when opening an idea page and afterwards going back to the project page

## 2021-03-04

### Added

- In the admin (Settings > Registration tab), admins can now directly set the helper texts on top of the sign-up form (both for step 1 and 2).
- The admin Settings > Homepage and style tab has two new fields: one to allow customization for copy of the banner signed-in users see (on the landing page) and one to set the copy that's shown underneath this banner and above the projects/folders (also on the landing page).
- Copy to clarify sign up/log in possibilities with phone number

### Changed

- The admin Settings > Homepage and style tab has undergone copy improvements and has been rearranged
- The FranceConnect button to login, signup or verify your account now displays the messages required by the vendor.
- Updated the look of the FranceConnect button to login, signup or verify your account to feature the latests changes required by the vendor.

### Fixed

- Downvote button (thumbs down) on input card is displayed for archived projects

## 2021-03-03

### Added

- Users are now notified in app and via email when they're assigned as folder administrators.

## 2021-03-02

### Fixed

- Don't show empty space inside of the idea card when no avatar is present

### Added

- Maori as languages option

### Changed

- Improved layout of project event listings on mobile devices

## 2021-02-26

### Fixed

- France Connect button hover state now complies with the vendor's guidelines.

## 2021-02-24

### Fixed

- The project page no longer shows an eternal spinner when the user has no access to see the project

## 2021-02-18

### Added

- The password fields show an error when the password is too short
- The password fields have a 'show password' button to let people check their password while typing
- The password fields have a strength checker with appropriate informative message on how to increase the strength
- France Connect as a verification method.

### Fixed

- Notifications for started phases are no longer triggered for unpublished projects and folders.

## 2021-02-17

### Changed

- All input fields for multiple locales now use the components with locale switchers, resulting in a cleaner and more compact UI.
- Copy improvements

## 2021-02-12

### Fixed

- Fixed Azure AD login for some Azure setups (Schagen)

### Changed

- When searching for an idea, the search operation no longer searches on the author's name. This was causing severe performance issues and slowness of the paltforms.

## 2021-02-10

### Added

- Automatic tagging

## 2021-02-08

### Fixed

- Fixed a bug preventing registration fields and poll questions from reordering correctly.
- Fixed a bug causing errors in new platforms.

## 2021-02-04

### Fixed

- Fixed a bug causing the projects list in the navbar and projects page to display projects outside of folders when they're contained within them.

## 2021-01-29

### Added

- Ability to redirect URLs through AdminHQ
- Accessibility statement link in the footer

### Fixed

- Fixed issue affecting project managers that blocked access to their managed projects, when these are placed inside a folder.

## 2021-01-28

### Fixed

- A bug in Admin project edit page that did not allow a user to Go Back to the projects list after switching tabs
- Scrolling on the admin users page

## 2021-01-26

### Added

- Folder admin rights. Folder admins or 'managers' can be assigned per folder. They can create projects inside folders they have rights for, and moderate/change the folder and all projects that are inside.
- The 'from' and 'reply-to' emails can be customized by cluster (by our developers, not in Admin HQ). E.g. Benelux notification emails could be sent out by notifications@citizenlab.eu, US emails could be sent out by notifications@citizenlab.us etc., as long as those emails are owned by us. We can choose any email for "reply-to", so also email addresses we don't own. This means "reply-to" could potentially be configured to be an email address of the city, e.g. support@leuven.be. It is currently not possible to customize the reply-to (except for manual campaigns) and from fields for individual tenants.
- When a survey requires the user to be signed-in, we now show the sign in/up form directly on the page when not logged in (instead of the green infobox with a link to the sign-up popup)

### Fixed

- The 'reply-to' field of our emails showed up twice in recipient's email clients, now only once.

### Changed

- Added the recipient first and last name to the 'to' email field in their email client, so not only their email adress is shown.
- The links in the footer can now expand to multiple lines, and therefore accomodate more items (e.g. soon the addition of a link to the accesibility statement)

## 2021-01-21

### Added

- Added right-to-left rendering to emails

## 2021-01-18

### Fixed

- Access rights tab for participatory budget projects
- Admin moderation page access

## 2021-01-15

### Changed

- Copy improvements across different languages

## 2021-01-14

### Added

- Ability to customize the input term for a project

### Changed

- The word 'idea' was removed from as many places as possible from the platform, replaced with more generic copy.

## 2021-01-13

### Changed

- Idea cards redesign
- Project folder page redesign
- Project folders now have a single folder card image instead of 5 folder images in the admin settings
- By default 24 instead of 12 ideas or shown now on the project page

## 2020-12-17

### Fixed

- When creating a project from a template, only templates that are supported by the tenant's locale will show up
- Fixed several layout, interaction and data issues in the manual tagging feature of the Admin Processing page, making it ready for external use.
- Fixed project managers access of the Admin Processing page.

### Added

- Admin activity feed access for project managers
- Added empty state to processing list when no project is selected
- Keyboard shortcut tooltip for navigation buttons of the Admin Processing page

### Changed

- Reduced spacing in sidebar menu, allowing for more items to be displayed
- Style changes on the Admin Processing page

## 2020-12-08

### Fixed

- Issues with password reset and invitation emails
- No more idea duplicates showing up on idea overview pages
- Images no longer disappear from a body of an idea, or description of a project on phase, if placed at the bottom.

### Changed

- Increased color contrast of inactive timeline phases text to meet accesibility standard
- Increased color contrast of event card left-hand event dates to meet accesibility standard
- Increased color contrast of List/Map toggle component to meet accesibility standard

### Added

- Ability to tag ideas manually and automatically in the admin.

## 2020-12-02

### Changed

- By default the last active phase instead of the last phase is now selected when a timeline project has no active phase

### Fixed

- The empty white popup box won't pop up anymore after clicking the map view in non-ideation phases.
- Styling mistakes in the idea page voting and participatory budget boxes.
- The tooltip shown when hovering over a disabled idea posting button in the project page sticky top bar is no longer partially hidden

## 2020-12-01

### Changed

- Ideas are now still editable when idea posting is disabled for a project.

## 2020-11-30

### Added

- Ability to create new and edit existing idea statuses

### Fixed

- The page no longer refreshes when accepting the cookie policy

### Changed

- Segment is no longer used to connect other tools, instead following tools are integrated natively
  - Google Analytics
  - Google Tag Manager
  - Intercom
  - Satismeter
  - Segment, disabled by default
- Error messages for invitations, logins and password resets are now clearer.

## 2020-11-27

### Fixed

- Social authentication with Google when the user has no avatar.

### Changed

- Random user demographics on project copy.

## 2020-11-26

### Added

- Some specific copy for Vitry-sur-Seine

## 2020-11-25

### Fixed

- Sections with extra padding or funky widths in Admin were returned to normal
- Added missing copy from previous release
- Copy improvements in French

### Changed

- Proposal and idea descriptions now require 30 characters instead of the previous 500

## 2020-11-23

### Added

- Some specific copy for Sterling Council

### Fixed

- The Admin UI is no longer exposed to regular (and unauthenticated) users
- Clicking the toggle button of a custom registration field (in Admin > Settings > Registration fields) no longer duplicated the row
- Buttons added in the WYSIWYG editor now have the correct color when hovered
- The cookie policy and accessibility statement are not editable anymore from Admin > Settings > Pages

### Changed

**Project page:**

- Show all events at bottom of page instead of only upcoming events
- Reduced padding of sticky top bar
- Only show sticky top bar when an action button (e.g. 'Post an idea') is present, and you've scrolled past it.

**Project page right-hand sidebar:**

- Show 'See the ideas' button when the project has ended and the last phase was an ideation phase
- Show 'X ideas in the final phase' when the project has ended and the last phase was an ideation phase
- 'X phases' is now clickable and scrolls to the timeline when clicked
- 'X upcoming events' changed to 'X events', and event count now counts all events, not only upcoming events

**Admin project configuration page:**

- Replaced 'Project images' upload widget in back-office (Project > General) with 'Project card image', reduced the max count from 5 to 1 and updated the corresponding tooltip with new recommended image dimensions

**Idea page:**

- The map modal now shows address on top of the map when opened
- Share button copy change from "share idea" to "share"
- Right-hand sidebar is sticky now when its height allows it (= when the viewport is taller than the sidebar)
- Comment box now has an animation when it expands
- Adjusted scroll-to position when pressing 'Add a comment' to make sure the comment box is always fully visible in the viewport.

**Other:**

- Adjusted FileDisplay (downloadable files for a project or idea) link style to show underline by default, and increased contrast of hover color
- Reduced width of DateTimePicker, and always show arrows for time input

## 2020-11-20 (2)

### Fixed

- The project header image is screen reader friendly.
- The similar ideas feature doesn't make backend requests anymore when it's not enabled.

### Changed

- Areas are requested with a max. of 500 now, so more areas are visible in e.g. the admin dashboard.

## 2020-11-18

### Added

- Archived project folder cards on the homepage will now have an "Archived" label, the same way archived projects do\
- Improved support for right-to-left layout
- Experimental processing feature that allows admins and project managers to automatically assign tags to a set of ideas.

### Fixed

- Projects without idea sorting methods are no longer invalid.
- Surveys tab now shows for projects with survey phases.

### Changed

- Moved welcome email from cl2-emails to cl2-back

## 2020-11-16

### Added

- Admins can now select the default sort order for ideas in ideation and participatory budgeting projects, per project

### Changed

- The default sort order of ideas is now "Trending" instead of "Random" for every project if left unchanged
- Improved sign in/up loading speed
- Removed link to survey in the project page sidebar when not logged in. Instead it will show plain none-clickable text (e.g. '1 survey')

### Fixed

- Custom project slugs can now contain alphanumeric Arabic characters
- Project Topics table now updates if a topic is deleted or reordered.
- Empty lines with formatting (like bold or italic) in a Quill editor are now removed if not used as paragraphs.

## 2020-11-10

### Added

#### Integration of trial management into AdminHQ

- The lifecycle of the trials created from AdminHQ and from the website has been unified.
- After 14 days, a trial platform goes to Purgatory (`expired_trial`) and is no longer accessible. Fourteen days later, the expired trial will be removed altogether (at this point, there is no way back).
- The end date of a trial can be modified in AdminHQ (> Edit tenant > Internal tab).

## 2020-11-06

### Added

- Social sharing via WhatsApp
- Ability to edit the project URL
- Fragment to embed a form directly into the new proposal page, for regular users only

### Fixed

- The project about section is visibile in mobile view again
- Maps will no longer overflow on page resizes

## 2020-11-05

### Added

- Reordering of and cleaner interface for managing custom registration field options
- An 'add proposal' button in the proposals admin
- Fragment to user profile page to manage party membership settings (CD&V)
- "User not found" message when visiting a profile for a user that was deleted or could not be found

### Changed

- Proposal title max. length error message
- Moved delete functionality for projects and project folders to the admin overview

### Fixed

- The automatic scroll to the survey on survey project page

## 2020-11-03

### Fixed

- Fixed broken date picker for phase start and end date

## 2020-10-30

### Added

- Initial Right to left layout for Arabic language
- Idea description WYSIWYG editor now supports adding images and/or buttons

## 2020-10-27

### Added

- Support for Arabic

## 2020-10-22

### Added

- Project edit button on project page for admins/project manager
- Copy for Sterling Council

### Fixed

- Links will open in a new tab or stay on the same page depending on their context. Links to places on the platform will open on the same page, unless it breaks the flow (i.e. going to the T&C policy while signing up). Otherwise, they will open in a new tab.

### Changed

- In the project management rights no ambiguous 'no options' message will be shown anymore when you place your cursor in the search field

## 2020-10-16

### Added

- Ability to reorder geographic areas

### Fixed

- Stretched images in 'avatar bubbles'
- Input fields where other people can be @mentioned don't grow too wide anymore
- Linebar charts overlapping elements in the admin dashboard

## 2020-10-14

### Changed

- Project page redesign

## 2020-10-09

### Added

- Map configuration tool in AdminHQ (to configure maps and layers at the project level).

## 2020-10-08

### Added

- Project reports

### Changed

- Small styling fixes
- Smart group support multiple area codes
- Layout refinements for the new idea page
- More compact idea/proposal comment input
- Proposal 'how does it work' redesign

## 2020-10-01

### Changed

- Idea page redesign

## 2020-09-25

### Fixed

- The "Go to platform" button in custom email campaigns now works in Norwegian

### Added

- Granular permissions for proposals
- Possibility to restrict survey access to registered users only
- Logging project published events

### Changed

- Replaced `posting_enabled` in the proposal settings by the posting proposal granular permission
- Granular permissions are always granted to admins

## 2020-09-22

### Added

- Accessibility statement

## 2020-09-17

### Added

- Support for checkbox, number and (free) text values when initializing custom fields through excel invites.

### Changed

- Copy update for German, Romanian, Spanish (CL), and French (BE).

## 2020-09-15

### Added

- Support Enalyzer as a new survey provider
- Registration fields can now be hidden, meaning the user can't see or change them, typically controlled by an outside integration. They can still be used in smart groups.
- Registration fields can now be pre-populated using the invites excel

## 2020-09-08

### Fixed

- Custom buttons (e.g. in project descriptions) have correct styling in Safari.
- Horizontal bar chart overflow in Admin > Dashboard > Users tab
- User graphs for registration fields that are not used are not shown anymore in Admin > Dashboard > Users tab

### Added

- Pricing plan feature flags for smart groups and project access rights

## 2020-09-01

### Fixed

- IE11 no longer gives an error on places that use the intersection observer: project cards, most images, ...

### Added

- New platform setting: 'Abbreviated user names'. When enabled, user names are shown on the platform as first name + initial of last name (Jane D. instead of Jane Doe). This setting is intended for new platforms only. Once this options has been enabled, you MUST NOT change it back.
- You can now export all charts in the admin dashboard as xlsx or svg.
- Translation improvements (email nl...)

### Changed

- The about us (CitizenLab) section has been removed from the cookie policy

## 2020-08-27

### Added

- Support for rich text in field descriptions in the idea form.
- New "Proposed Budget" field in the idea form.

### Changed

- Passwords are checked against a list of common passwords before validation.
- Improving the security around xlsx exports (escaping formulas, enforcing access restrictions, etc.)
- Adding request throttling (rate-limiting) rules.
- Improving the consistency of the focus style.

## 2020-07-30

### Added

- Pricing plans in AdminHQ (Pricing plan limitations are not enforced).
- Showing the number of deviations from the pricing plan defaults in the tenant listing of AdminHQ.

### Changed

- Tidying up the form for creating new tenants in AdminHQ (removing unused features, adding titles and descriptions, reordering features, adding new feature flags, removing fields for non-relevant locales).

## 2020-07-10

### Added

- Project topics

### Changed

- Userid instead of email is used for hidden field in surveys (Leiden)
- New projects have 'draft' status by default

### Fixed

- Topics filter in ideas overview works again

## 2020-07-09 - Workshops

### Fixed

- Speps are scrollable

### Added

- Ability to export the inputs as an exel sheet
- Polish translations
- Portugese (pt-BR) translations

## 2020-06-26

### Fixed

- No longer possible to invite a project manager without selecting a project
- The button on the homepage now also respects the 'disable posting' setting in proposals
- Using project copy or a tenant template that contains a draft initiative no longer fails

### Added

- Romanian

## 2020-06-19

### Fixed

- Polish characters not being rendered correctly

### Added

- Back-office toggle to turn on/off the ability to add new proposals to the platform

## 2020-06-17

### Fixed

- It's no longer needed to manually refresh after deleting your account for a consistent UI
- It's no longer needed to manually refresh after using the admin toggle in the user overview
- The sign-in/up flow now correctly asks the user to verify if the smart group has other rules besides verification
-

demo`is no longer an available option for`organization_type` in admin HQ

- An error is shown when saving a typeform URL with `?email=xxxx` in the URL, which prevented emails to be linked to survey results
- On mobile, the info container in the proposal info page now has the right width
- A general issue with storing cookies if fixed, noticable by missing data in GA, Intercom not showing and the cookie consent repeatedly appearing
- Accessibility fix for the search field
- The `signup_helper_text` setting in admin HQ is again displayed in step 1 of the sign up flow

### Added

- There's a new field in admin HQ to configure custom copy in step 2 of the sign up flow called `custom_fields_signup_helper_text`
- `workshops` can be turned on/off in admin HQ, displayed as a new page in the admin interface

### Changed

- The copy for `project moderator` has changed to `project manager` everywhere
- The info image in the proposals header has changed

## 2020-06-03

### Fixed

- Maps with markers don't lose their center/zoom settings anymore
- English placeholders in idea form are gone for Spanish platforms

## 2020-05-26

### Changed

- Lots of small UI improvements throughout the platform
- Completely overhauled sign up/in flow:
  - Improved UI
  - Opens in a modal on top of existing page
  - Opens when an unauthenticaed user tries to perform an action that requires authentication (e.g. voting)
  - Automatically executes certain actions (e.g. voting) after the sign in/up flow has been completed (note: does not work for social sign-on, only email/password sign-on)
  - Includes a verification step in the sign up flow when the action requires it (e.g. voting is only allowed for verified users)

## 2020-05-20

### Fixed

- Budget field is shown again in idea form for participatory budget projects

## 2020-05-14

### Added

- Idea configurability: disabling/requiring certain fields in the idea form
- The footer has our new logo

### Changed

- Admins will receive a warning and need to confirm before sending a custom email to all users
- A survey project link in the top navigation will link to /info instead of to /survey

## 2020-04-29

### Fixed

- Folders are again shown in the navbar
- Adding an image to the description text now works when creating a project or a phase

### Added

- Support for Polish, Hungarian and Greenlandic

## 2020-04-23

### Fixed

- Long timeline phase names show properly

### Changed

- Redirect to project settings after creating the project
- Links to projects in the navigation menu link to the timeline for timeline projects

## 2020-04-21

### Fixed

- Fixed overlapping issue with idea vote bar on mobile
- Fixed an issue where images were used for which the filename contained special characters

### Added

- The overview (moderation) in the admin now has filters
  - Seen/not seen
  - Type: Comment/Idea/Proposal
  - Project
  - Search
- The idea xlsx export contains extra columns on location, number of comments and number of attachments

### Changed

- The permissions tab in the project settings has reordered content, to be more logical
- In German, the formal 'Sie' form has been replaced with the informal 'Du' form

## 2020-03-31

### Fixed

- Signing up with keyboard keys (Firefox)
- Composing manual emails with text images
- Exporting sheet of volunteers with long cause titles

### Added

- Folder attachments
- Publication status for folders

### Changed

- Show folder projects within admin project page

## 2020-03-20

### Added

- Volunteering as a new participation method

## 2020-03-16

### Fixed

- The project templates in the admin load again

## 2020-03-13

### Fixed

- The folder header image is not overly compressed when making changes to the folder settings
- The loading spinner on the idea page is centered

### Added

- Add images to folders, shown in cards.

### Changed

- Admins can now comment on ideas.

## 2020-03-10

### Fixed

- Fixed consent banner popping up every time you log in as admin
- Fixed back-office initiative status change 'Use latest official updates' radio button not working
- Fixed broken copy in Initiative page right-hand widget

### Added

- Add tooltip explaining what the city will do when the voting threshold is reached for a successful initiative
- Added verification step to the signup flow
- New continuous flow from vote button clicked to vote casted for unauthenticated, unverified users (click vote button -> account creation -> verification -> optional/required custom signup fields -> programmatically cast vote -> successfully voted message appears)
- The rich text editor in the admin now supports buttons

### Changed

- Admin HQ: new and improved list of timezones

## 2020-03-05

### Fixed

- Signup step 2 can no longer be skipped when there are required fields
- Correct tooltip link for support article on invitations
- Correct error messages when not filling in start/end date of a phase

### Added

- Setting to disable downvoting in a phase/project, feature flagged
- When a non-logged in visitor tries to vote on an idea that requires verification, the verification modal automatically appears after registering

## 2020-02-24

### Fixed

- Initiative image not found errors
- Templates generator out of disk space

### Added

- Folders i1
  - When enabled, an admin can create, edit, delete folders and move projects into and out of folders
  - Folders show in the project lists and can be ordered within projects

### Changed

- Initiative explanatory texts show on mobile views
- Existing platforms have a moderator@citizenlab.co admin user with a strong password in LastPass
- In the admin section, projects are no longer presented by publication status (Folders i1)

## 2020-02-19

### Fixed

- Loading more comments on the user profile page works again
- Accessibility improvements
- Adding an image no longer pops up the file dialog twice
- Changed to dedicated IP in mailgun to improve general deliverability of emails

### Added

- Improvements to the PB UI to make sure users confirm their basket at the end
- Ideation configurability i1
  - The idea form can be customized, on a project level, to display custom description texts for every field
- People filling out a poll are now included in the 'participated in' smart group rules
- Make me admin section in Admin HQ

### Changed

- When a platform no longer is available at a url, the application redirects to the CitizenLab website
- New platforms automatically get a moderator@citizenlab.co admin user with a strong password in LastPass

## 2020-01-29

### Fixed

- Rich text editor no longer allows non-video iframe content
- Smart groups that refer to a deleted project now get cleaned up when deleting a project
- All cookie consent buttons are now reachable on IE11
- More accessibility fixes
- The organization name is no longer missing in the password reset email

### Added

- CSAM verification
  - Users can authenticate and verify using BeID or itsme
  - User properties controlled by a verification method are locked in the user profile
  - Base layer of support for other similar verification methods in the future
- The order of project templates can now be changed in Templates HQ

### Changed

- Project templates overview no longer shows the filters

## 2020-01-17

### Fixed

- Further accesibility improvements:
  - Screen reader improvement for translations
  - Some color contrast improvements

### Added

- A hidden topics manager available at https://myfavouriteplatform.citizenlab.co/admin/topics

## 2020-01-15

### Fixed

- In the admin, the project title is now always displayed when editing a project
- Further accesibility improvements:
  - Site map improvements (navigation, clearer for screen readers)
  - Improved colors in several places for users with sight disability
  - Improved HTML to better inform screen reader users
  - Added keyboard functionality of password recovery
  - Improved forms (easier to use for users with motoric disabilities, better and more consistent validation, tips and tricks on mobile initiative form)
  - Improvements for screen reader in different languages (language picker, comment translations)
  - Added title (visible in your tab) for user settings page
  - Improved screen reader experience for comment posting, deleting, upvoting and idea voting

### Added

- The email notification settings on the user profile are now grouped in categories
- Unsubscribing through an email link now works without having to sign in first

### Changed

- The idea manager now shows all ideas by default, instead of filtered by the current user as assignee

## 2020-01-07

### Added

- Go to idea manager when clicking 'idea assigned to you' notification
- 2th iteration of the new admin moderation feature:
  - Not viewed/Viewed filtering
  - The ability to select one or more items and mark them as viewed/not viewed
  - 'Belongs to' table column, which shows the context that a piece of content belongs to (e.g. the idea and project that a comment belongs to)
  - 'Read more' expand mechanism for longer pieces of content
  - Language selector for multilingual content
  - 'Go to' link that will open a new tab and navigate you to the idea/iniative/comment that was posted

### Changed

- Improve layout (and more specifically width) of idea/iniatiatve forms on mobile
- Separate checkboxes for privacy policy and cookie policy
- Make the emails opt-in at registration

### Fixed

- Fix for unreadable password reset error message on Firefox
- Fix for project granular permission radio buttons not working

## 2019-12-12

### Added

- Polls now support questions for which a user can check multiple options, with a configurable maximum
- It's now possible to make a poll anonymous, which hides the user from the response excel export
- New verification method `id_card_lookup`, which supports the generic flow of verifying a user using a predined list of ID card numbers.
  - The copy can be configured in Admin HQ
  - The id cards CSV can be uploaded through Admin HQ

## 2019-12-11

### Added

- Admin moderation iteration 1 (feature flagged, turned on for a selected number of test clients)
- New verification onboarding campaign

### Changed

- Improved timeline composer
- Wysiwyg accessibility improvement

### Fixed

- English notifications when you have French as your language

## 2019-12-06

### Fixed

- Accessibility improvements:
  - Polls
  - Idea/initiative filter boxes
- Uploading a file in admin project page now shows the loading spinner when in progress
- Fixed English copy in notifications when other language selected
- Fixed project copy in Admin HQ not being saved

## 2019-12-05

### Fixed

- Small popups (popovers) no longer go off-screen on smaller screens
- Tooltips are no longer occluded by the checkbox in the idea manager
- The info icon on the initiatives voting box has improved alignment
- Project templates now display when there's only `en` is configured as a tenant locale
- When changing the lifecycle stage of a tenant, the update is now sent right away to segment
- When users accept an inivitation and are in a group, the group count is correctly updated
- Dropdowns in the registration flow can again support empty values
- Accessibility:
  - Various color changes to improve color contrasts
  - Color warning when picking too low contrast
  - Improvements to radio buttons, checkboxes, links and buttons for keyboard accessibility
  - Default built-in pages for new tenants have a better hierarchy for screen readers
- User posted an idea/initiative notification for admins will be in the correct language

## 2019-11-25

### Changed

- Updated translations
- Area filter not shown when no areas are configured
- Overall accessibility improvements for screen readers
- Improved accessibility of the select component, radio button, image upload and tooltip

### Fixed

- When adding a vote that triggers the voting limit on a project/phase, the other idea cards now automatically get updated with disabled vote buttons
- Fix for mobile bottom menu not being clickable when idea page was opened
- Navigating directly between projects via the menu no longer results in faulty idea card collections
- Display toggle (map or list view) of idea and initiative cards works again

## 2019-11-19

### Added

- New ideation project/phase setting called 'Idea location', which enables or disabled the ability to add a location to an idea and show the ideas on a map

### Changed

- Improved accessibility of the image upload component
- COW tooltipy copy
- Sharing modal layout improvement

### Fixed

- Checkboxes have unique ids to correctly identify their corresponding label, which improves screen reader friendliness when you have multiple checkboxes on one page.
- Avatar layout is back to the previous, smaller version

## 2019-11-15

### Fixed

- Fix for 'Click on map to add an idea' functionality not working
- Fix for notifications not showing

## 2019-11-12

### Fixed

- An email with subject `hihi` is no longer sent to admins that had their invite accepted
- Whe clicking the delete button in the file uploader, the page no longer refreshes
- Project templates no longer show with empty copy when the language is missing
- The countdown timer on initiatives now shows the correct value for days
- The radio buttons in the cookie manager are clickable again
- Changing the host of a tenant no longer breaks images embedded in texts
- It's possible again to unassign an idea in the idea manager
- The popup for adding a video or link URL is no longer invisible or unusable in some situations
- Uploading files is no longer failing for various filetypes we want to support
- Keyboard accessibility for modals

### Added

- ID Verification iteration 1
  - Users can verify their account by entering their ID card numbers (currently Chile only)
  - Verification is feature flagged and off by default
  - Smart groups can include the criterium 'is verified'
  - Users are prompted to verify their account when taking an actions that requires verification
- Total population for a tenant can now be entered in Admin HQ
- It's now possible to configure the word used for areas towards citizens from the areas admin
- Improvements to accessibility:
  - Idea and initiative forms: clearer for screen readers, keyboard accessibility, and more accessible input fields
  - Nav bar: clearer for screen readers and improved keyboard navigation
  - Project navigation and phases: clearer for screen readers
  - Sign-in, password reset and recovery pages: labeling of the input fields, clearer for screen readers
  - Participatory budgeting: clearer for screen readers

### Changed

- The organization name is now the default author in an official update

## 2019-10-22

### Fixed

- The sharing title on the idea page is now vertically aligned
- Improvements to the 'bad gateway' message sometimes affecting social sharing
- The map and markers are again visible in the admin dashboard
- First round of accessibility fixes and improvements
  - Dynamics of certain interactions are picked up by screen readers (PB, voting, ...)
  - Overall clarity for screen readers has improved
  - Improvements to information structure: HTML structure, W3C errors, head element with correct titles
  - Keyboard accessibility has generally improved: sign-up problems, login links, PB assignment, ...

### Added

- Initiatives iteration 3
  - Automatic status changes on threshold reached or time expired
  - When updating the status, official feedback needs to be provided simultaneously
  - Users receive emails and notifications related to (their) initiative
  - Initiatives support images in their body text
- Project templates
  - Admins can now create projects starting from a template
  - Templates contain images, a description and a timeline and let admin filter them by tags
  - Admins can share template descriptions with a publically accessible link
- It's now possible to configure the banner overlay color from the customize settings
- A custom email campaign now contains a CTA button by default

### Changed

- Complete copy overhaul of all emails

## 2019-10-03

### Fixed

- PB phase now has a basket button in the project navbar
- The datepicker in the timeline admin now works in IE11

### Changed

- For fragments (small pieces of UI that can be overridden per tenant) to work, they need to be enabled individually in admin HQ.

## 2019-09-25

### Fixed

- It's again possible to change a ideation/PB phase to something else when it contains no ideas
- Older browsers no longer crash when scrolling through comments (intersection observer error)
- Pagination controls are now correctly shown when there's multiple pages of users in the users manager
- The user count of groups in the users manager no longer includes invitees and matches the data shown
- Transition of timeline phases now happen at midnight, properly respecting the tenant timezone
- When looking at the map of an idea or initiative, the map marker is visible again
- The initiatives overview pages now uses the correct header and text colors
- The vote control on an initiative is no longer invisible on a tablet screen size
- The idea page in a budgeting context now shows the idea's budget
- The assign button on an idea card in a budgeting context behaves as expected when not logged in
- Project copy in Admin HQ that includes comments no longer fails
- Changing granular permissions by project moderator no longer fails

### Added

- Polling is now supported as a new participation method in a continuous project or a phase
  - A poll consists of multiple question with predefined answers
  - Users can only submit a poll once
  - Taking a poll can be restricted to certain groups, using granular permissions
  - The poll results can be exported to excel from the project settings
- It's now possible to disable Google Analytics, Google Tag Manager, Facebook Pixel and AdWords for specific tenants through Admin HQ

### Changed

- Large amount of copy improvements throughout to improve consistency and experience
- The ideas overview page is no longer enabled by default for new tenants
- The built-in 'Open idea project' can now be deleted in the project admin

## 2019-08-30

### Fixed

- The map preview box no longer overflows on mobile devices
- You're now correctly directed back to the idea/initiatives page after signing in/up through commenting

### Changed

- The height of the rich text editor is now limited to your screen height, to limit the scrolling when applying styles

## 2019-08-29

### Fixed

- Uploaded animated gifs are no longer displayed with weird artifacts
- Features that depend on NLP are less likely to be missing some parts of the data

### Added

- Citizen initiatives
  - Citizens can post view and post initiatives
  - Admins can manage initiatives, similar to how they manage ideas
  - Current limitation to be aware of, coming very soon:
    - No emails and notifications related to initiatives yet
    - No automated status changes when an initiative reaches enough votes or expires yet

## 2019-08-09

### Fixed

- Fixed a bug that sometimes prevented voting on comments
- When editing a comment, a mention in the comment no longer shows up as html
- In the dashboard, the domicile value 'outside' is now properly translated
- Some fixes were made to improve loading of the dashboard map with data edge cases
- Deleting a phase now still works when users that reveived notifications about the phase have deleted their account
- New releases should no longer require a hard refresh, avoiding landing page crashing issues we had

### Added

- File input on the idea form now works on mobile, if the device supports it

## 2019-07-26

### Fixed

- The project moderator email and notification now link to the admin idea manager instead of citizen side
- The widget no longer shows the `Multiloc`, but the real idea titles for some platforms

### Added

- Speed improvements to data requests to the backend throughout the whole paltform
- Changing the participation method from ideation to information/survey when there are ideas present is now prevented by the UI
- It's now possible to manually reorder archived projects
- There's new in-platform notifications for a status change on an idea you commented or voted on

## 2019-07-18

### Fixed

- It's no longer possible to change the participation method to information or survey if a phase/project already contains ideas
- The 'Share your idea modal' is now properly centered
- It's no longer possible to send out a manual email campaign when the author is not properly defined
- Invite emails are being sent out again
- Imported ideas no longer cause incomplete pages of idea cards
- Invited users who did not accept yet no longer receive any automated digest emails

## 2019-07-08

### Fixed

- When changing images like the project header, it's no longer needed to refresh to see the result
- The comments now display with a shorter date format to work better on smaller screens
- The code snippet from the widget will now work in some website that are strict on valid html
- The number of days in the assignee digest email is no longer 'null'
- The project preview description input is displayed again in the projects admin
- The idea status is no longer hidden when no vote buttons are displayed on the idea page
- Duplicate idea cards no longer appear when loading new pages

### Added

- Performance optimizations on the initial loading of the platform
- Performance optimizations on loading new pages of ideas and projects
- Newly uploaded images are automatically optimized to be smaller in filesize and load faster
- The 'Add an idea' button is now shown in every tab of the projects admin
- It's now possible to add videos to the idea body text
- E-mails are no longer sent out through Vero, but are using the internal cl2-emails server

### Changed

- The automated emails in the admin no longer show the time schedule, to work around the broken translations
- The rights for voting on comments now follow the same rights than commenting itself, instead of following the rights for idea voting
- On smaller desktop screens, 3 columns of idea cards are now shown instead of 2
- When adding an idea from the map, the idea will now be positioned on the exact location that was clicked instead of to the nearest detectable address
- Using the project copy tool in admin HQ is more tolerant about making copies of inconsistent source projects

## 2019-06-19

### Fixed

- Show 3-column instead of 2-column layout for ideas overview page on smaller desktop screens
- Don't hide status label on idea page when voting buttons are not shown

### Changed

- Small improvement in loading speed

## 2019-06-17

## Fixed

- The column titles in comments excel export are aligned with the content
- There's now enough space between voting anc translate links under a comment
- Vote button on an idea no longer stays active when a vote on that idea causes the voting treshold of the project to be reached

## Added

- The admin part of the new citizen initiatives is available (set initiatives feature on `allowed`)
  - Cities can configure how they plan to use initiatives
- A preview of how initiatives will look like city side is available, not yet ready for prime time (set initiatives feature on `allowed` and `enabled`)
- The ideas overview page has a new filtering sidebar, which will be used for other idea and initiative listings in the future
  - On idea status
  - On topic
  - Search
- Comments now load automatically while scrolling down, so the first comments appear faster

## 2019-06-05

### Fixed

- Fix an issue that when showing some ideas in an idea card would make the application crash

## 2019-05-21

### Fixed

- The idea page does no longer retain its previous scroll position when closing and reopening it
- The Similar Ideas box no longer has a problem with long idea titles not fitting inside of the box
- The Similar Ideas box content did not update when directly navigating from one idea page to the next
- The 'What were you looking for?' modal no longer gives an error when trying to open it

### Changed

- You now get redirected to the previously visited page instead of the landing page after you've completed the signup process

## 2019-05-20

### Fixed

- Closing the notification menu after scrolling no longer results in a navbar error
- When accessing the idea manager as a moderator, the assignee filter defaults to 'assigned to me'
- The idea and comment counts on the profile page now update as expected
- It's now possible to use a dropdown input in the 2nd registration step with a screen reader
- An invited user can no longer request a password reset, thereby becoming an inconsistent user that resulted in lots of problems

### Added

- Restyle of the idea page
  - Cleaner new style
  - Opening an idea no longer appears to be a modal
  - Properly styled similar ideas section
  - Showing comment count and avatars of contributors

### Changed

- When clicking the edit button in the idea manager, the edit form now opens in the sidemodal

## 2019-05-15

### Fixed

- Opening the projects dropdown no longer shows all menu items hovered when opened
- Users that can't contribute (post/comment/vote/survey) no longer get an email when a phase starts
- When a project has an ideation and a PB phase, the voting buttons are now shown during the ideation phase
- The admin navigation menu for moderators is now consistent with that for admins
- Moderators that try to access pages only accessible for admins, now get redirected to the dashboard
- The details tab in clustering doesn't cause the info panel to freeze anymore
- When writing an official update, the sbumit button now only becomes active when submission is possible
- The 'no options' copy in a dropdown without anything inside is now correctly translated
- Making a field empty in Admin HQ now correctly saves the empty value
- The active users graph no longer includes users that received an email as being active
- The translation button in an idea is no longer shown when there's only one platform language
- After changing granular permission, a refresh is no longer needed to see the results on ideas
- The sideview in the idea manager now shows the status dropdown in the correct language
- The layout of the sideview in the idea manager is now corrected
- A digest email to idea assignees is no longer sent out when no ideas are assigned to the admin/moderator
- Signing in with VUB Net ID works again
- Loading the insights map can no longer be infinite, it will now show an error message when the request fails

### Added

- The profile page of a user now also shows the comments by that user
- Users can now delete their own profile from their edit profile page
- Similar ideas, clustering and location detection now work in Spanish, German, Danish and Norwegian
- Facebooks bot coming from `tfbnw.net` are now blocked from signing up
- Moderators now also have a global idea manager, showing all the ideas from the projects they're moderating
- Loading the insights map, which can be slow, now shows a loading indicator

### Changed

- Voting buttons are no longer shown when voting is not enabled
- Improved and more granular copy text for several voting and commenting disabled messages

## 2019-04-30

### Fixed

- Time remaning on project card is no longer Capitalized
- Non-admin users no longer get pushed to intercom
- Improvements to the idea manager for IE11
- When filtering on a project in the idea manager, the selected project is highlighted again
- @citizenlab.cl admins can now also access churned platforms
- The user count in the user manager now includes migrated cl1 users
- Sending invitations will no longer fail on duplicate mixed-case email addresses

### Added

- Ideas can now be assigned to moderators and admins in the idea manager
  - Added filter on assignee, set by default to 'assigned to me'
  - Added filter to only show ideas that need feedback
  - When clicking an idea, it now opens in and can be partially edited from a half screen modal
  - Admins and moderators get a weekly digest email with their ideas that need feedback
- Completely new comments UI with support for comment upvotes
  - Comments are visually clearly grouped per parent comment
  - Sub-comments use @mentions to target which other subcomment they reply to
  - Comments can be sorted by time or by votes
- Ideas can now be sorted randomly, which is the new default
- New smart group rule for users that contributed to a specific topic
- New smart group rule for users that contributed to ideas with a specific status
- Clear error message when an invitee does a normal sign up

### Changed

- The idea grid no longer shows a 'post an idea' button when there are no ideas yet

## 2019-04-24

### Fixed

- Project cards now show correct time remaining until midnight

## 2019-04-23

### Fixed

- Closing the notification menu does not cause an error anymore
- The unread notifications count is now displayed correctly on IE11
- Clicking on an invite link will now show an immediate error if the invite is no longer valid

### Changed

- The admin guide is now under the Get Started link and the dashboards is the admin index
- The project cards give feedback CTA was removed
- An idea can now be deleted on the idea page
- The default border radius throughout the platform now is 3px instead of 5px
- The areas filter on the project cards is only shown when there is more than one area

## 2019-04-16

### Fixed

- The comment count of a project remains correct when moving an idea to a different project
- Fixed an issue when copying projects (through the admin HQ) to tenants with conflicting locales
- Only count people who posted/voted/commented/... as participants (this is perceived as a fix in the dashboards)
- Invites are still sent out when some emails correspond to existing users/invitees
- Phase started/upcoming notifications are only sent out for published projects

### Added

- Posting text with a URL will turn the URL part into a link
- Added smart group rules for topic and idea status participants

### Changed

- New configuration for which email campaigns are enabled by default
- Changed project image medium size to 575x575

## 2019-04-02

### Fixed

- The new idea button now shows the tooltip on focus
- The gender graph in clustering is now translated
- Tooltips on the right of the screen no longer fall off
- Text in tooltips no longer overflows the tooltip borders
- When there are no ideas, the 'post an idea' button is no longer shown on a user profile or the ideas overview page
- The project card no longer displays a line on the bottom when there is no meta information available
- Downloading the survey results now consistently triggers a browser download
- The bottom of the left sidebar of the idea manager can now be reached when there are a lot of projects
- The time control in the admin dashboard is now translated
- Various fixes to improve resilience of project copy tool

### Added

- The ideas overview page now has a project filter
- The various pages now support the `$|orgName|` variable, which is replaced by the organization name of the tenant
- Non-CitizenLab admins can no longer access the admin when the lifecycle stage is set to churned
- A new style variable controls the header opacity when signed in
- New email as a reminder to an invitee after 3 days
- New email when a project phase will start in a week
- New email when a new project phase has started
- The ideas link in the navbar is now feature flagged as `ideas_overview`

### Changed

- When filtering projects by multiple areas, all projects that have one of the areas or no area are now shown
- The user search box for adding a moderator now shows a better placeholder text, explaining the goal

## 2019-03-20

### Fixed

- Fixed mobile layout issues with cookie policy, idea image and idea title for small screens (IPhone 5S)
- Posting an idea in a timeline that hasn't started yet (as an admin) now puts the idea in the first phase
- Notifications menu renders properly in IE11
- The CTA on project cards is no longer shown for archived and finished projects
- Invited users that sign up with another authentication provider now automatically redeem their invitation
- When the tenant only has one locale, no language switcher is shown in the official feedback form

### Added

- Capabilities have been added to apply custom styling to the platform header
  - Styling can be changed through a new style tab in admin HQ
  - It's also possible to configure a different platform-wide font
  - Styling changes should only be done by a designer or front-end developer, as there are a lot of things that could go wrong
- The initial loading speed of the platform has increased noticably due to no longer loading things that are not immediately needed right away.
- Tenant templates are now automatically updated from the `.template` platforms every night
- The project copy tool in admin HQ now supports time shifting and automatically tries to solve language conflicts in the data
- New notifications and emails for upcoming (1 week before) and starting phases

### Changed

- Archived ieas are no longer displayed on the general ideas page
- The time remaining on project cards is no longer shown on 2 lines if there's enough space
- New platforms will show the 'manual project sorting' toggle by default
- Some changes were made to modals throughout to make them more consistent and responsiveness
- New ideas now have a minimal character limit of 10 for the title and 30 for the body
- User pages have a more elaborate meta title and description for SEO purposes

## 2019-03-11

### Fixed

- Notifications layout on IE11
- Errors due to loading the page during a deployment

## 2019-03-11

### Fixed

- Similar ideas is now fast enough to enable in production
- NLP insights will no longer keep on loading when creating a new clusgtering graph
- The comment count on project cards now correctly updates on deleted comments
- Various spacing issues with the new landing page on mobile are fixed
- When logging out, the avatars on the project card no longer disappear
- The widget no longer cuts off the title when it's too long
- In admin > settings > pages, all inputs are now correctly displayed using the rich text editor
- The notifications are no longer indented inconsistently
- Exporting typeform survey results now also work when the survey embed url contains `?source=xxxxx`
- When there's a dropdown with a lot of options during signup, these options are no longer unreachable when scrolling down
- The cookie policy no longer displays overlapping text on mobile
- The `isSuperAdmin`, `isProjectModerator` and `highestRole` user properties are now always named using camelCasing

### Added

- Official feedback
  - Admins and moderators can react to ideas with official feedback from the idea page
  - Users contributing to the idea receive a notification and email
  - Feedback can be posted using a free text name
  - Feedback can be updated later on
  - Admin and moderators can no longer write top-level comments
  - Comments by admins or moderators carry an `Official` badge
- When giving product feedback from the footer, a message and email can be provided for negative feedback
- CTA on project card now takes granular permissions into account
- CTA on project card is now also shown on mobile
- Projects for which the final phase has finished are marked as finished on their project card
- Projects on the landing page and all projects page can now be filtered on area through the URL

### Changed

- The avatars on a project card now include all users that posted, voted or commented
- Commenting is no longer possible on ideas not in the active phase

## 2019-03-03

### Fixed

- Manually sorting projects in the admin works as expected

### Added

- Support for Spanish
- The copy of 'x is currently working on' can be customized in admin HQ
- Extra caching layer in cl2-nlp speeds up similar ideas and creating clusters

## 2019-02-28

### Fixed

- In the dashboard, the labels on the users by gender donut chart are no longer cut off
- Adding file attachments with multiple consecutive spaces in the filename no longer fails
- Project copy in admin HQ no longer fails when users have mismatching locales with the new platform

### Added

- New landing page redesign
  - Project cards have a new layout and show the time remaining, a CTA and a metric related to the type of phase
  - The bottom of the landing page displays a new custom info text, configurable in the admin settings
  - New smarter project sorting algorithm, which can be changed to manual ordering in the projects admin
  - Ideas are no longer shown on the landing page
  - The `Show all projects` link is only shown when there are more than 10 projects
- New attributes are added to segment, available in all downstream tools:
  - `isSuperAdmin`: Set to true when the user is an admin with a citizenlab email
  - `isProjectModerator`
  - `highestRole`: Either `super_admin`, `admin`, `project_moderator` or `user`

### Changed

- Intercom now only receives users that are admin or project moderator (excluding citizenlab users)

## 2019-02-20

### Fixed

- User digest email events are sent out again
- The user statistics on the admin dashboard are back to the correct values
- Creating a new project page as an admin does not result in a blank page anymore
- Improved saving behaviour when saving images in a phase's description
- When logged in and visiting a url containing another locale than the one you previously picked, your locale choice is no longer overwritten

### Added

- Project copy feature (in admin HQ) now also supports copying ideas (including comments and votes) and allows you to specify a new slug for the project URL
- Unlogged users locale preference is saved in their browser

## 2019-02-14

### Fixed

- Project/new is no longer a blank page

## 2019-02-13

### Fixed

- Texts written with the rich text editor are shown more consistently in and outside of the editor
- Opening a dropdown of the smart group conditions form now scrolls down the modal
- When changing the sorting method in the ideas overview, the pagination now resets as expected
- Google login no longer uses the deprecated Google+ authentication API

### Added

- Typeform survey for typeform can now be downloaded as xlsx from a tab in the project settings
  - The Segment user token needs to be filled out in Admin HQ
  - New survey responses generate an event in segment
- Survey providers can be feature flagged individually
- New \*.template.citizenlab.co platforms now serve as definitions of the tenant template
- The registration fields overview in admin now shows a badge when fields are required

### Changed

- Surveymonkey is now feature-flagged off by default for new platforms

## 2019-01-30

### Fixed

- Long topic names no longer overlap in the admin dashboards
- Video no longer pops out of the phase description text
- Added event tracking for widget code copy and changing notification settings
- Saving admin settings no longer fails because of a mismatch between platform and user languages
- The password reset message now renders correctly on IE11
- It's easier to delete a selected image in the rich text editor
- The copy in the modal to create a new group now renders correctly in IE11
- Texts used in the the dashboard insights are no longer only shown in English
- Tracking of the 'Did you find what you're looking for?' footer not works correctly

### Added

- Tooltips have been added throughout the whole admin interface
- A new homepage custom text section can be configured in the admin settings, it will appear on the landing page in a future release
- New experimental notifications have been added that notify admins/moderators on every single idea and comment
- New tenant properties are being logged to Google Analytics

## 2019-01-19

### Fixed

- Registration fields of the type 'multiple select' can again be set in the 2nd step of the signup flow
- Creating invitations through an excel file no longer fails when there are multiple users with the same first and last name

## 2019-01-18

### Fixed

- Overflowing text in project header
- Fixed color overlay full opaque for non-updated tenant settings
- Fixed avatar layout in IE11
- Fixed idea page scrolling not working in some cases on iPad
- Pressing the enter key inside of a project settings page will no longer trigger a dialog to delet the project

### Changed

- Reduced the size of the avatars on the landing page header and footer
- Made 'alt' text inside avatar invisible
- Better cross-browser scaling of the background image of the header that's being shown to signed-in users
- Added more spacing underneath Survey, as not to overlap the new feedback buttons
- Increased width of author header inside of a comment to better accomodate long names
- Adjusted avatar hover effect to be inline with design spec￼

## 2019-01-17

### Added

- `header_overlay_opacity` in admin HQ allows to configure how transparent header color is when not signed in
- `custom_onboarding_fallback_message` in admin HQ allows to override the message shown in the header when signed in

## 2019-01-16

### Fixed

- The clustering prototype no longer shows labels behind other content
- Removing a project header image is again possible
- New active platforms get properly submitted to google search console again
- Scrolling issues with an iPad on the idea modal have been resolved
- Signing up through Google is working again
- The line underneath active elements in the project navbar now has the correct length
- A long location does no longer break the lay-out of an event card
- The dashboards are visible again by project moderators
- The admin toggle in the users manager is working again

### Added

- When logged in, a user gets to see a dynamic call to action, asking to
  - Complete their profile
  - Display a custom message configurable through admin HQ
  - Display the default fallback engagement motivator
- The landing page header now shows user avatars
- It's now possible to post an idea from the admin idea manager
- The footer now shows a feedback element for citizens
- A new 'map' dashboard now shows the ideas on their locations detected from the text using NLP
- The clustering prototype now shows the detected keywords when clustering is used

### Changed

- The navbar and landing page have a completely refreshed design
  - The font has changed all over the platform
  - 3 different colors (main, secondary, text) are configurable in Admin HQ
- The clustering prototype has been moved to its own dashboard tab
- Project cards for continuous projects now link to the information page instead of ideas

## 2018-12-26

### Fixed

- The rich text editor now formats more content the same way as they will be shown in the platform

### Added

- Admin onboarding guide
  - Shown as the first page in the admin, guiding users on steps to take
- The idea page now shows similar ideas, based on NLP
  - Feature flagged as `similar_ideas`, turned off by default
  - Experimental, intended to evaluate NLP similarity performance
- A user is now automatically signed out from FranceConnect when signing out of the platform

### Changed

- When a user signs in using FranceConnect, names and some signup fields can no longer be changed manually
- The FranceConnect button now has the official size and dimensions and no T&C
- SEO improvements to the "Powered by CitizenLab" logo

## 2018-12-13

### Fixed

- User digest email campaigns is sent out again
- IE11 UI fixes:
  - Project card text overflow bug
  - Project header text wrapping/centering bug
  - Timeline header broken layout bug
  - Dropdown not correctly positioned bug
- Creating new tenants and changing the host of existing tenants makes automatic DNS changes again

### Added

- SEO improvements: project pages and info pages are now included in sitemap
- Surveys now have Google Forms support

## 2018-12-11-2

### Fixed

- A required registration field of type number no longer blocks users on step 2 of the registration flow

## 2018-12-11

### Fixed

- Loading an idea page with a deleted comment no longer results in an error being shown
- Assigning a first bedget to a PB project as a new user no longer shows an infinite spinner
- Various dropdowns, most famously users group selection dropdown, no longer overlap menu items

## 2018-12-07

### Fixed

- It's again possible to write a comment to a comment on mobile
- When logged in and trying to log in again, the user is now redirected to the homepage
- A deleted user no longer generates a link going nowhere in the comments
- The dropdown menu for granular permissions no longer disappears behind the user search field
- After deleting an idea, the edit and delete buttons are no longer shown in the idea manager
- Long event title no longer pass out of the event box
- Notifications from a user that got deleted now show 'deleted user' instead of nothing

### Added

- Machine translations on the idea page
  - The idea body and every comment not in the user's language shows a button to translate
  - Feature flagged as `machine_translations`
  - Works for all languages
- Show the currency in the amount field for participatory budgeting in the admin
- Built-in registration fields can now be made required in the admin
- FranceConnect now shows a "What is FranceConnect?" link under the button

### Changed

- The picks column in the idea manager no longer shows a euro icon

## 2018-11-28

### Fixed

- IE11 graphical fixes in text editor, status badges and file drag&drop area fixed
- The idea tab is visible again within the admin of a continuous PB project
- The checkbox within 3rd party login buttons is now clickable in Firefox

## 2018-11-27

### Fixed

- When all registration fields are disabled, signing up through invite no longer blocks on the first step
- A moderator that has not yet accepted their invitation, is no longer shown as 'null null' in the moderators list
- Adding an idea by clicking on the map is possible again

### Changed

- When there are no events in a project, the events title is no longer shown
- The logo for Azure AD login (VUB Net ID) is shown as a larger image
- When logging in through a 3rd party login provider, the user needs to confirm that they've already accepted the terms and conditions

## 2018-11-22

### Fixed

- In the clustering prototype, comparing clusters using the CTRL key now also works on Mac
- Widget HTML code can now be copied again
- Long consequent lines of text now get broken up in multiple lines on the idea page
- Admin pages are no longer accessible for normal users
- Reduced problems with edge cases for uploading images and attachments

### Added

- Participatory budgeting (PB)
  - A new participation method in continuous and timeline projects
  - Admins and moderators can set budget on ideas and a maximum budget on the PB phase
  - Citizens can fill their basket with ideas, until they hit the limit
  - Citizens can submit their basket when they're done
  - Admins and moderators can process the results through the idea manager and excel export
- Advanced dashboards: iteration 1
  - The summary tab shows statistics on idea/comment/vote and registration activities
  - The users tab shows information on user demographics and a leaderboard
  - The time filter can be controller with the precision of a day
  - Project, group and topic filters are available when applicable
  - Project moderators can access the summary tabs with enforced project filter
- Social sharing through the modal is now separately trackable from sharing through the idea page
- The ideas excel export now contains the idea status
- A new smart group rule allows for filtering on project moderators and normal users

### Changed

- Project navigation is now shown in new navigation bar on top
- The content of the 'Open idea project' for new tenants has changed
- After posting an idea, the user is redirected towards the idea page of the new idea, instead of the landing page

## 2018-11-07

### Fixed

- The widget HTML snippet can be copied again

## 2018-11-05

### Fixed

- Clicking Terms & Conditions links during sign up now opens in a new tab

### Added

- Azure Active Directory login support, used for VUB Net ID

## 2018-10-25

### Fixed

- Resizing and alignment of images and video in the editor now works as expected
- Language selector is now updating the saved locale of a signed in user
- When clicking "view project" in the project admin in a new tab, the projects loads as expected
- The navbar user menu is now keyboard accessible
- Radio buttons in forms are now keyboard accessible
- The link to the terms and conditions from social sign in buttons is fixed
- In admin > settings > pages, the editors now have labels that show the language they're in
- Emails are no longer case sensitive, resolving recurring password reset issues
- The widget now renders properly in IE11
- Videos are no longer possible in the invitation editor

### Added

- Cookie consent manager
  - A cookie consent footer is shown when the user has not yet accepted cookies
  - The user can choose to accept all cookies, or open the manager and approve only some use cases
  - The consent settings are automatically derived from Segment
  - When the user starts using the platform, they silently accept cookies
- A new cookie policy page is easier to understand and can no longer be customized through the admin
- Granular permissions
  - In the project permissions, an admin or project moderator can choose which citizens can take which actions (posting/voting/comments/taking survey)
  - Feature flagged as 'granular_permissions', turned off by default
- Ideas excel export now contains links to the ideas
- Ideas and comments can now be exported from within a project, also by project moderators
- Ideas and comments can now be exported for a selection of ideas
- When signing up, a user gets to see which signup fields are optional

### Changed

- Published projects are now shown first in the admin projects overview
- It's now more clear that the brand color can not be changed through the initial input box
- All "Add <something>" buttons in the admin have moved to the top, for consistency
- The widget no longer shows the vote count when there are no votes
- When a project contains no ideas, the project card no longer shows "no ideas yet"

## 2018-10-09

### Fixed

- UTM tags are again present on social sharing
- Start an idea button is no longer shown in the navbar on mobile
- Exceptionally slow initial loading has been fixed
- Sharing on facebook is again able to (quite) consistently scrape the images
- When using the project copy tool in Admin HQ, attachments are now copied over as well

### Added

- Email engine in the admin (feature flagged)
  - Direct emails can be sent to specific groups by admins and moderators
  - Delivered/Opened/Clicked statistics can be seen for every campaign
  - An overview of all automated emails is shown and some can be disabled for the whole platform

## 2018-09-26

### Fixed

- Error messages are no longer cut off when they are longer than the red box
- The timeline dropdown on mobile shows the correct phase names again
- Adding an idea by clicking on the map works again
- Filip peeters is no longer sending out spam reports
- Reordering projects on the projects admin no longer behaves unexpectedly
- Fixes to the idea manager
  - Tabs on the left no longer overlap the idea table
  - Idea status tooltips no longer have an arrow that points too much to the right
  - When the screen in not wide enough, the preview panel on the right is no longer shown
  - Changing an idea status through the idea manager is possible again

### Added

- Social sharing modal is now shown after posting an idea
  - Feature flagged as `ideaflow_social_sharing`
  - Offers sharing buttons for facebook, twitter and email
- File attachments can now be added to
  - Ideas, shown on the idea page. Also works for citizens.
  - Projects, shown in the information page, for admins and moderators
  - Phases, shown under the phase description under the timeline, for admins and moderators
  - Events, shown under the event description, for admins and moderators
  - Pages, shown under the text, for admins
- Some limited rich text options can now be used in email invitation texts

### Changed

- The admin projects page now shows 3 seperate sections for published, draft and archived
- When there are no voting buttons, comment icon and count are now also aligned to the right
- It's now possible to remove your avatar

## 2018-09-07

### Fixed

- Submit idea button is now aligned with idea form
- An error caused by social sign in on French platforms not longer has an English error message
- Checkboxes are now keyboard navigable
- Projects that currently don't accept ideas can no longer be selected when posting an idea
- Deleting an idea no longer results in a blank page
- Deleting a comment no longer results in a blank page
- When sign in fails, the error message no longer says the user doesn't exist
- `null` is no longer shown as a lastname for migrated cl1 users without last name
- Clicking on the table headers in the idea managers again swaps the sorting order as expected
- Typeform Survey now is properly usable on mobile

### Added

- Email notification control
  - Every user can opt-out from all recurring types of e-mails sent out by the platform by editing their profile
  - Emails can be fully disabled per type and per tenant (through S&S ticket)
- An widget that shows platform ideas can now be embedded on external sites
  - The style and content of the widget can be configured through admin > settings > widgets
  - Widget functionality is feature flagged as "widgets", on by default

### Changed

- Initial loading speed of the platform has drastically improved, particulary noticable on mobile
- New tenants have custom signup fields and survey feature enabled by default

## 2018-08-20

### Fixed

- The idea sidepane on the map correctly displays HTML again
- Editing your own comment no longer turns the screen blank
- Page tracking to segment no longer tracks the previous page instead of the current one
- Some browsers no longer break because of missing internationalization support
- The options of a custom field are now shown in the correct order

### Added

- A major overhaul of all citizen-facing pages to have significantly better accessibility (almost WCAG2 Level A compliant)
  - Keyboard navigation supported everywhere
  - Forms and images will work better with screen readers
  - Color constrasts have been increased throughout
  - A warning is shown when the color in admin settings is too low on constrast
  - And a lot of very small changes to increase WCAG2 compliance
- Archived projects are visible by citizens
  - Citizens can filter to see all, active or archived projects
  - Projects and project cards show a badge indicating a project is archived
  - In the admin, active and archived projects are shown separately
- A favicon can now be configured at the hidden location `/admin/favicon`
  - On android in Chrome, the platform can be added to the Android homescreen and will use the favicon as an icon
- Visitors coming through Onze Stad App now are trackable in analytics

### Changed

- All dropdown menus now have the same style
- The style of all form select fields has changed
- Page tracking to segment no longer includes the url as the `name` property (salesmachine)
- Font sizes throughout the citizen-facing side are more consistent

## 2018-08-03

### Fixed

- The landingpage header layout is no longer broken on mobile devices
- Yet another bug related to the landingpage not correctly redirecting the user to the correct locale
- The Page not found page was not found when a page was not found

### Added

- The 'Create an account' call to action button on the landing page now gets tracked

## 2018-08-02

### Fixed

- The browser no longer goes blank when editing a comment
- Redirect to the correct locale in the URL no longer goes incorrectly to `en`

## 2018-07-31

### Fixed

- The locale in the URL no longer gets added twice in certain conditions
- Various fixes to the rich text editor
  - The controls are now translated
  - Line breaks in the editor and the resulting page are now consistent
  - The editor no longer breaks form keyboard accessibility
  - The images can no longer have inconsistent widht/height ratio wich used to happen in some cases
  - The toolbar buttons have a label for accessibility
- A new tenant created in French no longer contains some untranslated content
- The tenant lifecycle stage is now properly included in `group()` calls to segment
- Comment body and various dynamic titles are secured against XSS attacks

### Added

- Ideas published on CitizenLab can now also be pushed to Onze Stad App news stream
- The rich text editor
  - Now support copy/paste of images
- Event descriptions now also support rich text
- When not signed in, the header shows a CTA to create an account
- A new smart group rule allows you to specify members than have participated (vote, comment, idea) in a certain project
- The admin now shows a "Get started" link to the knowledge base on the bottom left
- The Dutch platforms show a "fake door" to Agenda Setting in the admin navigation

### Changed

- The idea card now shows name and date on 2 lines
- The navbar now shows the user name next to the avatar
- The user menu now shows "My ideas" instead of "Profile page"

## 2018-07-12

### Fixed

- New text editor fixes various bugs present in old editor:
  - Typing idea texts on Android phones now works as expected
  - Adding a link to a text field now opens the link in a new window
  - Resizing images now works as expected
  - When saving, the editor no longer causes extra whitespace to appear
- A (too) long list of IE11 fixes: The platform is now fully usable on IE11
- The group count in the smart groups now always shows the correct number
- The admin dashboard is no longer too wide on smaller screens
- The home button on mobile is no longer always active
- Fix for page crash when trying to navigate away from 2nd signup step when one or more required fields are present

### Added

- The language is now shown in the URL at all times (e.g. `/en/ideas`)
- The new text editor enables following extras:
  - It's now possible to upload images through the text editor
  - It's now possible to add youtube videos through the text editor
- `recruiter` has been added to the UTM campaign parameters

### Know issues

- The controls of the text editor are not yet translated
- Posting images through a URL in the text editor is no longer possible
- Images that have been resized by IE11 in the text editor, can subsequently no longer be resized by other browsers

## 2018-06-29

### Fixed

- Facebook now correctly shows the idea image on the very first share
- Signing up with a google account that has no avatar configured now works again
- Listing the projects and ideas for projects that have more than 1 group linked to them now works again

### Added

- Voting Insights [beta]: Get inisghts into who's voting for which content
  - Feature flagged as 'clustering', disabled by default
  - Admin dashboard shows a link to the prototype
- Social sharing buttons on the project info page
- Usage of `utm_` parameters on social sharing to track sharing performance
- Various improvements to meta tags throughout the platform
  - Page title shows the unread notification count
  - More descriptive page titles on home/projects/ideas
  - Engaging generic default texts when no meta title/description are provided
  - Search engines now understand what language and region the platform is targeting
- Optimized idea image size for facebook sharing
- Sharing button for facebook messenger on mobile
- When you receive admin rights, a notification is shown
- `tenantLifecycleStage` property is now present in all tracked events to segment

### Changed

- Meta tags can't be changed through the admin panel anymore
- Social sharing buttons changed aspect to be more visible

## 2018-06-20

### Fixed

- Visual fixes for IE11 (more to come)
  - The text on the homepage doesn't fall outside the text box anymore
  - The buttons on the project page are now in the right place
  - In the projects pages, the footer is no longer behaving like a header
- When trying to add a timeline phase that overlaps with another phase, a more descriptive error is shown
- larsseit font is now always being loaded

### Added

- Smart groups allow admins to automatically and continuously make users part of groups based on conditions
- New user manager allows
  - Navigating through users by group
  - Moving, adding and removing users from/to (manual) groups
  - Editing the group details from within the user manager
  - Creating groups from within the user manager
  - Exporting users to excel by group or by selection
- Custom registration fields now support the new type "number"
- The city website url can now be specified in admin settings, which is used as a link in the footer logo

### Changed

- The checkbox copy at signup has changed and now links to both privacy policy and terms and conditions
- Improved styling of usermenu dropdown (the menu that opens when you click on the avatar in the navigation bar)

### Removed

- The groups page is no longer a separate page, but the functionality is part of the user manager

## 2018-06-11

### Fixed

- Notifications that indicate a status change now show the correct status name
- The admin pages editors support changing content and creating new pages again
- When searching in the invites, filters still work as expected
- The font has changed again to larsseit

### Added

- Accessibility improvements:
  - All images have an 'alt' attributes
  - The whole navbar is now usable with a keyboard
  - Modals can be closed with the escape key
  - The contrast of labels on white backgrounds has increased
- New ideas will now immediately be scraped by facebook
- When inviting a user, you can now pick projects for which the user becomes a moderator

### Changed

- The language switcher is now shown on the top right in the navbar

## 2018-05-27

### Fixed

- Sitemap now has the correct date format
- Empty invitation rows are no longer created when the given excel file contains empty rows
- Hitting enter while editing a project no longer triggers the delete button
- Registration fields on signup and profile editing are now always shown in the correct language
- The dropdown menu for idea sorting no longer gets cut off by the edge of the screen on small screens
- Saving a phase or continuous project no longer fails when participation method is not ideation

### Added

- Language selection now also has a regional component (e.g. Dutch (Belgium) instead of Dutch)
- Added noindex tag on pages that should be shown in Google
- A new 'user created' event is now being tracked from the frontend side
- It's now possible to use HTML in the field description of custom fields (no editor, only for internal usage)

## 2018-05-16

### Fixed

- Phases are now correctly active during the day specified in their end date
- On the new idea page, the continue button is now shown at all resolutions
- On the idea list the order-by dropdown is now correctly displayed at all resolutions.

### Added

- Project moderators can be specified in project permissions, giving them admin and moderation capabilities within that project only
  - Moderators can access all admin settings of their projects
  - Moderators can see they are moderating certain projects through icons
  - Moderators can edit/delete ideas and delete comments in their projects
- A correct meta description tag for SEO is now rendered
- The platforms now render sitemaps at sitemap.xml
- It is now possible to define the default view (map/cards) for every phase individually
- The tenant can now be configured with an extra `lifecycle_stage` property, visible in Admin HQ.
- Downloading ideas and comments xlsx from admin is now tracked with events
- The fragment system, to experiment with custom content per tenant, now also covers custom project descriptions, pages and individual ideas

### Changed

- It is no longer possible to define phases with overlapping dates
- Initial loading speed of the platform has improved

## 2018-04-30

### Fixed

- When posting an idea and only afterward signing in, the content originally typed is no longer lost
- An error is no longer shown on the homepage when using Internet Explorer
- Deleting a user is possible again

### Changed

- The idea manager again shows 10 ideas on one page, instead of 5
- Submit buttons in the admin no longer show 'Error' on the buttons themselves

### Removed

- The project an idea belongs to can no longer be changed through the edit idea form, only through the idea manager

## 2018-04-26

### Added

- Areas can now be created, edited and deleted in the admin settings
- The order of projects can now be changed through drag&drop in the admin projects overview
- Before signing up, the user is requested to accept the terms and conditions
- It's possible to experiment with platform-specific content on the landing page footer, currently through setup & support
- Images are only loaded when they appear on screen, improving page loading speed

### Fixed

- You can no longer click a disabled "add an idea" button on the timeline
- When accessing a removed idea or project, a message is shown

### Known issues

- Posting an idea before logging in is currently broken; the user is redirected to an empty posting form
- Social sharing is not consistently showing all metadata

## 2018-04-18

### Fixed

- Adding an idea at a specific location by clicking on the map is fixed

## 2018-04-09

### Fixed

- An idea with a location now centers on that location
- Map markers far west or east (e.g. Vancouver) are now positioned as expected
- Links in comment now correctly break to a new line when they're too long
- Hitting enter in the idea search box no longer reloads the page
- A survey project no longer shows the amount of ideas on the project card
- The navbar no longer shows empty space above it on mobile
- The report as spam window no longer scrolls in a weird way
- The project listing on the homepage no longer repeats the same project for some non-admin users
- Google/Facebook login errors are captured and shown on an error page
- Some rendering issues were fixed for IE11 and Edge, some remain
- An idea body with very long words no longer overlaps the controls on the right
- Project cards no longer overlap the notification menu

### Added

- A user can now edit and delete its own comments
- An admin can now delete a user's comment and specify the reason, notifying the user by notification
- Invitations
  - Admins can invite users by specifying comma separated email addresses
  - Admins can invite users with extra information by uploading an excel file
  - Invited users can be placed in groups, made admin, and given a specific language
  - Admins can specify a message that will be included in the email to the invited users
  - Admins receive a notification when invited users sign up
- Users receive a notification and email when their idea changes status
- Idea titles are now limited to 80 characters

### Known issues

- Adding an idea through the map does not position it correctly

## 2018-03-23

### Fixed

- Fixed padding being added on top of navigation bar on mobile devices

## 2018-03-22

### Fixed

- Idea creation page would not load when no published projects where present. Instead of the loading indicator the page now shows a message telling the user there are no projects.

## 2018-03-20

### Fixed

- Various visual glitches on IE11 and Edge
- Scrolling behviour on mobile devices is back to normal
- The admin idea manager no longer shows an empty right column by default

### Added

- Experimental raw HTML editing for pages in the admin at `/admin/pages`

## 2018-03-14

### Fixed

- When making a registration field required, the user can't skip the second sign up step
- When adding a registration field of the "date" type, a date in the past can now be chosen
- The project listing on the landing page for logged in users that aren't admin is fixed

### Added

- When something goes wrong while authenticating through social networks, an error page is shown

## 2018-03-05

### Added

- Limited voting in timeline phases
- Facebook app id is included in the meta headers

### Known issues

- When hitting your maimum vote count as a citizen, other idea cards are not properly updating untill you try voting on them
- Changing the participation settings on a continuous project is impossible

## 2018-02-26

### Fixed

- Project pages
  - Fixed header image not being centered
- Project timeline page
  - Fixed currently active phase not being selected by default
  - Fixed 'start an idea' button not being shown insde the empty idea container
  - Fixed 'start an idea' button not linking to the correct idea creation step
- Ideas and Projects filter dropdown
  - Fixed the dropdown items not always being clickable
- Navigation bar
  - Fixed avatar and options menu not showing on mobile devices

### Added

- Responsive admin sidebar
- Top navigation menu stays in place when scrolling in admin section on mobile devices

### Changed

- Project timeline
  - Better word-breaking of phases titles in the timeline

## 2018-02-22

### Fixed

- Idea page
  - Fixed voting buttons not being displayed when page is accessed directly
- Edit profile form page
  - Fixed broken input fields (first name, last name, password, ...)
  - Fixed broken submit button behavior
- Admin project section
  - Fixed default view (map or card) not being saved
  - Fixed save button not being enabled when an image is added or removed
- Project page
  - Fixed header navigation button of the current page not being highlighted in certain scenarios
  - Fixed no phase selected in certain scenarios
  - Fixed mobile timeline phase selection not working
- Idea cards
  - Fixed 'Load more' button being shown when no more ideas
- Project cards
  - Fixed 'Load more' button being shown when no more projects
- Idea page
  - Fixed faulty link to project page
- Add an idea > project selection page
  - Fixed broken layout on mobile devices

### Added

- Landing page
  - Added 'load more' button to project and idea cards
  - Added search, sort and filter by topic to idea cards
- Project card
  - Added ideas count
- Idea card
  - Added author avatar
  - Added comment count and icon
- Idea page
  - Added loading indicator
- Project page
  - Added loading indicator
  - Added border to project header buttons to make them more visible
- Admin page section
  - Added header options in rich-text editors

### Changed

- Navigation bar
  - Removed 'ideas' menu item
  - Converted 'projects' menu item into dropdown
  - Changed style of the 'Start an idea' button
- Landing page
  - Header style changes (larger image dimensions, text centered)
  - Removed 'Projects' title on top of project cards
- Project card
  - Changed project image dimensions
  - Changed typography
- Idea card
  - Removed image placeholder
  - Reduced idea image height
- Filter dropdowns
  - Height, width and alignment changes for mobile version (to ensure the dropdown is fully visible on smaller screens)
- Idea page
  - Improved loading behavior
  - Relocated 'show on map' button to sidebar (above sharing buttons)
  - Automatically scroll to map when 'show on map' button is clicked
  - Larger font sizes and better overall typography for idea and comment text
  - Child comments style changes
  - Child commenting form style change
  - Comment options now only visible on hover on desktop
- Project page
  - Improved loading behavior
  - Timeline style changes to take into account longer project titles
  - Changed copy from 'timeline' to 'process'
  - Changed link from projects/<projectname>/timeline to projects/<projectname>/process
  - Events header button not being shown if there are no events
- Add an idea > project selection page
  - Improved project cards layout
  - Improved mobile page layout

## 2018-01-03

### Fixed

- Updating the bio on the profile page works again
- 2018 can be selected as the year of events/phases
- The project dropdown in the idea posting form no longer shows blank values
- Reset password email

### Added

- Ideas can be edited by admins and by their author
- An idea shows a changelog with its latest updates
- Improved admin idea manager
  - Bulk update project, topics and statuses of ideas
  - Bulk delete ideas
  - Preview the idea content
  - Links through to viewing and editing the idea
- When on a multi-lingual platform, the language can be changed in the footer
- The project pages now show previews of the project events in the footer
- The project card now shows a description preview text, which is changeable through the admin
- Images are automatically optimized after uploading, to reduce the file size

### Changed

- Image dimensions have changed to more optimal dimensions

## 2017-12-13

### Fixed

- The ideas of deleted users are properly shown
- Slider to make users admins is again functional

### Added

- The idea show page shows a project link
- Mentions are operational in comments
- Projects can be deleted in the admin

### Changed

- Ideas and projects sections switched positions on the landing page

## 2017-12-06

### Fixed

- Phases and events date-picker no longer overlaps with the description text
- No longer needed to hard refresh if you visited al old version of the platform
- Inconsistency when saving project permissions has been fixed
- Bullet lists are now working in project description, phases and events
- The notifications show the currect user as the one taking the action

### Added

- Translators can use `orgName` and `orgType` variables everywhere
- Previews of the correct image dimension when uploading images

### Changed

- Lots of styling tweaks to the admin interface
- Behaviour of image uploads has improved

## 2017-11-23

### Fixed

- Loading the customize tab in the admin no longer requires a hard refresh

## 2017-11-22

### Fixed

- When saving a phase in the admin, the spinner stops on success or errors
- Deleting a user no longer breaks the idea listing, idea page and comments
- Better error handling in the signup flow
- Various bug fixes to the projects admin
- The switches that control age, gender, ... now have an effect on the signup flow.
- For new visitors, hard reloading will no longer be required

### Added

- Social Sign In with facebook and google. (Needs to be setup individually per customer)
- Information pages are reachable through the navbar and editable through the admin
- A partner API that allows our partners to list ideas and projects programmatically
- Ideas with a location show a map on the idea show page
- Activation of welcome and reset password e-mails

### Changed

- Changes to mobile menu layout
- Changes to the style of switches
- Better overall mobile experience for citizen-facing site

### Known issues

- If you visited the site before and the page did not load, you need to hard refresh.
- If the "Customize" tab in the admin settings does not load, reload the browser on that page

## 2017-11-01

### Fixed

- Various copy added to the translation system
- Fixed bug where image was not shown after posting an idea
- Loading behaviour of the information pages
- Fixed bug where the app no longer worked after visiting some projects

### Added

- Added groups to the admin
- Added permissions to projects
- Social sharing of ideas on twitter and (if configured for the platform) facebook
- Projects can be linked to certain areas in the admin
- Projects can be filtered by area on the projects page
- Backend events are logged to segment

### Changed

- Improved the styling of the filters
- Project description in the admin has its own tab
- Restored the landing page header with an image and configurable text
- Improved responsiveness for idea show page
- Maximum allowed password length has increased to 72 characters
- Newest projects are list first

## 2017-10-09

### Fixed

- The male/female gender selection is no longer reversed after registration
- On firefox, the initial loading animation is properly scaled
- After signing in, the state of the vote buttons on idea cards is now correct for the current user
- Fixed bug were some text would disappear, because it was not available in the current language
- Fixed bug where adding an idea failed because of a wrongly stored user language
- Fixed bug where removing a language in the admin settings fails
- Graphical glitches on the project pages

### Added

- End-to-end test coverage for the happy flow of most of the citizen-facing app interaction
- Automated browser error logging to be proactive on bugs
- An idea can be removed through the admin

### Changed

- The modal that shows an idea is now fullscreen and has a new animation
- New design for the idea show page
- New design for the comments, with animation and better error handling
- The "Trending" sorting algorithm has changed to be more balanced and give new ideas a better chance
- Slightly improved design of the page that shows the user profile

## 2017-09-22

### Fixed

- Bug where multiple form inputs didn't accept typed input
- Issues blocking the login process
- The success message when commenting no longer blocks you from adding another comment
- Clicking an internal link from the idea modal didn't work
- Responsiveness of filters on the ideas page
- Updating an idea status through the admin failed

### Added

- Initial loading animation on page load
- Initial version of the legal pages (T&C, privacy policy, cookie policy)
- All forms give more detailed error information when something goes wrong
- Full caching and significant speed improvements for all data resources

### Changed

- Refactoring and restyling of the landing page, idea cards and project cards
- Added separate sign in and sign up components
- Cleaned up old and unused code
- The navbar is no longer shown when opening a modal
- Lots of little tweaks to styling, UX and responsiveness

## 2017-09-01

### Fixed

- Saving forms in the admin of Projects will now show success or error messages appropriately
- The link to the guide has been hidden from the admin sidebar until we have a guide to link to

### Added

- Adding an idea from a project page will pre-fill parts of the new idea form
- The landing page now prompts user to add an Idea if there are none
- The landing page will hide the Projects block if there are none

### Changed

- Under-the-hood optimizations to increase the loading speed of the platform

## 2017-08-27

### Fixed

- Changing the logo and background image in admin settings works
- Platform works for users with an unsupported OS language

### Added

- Admin dashboard
- Default topics and idea statuses for newly deployed platforms
- Proper UX for handling voting without being signed in
- Meta tags for SEO and social sharing
- Better error handling in project admin

### Changed

- Projects and user profile pages now use slugs in the URL

## 2017-08-18

### Fixed

- Changing idea status in admin
- Signing up
- Proper rending of menu bar within a project
- Admin settings are properly rendered within the tab container
- Lots of small tweaks to rendering on mobile
- Default sort ideas on trending on the ideas index page

### Added

- Admin section in projects to CRUD phases
- Admin section in projects to CRUD events
- New navbar on mobile
- Responsive version of idea show page

### Changed

- Navbar design updated
- One single login flow experience instead of 2 separate ones (posting idea/direct)
- Admins can only specify light/dark for menu color, not the exact color

### Removed

- Facebook login (Yet to be added to new login flow, will be back soon)

## 2017-08-13

### Fixed

- Voting on cards and in an idea page
- Idea modal loading speed
- Unread notification counter

### Added

- New improved flow for posting an idea
- Admin interface for projects
- New design for idea and project cards
- Consistenly applied modal, with new design, for ideas
- Segment.io integration, though not all events are tracked yet

### Changed

- Idea URls now using slugs for SEO<|MERGE_RESOLUTION|>--- conflicted
+++ resolved
@@ -4,11 +4,8 @@
 
 ### Changed
 
-<<<<<<< HEAD
 - [CL-870] Move "navigation" to primary nav item
-=======
 - [CL-1093] Pin Node.js version in package.json
->>>>>>> 2e1cd648
 
 ## 2022-07-11
 
