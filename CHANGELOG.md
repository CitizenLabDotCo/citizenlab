# Changelog

## Next release

<<<<<<< HEAD
### Added

- Support added for email and user ID parameters in SmartSurvey
=======
### Changed

- Icons that work as button (like the vote button, the bell in the notification menu, etc.) all have accompanying descriptions so we provide more information about these buttons to people using screen readers.

## 2022-02-17

### Changed

- Removes support for category detection in Insights. \[IN-717\]

### Fixed

- Customizable navbar is now feature flagged, meaning it can be enabled or disabled in AdminHQ

## 2022-02-14

### Added

- It is now possible to add `alt` text to images in the Quill rich text editor

## 2022-02-11

### Changed

- More descriptive and consistent error messages in the sign up and sign in flow.
>>>>>>> cea5f867

## 2022-02-08

### Fixed

- Typeform surveys now display properly on mobile devices
- Remove periods from non-Latin URL slugs

### Added

- Folder slugs (URLs) can now be customized

## 2022-02-07

### Changed

- Removes support for the (deprecated) Clustering feature. 💐 \[IN-688\]
- Remove the word 'del' from NL profanity list

### Fixed

- Always show color and opacity inputs
- Truncate user count in banner bubble if value is over 10k

## 2022-02-04

### Added

- Re-enable homepage filter tabs now that translations are working

### Fixed

- Color contrast issue (accessibility): the number of total votes needed for a proposal to be considered, shown on the proposal card, has a darker color. This makes it easier to see this information.

## 2022-02-02_2

- Hide tabs until translations are fixed

## 2022-02-02

### Added

- Projects on homepage can now be filtered by 'Active', 'Archived' or 'All' through a tab system

## 2022-02-01

### Changed

- Improved `alt` text for logo images on the platform
- Anonymization of users (using initials avatars, different set of face avatars, different set of first and last names, making anonymous users easier to identify through their email)
- Updated CC license in Vienna basemap attribution and increased maximum zoom level to 20.

# Fixed

- An issue that prevented Que from starting up was solved by updating the bootsnap gem to the latest version

## 2022-01-24

### Changed

- Insights Network Visualisation changes:
  - The network is now flat and shows all keywords at once
  - The colors of the keywords depend on the cluster they are part of
  - The more important links between keywords are shown in the network

## 2022-01-18

### Changed

- Removes support for the (deprecated) Tagging feature, the forerunner of today's Insights. 🕯 \[IN-661\]

## 2022-01-14

### Changed

- Dashboard and reports vertical bar charts are now sorted
- Automatic tagging in Insights also takes the title into account (instead of only the content).

### Fixed

- Resolution for basemap.at

## 2022-01-12

### Added

- Users are now able to cancel tag suggestion scan on the Insights Edit screen
- Added `secure` flag to cookies
- Support basemap.at as tile provider

### Fixed

- Fixed issue with exporting surveys as XLSX sheets, when the typeform survey URI includes a '#' character.
- Styling of the text above the avatar bubbles at the bottom of the landing page works again when there's a customized text.
- Styling bugs for the two-column layout
- Bug where tile provider of a project becomes unchangeable after the map config has been edited has been fixed.

### Changed

- Updated Cookie Policy page

## 2022-01-10

### Added

- Configure sign-up button (custom link) on homepage banner

### Changed

- Dashboard and report bar charts are now more easily readable - values appear on top or next to the bars instead of inside of them. Comparisons between project and platform values are now only visible in the report tooltips and do not break the chart itself.

### Fixed

- Using a custom tile provider should work now.
- Registration form with a date field doesn't crash anymore

## 2022-01-06

### Fixed

- Changing the values for Registration helper text and Account confirmation in Admin > Settings > Registration doesn't cause other values to be erased anymore.

## 2022-01-05

### Changed

- Improved the user interface of the Registration tab in the Admin settings

## 2021-12-23

### Added

- Adding pages in 'Navigation' tab in settings now possible, changing names of navbar items now works, removed 'secret pages-page'.
- Different layouts for the homepage banner (for signed-out users)
- Preview functionality for the image of the homepage banner in the back-office

### Fixed

- Saving of homepage banner image overlay color and opacity

## 2021-12-22

### Fixed

- Notifications of inappropriate content now link to the item containing the flagged content

## 2021-12-16

### Added

- Ability to scan all post, recently added posts and not tagged posts in Insights

## 2021-12-15

### Fixed

- Severe code-injection vulnerability
- More small copy changes for customizable navbar, made styling Navigation tab consistent with other tabs, re-enabled slug editing on secret pages-page.

## 2021-12-10

- Copy for customizable navbar

## 2021-12-09

### Added

- Customizable navbar

## 2021-12-08

### Changed

- Improved the structure and copy of the Admin > Settings > Customize page.

### Fixed

- Insights scan category button no longer appears when the insights nlp feature flag is disabled

## 2021-11-30

### Added

- Insights loading indicator on category scan

### Fixed

- Password reset emails sometimes took a long time to be send out, they are now processed much faster (even when the background job queue has lots of items).

## 2021-11-25

### Added

- New translations from Crowdin.
- Sign-up flow: Not activating any custom registration fields no longer breaks sign-up. Refreshing page during sign-up flow no longer creates an unregistered user.

## 2021-11-22

### Changed

- Enable/disable avatars in homepage banner
- Increased size of city logo in the footer

### Fixed

- Links to ideas in admin digest emails work again
- Votes statistics not showing up in the dashboard for some admins and project moderators.

## 2021-11-16

### Fixed

- Custom topics are not displayed as filters on the proposals overview page.

### Added

- Added a tooltip in the survey project settings with a link to a support article that explains how to embed links in Google forms
- Input count to Insights View screen

### Changed

- Add clarification tooltips to Insights View screen
- When a user account is deleted, visits data associated to that account are now removed from Matomo.

## 2021-11-11

### Changed

- Improvements to the loading speed of the landing page and some items with dropdown menus in the navigation bar.

## 2021-11-05

### Fixed

- Dashboard issue where the current month did not appear for certain time zones

## 2021-11-04

### Added

- New translations from Crowdin.

## 2021-11-03

### Fixed

- Microsoft Form survey iframes no longer auto-focus on the form
- Stop confusing Serbian Latin and Cyrillic in back locales.

## 2021-11-01

### Changed

- The whole input card in Insight View screen is now clickable
- Inputs list component in Insights View screen now shows active filters at all times
- Insights Network Visualisation changes:
  - Reduced space between clusters
  - Increased font size for keywords labels
  - It is now possible to de-select keywords by clicking on them twice

### Fixed

- If there's an error message related to the project title, it goes away if the title is edited (and only shows again if we submit and the error isn't fixed).

## 2021-10-27

### Changed

- Removed the unused '/ideas/new' route

### Fixed

- Sorting order and list/map view settings of ideas are available again if voting is disabled.
- Project phase started emails and notifications.

## 2021-10-26

### Added

- Limit number of downvotes.

### Changed

- Improved quality of Idea and App Header Images
- Idea cards in the map view only show the downvote icon when downvoting is enabled or when it's disabled and it's disabled for a different reason than explicit turning off of the downvoting functionality.
- Now also for idea cards on the map view: the comment icon on an idea card is only shown when commenting in the project is enabled or there's at least one idea with a comment.

### Fixed

- The event cards now rearrange themselves vertically on mobile / small screens. Before they were always arranged horizontally. This fixed the issue of them going off-screen when there is not enough screen space.

## 2021-10-25

### Changed

- The comment icon on an idea card is only shown when commenting in the project is enabled or there's at least one idea with a comment.
- Increased Microsoft Forms survey width

### Fixed

- Insights table approve button no longer appears when there are no suggested tags
- Insights tags are now truncated when they are too long
- Insights posts cards on View screen no longer display text with different font-sizes
- Insights posts in table are no longer sorted by default

## 2021-10-20

### Changed

- PII (Personally Identifiable Information) data, if any, are now removed from Segment when a user account is deleted.

## 2021-10-19

### Changed

- Tags which do not contain any inputs are no longer visible on the Insights View screen
- PII (Personally Identifiable Information) data, if any, are now removed from Intercom when a user account is deleted.

### Added

- Added export functionality to Insights View screen inputs list

## 2021-10-15

### Changed

- Project reports are no longer available in the dashboard section. Instread, they can be found in the Reporting section of tha admin.

### Fixed

- Platform is now accepting valid Microsoft Form survey links with custom subdomains
- When user goes to the url of an Insight that no longer exist, they get redirected to the Insights List screen.

## 2021-10-14

### Fixed

- File uploads for ideas, projects, events, folders

## 2021-10-13 (2)

### Fixed

- Validation and functioning of page forms are fixed (forms to change the fixed/legal pages such as the FAQ, T&C, privacy policy, etc.).

## 2021-10-13

### Added

- Users can now change their name after validation with FranceConnect
- Permit embedding of videos from dreambroker in rich-text editor content.
- Possibility to create an Insights tag from selected filters in the Insights View screen

## 2021-10-12

### Added

- Added Serbian (Cyrillic) to platform

## 2021-10-11

### Added

- Insights View screen and visualization
- Users can now change their name after validation with FranceConnect

## 2021-10-06

### Fixed

- Issue with user deletion

### Added

- Initial blocked words lists for Luxembourgish and Italian.
- Added Luxembourgish translations.

## 2021-10-05

### Added

- Blocked words lists for Luxembourgish and Italian (which allows the profanity blocker feature).

### Changed

- Removed 'FAQ' and 'About' from the footer.
- Removed links to other pages at the bottom of the fixed and legal pages (Cookie policy, T&C, etc.)
- Removed the YES/NO short feedback form in the footer (as it wasn't working)

## 2021-10-01

### Fixed

- Typeform export from the platform shows the answers to all questions again.

## 2021-09-29

### Changed

- Insights Edit screen improvements
  - Added tooltip in the tags sidebar
  - Added quick delete action to category button in the categories sidebar
  - "Detect tags" button only shows if there are tags detected
  - "Reset tags" button is moved to a menu
  - Removed "add" button from input sidebar and improved select hover state
- Split 'Pages' tab in admin/settings into the 'Pages' and 'Policies' tabs. 'Pages' contains the about, FAQ and a11y statement pages, while 'Policies' contains the terms and conditions, privacy- and cookie policy. The 'Pages' tab will soon be replaced by a 'Navigation' tab with more customizability options as part of the upcoming nav-bar customization functionality. This is just a temporary in-between solution.

## 2021-09-24

### Added

- SmartSurvey integration

## 2021-09-22

### Changed

- Very short phases are now shown slightly bigger in the timeline, and projects with many phases will display the timeline correctly.

### Fixed

- Cookie popup can be closed again.

## 2021-09-21

### Added

- Permit embedding of videos from videotool.dk in rich-text editor content.

### Changed

- Project moderators have access to the 'Reporting' tab of the admin panel for their projects.

### Fixed

- The category columns in input `xlsx` exports (insights) are now ordered as presented in the application.

## 2021-09-14

### Changed

- Mobile navbar got redesigned. We now have a 'More' button in the default menu that opens up a full mobile menu.

## 2021-09-13

### Added

- Insights table export button. Adds the ability to export the inputs as xlsx for all categories or a selected one.

### Fixed

- Fixes issue where user name will sometimes appear as "undefined"

## 2021-09-06

### Added

- Keyboard navigation improvements for the Insights Edit view
- Added the internal machinery to support text network analyses in the end-to-end flow.

### Fixed

- '&' character now displays correctly in Idea description and Project preview description.
- Fixes user export with custom fields

## 2021-09-03

### Fixed

- Ghent now supports mapping 25 instead of 24 neighbourhouds

## 2021-09-02

### Fixed

- Setting DNS records when the host is changed.
- Smart group rules for participation in project, topic or idea status are now applied in one continuous SQL query.

### Changed

- The rule values for participation in project, topic or idea status, with predicates that are not a negation, are now represented as arrays of IDs in order to support specifying multiple projects, topics or idea statuses (the rule applies when satisfied for one of the values).

## 2021-09-01

### Fixed

- When voting is disabled, the reason is shown again

## 2021-08-31

### Added

- When signing up with another service (e.g. Google), the platform will now remember a prior language selection.

### Fixed

- Accessibility: voting buttons (thumbs) have a darker color when disabled. There's also more visual distinction between voting buttons on input cards when they are enabled and disabled.
- Accessibility: The default background color of the last "bubble" of the avatars showing on e.g. the landing page top banner is darker, so the contrast with its content (number of remaining users) is clearer.
- Accessibility: the text colors of the currently selected phase in a timeline project are darker to improve color contrast to meet WCAG 2.1 AA requirements.
- Accessibility: the status and topics on an input (idea) page are more distinctive compared to its background, meeting WCAG 2.1 AA criteria.
- Verification using Auth0 method no longer fails for everyone but the first user

## 2021-08-30

### Added

- New Insights module containing Insights end-to-end flow

## 2021-08-26

### Added

- Microsoft Forms integration

## 2021-08-20

### Fixed

- Survey options now appear as expected when creating a new survey project
- Adds a feature flag to disable user biographies from adminHQ

## 2021-08-18

### Added

- Added Italian to platform
- Support for a new verification method specifically for Ghent, which lets users verify using their rijksregisternummer
- Improved participatory budgeting:
  - Support for new virtual currencies (TOK: tokens, CRE: credits)
  - A minimum budget limit can be configured per project, forcing citizens to fill up their basket to some extent (or specify a specific basket amount when minimum and maximum budget are the same)
  - Copy improvements

## 2021-08-11

### Fixed

- When considering to remove a flag after updating content, all relevant attributes are re-evaluated.
- Issues with viewing notifications and marking them as read.

## 2021-08-09

### Fixed

- The preheader with a missing translation has been removed from user confirmation email

### Fixed

- When you sign up with Google, the platform will now automatically use the language of your profile whenever possible
- Fixed invalid SQL queries that were causing various issues throughout the platforms (Part I). (IN-510)

## 2021-08-05

### Added

- Added message logging to monitor tenant creation status (shown in admin HQ).

### Changed

- No default value for the lifecycle stage is prefilled, a value must be explicitly specified.
- Changing the lifecycle stage from/to demo is prohibited.
- Only tenant templates that apply without issues are released.
- On create validation for authors was replaced by publication context, to allow templates to successfully create content without authors.

## 2021-08-04

### Fixed

- Certain characters in Volunteer Cause titles prevented exporting lists of volunteers to Excel from admin/projects/.../volunteering view.
- Limit of 10 events under projects and in back office
- Events widget switch being shown in non-commercial plans

## 2021-07-30

### Added

- Configured dependabot for the frontend, a tool that helps keeping dependencies up to date.
- Added events overview page to navigation menu, which can be enabled or disabled.
- Added events widget to front page, which can be enabled or disabled (commercial feature).

## 2021-07-16

### Added

- Auto-detection of inappropriate content (in beta for certain languages). Flagged content can be inspected on the admin Activity page. The setting can be toggled in the General settings tab.

### Fixed

- On the admin activity page (/admin/moderation), items about proposals now correctly link to proposals (instead of to projects). Also, the copy of the links at the end of the item rows is now correct for different types of content (correct conjugation of 'this post', 'this project', etc. for all languages).

## 2021-07-14

### Added

- Project phases now have their own URLs, which makes it possible to link to a specific phase

### Fixed

- Blocked words for content that can contain HTML
- Searching users after sorting (e.g. by role)

## 2021-07-09

### Changed

- The admin Guide link goes to the support center now instead of to /admin/guide

## 2021-07-02

### Fixed

- Instances where the user name was "unknown author"

### Changed

- Removed the slogan from the homepage footer

## 2021-06-30

### Changed

- Users can no longer leave registration before confirming their account. This should prevent bugs relative to unconfirmed users navigating the platform.

## 2021-06-29

### Fixed

- Map: Fix for ideas that only have coordinates but no address not being shown on the map
- Map: Fix for 'click on the map to add your input' message wrongfully being shown when idea posting is not allowed
- Sign-up flow: Fix for bug that could cause the browser to freeze when the user tried to complete the custom fields step
- Project description: Fix for numbered and unnumbered lists being cut off
- Project Managers can now upload map layers.

### Changed

- Map: When an idea is selected that is hidden behind a cluster the map now zooms in to show that marker
- Map: Idea marker gets centered on map when clicked
- Map: Larger idea box on bigger desktop screens (width > 1440 pixels)
- Idea location: Display idea location in degrees (°) minutes (') seconds ('') when the idea only has coordinates but no address
- Sign-up flow: Show loading spinner when the user clicks on 'skip this step' in the sign-up custom fields step
- Image upload: The default max allowed file size for an image is now 10 Mb instead of 5 Mb

### Added

- 'Go back' button from project to project folder (if appropriate).

## 2021-06-22

### Changed

- Project managers that are assigned to a project and/or its input now lose those assignments when losing project management rights over that project.

### Fixed

- Input manager side modal scroll.

## 2021-06-18

### Fixed

- Privacy policy now opens in new tab.
- Landing page custom section now uses theme colors.
- Buttons and links in project description now open internal links in the same tab, and external links in a new tab.

## 2021-06-16

### Fixed

- Project moderators can no longer see draft projects they don't moderate in the project listing.
- The content and subject of the emails used to share an input (idea/issue/option/contribution/...) do now include the correct input title and URL.
- Sharing new ideas on Facebook goes faster
- Manual campaigns now have the layout content in all available languages.

## 2021-06-11

### Fixed

- Facebook button no longer shows when not configured.

## 2021-06-10

### Fixed

- Creating invites on a platform with many heavy custom registration fields is no longer unworkably slow

## 2021-06-09

### Added

- New citizen-facing map view

## 2021-06-08

### Fixed

- Ordering by ideas by trending is now working.
- Ordering by ideas votes in the input manager is now working.

## 2021-06-07

### Added

- Qualtrics surveys integration.

### Changed

- Project Events are now ordered chronologically from latest to soonest.

### Fixed

- Visibility Labels in the admin projects list are now visible.
- Tagged ideas export is fixed.
- Updating an idea in one locale does not overwrite other locales anymore

## 2021-05-28

### Fixed

- Project Events are now ordered chronologically from soonest to latest.

## 2021-05-27

### Fixed

- Project access rights management are now visible again.

## 2021-05-21

### Added

- Profanity blocker: when posting comments, input, proposals that contain profane words, posting will not be possible and a warning will be shown.

## 2021-05-20

### Fixed

- Excel exports of ideas without author

## 2021-05-19

### Added

- Support for Auth0 as a verification method

## 2021-05-18

### Fixed

- Active users no longer need confirmation

## 2021-05-14

### Fixed

- Fixed an issue causing already registered users to be prompted with the post-registration welcome screen.

## 2021-05-11

### Added

- Added polls to the reporting section of the dashboards

## 2021-05-10

### Changed

- Invited or verified users no longer require confirmation.

## 2021-05-07

### Fixed

- Spreasheet exports throughout the platform are improved.

### Added

- City Admins can now assign any user as the author of an idea when creating or updating.
- Email confirmation now happens in survey and signup page sign up forms.

## 2021-05-06

### Fixed

- Idea export to excel is no longer limited to 250 ideas.

## 2021-05-04

### Fixed

- Fixed issues causing email campaigns not to be sent.

## 2021-05-03

### Changed

- Users are now prompted to confirm their account after creating it, by receiving a confirmation code in their email address.

### Added

- SurveyXact Integration.

## 2021-05-01

### Added

- New module to plug email confirmation to users.

## 2021-04-29

### Fixed

- Editing the banner header in Admin > Settings > General, doesn't cause the other header fields to be cleared anymore

## 2021-04-22

### Fixed

- After the project title error appears, it disappears again after you start correcting the error

## 2021-03-31

### Fixed

- Customizable Banner Fields no longer get emptied/reset when changing another.

### Added

- When a client-side validation error happens for the project title in the admin, there will be an error next to the submit button in addition to the error message next to the input field.

## 2021-03-25

### Fixed

- The input fields for multiple locales provides an error messages when there's an error for at least one of the languages.

## 2021-03-23

### Fixed

- Fix for broken sign-up flow when signing-up through social sign-on

## 2021-03-19

### Fixed

- Admin>Dashboard>Users tab is no longer hidden for admins that manage projects.
- The password input no longer shows the password when hitting ENTER.
- Admin > Settings displays the tabs again

### Changed

- Empty folders are now shown in the landing page, navbar, projects page and sitemap.
- The sitemap no longer shows all projects and folder under each folder.
- Images added to folder descriptions are now compressed, reducing load times in project and folder pages.

### Added

- Allows for sending front-end events to our self-hosted matomo analytics tool

## 2021-03-16

### Changed

- Automatic tagging is functional for all clusters, and enabled for all premium customers

### Added

- Matomo is enabled for all platforms, tracking page views and front-end events (no workshops or back-end events yet)

## 2021-03-11

### Changed

- Tenants are now ordered alphabetically in AdminHQ
- Serbian (Latin) is now a language option.

## 2021-03-10

### Added

- CitizenLab admins can now change the link to the accessibility statement via AdminHQ.
- "Reply-to" field in emails from campaigns can be customized for each platform
- Customizable minimal required password length for each platform

## 2021-03-09

### Fixed

- Fixed a crash that would occur when tring to add tags to an idea

## 2021-03-08

### Fixed

- Phase pages now display the correct count of ideas (not retroactive - will only affect phases modified from today onwards).

## 2021-03-05

### Changed

- Changed the default style of the map
- Proposals/Initiatives are now sorted by most recent by default

### Added

- Custom maps (Project settings > Map): Admins now have the capability to customize the map shown inside of a project. They can do so by uploading geoJson files as layers on the map, and customizing those layers through the back-office UI (e.g. changing colors, marker icons, tooltip text, sort order, map legend, default zoom level, default center point).

### Fixed

- Fixed a crash that could potentially occur when opening an idea page and afterwards going back to the project page

## 2021-03-04

### Added

- In the admin (Settings > Registration tab), admins can now directly set the helper texts on top of the sign-up form (both for step 1 and 2).
- The admin Settings > Homepage and style tab has two new fields: one to allow customization for copy of the banner signed-in users see (on the landing page) and one to set the copy that's shown underneath this banner and above the projects/folders (also on the landing page).
- Copy to clarify sign up/log in possibilities with phone number

### Changed

- The admin Settings > Homepage and style tab has undergone copy improvements and has been rearranged
- The FranceConnect button to login, signup or verify your account now displays the messages required by the vendor.
- Updated the look of the FranceConnect button to login, signup or verify your account to feature the latests changes required by the vendor.

### Fixed

- Downvote button (thumbs down) on input card is displayed for archived projects

## 2021-03-03

### Added

- Users are now notified in app and via email when they're assigned as folder administrators.

## 2021-03-02

### Fixed

- Don't show empty space inside of the idea card when no avatar is present

### Added

- Maori as languages option

### Changed

- Improved layout of project event listings on mobile devices

## 2021-02-26

### Fixed

- France Connect button hover state now complies with the vendor's guidelines.

## 2021-02-24

### Fixed

- The project page no longer shows an eternal spinner when the user has no access to see the project

## 2021-02-18

### Added

- The password fields show an error when the password is too short
- The password fields have a 'show password' button to let people check their password while typing
- The password fields have a strength checker with appropriate informative message on how to increase the strength
- France Connect as a verification method.

### Fixed

- Notifications for started phases are no longer triggered for unpublished projects and folders.

## 2021-02-17

### Changed

- All input fields for multiple locales now use the components with locale switchers, resulting in a cleaner and more compact UI.
- Copy improvements

## 2021-02-12

### Fixed

- Fixed Azure AD login for some Azure setups (Schagen)

### Changed

- When searching for an idea, the search operation no longer searches on the author's name. This was causing severe performance issues and slowness of the paltforms.

## 2021-02-10

### Added

- Automatic tagging

## 2021-02-08

### Fixed

- Fixed a bug preventing registration fields and poll questions from reordering correctly.
- Fixed a bug causing errors in new platforms.

## 2021-02-04

### Fixed

- Fixed a bug causing the projects list in the navbar and projects page to display projects outside of folders when they're contained within them.

## 2021-01-29

### Added

- Ability to redirect URLs through AdminHQ
- Accessibility statement link in the footer

### Fixed

- Fixed issue affecting project managers that blocked access to their managed projects, when these are placed inside a folder.

## 2021-01-28

### Fixed

- A bug in Admin project edit page that did not allow a user to Go Back to the projects list after switching tabs
- Scrolling on the admin users page

## 2021-01-26

### Added

- Folder admin rights. Folder admins or 'managers' can be assigned per folder. They can create projects inside folders they have rights for, and moderate/change the folder and all projects that are inside.
- The 'from' and 'reply-to' emails can be customized by cluster (by our developers, not in Admin HQ). E.g. Benelux notification emails could be sent out by notifications@citizenlab.eu, US emails could be sent out by notifications@citizenlab.us etc., as long as those emails are owned by us. We can choose any email for "reply-to", so also email addresses we don't own. This means "reply-to" could potentially be configured to be an email address of the city, e.g. support@leuven.be. It is currently not possible to customize the reply-to (except for manual campaigns) and from fields for individual tenants.
- When a survey requires the user to be signed-in, we now show the sign in/up form directly on the page when not logged in (instead of the green infobox with a link to the sign-up popup)

### Fixed

- The 'reply-to' field of our emails showed up twice in recipient's email clients, now only once.

### Changed

- Added the recipient first and last name to the 'to' email field in their email client, so not only their email adress is shown.
- The links in the footer can now expand to multiple lines, and therefore accomodate more items (e.g. soon the addition of a link to the accesibility statement)

## 2021-01-21

### Added

- Added right-to-left rendering to emails

## 2021-01-18

### Fixed

- Access rights tab for participatory budget projects
- Admin moderation page access

## 2021-01-15

### Changed

- Copy improvements across different languages

## 2021-01-14

### Added

- Ability to customize the input term for a project

### Changed

- The word 'idea' was removed from as many places as possible from the platform, replaced with more generic copy.

## 2021-01-13

### Changed

- Idea cards redesign
- Project folder page redesign
- Project folders now have a single folder card image instead of 5 folder images in the admin settings
- By default 24 instead of 12 ideas or shown now on the project page

## 2020-12-17

### Fixed

- When creating a project from a template, only templates that are supported by the tenant's locale will show up
- Fixed several layout, interaction and data issues in the manual tagging feature of the Admin Processing page, making it ready for external use.
- Fixed project managers access of the Admin Processing page.

### Added

- Admin activity feed access for project managers
- Added empty state to processing list when no project is selected
- Keyboard shortcut tooltip for navigation buttons of the Admin Processing page

### Changed

- Reduced spacing in sidebar menu, allowing for more items to be displayed
- Style changes on the Admin Processing page

## 2020-12-08

### Fixed

- Issues with password reset and invitation emails
- No more idea duplicates showing up on idea overview pages
- Images no longer disappear from a body of an idea, or description of a project on phase, if placed at the bottom.

### Changed

- Increased color contrast of inactive timeline phases text to meet accesibility standard
- Increased color contrast of event card left-hand event dates to meet accesibility standard
- Increased color contrast of List/Map toggle component to meet accesibility standard

### Added

- Ability to tag ideas manually and automatically in the admin.

## 2020-12-02

### Changed

- By default the last active phase instead of the last phase is now selected when a timeline project has no active phase

### Fixed

- The empty white popup box won't pop up anymore after clicking the map view in non-ideation phases.
- Styling mistakes in the idea page voting and participatory budget boxes.
- The tooltip shown when hovering over a disabled idea posting button in the project page sticky top bar is no longer partially hidden

## 2020-12-01

### Changed

- Ideas are now still editable when idea posting is disabled for a project.

## 2020-11-30

### Added

- Ability to create new and edit existing idea statuses

### Fixed

- The page no longer refreshes when accepting the cookie policy

### Changed

- Segment is no longer used to connect other tools, instead following tools are integrated natively
  - Google Analytics
  - Google Tag Manager
  - Intercom
  - Satismeter
  - Segment, disabled by default
- Error messages for invitations, logins and password resets are now clearer.

## 2020-11-27

### Fixed

- Social authentication with Google when the user has no avatar.

### Changed

- Random user demographics on project copy.

## 2020-11-26

### Added

- Some specific copy for Vitry-sur-Seine

## 2020-11-25

### Fixed

- Sections with extra padding or funky widths in Admin were returned to normal
- Added missing copy from previous release
- Copy improvements in French

### Changed

- Proposal and idea descriptions now require 30 characters instead of the previous 500

## 2020-11-23

### Added

- Some specific copy for Sterling Council

### Fixed

- The Admin UI is no longer exposed to regular (and unauthenticated) users
- Clicking the toggle button of a custom registration field (in Admin > Settings > Registration fields) no longer duplicated the row
- Buttons added in the WYSIWYG editor now have the correct color when hovered
- The cookie policy and accessibility statement are not editable anymore from Admin > Settings > Pages

### Changed

**Project page:**

- Show all events at bottom of page instead of only upcoming events
- Reduced padding of sticky top bar
- Only show sticky top bar when an action button (e.g. 'Post an idea') is present, and you've scrolled past it.

**Project page right-hand sidebar:**

- Show 'See the ideas' button when the project has ended and the last phase was an ideation phase
- Show 'X ideas in the final phase' when the project has ended and the last phase was an ideation phase
- 'X phases' is now clickable and scrolls to the timeline when clicked
- 'X upcoming events' changed to 'X events', and event count now counts all events, not only upcoming events

**Admin project configuration page:**

- Replaced 'Project images' upload widget in back-office (Project > General) with 'Project card image', reduced the max count from 5 to 1 and updated the corresponding tooltip with new recommended image dimensions

**Idea page:**

- The map modal now shows address on top of the map when opened
- Share button copy change from "share idea" to "share"
- Right-hand sidebar is sticky now when its height allows it (= when the viewport is taller than the sidebar)
- Comment box now has an animation when it expands
- Adjusted scroll-to position when pressing 'Add a comment' to make sure the comment box is always fully visible in the viewport.

**Other:**

- Adjusted FileDisplay (downloadable files for a project or idea) link style to show underline by default, and increased contrast of hover color
- Reduced width of DateTimePicker, and always show arrows for time input

## 2020-11-20 (2)

### Fixed

- The project header image is screen reader friendly.
- The similar ideas feature doesn't make backend requests anymore when it's not enabled.

### Changed

- Areas are requested with a max. of 500 now, so more areas are visible in e.g. the admin dashboard.

## 2020-11-18

### Added

- Archived project folder cards on the homepage will now have an "Archived" label, the same way archived projects do\
- Improved support for right-to-left layout
- Experimental processing feature that allows admins and project managers to automatically assign tags to a set of ideas.

### Fixed

- Projects without idea sorting methods are no longer invalid.
- Surveys tab now shows for projects with survey phases.

### Changed

- Moved welcome email from cl2-emails to cl2-back

## 2020-11-16

### Added

- Admins can now select the default sort order for ideas in ideation and participatory budgeting projects, per project

### Changed

- The default sort order of ideas is now "Trending" instead of "Random" for every project if left unchanged
- Improved sign in/up loading speed
- Removed link to survey in the project page sidebar when not logged in. Instead it will show plain none-clickable text (e.g. '1 survey')

### Fixed

- Custom project slugs can now contain alphanumeric Arabic characters
- Project Topics table now updates if a topic is deleted or reordered.
- Empty lines with formatting (like bold or italic) in a Quill editor are now removed if not used as paragraphs.

## 2020-11-10

### Added

#### Integration of trial management into AdminHQ

- The lifecycle of the trials created from AdminHQ and from the website has been unified.
- After 14 days, a trial platform goes to Purgatory (`expired_trial`) and is no longer accessible. Fourteen days later, the expired trial will be removed altogether (at this point, there is no way back).
- The end date of a trial can be modified in AdminHQ (> Edit tenant > Internal tab).

## 2020-11-06

### Added

- Social sharing via WhatsApp
- Ability to edit the project URL
- Fragment to embed a form directly into the new proposal page, for regular users only

### Fixed

- The project about section is visibile in mobile view again
- Maps will no longer overflow on page resizes

## 2020-11-05

### Added

- Reordering of and cleaner interface for managing custom registration field options
- An 'add proposal' button in the proposals admin
- Fragment to user profile page to manage party membership settings (CD&V)
- "User not found" message when visiting a profile for a user that was deleted or could not be found

### Changed

- Proposal title max. length error message
- Moved delete functionality for projects and project folders to the admin overview

### Fixed

- The automatic scroll to the survey on survey project page

## 2020-11-03

### Fixed

- Fixed broken date picker for phase start and end date

## 2020-10-30

### Added

- Initial Right to left layout for Arabic language
- Idea description WYSIWYG editor now supports adding images and/or buttons

## 2020-10-27

### Added

- Support for Arabic

## 2020-10-22

### Added

- Project edit button on project page for admins/project manager
- Copy for Sterling Council

### Fixed

- Links will open in a new tab or stay on the same page depending on their context. Links to places on the platform will open on the same page, unless it breaks the flow (i.e. going to the T&C policy while signing up). Otherwise, they will open in a new tab.

### Changed

- In the project management rights no ambiguous 'no options' message will be shown anymore when you place your cursor in the search field

## 2020-10-16

### Added

- Ability to reorder geographic areas

### Fixed

- Stretched images in 'avatar bubbles'
- Input fields where other people can be @mentioned don't grow too wide anymore
- Linebar charts overlapping elements in the admin dashboard

## 2020-10-14

### Changed

- Project page redesign

## 2020-10-09

### Added

- Map configuration tool in AdminHQ (to configure maps and layers at the project level).

## 2020-10-08

### Added

- Project reports

### Changed

- Small styling fixes
- Smart group support multiple area codes
- Layout refinements for the new idea page
- More compact idea/proposal comment input
- Proposal 'how does it work' redesign

## 2020-10-01

### Changed

- Idea page redesign

## 2020-09-25

### Fixed

- The "Go to platform" button in custom email campaigns now works in Norwegian

### Added

- Granular permissions for proposals
- Possibility to restrict survey access to registered users only
- Logging project published events

### Changed

- Replaced `posting_enabled` in the proposal settings by the posting proposal granular permission
- Granular permissions are always granted to admins

## 2020-09-22

### Added

- Accessibility statement

## 2020-09-17

### Added

- Support for checkbox, number and (free) text values when initializing custom fields through excel invites.

### Changed

- Copy update for German, Romanian, Spanish (CL), and French (BE).

## 2020-09-15

### Added

- Support Enalyzer as a new survey provider
- Registration fields can now be hidden, meaning the user can't see or change them, typically controlled by an outside integration. They can still be used in smart groups.
- Registration fields can now be pre-populated using the invites excel

## 2020-09-08

### Fixed

- Custom buttons (e.g. in project descriptions) have correct styling in Safari.
- Horizontal bar chart overflow in Admin > Dashboard > Users tab
- User graphs for registration fields that are not used are not shown anymore in Admin > Dashboard > Users tab

### Added

- Pricing plan feature flags for smart groups and project access rights

## 2020-09-01

### Fixed

- IE11 no longer gives an error on places that use the intersection observer: project cards, most images, ...

### Added

- New platform setting: 'Abbreviated user names'. When enabled, user names are shown on the platform as first name + initial of last name (Jane D. instead of Jane Doe). This setting is intended for new platforms only. Once this options has been enabled, you MUST NOT change it back.
- You can now export all charts in the admin dashboard as xlsx or svg.
- Translation improvements (email nl...)

### Changed

- The about us (CitizenLab) section has been removed from the cookie policy

## 2020-08-27

### Added

- Support for rich text in field descriptions in the idea form.
- New "Proposed Budget" field in the idea form.

### Changed

- Passwords are checked against a list of common passwords before validation.
- Improving the security around xlsx exports (escaping formulas, enforcing access restrictions, etc.)
- Adding request throttling (rate-limiting) rules.
- Improving the consistency of the focus style.

## 2020-07-30

### Added

- Pricing plans in AdminHQ (Pricing plan limitations are not enforced).
- Showing the number of deviations from the pricing plan defaults in the tenant listing of AdminHQ.

### Changed

- Tidying up the form for creating new tenants in AdminHQ (removing unused features, adding titles and descriptions, reordering features, adding new feature flags, removing fields for non-relevant locales).

## 2020-07-10

### Added

- Project topics

### Changed

- Userid instead of email is used for hidden field in surveys (Leiden)
- New projects have 'draft' status by default

### Fixed

- Topics filter in ideas overview works again

## 2020-07-09 - Workshops

### Fixed

- Speps are scrollable

### Added

- Ability to export the inputs as an exel sheet
- Polish translations
- Portugese (pt-BR) translations

## 2020-06-26

### Fixed

- No longer possible to invite a project manager without selecting a project
- The button on the homepage now also respects the 'disable posting' setting in proposals
- Using project copy or a tenant template that contains a draft initiative no longer fails

### Added

- Romanian

## 2020-06-19

### Fixed

- Polish characters not being rendered correctly

### Added

- Back-office toggle to turn on/off the ability to add new proposals to the platform

## 2020-06-17

### Fixed

- It's no longer needed to manually refresh after deleting your account for a consistent UI
- It's no longer needed to manually refresh after using the admin toggle in the user overview
- The sign-in/up flow now correctly asks the user to verify if the smart group has other rules besides verification
-

demo`is no longer an available option for`organization_type` in admin HQ

- An error is shown when saving a typeform URL with `?email=xxxx` in the URL, which prevented emails to be linked to survey results
- On mobile, the info container in the proposal info page now has the right width
- A general issue with storing cookies if fixed, noticable by missing data in GA, Intercom not showing and the cookie consent repeatedly appearing
- Accessibility fix for the search field
- The `signup_helper_text` setting in admin HQ is again displayed in step 1 of the sign up flow

### Added

- There's a new field in admin HQ to configure custom copy in step 2 of the sign up flow called `custom_fields_signup_helper_text`
- `workshops` can be turned on/off in admin HQ, displayed as a new page in the admin interface

### Changed

- The copy for `project moderator` has changed to `project manager` everywhere
- The info image in the proposals header has changed

## 2020-06-03

### Fixed

- Maps with markers don't lose their center/zoom settings anymore
- English placeholders in idea form are gone for Spanish platforms

## 2020-05-26

### Changed

- Lots of small UI improvements throughout the platform
- Completely overhauled sign up/in flow:
  - Improved UI
  - Opens in a modal on top of existing page
  - Opens when an unauthenticaed user tries to perform an action that requires authentication (e.g. voting)
  - Automatically executes certain actions (e.g. voting) after the sign in/up flow has been completed (note: does not work for social sign-on, only email/password sign-on)
  - Includes a verification step in the sign up flow when the action requires it (e.g. voting is only allowed for verified users)

## 2020-05-20

### Fixed

- Budget field is shown again in idea form for participatory budget projects

## 2020-05-14

### Added

- Idea configurability: disabling/requiring certain fields in the idea form
- The footer has our new logo

### Changed

- Admins will receive a warning and need to confirm before sending a custom email to all users
- A survey project link in the top navigation will link to /info instead of to /survey

## 2020-04-29

### Fixed

- Folders are again shown in the navbar
- Adding an image to the description text now works when creating a project or a phase

### Added

- Support for Polish, Hungarian and Greenlandic

## 2020-04-23

### Fixed

- Long timeline phase names show properly

### Changed

- Redirect to project settings after creating the project
- Links to projects in the navigation menu link to the timeline for timeline projects

## 2020-04-21

### Fixed

- Fixed overlapping issue with idea vote bar on mobile
- Fixed an issue where images were used for which the filename contained special characters

### Added

- The overview (moderation) in the admin now has filters
  - Seen/not seen
  - Type: Comment/Idea/Proposal
  - Project
  - Search
- The idea xlsx export contains extra columns on location, number of comments and number of attachments

### Changed

- The permissions tab in the project settings has reordered content, to be more logical
- In German, the formal 'Sie' form has been replaced with the informal 'Du' form

## 2020-03-31

### Fixed

- Signing up with keyboard keys (Firefox)
- Composing manual emails with text images
- Exporting sheet of volunteers with long cause titles

### Added

- Folder attachments
- Publication status for folders

### Changed

- Show folder projects within admin project page

## 2020-03-20

### Added

- Volunteering as a new participation method

## 2020-03-16

### Fixed

- The project templates in the admin load again

## 2020-03-13

### Fixed

- The folder header image is not overly compressed when making changes to the folder settings
- The loading spinner on the idea page is centered

### Added

- Add images to folders, shown in cards.

### Changed

- Admins can now comment on ideas.

## 2020-03-10

### Fixed

- Fixed consent banner popping up every time you log in as admin
- Fixed back-office initiative status change 'Use latest official updates' radio button not working
- Fixed broken copy in Initiative page right-hand widget

### Added

- Add tooltip explaining what the city will do when the voting threshold is reached for a successful initiative
- Added verification step to the signup flow
- New continuous flow from vote button clicked to vote casted for unauthenticated, unverified users (click vote button -> account creation -> verification -> optional/required custom signup fields -> programmatically cast vote -> successfully voted message appears)
- The rich text editor in the admin now supports buttons

### Changed

- Admin HQ: new and improved list of timezones

## 2020-03-05

### Fixed

- Signup step 2 can no longer be skipped when there are required fields
- Correct tooltip link for support article on invitations
- Correct error messages when not filling in start/end date of a phase

### Added

- Setting to disable downvoting in a phase/project, feature flagged
- When a non-logged in visitor tries to vote on an idea that requires verification, the verification modal automatically appears after registering

## 2020-02-24

### Fixed

- Initiative image not found errors
- Templates generator out of disk space

### Added

- Folders i1
  - When enabled, an admin can create, edit, delete folders and move projects into and out of folders
  - Folders show in the project lists and can be ordered within projects

### Changed

- Initiative explanatory texts show on mobile views
- Existing platforms have a moderator@citizenlab.co admin user with a strong password in LastPass
- In the admin section, projects are no longer presented by publication status (Folders i1)

## 2020-02-19

### Fixed

- Loading more comments on the user profile page works again
- Accessibility improvements
- Adding an image no longer pops up the file dialog twice
- Changed to dedicated IP in mailgun to improve general deliverability of emails

### Added

- Improvements to the PB UI to make sure users confirm their basket at the end
- Ideation configurability i1
  - The idea form can be customized, on a project level, to display custom description texts for every field
- People filling out a poll are now included in the 'participated in' smart group rules
- Make me admin section in Admin HQ

### Changed

- When a platform no longer is available at a url, the application redirects to the CitizenLab website
- New platforms automatically get a moderator@citizenlab.co admin user with a strong password in LastPass

## 2020-01-29

### Fixed

- Rich text editor no longer allows non-video iframe content
- Smart groups that refer to a deleted project now get cleaned up when deleting a project
- All cookie consent buttons are now reachable on IE11
- More accessibility fixes
- The organization name is no longer missing in the password reset email

### Added

- CSAM verification
  - Users can authenticate and verify using BeID or itsme
  - User properties controlled by a verification method are locked in the user profile
  - Base layer of support for other similar verification methods in the future
- The order of project templates can now be changed in Templates HQ

### Changed

- Project templates overview no longer shows the filters

## 2020-01-17

### Fixed

- Further accesibility improvements:
  - Screen reader improvement for translations
  - Some color contrast improvements

### Added

- A hidden topics manager available at https://myfavouriteplatform.citizenlab.co/admin/topics

## 2020-01-15

### Fixed

- In the admin, the project title is now always displayed when editing a project
- Further accesibility improvements:
  - Site map improvements (navigation, clearer for screen readers)
  - Improved colors in several places for users with sight disability
  - Improved HTML to better inform screen reader users
  - Added keyboard functionality of password recovery
  - Improved forms (easier to use for users with motoric disabilities, better and more consistent validation, tips and tricks on mobile initiative form)
  - Improvements for screen reader in different languages (language picker, comment translations)
  - Added title (visible in your tab) for user settings page
  - Improved screen reader experience for comment posting, deleting, upvoting and idea voting

### Added

- The email notification settings on the user profile are now grouped in categories
- Unsubscribing through an email link now works without having to sign in first

### Changed

- The idea manager now shows all ideas by default, instead of filtered by the current user as assignee

## 2020-01-07

### Added

- Go to idea manager when clicking 'idea assigned to you' notification
- 2th iteration of the new admin moderation feature:
  - Not viewed/Viewed filtering
  - The ability to select one or more items and mark them as viewed/not viewed
  - 'Belongs to' table column, which shows the context that a piece of content belongs to (e.g. the idea and project that a comment belongs to)
  - 'Read more' expand mechanism for longer pieces of content
  - Language selector for multilingual content
  - 'Go to' link that will open a new tab and navigate you to the idea/iniative/comment that was posted

### Changed

- Improve layout (and more specifically width) of idea/iniatiatve forms on mobile
- Separate checkboxes for privacy policy and cookie policy
- Make the emails opt-in at registration

### Fixed

- Fix for unreadable password reset error message on Firefox
- Fix for project granular permission radio buttons not working

## 2019-12-12

### Added

- Polls now support questions for which a user can check multiple options, with a configurable maximum
- It's now possible to make a poll anonymous, which hides the user from the response excel export
- New verification method `id_card_lookup`, which supports the generic flow of verifying a user using a predined list of ID card numbers.
  - The copy can be configured in Admin HQ
  - The id cards CSV can be uploaded through Admin HQ

## 2019-12-11

### Added

- Admin moderation iteration 1 (feature flagged, turned on for a selected number of test clients)
- New verification onboarding campaign

### Changed

- Improved timeline composer
- Wysiwyg accessibility improvement

### Fixed

- English notifications when you have French as your language

## 2019-12-06

### Fixed

- Accessibility improvements:
  - Polls
  - Idea/initiative filter boxes
- Uploading a file in admin project page now shows the loading spinner when in progress
- Fixed English copy in notifications when other language selected
- Fixed project copy in Admin HQ not being saved

## 2019-12-05

### Fixed

- Small popups (popovers) no longer go off-screen on smaller screens
- Tooltips are no longer occluded by the checkbox in the idea manager
- The info icon on the initiatives voting box has improved alignment
- Project templates now display when there's only `en` is configured as a tenant locale
- When changing the lifecycle stage of a tenant, the update is now sent right away to segment
- When users accept an inivitation and are in a group, the group count is correctly updated
- Dropdowns in the registration flow can again support empty values
- Accessibility:
  - Various color changes to improve color contrasts
  - Color warning when picking too low contrast
  - Improvements to radio buttons, checkboxes, links and buttons for keyboard accessibility
  - Default built-in pages for new tenants have a better hierarchy for screen readers
- User posted an idea/initiative notification for admins will be in the correct language

## 2019-11-25

### Changed

- Updated translations
- Area filter not shown when no areas are configured
- Overall accessibility improvements for screen readers
- Improved accessibility of the select component, radio button, image upload and tooltip

### Fixed

- When adding a vote that triggers the voting limit on a project/phase, the other idea cards now automatically get updated with disabled vote buttons
- Fix for mobile bottom menu not being clickable when idea page was opened
- Navigating directly between projects via the menu no longer results in faulty idea card collections
- Display toggle (map or list view) of idea and initiative cards works again

## 2019-11-19

### Added

- New ideation project/phase setting called 'Idea location', which enables or disabled the ability to add a location to an idea and show the ideas on a map

### Changed

- Improved accessibility of the image upload component
- COW tooltipy copy
- Sharing modal layout improvement

### Fixed

- Checkboxes have unique ids to correctly identify their corresponding label, which improves screen reader friendliness when you have multiple checkboxes on one page.
- Avatar layout is back to the previous, smaller version

## 2019-11-15

### Fixed

- Fix for 'Click on map to add an idea' functionality not working
- Fix for notifications not showing

## 2019-11-12

### Fixed

- An email with subject `hihi` is no longer sent to admins that had their invite accepted
- Whe clicking the delete button in the file uploader, the page no longer refreshes
- Project templates no longer show with empty copy when the language is missing
- The countdown timer on initiatives now shows the correct value for days
- The radio buttons in the cookie manager are clickable again
- Changing the host of a tenant no longer breaks images embedded in texts
- It's possible again to unassign an idea in the idea manager
- The popup for adding a video or link URL is no longer invisible or unusable in some situations
- Uploading files is no longer failing for various filetypes we want to support
- Keyboard accessibility for modals

### Added

- ID Verification iteration 1
  - Users can verify their account by entering their ID card numbers (currently Chile only)
  - Verification is feature flagged and off by default
  - Smart groups can include the criterium 'is verified'
  - Users are prompted to verify their account when taking an actions that requires verification
- Total population for a tenant can now be entered in Admin HQ
- It's now possible to configure the word used for areas towards citizens from the areas admin
- Improvements to accessibility:
  - Idea and initiative forms: clearer for screen readers, keyboard accessibility, and more accessible input fields
  - Nav bar: clearer for screen readers and improved keyboard navigation
  - Project navigation and phases: clearer for screen readers
  - Sign-in, password reset and recovery pages: labeling of the input fields, clearer for screen readers
  - Participatory budgeting: clearer for screen readers

### Changed

- The organization name is now the default author in an official update

## 2019-10-22

### Fixed

- The sharing title on the idea page is now vertically aligned
- Improvements to the 'bad gateway' message sometimes affecting social sharing
- The map and markers are again visible in the admin dashboard
- First round of accessibility fixes and improvements
  - Dynamics of certain interactions are picked up by screen readers (PB, voting, ...)
  - Overall clarity for screen readers has improved
  - Improvements to information structure: HTML structure, W3C errors, head element with correct titles
  - Keyboard accessibility has generally improved: sign-up problems, login links, PB assignment, ...

### Added

- Initiatives iteration 3
  - Automatic status changes on threshold reached or time expired
  - When updating the status, official feedback needs to be provided simultaneously
  - Users receive emails and notifications related to (their) initiative
  - Initiatives support images in their body text
- Project templates
  - Admins can now create projects starting from a template
  - Templates contain images, a description and a timeline and let admin filter them by tags
  - Admins can share template descriptions with a publically accessible link
- It's now possible to configure the banner overlay color from the customize settings
- A custom email campaign now contains a CTA button by default

### Changed

- Complete copy overhaul of all emails

## 2019-10-03

### Fixed

- PB phase now has a basket button in the project navbar
- The datepicker in the timeline admin now works in IE11

### Changed

- For fragments (small pieces of UI that can be overridden per tenant) to work, they need to be enabled individually in admin HQ.

## 2019-09-25

### Fixed

- It's again possible to change a ideation/PB phase to something else when it contains no ideas
- Older browsers no longer crash when scrolling through comments (intersection observer error)
- Pagination controls are now correctly shown when there's multiple pages of users in the users manager
- The user count of groups in the users manager no longer includes invitees and matches the data shown
- Transition of timeline phases now happen at midnight, properly respecting the tenant timezone
- When looking at the map of an idea or initiative, the map marker is visible again
- The initiatives overview pages now uses the correct header and text colors
- The vote control on an initiative is no longer invisible on a tablet screen size
- The idea page in a budgeting context now shows the idea's budget
- The assign button on an idea card in a budgeting context behaves as expected when not logged in
- Project copy in Admin HQ that includes comments no longer fails
- Changing granular permissions by project moderator no longer fails

### Added

- Polling is now supported as a new participation method in a continuous project or a phase
  - A poll consists of multiple question with predefined answers
  - Users can only submit a poll once
  - Taking a poll can be restricted to certain groups, using granular permissions
  - The poll results can be exported to excel from the project settings
- It's now possible to disable Google Analytics, Google Tag Manager, Facebook Pixel and AdWords for specific tenants through Admin HQ

### Changed

- Large amount of copy improvements throughout to improve consistency and experience
- The ideas overview page is no longer enabled by default for new tenants
- The built-in 'Open idea project' can now be deleted in the project admin

## 2019-08-30

### Fixed

- The map preview box no longer overflows on mobile devices
- You're now correctly directed back to the idea/initiatives page after signing in/up through commenting

### Changed

- The height of the rich text editor is now limited to your screen height, to limit the scrolling when applying styles

## 2019-08-29

### Fixed

- Uploaded animated gifs are no longer displayed with weird artifacts
- Features that depend on NLP are less likely to be missing some parts of the data

### Added

- Citizen initiatives
  - Citizens can post view and post initiatives
  - Admins can manage initiatives, similar to how they manage ideas
  - Current limitation to be aware of, coming very soon:
    - No emails and notifications related to initiatives yet
    - No automated status changes when an initiative reaches enough votes or expires yet

## 2019-08-09

### Fixed

- Fixed a bug that sometimes prevented voting on comments
- When editing a comment, a mention in the comment no longer shows up as html
- In the dashboard, the domicile value 'outside' is now properly translated
- Some fixes were made to improve loading of the dashboard map with data edge cases
- Deleting a phase now still works when users that reveived notifications about the phase have deleted their account
- New releases should no longer require a hard refresh, avoiding landing page crashing issues we had

### Added

- File input on the idea form now works on mobile, if the device supports it

## 2019-07-26

### Fixed

- The project moderator email and notification now link to the admin idea manager instead of citizen side
- The widget no longer shows the `Multiloc`, but the real idea titles for some platforms

### Added

- Speed improvements to data requests to the backend throughout the whole paltform
- Changing the participation method from ideation to information/survey when there are ideas present is now prevented by the UI
- It's now possible to manually reorder archived projects
- There's new in-platform notifications for a status change on an idea you commented or voted on

## 2019-07-18

### Fixed

- It's no longer possible to change the participation method to information or survey if a phase/project already contains ideas
- The 'Share your idea modal' is now properly centered
- It's no longer possible to send out a manual email campaign when the author is not properly defined
- Invite emails are being sent out again
- Imported ideas no longer cause incomplete pages of idea cards
- Invited users who did not accept yet no longer receive any automated digest emails

## 2019-07-08

### Fixed

- When changing images like the project header, it's no longer needed to refresh to see the result
- The comments now display with a shorter date format to work better on smaller screens
- The code snippet from the widget will now work in some website that are strict on valid html
- The number of days in the assignee digest email is no longer 'null'
- The project preview description input is displayed again in the projects admin
- The idea status is no longer hidden when no vote buttons are displayed on the idea page
- Duplicate idea cards no longer appear when loading new pages

### Added

- Performance optimizations on the initial loading of the platform
- Performance optimizations on loading new pages of ideas and projects
- Newly uploaded images are automatically optimized to be smaller in filesize and load faster
- The 'Add an idea' button is now shown in every tab of the projects admin
- It's now possible to add videos to the idea body text
- E-mails are no longer sent out through Vero, but are using the internal cl2-emails server

### Changed

- The automated emails in the admin no longer show the time schedule, to work around the broken translations
- The rights for voting on comments now follow the same rights than commenting itself, instead of following the rights for idea voting
- On smaller desktop screens, 3 columns of idea cards are now shown instead of 2
- When adding an idea from the map, the idea will now be positioned on the exact location that was clicked instead of to the nearest detectable address
- Using the project copy tool in admin HQ is more tolerant about making copies of inconsistent source projects

## 2019-06-19

### Fixed

- Show 3-column instead of 2-column layout for ideas overview page on smaller desktop screens
- Don't hide status label on idea page when voting buttons are not shown

### Changed

- Small improvement in loading speed

## 2019-06-17

## Fixed

- The column titles in comments excel export are aligned with the content
- There's now enough space between voting anc translate links under a comment
- Vote button on an idea no longer stays active when a vote on that idea causes the voting treshold of the project to be reached

## Added

- The admin part of the new citizen initiatives is available (set initiatives feature on `allowed`)
  - Cities can configure how they plan to use initiatives
- A preview of how initiatives will look like city side is available, not yet ready for prime time (set initiatives feature on `allowed` and `enabled`)
- The ideas overview page has a new filtering sidebar, which will be used for other idea and initiative listings in the future
  - On idea status
  - On topic
  - Search
- Comments now load automatically while scrolling down, so the first comments appear faster

## 2019-06-05

### Fixed

- Fix an issue that when showing some ideas in an idea card would make the application crash

## 2019-05-21

### Fixed

- The idea page does no longer retain its previous scroll position when closing and reopening it
- The Similar Ideas box no longer has a problem with long idea titles not fitting inside of the box
- The Similar Ideas box content did not update when directly navigating from one idea page to the next
- The 'What were you looking for?' modal no longer gives an error when trying to open it

### Changed

- You now get redirected to the previously visited page instead of the landing page after you've completed the signup process

## 2019-05-20

### Fixed

- Closing the notification menu after scrolling no longer results in a navbar error
- When accessing the idea manager as a moderator, the assignee filter defaults to 'assigned to me'
- The idea and comment counts on the profile page now update as expected
- It's now possible to use a dropdown input in the 2nd registration step with a screen reader
- An invited user can no longer request a password reset, thereby becoming an inconsistent user that resulted in lots of problems

### Added

- Restyle of the idea page
  - Cleaner new style
  - Opening an idea no longer appears to be a modal
  - Properly styled similar ideas section
  - Showing comment count and avatars of contributors

### Changed

- When clicking the edit button in the idea manager, the edit form now opens in the sidemodal

## 2019-05-15

### Fixed

- Opening the projects dropdown no longer shows all menu items hovered when opened
- Users that can't contribute (post/comment/vote/survey) no longer get an email when a phase starts
- When a project has an ideation and a PB phase, the voting buttons are now shown during the ideation phase
- The admin navigation menu for moderators is now consistent with that for admins
- Moderators that try to access pages only accessible for admins, now get redirected to the dashboard
- The details tab in clustering doesn't cause the info panel to freeze anymore
- When writing an official update, the sbumit button now only becomes active when submission is possible
- The 'no options' copy in a dropdown without anything inside is now correctly translated
- Making a field empty in Admin HQ now correctly saves the empty value
- The active users graph no longer includes users that received an email as being active
- The translation button in an idea is no longer shown when there's only one platform language
- After changing granular permission, a refresh is no longer needed to see the results on ideas
- The sideview in the idea manager now shows the status dropdown in the correct language
- The layout of the sideview in the idea manager is now corrected
- A digest email to idea assignees is no longer sent out when no ideas are assigned to the admin/moderator
- Signing in with VUB Net ID works again
- Loading the insights map can no longer be infinite, it will now show an error message when the request fails

### Added

- The profile page of a user now also shows the comments by that user
- Users can now delete their own profile from their edit profile page
- Similar ideas, clustering and location detection now work in Spanish, German, Danish and Norwegian
- Facebooks bot coming from `tfbnw.net` are now blocked from signing up
- Moderators now also have a global idea manager, showing all the ideas from the projects they're moderating
- Loading the insights map, which can be slow, now shows a loading indicator

### Changed

- Voting buttons are no longer shown when voting is not enabled
- Improved and more granular copy text for several voting and commenting disabled messages

## 2019-04-30

### Fixed

- Time remaning on project card is no longer Capitalized
- Non-admin users no longer get pushed to intercom
- Improvements to the idea manager for IE11
- When filtering on a project in the idea manager, the selected project is highlighted again
- @citizenlab.cl admins can now also access churned platforms
- The user count in the user manager now includes migrated cl1 users
- Sending invitations will no longer fail on duplicate mixed-case email addresses

### Added

- Ideas can now be assigned to moderators and admins in the idea manager
  - Added filter on assignee, set by default to 'assigned to me'
  - Added filter to only show ideas that need feedback
  - When clicking an idea, it now opens in and can be partially edited from a half screen modal
  - Admins and moderators get a weekly digest email with their ideas that need feedback
- Completely new comments UI with support for comment upvotes
  - Comments are visually clearly grouped per parent comment
  - Sub-comments use @mentions to target which other subcomment they reply to
  - Comments can be sorted by time or by votes
- Ideas can now be sorted randomly, which is the new default
- New smart group rule for users that contributed to a specific topic
- New smart group rule for users that contributed to ideas with a specific status
- Clear error message when an invitee does a normal sign up

### Changed

- The idea grid no longer shows a 'post an idea' button when there are no ideas yet

## 2019-04-24

### Fixed

- Project cards now show correct time remaining until midnight

## 2019-04-23

### Fixed

- Closing the notification menu does not cause an error anymore
- The unread notifications count is now displayed correctly on IE11
- Clicking on an invite link will now show an immediate error if the invite is no longer valid

### Changed

- The admin guide is now under the Get Started link and the dashboards is the admin index
- The project cards give feedback CTA was removed
- An idea can now be deleted on the idea page
- The default border radius throughout the platform now is 3px instead of 5px
- The areas filter on the project cards is only shown when there is more than one area

## 2019-04-16

### Fixed

- The comment count of a project remains correct when moving an idea to a different project
- Fixed an issue when copying projects (through the admin HQ) to tenants with conflicting locales
- Only count people who posted/voted/commented/... as participants (this is perceived as a fix in the dashboards)
- Invites are still sent out when some emails correspond to existing users/invitees
- Phase started/upcoming notifications are only sent out for published projects

### Added

- Posting text with a URL will turn the URL part into a link
- Added smart group rules for topic and idea status participants

### Changed

- New configuration for which email campaigns are enabled by default
- Changed project image medium size to 575x575

## 2019-04-02

### Fixed

- The new idea button now shows the tooltip on focus
- The gender graph in clustering is now translated
- Tooltips on the right of the screen no longer fall off
- Text in tooltips no longer overflows the tooltip borders
- When there are no ideas, the 'post an idea' button is no longer shown on a user profile or the ideas overview page
- The project card no longer displays a line on the bottom when there is no meta information available
- Downloading the survey results now consistently triggers a browser download
- The bottom of the left sidebar of the idea manager can now be reached when there are a lot of projects
- The time control in the admin dashboard is now translated
- Various fixes to improve resilience of project copy tool

### Added

- The ideas overview page now has a project filter
- The various pages now support the `$|orgName|` variable, which is replaced by the organization name of the tenant
- Non-CitizenLab admins can no longer access the admin when the lifecycle stage is set to churned
- A new style variable controls the header opacity when signed in
- New email as a reminder to an invitee after 3 days
- New email when a project phase will start in a week
- New email when a new project phase has started
- The ideas link in the navbar is now feature flagged as `ideas_overview`

### Changed

- When filtering projects by multiple areas, all projects that have one of the areas or no area are now shown
- The user search box for adding a moderator now shows a better placeholder text, explaining the goal

## 2019-03-20

### Fixed

- Fixed mobile layout issues with cookie policy, idea image and idea title for small screens (IPhone 5S)
- Posting an idea in a timeline that hasn't started yet (as an admin) now puts the idea in the first phase
- Notifications menu renders properly in IE11
- The CTA on project cards is no longer shown for archived and finished projects
- Invited users that sign up with another authentication provider now automatically redeem their invitation
- When the tenant only has one locale, no language switcher is shown in the official feedback form

### Added

- Capabilities have been added to apply custom styling to the platform header
  - Styling can be changed through a new style tab in admin HQ
  - It's also possible to configure a different platform-wide font
  - Styling changes should only be done by a designer or front-end developer, as there are a lot of things that could go wrong
- The initial loading speed of the platform has increased noticably due to no longer loading things that are not immediately needed right away.
- Tenant templates are now automatically updated from the `.template` platforms every night
- The project copy tool in admin HQ now supports time shifting and automatically tries to solve language conflicts in the data
- New notifications and emails for upcoming (1 week before) and starting phases

### Changed

- Archived ieas are no longer displayed on the general ideas page
- The time remaining on project cards is no longer shown on 2 lines if there's enough space
- New platforms will show the 'manual project sorting' toggle by default
- Some changes were made to modals throughout to make them more consistent and responsiveness
- New ideas now have a minimal character limit of 10 for the title and 30 for the body
- User pages have a more elaborate meta title and description for SEO purposes

## 2019-03-11

### Fixed

- Notifications layout on IE11
- Errors due to loading the page during a deployment

## 2019-03-11

### Fixed

- Similar ideas is now fast enough to enable in production
- NLP insights will no longer keep on loading when creating a new clusgtering graph
- The comment count on project cards now correctly updates on deleted comments
- Various spacing issues with the new landing page on mobile are fixed
- When logging out, the avatars on the project card no longer disappear
- The widget no longer cuts off the title when it's too long
- In admin > settings > pages, all inputs are now correctly displayed using the rich text editor
- The notifications are no longer indented inconsistently
- Exporting typeform survey results now also work when the survey embed url contains `?source=xxxxx`
- When there's a dropdown with a lot of options during signup, these options are no longer unreachable when scrolling down
- The cookie policy no longer displays overlapping text on mobile
- The `isSuperAdmin`, `isProjectModerator` and `highestRole` user properties are now always named using camelCasing

### Added

- Official feedback
  - Admins and moderators can react to ideas with official feedback from the idea page
  - Users contributing to the idea receive a notification and email
  - Feedback can be posted using a free text name
  - Feedback can be updated later on
  - Admin and moderators can no longer write top-level comments
  - Comments by admins or moderators carry an `Official` badge
- When giving product feedback from the footer, a message and email can be provided for negative feedback
- CTA on project card now takes granular permissions into account
- CTA on project card is now also shown on mobile
- Projects for which the final phase has finished are marked as finished on their project card
- Projects on the landing page and all projects page can now be filtered on area through the URL

### Changed

- The avatars on a project card now include all users that posted, voted or commented
- Commenting is no longer possible on ideas not in the active phase

## 2019-03-03

### Fixed

- Manually sorting projects in the admin works as expected

### Added

- Support for Spanish
- The copy of 'x is currently working on' can be customized in admin HQ
- Extra caching layer in cl2-nlp speeds up similar ideas and creating clusters

## 2019-02-28

### Fixed

- In the dashboard, the labels on the users by gender donut chart are no longer cut off
- Adding file attachments with multiple consecutive spaces in the filename no longer fails
- Project copy in admin HQ no longer fails when users have mismatching locales with the new platform

### Added

- New landing page redesign
  - Project cards have a new layout and show the time remaining, a CTA and a metric related to the type of phase
  - The bottom of the landing page displays a new custom info text, configurable in the admin settings
  - New smarter project sorting algorithm, which can be changed to manual ordering in the projects admin
  - Ideas are no longer shown on the landing page
  - The `Show all projects` link is only shown when there are more than 10 projects
- New attributes are added to segment, available in all downstream tools:
  - `isSuperAdmin`: Set to true when the user is an admin with a citizenlab email
  - `isProjectModerator`
  - `highestRole`: Either `super_admin`, `admin`, `project_moderator` or `user`

### Changed

- Intercom now only receives users that are admin or project moderator (excluding citizenlab users)

## 2019-02-20

### Fixed

- User digest email events are sent out again
- The user statistics on the admin dashboard are back to the correct values
- Creating a new project page as an admin does not result in a blank page anymore
- Improved saving behaviour when saving images in a phase's description
- When logged in and visiting a url containing another locale than the one you previously picked, your locale choice is no longer overwritten

### Added

- Project copy feature (in admin HQ) now also supports copying ideas (including comments and votes) and allows you to specify a new slug for the project URL
- Unlogged users locale preference is saved in their browser

## 2019-02-14

### Fixed

- Project/new is no longer a blank page

## 2019-02-13

### Fixed

- Texts written with the rich text editor are shown more consistently in and outside of the editor
- Opening a dropdown of the smart group conditions form now scrolls down the modal
- When changing the sorting method in the ideas overview, the pagination now resets as expected
- Google login no longer uses the deprecated Google+ authentication API

### Added

- Typeform survey for typeform can now be downloaded as xlsx from a tab in the project settings
  - The Segment user token needs to be filled out in Admin HQ
  - New survey responses generate an event in segment
- Survey providers can be feature flagged individually
- New \*.template.citizenlab.co platforms now serve as definitions of the tenant template
- The registration fields overview in admin now shows a badge when fields are required

### Changed

- Surveymonkey is now feature-flagged off by default for new platforms

## 2019-01-30

### Fixed

- Long topic names no longer overlap in the admin dashboards
- Video no longer pops out of the phase description text
- Added event tracking for widget code copy and changing notification settings
- Saving admin settings no longer fails because of a mismatch between platform and user languages
- The password reset message now renders correctly on IE11
- It's easier to delete a selected image in the rich text editor
- The copy in the modal to create a new group now renders correctly in IE11
- Texts used in the the dashboard insights are no longer only shown in English
- Tracking of the 'Did you find what you're looking for?' footer not works correctly

### Added

- Tooltips have been added throughout the whole admin interface
- A new homepage custom text section can be configured in the admin settings, it will appear on the landing page in a future release
- New experimental notifications have been added that notify admins/moderators on every single idea and comment
- New tenant properties are being logged to Google Analytics

## 2019-01-19

### Fixed

- Registration fields of the type 'multiple select' can again be set in the 2nd step of the signup flow
- Creating invitations through an excel file no longer fails when there are multiple users with the same first and last name

## 2019-01-18

### Fixed

- Overflowing text in project header
- Fixed color overlay full opaque for non-updated tenant settings
- Fixed avatar layout in IE11
- Fixed idea page scrolling not working in some cases on iPad
- Pressing the enter key inside of a project settings page will no longer trigger a dialog to delet the project

### Changed

- Reduced the size of the avatars on the landing page header and footer
- Made 'alt' text inside avatar invisible
- Better cross-browser scaling of the background image of the header that's being shown to signed-in users
- Added more spacing underneath Survey, as not to overlap the new feedback buttons
- Increased width of author header inside of a comment to better accomodate long names
- Adjusted avatar hover effect to be inline with design spec￼

## 2019-01-17

### Added

- `header_overlay_opacity` in admin HQ allows to configure how transparent header color is when not signed in
- `custom_onboarding_fallback_message` in admin HQ allows to override the message shown in the header when signed in

## 2019-01-16

### Fixed

- The clustering prototype no longer shows labels behind other content
- Removing a project header image is again possible
- New active platforms get properly submitted to google search console again
- Scrolling issues with an iPad on the idea modal have been resolved
- Signing up through Google is working again
- The line underneath active elements in the project navbar now has the correct length
- A long location does no longer break the lay-out of an event card
- The dashboards are visible again by project moderators
- The admin toggle in the users manager is working again

### Added

- When logged in, a user gets to see a dynamic call to action, asking to
  - Complete their profile
  - Display a custom message configurable through admin HQ
  - Display the default fallback engagement motivator
- The landing page header now shows user avatars
- It's now possible to post an idea from the admin idea manager
- The footer now shows a feedback element for citizens
- A new 'map' dashboard now shows the ideas on their locations detected from the text using NLP
- The clustering prototype now shows the detected keywords when clustering is used

### Changed

- The navbar and landing page have a completely refreshed design
  - The font has changed all over the platform
  - 3 different colors (main, secondary, text) are configurable in Admin HQ
- The clustering prototype has been moved to its own dashboard tab
- Project cards for continuous projects now link to the information page instead of ideas

## 2018-12-26

### Fixed

- The rich text editor now formats more content the same way as they will be shown in the platform

### Added

- Admin onboarding guide
  - Shown as the first page in the admin, guiding users on steps to take
- The idea page now shows similar ideas, based on NLP
  - Feature flagged as `similar_ideas`, turned off by default
  - Experimental, intended to evaluate NLP similarity performance
- A user is now automatically signed out from FranceConnect when signing out of the platform

### Changed

- When a user signs in using FranceConnect, names and some signup fields can no longer be changed manually
- The FranceConnect button now has the official size and dimensions and no T&C
- SEO improvements to the "Powered by CitizenLab" logo

## 2018-12-13

### Fixed

- User digest email campaigns is sent out again
- IE11 UI fixes:
  - Project card text overflow bug
  - Project header text wrapping/centering bug
  - Timeline header broken layout bug
  - Dropdown not correctly positioned bug
- Creating new tenants and changing the host of existing tenants makes automatic DNS changes again

### Added

- SEO improvements: project pages and info pages are now included in sitemap
- Surveys now have Google Forms support

## 2018-12-11-2

### Fixed

- A required registration field of type number no longer blocks users on step 2 of the registration flow

## 2018-12-11

### Fixed

- Loading an idea page with a deleted comment no longer results in an error being shown
- Assigning a first bedget to a PB project as a new user no longer shows an infinite spinner
- Various dropdowns, most famously users group selection dropdown, no longer overlap menu items

## 2018-12-07

### Fixed

- It's again possible to write a comment to a comment on mobile
- When logged in and trying to log in again, the user is now redirected to the homepage
- A deleted user no longer generates a link going nowhere in the comments
- The dropdown menu for granular permissions no longer disappears behind the user search field
- After deleting an idea, the edit and delete buttons are no longer shown in the idea manager
- Long event title no longer pass out of the event box
- Notifications from a user that got deleted now show 'deleted user' instead of nothing

### Added

- Machine translations on the idea page
  - The idea body and every comment not in the user's language shows a button to translate
  - Feature flagged as `machine_translations`
  - Works for all languages
- Show the currency in the amount field for participatory budgeting in the admin
- Built-in registration fields can now be made required in the admin
- FranceConnect now shows a "What is FranceConnect?" link under the button

### Changed

- The picks column in the idea manager no longer shows a euro icon

## 2018-11-28

### Fixed

- IE11 graphical fixes in text editor, status badges and file drag&drop area fixed
- The idea tab is visible again within the admin of a continuous PB project
- The checkbox within 3rd party login buttons is now clickable in Firefox

## 2018-11-27

### Fixed

- When all registration fields are disabled, signing up through invite no longer blocks on the first step
- A moderator that has not yet accepted their invitation, is no longer shown as 'null null' in the moderators list
- Adding an idea by clicking on the map is possible again

### Changed

- When there are no events in a project, the events title is no longer shown
- The logo for Azure AD login (VUB Net ID) is shown as a larger image
- When logging in through a 3rd party login provider, the user needs to confirm that they've already accepted the terms and conditions

## 2018-11-22

### Fixed

- In the clustering prototype, comparing clusters using the CTRL key now also works on Mac
- Widget HTML code can now be copied again
- Long consequent lines of text now get broken up in multiple lines on the idea page
- Admin pages are no longer accessible for normal users
- Reduced problems with edge cases for uploading images and attachments

### Added

- Participatory budgeting (PB)
  - A new participation method in continuous and timeline projects
  - Admins and moderators can set budget on ideas and a maximum budget on the PB phase
  - Citizens can fill their basket with ideas, until they hit the limit
  - Citizens can submit their basket when they're done
  - Admins and moderators can process the results through the idea manager and excel export
- Advanced dashboards: iteration 1
  - The summary tab shows statistics on idea/comment/vote and registration activities
  - The users tab shows information on user demographics and a leaderboard
  - The time filter can be controller with the precision of a day
  - Project, group and topic filters are available when applicable
  - Project moderators can access the summary tabs with enforced project filter
- Social sharing through the modal is now separately trackable from sharing through the idea page
- The ideas excel export now contains the idea status
- A new smart group rule allows for filtering on project moderators and normal users

### Changed

- Project navigation is now shown in new navigation bar on top
- The content of the 'Open idea project' for new tenants has changed
- After posting an idea, the user is redirected towards the idea page of the new idea, instead of the landing page

## 2018-11-07

### Fixed

- The widget HTML snippet can be copied again

## 2018-11-05

### Fixed

- Clicking Terms & Conditions links during sign up now opens in a new tab

### Added

- Azure Active Directory login support, used for VUB Net ID

## 2018-10-25

### Fixed

- Resizing and alignment of images and video in the editor now works as expected
- Language selector is now updating the saved locale of a signed in user
- When clicking "view project" in the project admin in a new tab, the projects loads as expected
- The navbar user menu is now keyboard accessible
- Radio buttons in forms are now keyboard accessible
- The link to the terms and conditions from social sign in buttons is fixed
- In admin > settings > pages, the editors now have labels that show the language they're in
- Emails are no longer case sensitive, resolving recurring password reset issues
- The widget now renders properly in IE11
- Videos are no longer possible in the invitation editor

### Added

- Cookie consent manager
  - A cookie consent footer is shown when the user has not yet accepted cookies
  - The user can choose to accept all cookies, or open the manager and approve only some use cases
  - The consent settings are automatically derived from Segment
  - When the user starts using the platform, they silently accept cookies
- A new cookie policy page is easier to understand and can no longer be customized through the admin
- Granular permissions
  - In the project permissions, an admin or project moderator can choose which citizens can take which actions (posting/voting/comments/taking survey)
  - Feature flagged as 'granular_permissions', turned off by default
- Ideas excel export now contains links to the ideas
- Ideas and comments can now be exported from within a project, also by project moderators
- Ideas and comments can now be exported for a selection of ideas
- When signing up, a user gets to see which signup fields are optional

### Changed

- Published projects are now shown first in the admin projects overview
- It's now more clear that the brand color can not be changed through the initial input box
- All "Add <something>" buttons in the admin have moved to the top, for consistency
- The widget no longer shows the vote count when there are no votes
- When a project contains no ideas, the project card no longer shows "no ideas yet"

## 2018-10-09

### Fixed

- UTM tags are again present on social sharing
- Start an idea button is no longer shown in the navbar on mobile
- Exceptionally slow initial loading has been fixed
- Sharing on facebook is again able to (quite) consistently scrape the images
- When using the project copy tool in Admin HQ, attachments are now copied over as well

### Added

- Email engine in the admin (feature flagged)
  - Direct emails can be sent to specific groups by admins and moderators
  - Delivered/Opened/Clicked statistics can be seen for every campaign
  - An overview of all automated emails is shown and some can be disabled for the whole platform

## 2018-09-26

### Fixed

- Error messages are no longer cut off when they are longer than the red box
- The timeline dropdown on mobile shows the correct phase names again
- Adding an idea by clicking on the map works again
- Filip peeters is no longer sending out spam reports
- Reordering projects on the projects admin no longer behaves unexpectedly
- Fixes to the idea manager
  - Tabs on the left no longer overlap the idea table
  - Idea status tooltips no longer have an arrow that points too much to the right
  - When the screen in not wide enough, the preview panel on the right is no longer shown
  - Changing an idea status through the idea manager is possible again

### Added

- Social sharing modal is now shown after posting an idea
  - Feature flagged as `ideaflow_social_sharing`
  - Offers sharing buttons for facebook, twitter and email
- File attachments can now be added to
  - Ideas, shown on the idea page. Also works for citizens.
  - Projects, shown in the information page, for admins and moderators
  - Phases, shown under the phase description under the timeline, for admins and moderators
  - Events, shown under the event description, for admins and moderators
  - Pages, shown under the text, for admins
- Some limited rich text options can now be used in email invitation texts

### Changed

- The admin projects page now shows 3 seperate sections for published, draft and archived
- When there are no voting buttons, comment icon and count are now also aligned to the right
- It's now possible to remove your avatar

## 2018-09-07

### Fixed

- Submit idea button is now aligned with idea form
- An error caused by social sign in on French platforms not longer has an English error message
- Checkboxes are now keyboard navigable
- Projects that currently don't accept ideas can no longer be selected when posting an idea
- Deleting an idea no longer results in a blank page
- Deleting a comment no longer results in a blank page
- When sign in fails, the error message no longer says the user doesn't exist
- `null` is no longer shown as a lastname for migrated cl1 users without last name
- Clicking on the table headers in the idea managers again swaps the sorting order as expected
- Typeform Survey now is properly usable on mobile

### Added

- Email notification control
  - Every user can opt-out from all recurring types of e-mails sent out by the platform by editing their profile
  - Emails can be fully disabled per type and per tenant (through S&S ticket)
- An widget that shows platform ideas can now be embedded on external sites
  - The style and content of the widget can be configured through admin > settings > widgets
  - Widget functionality is feature flagged as "widgets", on by default

### Changed

- Initial loading speed of the platform has drastically improved, particulary noticable on mobile
- New tenants have custom signup fields and survey feature enabled by default

## 2018-08-20

### Fixed

- The idea sidepane on the map correctly displays HTML again
- Editing your own comment no longer turns the screen blank
- Page tracking to segment no longer tracks the previous page instead of the current one
- Some browsers no longer break because of missing internationalization support
- The options of a custom field are now shown in the correct order

### Added

- A major overhaul of all citizen-facing pages to have significantly better accessibility (almost WCAG2 Level A compliant)
  - Keyboard navigation supported everywhere
  - Forms and images will work better with screen readers
  - Color constrasts have been increased throughout
  - A warning is shown when the color in admin settings is too low on constrast
  - And a lot of very small changes to increase WCAG2 compliance
- Archived projects are visible by citizens
  - Citizens can filter to see all, active or archived projects
  - Projects and project cards show a badge indicating a project is archived
  - In the admin, active and archived projects are shown separately
- A favicon can now be configured at the hidden location `/admin/favicon`
  - On android in Chrome, the platform can be added to the Android homescreen and will use the favicon as an icon
- Visitors coming through Onze Stad App now are trackable in analytics

### Changed

- All dropdown menus now have the same style
- The style of all form select fields has changed
- Page tracking to segment no longer includes the url as the `name` property (salesmachine)
- Font sizes throughout the citizen-facing side are more consistent

## 2018-08-03

### Fixed

- The landingpage header layout is no longer broken on mobile devices
- Yet another bug related to the landingpage not correctly redirecting the user to the correct locale
- The Page not found page was not found when a page was not found

### Added

- The 'Create an account' call to action button on the landing page now gets tracked

## 2018-08-02

### Fixed

- The browser no longer goes blank when editing a comment
- Redirect to the correct locale in the URL no longer goes incorrectly to `en`

## 2018-07-31

### Fixed

- The locale in the URL no longer gets added twice in certain conditions
- Various fixes to the rich text editor
  - The controls are now translated
  - Line breaks in the editor and the resulting page are now consistent
  - The editor no longer breaks form keyboard accessibility
  - The images can no longer have inconsistent widht/height ratio wich used to happen in some cases
  - The toolbar buttons have a label for accessibility
- A new tenant created in French no longer contains some untranslated content
- The tenant lifecycle stage is now properly included in `group()` calls to segment
- Comment body and various dynamic titles are secured against XSS attacks

### Added

- Ideas published on CitizenLab can now also be pushed to Onze Stad App news stream
- The rich text editor
  - Now support copy/paste of images
- Event descriptions now also support rich text
- When not signed in, the header shows a CTA to create an account
- A new smart group rule allows you to specify members than have participated (vote, comment, idea) in a certain project
- The admin now shows a "Get started" link to the knowledge base on the bottom left
- The Dutch platforms show a "fake door" to Agenda Setting in the admin navigation

### Changed

- The idea card now shows name and date on 2 lines
- The navbar now shows the user name next to the avatar
- The user menu now shows "My ideas" instead of "Profile page"

## 2018-07-12

### Fixed

- New text editor fixes various bugs present in old editor:
  - Typing idea texts on Android phones now works as expected
  - Adding a link to a text field now opens the link in a new window
  - Resizing images now works as expected
  - When saving, the editor no longer causes extra whitespace to appear
- A (too) long list of IE11 fixes: The platform is now fully usable on IE11
- The group count in the smart groups now always shows the correct number
- The admin dashboard is no longer too wide on smaller screens
- The home button on mobile is no longer always active
- Fix for page crash when trying to navigate away from 2nd signup step when one or more required fields are present

### Added

- The language is now shown in the URL at all times (e.g. `/en/ideas`)
- The new text editor enables following extras:
  - It's now possible to upload images through the text editor
  - It's now possible to add youtube videos through the text editor
- `recruiter` has been added to the UTM campaign parameters

### Know issues

- The controls of the text editor are not yet translated
- Posting images through a URL in the text editor is no longer possible
- Images that have been resized by IE11 in the text editor, can subsequently no longer be resized by other browsers

## 2018-06-29

### Fixed

- Facebook now correctly shows the idea image on the very first share
- Signing up with a google account that has no avatar configured now works again
- Listing the projects and ideas for projects that have more than 1 group linked to them now works again

### Added

- Voting Insights [beta]: Get inisghts into who's voting for which content
  - Feature flagged as 'clustering', disabled by default
  - Admin dashboard shows a link to the prototype
- Social sharing buttons on the project info page
- Usage of `utm_` parameters on social sharing to track sharing performance
- Various improvements to meta tags throughout the platform
  - Page title shows the unread notification count
  - More descriptive page titles on home/projects/ideas
  - Engaging generic default texts when no meta title/description are provided
  - Search engines now understand what language and region the platform is targeting
- Optimized idea image size for facebook sharing
- Sharing button for facebook messenger on mobile
- When you receive admin rights, a notification is shown
- `tenantLifecycleStage` property is now present in all tracked events to segment

### Changed

- Meta tags can't be changed through the admin panel anymore
- Social sharing buttons changed aspect to be more visible

## 2018-06-20

### Fixed

- Visual fixes for IE11 (more to come)
  - The text on the homepage doesn't fall outside the text box anymore
  - The buttons on the project page are now in the right place
  - In the projects pages, the footer is no longer behaving like a header
- When trying to add a timeline phase that overlaps with another phase, a more descriptive error is shown
- larsseit font is now always being loaded

### Added

- Smart groups allow admins to automatically and continuously make users part of groups based on conditions
- New user manager allows
  - Navigating through users by group
  - Moving, adding and removing users from/to (manual) groups
  - Editing the group details from within the user manager
  - Creating groups from within the user manager
  - Exporting users to excel by group or by selection
- Custom registration fields now support the new type "number"
- The city website url can now be specified in admin settings, which is used as a link in the footer logo

### Changed

- The checkbox copy at signup has changed and now links to both privacy policy and terms and conditions
- Improved styling of usermenu dropdown (the menu that opens when you click on the avatar in the navigation bar)

### Removed

- The groups page is no longer a separate page, but the functionality is part of the user manager

## 2018-06-11

### Fixed

- Notifications that indicate a status change now show the correct status name
- The admin pages editors support changing content and creating new pages again
- When searching in the invites, filters still work as expected
- The font has changed again to larsseit

### Added

- Accessibility improvements:
  - All images have an 'alt' attributes
  - The whole navbar is now usable with a keyboard
  - Modals can be closed with the escape key
  - The contrast of labels on white backgrounds has increased
- New ideas will now immediately be scraped by facebook
- When inviting a user, you can now pick projects for which the user becomes a moderator

### Changed

- The language switcher is now shown on the top right in the navbar

## 2018-05-27

### Fixed

- Sitemap now has the correct date format
- Empty invitation rows are no longer created when the given excel file contains empty rows
- Hitting enter while editing a project no longer triggers the delete button
- Registration fields on signup and profile editing are now always shown in the correct language
- The dropdown menu for idea sorting no longer gets cut off by the edge of the screen on small screens
- Saving a phase or continuous project no longer fails when participation method is not ideation

### Added

- Language selection now also has a regional component (e.g. Dutch (Belgium) instead of Dutch)
- Added noindex tag on pages that should be shown in Google
- A new 'user created' event is now being tracked from the frontend side
- It's now possible to use HTML in the field description of custom fields (no editor, only for internal usage)

## 2018-05-16

### Fixed

- Phases are now correctly active during the day specified in their end date
- On the new idea page, the continue button is now shown at all resolutions
- On the idea list the order-by dropdown is now correctly displayed at all resolutions.

### Added

- Project moderators can be specified in project permissions, giving them admin and moderation capabilities within that project only
  - Moderators can access all admin settings of their projects
  - Moderators can see they are moderating certain projects through icons
  - Moderators can edit/delete ideas and delete comments in their projects
- A correct meta description tag for SEO is now rendered
- The platforms now render sitemaps at sitemap.xml
- It is now possible to define the default view (map/cards) for every phase individually
- The tenant can now be configured with an extra `lifecycle_stage` property, visible in Admin HQ.
- Downloading ideas and comments xlsx from admin is now tracked with events
- The fragment system, to experiment with custom content per tenant, now also covers custom project descriptions, pages and individual ideas

### Changed

- It is no longer possible to define phases with overlapping dates
- Initial loading speed of the platform has improved

## 2018-04-30

### Fixed

- When posting an idea and only afterward signing in, the content originally typed is no longer lost
- An error is no longer shown on the homepage when using Internet Explorer
- Deleting a user is possible again

### Changed

- The idea manager again shows 10 ideas on one page, instead of 5
- Submit buttons in the admin no longer show 'Error' on the buttons themselves

### Removed

- The project an idea belongs to can no longer be changed through the edit idea form, only through the idea manager

## 2018-04-26

### Added

- Areas can now be created, edited and deleted in the admin settings
- The order of projects can now be changed through drag&drop in the admin projects overview
- Before signing up, the user is requested to accept the terms and conditions
- It's possible to experiment with platform-specific content on the landing page footer, currently through setup & support
- Images are only loaded when they appear on screen, improving page loading speed

### Fixed

- You can no longer click a disabled "add an idea" button on the timeline
- When accessing a removed idea or project, a message is shown

### Known issues

- Posting an idea before logging in is currently broken; the user is redirected to an empty posting form
- Social sharing is not consistently showing all metadata

## 2018-04-18

### Fixed

- Adding an idea at a specific location by clicking on the map is fixed

## 2018-04-09

### Fixed

- An idea with a location now centers on that location
- Map markers far west or east (e.g. Vancouver) are now positioned as expected
- Links in comment now correctly break to a new line when they're too long
- Hitting enter in the idea search box no longer reloads the page
- A survey project no longer shows the amount of ideas on the project card
- The navbar no longer shows empty space above it on mobile
- The report as spam window no longer scrolls in a weird way
- The project listing on the homepage no longer repeats the same project for some non-admin users
- Google/Facebook login errors are captured and shown on an error page
- Some rendering issues were fixed for IE11 and Edge, some remain
- An idea body with very long words no longer overlaps the controls on the right
- Project cards no longer overlap the notification menu

### Added

- A user can now edit and delete its own comments
- An admin can now delete a user's comment and specify the reason, notifying the user by notification
- Invitations
  - Admins can invite users by specifying comma separated email addresses
  - Admins can invite users with extra information by uploading an excel file
  - Invited users can be placed in groups, made admin, and given a specific language
  - Admins can specify a message that will be included in the email to the invited users
  - Admins receive a notification when invited users sign up
- Users receive a notification and email when their idea changes status
- Idea titles are now limited to 80 characters

### Known issues

- Adding an idea through the map does not position it correctly

## 2018-03-23

### Fixed

- Fixed padding being added on top of navigation bar on mobile devices

## 2018-03-22

### Fixed

- Idea creation page would not load when no published projects where present. Instead of the loading indicator the page now shows a message telling the user there are no projects.

## 2018-03-20

### Fixed

- Various visual glitches on IE11 and Edge
- Scrolling behviour on mobile devices is back to normal
- The admin idea manager no longer shows an empty right column by default

### Added

- Experimental raw HTML editing for pages in the admin at `/admin/pages`

## 2018-03-14

### Fixed

- When making a registration field required, the user can't skip the second sign up step
- When adding a registration field of the "date" type, a date in the past can now be chosen
- The project listing on the landing page for logged in users that aren't admin is fixed

### Added

- When something goes wrong while authenticating through social networks, an error page is shown

## 2018-03-05

### Added

- Limited voting in timeline phases
- Facebook app id is included in the meta headers

### Known issues

- When hitting your maimum vote count as a citizen, other idea cards are not properly updating untill you try voting on them
- Changing the participation settings on a continuous project is impossible

## 2018-02-26

### Fixed

- Project pages
  - Fixed header image not being centered
- Project timeline page
  - Fixed currently active phase not being selected by default
  - Fixed 'start an idea' button not being shown insde the empty idea container
  - Fixed 'start an idea' button not linking to the correct idea creation step
- Ideas and Projects filter dropdown
  - Fixed the dropdown items not always being clickable
- Navigation bar
  - Fixed avatar and options menu not showing on mobile devices

### Added

- Responsive admin sidebar
- Top navigation menu stays in place when scrolling in admin section on mobile devices

### Changed

- Project timeline
  - Better word-breaking of phases titles in the timeline

## 2018-02-22

### Fixed

- Idea page
  - Fixed voting buttons not being displayed when page is accessed directly
- Edit profile form page
  - Fixed broken input fields (first name, last name, password, ...)
  - Fixed broken submit button behavior
- Admin project section
  - Fixed default view (map or card) not being saved
  - Fixed save button not being enabled when an image is added or removed
- Project page
  - Fixed header navigation button of the current page not being highlighted in certain scenarios
  - Fixed no phase selected in certain scenarios
  - Fixed mobile timeline phase selection not working
- Idea cards
  - Fixed 'Load more' button being shown when no more ideas
- Project cards
  - Fixed 'Load more' button being shown when no more projects
- Idea page
  - Fixed faulty link to project page
- Add an idea > project selection page
  - Fixed broken layout on mobile devices

### Added

- Landing page
  - Added 'load more' button to project and idea cards
  - Added search, sort and filter by topic to idea cards
- Project card
  - Added ideas count
- Idea card
  - Added author avatar
  - Added comment count and icon
- Idea page
  - Added loading indicator
- Project page
  - Added loading indicator
  - Added border to project header buttons to make them more visible
- Admin page section
  - Added header options in rich-text editors

### Changed

- Navigation bar
  - Removed 'ideas' menu item
  - Converted 'projects' menu item into dropdown
  - Changed style of the 'Start an idea' button
- Landing page
  - Header style changes (larger image dimensions, text centered)
  - Removed 'Projects' title on top of project cards
- Project card
  - Changed project image dimensions
  - Changed typography
- Idea card
  - Removed image placeholder
  - Reduced idea image height
- Filter dropdowns
  - Height, width and alignment changes for mobile version (to ensure the dropdown is fully visible on smaller screens)
- Idea page
  - Improved loading behavior
  - Relocated 'show on map' button to sidebar (above sharing buttons)
  - Automatically scroll to map when 'show on map' button is clicked
  - Larger font sizes and better overall typography for idea and comment text
  - Child comments style changes
  - Child commenting form style change
  - Comment options now only visible on hover on desktop
- Project page
  - Improved loading behavior
  - Timeline style changes to take into account longer project titles
  - Changed copy from 'timeline' to 'process'
  - Changed link from projects/<projectname>/timeline to projects/<projectname>/process
  - Events header button not being shown if there are no events
- Add an idea > project selection page
  - Improved project cards layout
  - Improved mobile page layout

## 2018-01-03

### Fixed

- Updating the bio on the profile page works again
- 2018 can be selected as the year of events/phases
- The project dropdown in the idea posting form no longer shows blank values
- Reset password email

### Added

- Ideas can be edited by admins and by their author
- An idea shows a changelog with its latest updates
- Improved admin idea manager
  - Bulk update project, topics and statuses of ideas
  - Bulk delete ideas
  - Preview the idea content
  - Links through to viewing and editing the idea
- When on a multi-lingual platform, the language can be changed in the footer
- The project pages now show previews of the project events in the footer
- The project card now shows a description preview text, which is changeable through the admin
- Images are automatically optimized after uploading, to reduce the file size

### Changed

- Image dimensions have changed to more optimal dimensions

## 2017-12-13

### Fixed

- The ideas of deleted users are properly shown
- Slider to make users admins is again functional

### Added

- The idea show page shows a project link
- Mentions are operational in comments
- Projects can be deleted in the admin

### Changed

- Ideas and projects sections switched positions on the landing page

## 2017-12-06

### Fixed

- Phases and events date-picker no longer overlaps with the description text
- No longer needed to hard refresh if you visited al old version of the platform
- Inconsistency when saving project permissions has been fixed
- Bullet lists are now working in project description, phases and events
- The notifications show the currect user as the one taking the action

### Added

- Translators can use `orgName` and `orgType` variables everywhere
- Previews of the correct image dimension when uploading images

### Changed

- Lots of styling tweaks to the admin interface
- Behaviour of image uploads has improved

## 2017-11-23

### Fixed

- Loading the customize tab in the admin no longer requires a hard refresh

## 2017-11-22

### Fixed

- When saving a phase in the admin, the spinner stops on success or errors
- Deleting a user no longer breaks the idea listing, idea page and comments
- Better error handling in the signup flow
- Various bug fixes to the projects admin
- The switches that control age, gender, ... now have an effect on the signup flow.
- For new visitors, hard reloading will no longer be required

### Added

- Social Sign In with facebook and google. (Needs to be setup individually per customer)
- Information pages are reachable through the navbar and editable through the admin
- A partner API that allows our partners to list ideas and projects programmatically
- Ideas with a location show a map on the idea show page
- Activation of welcome and reset password e-mails

### Changed

- Changes to mobile menu layout
- Changes to the style of switches
- Better overall mobile experience for citizen-facing site

### Known issues

- If you visited the site before and the page did not load, you need to hard refresh.
- If the "Customize" tab in the admin settings does not load, reload the browser on that page

## 2017-11-01

### Fixed

- Various copy added to the translation system
- Fixed bug where image was not shown after posting an idea
- Loading behaviour of the information pages
- Fixed bug where the app no longer worked after visiting some projects

### Added

- Added groups to the admin
- Added permissions to projects
- Social sharing of ideas on twitter and (if configured for the platform) facebook
- Projects can be linked to certain areas in the admin
- Projects can be filtered by area on the projects page
- Backend events are logged to segment

### Changed

- Improved the styling of the filters
- Project description in the admin has its own tab
- Restored the landing page header with an image and configurable text
- Improved responsiveness for idea show page
- Maximum allowed password length has increased to 72 characters
- Newest projects are list first

## 2017-10-09

### Fixed

- The male/female gender selection is no longer reversed after registration
- On firefox, the initial loading animation is properly scaled
- After signing in, the state of the vote buttons on idea cards is now correct for the current user
- Fixed bug were some text would disappear, because it was not available in the current language
- Fixed bug where adding an idea failed because of a wrongly stored user language
- Fixed bug where removing a language in the admin settings fails
- Graphical glitches on the project pages

### Added

- End-to-end test coverage for the happy flow of most of the citizen-facing app interaction
- Automated browser error logging to be proactive on bugs
- An idea can be removed through the admin

### Changed

- The modal that shows an idea is now fullscreen and has a new animation
- New design for the idea show page
- New design for the comments, with animation and better error handling
- The "Trending" sorting algorithm has changed to be more balanced and give new ideas a better chance
- Slightly improved design of the page that shows the user profile

## 2017-09-22

### Fixed

- Bug where multiple form inputs didn't accept typed input
- Issues blocking the login process
- The success message when commenting no longer blocks you from adding another comment
- Clicking an internal link from the idea modal didn't work
- Responsiveness of filters on the ideas page
- Updating an idea status through the admin failed

### Added

- Initial loading animation on page load
- Initial version of the legal pages (T&C, privacy policy, cookie policy)
- All forms give more detailed error information when something goes wrong
- Full caching and significant speed improvements for all data resources

### Changed

- Refactoring and restyling of the landing page, idea cards and project cards
- Added separate sign in and sign up components
- Cleaned up old and unused code
- The navbar is no longer shown when opening a modal
- Lots of little tweaks to styling, UX and responsiveness

## 2017-09-01

### Fixed

- Saving forms in the admin of Projects will now show success or error messages appropriately
- The link to the guide has been hidden from the admin sidebar until we have a guide to link to

### Added

- Adding an idea from a project page will pre-fill parts of the new idea form
- The landing page now prompts user to add an Idea if there are none
- The landing page will hide the Projects block if there are none

### Changed

- Under-the-hood optimizations to increase the loading speed of the platform

## 2017-08-27

### Fixed

- Changing the logo and background image in admin settings works
- Platform works for users with an unsupported OS language

### Added

- Admin dashboard
- Default topics and idea statuses for newly deployed platforms
- Proper UX for handling voting without being signed in
- Meta tags for SEO and social sharing
- Better error handling in project admin

### Changed

- Projects and user profile pages now use slugs in the URL

## 2017-08-18

### Fixed

- Changing idea status in admin
- Signing up
- Proper rending of menu bar within a project
- Admin settings are properly rendered within the tab container
- Lots of small tweaks to rendering on mobile
- Default sort ideas on trending on the ideas index page

### Added

- Admin section in projects to CRUD phases
- Admin section in projects to CRUD events
- New navbar on mobile
- Responsive version of idea show page

### Changed

- Navbar design updated
- One single login flow experience instead of 2 separate ones (posting idea/direct)
- Admins can only specify light/dark for menu color, not the exact color

### Removed

- Facebook login (Yet to be added to new login flow, will be back soon)

## 2017-08-13

### Fixed

- Voting on cards and in an idea page
- Idea modal loading speed
- Unread notification counter

### Added

- New improved flow for posting an idea
- Admin interface for projects
- New design for idea and project cards
- Consistenly applied modal, with new design, for ideas
- Segment.io integration, though not all events are tracked yet

### Changed

- Idea URls now using slugs for SEO<|MERGE_RESOLUTION|>--- conflicted
+++ resolved
@@ -2,11 +2,10 @@
 
 ## Next release
 
-<<<<<<< HEAD
 ### Added
 
 - Support added for email and user ID parameters in SmartSurvey
-=======
+
 ### Changed
 
 - Icons that work as button (like the vote button, the bell in the notification menu, etc.) all have accompanying descriptions so we provide more information about these buttons to people using screen readers.
@@ -32,7 +31,6 @@
 ### Changed
 
 - More descriptive and consistent error messages in the sign up and sign in flow.
->>>>>>> cea5f867
 
 ## 2022-02-08
 
