# Changelog

## Next release

<<<<<<< HEAD
### Changed

- [CL-667] Fixed many RuboCop offences
=======
## 2022-05-30

### Changed

- [CL-830] 'Accept' button now before 'Manage' button on cookie banner, and both buttons now the same style.
>>>>>>> 6dd7763c

### Fixed

- [CL-835] Roll back CL-99 ("Add slight blur to logged-in header image")
- [CL-790] Events date picker now has the correct date format for US-based tenants
- [CL-832] Remove enable/disable toggle from title and description fields in the idea form
- [CL-833] Fix creating a new registration field in FR and AR-MA

### Added

- [CL-729] Do not show proposals navbar item if corresponding feature is disabled

## 2022-05-26_2

### Fixed

- [CL-758] Fix custom field option ordering for dashboard charts

## 2022-05-26

### Fixed

- [CL-788] Fixed issue with different URL when sharing idea from map vs list view

## 2022-05-20

### Fixed

- [CL-836] Repaired the /invite URL, which should now open a signup modal with a spot for the user to enter the invite code they received via email

## 2022-05-17

### Added

- [CL-292] Log an activity when an insights category is created, updated or deleted

## 17-05-22

### Fixed

- [CL-776] Button in weekly moderator digest email now links to correct page

## 2022-05-16_2

### Changed

- [CL-667] Fixed RuboCop Style/FrozenStringLiteralComment offences

### Fixed

- [CL-775] Use correct link to conditions page
- [CL-776] Button in weekly moderator digest email now links to correct page
- [CL-814] Faster user XLSX export.

## 2022-05-16

### Fixed

- Using the rich text editor in a right-to-left language no longer mislaligns puctuation
- Fixed right-to-left alignment and margin issues for avatars, checkboxes, event, page headers, project card and form labels

## 2022-05-13

### Added

- [CL-750] Add feature to remove CL branding

## 2022-05-11

### Fixed

- [CL-711] Title text looking weird on insights start page

## 2022-05-10_3

### Fixed

- [CL-764] Empty navbar item titles in backoffice.

## 2022-05-10_2

### Changed

- Added RuboCop on CI and corrected many offences

## 2022-05-10

### Changed

- [CL-716] The new phase started emails/notifications are also sent out for information phases or when it's possible to take a poll.

### Fixed

- [CL-387] The folder show page is better readable on narrow screens now

## 2022-05-06_3

### Changed

- When a navbar item's title is customized for one locale, the other locales remain up to date with the latest translations.

### Fixed

- Titles of navbar items of demo platforms created with external templates, remain up to date with the latest translations.
- [CL-730] Changed confirmation email DOM to make lives of spam bots a bit harder

### Fixed

- [CL-181] Prevent forms from trying to save on clicking label
- The "send" button on the email campaign send page is now disabled after a single click, to prevent users from clicking it multiple times and potentially sending a campaign more than once

## 2022-05-06

### Added

- Pages can now be translated 'live' via Weglot
- It's now possible to escape the sign-up flow at any point. If a user account has already been created but not completed (due to e.g. missing email confirmation, verification, ...), the user will be signed out and can continue on signing in.

## 2022-05-05

### Fixed

- Fix timeline for Arabic languages ('right-to-left')
- Fix language selector cropping for Arabic languages ('right-to-left')

## 2022-05-04_3

### Changed

- Changed language-picker label text for Moroccan Arabic

## 2022-05-04_2

### Changed

- Security update: Rails 6.1.5.1

## 2022-05-04

### Changed

- City logo now in higher resolution.

### Fixed

- Fixed issue with budget field not showing in input form

### Fixed

- Make it possible to add a new language to the platform with configured banner custom button.

### Fixed

- Fixed accessibility issue with idea card filtering

## 2022-05-02

### Added

- Added more autocompletion to the password reset and profile settings form which assist in filling out information faster.
- Validation of content builder layouts: whitelist of URLs for video iframes.
- Sanitization of content builder layouts: HTML of text elements.

### Fixed

- Updated registration custom field copies to the latest values from Crowdin for all the tenants and templates.

## 2022-04-28

### Added

- Added support for the Moroccan Arabic language to the platform

### Fixed

- Start and end times for project phases now account for the user's local timezone, making sure users can still access and engage with projects when the start/end dates are valid for them locally. The default used UTC, so it was not a big issue in Europe (where we're mostly very close to UTC time), but could be a bigger issue in e.g. North and South America, where UTC offset could be 4 or 5 hours and this could cause projects to display as ended even if they should have been valid on the user's current local date.
- Fixed breakpoint issues in `admin/insights` and `admin/users`, where content would disappear under the sidebar for certain screen sizes.
- Added primary and secondary aria-labels to header and footer navigation elements to more clearly differentiate them to screen readers and other accessability tools

## 2022-04-25

### Changed

- 'Summary' dashboard: the 'Participation per project' and 'Participation per tag' work a little bit different. Now, if a project filter is active, the former will stay the same but highlight the selected project instead of showing the differences with other projects which were hard to interpret (analogous for 'Participation per tag').

## 2022-04-20

### Changed

- Changed titles on the admin messaging page to accomodate both SMS and email campaigns

### Fixed

- Added dynamic functionality to prevent a user from using the tab key to select images/videos/buttons that are currently hidden behind "show more" buttons. Those elements can now be tabbed to only when the text is expanded and they are visible visually
- Fixed accessibility issue regarding element order for screen readers in volunteer card
- Removed unnecessary additional alt text describing city logos in header, navbar, and delete account modal. The remaining alt tags are now more concise for users who use screen readers
- Properly disable SMS create/edit button if the message is empty
- In the verification step of the sign-up flow, the form inputs are now connected to the correct labels, which makes it easier to select the input fields (also possible by clicking the input labels now)
- Fixed a bug in the password signup flow where a user could skip accepting terms and conditions and privacy policy

## 2022-04-11

### Added

- Added support for the Croatian language to the platform

### Fixed

- Added additional areas of focus and outline to scroll-to links and buttons in editing Comments, Ideas display, and Events display for a11y compatability
- Added a tabIndex so the cookie consent banner will have a visual outline around it when focused, for a11y compatibility
- Fixed accessibility issue in modal window used to report a proposal as spam
- Fixed accessibility contrast issue for social media buttons
- Fixed accessibility issue regarding missing screen reader labels on text boxes
- Fixed bug in idea form for missing Proposed Budget field even when enabled
- Fixed accessibility issue in map ideas search
- The widget no longer links to ideas with the wrong domain

## 2022-04-04

### Fixed

- Fixed SurveyMonkey container height so survey questions are visible

## 2022-04-01

### Fixed

- Fixed bug in Ideas Map view that caused an infinite loop of requests when Idea sort order was changed

## 2022-04-04

### Fixed

- Fixed SurveyMonkey container height so survey questions are visible

## 2022-03-29

### Changed

- Vienna Saml button is temporarily disactivated

## 2022-03-24

### Added

- When phone sign in/up is enabled, email/phone field in the sign in/up forms now have validation of the email address/phone number and provides an error message when this validation fails.

### Fixed

- When you need to verify to comment on proposals, an error message with link to the sign in form is now shown again.
- Status labels are visible again in manual email campaigns list (Admin : Messaging : Custom)
- Custom email campaigns list properly accomodates longer translations in labels and buttons.

## 2022-03-23

### Added

- Add new topic/tag filter on homepage.

## 2022-03-22

### Fixed

- 'View' button sometimes freezing page in Navigation settings: should be fixed now.
- Bulk invites of invitees using only emails (no names specified) now succeeds again.

## 2022-03-21

### Added

- Put back secret pages-page

### Changed

- Project and folder moderators are allowed to list users (for the projects they moderate). This means that project and folder moderators are now also able to assignee assignees to ideas.
- 'Emails' tab in the admin sidebar renamed to 'Messaging' in anticipation of new SMS/texting functionality
- Removed 'most active users' graph
- When the locale of the current user is not present in a multiloc, fall back to the value for a locale of the same language (for example es-CL as picked language and a multiloc with es-ES).

### Fixed

- Insights with multiple projects: projects in topbar are now displayed in dropdown if there is more than one (before they were just displayed next to each other).
- HTML is fixed when machine translating HTML content returns bad HTML.

## 2022-03-15 (2)

### Fixed

- Idea forms and other things not rendering on various platforms

## 2022-03-15 (1)

### Fixed

- Fixed spacing issue between field name and 'optional' in input form

## 2022-03-14

### Fixed

- Rich text editor now works correctly with custom emails - the image description box no longer appears on the preview and image alignment works as expected.
- Fixed a performance issue that causes the users export to time out when there are lots of users registered on the platform

## 2022-03-11

### Fixed

- When viewing an idea in map view, "Go back" now returns to the map idea list instead of back to the project main page
- User profile page slug now anonymized when bulk inviting and Abbreviated User Names feature enabled.
- Rich text editor copy/paste issues should be resolved

## 2022-03-10

### Fixed

- Added informative message and sign in/sign up links to Idea Not Found page
- Added slight blur to logged-in header image. The logged-in header image is reused from the logged-out banner, and blur was added to make smaller banner images from the two-column layout look nice when fully stretched on the logged-in banner

## 2022-03-08

### Added

- Filter projects by topics

### Fixed

- FranceConnect test login
- Fixed issue with folder page responsiveness where right hand side gets cropped.

### Changed

- Fixed issue with folder page responsiveness where right hand side gets cropped.
- Use only user name in FranceConnect instead of full profile scope

## 2022-03-04

### Fixed

- Can now re-use tenant host URL immediately the tenant is deleted.
- Relevant error(s) now returned when tenant creation fails, for example due to host URL already being in use.
- Added temporary fix for the project page without permissions error where it doesn't recover after sign in.

## 2022-02-28

### Changed

- Non-moderating users cannot visit a folder page, when none of the projects inside are visible to them (e.g. due to group permissions)
- Non-moderating users cannot visit a folder page, when there are no projects inside
- Non-moderating users cannot visit a folder page, when the folder is a draft

## 2022-02-25

### Added

- SAML Single-Sign on (Vienna)

### Changed

- Language parameter added in Typeform. Allows for question branching in surveys based on user's language.

## 2022-02-23

### Changed

- The ideas overview on project/user and ideas index (/ideas) pages are properly keyboard navigable, implemented as a full-fledged tab system.
- The timeline of a project is now fully keyboard navigable
- The proposal button has no tooltip anymore when submitting new proposals is disabled. Instead, a warning message is shown.

### Added

- Ensure `nofollow` is added to all links added through the rich text editor, which makes them useless for backlink generation by bots

## 2022-02-21

### Added

- Support added for custom font not on Adobe Fonts

### Fixed

- Improved area filter layout on frontpage on mobile (now has correct padding), and used a smaller breakpoint for when filter goes below topbar.
- Enalyzer URL validation now has greater flexibility

### Added

- Support added for email and user ID parameters in SmartSurvey

### Changed

- Icons don't have wrong/empty descriptions linked to them anymore, which improves the user experience for screen readers.
- Icons that work as button (like the vote button, the bell in the notification menu, etc.) all have accompanying descriptions so we provide more information about these buttons to people using screen readers.

## 2022-02-17

### Changed

- Removes support for category detection in Insights. \[IN-717\]

### Fixed

- Customizable navbar is now feature flagged, meaning it can be enabled or disabled in AdminHQ

## 2022-02-14

### Added

- It is now possible to add `alt` text to images in the Quill rich text editor

## 2022-02-11

### Changed

- More descriptive and consistent error messages in the sign up and sign in flow.

## 2022-02-08

### Fixed

- Typeform surveys now display properly on mobile devices
- Remove periods from non-Latin URL slugs

### Added

- Folder slugs (URLs) can now be customized

## 2022-02-07

### Changed

- Removes support for the (deprecated) Clustering feature. 💐 \[IN-688\]
- Remove the word 'del' from NL profanity list

### Fixed

- Always show color and opacity inputs
- Truncate user count in banner bubble if value is over 10k

## 2022-02-04

### Added

- Re-enable homepage filter tabs now that translations are working

### Fixed

- Color contrast issue (accessibility): the number of total votes needed for a proposal to be considered, shown on the proposal card, has a darker color. This makes it easier to see this information.

## 2022-02-02

### Added

- Projects on homepage can now be filtered by 'Active', 'Archived' or 'All' through a tab system

## 2022-02-01

### Changed

- Improved `alt` text for logo images on the platform
- Anonymization of users (using initials avatars, different set of face avatars, different set of first and last names, making anonymous users easier to identify through their email)
- Updated CC license in Vienna basemap attribution and increased maximum zoom level to 20.

# Fixed

- An issue that prevented Que from starting up was solved by updating the bootsnap gem to the latest version

## 2022-01-24

### Changed

- Insights Network Visualisation changes:
  - The network is now flat and shows all keywords at once
  - The colors of the keywords depend on the cluster they are part of
  - The more important links between keywords are shown in the network

## 2022-01-18

### Changed

- Removes support for the (deprecated) Tagging feature, the forerunner of today's Insights. 🕯 \[IN-661\]

## 2022-01-14

### Changed

- Dashboard and reports vertical bar charts are now sorted
- Automatic tagging in Insights also takes the title into account (instead of only the content).

### Fixed

- Resolution for basemap.at

## 2022-01-12

### Added

- Users are now able to cancel tag suggestion scan on the Insights Edit screen
- Added `secure` flag to cookies
- Support basemap.at as tile provider

### Fixed

- Fixed issue with exporting surveys as XLSX sheets, when the typeform survey URI includes a '#' character.
- Styling of the text above the avatar bubbles at the bottom of the landing page works again when there's a customized text.
- Styling bugs for the two-column layout
- Bug where tile provider of a project becomes unchangeable after the map config has been edited has been fixed.

### Changed

- Updated Cookie Policy page

## 2022-01-10

### Added

- Configure sign-up button (custom link) on homepage banner

### Changed

- Dashboard and report bar charts are now more easily readable - values appear on top or next to the bars instead of inside of them. Comparisons between project and platform values are now only visible in the report tooltips and do not break the chart itself.

### Fixed

- Using a custom tile provider should work now.
- Registration form with a date field doesn't crash anymore

## 2022-01-06

### Fixed

- Changing the values for Registration helper text and Account confirmation in Admin > Settings > Registration doesn't cause other values to be erased anymore.

## 2022-01-05

### Changed

- Improved the user interface of the Registration tab in the Admin settings

## 2021-12-23

### Added

- Adding pages in 'Navigation' tab in settings now possible, changing names of navbar items now works, removed 'secret pages-page'.
- Different layouts for the homepage banner (for signed-out users)
- Preview functionality for the image of the homepage banner in the back-office

### Fixed

- Saving of homepage banner image overlay color and opacity

## 2021-12-22

### Fixed

- Notifications of inappropriate content now link to the item containing the flagged content

## 2021-12-16

### Added

- Ability to scan all post, recently added posts and not tagged posts in Insights

## 2021-12-15

### Fixed

- Severe code-injection vulnerability
- More small copy changes for customizable navbar, made styling Navigation tab consistent with other tabs, re-enabled slug editing on secret pages-page.

## 2021-12-10

- Copy for customizable navbar

## 2021-12-09

### Added

- Customizable navbar

## 2021-12-08

### Changed

- Improved the structure and copy of the Admin > Settings > Customize page.

### Fixed

- Insights scan category button no longer appears when the insights nlp feature flag is disabled

## 2021-11-30

### Added

- Insights loading indicator on category scan

### Fixed

- Password reset emails sometimes took a long time to be send out, they are now processed much faster (even when the background job queue has lots of items).

## 2021-11-25

### Added

- New translations from Crowdin.
- Sign-up flow: Not activating any custom registration fields no longer breaks sign-up. Refreshing page during sign-up flow no longer creates an unregistered user.

## 2021-11-22

### Changed

- Enable/disable avatars in homepage banner
- Increased size of city logo in the footer

### Fixed

- Links to ideas in admin digest emails work again
- Votes statistics not showing up in the dashboard for some admins and project moderators.

## 2021-11-16

### Fixed

- Custom topics are not displayed as filters on the proposals overview page.

### Added

- Added a tooltip in the survey project settings with a link to a support article that explains how to embed links in Google forms
- Input count to Insights View screen

### Changed

- Add clarification tooltips to Insights View screen
- When a user account is deleted, visits data associated to that account are now removed from Matomo.

## 2021-11-11

### Changed

- Improvements to the loading speed of the landing page and some items with dropdown menus in the navigation bar.

## 2021-11-05

### Fixed

- Dashboard issue where the current month did not appear for certain time zones

## 2021-11-04

### Added

- New translations from Crowdin.

## 2021-11-03

### Fixed

- Microsoft Form survey iframes no longer auto-focus on the form
- Stop confusing Serbian Latin and Cyrillic in back locales.

## 2021-11-01

### Changed

- The whole input card in Insight View screen is now clickable
- Inputs list component in Insights View screen now shows active filters at all times
- Insights Network Visualisation changes:
  - Reduced space between clusters
  - Increased font size for keywords labels
  - It is now possible to de-select keywords by clicking on them twice

### Fixed

- If there's an error message related to the project title, it goes away if the title is edited (and only shows again if we submit and the error isn't fixed).

## 2021-10-27

### Changed

- Removed the unused '/ideas/new' route

### Fixed

- Sorting order and list/map view settings of ideas are available again if voting is disabled.
- Project phase started emails and notifications.

## 2021-10-26

### Added

- Limit number of downvotes.

### Changed

- Improved quality of Idea and App Header Images
- Idea cards in the map view only show the downvote icon when downvoting is enabled or when it's disabled and it's disabled for a different reason than explicit turning off of the downvoting functionality.
- Now also for idea cards on the map view: the comment icon on an idea card is only shown when commenting in the project is enabled or there's at least one idea with a comment.

### Fixed

- The event cards now rearrange themselves vertically on mobile / small screens. Before they were always arranged horizontally. This fixed the issue of them going off-screen when there is not enough screen space.

## 2021-10-25

### Changed

- The comment icon on an idea card is only shown when commenting in the project is enabled or there's at least one idea with a comment.
- Increased Microsoft Forms survey width

### Fixed

- Insights table approve button no longer appears when there are no suggested tags
- Insights tags are now truncated when they are too long
- Insights posts cards on View screen no longer display text with different font-sizes
- Insights posts in table are no longer sorted by default

## 2021-10-20

### Changed

- PII (Personally Identifiable Information) data, if any, are now removed from Segment when a user account is deleted.

## 2021-10-19

### Changed

- Tags which do not contain any inputs are no longer visible on the Insights View screen
- PII (Personally Identifiable Information) data, if any, are now removed from Intercom when a user account is deleted.

### Added

- Added export functionality to Insights View screen inputs list

## 2021-10-15

### Changed

- Project reports are no longer available in the dashboard section. Instread, they can be found in the Reporting section of tha admin.

### Fixed

- Platform is now accepting valid Microsoft Form survey links with custom subdomains
- When user goes to the url of an Insight that no longer exist, they get redirected to the Insights List screen.

## 2021-10-14

### Fixed

- File uploads for ideas, projects, events, folders

## 2021-10-13 (2)

### Fixed

- Validation and functioning of page forms are fixed (forms to change the fixed/legal pages such as the FAQ, T&C, privacy policy, etc.).

## 2021-10-13

### Added

- Users can now change their name after validation with FranceConnect
- Permit embedding of videos from dreambroker in rich-text editor content.
- Possibility to create an Insights tag from selected filters in the Insights View screen

## 2021-10-12

### Added

- Added Serbian (Cyrillic) to platform

## 2021-10-11

### Added

- Insights View screen and visualization
- Users can now change their name after validation with FranceConnect

## 2021-10-06

### Fixed

- Issue with user deletion

### Added

- Initial blocked words lists for Luxembourgish and Italian.
- Added Luxembourgish translations.

## 2021-10-05

### Added

- Blocked words lists for Luxembourgish and Italian (which allows the profanity blocker feature).

### Changed

- Removed 'FAQ' and 'About' from the footer.
- Removed links to other pages at the bottom of the fixed and legal pages (Cookie policy, T&C, etc.)
- Removed the YES/NO short feedback form in the footer (as it wasn't working)

## 2021-10-01

### Fixed

- Typeform export from the platform shows the answers to all questions again.

## 2021-09-29

### Changed

- Insights Edit screen improvements
  - Added tooltip in the tags sidebar
  - Added quick delete action to category button in the categories sidebar
  - "Detect tags" button only shows if there are tags detected
  - "Reset tags" button is moved to a menu
  - Removed "add" button from input sidebar and improved select hover state
- Split 'Pages' tab in admin/settings into the 'Pages' and 'Policies' tabs. 'Pages' contains the about, FAQ and a11y statement pages, while 'Policies' contains the terms and conditions, privacy- and cookie policy. The 'Pages' tab will soon be replaced by a 'Navigation' tab with more customizability options as part of the upcoming nav-bar customization functionality. This is just a temporary in-between solution.

## 2021-09-24

### Added

- SmartSurvey integration

## 2021-09-22

### Changed

- Very short phases are now shown slightly bigger in the timeline, and projects with many phases will display the timeline correctly.

### Fixed

- Cookie popup can be closed again.

## 2021-09-21

### Added

- Permit embedding of videos from videotool.dk in rich-text editor content.

### Changed

- Project moderators have access to the 'Reporting' tab of the admin panel for their projects.

### Fixed

- The category columns in input `xlsx` exports (insights) are now ordered as presented in the application.

## 2021-09-14

### Changed

- Mobile navbar got redesigned. We now have a 'More' button in the default menu that opens up a full mobile menu.

## 2021-09-13

### Added

- Insights table export button. Adds the ability to export the inputs as xlsx for all categories or a selected one.

### Fixed

- Fixes issue where user name will sometimes appear as "undefined"

## 2021-09-06

### Added

- Keyboard navigation improvements for the Insights Edit view
- Added the internal machinery to support text network analyses in the end-to-end flow.

### Fixed

- '&' character now displays correctly in Idea description and Project preview description.
- Fixes user export with custom fields

## 2021-09-03

### Fixed

- Ghent now supports mapping 25 instead of 24 neighbourhouds

## 2021-09-02

### Fixed

- Setting DNS records when the host is changed.
- Smart group rules for participation in project, topic or idea status are now applied in one continuous SQL query.

### Changed

- The rule values for participation in project, topic or idea status, with predicates that are not a negation, are now represented as arrays of IDs in order to support specifying multiple projects, topics or idea statuses (the rule applies when satisfied for one of the values).

## 2021-09-01

### Fixed

- When voting is disabled, the reason is shown again

## 2021-08-31

### Added

- When signing up with another service (e.g. Google), the platform will now remember a prior language selection.

### Fixed

- Accessibility: voting buttons (thumbs) have a darker color when disabled. There's also more visual distinction between voting buttons on input cards when they are enabled and disabled.
- Accessibility: The default background color of the last "bubble" of the avatars showing on e.g. the landing page top banner is darker, so the contrast with its content (number of remaining users) is clearer.
- Accessibility: the text colors of the currently selected phase in a timeline project are darker to improve color contrast to meet WCAG 2.1 AA requirements.
- Accessibility: the status and topics on an input (idea) page are more distinctive compared to its background, meeting WCAG 2.1 AA criteria.
- Verification using Auth0 method no longer fails for everyone but the first user

## 2021-08-30

### Added

- New Insights module containing Insights end-to-end flow

## 2021-08-26

### Added

- Microsoft Forms integration

## 2021-08-20

### Fixed

- Survey options now appear as expected when creating a new survey project
- Adds a feature flag to disable user biographies from adminHQ

## 2021-08-18

### Added

- Added Italian to platform
- Support for a new verification method specifically for Ghent, which lets users verify using their rijksregisternummer
- Improved participatory budgeting:
  - Support for new virtual currencies (TOK: tokens, CRE: credits)
  - A minimum budget limit can be configured per project, forcing citizens to fill up their basket to some extent (or specify a specific basket amount when minimum and maximum budget are the same)
  - Copy improvements

## 2021-08-11

### Fixed

- When considering to remove a flag after updating content, all relevant attributes are re-evaluated.
- Issues with viewing notifications and marking them as read.

## 2021-08-09

### Fixed

- The preheader with a missing translation has been removed from user confirmation email

### Fixed

- When you sign up with Google, the platform will now automatically use the language of your profile whenever possible
- Fixed invalid SQL queries that were causing various issues throughout the platforms (Part I). (IN-510)

## 2021-08-05

### Added

- Added message logging to monitor tenant creation status (shown in admin HQ).

### Changed

- No default value for the lifecycle stage is prefilled, a value must be explicitly specified.
- Changing the lifecycle stage from/to demo is prohibited.
- Only tenant templates that apply without issues are released.
- On create validation for authors was replaced by publication context, to allow templates to successfully create content without authors.

## 2021-08-04

### Fixed

- Certain characters in Volunteer Cause titles prevented exporting lists of volunteers to Excel from admin/projects/.../volunteering view.
- Limit of 10 events under projects and in back office
- Events widget switch being shown in non-commercial plans

## 2021-07-30

### Added

- Configured dependabot for the frontend, a tool that helps keeping dependencies up to date.
- Added events overview page to navigation menu, which can be enabled or disabled.
- Added events widget to front page, which can be enabled or disabled (commercial feature).

## 2021-07-16

### Added

- Auto-detection of inappropriate content (in beta for certain languages). Flagged content can be inspected on the admin Activity page. The setting can be toggled in the General settings tab.

### Fixed

- On the admin activity page (/admin/moderation), items about proposals now correctly link to proposals (instead of to projects). Also, the copy of the links at the end of the item rows is now correct for different types of content (correct conjugation of 'this post', 'this project', etc. for all languages).

## 2021-07-14

### Added

- Project phases now have their own URLs, which makes it possible to link to a specific phase

### Fixed

- Blocked words for content that can contain HTML
- Searching users after sorting (e.g. by role)

## 2021-07-09

### Changed

- The admin Guide link goes to the support center now instead of to /admin/guide

## 2021-07-02

### Fixed

- Instances where the user name was "unknown author"

### Changed

- Removed the slogan from the homepage footer

## 2021-06-30

### Changed

- Users can no longer leave registration before confirming their account. This should prevent bugs relative to unconfirmed users navigating the platform.

## 2021-06-29

### Fixed

- Map: Fix for ideas that only have coordinates but no address not being shown on the map
- Map: Fix for 'click on the map to add your input' message wrongfully being shown when idea posting is not allowed
- Sign-up flow: Fix for bug that could cause the browser to freeze when the user tried to complete the custom fields step
- Project description: Fix for numbered and unnumbered lists being cut off
- Project Managers can now upload map layers.

### Changed

- Map: When an idea is selected that is hidden behind a cluster the map now zooms in to show that marker
- Map: Idea marker gets centered on map when clicked
- Map: Larger idea box on bigger desktop screens (width > 1440 pixels)
- Idea location: Display idea location in degrees (°) minutes (') seconds ('') when the idea only has coordinates but no address
- Sign-up flow: Show loading spinner when the user clicks on 'skip this step' in the sign-up custom fields step
- Image upload: The default max allowed file size for an image is now 10 Mb instead of 5 Mb

### Added

- 'Go back' button from project to project folder (if appropriate).

## 2021-06-22

### Changed

- Project managers that are assigned to a project and/or its input now lose those assignments when losing project management rights over that project.

### Fixed

- Input manager side modal scroll.

## 2021-06-18

### Fixed

- Privacy policy now opens in new tab.
- Landing page custom section now uses theme colors.
- Buttons and links in project description now open internal links in the same tab, and external links in a new tab.

## 2021-06-16

### Fixed

- Project moderators can no longer see draft projects they don't moderate in the project listing.
- The content and subject of the emails used to share an input (idea/issue/option/contribution/...) do now include the correct input title and URL.
- Sharing new ideas on Facebook goes faster
- Manual campaigns now have the layout content in all available languages.

## 2021-06-11

### Fixed

- Facebook button no longer shows when not configured.

## 2021-06-10

### Fixed

- Creating invites on a platform with many heavy custom registration fields is no longer unworkably slow

## 2021-06-09

### Added

- New citizen-facing map view

## 2021-06-08

### Fixed

- Ordering by ideas by trending is now working.
- Ordering by ideas votes in the input manager is now working.

## 2021-06-07

### Added

- Qualtrics surveys integration.

### Changed

- Project Events are now ordered chronologically from latest to soonest.

### Fixed

- Visibility Labels in the admin projects list are now visible.
- Tagged ideas export is fixed.
- Updating an idea in one locale does not overwrite other locales anymore

## 2021-05-28

### Fixed

- Project Events are now ordered chronologically from soonest to latest.

## 2021-05-27

### Fixed

- Project access rights management are now visible again.

## 2021-05-21

### Added

- Profanity blocker: when posting comments, input, proposals that contain profane words, posting will not be possible and a warning will be shown.

## 2021-05-20

### Fixed

- Excel exports of ideas without author

## 2021-05-19

### Added

- Support for Auth0 as a verification method

## 2021-05-18

### Fixed

- Active users no longer need confirmation

## 2021-05-14

### Fixed

- Fixed an issue causing already registered users to be prompted with the post-registration welcome screen.

## 2021-05-11

### Added

- Added polls to the reporting section of the dashboards

## 2021-05-10

### Changed

- Invited or verified users no longer require confirmation.

## 2021-05-07

### Fixed

- Spreasheet exports throughout the platform are improved.

### Added

- City Admins can now assign any user as the author of an idea when creating or updating.
- Email confirmation now happens in survey and signup page sign up forms.

## 2021-05-06

### Fixed

- Idea export to excel is no longer limited to 250 ideas.

## 2021-05-04

### Fixed

- Fixed issues causing email campaigns not to be sent.

## 2021-05-03

### Changed

- Users are now prompted to confirm their account after creating it, by receiving a confirmation code in their email address.

### Added

- SurveyXact Integration.

## 2021-05-01

### Added

- New module to plug email confirmation to users.

## 2021-04-29

### Fixed

- Editing the banner header in Admin > Settings > General, doesn't cause the other header fields to be cleared anymore

## 2021-04-22

### Fixed

- After the project title error appears, it disappears again after you start correcting the error

## 2021-03-31

### Fixed

- Customizable Banner Fields no longer get emptied/reset when changing another.

### Added

- When a client-side validation error happens for the project title in the admin, there will be an error next to the submit button in addition to the error message next to the input field.

## 2021-03-25

### Fixed

- The input fields for multiple locales provides an error messages when there's an error for at least one of the languages.

## 2021-03-23

### Fixed

- Fix for broken sign-up flow when signing-up through social sign-on

## 2021-03-19

### Fixed

- Admin>Dashboard>Users tab is no longer hidden for admins that manage projects.
- The password input no longer shows the password when hitting ENTER.
- Admin > Settings displays the tabs again

### Changed

- Empty folders are now shown in the landing page, navbar, projects page and sitemap.
- The sitemap no longer shows all projects and folder under each folder.
- Images added to folder descriptions are now compressed, reducing load times in project and folder pages.

### Added

- Allows for sending front-end events to our self-hosted matomo analytics tool

## 2021-03-16

### Changed

- Automatic tagging is functional for all clusters, and enabled for all premium customers

### Added

- Matomo is enabled for all platforms, tracking page views and front-end events (no workshops or back-end events yet)

## 2021-03-11

### Changed

- Tenants are now ordered alphabetically in AdminHQ
- Serbian (Latin) is now a language option.

## 2021-03-10

### Added

- CitizenLab admins can now change the link to the accessibility statement via AdminHQ.
- "Reply-to" field in emails from campaigns can be customized for each platform
- Customizable minimal required password length for each platform

## 2021-03-09

### Fixed

- Fixed a crash that would occur when tring to add tags to an idea

## 2021-03-08

### Fixed

- Phase pages now display the correct count of ideas (not retroactive - will only affect phases modified from today onwards).

## 2021-03-05

### Changed

- Changed the default style of the map
- Proposals/Initiatives are now sorted by most recent by default

### Added

- Custom maps (Project settings > Map): Admins now have the capability to customize the map shown inside of a project. They can do so by uploading geoJson files as layers on the map, and customizing those layers through the back-office UI (e.g. changing colors, marker icons, tooltip text, sort order, map legend, default zoom level, default center point).

### Fixed

- Fixed a crash that could potentially occur when opening an idea page and afterwards going back to the project page

## 2021-03-04

### Added

- In the admin (Settings > Registration tab), admins can now directly set the helper texts on top of the sign-up form (both for step 1 and 2).
- The admin Settings > Homepage and style tab has two new fields: one to allow customization for copy of the banner signed-in users see (on the landing page) and one to set the copy that's shown underneath this banner and above the projects/folders (also on the landing page).
- Copy to clarify sign up/log in possibilities with phone number

### Changed

- The admin Settings > Homepage and style tab has undergone copy improvements and has been rearranged
- The FranceConnect button to login, signup or verify your account now displays the messages required by the vendor.
- Updated the look of the FranceConnect button to login, signup or verify your account to feature the latests changes required by the vendor.

### Fixed

- Downvote button (thumbs down) on input card is displayed for archived projects

## 2021-03-03

### Added

- Users are now notified in app and via email when they're assigned as folder administrators.

## 2021-03-02

### Fixed

- Don't show empty space inside of the idea card when no avatar is present

### Added

- Maori as languages option

### Changed

- Improved layout of project event listings on mobile devices

## 2021-02-26

### Fixed

- France Connect button hover state now complies with the vendor's guidelines.

## 2021-02-24

### Fixed

- The project page no longer shows an eternal spinner when the user has no access to see the project

## 2021-02-18

### Added

- The password fields show an error when the password is too short
- The password fields have a 'show password' button to let people check their password while typing
- The password fields have a strength checker with appropriate informative message on how to increase the strength
- France Connect as a verification method.

### Fixed

- Notifications for started phases are no longer triggered for unpublished projects and folders.

## 2021-02-17

### Changed

- All input fields for multiple locales now use the components with locale switchers, resulting in a cleaner and more compact UI.
- Copy improvements

## 2021-02-12

### Fixed

- Fixed Azure AD login for some Azure setups (Schagen)

### Changed

- When searching for an idea, the search operation no longer searches on the author's name. This was causing severe performance issues and slowness of the paltforms.

## 2021-02-10

### Added

- Automatic tagging

## 2021-02-08

### Fixed

- Fixed a bug preventing registration fields and poll questions from reordering correctly.
- Fixed a bug causing errors in new platforms.

## 2021-02-04

### Fixed

- Fixed a bug causing the projects list in the navbar and projects page to display projects outside of folders when they're contained within them.

## 2021-01-29

### Added

- Ability to redirect URLs through AdminHQ
- Accessibility statement link in the footer

### Fixed

- Fixed issue affecting project managers that blocked access to their managed projects, when these are placed inside a folder.

## 2021-01-28

### Fixed

- A bug in Admin project edit page that did not allow a user to Go Back to the projects list after switching tabs
- Scrolling on the admin users page

## 2021-01-26

### Added

- Folder admin rights. Folder admins or 'managers' can be assigned per folder. They can create projects inside folders they have rights for, and moderate/change the folder and all projects that are inside.
- The 'from' and 'reply-to' emails can be customized by cluster (by our developers, not in Admin HQ). E.g. Benelux notification emails could be sent out by notifications@citizenlab.eu, US emails could be sent out by notifications@citizenlab.us etc., as long as those emails are owned by us. We can choose any email for "reply-to", so also email addresses we don't own. This means "reply-to" could potentially be configured to be an email address of the city, e.g. support@leuven.be. It is currently not possible to customize the reply-to (except for manual campaigns) and from fields for individual tenants.
- When a survey requires the user to be signed-in, we now show the sign in/up form directly on the page when not logged in (instead of the green infobox with a link to the sign-up popup)

### Fixed

- The 'reply-to' field of our emails showed up twice in recipient's email clients, now only once.

### Changed

- Added the recipient first and last name to the 'to' email field in their email client, so not only their email adress is shown.
- The links in the footer can now expand to multiple lines, and therefore accomodate more items (e.g. soon the addition of a link to the accesibility statement)

## 2021-01-21

### Added

- Added right-to-left rendering to emails

## 2021-01-18

### Fixed

- Access rights tab for participatory budget projects
- Admin moderation page access

## 2021-01-15

### Changed

- Copy improvements across different languages

## 2021-01-14

### Added

- Ability to customize the input term for a project

### Changed

- The word 'idea' was removed from as many places as possible from the platform, replaced with more generic copy.

## 2021-01-13

### Changed

- Idea cards redesign
- Project folder page redesign
- Project folders now have a single folder card image instead of 5 folder images in the admin settings
- By default 24 instead of 12 ideas or shown now on the project page

## 2020-12-17

### Fixed

- When creating a project from a template, only templates that are supported by the tenant's locale will show up
- Fixed several layout, interaction and data issues in the manual tagging feature of the Admin Processing page, making it ready for external use.
- Fixed project managers access of the Admin Processing page.

### Added

- Admin activity feed access for project managers
- Added empty state to processing list when no project is selected
- Keyboard shortcut tooltip for navigation buttons of the Admin Processing page

### Changed

- Reduced spacing in sidebar menu, allowing for more items to be displayed
- Style changes on the Admin Processing page

## 2020-12-08

### Fixed

- Issues with password reset and invitation emails
- No more idea duplicates showing up on idea overview pages
- Images no longer disappear from a body of an idea, or description of a project on phase, if placed at the bottom.

### Changed

- Increased color contrast of inactive timeline phases text to meet accesibility standard
- Increased color contrast of event card left-hand event dates to meet accesibility standard
- Increased color contrast of List/Map toggle component to meet accesibility standard

### Added

- Ability to tag ideas manually and automatically in the admin.

## 2020-12-02

### Changed

- By default the last active phase instead of the last phase is now selected when a timeline project has no active phase

### Fixed

- The empty white popup box won't pop up anymore after clicking the map view in non-ideation phases.
- Styling mistakes in the idea page voting and participatory budget boxes.
- The tooltip shown when hovering over a disabled idea posting button in the project page sticky top bar is no longer partially hidden

## 2020-12-01

### Changed

- Ideas are now still editable when idea posting is disabled for a project.

## 2020-11-30

### Added

- Ability to create new and edit existing idea statuses

### Fixed

- The page no longer refreshes when accepting the cookie policy

### Changed

- Segment is no longer used to connect other tools, instead following tools are integrated natively
  - Google Analytics
  - Google Tag Manager
  - Intercom
  - Satismeter
  - Segment, disabled by default
- Error messages for invitations, logins and password resets are now clearer.

## 2020-11-27

### Fixed

- Social authentication with Google when the user has no avatar.

### Changed

- Random user demographics on project copy.

## 2020-11-26

### Added

- Some specific copy for Vitry-sur-Seine

## 2020-11-25

### Fixed

- Sections with extra padding or funky widths in Admin were returned to normal
- Added missing copy from previous release
- Copy improvements in French

### Changed

- Proposal and idea descriptions now require 30 characters instead of the previous 500

## 2020-11-23

### Added

- Some specific copy for Sterling Council

### Fixed

- The Admin UI is no longer exposed to regular (and unauthenticated) users
- Clicking the toggle button of a custom registration field (in Admin > Settings > Registration fields) no longer duplicated the row
- Buttons added in the WYSIWYG editor now have the correct color when hovered
- The cookie policy and accessibility statement are not editable anymore from Admin > Settings > Pages

### Changed

**Project page:**

- Show all events at bottom of page instead of only upcoming events
- Reduced padding of sticky top bar
- Only show sticky top bar when an action button (e.g. 'Post an idea') is present, and you've scrolled past it.

**Project page right-hand sidebar:**

- Show 'See the ideas' button when the project has ended and the last phase was an ideation phase
- Show 'X ideas in the final phase' when the project has ended and the last phase was an ideation phase
- 'X phases' is now clickable and scrolls to the timeline when clicked
- 'X upcoming events' changed to 'X events', and event count now counts all events, not only upcoming events

**Admin project configuration page:**

- Replaced 'Project images' upload widget in back-office (Project > General) with 'Project card image', reduced the max count from 5 to 1 and updated the corresponding tooltip with new recommended image dimensions

**Idea page:**

- The map modal now shows address on top of the map when opened
- Share button copy change from "share idea" to "share"
- Right-hand sidebar is sticky now when its height allows it (= when the viewport is taller than the sidebar)
- Comment box now has an animation when it expands
- Adjusted scroll-to position when pressing 'Add a comment' to make sure the comment box is always fully visible in the viewport.

**Other:**

- Adjusted FileDisplay (downloadable files for a project or idea) link style to show underline by default, and increased contrast of hover color
- Reduced width of DateTimePicker, and always show arrows for time input

## 2020-11-20 (2)

### Fixed

- The project header image is screen reader friendly.
- The similar ideas feature doesn't make backend requests anymore when it's not enabled.

### Changed

- Areas are requested with a max. of 500 now, so more areas are visible in e.g. the admin dashboard.

## 2020-11-18

### Added

- Archived project folder cards on the homepage will now have an "Archived" label, the same way archived projects do\
- Improved support for right-to-left layout
- Experimental processing feature that allows admins and project managers to automatically assign tags to a set of ideas.

### Fixed

- Projects without idea sorting methods are no longer invalid.
- Surveys tab now shows for projects with survey phases.

### Changed

- Moved welcome email from cl2-emails to cl2-back

## 2020-11-16

### Added

- Admins can now select the default sort order for ideas in ideation and participatory budgeting projects, per project

### Changed

- The default sort order of ideas is now "Trending" instead of "Random" for every project if left unchanged
- Improved sign in/up loading speed
- Removed link to survey in the project page sidebar when not logged in. Instead it will show plain none-clickable text (e.g. '1 survey')

### Fixed

- Custom project slugs can now contain alphanumeric Arabic characters
- Project Topics table now updates if a topic is deleted or reordered.
- Empty lines with formatting (like bold or italic) in a Quill editor are now removed if not used as paragraphs.

## 2020-11-10

### Added

#### Integration of trial management into AdminHQ

- The lifecycle of the trials created from AdminHQ and from the website has been unified.
- After 14 days, a trial platform goes to Purgatory (`expired_trial`) and is no longer accessible. Fourteen days later, the expired trial will be removed altogether (at this point, there is no way back).
- The end date of a trial can be modified in AdminHQ (> Edit tenant > Internal tab).

## 2020-11-06

### Added

- Social sharing via WhatsApp
- Ability to edit the project URL
- Fragment to embed a form directly into the new proposal page, for regular users only

### Fixed

- The project about section is visibile in mobile view again
- Maps will no longer overflow on page resizes

## 2020-11-05

### Added

- Reordering of and cleaner interface for managing custom registration field options
- An 'add proposal' button in the proposals admin
- Fragment to user profile page to manage party membership settings (CD&V)
- "User not found" message when visiting a profile for a user that was deleted or could not be found

### Changed

- Proposal title max. length error message
- Moved delete functionality for projects and project folders to the admin overview

### Fixed

- The automatic scroll to the survey on survey project page

## 2020-11-03

### Fixed

- Fixed broken date picker for phase start and end date

## 2020-10-30

### Added

- Initial Right to left layout for Arabic language
- Idea description WYSIWYG editor now supports adding images and/or buttons

## 2020-10-27

### Added

- Support for Arabic

## 2020-10-22

### Added

- Project edit button on project page for admins/project manager
- Copy for Sterling Council

### Fixed

- Links will open in a new tab or stay on the same page depending on their context. Links to places on the platform will open on the same page, unless it breaks the flow (i.e. going to the T&C policy while signing up). Otherwise, they will open in a new tab.

### Changed

- In the project management rights no ambiguous 'no options' message will be shown anymore when you place your cursor in the search field

## 2020-10-16

### Added

- Ability to reorder geographic areas

### Fixed

- Stretched images in 'avatar bubbles'
- Input fields where other people can be @mentioned don't grow too wide anymore
- Linebar charts overlapping elements in the admin dashboard

## 2020-10-14

### Changed

- Project page redesign

## 2020-10-09

### Added

- Map configuration tool in AdminHQ (to configure maps and layers at the project level).

## 2020-10-08

### Added

- Project reports

### Changed

- Small styling fixes
- Smart group support multiple area codes
- Layout refinements for the new idea page
- More compact idea/proposal comment input
- Proposal 'how does it work' redesign

## 2020-10-01

### Changed

- Idea page redesign

## 2020-09-25

### Fixed

- The "Go to platform" button in custom email campaigns now works in Norwegian

### Added

- Granular permissions for proposals
- Possibility to restrict survey access to registered users only
- Logging project published events

### Changed

- Replaced `posting_enabled` in the proposal settings by the posting proposal granular permission
- Granular permissions are always granted to admins

## 2020-09-22

### Added

- Accessibility statement

## 2020-09-17

### Added

- Support for checkbox, number and (free) text values when initializing custom fields through excel invites.

### Changed

- Copy update for German, Romanian, Spanish (CL), and French (BE).

## 2020-09-15

### Added

- Support Enalyzer as a new survey provider
- Registration fields can now be hidden, meaning the user can't see or change them, typically controlled by an outside integration. They can still be used in smart groups.
- Registration fields can now be pre-populated using the invites excel

## 2020-09-08

### Fixed

- Custom buttons (e.g. in project descriptions) have correct styling in Safari.
- Horizontal bar chart overflow in Admin > Dashboard > Users tab
- User graphs for registration fields that are not used are not shown anymore in Admin > Dashboard > Users tab

### Added

- Pricing plan feature flags for smart groups and project access rights

## 2020-09-01

### Fixed

- IE11 no longer gives an error on places that use the intersection observer: project cards, most images, ...

### Added

- New platform setting: 'Abbreviated user names'. When enabled, user names are shown on the platform as first name + initial of last name (Jane D. instead of Jane Doe). This setting is intended for new platforms only. Once this options has been enabled, you MUST NOT change it back.
- You can now export all charts in the admin dashboard as xlsx or svg.
- Translation improvements (email nl...)

### Changed

- The about us (CitizenLab) section has been removed from the cookie policy

## 2020-08-27

### Added

- Support for rich text in field descriptions in the idea form.
- New "Proposed Budget" field in the idea form.

### Changed

- Passwords are checked against a list of common passwords before validation.
- Improving the security around xlsx exports (escaping formulas, enforcing access restrictions, etc.)
- Adding request throttling (rate-limiting) rules.
- Improving the consistency of the focus style.

## 2020-07-30

### Added

- Pricing plans in AdminHQ (Pricing plan limitations are not enforced).
- Showing the number of deviations from the pricing plan defaults in the tenant listing of AdminHQ.

### Changed

- Tidying up the form for creating new tenants in AdminHQ (removing unused features, adding titles and descriptions, reordering features, adding new feature flags, removing fields for non-relevant locales).

## 2020-07-10

### Added

- Project topics

### Changed

- Userid instead of email is used for hidden field in surveys (Leiden)
- New projects have 'draft' status by default

### Fixed

- Topics filter in ideas overview works again

## 2020-07-09 - Workshops

### Fixed

- Speps are scrollable

### Added

- Ability to export the inputs as an exel sheet
- Polish translations
- Portugese (pt-BR) translations

## 2020-06-26

### Fixed

- No longer possible to invite a project manager without selecting a project
- The button on the homepage now also respects the 'disable posting' setting in proposals
- Using project copy or a tenant template that contains a draft initiative no longer fails

### Added

- Romanian

## 2020-06-19

### Fixed

- Polish characters not being rendered correctly

### Added

- Back-office toggle to turn on/off the ability to add new proposals to the platform

## 2020-06-17

### Fixed

- It's no longer needed to manually refresh after deleting your account for a consistent UI
- It's no longer needed to manually refresh after using the admin toggle in the user overview
- The sign-in/up flow now correctly asks the user to verify if the smart group has other rules besides verification
-

demo`is no longer an available option for`organization_type` in admin HQ

- An error is shown when saving a typeform URL with `?email=xxxx` in the URL, which prevented emails to be linked to survey results
- On mobile, the info container in the proposal info page now has the right width
- A general issue with storing cookies if fixed, noticable by missing data in GA, Intercom not showing and the cookie consent repeatedly appearing
- Accessibility fix for the search field
- The `signup_helper_text` setting in admin HQ is again displayed in step 1 of the sign up flow

### Added

- There's a new field in admin HQ to configure custom copy in step 2 of the sign up flow called `custom_fields_signup_helper_text`
- `workshops` can be turned on/off in admin HQ, displayed as a new page in the admin interface

### Changed

- The copy for `project moderator` has changed to `project manager` everywhere
- The info image in the proposals header has changed

## 2020-06-03

### Fixed

- Maps with markers don't lose their center/zoom settings anymore
- English placeholders in idea form are gone for Spanish platforms

## 2020-05-26

### Changed

- Lots of small UI improvements throughout the platform
- Completely overhauled sign up/in flow:
  - Improved UI
  - Opens in a modal on top of existing page
  - Opens when an unauthenticaed user tries to perform an action that requires authentication (e.g. voting)
  - Automatically executes certain actions (e.g. voting) after the sign in/up flow has been completed (note: does not work for social sign-on, only email/password sign-on)
  - Includes a verification step in the sign up flow when the action requires it (e.g. voting is only allowed for verified users)

## 2020-05-20

### Fixed

- Budget field is shown again in idea form for participatory budget projects

## 2020-05-14

### Added

- Idea configurability: disabling/requiring certain fields in the idea form
- The footer has our new logo

### Changed

- Admins will receive a warning and need to confirm before sending a custom email to all users
- A survey project link in the top navigation will link to /info instead of to /survey

## 2020-04-29

### Fixed

- Folders are again shown in the navbar
- Adding an image to the description text now works when creating a project or a phase

### Added

- Support for Polish, Hungarian and Greenlandic

## 2020-04-23

### Fixed

- Long timeline phase names show properly

### Changed

- Redirect to project settings after creating the project
- Links to projects in the navigation menu link to the timeline for timeline projects

## 2020-04-21

### Fixed

- Fixed overlapping issue with idea vote bar on mobile
- Fixed an issue where images were used for which the filename contained special characters

### Added

- The overview (moderation) in the admin now has filters
  - Seen/not seen
  - Type: Comment/Idea/Proposal
  - Project
  - Search
- The idea xlsx export contains extra columns on location, number of comments and number of attachments

### Changed

- The permissions tab in the project settings has reordered content, to be more logical
- In German, the formal 'Sie' form has been replaced with the informal 'Du' form

## 2020-03-31

### Fixed

- Signing up with keyboard keys (Firefox)
- Composing manual emails with text images
- Exporting sheet of volunteers with long cause titles

### Added

- Folder attachments
- Publication status for folders

### Changed

- Show folder projects within admin project page

## 2020-03-20

### Added

- Volunteering as a new participation method

## 2020-03-16

### Fixed

- The project templates in the admin load again

## 2020-03-13

### Fixed

- The folder header image is not overly compressed when making changes to the folder settings
- The loading spinner on the idea page is centered

### Added

- Add images to folders, shown in cards.

### Changed

- Admins can now comment on ideas.

## 2020-03-10

### Fixed

- Fixed consent banner popping up every time you log in as admin
- Fixed back-office initiative status change 'Use latest official updates' radio button not working
- Fixed broken copy in Initiative page right-hand widget

### Added

- Add tooltip explaining what the city will do when the voting threshold is reached for a successful initiative
- Added verification step to the signup flow
- New continuous flow from vote button clicked to vote casted for unauthenticated, unverified users (click vote button -> account creation -> verification -> optional/required custom signup fields -> programmatically cast vote -> successfully voted message appears)
- The rich text editor in the admin now supports buttons

### Changed

- Admin HQ: new and improved list of timezones

## 2020-03-05

### Fixed

- Signup step 2 can no longer be skipped when there are required fields
- Correct tooltip link for support article on invitations
- Correct error messages when not filling in start/end date of a phase

### Added

- Setting to disable downvoting in a phase/project, feature flagged
- When a non-logged in visitor tries to vote on an idea that requires verification, the verification modal automatically appears after registering

## 2020-02-24

### Fixed

- Initiative image not found errors
- Templates generator out of disk space

### Added

- Folders i1
  - When enabled, an admin can create, edit, delete folders and move projects into and out of folders
  - Folders show in the project lists and can be ordered within projects

### Changed

- Initiative explanatory texts show on mobile views
- Existing platforms have a moderator@citizenlab.co admin user with a strong password in LastPass
- In the admin section, projects are no longer presented by publication status (Folders i1)

## 2020-02-19

### Fixed

- Loading more comments on the user profile page works again
- Accessibility improvements
- Adding an image no longer pops up the file dialog twice
- Changed to dedicated IP in mailgun to improve general deliverability of emails

### Added

- Improvements to the PB UI to make sure users confirm their basket at the end
- Ideation configurability i1
  - The idea form can be customized, on a project level, to display custom description texts for every field
- People filling out a poll are now included in the 'participated in' smart group rules
- Make me admin section in Admin HQ

### Changed

- When a platform no longer is available at a url, the application redirects to the CitizenLab website
- New platforms automatically get a moderator@citizenlab.co admin user with a strong password in LastPass

## 2020-01-29

### Fixed

- Rich text editor no longer allows non-video iframe content
- Smart groups that refer to a deleted project now get cleaned up when deleting a project
- All cookie consent buttons are now reachable on IE11
- More accessibility fixes
- The organization name is no longer missing in the password reset email

### Added

- CSAM verification
  - Users can authenticate and verify using BeID or itsme
  - User properties controlled by a verification method are locked in the user profile
  - Base layer of support for other similar verification methods in the future
- The order of project templates can now be changed in Templates HQ

### Changed

- Project templates overview no longer shows the filters

## 2020-01-17

### Fixed

- Further accesibility improvements:
  - Screen reader improvement for translations
  - Some color contrast improvements

### Added

- A hidden topics manager available at https://myfavouriteplatform.citizenlab.co/admin/topics

## 2020-01-15

### Fixed

- In the admin, the project title is now always displayed when editing a project
- Further accesibility improvements:
  - Site map improvements (navigation, clearer for screen readers)
  - Improved colors in several places for users with sight disability
  - Improved HTML to better inform screen reader users
  - Added keyboard functionality of password recovery
  - Improved forms (easier to use for users with motoric disabilities, better and more consistent validation, tips and tricks on mobile initiative form)
  - Improvements for screen reader in different languages (language picker, comment translations)
  - Added title (visible in your tab) for user settings page
  - Improved screen reader experience for comment posting, deleting, upvoting and idea voting

### Added

- The email notification settings on the user profile are now grouped in categories
- Unsubscribing through an email link now works without having to sign in first

### Changed

- The idea manager now shows all ideas by default, instead of filtered by the current user as assignee

## 2020-01-07

### Added

- Go to idea manager when clicking 'idea assigned to you' notification
- 2th iteration of the new admin moderation feature:
  - Not viewed/Viewed filtering
  - The ability to select one or more items and mark them as viewed/not viewed
  - 'Belongs to' table column, which shows the context that a piece of content belongs to (e.g. the idea and project that a comment belongs to)
  - 'Read more' expand mechanism for longer pieces of content
  - Language selector for multilingual content
  - 'Go to' link that will open a new tab and navigate you to the idea/iniative/comment that was posted

### Changed

- Improve layout (and more specifically width) of idea/iniatiatve forms on mobile
- Separate checkboxes for privacy policy and cookie policy
- Make the emails opt-in at registration

### Fixed

- Fix for unreadable password reset error message on Firefox
- Fix for project granular permission radio buttons not working

## 2019-12-12

### Added

- Polls now support questions for which a user can check multiple options, with a configurable maximum
- It's now possible to make a poll anonymous, which hides the user from the response excel export
- New verification method `id_card_lookup`, which supports the generic flow of verifying a user using a predined list of ID card numbers.
  - The copy can be configured in Admin HQ
  - The id cards CSV can be uploaded through Admin HQ

## 2019-12-11

### Added

- Admin moderation iteration 1 (feature flagged, turned on for a selected number of test clients)
- New verification onboarding campaign

### Changed

- Improved timeline composer
- Wysiwyg accessibility improvement

### Fixed

- English notifications when you have French as your language

## 2019-12-06

### Fixed

- Accessibility improvements:
  - Polls
  - Idea/initiative filter boxes
- Uploading a file in admin project page now shows the loading spinner when in progress
- Fixed English copy in notifications when other language selected
- Fixed project copy in Admin HQ not being saved

## 2019-12-05

### Fixed

- Small popups (popovers) no longer go off-screen on smaller screens
- Tooltips are no longer occluded by the checkbox in the idea manager
- The info icon on the initiatives voting box has improved alignment
- Project templates now display when there's only `en` is configured as a tenant locale
- When changing the lifecycle stage of a tenant, the update is now sent right away to segment
- When users accept an inivitation and are in a group, the group count is correctly updated
- Dropdowns in the registration flow can again support empty values
- Accessibility:
  - Various color changes to improve color contrasts
  - Color warning when picking too low contrast
  - Improvements to radio buttons, checkboxes, links and buttons for keyboard accessibility
  - Default built-in pages for new tenants have a better hierarchy for screen readers
- User posted an idea/initiative notification for admins will be in the correct language

## 2019-11-25

### Changed

- Updated translations
- Area filter not shown when no areas are configured
- Overall accessibility improvements for screen readers
- Improved accessibility of the select component, radio button, image upload and tooltip

### Fixed

- When adding a vote that triggers the voting limit on a project/phase, the other idea cards now automatically get updated with disabled vote buttons
- Fix for mobile bottom menu not being clickable when idea page was opened
- Navigating directly between projects via the menu no longer results in faulty idea card collections
- Display toggle (map or list view) of idea and initiative cards works again

## 2019-11-19

### Added

- New ideation project/phase setting called 'Idea location', which enables or disabled the ability to add a location to an idea and show the ideas on a map

### Changed

- Improved accessibility of the image upload component
- COW tooltipy copy
- Sharing modal layout improvement

### Fixed

- Checkboxes have unique ids to correctly identify their corresponding label, which improves screen reader friendliness when you have multiple checkboxes on one page.
- Avatar layout is back to the previous, smaller version

## 2019-11-15

### Fixed

- Fix for 'Click on map to add an idea' functionality not working
- Fix for notifications not showing

## 2019-11-12

### Fixed

- An email with subject `hihi` is no longer sent to admins that had their invite accepted
- Whe clicking the delete button in the file uploader, the page no longer refreshes
- Project templates no longer show with empty copy when the language is missing
- The countdown timer on initiatives now shows the correct value for days
- The radio buttons in the cookie manager are clickable again
- Changing the host of a tenant no longer breaks images embedded in texts
- It's possible again to unassign an idea in the idea manager
- The popup for adding a video or link URL is no longer invisible or unusable in some situations
- Uploading files is no longer failing for various filetypes we want to support
- Keyboard accessibility for modals

### Added

- ID Verification iteration 1
  - Users can verify their account by entering their ID card numbers (currently Chile only)
  - Verification is feature flagged and off by default
  - Smart groups can include the criterium 'is verified'
  - Users are prompted to verify their account when taking an actions that requires verification
- Total population for a tenant can now be entered in Admin HQ
- It's now possible to configure the word used for areas towards citizens from the areas admin
- Improvements to accessibility:
  - Idea and initiative forms: clearer for screen readers, keyboard accessibility, and more accessible input fields
  - Nav bar: clearer for screen readers and improved keyboard navigation
  - Project navigation and phases: clearer for screen readers
  - Sign-in, password reset and recovery pages: labeling of the input fields, clearer for screen readers
  - Participatory budgeting: clearer for screen readers

### Changed

- The organization name is now the default author in an official update

## 2019-10-22

### Fixed

- The sharing title on the idea page is now vertically aligned
- Improvements to the 'bad gateway' message sometimes affecting social sharing
- The map and markers are again visible in the admin dashboard
- First round of accessibility fixes and improvements
  - Dynamics of certain interactions are picked up by screen readers (PB, voting, ...)
  - Overall clarity for screen readers has improved
  - Improvements to information structure: HTML structure, W3C errors, head element with correct titles
  - Keyboard accessibility has generally improved: sign-up problems, login links, PB assignment, ...

### Added

- Initiatives iteration 3
  - Automatic status changes on threshold reached or time expired
  - When updating the status, official feedback needs to be provided simultaneously
  - Users receive emails and notifications related to (their) initiative
  - Initiatives support images in their body text
- Project templates
  - Admins can now create projects starting from a template
  - Templates contain images, a description and a timeline and let admin filter them by tags
  - Admins can share template descriptions with a publically accessible link
- It's now possible to configure the banner overlay color from the customize settings
- A custom email campaign now contains a CTA button by default

### Changed

- Complete copy overhaul of all emails

## 2019-10-03

### Fixed

- PB phase now has a basket button in the project navbar
- The datepicker in the timeline admin now works in IE11

### Changed

- For fragments (small pieces of UI that can be overridden per tenant) to work, they need to be enabled individually in admin HQ.

## 2019-09-25

### Fixed

- It's again possible to change a ideation/PB phase to something else when it contains no ideas
- Older browsers no longer crash when scrolling through comments (intersection observer error)
- Pagination controls are now correctly shown when there's multiple pages of users in the users manager
- The user count of groups in the users manager no longer includes invitees and matches the data shown
- Transition of timeline phases now happen at midnight, properly respecting the tenant timezone
- When looking at the map of an idea or initiative, the map marker is visible again
- The initiatives overview pages now uses the correct header and text colors
- The vote control on an initiative is no longer invisible on a tablet screen size
- The idea page in a budgeting context now shows the idea's budget
- The assign button on an idea card in a budgeting context behaves as expected when not logged in
- Project copy in Admin HQ that includes comments no longer fails
- Changing granular permissions by project moderator no longer fails

### Added

- Polling is now supported as a new participation method in a continuous project or a phase
  - A poll consists of multiple question with predefined answers
  - Users can only submit a poll once
  - Taking a poll can be restricted to certain groups, using granular permissions
  - The poll results can be exported to excel from the project settings
- It's now possible to disable Google Analytics, Google Tag Manager, Facebook Pixel and AdWords for specific tenants through Admin HQ

### Changed

- Large amount of copy improvements throughout to improve consistency and experience
- The ideas overview page is no longer enabled by default for new tenants
- The built-in 'Open idea project' can now be deleted in the project admin

## 2019-08-30

### Fixed

- The map preview box no longer overflows on mobile devices
- You're now correctly directed back to the idea/initiatives page after signing in/up through commenting

### Changed

- The height of the rich text editor is now limited to your screen height, to limit the scrolling when applying styles

## 2019-08-29

### Fixed

- Uploaded animated gifs are no longer displayed with weird artifacts
- Features that depend on NLP are less likely to be missing some parts of the data

### Added

- Citizen initiatives
  - Citizens can post view and post initiatives
  - Admins can manage initiatives, similar to how they manage ideas
  - Current limitation to be aware of, coming very soon:
    - No emails and notifications related to initiatives yet
    - No automated status changes when an initiative reaches enough votes or expires yet

## 2019-08-09

### Fixed

- Fixed a bug that sometimes prevented voting on comments
- When editing a comment, a mention in the comment no longer shows up as html
- In the dashboard, the domicile value 'outside' is now properly translated
- Some fixes were made to improve loading of the dashboard map with data edge cases
- Deleting a phase now still works when users that reveived notifications about the phase have deleted their account
- New releases should no longer require a hard refresh, avoiding landing page crashing issues we had

### Added

- File input on the idea form now works on mobile, if the device supports it

## 2019-07-26

### Fixed

- The project moderator email and notification now link to the admin idea manager instead of citizen side
- The widget no longer shows the `Multiloc`, but the real idea titles for some platforms

### Added

- Speed improvements to data requests to the backend throughout the whole paltform
- Changing the participation method from ideation to information/survey when there are ideas present is now prevented by the UI
- It's now possible to manually reorder archived projects
- There's new in-platform notifications for a status change on an idea you commented or voted on

## 2019-07-18

### Fixed

- It's no longer possible to change the participation method to information or survey if a phase/project already contains ideas
- The 'Share your idea modal' is now properly centered
- It's no longer possible to send out a manual email campaign when the author is not properly defined
- Invite emails are being sent out again
- Imported ideas no longer cause incomplete pages of idea cards
- Invited users who did not accept yet no longer receive any automated digest emails

## 2019-07-08

### Fixed

- When changing images like the project header, it's no longer needed to refresh to see the result
- The comments now display with a shorter date format to work better on smaller screens
- The code snippet from the widget will now work in some website that are strict on valid html
- The number of days in the assignee digest email is no longer 'null'
- The project preview description input is displayed again in the projects admin
- The idea status is no longer hidden when no vote buttons are displayed on the idea page
- Duplicate idea cards no longer appear when loading new pages

### Added

- Performance optimizations on the initial loading of the platform
- Performance optimizations on loading new pages of ideas and projects
- Newly uploaded images are automatically optimized to be smaller in filesize and load faster
- The 'Add an idea' button is now shown in every tab of the projects admin
- It's now possible to add videos to the idea body text
- E-mails are no longer sent out through Vero, but are using the internal cl2-emails server

### Changed

- The automated emails in the admin no longer show the time schedule, to work around the broken translations
- The rights for voting on comments now follow the same rights than commenting itself, instead of following the rights for idea voting
- On smaller desktop screens, 3 columns of idea cards are now shown instead of 2
- When adding an idea from the map, the idea will now be positioned on the exact location that was clicked instead of to the nearest detectable address
- Using the project copy tool in admin HQ is more tolerant about making copies of inconsistent source projects

## 2019-06-19

### Fixed

- Show 3-column instead of 2-column layout for ideas overview page on smaller desktop screens
- Don't hide status label on idea page when voting buttons are not shown

### Changed

- Small improvement in loading speed

## 2019-06-17

## Fixed

- The column titles in comments excel export are aligned with the content
- There's now enough space between voting anc translate links under a comment
- Vote button on an idea no longer stays active when a vote on that idea causes the voting treshold of the project to be reached

## Added

- The admin part of the new citizen initiatives is available (set initiatives feature on `allowed`)
  - Cities can configure how they plan to use initiatives
- A preview of how initiatives will look like city side is available, not yet ready for prime time (set initiatives feature on `allowed` and `enabled`)
- The ideas overview page has a new filtering sidebar, which will be used for other idea and initiative listings in the future
  - On idea status
  - On topic
  - Search
- Comments now load automatically while scrolling down, so the first comments appear faster

## 2019-06-05

### Fixed

- Fix an issue that when showing some ideas in an idea card would make the application crash

## 2019-05-21

### Fixed

- The idea page does no longer retain its previous scroll position when closing and reopening it
- The Similar Ideas box no longer has a problem with long idea titles not fitting inside of the box
- The Similar Ideas box content did not update when directly navigating from one idea page to the next
- The 'What were you looking for?' modal no longer gives an error when trying to open it

### Changed

- You now get redirected to the previously visited page instead of the landing page after you've completed the signup process

## 2019-05-20

### Fixed

- Closing the notification menu after scrolling no longer results in a navbar error
- When accessing the idea manager as a moderator, the assignee filter defaults to 'assigned to me'
- The idea and comment counts on the profile page now update as expected
- It's now possible to use a dropdown input in the 2nd registration step with a screen reader
- An invited user can no longer request a password reset, thereby becoming an inconsistent user that resulted in lots of problems

### Added

- Restyle of the idea page
  - Cleaner new style
  - Opening an idea no longer appears to be a modal
  - Properly styled similar ideas section
  - Showing comment count and avatars of contributors

### Changed

- When clicking the edit button in the idea manager, the edit form now opens in the sidemodal

## 2019-05-15

### Fixed

- Opening the projects dropdown no longer shows all menu items hovered when opened
- Users that can't contribute (post/comment/vote/survey) no longer get an email when a phase starts
- When a project has an ideation and a PB phase, the voting buttons are now shown during the ideation phase
- The admin navigation menu for moderators is now consistent with that for admins
- Moderators that try to access pages only accessible for admins, now get redirected to the dashboard
- The details tab in clustering doesn't cause the info panel to freeze anymore
- When writing an official update, the sbumit button now only becomes active when submission is possible
- The 'no options' copy in a dropdown without anything inside is now correctly translated
- Making a field empty in Admin HQ now correctly saves the empty value
- The active users graph no longer includes users that received an email as being active
- The translation button in an idea is no longer shown when there's only one platform language
- After changing granular permission, a refresh is no longer needed to see the results on ideas
- The sideview in the idea manager now shows the status dropdown in the correct language
- The layout of the sideview in the idea manager is now corrected
- A digest email to idea assignees is no longer sent out when no ideas are assigned to the admin/moderator
- Signing in with VUB Net ID works again
- Loading the insights map can no longer be infinite, it will now show an error message when the request fails

### Added

- The profile page of a user now also shows the comments by that user
- Users can now delete their own profile from their edit profile page
- Similar ideas, clustering and location detection now work in Spanish, German, Danish and Norwegian
- Facebooks bot coming from `tfbnw.net` are now blocked from signing up
- Moderators now also have a global idea manager, showing all the ideas from the projects they're moderating
- Loading the insights map, which can be slow, now shows a loading indicator

### Changed

- Voting buttons are no longer shown when voting is not enabled
- Improved and more granular copy text for several voting and commenting disabled messages

## 2019-04-30

### Fixed

- Time remaning on project card is no longer Capitalized
- Non-admin users no longer get pushed to intercom
- Improvements to the idea manager for IE11
- When filtering on a project in the idea manager, the selected project is highlighted again
- @citizenlab.cl admins can now also access churned platforms
- The user count in the user manager now includes migrated cl1 users
- Sending invitations will no longer fail on duplicate mixed-case email addresses

### Added

- Ideas can now be assigned to moderators and admins in the idea manager
  - Added filter on assignee, set by default to 'assigned to me'
  - Added filter to only show ideas that need feedback
  - When clicking an idea, it now opens in and can be partially edited from a half screen modal
  - Admins and moderators get a weekly digest email with their ideas that need feedback
- Completely new comments UI with support for comment upvotes
  - Comments are visually clearly grouped per parent comment
  - Sub-comments use @mentions to target which other subcomment they reply to
  - Comments can be sorted by time or by votes
- Ideas can now be sorted randomly, which is the new default
- New smart group rule for users that contributed to a specific topic
- New smart group rule for users that contributed to ideas with a specific status
- Clear error message when an invitee does a normal sign up

### Changed

- The idea grid no longer shows a 'post an idea' button when there are no ideas yet

## 2019-04-24

### Fixed

- Project cards now show correct time remaining until midnight

## 2019-04-23

### Fixed

- Closing the notification menu does not cause an error anymore
- The unread notifications count is now displayed correctly on IE11
- Clicking on an invite link will now show an immediate error if the invite is no longer valid

### Changed

- The admin guide is now under the Get Started link and the dashboards is the admin index
- The project cards give feedback CTA was removed
- An idea can now be deleted on the idea page
- The default border radius throughout the platform now is 3px instead of 5px
- The areas filter on the project cards is only shown when there is more than one area

## 2019-04-16

### Fixed

- The comment count of a project remains correct when moving an idea to a different project
- Fixed an issue when copying projects (through the admin HQ) to tenants with conflicting locales
- Only count people who posted/voted/commented/... as participants (this is perceived as a fix in the dashboards)
- Invites are still sent out when some emails correspond to existing users/invitees
- Phase started/upcoming notifications are only sent out for published projects

### Added

- Posting text with a URL will turn the URL part into a link
- Added smart group rules for topic and idea status participants

### Changed

- New configuration for which email campaigns are enabled by default
- Changed project image medium size to 575x575

## 2019-04-02

### Fixed

- The new idea button now shows the tooltip on focus
- The gender graph in clustering is now translated
- Tooltips on the right of the screen no longer fall off
- Text in tooltips no longer overflows the tooltip borders
- When there are no ideas, the 'post an idea' button is no longer shown on a user profile or the ideas overview page
- The project card no longer displays a line on the bottom when there is no meta information available
- Downloading the survey results now consistently triggers a browser download
- The bottom of the left sidebar of the idea manager can now be reached when there are a lot of projects
- The time control in the admin dashboard is now translated
- Various fixes to improve resilience of project copy tool

### Added

- The ideas overview page now has a project filter
- The various pages now support the `$|orgName|` variable, which is replaced by the organization name of the tenant
- Non-CitizenLab admins can no longer access the admin when the lifecycle stage is set to churned
- A new style variable controls the header opacity when signed in
- New email as a reminder to an invitee after 3 days
- New email when a project phase will start in a week
- New email when a new project phase has started
- The ideas link in the navbar is now feature flagged as `ideas_overview`

### Changed

- When filtering projects by multiple areas, all projects that have one of the areas or no area are now shown
- The user search box for adding a moderator now shows a better placeholder text, explaining the goal

## 2019-03-20

### Fixed

- Fixed mobile layout issues with cookie policy, idea image and idea title for small screens (IPhone 5S)
- Posting an idea in a timeline that hasn't started yet (as an admin) now puts the idea in the first phase
- Notifications menu renders properly in IE11
- The CTA on project cards is no longer shown for archived and finished projects
- Invited users that sign up with another authentication provider now automatically redeem their invitation
- When the tenant only has one locale, no language switcher is shown in the official feedback form

### Added

- Capabilities have been added to apply custom styling to the platform header
  - Styling can be changed through a new style tab in admin HQ
  - It's also possible to configure a different platform-wide font
  - Styling changes should only be done by a designer or front-end developer, as there are a lot of things that could go wrong
- The initial loading speed of the platform has increased noticably due to no longer loading things that are not immediately needed right away.
- Tenant templates are now automatically updated from the `.template` platforms every night
- The project copy tool in admin HQ now supports time shifting and automatically tries to solve language conflicts in the data
- New notifications and emails for upcoming (1 week before) and starting phases

### Changed

- Archived ieas are no longer displayed on the general ideas page
- The time remaining on project cards is no longer shown on 2 lines if there's enough space
- New platforms will show the 'manual project sorting' toggle by default
- Some changes were made to modals throughout to make them more consistent and responsiveness
- New ideas now have a minimal character limit of 10 for the title and 30 for the body
- User pages have a more elaborate meta title and description for SEO purposes

## 2019-03-11

### Fixed

- Notifications layout on IE11
- Errors due to loading the page during a deployment

## 2019-03-11

### Fixed

- Similar ideas is now fast enough to enable in production
- NLP insights will no longer keep on loading when creating a new clusgtering graph
- The comment count on project cards now correctly updates on deleted comments
- Various spacing issues with the new landing page on mobile are fixed
- When logging out, the avatars on the project card no longer disappear
- The widget no longer cuts off the title when it's too long
- In admin > settings > pages, all inputs are now correctly displayed using the rich text editor
- The notifications are no longer indented inconsistently
- Exporting typeform survey results now also work when the survey embed url contains `?source=xxxxx`
- When there's a dropdown with a lot of options during signup, these options are no longer unreachable when scrolling down
- The cookie policy no longer displays overlapping text on mobile
- The `isSuperAdmin`, `isProjectModerator` and `highestRole` user properties are now always named using camelCasing

### Added

- Official feedback
  - Admins and moderators can react to ideas with official feedback from the idea page
  - Users contributing to the idea receive a notification and email
  - Feedback can be posted using a free text name
  - Feedback can be updated later on
  - Admin and moderators can no longer write top-level comments
  - Comments by admins or moderators carry an `Official` badge
- When giving product feedback from the footer, a message and email can be provided for negative feedback
- CTA on project card now takes granular permissions into account
- CTA on project card is now also shown on mobile
- Projects for which the final phase has finished are marked as finished on their project card
- Projects on the landing page and all projects page can now be filtered on area through the URL

### Changed

- The avatars on a project card now include all users that posted, voted or commented
- Commenting is no longer possible on ideas not in the active phase

## 2019-03-03

### Fixed

- Manually sorting projects in the admin works as expected

### Added

- Support for Spanish
- The copy of 'x is currently working on' can be customized in admin HQ
- Extra caching layer in cl2-nlp speeds up similar ideas and creating clusters

## 2019-02-28

### Fixed

- In the dashboard, the labels on the users by gender donut chart are no longer cut off
- Adding file attachments with multiple consecutive spaces in the filename no longer fails
- Project copy in admin HQ no longer fails when users have mismatching locales with the new platform

### Added

- New landing page redesign
  - Project cards have a new layout and show the time remaining, a CTA and a metric related to the type of phase
  - The bottom of the landing page displays a new custom info text, configurable in the admin settings
  - New smarter project sorting algorithm, which can be changed to manual ordering in the projects admin
  - Ideas are no longer shown on the landing page
  - The `Show all projects` link is only shown when there are more than 10 projects
- New attributes are added to segment, available in all downstream tools:
  - `isSuperAdmin`: Set to true when the user is an admin with a citizenlab email
  - `isProjectModerator`
  - `highestRole`: Either `super_admin`, `admin`, `project_moderator` or `user`

### Changed

- Intercom now only receives users that are admin or project moderator (excluding citizenlab users)

## 2019-02-20

### Fixed

- User digest email events are sent out again
- The user statistics on the admin dashboard are back to the correct values
- Creating a new project page as an admin does not result in a blank page anymore
- Improved saving behaviour when saving images in a phase's description
- When logged in and visiting a url containing another locale than the one you previously picked, your locale choice is no longer overwritten

### Added

- Project copy feature (in admin HQ) now also supports copying ideas (including comments and votes) and allows you to specify a new slug for the project URL
- Unlogged users locale preference is saved in their browser

## 2019-02-14

### Fixed

- Project/new is no longer a blank page

## 2019-02-13

### Fixed

- Texts written with the rich text editor are shown more consistently in and outside of the editor
- Opening a dropdown of the smart group conditions form now scrolls down the modal
- When changing the sorting method in the ideas overview, the pagination now resets as expected
- Google login no longer uses the deprecated Google+ authentication API

### Added

- Typeform survey for typeform can now be downloaded as xlsx from a tab in the project settings
  - The Segment user token needs to be filled out in Admin HQ
  - New survey responses generate an event in segment
- Survey providers can be feature flagged individually
- New \*.template.citizenlab.co platforms now serve as definitions of the tenant template
- The registration fields overview in admin now shows a badge when fields are required

### Changed

- Surveymonkey is now feature-flagged off by default for new platforms

## 2019-01-30

### Fixed

- Long topic names no longer overlap in the admin dashboards
- Video no longer pops out of the phase description text
- Added event tracking for widget code copy and changing notification settings
- Saving admin settings no longer fails because of a mismatch between platform and user languages
- The password reset message now renders correctly on IE11
- It's easier to delete a selected image in the rich text editor
- The copy in the modal to create a new group now renders correctly in IE11
- Texts used in the the dashboard insights are no longer only shown in English
- Tracking of the 'Did you find what you're looking for?' footer not works correctly

### Added

- Tooltips have been added throughout the whole admin interface
- A new homepage custom text section can be configured in the admin settings, it will appear on the landing page in a future release
- New experimental notifications have been added that notify admins/moderators on every single idea and comment
- New tenant properties are being logged to Google Analytics

## 2019-01-19

### Fixed

- Registration fields of the type 'multiple select' can again be set in the 2nd step of the signup flow
- Creating invitations through an excel file no longer fails when there are multiple users with the same first and last name

## 2019-01-18

### Fixed

- Overflowing text in project header
- Fixed color overlay full opaque for non-updated tenant settings
- Fixed avatar layout in IE11
- Fixed idea page scrolling not working in some cases on iPad
- Pressing the enter key inside of a project settings page will no longer trigger a dialog to delet the project

### Changed

- Reduced the size of the avatars on the landing page header and footer
- Made 'alt' text inside avatar invisible
- Better cross-browser scaling of the background image of the header that's being shown to signed-in users
- Added more spacing underneath Survey, as not to overlap the new feedback buttons
- Increased width of author header inside of a comment to better accomodate long names
- Adjusted avatar hover effect to be inline with design spec￼

## 2019-01-17

### Added

- `header_overlay_opacity` in admin HQ allows to configure how transparent header color is when not signed in
- `custom_onboarding_fallback_message` in admin HQ allows to override the message shown in the header when signed in

## 2019-01-16

### Fixed

- The clustering prototype no longer shows labels behind other content
- Removing a project header image is again possible
- New active platforms get properly submitted to google search console again
- Scrolling issues with an iPad on the idea modal have been resolved
- Signing up through Google is working again
- The line underneath active elements in the project navbar now has the correct length
- A long location does no longer break the lay-out of an event card
- The dashboards are visible again by project moderators
- The admin toggle in the users manager is working again

### Added

- When logged in, a user gets to see a dynamic call to action, asking to
  - Complete their profile
  - Display a custom message configurable through admin HQ
  - Display the default fallback engagement motivator
- The landing page header now shows user avatars
- It's now possible to post an idea from the admin idea manager
- The footer now shows a feedback element for citizens
- A new 'map' dashboard now shows the ideas on their locations detected from the text using NLP
- The clustering prototype now shows the detected keywords when clustering is used

### Changed

- The navbar and landing page have a completely refreshed design
  - The font has changed all over the platform
  - 3 different colors (main, secondary, text) are configurable in Admin HQ
- The clustering prototype has been moved to its own dashboard tab
- Project cards for continuous projects now link to the information page instead of ideas

## 2018-12-26

### Fixed

- The rich text editor now formats more content the same way as they will be shown in the platform

### Added

- Admin onboarding guide
  - Shown as the first page in the admin, guiding users on steps to take
- The idea page now shows similar ideas, based on NLP
  - Feature flagged as `similar_ideas`, turned off by default
  - Experimental, intended to evaluate NLP similarity performance
- A user is now automatically signed out from FranceConnect when signing out of the platform

### Changed

- When a user signs in using FranceConnect, names and some signup fields can no longer be changed manually
- The FranceConnect button now has the official size and dimensions and no T&C
- SEO improvements to the "Powered by CitizenLab" logo

## 2018-12-13

### Fixed

- User digest email campaigns is sent out again
- IE11 UI fixes:
  - Project card text overflow bug
  - Project header text wrapping/centering bug
  - Timeline header broken layout bug
  - Dropdown not correctly positioned bug
- Creating new tenants and changing the host of existing tenants makes automatic DNS changes again

### Added

- SEO improvements: project pages and info pages are now included in sitemap
- Surveys now have Google Forms support

## 2018-12-11-2

### Fixed

- A required registration field of type number no longer blocks users on step 2 of the registration flow

## 2018-12-11

### Fixed

- Loading an idea page with a deleted comment no longer results in an error being shown
- Assigning a first bedget to a PB project as a new user no longer shows an infinite spinner
- Various dropdowns, most famously users group selection dropdown, no longer overlap menu items

## 2018-12-07

### Fixed

- It's again possible to write a comment to a comment on mobile
- When logged in and trying to log in again, the user is now redirected to the homepage
- A deleted user no longer generates a link going nowhere in the comments
- The dropdown menu for granular permissions no longer disappears behind the user search field
- After deleting an idea, the edit and delete buttons are no longer shown in the idea manager
- Long event title no longer pass out of the event box
- Notifications from a user that got deleted now show 'deleted user' instead of nothing

### Added

- Machine translations on the idea page
  - The idea body and every comment not in the user's language shows a button to translate
  - Feature flagged as `machine_translations`
  - Works for all languages
- Show the currency in the amount field for participatory budgeting in the admin
- Built-in registration fields can now be made required in the admin
- FranceConnect now shows a "What is FranceConnect?" link under the button

### Changed

- The picks column in the idea manager no longer shows a euro icon

## 2018-11-28

### Fixed

- IE11 graphical fixes in text editor, status badges and file drag&drop area fixed
- The idea tab is visible again within the admin of a continuous PB project
- The checkbox within 3rd party login buttons is now clickable in Firefox

## 2018-11-27

### Fixed

- When all registration fields are disabled, signing up through invite no longer blocks on the first step
- A moderator that has not yet accepted their invitation, is no longer shown as 'null null' in the moderators list
- Adding an idea by clicking on the map is possible again

### Changed

- When there are no events in a project, the events title is no longer shown
- The logo for Azure AD login (VUB Net ID) is shown as a larger image
- When logging in through a 3rd party login provider, the user needs to confirm that they've already accepted the terms and conditions

## 2018-11-22

### Fixed

- In the clustering prototype, comparing clusters using the CTRL key now also works on Mac
- Widget HTML code can now be copied again
- Long consequent lines of text now get broken up in multiple lines on the idea page
- Admin pages are no longer accessible for normal users
- Reduced problems with edge cases for uploading images and attachments

### Added

- Participatory budgeting (PB)
  - A new participation method in continuous and timeline projects
  - Admins and moderators can set budget on ideas and a maximum budget on the PB phase
  - Citizens can fill their basket with ideas, until they hit the limit
  - Citizens can submit their basket when they're done
  - Admins and moderators can process the results through the idea manager and excel export
- Advanced dashboards: iteration 1
  - The summary tab shows statistics on idea/comment/vote and registration activities
  - The users tab shows information on user demographics and a leaderboard
  - The time filter can be controller with the precision of a day
  - Project, group and topic filters are available when applicable
  - Project moderators can access the summary tabs with enforced project filter
- Social sharing through the modal is now separately trackable from sharing through the idea page
- The ideas excel export now contains the idea status
- A new smart group rule allows for filtering on project moderators and normal users

### Changed

- Project navigation is now shown in new navigation bar on top
- The content of the 'Open idea project' for new tenants has changed
- After posting an idea, the user is redirected towards the idea page of the new idea, instead of the landing page

## 2018-11-07

### Fixed

- The widget HTML snippet can be copied again

## 2018-11-05

### Fixed

- Clicking Terms & Conditions links during sign up now opens in a new tab

### Added

- Azure Active Directory login support, used for VUB Net ID

## 2018-10-25

### Fixed

- Resizing and alignment of images and video in the editor now works as expected
- Language selector is now updating the saved locale of a signed in user
- When clicking "view project" in the project admin in a new tab, the projects loads as expected
- The navbar user menu is now keyboard accessible
- Radio buttons in forms are now keyboard accessible
- The link to the terms and conditions from social sign in buttons is fixed
- In admin > settings > pages, the editors now have labels that show the language they're in
- Emails are no longer case sensitive, resolving recurring password reset issues
- The widget now renders properly in IE11
- Videos are no longer possible in the invitation editor

### Added

- Cookie consent manager
  - A cookie consent footer is shown when the user has not yet accepted cookies
  - The user can choose to accept all cookies, or open the manager and approve only some use cases
  - The consent settings are automatically derived from Segment
  - When the user starts using the platform, they silently accept cookies
- A new cookie policy page is easier to understand and can no longer be customized through the admin
- Granular permissions
  - In the project permissions, an admin or project moderator can choose which citizens can take which actions (posting/voting/comments/taking survey)
  - Feature flagged as 'granular_permissions', turned off by default
- Ideas excel export now contains links to the ideas
- Ideas and comments can now be exported from within a project, also by project moderators
- Ideas and comments can now be exported for a selection of ideas
- When signing up, a user gets to see which signup fields are optional

### Changed

- Published projects are now shown first in the admin projects overview
- It's now more clear that the brand color can not be changed through the initial input box
- All "Add <something>" buttons in the admin have moved to the top, for consistency
- The widget no longer shows the vote count when there are no votes
- When a project contains no ideas, the project card no longer shows "no ideas yet"

## 2018-10-09

### Fixed

- UTM tags are again present on social sharing
- Start an idea button is no longer shown in the navbar on mobile
- Exceptionally slow initial loading has been fixed
- Sharing on facebook is again able to (quite) consistently scrape the images
- When using the project copy tool in Admin HQ, attachments are now copied over as well

### Added

- Email engine in the admin (feature flagged)
  - Direct emails can be sent to specific groups by admins and moderators
  - Delivered/Opened/Clicked statistics can be seen for every campaign
  - An overview of all automated emails is shown and some can be disabled for the whole platform

## 2018-09-26

### Fixed

- Error messages are no longer cut off when they are longer than the red box
- The timeline dropdown on mobile shows the correct phase names again
- Adding an idea by clicking on the map works again
- Filip peeters is no longer sending out spam reports
- Reordering projects on the projects admin no longer behaves unexpectedly
- Fixes to the idea manager
  - Tabs on the left no longer overlap the idea table
  - Idea status tooltips no longer have an arrow that points too much to the right
  - When the screen in not wide enough, the preview panel on the right is no longer shown
  - Changing an idea status through the idea manager is possible again

### Added

- Social sharing modal is now shown after posting an idea
  - Feature flagged as `ideaflow_social_sharing`
  - Offers sharing buttons for facebook, twitter and email
- File attachments can now be added to
  - Ideas, shown on the idea page. Also works for citizens.
  - Projects, shown in the information page, for admins and moderators
  - Phases, shown under the phase description under the timeline, for admins and moderators
  - Events, shown under the event description, for admins and moderators
  - Pages, shown under the text, for admins
- Some limited rich text options can now be used in email invitation texts

### Changed

- The admin projects page now shows 3 seperate sections for published, draft and archived
- When there are no voting buttons, comment icon and count are now also aligned to the right
- It's now possible to remove your avatar

## 2018-09-07

### Fixed

- Submit idea button is now aligned with idea form
- An error caused by social sign in on French platforms not longer has an English error message
- Checkboxes are now keyboard navigable
- Projects that currently don't accept ideas can no longer be selected when posting an idea
- Deleting an idea no longer results in a blank page
- Deleting a comment no longer results in a blank page
- When sign in fails, the error message no longer says the user doesn't exist
- `null` is no longer shown as a lastname for migrated cl1 users without last name
- Clicking on the table headers in the idea managers again swaps the sorting order as expected
- Typeform Survey now is properly usable on mobile

### Added

- Email notification control
  - Every user can opt-out from all recurring types of e-mails sent out by the platform by editing their profile
  - Emails can be fully disabled per type and per tenant (through S&S ticket)
- An widget that shows platform ideas can now be embedded on external sites
  - The style and content of the widget can be configured through admin > settings > widgets
  - Widget functionality is feature flagged as "widgets", on by default

### Changed

- Initial loading speed of the platform has drastically improved, particulary noticable on mobile
- New tenants have custom signup fields and survey feature enabled by default

## 2018-08-20

### Fixed

- The idea sidepane on the map correctly displays HTML again
- Editing your own comment no longer turns the screen blank
- Page tracking to segment no longer tracks the previous page instead of the current one
- Some browsers no longer break because of missing internationalization support
- The options of a custom field are now shown in the correct order

### Added

- A major overhaul of all citizen-facing pages to have significantly better accessibility (almost WCAG2 Level A compliant)
  - Keyboard navigation supported everywhere
  - Forms and images will work better with screen readers
  - Color constrasts have been increased throughout
  - A warning is shown when the color in admin settings is too low on constrast
  - And a lot of very small changes to increase WCAG2 compliance
- Archived projects are visible by citizens
  - Citizens can filter to see all, active or archived projects
  - Projects and project cards show a badge indicating a project is archived
  - In the admin, active and archived projects are shown separately
- A favicon can now be configured at the hidden location `/admin/favicon`
  - On android in Chrome, the platform can be added to the Android homescreen and will use the favicon as an icon
- Visitors coming through Onze Stad App now are trackable in analytics

### Changed

- All dropdown menus now have the same style
- The style of all form select fields has changed
- Page tracking to segment no longer includes the url as the `name` property (salesmachine)
- Font sizes throughout the citizen-facing side are more consistent

## 2018-08-03

### Fixed

- The landingpage header layout is no longer broken on mobile devices
- Yet another bug related to the landingpage not correctly redirecting the user to the correct locale
- The Page not found page was not found when a page was not found

### Added

- The 'Create an account' call to action button on the landing page now gets tracked

## 2018-08-02

### Fixed

- The browser no longer goes blank when editing a comment
- Redirect to the correct locale in the URL no longer goes incorrectly to `en`

## 2018-07-31

### Fixed

- The locale in the URL no longer gets added twice in certain conditions
- Various fixes to the rich text editor
  - The controls are now translated
  - Line breaks in the editor and the resulting page are now consistent
  - The editor no longer breaks form keyboard accessibility
  - The images can no longer have inconsistent widht/height ratio wich used to happen in some cases
  - The toolbar buttons have a label for accessibility
- A new tenant created in French no longer contains some untranslated content
- The tenant lifecycle stage is now properly included in `group()` calls to segment
- Comment body and various dynamic titles are secured against XSS attacks

### Added

- Ideas published on CitizenLab can now also be pushed to Onze Stad App news stream
- The rich text editor
  - Now support copy/paste of images
- Event descriptions now also support rich text
- When not signed in, the header shows a CTA to create an account
- A new smart group rule allows you to specify members than have participated (vote, comment, idea) in a certain project
- The admin now shows a "Get started" link to the knowledge base on the bottom left
- The Dutch platforms show a "fake door" to Agenda Setting in the admin navigation

### Changed

- The idea card now shows name and date on 2 lines
- The navbar now shows the user name next to the avatar
- The user menu now shows "My ideas" instead of "Profile page"

## 2018-07-12

### Fixed

- New text editor fixes various bugs present in old editor:
  - Typing idea texts on Android phones now works as expected
  - Adding a link to a text field now opens the link in a new window
  - Resizing images now works as expected
  - When saving, the editor no longer causes extra whitespace to appear
- A (too) long list of IE11 fixes: The platform is now fully usable on IE11
- The group count in the smart groups now always shows the correct number
- The admin dashboard is no longer too wide on smaller screens
- The home button on mobile is no longer always active
- Fix for page crash when trying to navigate away from 2nd signup step when one or more required fields are present

### Added

- The language is now shown in the URL at all times (e.g. `/en/ideas`)
- The new text editor enables following extras:
  - It's now possible to upload images through the text editor
  - It's now possible to add youtube videos through the text editor
- `recruiter` has been added to the UTM campaign parameters

### Know issues

- The controls of the text editor are not yet translated
- Posting images through a URL in the text editor is no longer possible
- Images that have been resized by IE11 in the text editor, can subsequently no longer be resized by other browsers

## 2018-06-29

### Fixed

- Facebook now correctly shows the idea image on the very first share
- Signing up with a google account that has no avatar configured now works again
- Listing the projects and ideas for projects that have more than 1 group linked to them now works again

### Added

- Voting Insights [beta]: Get inisghts into who's voting for which content
  - Feature flagged as 'clustering', disabled by default
  - Admin dashboard shows a link to the prototype
- Social sharing buttons on the project info page
- Usage of `utm_` parameters on social sharing to track sharing performance
- Various improvements to meta tags throughout the platform
  - Page title shows the unread notification count
  - More descriptive page titles on home/projects/ideas
  - Engaging generic default texts when no meta title/description are provided
  - Search engines now understand what language and region the platform is targeting
- Optimized idea image size for facebook sharing
- Sharing button for facebook messenger on mobile
- When you receive admin rights, a notification is shown
- `tenantLifecycleStage` property is now present in all tracked events to segment

### Changed

- Meta tags can't be changed through the admin panel anymore
- Social sharing buttons changed aspect to be more visible

## 2018-06-20

### Fixed

- Visual fixes for IE11 (more to come)
  - The text on the homepage doesn't fall outside the text box anymore
  - The buttons on the project page are now in the right place
  - In the projects pages, the footer is no longer behaving like a header
- When trying to add a timeline phase that overlaps with another phase, a more descriptive error is shown
- larsseit font is now always being loaded

### Added

- Smart groups allow admins to automatically and continuously make users part of groups based on conditions
- New user manager allows
  - Navigating through users by group
  - Moving, adding and removing users from/to (manual) groups
  - Editing the group details from within the user manager
  - Creating groups from within the user manager
  - Exporting users to excel by group or by selection
- Custom registration fields now support the new type "number"
- The city website url can now be specified in admin settings, which is used as a link in the footer logo

### Changed

- The checkbox copy at signup has changed and now links to both privacy policy and terms and conditions
- Improved styling of usermenu dropdown (the menu that opens when you click on the avatar in the navigation bar)

### Removed

- The groups page is no longer a separate page, but the functionality is part of the user manager

## 2018-06-11

### Fixed

- Notifications that indicate a status change now show the correct status name
- The admin pages editors support changing content and creating new pages again
- When searching in the invites, filters still work as expected
- The font has changed again to larsseit

### Added

- Accessibility improvements:
  - All images have an 'alt' attributes
  - The whole navbar is now usable with a keyboard
  - Modals can be closed with the escape key
  - The contrast of labels on white backgrounds has increased
- New ideas will now immediately be scraped by facebook
- When inviting a user, you can now pick projects for which the user becomes a moderator

### Changed

- The language switcher is now shown on the top right in the navbar

## 2018-05-27

### Fixed

- Sitemap now has the correct date format
- Empty invitation rows are no longer created when the given excel file contains empty rows
- Hitting enter while editing a project no longer triggers the delete button
- Registration fields on signup and profile editing are now always shown in the correct language
- The dropdown menu for idea sorting no longer gets cut off by the edge of the screen on small screens
- Saving a phase or continuous project no longer fails when participation method is not ideation

### Added

- Language selection now also has a regional component (e.g. Dutch (Belgium) instead of Dutch)
- Added noindex tag on pages that should be shown in Google
- A new 'user created' event is now being tracked from the frontend side
- It's now possible to use HTML in the field description of custom fields (no editor, only for internal usage)

## 2018-05-16

### Fixed

- Phases are now correctly active during the day specified in their end date
- On the new idea page, the continue button is now shown at all resolutions
- On the idea list the order-by dropdown is now correctly displayed at all resolutions.

### Added

- Project moderators can be specified in project permissions, giving them admin and moderation capabilities within that project only
  - Moderators can access all admin settings of their projects
  - Moderators can see they are moderating certain projects through icons
  - Moderators can edit/delete ideas and delete comments in their projects
- A correct meta description tag for SEO is now rendered
- The platforms now render sitemaps at sitemap.xml
- It is now possible to define the default view (map/cards) for every phase individually
- The tenant can now be configured with an extra `lifecycle_stage` property, visible in Admin HQ.
- Downloading ideas and comments xlsx from admin is now tracked with events
- The fragment system, to experiment with custom content per tenant, now also covers custom project descriptions, pages and individual ideas

### Changed

- It is no longer possible to define phases with overlapping dates
- Initial loading speed of the platform has improved

## 2018-04-30

### Fixed

- When posting an idea and only afterward signing in, the content originally typed is no longer lost
- An error is no longer shown on the homepage when using Internet Explorer
- Deleting a user is possible again

### Changed

- The idea manager again shows 10 ideas on one page, instead of 5
- Submit buttons in the admin no longer show 'Error' on the buttons themselves

### Removed

- The project an idea belongs to can no longer be changed through the edit idea form, only through the idea manager

## 2018-04-26

### Added

- Areas can now be created, edited and deleted in the admin settings
- The order of projects can now be changed through drag&drop in the admin projects overview
- Before signing up, the user is requested to accept the terms and conditions
- It's possible to experiment with platform-specific content on the landing page footer, currently through setup & support
- Images are only loaded when they appear on screen, improving page loading speed

### Fixed

- You can no longer click a disabled "add an idea" button on the timeline
- When accessing a removed idea or project, a message is shown

### Known issues

- Posting an idea before logging in is currently broken; the user is redirected to an empty posting form
- Social sharing is not consistently showing all metadata

## 2018-04-18

### Fixed

- Adding an idea at a specific location by clicking on the map is fixed

## 2018-04-09

### Fixed

- An idea with a location now centers on that location
- Map markers far west or east (e.g. Vancouver) are now positioned as expected
- Links in comment now correctly break to a new line when they're too long
- Hitting enter in the idea search box no longer reloads the page
- A survey project no longer shows the amount of ideas on the project card
- The navbar no longer shows empty space above it on mobile
- The report as spam window no longer scrolls in a weird way
- The project listing on the homepage no longer repeats the same project for some non-admin users
- Google/Facebook login errors are captured and shown on an error page
- Some rendering issues were fixed for IE11 and Edge, some remain
- An idea body with very long words no longer overlaps the controls on the right
- Project cards no longer overlap the notification menu

### Added

- A user can now edit and delete its own comments
- An admin can now delete a user's comment and specify the reason, notifying the user by notification
- Invitations
  - Admins can invite users by specifying comma separated email addresses
  - Admins can invite users with extra information by uploading an excel file
  - Invited users can be placed in groups, made admin, and given a specific language
  - Admins can specify a message that will be included in the email to the invited users
  - Admins receive a notification when invited users sign up
- Users receive a notification and email when their idea changes status
- Idea titles are now limited to 80 characters

### Known issues

- Adding an idea through the map does not position it correctly

## 2018-03-23

### Fixed

- Fixed padding being added on top of navigation bar on mobile devices

## 2018-03-22

### Fixed

- Idea creation page would not load when no published projects where present. Instead of the loading indicator the page now shows a message telling the user there are no projects.

## 2018-03-20

### Fixed

- Various visual glitches on IE11 and Edge
- Scrolling behviour on mobile devices is back to normal
- The admin idea manager no longer shows an empty right column by default

### Added

- Experimental raw HTML editing for pages in the admin at `/admin/pages`

## 2018-03-14

### Fixed

- When making a registration field required, the user can't skip the second sign up step
- When adding a registration field of the "date" type, a date in the past can now be chosen
- The project listing on the landing page for logged in users that aren't admin is fixed

### Added

- When something goes wrong while authenticating through social networks, an error page is shown

## 2018-03-05

### Added

- Limited voting in timeline phases
- Facebook app id is included in the meta headers

### Known issues

- When hitting your maimum vote count as a citizen, other idea cards are not properly updating untill you try voting on them
- Changing the participation settings on a continuous project is impossible

## 2018-02-26

### Fixed

- Project pages
  - Fixed header image not being centered
- Project timeline page
  - Fixed currently active phase not being selected by default
  - Fixed 'start an idea' button not being shown insde the empty idea container
  - Fixed 'start an idea' button not linking to the correct idea creation step
- Ideas and Projects filter dropdown
  - Fixed the dropdown items not always being clickable
- Navigation bar
  - Fixed avatar and options menu not showing on mobile devices

### Added

- Responsive admin sidebar
- Top navigation menu stays in place when scrolling in admin section on mobile devices

### Changed

- Project timeline
  - Better word-breaking of phases titles in the timeline

## 2018-02-22

### Fixed

- Idea page
  - Fixed voting buttons not being displayed when page is accessed directly
- Edit profile form page
  - Fixed broken input fields (first name, last name, password, ...)
  - Fixed broken submit button behavior
- Admin project section
  - Fixed default view (map or card) not being saved
  - Fixed save button not being enabled when an image is added or removed
- Project page
  - Fixed header navigation button of the current page not being highlighted in certain scenarios
  - Fixed no phase selected in certain scenarios
  - Fixed mobile timeline phase selection not working
- Idea cards
  - Fixed 'Load more' button being shown when no more ideas
- Project cards
  - Fixed 'Load more' button being shown when no more projects
- Idea page
  - Fixed faulty link to project page
- Add an idea > project selection page
  - Fixed broken layout on mobile devices

### Added

- Landing page
  - Added 'load more' button to project and idea cards
  - Added search, sort and filter by topic to idea cards
- Project card
  - Added ideas count
- Idea card
  - Added author avatar
  - Added comment count and icon
- Idea page
  - Added loading indicator
- Project page
  - Added loading indicator
  - Added border to project header buttons to make them more visible
- Admin page section
  - Added header options in rich-text editors

### Changed

- Navigation bar
  - Removed 'ideas' menu item
  - Converted 'projects' menu item into dropdown
  - Changed style of the 'Start an idea' button
- Landing page
  - Header style changes (larger image dimensions, text centered)
  - Removed 'Projects' title on top of project cards
- Project card
  - Changed project image dimensions
  - Changed typography
- Idea card
  - Removed image placeholder
  - Reduced idea image height
- Filter dropdowns
  - Height, width and alignment changes for mobile version (to ensure the dropdown is fully visible on smaller screens)
- Idea page
  - Improved loading behavior
  - Relocated 'show on map' button to sidebar (above sharing buttons)
  - Automatically scroll to map when 'show on map' button is clicked
  - Larger font sizes and better overall typography for idea and comment text
  - Child comments style changes
  - Child commenting form style change
  - Comment options now only visible on hover on desktop
- Project page
  - Improved loading behavior
  - Timeline style changes to take into account longer project titles
  - Changed copy from 'timeline' to 'process'
  - Changed link from projects/<projectname>/timeline to projects/<projectname>/process
  - Events header button not being shown if there are no events
- Add an idea > project selection page
  - Improved project cards layout
  - Improved mobile page layout

## 2018-01-03

### Fixed

- Updating the bio on the profile page works again
- 2018 can be selected as the year of events/phases
- The project dropdown in the idea posting form no longer shows blank values
- Reset password email

### Added

- Ideas can be edited by admins and by their author
- An idea shows a changelog with its latest updates
- Improved admin idea manager
  - Bulk update project, topics and statuses of ideas
  - Bulk delete ideas
  - Preview the idea content
  - Links through to viewing and editing the idea
- When on a multi-lingual platform, the language can be changed in the footer
- The project pages now show previews of the project events in the footer
- The project card now shows a description preview text, which is changeable through the admin
- Images are automatically optimized after uploading, to reduce the file size

### Changed

- Image dimensions have changed to more optimal dimensions

## 2017-12-13

### Fixed

- The ideas of deleted users are properly shown
- Slider to make users admins is again functional

### Added

- The idea show page shows a project link
- Mentions are operational in comments
- Projects can be deleted in the admin

### Changed

- Ideas and projects sections switched positions on the landing page

## 2017-12-06

### Fixed

- Phases and events date-picker no longer overlaps with the description text
- No longer needed to hard refresh if you visited al old version of the platform
- Inconsistency when saving project permissions has been fixed
- Bullet lists are now working in project description, phases and events
- The notifications show the currect user as the one taking the action

### Added

- Translators can use `orgName` and `orgType` variables everywhere
- Previews of the correct image dimension when uploading images

### Changed

- Lots of styling tweaks to the admin interface
- Behaviour of image uploads has improved

## 2017-11-23

### Fixed

- Loading the customize tab in the admin no longer requires a hard refresh

## 2017-11-22

### Fixed

- When saving a phase in the admin, the spinner stops on success or errors
- Deleting a user no longer breaks the idea listing, idea page and comments
- Better error handling in the signup flow
- Various bug fixes to the projects admin
- The switches that control age, gender, ... now have an effect on the signup flow.
- For new visitors, hard reloading will no longer be required

### Added

- Social Sign In with facebook and google. (Needs to be setup individually per customer)
- Information pages are reachable through the navbar and editable through the admin
- A partner API that allows our partners to list ideas and projects programmatically
- Ideas with a location show a map on the idea show page
- Activation of welcome and reset password e-mails

### Changed

- Changes to mobile menu layout
- Changes to the style of switches
- Better overall mobile experience for citizen-facing site

### Known issues

- If you visited the site before and the page did not load, you need to hard refresh.
- If the "Customize" tab in the admin settings does not load, reload the browser on that page

## 2017-11-01

### Fixed

- Various copy added to the translation system
- Fixed bug where image was not shown after posting an idea
- Loading behaviour of the information pages
- Fixed bug where the app no longer worked after visiting some projects

### Added

- Added groups to the admin
- Added permissions to projects
- Social sharing of ideas on twitter and (if configured for the platform) facebook
- Projects can be linked to certain areas in the admin
- Projects can be filtered by area on the projects page
- Backend events are logged to segment

### Changed

- Improved the styling of the filters
- Project description in the admin has its own tab
- Restored the landing page header with an image and configurable text
- Improved responsiveness for idea show page
- Maximum allowed password length has increased to 72 characters
- Newest projects are list first

## 2017-10-09

### Fixed

- The male/female gender selection is no longer reversed after registration
- On firefox, the initial loading animation is properly scaled
- After signing in, the state of the vote buttons on idea cards is now correct for the current user
- Fixed bug were some text would disappear, because it was not available in the current language
- Fixed bug where adding an idea failed because of a wrongly stored user language
- Fixed bug where removing a language in the admin settings fails
- Graphical glitches on the project pages

### Added

- End-to-end test coverage for the happy flow of most of the citizen-facing app interaction
- Automated browser error logging to be proactive on bugs
- An idea can be removed through the admin

### Changed

- The modal that shows an idea is now fullscreen and has a new animation
- New design for the idea show page
- New design for the comments, with animation and better error handling
- The "Trending" sorting algorithm has changed to be more balanced and give new ideas a better chance
- Slightly improved design of the page that shows the user profile

## 2017-09-22

### Fixed

- Bug where multiple form inputs didn't accept typed input
- Issues blocking the login process
- The success message when commenting no longer blocks you from adding another comment
- Clicking an internal link from the idea modal didn't work
- Responsiveness of filters on the ideas page
- Updating an idea status through the admin failed

### Added

- Initial loading animation on page load
- Initial version of the legal pages (T&C, privacy policy, cookie policy)
- All forms give more detailed error information when something goes wrong
- Full caching and significant speed improvements for all data resources

### Changed

- Refactoring and restyling of the landing page, idea cards and project cards
- Added separate sign in and sign up components
- Cleaned up old and unused code
- The navbar is no longer shown when opening a modal
- Lots of little tweaks to styling, UX and responsiveness

## 2017-09-01

### Fixed

- Saving forms in the admin of Projects will now show success or error messages appropriately
- The link to the guide has been hidden from the admin sidebar until we have a guide to link to

### Added

- Adding an idea from a project page will pre-fill parts of the new idea form
- The landing page now prompts user to add an Idea if there are none
- The landing page will hide the Projects block if there are none

### Changed

- Under-the-hood optimizations to increase the loading speed of the platform

## 2017-08-27

### Fixed

- Changing the logo and background image in admin settings works
- Platform works for users with an unsupported OS language

### Added

- Admin dashboard
- Default topics and idea statuses for newly deployed platforms
- Proper UX for handling voting without being signed in
- Meta tags for SEO and social sharing
- Better error handling in project admin

### Changed

- Projects and user profile pages now use slugs in the URL

## 2017-08-18

### Fixed

- Changing idea status in admin
- Signing up
- Proper rending of menu bar within a project
- Admin settings are properly rendered within the tab container
- Lots of small tweaks to rendering on mobile
- Default sort ideas on trending on the ideas index page

### Added

- Admin section in projects to CRUD phases
- Admin section in projects to CRUD events
- New navbar on mobile
- Responsive version of idea show page

### Changed

- Navbar design updated
- One single login flow experience instead of 2 separate ones (posting idea/direct)
- Admins can only specify light/dark for menu color, not the exact color

### Removed

- Facebook login (Yet to be added to new login flow, will be back soon)

## 2017-08-13

### Fixed

- Voting on cards and in an idea page
- Idea modal loading speed
- Unread notification counter

### Added

- New improved flow for posting an idea
- Admin interface for projects
- New design for idea and project cards
- Consistenly applied modal, with new design, for ideas
- Segment.io integration, though not all events are tracked yet

### Changed

- Idea URls now using slugs for SEO<|MERGE_RESOLUTION|>--- conflicted
+++ resolved
@@ -2,17 +2,15 @@
 
 ## Next release
 
-<<<<<<< HEAD
 ### Changed
 
 - [CL-667] Fixed many RuboCop offences
-=======
+
 ## 2022-05-30
 
 ### Changed
 
 - [CL-830] 'Accept' button now before 'Manage' button on cookie banner, and both buttons now the same style.
->>>>>>> 6dd7763c
 
 ### Fixed
 
