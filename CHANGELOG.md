--- conflicted
+++ resolved
@@ -1,12 +1,11 @@
 # Changelog
 
-<<<<<<< HEAD
 ## Next release
 
 ### Fixed
 
 - [CL-2549] Reject all cookies when closing cookie banner
-=======
+
 ## 2023-01-18 (2)
 
 ### Fixed
@@ -25,7 +24,6 @@
 ### Added
 
 - [CL-2320] Image dimensions i2: folder & project banner images
->>>>>>> 8b9a87bf
 
 ## 2023-01-13 (2)
 
