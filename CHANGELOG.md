--- conflicted
+++ resolved
@@ -1,6 +1,5 @@
 # Changelog
 
-<<<<<<< HEAD
 ## Next release
 
 ### Fixed
@@ -8,9 +7,8 @@
 - [CL-2171] Fix excel export of visitor data for Dutch clients
 - [CL-2172] Fix visitor data not updating when switching projects
 - [CL-2178] Hide various cards on overview dashboard if user is project moderator
-=======
+
 ## 2022-12-01
->>>>>>> 200afaab
 
 ### Changed
 
