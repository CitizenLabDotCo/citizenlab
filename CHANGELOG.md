# Changelog

## Next release

<<<<<<< HEAD
### Added

- Keyboard navigation improvements for the Insights Edit view
=======

## 2021-09-03

### Fixed

- Ghent now supports mapping 25 instead of 24 neighbourhouds

## 2021-09-02
>>>>>>> 9cc431e5

### Fixed

- Setting DNS records when the host is changed.

- Smart group rules for participation in project, topic or idea status are now applied in one continuous SQL query.

### Changed

- The rule values for participation in project, topic or idea status, with predicates that are not a negation, are now represented as arrays of IDs in order to support specifying multiple projects, topics or idea statuses (the rule applies when satisfied for one of the values).

## 2021-09-01

### Fixed

- When voting is disabled, the reason is shown again

## 2021-08-31

### Added

- When signing up with another service (e.g. Google), the platform will now remember a prior language selection.

### Fixed

- Accessibility: voting buttons (thumbs) have a darker color when disabled. There's also more visual distinction between voting buttons on input cards when they are enabled and disabled.
- Accessibility: The default background color of the last "bubble" of the avatars showing on e.g. the landing page top banner is darker, so the contrast with its content (number of remaining users) is clearer.
- Accessibility: the text colors of the currently selected phase in a timeline project are darker to improve color contrast to meet WCAG 2.1 AA requirements.
- Accessibility: the status and topics on an input (idea) page are more distinctive compared to its background, meeting WCAG 2.1 AA criteria.
- Verification using Auth0 method no longer fails for everyone but the first user

## 2021-08-30

### Added

- New Insights module containing Insights end-to-end flow

## 2021-08-26

### Added

- Microsoft Forms integration

## 2021-08-20

### Fixed

- Survey options now appear as expected when creating a new survey project
- Adds a feature flag to disable user biographies from adminHQ

## 2021-08-18

### Added

- Added Italian to platform
- Support for a new verification method specifically for Ghent, which lets users verify using their rijksregisternummer
- Improved participatory budgeting:
  - Support for new virtual currencies (TOK: tokens, CRE: credits)
  - A minimum budget limit can be configured per project, forcing citizens to fill up their basket to some extent (or specify a specific basket amount when minimum and maximum budget are the same)
  - Copy improvements

## 2021-08-11

### Fixed

- When considering to remove a flag after updating content, all relevant attributes are re-evaluated.
- Issues with viewing notifications and marking them as read.

## 2021-08-09

### Fixed

- The preheader with a missing translation has been removed from user confirmation email

### Fixed

- When you sign up with Google, the platform will now automatically use the language of your profile whenever possible
- Fixed invalid SQL queries that were causing various issues throughout the platforms (Part I). (IN-510)

## 2021-08-05

### Added

- Added message logging to monitor tenant creation status (shown in admin HQ).

### Changed

- No default value for the lifecycle stage is prefilled, a value must be explicitly specified.
- Changing the lifecycle stage from/to demo is prohibited.
- Only tenant templates that apply without issues are released.
- On create validation for authors was replaced by publication context, to allow templates to successfully create content without authors.

## 2021-08-04

### Fixed

- Certain characters in Volunteer Cause titles prevented exporting lists of volunteers to Excel from admin/projects/.../volunteering view.
- Limit of 10 events under projects and in back office
- Events widget switch being shown in non-commercial plans

## 2021-07-30

### Added

- Configured dependabot for the frontend, a tool that helps keeping dependencies up to date.
- Added events overview page to navigation menu, which can be enabled or disabled.
- Added events widget to front page, which can be enabled or disabled (commercial feature).

## 2021-07-16

### Added

- Auto-detection of inappropriate content (in beta for certain languages). Flagged content can be inspected on the admin Activity page. The setting can be toggled in the General settings tab.

### Fixed

- On the admin activity page (/admin/moderation), items about proposals now correctly link to proposals (instead of to projects). Also, the copy of the links at the end of the item rows is now correct for different types of content (correct conjugation of 'this post', 'this project', etc. for all languages).

## 2021-07-14

### Added

- Project phases now have their own URLs, which makes it possible to link to a specific phase

### Fixed

- Blocked words for content that can contain HTML
- Searching users after sorting (e.g. by role)

## 2021-07-09

### Changed

- The admin Guide link goes to the support center now instead of to /admin/guide

## 2021-07-02

### Fixed

- Instances where the user name was "unknown author"

### Changed

- Removed the slogan from the homepage footer

## 2021-06-30

### Changed

- Users can no longer leave registration before confirming their account. This should prevent bugs relative to unconfirmed users navigating the platform.

## 2021-06-29

### Fixed

- Map: Fix for ideas that only have coordinates but no address not being shown on the map
- Map: Fix for 'click on the map to add your input' message wrongfully being shown when idea posting is not allowed
- Sign-up flow: Fix for bug that could cause the browser to freeze when the user tried to complete the custom fields step
- Project description: Fix for numbered and unnumbered lists being cut off
- Project Managers can now upload map layers.

### Changed

- Map: When an idea is selected that is hidden behind a cluster the map now zooms in to show that marker
- Map: Idea marker gets centered on map when clicked
- Map: Larger idea box on bigger desktop screens (width > 1440 pixels)
- Idea location: Display idea location in degrees (°) minutes (') seconds ('') when the idea only has coordinates but no address
- Sign-up flow: Show loading spinner when the user clicks on 'skip this step' in the sign-up custom fields step
- Image upload: The default max allowed file size for an image is now 10 Mb instead of 5 Mb

### Added

- 'Go back' button from project to project folder (if appropriate).

## 2021-06-22

### Changed

- Project managers that are assigned to a project and/or its input now lose those assignments when losing project management rights over that project.

### Fixed

- Input manager side modal scroll.

## 2021-06-18

### Fixed

- Privacy policy now opens in new tab.
- Landing page custom section now uses theme colors.
- Buttons and links in project description now open internal links in the same tab, and external links in a new tab.

## 2021-06-16

### Fixed

- Project moderators can no longer see draft projects they don't moderate in the project listing.
- The content and subject of the emails used to share an input (idea/issue/option/contribution/...) do now include the correct input title and URL.
- Sharing new ideas on Facebook goes faster
- Manual campaigns now have the layout content in all available languages.

## 2021-06-11

### Fixed

- Facebook button no longer shows when not configured.

## 2021-06-10

### Fixed

- Creating invites on a platform with many heavy custom registration fields is no longer unworkably slow

## 2021-06-09

### Added

- New citizen-facing map view

## 2021-06-08

### Fixed

- Ordering by ideas by trending is now working.
- Ordering by ideas votes in the input manager is now working.

## 2021-06-07

### Added

- Qualtrics surveys integration.

### Changed

- Project Events are now ordered chronologically from latest to soonest.

### Fixed

- Visibility Labels in the admin projects list are now visible.
- Tagged ideas export is fixed.
- Updating an idea in one locale does not overwrite other locales anymore

## 2021-05-28

### Fixed

- Project Events are now ordered chronologically from soonest to latest.

## 2021-05-27

### Fixed

- Project access rights management are now visible again.

## 2021-05-21

### Added

- Profanity blocker: when posting comments, input, proposals that contain profane words, posting will not be possible and a warning will be shown.

## 2021-05-20

### Fixed

- Excel exports of ideas without author

## 2021-05-19

### Added

- Support for Auth0 as a verification method

## 2021-05-18

### Fixed

- Active users no longer need confirmation

## 2021-05-14

### Fixed

- Fixed an issue causing already registered users to be prompted with the post-registration welcome screen.

## 2021-05-11

### Added

- Added polls to the reporting section of the dashboards

## 2021-05-10

### Changed

- Invited or verified users no longer require confirmation.

## 2021-05-07

### Fixed

- Spreasheet exports throughout the platform are improved.

### Added

- City Admins can now assign any user as the author of an idea when creating or updating.
- Email confirmation now happens in survey and signup page sign up forms.

## 2021-05-06

### Fixed

- Idea export to excel is no longer limited to 250 ideas.

## 2021-05-04

### Fixed

- Fixed issues causing email campaigns not to be sent.

## 2021-05-03

### Changed

- Users are now prompted to confirm their account after creating it, by receiving a confirmation code in their email address.

### Added

- SurveyXact Integration.

## 2021-05-01

### Added

- New module to plug email confirmation to users.

## 2021-04-29

### Fixed

- Editing the banner header in Admin > Settings > General, doesn't cause the other header fields to be cleared anymore

## 2021-04-22

### Fixed

- After the project title error appears, it disappears again after you start correcting the error

## 2021-03-31

### Fixed

- Customizable Banner Fields no longer get emptied/reset when changing another.

### Added

- When a client-side validation error happens for the project title in the admin, there will be an error next to the submit button in addition to the error message next to the input field.

## 2021-03-25

### Fixed

- The input fields for multiple locales provides an error messages when there's an error for at least one of the languages.

## 2021-03-23

### Fixed

- Fix for broken sign-up flow when signing-up through social sign-on

## 2021-03-19

### Fixed

- Admin>Dashboard>Users tab is no longer hidden for admins that manage projects.
- The password input no longer shows the password when hitting ENTER.
- Admin > Settings displays the tabs again

### Changed

- Empty folders are now shown in the landing page, navbar, projects page and sitemap.
- The sitemap no longer shows all projects and folder under each folder.
- Images added to folder descriptions are now compressed, reducing load times in project and folder pages.

### Added

- Allows for sending front-end events to our self-hosted matomo analytics tool

## 2021-03-16

### Changed

- Automatic tagging is functional for all clusters, and enabled for all premium customers

### Added

- Matomo is enabled for all platforms, tracking page views and front-end events (no workshops or back-end events yet)

## 2021-03-11

### Changed

- Tenants are now ordered alphabetically in AdminHQ
- Serbian (Latin) is now a language option.

## 2021-03-10

### Added

- CitizenLab admins can now change the link to the accessibility statement via AdminHQ.
- "Reply-to" field in emails from campaigns can be customized for each platform
- Customizable minimal required password length for each platform

## 2021-03-09

### Fixed

- Fixed a crash that would occur when tring to add tags to an idea

## 2021-03-08

### Fixed

- Phase pages now display the correct count of ideas (not retroactive - will only affect phases modified from today onwards).

## 2021-03-05

### Changed

- Changed the default style of the map
- Proposals/Initiatives are now sorted by most recent by default

### Added

- Custom maps (Project settings > Map): Admins now have the capability to customize the map shown inside of a project. They can do so by uploading geoJson files as layers on the map, and customizing those layers through the back-office UI (e.g. changing colors, marker icons, tooltip text, sort order, map legend, default zoom level, default center point).

### Fixed

- Fixed a crash that could potentially occur when opening an idea page and afterwards going back to the project page

## 2021-03-04

### Added

- In the admin (Settings > Registration tab), admins can now directly set the helper texts on top of the sign-up form (both for step 1 and 2).
- The admin Settings > Homepage and style tab has two new fields: one to allow customization for copy of the banner signed-in users see (on the landing page) and one to set the copy that's shown underneath this banner and above the projects/folders (also on the landing page).
- Copy to clarify sign up/log in possibilities with phone number

### Changed

- The admin Settings > Homepage and style tab has undergone copy improvements and has been rearranged
- The FranceConnect button to login, signup or verify your account now displays the messages required by the vendor.
- Updated the look of the FranceConnect button to login, signup or verify your account to feature the latests changes required by the vendor.

### Fixed

- Downvote button (thumbs down) on input card is displayed for archived projects

## 2021-03-03

### Added

- Users are now notified in app and via email when they're assigned as folder administrators.

## 2021-03-02

### Fixed

- Don't show empty space inside of the idea card when no avatar is present

### Added

- Maori as languages option

### Changed

- Improved layout of project event listings on mobile devices

## 2021-02-26

### Fixed

- France Connect button hover state now complies with the vendor's guidelines.

## 2021-02-24

### Fixed

- The project page no longer shows an eternal spinner when the user has no access to see the project

## 2021-02-18

### Added

- The password fields show an error when the password is too short
- The password fields have a 'show password' button to let people check their password while typing
- The password fields have a strength checker with appropriate informative message on how to increase the strength
- France Connect as a verification method.

### Fixed

- Notifications for started phases are no longer triggered for unpublished projects and folders.

## 2021-02-17

### Changed

- All input fields for multiple locales now use the components with locale switchers, resulting in a cleaner and more compact UI.
- Copy improvements

## 2021-02-12

### Fixed

- Fixed Azure AD login for some Azure setups (Schagen)

### Changed

- When searching for an idea, the search operation no longer searches on the author's name. This was causing severe performance issues and slowness of the paltforms.

## 2021-02-10

### Added

- Automatic tagging

## 2021-02-08

### Fixed

- Fixed a bug preventing registration fields and poll questions from reordering correctly.
- Fixed a bug causing errors in new platforms.

## 2021-02-04

### Fixed

- Fixed a bug causing the projects list in the navbar and projects page to display projects outside of folders when they're contained within them.

## 2021-01-29

### Added

- Ability to redirect URLs through AdminHQ
- Accessibility statement link in the footer

### Fixed

- Fixed issue affecting project managers that blocked access to their managed projects, when these are placed inside a folder.

## 2021-01-28

### Fixed

- A bug in Admin project edit page that did not allow a user to Go Back to the projects list after switching tabs
- Scrolling on the admin users page

## 2021-01-26

### Added

- Folder admin rights. Folder admins or 'managers' can be assigned per folder. They can create projects inside folders they have rights for, and moderate/change the folder and all projects that are inside.
- The 'from' and 'reply-to' emails can be customized by cluster (by our developers, not in Admin HQ). E.g. Benelux notification emails could be sent out by notifications@citizenlab.eu, US emails could be sent out by notifications@citizenlab.us etc., as long as those emails are owned by us. We can choose any email for "reply-to", so also email addresses we don't own. This means "reply-to" could potentially be configured to be an email address of the city, e.g. support@leuven.be. It is currently not possible to customize the reply-to (except for manual campaigns) and from fields for individual tenants.
- When a survey requires the user to be signed-in, we now show the sign in/up form directly on the page when not logged in (instead of the green infobox with a link to the sign-up popup)

### Fixed

- The 'reply-to' field of our emails showed up twice in recipient's email clients, now only once.

### Changed

- Added the recipient first and last name to the 'to' email field in their email client, so not only their email adress is shown.
- The links in the footer can now expand to multiple lines, and therefore accomodate more items (e.g. soon the addition of a link to the accesibility statement)

## 2021-01-21

### Added

- Added right-to-left rendering to emails

## 2021-01-18

### Fixed

- Access rights tab for participatory budget projects
- Admin moderation page access

## 2021-01-15

### Changed

- Copy improvements across different languages

## 2021-01-14

### Added

- Ability to customize the input term for a project

### Changed

- The word 'idea' was removed from as many places as possible from the platform, replaced with more generic copy.

## 2021-01-13

### Changed

- Idea cards redesign
- Project folder page redesign
- Project folders now have a single folder card image instead of 5 folder images in the admin settings
- By default 24 instead of 12 ideas or shown now on the project page

## 2020-12-17

### Fixed

- When creating a project from a template, only templates that are supported by the tenant's locale will show up
- Fixed several layout, interaction and data issues in the manual tagging feature of the Admin Processing page, making it ready for external use.
- Fixed project managers access of the Admin Processing page.

### Added

- Admin activity feed access for project managers
- Added empty state to processing list when no project is selected
- Keyboard shortcut tooltip for navigation buttons of the Admin Processing page

### Changed

- Reduced spacing in sidebar menu, allowing for more items to be displayed
- Style changes on the Admin Processing page

## 2020-12-08

### Fixed

- Issues with password reset and invitation emails
- No more idea duplicates showing up on idea overview pages
- Images no longer disappear from a body of an idea, or description of a project on phase, if placed at the bottom.

### Changed

- Increased color contrast of inactive timeline phases text to meet accesibility standard
- Increased color contrast of event card left-hand event dates to meet accesibility standard
- Increased color contrast of List/Map toggle component to meet accesibility standard

### Added

- Ability to tag ideas manually and automatically in the admin.

## 2020-12-02

### Changed

- By default the last active phase instead of the last phase is now selected when a timeline project has no active phase

### Fixed

- The empty white popup box won't pop up anymore after clicking the map view in non-ideation phases.
- Styling mistakes in the idea page voting and participatory budget boxes.
- The tooltip shown when hovering over a disabled idea posting button in the project page sticky top bar is no longer partially hidden

## 2020-12-01

### Changed

- Ideas are now still editable when idea posting is disabled for a project.

## 2020-11-30

### Added

- Ability to create new and edit existing idea statuses

### Fixed

- The page no longer refreshes when accepting the cookie policy

### Changed

- Segment is no longer used to connect other tools, instead following tools are integrated natively
  - Google Analytics
  - Google Tag Manager
  - Intercom
  - Satismeter
  - Segment, disabled by default
- Error messages for invitations, logins and password resets are now clearer.

## 2020-11-27

### Fixed

- Social authentication with Google when the user has no avatar.

### Changed

- Random user demographics on project copy.

## 2020-11-26

### Added

- Some specific copy for Vitry-sur-Seine

## 2020-11-25

### Fixed

- Sections with extra padding or funky widths in Admin were returned to normal
- Added missing copy from previous release
- Copy improvements in French

### Changed

- Proposal and idea descriptions now require 30 characters instead of the previous 500

## 2020-11-23

### Added

- Some specific copy for Sterling Council

### Fixed

- The Admin UI is no longer exposed to regular (and unauthenticated) users
- Clicking the toggle button of a custom registration field (in Admin > Settings > Registration fields) no longer duplicated the row
- Buttons added in the WYSIWYG editor now have the correct color when hovered
- The cookie policy and accessibility statement are not editable anymore from Admin > Settings > Pages

### Changed

**Project page:**

- Show all events at bottom of page instead of only upcoming events
- Reduced padding of sticky top bar
- Only show sticky top bar when an action button (e.g. 'Post an idea') is present, and you've scrolled past it.

**Project page right-hand sidebar:**

- Show 'See the ideas' button when the project has ended and the last phase was an ideation phase
- Show 'X ideas in the final phase' when the project has ended and the last phase was an ideation phase
- 'X phases' is now clickable and scrolls to the timeline when clicked
- 'X upcoming events' changed to 'X events', and event count now counts all events, not only upcoming events

**Admin project configuration page:**

- Replaced 'Project images' upload widget in back-office (Project > General) with 'Project card image', reduced the max count from 5 to 1 and updated the corresponding tooltip with new recommended image dimensions

**Idea page:**

- The map modal now shows address on top of the map when opened
- Share button copy change from "share idea" to "share"
- Right-hand sidebar is sticky now when its height allows it (= when the viewport is taller than the sidebar)
- Comment box now has an animation when it expands
- Adjusted scroll-to position when pressing 'Add a comment' to make sure the comment box is always fully visible in the viewport.

**Other:**

- Adjusted FileDisplay (downloadable files for a project or idea) link style to show underline by default, and increased contrast of hover color
- Reduced width of DateTimePicker, and always show arrows for time input

## 2020-11-20 (2)

### Fixed

- The project header image is screen reader friendly.
- The similar ideas feature doesn't make backend requests anymore when it's not enabled.

### Changed

- Areas are requested with a max. of 500 now, so more areas are visible in e.g. the admin dashboard.

## 2020-11-18

### Added

- Archived project folder cards on the homepage will now have an "Archived" label, the same way archived projects do\
- Improved support for right-to-left layout
- Experimental processing feature that allows admins and project managers to automatically assign tags to a set of ideas.

### Fixed

- Projects without idea sorting methods are no longer invalid.
- Surveys tab now shows for projects with survey phases.

### Changed

- Moved welcome email from cl2-emails to cl2-back

## 2020-11-16

### Added

- Admins can now select the default sort order for ideas in ideation and participatory budgeting projects, per project

### Changed

- The default sort order of ideas is now "Trending" instead of "Random" for every project if left unchanged
- Improved sign in/up loading speed
- Removed link to survey in the project page sidebar when not logged in. Instead it will show plain none-clickable text (e.g. '1 survey')

### Fixed

- Custom project slugs can now contain alphanumeric Arabic characters
- Project Topics table now updates if a topic is deleted or reordered.
- Empty lines with formatting (like bold or italic) in a Quill editor are now removed if not used as paragraphs.

## 2020-11-10

### Added

#### Integration of trial management into AdminHQ

- The lifecycle of the trials created from AdminHQ and from the website has been unified.
- After 14 days, a trial platform goes to Purgatory (`expired_trial`) and is no longer accessible. Fourteen days later, the expired trial will be removed altogether (at this point, there is no way back).
- The end date of a trial can be modified in AdminHQ (> Edit tenant > Internal tab).

## 2020-11-06

### Added

- Social sharing via WhatsApp
- Ability to edit the project URL
- Fragment to embed a form directly into the new proposal page, for regular users only

### Fixed

- The project about section is visibile in mobile view again
- Maps will no longer overflow on page resizes

## 2020-11-05

### Added

- Reordering of and cleaner interface for managing custom registration field options
- An 'add proposal' button in the proposals admin
- Fragment to user profile page to manage party membership settings (CD&V)
- "User not found" message when visiting a profile for a user that was deleted or could not be found

### Changed

- Proposal title max. length error message
- Moved delete functionality for projects and project folders to the admin overview

### Fixed

- The automatic scroll to the survey on survey project page

## 2020-11-03

### Fixed

- Fixed broken date picker for phase start and end date

## 2020-10-30

### Added

- Initial Right to left layout for Arabic language
- Idea description WYSIWYG editor now supports adding images and/or buttons

## 2020-10-27

### Added

- Support for Arabic

## 2020-10-22

### Added

- Project edit button on project page for admins/project manager
- Copy for Sterling Council

### Fixed

- Links will open in a new tab or stay on the same page depending on their context. Links to places on the platform will open on the same page, unless it breaks the flow (i.e. going to the T&C policy while signing up). Otherwise, they will open in a new tab.

### Changed

- In the project management rights no ambiguous 'no options' message will be shown anymore when you place your cursor in the search field

## 2020-10-16

### Added

- Ability to reorder geographic areas

### Fixed

- Stretched images in 'avatar bubbles'
- Input fields where other people can be @mentioned don't grow too wide anymore
- Linebar charts overlapping elements in the admin dashboard

## 2020-10-14

### Changed

- Project page redesign

## 2020-10-09

### Added

- Map configuration tool in AdminHQ (to configure maps and layers at the project level).

## 2020-10-08

### Added

- Project reports

### Changed

- Small styling fixes
- Smart group support multiple area codes
- Layout refinements for the new idea page
- More compact idea/proposal comment input
- Proposal 'how does it work' redesign

## 2020-10-01

### Changed

- Idea page redesign

## 2020-09-25

### Fixed

- The "Go to platform" button in custom email campaigns now works in Norwegian

### Added

- Granular permissions for proposals
- Possibility to restrict survey access to registered users only
- Logging project published events

### Changed

- Replaced `posting_enabled` in the proposal settings by the posting proposal granular permission
- Granular permissions are always granted to admins

## 2020-09-22

### Added

- Accessibility statement

## 2020-09-17

### Added

- Support for checkbox, number and (free) text values when initializing custom fields through excel invites.

### Changed

- Copy update for German, Romanian, Spanish (CL), and French (BE).

## 2020-09-15

### Added

- Support Enalyzer as a new survey provider
- Registration fields can now be hidden, meaning the user can't see or change them, typically controlled by an outside integration. They can still be used in smart groups.
- Registration fields can now be pre-populated using the invites excel

## 2020-09-08

### Fixed

- Custom buttons (e.g. in project descriptions) have correct styling in Safari.
- Horizontal bar chart overflow in Admin > Dashboard > Users tab
- User graphs for registration fields that are not used are not shown anymore in Admin > Dashboard > Users tab

### Added

- Pricing plan feature flags for smart groups and project access rights

## 2020-09-01

### Fixed

- IE11 no longer gives an error on places that use the intersection observer: project cards, most images, ...

### Added

- New platform setting: 'Abbreviated user names'. When enabled, user names are shown on the platform as first name + initial of last name (Jane D. instead of Jane Doe). This setting is intended for new platforms only. Once this options has been enabled, you MUST NOT change it back.
- You can now export all charts in the admin dashboard as xlsx or svg.
- Translation improvements (email nl...)

### Changed

- The about us (CitizenLab) section has been removed from the cookie policy

## 2020-08-27

### Added

- Support for rich text in field descriptions in the idea form.
- New "Proposed Budget" field in the idea form.

### Changed

- Passwords are checked against a list of common passwords before validation.
- Improving the security around xlsx exports (escaping formulas, enforcing access restrictions, etc.)
- Adding request throttling (rate-limiting) rules.
- Improving the consistency of the focus style.

## 2020-07-30

### Added

- Pricing plans in AdminHQ (Pricing plan limitations are not enforced).
- Showing the number of deviations from the pricing plan defaults in the tenant listing of AdminHQ.

### Changed

- Tidying up the form for creating new tenants in AdminHQ (removing unused features, adding titles and descriptions, reordering features, adding new feature flags, removing fields for non-relevant locales).

## 2020-07-10

### Added

- Project topics

### Changed

- Userid instead of email is used for hidden field in surveys (Leiden)
- New projects have 'draft' status by default

### Fixed

- Topics filter in ideas overview works again

## 2020-07-09 - Workshops

### Fixed

- Speps are scrollable

### Added

- Ability to export the inputs as an exel sheet
- Polish translations
- Portugese (pt-BR) translations

## 2020-06-26

### Fixed

- No longer possible to invite a project manager without selecting a project
- The button on the homepage now also respects the 'disable posting' setting in proposals
- Using project copy or a tenant template that contains a draft initiative no longer fails

### Added

- Romanian

## 2020-06-19

### Fixed

- Polish characters not being rendered correctly

### Added

- Back-office toggle to turn on/off the ability to add new proposals to the platform

## 2020-06-17

### Fixed

- It's no longer needed to manually refresh after deleting your account for a consistent UI
- It's no longer needed to manually refresh after using the admin toggle in the user overview
- The sign-in/up flow now correctly asks the user to verify if the smart group has other rules besides verification
-

demo`is no longer an available option for`organization_type` in admin HQ

- An error is shown when saving a typeform URL with `?email=xxxx` in the URL, which prevented emails to be linked to survey results
- On mobile, the info container in the proposal info page now has the right width
- A general issue with storing cookies if fixed, noticable by missing data in GA, Intercom not showing and the cookie consent repeatedly appearing
- Accessibility fix for the search field
- The `signup_helper_text` setting in admin HQ is again displayed in step 1 of the sign up flow

### Added

- There's a new field in admin HQ to configure custom copy in step 2 of the sign up flow called `custom_fields_signup_helper_text`
- `workshops` can be turned on/off in admin HQ, displayed as a new page in the admin interface

### Changed

- The copy for `project moderator` has changed to `project manager` everywhere
- The info image in the proposals header has changed

## 2020-06-03

### Fixed

- Maps with markers don't lose their center/zoom settings anymore
- English placeholders in idea form are gone for Spanish platforms

## 2020-05-26

### Changed

- Lots of small UI improvements throughout the platform
- Completely overhauled sign up/in flow:
  - Improved UI
  - Opens in a modal on top of existing page
  - Opens when an unauthenticaed user tries to perform an action that requires authentication (e.g. voting)
  - Automatically executes certain actions (e.g. voting) after the sign in/up flow has been completed (note: does not work for social sign-on, only email/password sign-on)
  - Includes a verification step in the sign up flow when the action requires it (e.g. voting is only allowed for verified users)

## 2020-05-20

### Fixed

- Budget field is shown again in idea form for participatory budget projects

## 2020-05-14

### Added

- Idea configurability: disabling/requiring certain fields in the idea form
- The footer has our new logo

### Changed

- Admins will receive a warning and need to confirm before sending a custom email to all users
- A survey project link in the top navigation will link to /info instead of to /survey

## 2020-04-29

### Fixed

- Folders are again shown in the navbar
- Adding an image to the description text now works when creating a project or a phase

### Added

- Support for Polish, Hungarian and Greenlandic

## 2020-04-23

### Fixed

- Long timeline phase names show properly

### Changed

- Redirect to project settings after creating the project
- Links to projects in the navigation menu link to the timeline for timeline projects

## 2020-04-21

### Fixed

- Fixed overlapping issue with idea vote bar on mobile
- Fixed an issue where images were used for which the filename contained special characters

### Added

- The overview (moderation) in the admin now has filters
  - Seen/not seen
  - Type: Comment/Idea/Proposal
  - Project
  - Search
- The idea xlsx export contains extra columns on location, number of comments and number of attachments

### Changed

- The permissions tab in the project settings has reordered content, to be more logical
- In German, the formal 'Sie' form has been replaced with the informal 'Du' form

## 2020-03-31

### Fixed

- Signing up with keyboard keys (Firefox)
- Composing manual emails with text images
- Exporting sheet of volunteers with long cause titles

### Added

- Folder attachments
- Publication status for folders

### Changed

- Show folder projects within admin project page

## 2020-03-20

### Added

- Volunteering as a new participation method

## 2020-03-16

### Fixed

- The project templates in the admin load again

## 2020-03-13

### Fixed

- The folder header image is not overly compressed when making changes to the folder settings
- The loading spinner on the idea page is centered

### Added

- Add images to folders, shown in cards.

### Changed

- Admins can now comment on ideas.

## 2020-03-10

### Fixed

- Fixed consent banner popping up every time you log in as admin
- Fixed back-office initiative status change 'Use latest official updates' radio button not working
- Fixed broken copy in Initiative page right-hand widget

### Added

- Add tooltip explaining what the city will do when the voting threshold is reached for a successful initiative
- Added verification step to the signup flow
- New continuous flow from vote button clicked to vote casted for unauthenticated, unverified users (click vote button -> account creation -> verification -> optional/required custom signup fields -> programmatically cast vote -> successfully voted message appears)
- The rich text editor in the admin now supports buttons

### Changed

- Admin HQ: new and improved list of timezones

## 2020-03-05

### Fixed

- Signup step 2 can no longer be skipped when there are required fields
- Correct tooltip link for support article on invitations
- Correct error messages when not filling in start/end date of a phase

### Added

- Setting to disable downvoting in a phase/project, feature flagged
- When a non-logged in visitor tries to vote on an idea that requires verification, the verification modal automatically appears after registering

## 2020-02-24

### Fixed

- Initiative image not found errors
- Templates generator out of disk space

### Added

- Folders i1
  - When enabled, an admin can create, edit, delete folders and move projects into and out of folders
  - Folders show in the project lists and can be ordered within projects

### Changed

- Initiative explanatory texts show on mobile views
- Existing platforms have a moderator@citizenlab.co admin user with a strong password in LastPass
- In the admin section, projects are no longer presented by publication status (Folders i1)

## 2020-02-19

### Fixed

- Loading more comments on the user profile page works again
- Accessibility improvements
- Adding an image no longer pops up the file dialog twice
- Changed to dedicated IP in mailgun to improve general deliverability of emails

### Added

- Improvements to the PB UI to make sure users confirm their basket at the end
- Ideation configurability i1
  - The idea form can be customized, on a project level, to display custom description texts for every field
- People filling out a poll are now included in the 'participated in' smart group rules
- Make me admin section in Admin HQ

### Changed

- When a platform no longer is available at a url, the application redirects to the CitizenLab website
- New platforms automatically get a moderator@citizenlab.co admin user with a strong password in LastPass

## 2020-01-29

### Fixed

- Rich text editor no longer allows non-video iframe content
- Smart groups that refer to a deleted project now get cleaned up when deleting a project
- All cookie consent buttons are now reachable on IE11
- More accessibility fixes
- The organization name is no longer missing in the password reset email

### Added

- CSAM verification
  - Users can authenticate and verify using BeID or itsme
  - User properties controlled by a verification method are locked in the user profile
  - Base layer of support for other similar verification methods in the future
- The order of project templates can now be changed in Templates HQ

### Changed

- Project templates overview no longer shows the filters

## 2020-01-17

### Fixed

- Further accesibility improvements:
  - Screen reader improvement for translations
  - Some color contrast improvements

### Added

- A hidden topics manager available at https://myfavouriteplatform.citizenlab.co/admin/topics

## 2020-01-15

### Fixed

- In the admin, the project title is now always displayed when editing a project
- Further accesibility improvements:
  - Site map improvements (navigation, clearer for screen readers)
  - Improved colors in several places for users with sight disability
  - Improved HTML to better inform screen reader users
  - Added keyboard functionality of password recovery
  - Improved forms (easier to use for users with motoric disabilities, better and more consistent validation, tips and tricks on mobile initiative form)
  - Improvements for screen reader in different languages (language picker, comment translations)
  - Added title (visible in your tab) for user settings page
  - Improved screen reader experience for comment posting, deleting, upvoting and idea voting

### Added

- The email notification settings on the user profile are now grouped in categories
- Unsubscribing through an email link now works without having to sign in first

### Changed

- The idea manager now shows all ideas by default, instead of filtered by the current user as assignee

## 2020-01-07

### Added

- Go to idea manager when clicking 'idea assigned to you' notification
- 2th iteration of the new admin moderation feature:
  - Not viewed/Viewed filtering
  - The ability to select one or more items and mark them as viewed/not viewed
  - 'Belongs to' table column, which shows the context that a piece of content belongs to (e.g. the idea and project that a comment belongs to)
  - 'Read more' expand mechanism for longer pieces of content
  - Language selector for multilingual content
  - 'Go to' link that will open a new tab and navigate you to the idea/iniative/comment that was posted

### Changed

- Improve layout (and more specifically width) of idea/iniatiatve forms on mobile
- Separate checkboxes for privacy policy and cookie policy
- Make the emails opt-in at registration

### Fixed

- Fix for unreadable password reset error message on Firefox
- Fix for project granular permission radio buttons not working

## 2019-12-12

### Added

- Polls now support questions for which a user can check multiple options, with a configurable maximum
- It's now possible to make a poll anonymous, which hides the user from the response excel export
- New verification method `id_card_lookup`, which supports the generic flow of verifying a user using a predined list of ID card numbers.
  - The copy can be configured in Admin HQ
  - The id cards CSV can be uploaded through Admin HQ

## 2019-12-11

### Added

- Admin moderation iteration 1 (feature flagged, turned on for a selected number of test clients)
- New verification onboarding campaign

### Changed

- Improved timeline composer
- Wysiwyg accessibility improvement

### Fixed

- English notifications when you have French as your language

## 2019-12-06

### Fixed

- Accessibility improvements:
  - Polls
  - Idea/initiative filter boxes
- Uploading a file in admin project page now shows the loading spinner when in progress
- Fixed English copy in notifications when other language selected
- Fixed project copy in Admin HQ not being saved

## 2019-12-05

### Fixed

- Small popups (popovers) no longer go off-screen on smaller screens
- Tooltips are no longer occluded by the checkbox in the idea manager
- The info icon on the initiatives voting box has improved alignment
- Project templates now display when there's only `en` is configured as a tenant locale
- When changing the lifecycle stage of a tenant, the update is now sent right away to segment
- When users accept an inivitation and are in a group, the group count is correctly updated
- Dropdowns in the registration flow can again support empty values
- Accessibility:
  - Various color changes to improve color contrasts
  - Color warning when picking too low contrast
  - Improvements to radio buttons, checkboxes, links and buttons for keyboard accessibility
  - Default built-in pages for new tenants have a better hierarchy for screen readers
- User posted an idea/initiative notification for admins will be in the correct language

## 2019-11-25

### Changed

- Updated translations
- Area filter not shown when no areas are configured
- Overall accessibility improvements for screen readers
- Improved accessibility of the select component, radio button, image upload and tooltip

### Fixed

- When adding a vote that triggers the voting limit on a project/phase, the other idea cards now automatically get updated with disabled vote buttons
- Fix for mobile bottom menu not being clickable when idea page was opened
- Navigating directly between projects via the menu no longer results in faulty idea card collections
- Display toggle (map or list view) of idea and initiative cards works again

## 2019-11-19

### Added

- New ideation project/phase setting called 'Idea location', which enables or disabled the ability to add a location to an idea and show the ideas on a map

### Changed

- Improved accessibility of the image upload component
- COW tooltipy copy
- Sharing modal layout improvement

### Fixed

- Checkboxes have unique ids to correctly identify their corresponding label, which improves screen reader friendliness when you have multiple checkboxes on one page.
- Avatar layout is back to the previous, smaller version

## 2019-11-15

### Fixed

- Fix for 'Click on map to add an idea' functionality not working
- Fix for notifications not showing

## 2019-11-12

### Fixed

- An email with subject `hihi` is no longer sent to admins that had their invite accepted
- Whe clicking the delete button in the file uploader, the page no longer refreshes
- Project templates no longer show with empty copy when the language is missing
- The countdown timer on initiatives now shows the correct value for days
- The radio buttons in the cookie manager are clickable again
- Changing the host of a tenant no longer breaks images embedded in texts
- It's possible again to unassign an idea in the idea manager
- The popup for adding a video or link URL is no longer invisible or unusable in some situations
- Uploading files is no longer failing for various filetypes we want to support
- Keyboard accessibility for modals

### Added

- ID Verification iteration 1
  - Users can verify their account by entering their ID card numbers (currently Chile only)
  - Verification is feature flagged and off by default
  - Smart groups can include the criterium 'is verified'
  - Users are prompted to verify their account when taking an actions that requires verification
- Total population for a tenant can now be entered in Admin HQ
- It's now possible to configure the word used for areas towards citizens from the areas admin
- Improvements to accessibility:
  - Idea and initiative forms: clearer for screen readers, keyboard accessibility, and more accessible input fields
  - Nav bar: clearer for screen readers and improved keyboard navigation
  - Project navigation and phases: clearer for screen readers
  - Sign-in, password reset and recovery pages: labeling of the input fields, clearer for screen readers
  - Participatory budgeting: clearer for screen readers

### Changed

- The organization name is now the default author in an official update

## 2019-10-22

### Fixed

- The sharing title on the idea page is now vertically aligned
- Improvements to the 'bad gateway' message sometimes affecting social sharing
- The map and markers are again visible in the admin dashboard
- First round of accessibility fixes and improvements
  - Dynamics of certain interactions are picked up by screen readers (PB, voting, ...)
  - Overall clarity for screen readers has improved
  - Improvements to information structure: HTML structure, W3C errors, head element with correct titles
  - Keyboard accessibility has generally improved: sign-up problems, login links, PB assignment, ...

### Added

- Initiatives iteration 3
  - Automatic status changes on threshold reached or time expired
  - When updating the status, official feedback needs to be provided simultaneously
  - Users receive emails and notifications related to (their) initiative
  - Initiatives support images in their body text
- Project templates
  - Admins can now create projects starting from a template
  - Templates contain images, a description and a timeline and let admin filter them by tags
  - Admins can share template descriptions with a publically accessible link
- It's now possible to configure the banner overlay color from the customize settings
- A custom email campaign now contains a CTA button by default

### Changed

- Complete copy overhaul of all emails

## 2019-10-03

### Fixed

- PB phase now has a basket button in the project navbar
- The datepicker in the timeline admin now works in IE11

### Changed

- For fragments (small pieces of UI that can be overridden per tenant) to work, they need to be enabled individually in admin HQ.

## 2019-09-25

### Fixed

- It's again possible to change a ideation/PB phase to something else when it contains no ideas
- Older browsers no longer crash when scrolling through comments (intersection observer error)
- Pagination controls are now correctly shown when there's multiple pages of users in the users manager
- The user count of groups in the users manager no longer includes invitees and matches the data shown
- Transition of timeline phases now happen at midnight, properly respecting the tenant timezone
- When looking at the map of an idea or initiative, the map marker is visible again
- The initiatives overview pages now uses the correct header and text colors
- The vote control on an initiative is no longer invisible on a tablet screen size
- The idea page in a budgeting context now shows the idea's budget
- The assign button on an idea card in a budgeting context behaves as expected when not logged in
- Project copy in Admin HQ that includes comments no longer fails
- Changing granular permissions by project moderator no longer fails

### Added

- Polling is now supported as a new participation method in a continuous project or a phase
  - A poll consists of multiple question with predefined answers
  - Users can only submit a poll once
  - Taking a poll can be restricted to certain groups, using granular permissions
  - The poll results can be exported to excel from the project settings
- It's now possible to disable Google Analytics, Google Tag Manager, Facebook Pixel and AdWords for specific tenants through Admin HQ

### Changed

- Large amount of copy improvements throughout to improve consistency and experience
- The ideas overview page is no longer enabled by default for new tenants
- The built-in 'Open idea project' can now be deleted in the project admin

## 2019-08-30

### Fixed

- The map preview box no longer overflows on mobile devices
- You're now correctly directed back to the idea/initiatives page after signing in/up through commenting

### Changed

- The height of the rich text editor is now limited to your screen height, to limit the scrolling when applying styles

## 2019-08-29

### Fixed

- Uploaded animated gifs are no longer displayed with weird artifacts
- Features that depend on NLP are less likely to be missing some parts of the data

### Added

- Citizen initiatives
  - Citizens can post view and post initiatives
  - Admins can manage initiatives, similar to how they manage ideas
  - Current limitation to be aware of, coming very soon:
    - No emails and notifications related to initiatives yet
    - No automated status changes when an initiative reaches enough votes or expires yet

## 2019-08-09

### Fixed

- Fixed a bug that sometimes prevented voting on comments
- When editing a comment, a mention in the comment no longer shows up as html
- In the dashboard, the domicile value 'outside' is now properly translated
- Some fixes were made to improve loading of the dashboard map with data edge cases
- Deleting a phase now still works when users that reveived notifications about the phase have deleted their account
- New releases should no longer require a hard refresh, avoiding landing page crashing issues we had

### Added

- File input on the idea form now works on mobile, if the device supports it

## 2019-07-26

### Fixed

- The project moderator email and notification now link to the admin idea manager instead of citizen side
- The widget no longer shows the `Multiloc`, but the real idea titles for some platforms

### Added

- Speed improvements to data requests to the backend throughout the whole paltform
- Changing the participation method from ideation to information/survey when there are ideas present is now prevented by the UI
- It's now possible to manually reorder archived projects
- There's new in-platform notifications for a status change on an idea you commented or voted on

## 2019-07-18

### Fixed

- It's no longer possible to change the participation method to information or survey if a phase/project already contains ideas
- The 'Share your idea modal' is now properly centered
- It's no longer possible to send out a manual email campaign when the author is not properly defined
- Invite emails are being sent out again
- Imported ideas no longer cause incomplete pages of idea cards
- Invited users who did not accept yet no longer receive any automated digest emails

## 2019-07-08

### Fixed

- When changing images like the project header, it's no longer needed to refresh to see the result
- The comments now display with a shorter date format to work better on smaller screens
- The code snippet from the widget will now work in some website that are strict on valid html
- The number of days in the assignee digest email is no longer 'null'
- The project preview description input is displayed again in the projects admin
- The idea status is no longer hidden when no vote buttons are displayed on the idea page
- Duplicate idea cards no longer appear when loading new pages

### Added

- Performance optimizations on the initial loading of the platform
- Performance optimizations on loading new pages of ideas and projects
- Newly uploaded images are automatically optimized to be smaller in filesize and load faster
- The 'Add an idea' button is now shown in every tab of the projects admin
- It's now possible to add videos to the idea body text
- E-mails are no longer sent out through Vero, but are using the internal cl2-emails server

### Changed

- The automated emails in the admin no longer show the time schedule, to work around the broken translations
- The rights for voting on comments now follow the same rights than commenting itself, instead of following the rights for idea voting
- On smaller desktop screens, 3 columns of idea cards are now shown instead of 2
- When adding an idea from the map, the idea will now be positioned on the exact location that was clicked instead of to the nearest detectable address
- Using the project copy tool in admin HQ is more tolerant about making copies of inconsistent source projects

## 2019-06-19

### Fixed

- Show 3-column instead of 2-column layout for ideas overview page on smaller desktop screens
- Don't hide status label on idea page when voting buttons are not shown

### Changed

- Small improvement in loading speed

## 2019-06-17

## Fixed

- The column titles in comments excel export are aligned with the content
- There's now enough space between voting anc translate links under a comment
- Vote button on an idea no longer stays active when a vote on that idea causes the voting treshold of the project to be reached

## Added

- The admin part of the new citizen initiatives is available (set initiatives feature on `allowed`)
  - Cities can configure how they plan to use initiatives
- A preview of how initiatives will look like city side is available, not yet ready for prime time (set initiatives feature on `allowed` and `enabled`)
- The ideas overview page has a new filtering sidebar, which will be used for other idea and initiative listings in the future
  - On idea status
  - On topic
  - Search
- Comments now load automatically while scrolling down, so the first comments appear faster

## 2019-06-05

### Fixed

- Fix an issue that when showing some ideas in an idea card would make the application crash

## 2019-05-21

### Fixed

- The idea page does no longer retain its previous scroll position when closing and reopening it
- The Similar Ideas box no longer has a problem with long idea titles not fitting inside of the box
- The Similar Ideas box content did not update when directly navigating from one idea page to the next
- The 'What were you looking for?' modal no longer gives an error when trying to open it

### Changed

- You now get redirected to the previously visited page instead of the landing page after you've completed the signup process

## 2019-05-20

### Fixed

- Closing the notification menu after scrolling no longer results in a navbar error
- When accessing the idea manager as a moderator, the assignee filter defaults to 'assigned to me'
- The idea and comment counts on the profile page now update as expected
- It's now possible to use a dropdown input in the 2nd registration step with a screen reader
- An invited user can no longer request a password reset, thereby becoming an inconsistent user that resulted in lots of problems

### Added

- Restyle of the idea page
  - Cleaner new style
  - Opening an idea no longer appears to be a modal
  - Properly styled similar ideas section
  - Showing comment count and avatars of contributors

### Changed

- When clicking the edit button in the idea manager, the edit form now opens in the sidemodal

## 2019-05-15

### Fixed

- Opening the projects dropdown no longer shows all menu items hovered when opened
- Users that can't contribute (post/comment/vote/survey) no longer get an email when a phase starts
- When a project has an ideation and a PB phase, the voting buttons are now shown during the ideation phase
- The admin navigation menu for moderators is now consistent with that for admins
- Moderators that try to access pages only accessible for admins, now get redirected to the dashboard
- The details tab in clustering doesn't cause the info panel to freeze anymore
- When writing an official update, the sbumit button now only becomes active when submission is possible
- The 'no options' copy in a dropdown without anything inside is now correctly translated
- Making a field empty in Admin HQ now correctly saves the empty value
- The active users graph no longer includes users that received an email as being active
- The translation button in an idea is no longer shown when there's only one platform language
- After changing granular permission, a refresh is no longer needed to see the results on ideas
- The sideview in the idea manager now shows the status dropdown in the correct language
- The layout of the sideview in the idea manager is now corrected
- A digest email to idea assignees is no longer sent out when no ideas are assigned to the admin/moderator
- Signing in with VUB Net ID works again
- Loading the insights map can no longer be infinite, it will now show an error message when the request fails

### Added

- The profile page of a user now also shows the comments by that user
- Users can now delete their own profile from their edit profile page
- Similar ideas, clustering and location detection now work in Spanish, German, Danish and Norwegian
- Facebooks bot coming from `tfbnw.net` are now blocked from signing up
- Moderators now also have a global idea manager, showing all the ideas from the projects they're moderating
- Loading the insights map, which can be slow, now shows a loading indicator

### Changed

- Voting buttons are no longer shown when voting is not enabled
- Improved and more granular copy text for several voting and commenting disabled messages

## 2019-04-30

### Fixed

- Time remaning on project card is no longer Capitalized
- Non-admin users no longer get pushed to intercom
- Improvements to the idea manager for IE11
- When filtering on a project in the idea manager, the selected project is highlighted again
- @citizenlab.cl admins can now also access churned platforms
- The user count in the user manager now includes migrated cl1 users
- Sending invitations will no longer fail on duplicate mixed-case email addresses

### Added

- Ideas can now be assigned to moderators and admins in the idea manager
  - Added filter on assignee, set by default to 'assigned to me'
  - Added filter to only show ideas that need feedback
  - When clicking an idea, it now opens in and can be partially edited from a half screen modal
  - Admins and moderators get a weekly digest email with their ideas that need feedback
- Completely new comments UI with support for comment upvotes
  - Comments are visually clearly grouped per parent comment
  - Sub-comments use @mentions to target which other subcomment they reply to
  - Comments can be sorted by time or by votes
- Ideas can now be sorted randomly, which is the new default
- New smart group rule for users that contributed to a specific topic
- New smart group rule for users that contributed to ideas with a specific status
- Clear error message when an invitee does a normal sign up

### Changed

- The idea grid no longer shows a 'post an idea' button when there are no ideas yet

## 2019-04-24

### Fixed

- Project cards now show correct time remaining until midnight

## 2019-04-23

### Fixed

- Closing the notification menu does not cause an error anymore
- The unread notifications count is now displayed correctly on IE11
- Clicking on an invite link will now show an immediate error if the invite is no longer valid

### Changed

- The admin guide is now under the Get Started link and the dashboards is the admin index
- The project cards give feedback CTA was removed
- An idea can now be deleted on the idea page
- The default border radius throughout the platform now is 3px instead of 5px
- The areas filter on the project cards is only shown when there is more than one area

## 2019-04-16

### Fixed

- The comment count of a project remains correct when moving an idea to a different project
- Fixed an issue when copying projects (through the admin HQ) to tenants with conflicting locales
- Only count people who posted/voted/commented/... as participants (this is perceived as a fix in the dashboards)
- Invites are still sent out when some emails correspond to existing users/invitees
- Phase started/upcoming notifications are only sent out for published projects

### Added

- Posting text with a URL will turn the URL part into a link
- Added smart group rules for topic and idea status participants

### Changed

- New configuration for which email campaigns are enabled by default
- Changed project image medium size to 575x575

## 2019-04-02

### Fixed

- The new idea button now shows the tooltip on focus
- The gender graph in clustering is now translated
- Tooltips on the right of the screen no longer fall off
- Text in tooltips no longer overflows the tooltip borders
- When there are no ideas, the 'post an idea' button is no longer shown on a user profile or the ideas overview page
- The project card no longer displays a line on the bottom when there is no meta information available
- Downloading the survey results now consistently triggers a browser download
- The bottom of the left sidebar of the idea manager can now be reached when there are a lot of projects
- The time control in the admin dashboard is now translated
- Various fixes to improve resilience of project copy tool

### Added

- The ideas overview page now has a project filter
- The various pages now support the `$|orgName|` variable, which is replaced by the organization name of the tenant
- Non-CitizenLab admins can no longer access the admin when the lifecycle stage is set to churned
- A new style variable controls the header opacity when signed in
- New email as a reminder to an invitee after 3 days
- New email when a project phase will start in a week
- New email when a new project phase has started
- The ideas link in the navbar is now feature flagged as `ideas_overview`

### Changed

- When filtering projects by multiple areas, all projects that have one of the areas or no area are now shown
- The user search box for adding a moderator now shows a better placeholder text, explaining the goal

## 2019-03-20

### Fixed

- Fixed mobile layout issues with cookie policy, idea image and idea title for small screens (IPhone 5S)
- Posting an idea in a timeline that hasn't started yet (as an admin) now puts the idea in the first phase
- Notifications menu renders properly in IE11
- The CTA on project cards is no longer shown for archived and finished projects
- Invited users that sign up with another authentication provider now automatically redeem their invitation
- When the tenant only has one locale, no language switcher is shown in the official feedback form

### Added

- Capabilities have been added to apply custom styling to the platform header
  - Styling can be changed through a new style tab in admin HQ
  - It's also possible to configure a different platform-wide font
  - Styling changes should only be done by a designer or front-end developer, as there are a lot of things that could go wrong
- The initial loading speed of the platform has increased noticably due to no longer loading things that are not immediately needed right away.
- Tenant templates are now automatically updated from the `.template` platforms every night
- The project copy tool in admin HQ now supports time shifting and automatically tries to solve language conflicts in the data
- New notifications and emails for upcoming (1 week before) and starting phases

### Changed

- Archived ieas are no longer displayed on the general ideas page
- The time remaining on project cards is no longer shown on 2 lines if there's enough space
- New platforms will show the 'manual project sorting' toggle by default
- Some changes were made to modals throughout to make them more consistent and responsiveness
- New ideas now have a minimal character limit of 10 for the title and 30 for the body
- User pages have a more elaborate meta title and description for SEO purposes

## 2019-03-11

### Fixed

- Notifications layout on IE11
- Errors due to loading the page during a deployment

## 2019-03-11

### Fixed

- Similar ideas is now fast enough to enable in production
- NLP insights will no longer keep on loading when creating a new clusgtering graph
- The comment count on project cards now correctly updates on deleted comments
- Various spacing issues with the new landing page on mobile are fixed
- When logging out, the avatars on the project card no longer disappear
- The widget no longer cuts off the title when it's too long
- In admin > settings > pages, all inputs are now correctly displayed using the rich text editor
- The notifications are no longer indented inconsistently
- Exporting typeform survey results now also work when the survey embed url contains `?source=xxxxx`
- When there's a dropdown with a lot of options during signup, these options are no longer unreachable when scrolling down
- The cookie policy no longer displays overlapping text on mobile
- The `isSuperAdmin`, `isProjectModerator` and `highestRole` user properties are now always named using camelCasing

### Added

- Official feedback
  - Admins and moderators can react to ideas with official feedback from the idea page
  - Users contributing to the idea receive a notification and email
  - Feedback can be posted using a free text name
  - Feedback can be updated later on
  - Admin and moderators can no longer write top-level comments
  - Comments by admins or moderators carry an `Official` badge
- When giving product feedback from the footer, a message and email can be provided for negative feedback
- CTA on project card now takes granular permissions into account
- CTA on project card is now also shown on mobile
- Projects for which the final phase has finished are marked as finished on their project card
- Projects on the landing page and all projects page can now be filtered on area through the URL

### Changed

- The avatars on a project card now include all users that posted, voted or commented
- Commenting is no longer possible on ideas not in the active phase

## 2019-03-03

### Fixed

- Manually sorting projects in the admin works as expected

### Added

- Support for Spanish
- The copy of 'x is currently working on' can be customized in admin HQ
- Extra caching layer in cl2-nlp speeds up similar ideas and creating clusters

## 2019-02-28

### Fixed

- In the dashboard, the labels on the users by gender donut chart are no longer cut off
- Adding file attachments with multiple consecutive spaces in the filename no longer fails
- Project copy in admin HQ no longer fails when users have mismatching locales with the new platform

### Added

- New landing page redesign
  - Project cards have a new layout and show the time remaining, a CTA and a metric related to the type of phase
  - The bottom of the landing page displays a new custom info text, configurable in the admin settings
  - New smarter project sorting algorithm, which can be changed to manual ordering in the projects admin
  - Ideas are no longer shown on the landing page
  - The `Show all projects` link is only shown when there are more than 10 projects
- New attributes are added to segment, available in all downstream tools:
  - `isSuperAdmin`: Set to true when the user is an admin with a citizenlab email
  - `isProjectModerator`
  - `highestRole`: Either `super_admin`, `admin`, `project_moderator` or `user`

### Changed

- Intercom now only receives users that are admin or project moderator (excluding citizenlab users)

## 2019-02-20

### Fixed

- User digest email events are sent out again
- The user statistics on the admin dashboard are back to the correct values
- Creating a new project page as an admin does not result in a blank page anymore
- Improved saving behaviour when saving images in a phase's description
- When logged in and visiting a url containing another locale than the one you previously picked, your locale choice is no longer overwritten

### Added

- Project copy feature (in admin HQ) now also supports copying ideas (including comments and votes) and allows you to specify a new slug for the project URL
- Unlogged users locale preference is saved in their browser

## 2019-02-14

### Fixed

- Project/new is no longer a blank page

## 2019-02-13

### Fixed

- Texts written with the rich text editor are shown more consistently in and outside of the editor
- Opening a dropdown of the smart group conditions form now scrolls down the modal
- When changing the sorting method in the ideas overview, the pagination now resets as expected
- Google login no longer uses the deprecated Google+ authentication API

### Added

- Typeform survey for typeform can now be downloaded as xlsx from a tab in the project settings
  - The Segment user token needs to be filled out in Admin HQ
  - New survey responses generate an event in segment
- Survey providers can be feature flagged individually
- New \*.template.citizenlab.co platforms now serve as definitions of the tenant template
- The registration fields overview in admin now shows a badge when fields are required

### Changed

- Surveymonkey is now feature-flagged off by default for new platforms

## 2019-01-30

### Fixed

- Long topic names no longer overlap in the admin dashboards
- Video no longer pops out of the phase description text
- Added event tracking for widget code copy and changing notification settings
- Saving admin settings no longer fails because of a mismatch between platform and user languages
- The password reset message now renders correctly on IE11
- It's easier to delete a selected image in the rich text editor
- The copy in the modal to create a new group now renders correctly in IE11
- Texts used in the the dashboard insights are no longer only shown in English
- Tracking of the 'Did you find what you're looking for?' footer not works correctly

### Added

- Tooltips have been added throughout the whole admin interface
- A new homepage custom text section can be configured in the admin settings, it will appear on the landing page in a future release
- New experimental notifications have been added that notify admins/moderators on every single idea and comment
- New tenant properties are being logged to Google Analytics

## 2019-01-19

### Fixed

- Registration fields of the type 'multiple select' can again be set in the 2nd step of the signup flow
- Creating invitations through an excel file no longer fails when there are multiple users with the same first and last name

## 2019-01-18

### Fixed

- Overflowing text in project header
- Fixed color overlay full opaque for non-updated tenant settings
- Fixed avatar layout in IE11
- Fixed idea page scrolling not working in some cases on iPad
- Pressing the enter key inside of a project settings page will no longer trigger a dialog to delet the project

### Changed

- Reduced the size of the avatars on the landing page header and footer
- Made 'alt' text inside avatar invisible
- Better cross-browser scaling of the background image of the header that's being shown to signed-in users
- Added more spacing underneath Survey, as not to overlap the new feedback buttons
- Increased width of author header inside of a comment to better accomodate long names
- Adjusted avatar hover effect to be inline with design spec￼

## 2019-01-17

### Added

- `header_overlay_opacity` in admin HQ allows to configure how transparent header color is when not signed in
- `custom_onboarding_fallback_message` in admin HQ allows to override the message shown in the header when signed in

## 2019-01-16

### Fixed

- The clustering prototype no longer shows labels behind other content
- Removing a project header image is again possible
- New active platforms get properly submitted to google search console again
- Scrolling issues with an iPad on the idea modal have been resolved
- Signing up through Google is working again
- The line underneath active elements in the project navbar now has the correct length
- A long location does no longer break the lay-out of an event card
- The dashboards are visible again by project moderators
- The admin toggle in the users manager is working again

### Added

- When logged in, a user gets to see a dynamic call to action, asking to
  - Complete their profile
  - Display a custom message configurable through admin HQ
  - Display the default fallback engagement motivator
- The landing page header now shows user avatars
- It's now possible to post an idea from the admin idea manager
- The footer now shows a feedback element for citizens
- A new 'map' dashboard now shows the ideas on their locations detected from the text using NLP
- The clustering prototype now shows the detected keywords when clustering is used

### Changed

- The navbar and landing page have a completely refreshed design
  - The font has changed all over the platform
  - 3 different colors (main, secondary, text) are configurable in Admin HQ
- The clustering prototype has been moved to its own dashboard tab
- Project cards for continuous projects now link to the information page instead of ideas

## 2018-12-26

### Fixed

- The rich text editor now formats more content the same way as they will be shown in the platform

### Added

- Admin onboarding guide
  - Shown as the first page in the admin, guiding users on steps to take
- The idea page now shows similar ideas, based on NLP
  - Feature flagged as `similar_ideas`, turned off by default
  - Experimental, intended to evaluate NLP similarity performance
- A user is now automatically signed out from FranceConnect when signing out of the platform

### Changed

- When a user signs in using FranceConnect, names and some signup fields can no longer be changed manually
- The FranceConnect button now has the official size and dimensions and no T&C
- SEO improvements to the "Powered by CitizenLab" logo

## 2018-12-13

### Fixed

- User digest email campaigns is sent out again
- IE11 UI fixes:
  - Project card text overflow bug
  - Project header text wrapping/centering bug
  - Timeline header broken layout bug
  - Dropdown not correctly positioned bug
- Creating new tenants and changing the host of existing tenants makes automatic DNS changes again

### Added

- SEO improvements: project pages and info pages are now included in sitemap
- Surveys now have Google Forms support

## 2018-12-11-2

### Fixed

- A required registration field of type number no longer blocks users on step 2 of the registration flow

## 2018-12-11

### Fixed

- Loading an idea page with a deleted comment no longer results in an error being shown
- Assigning a first bedget to a PB project as a new user no longer shows an infinite spinner
- Various dropdowns, most famously users group selection dropdown, no longer overlap menu items

## 2018-12-07

### Fixed

- It's again possible to write a comment to a comment on mobile
- When logged in and trying to log in again, the user is now redirected to the homepage
- A deleted user no longer generates a link going nowhere in the comments
- The dropdown menu for granular permissions no longer disappears behind the user search field
- After deleting an idea, the edit and delete buttons are no longer shown in the idea manager
- Long event title no longer pass out of the event box
- Notifications from a user that got deleted now show 'deleted user' instead of nothing

### Added

- Machine translations on the idea page
  - The idea body and every comment not in the user's language shows a button to translate
  - Feature flagged as `machine_translations`
  - Works for all languages
- Show the currency in the amount field for participatory budgeting in the admin
- Built-in registration fields can now be made required in the admin
- FranceConnect now shows a "What is FranceConnect?" link under the button

### Changed

- The picks column in the idea manager no longer shows a euro icon

## 2018-11-28

### Fixed

- IE11 graphical fixes in text editor, status badges and file drag&drop area fixed
- The idea tab is visible again within the admin of a continuous PB project
- The checkbox within 3rd party login buttons is now clickable in Firefox

## 2018-11-27

### Fixed

- When all registration fields are disabled, signing up through invite no longer blocks on the first step
- A moderator that has not yet accepted their invitation, is no longer shown as 'null null' in the moderators list
- Adding an idea by clicking on the map is possible again

### Changed

- When there are no events in a project, the events title is no longer shown
- The logo for Azure AD login (VUB Net ID) is shown as a larger image
- When logging in through a 3rd party login provider, the user needs to confirm that they've already accepted the terms and conditions

## 2018-11-22

### Fixed

- In the clustering prototype, comparing clusters using the CTRL key now also works on Mac
- Widget HTML code can now be copied again
- Long consequent lines of text now get broken up in multiple lines on the idea page
- Admin pages are no longer accessible for normal users
- Reduced problems with edge cases for uploading images and attachments

### Added

- Participatory budgeting (PB)
  - A new participation method in continuous and timeline projects
  - Admins and moderators can set budget on ideas and a maximum budget on the PB phase
  - Citizens can fill their basket with ideas, until they hit the limit
  - Citizens can submit their basket when they're done
  - Admins and moderators can process the results through the idea manager and excel export
- Advanced dashboards: iteration 1
  - The summary tab shows statistics on idea/comment/vote and registration activities
  - The users tab shows information on user demographics and a leaderboard
  - The time filter can be controller with the precision of a day
  - Project, group and topic filters are available when applicable
  - Project moderators can access the summary tabs with enforced project filter
- Social sharing through the modal is now separately trackable from sharing through the idea page
- The ideas excel export now contains the idea status
- A new smart group rule allows for filtering on project moderators and normal users

### Changed

- Project navigation is now shown in new navigation bar on top
- The content of the 'Open idea project' for new tenants has changed
- After posting an idea, the user is redirected towards the idea page of the new idea, instead of the landing page

## 2018-11-07

### Fixed

- The widget HTML snippet can be copied again

## 2018-11-05

### Fixed

- Clicking Terms & Conditions links during sign up now opens in a new tab

### Added

- Azure Active Directory login support, used for VUB Net ID

## 2018-10-25

### Fixed

- Resizing and alignment of images and video in the editor now works as expected
- Language selector is now updating the saved locale of a signed in user
- When clicking "view project" in the project admin in a new tab, the projects loads as expected
- The navbar user menu is now keyboard accessible
- Radio buttons in forms are now keyboard accessible
- The link to the terms and conditions from social sign in buttons is fixed
- In admin > settings > pages, the editors now have labels that show the language they're in
- Emails are no longer case sensitive, resolving recurring password reset issues
- The widget now renders properly in IE11
- Videos are no longer possible in the invitation editor

### Added

- Cookie consent manager
  - A cookie consent footer is shown when the user has not yet accepted cookies
  - The user can choose to accept all cookies, or open the manager and approve only some use cases
  - The consent settings are automatically derived from Segment
  - When the user starts using the platform, they silently accept cookies
- A new cookie policy page is easier to understand and can no longer be customized through the admin
- Granular permissions
  - In the project permissions, an admin or project moderator can choose which citizens can take which actions (posting/voting/comments/taking survey)
  - Feature flagged as 'granular_permissions', turned off by default
- Ideas excel export now contains links to the ideas
- Ideas and comments can now be exported from within a project, also by project moderators
- Ideas and comments can now be exported for a selection of ideas
- When signing up, a user gets to see which signup fields are optional

### Changed

- Published projects are now shown first in the admin projects overview
- It's now more clear that the brand color can not be changed through the initial input box
- All "Add <something>" buttons in the admin have moved to the top, for consistency
- The widget no longer shows the vote count when there are no votes
- When a project contains no ideas, the project card no longer shows "no ideas yet"

## 2018-10-09

### Fixed

- UTM tags are again present on social sharing
- Start an idea button is no longer shown in the navbar on mobile
- Exceptionally slow initial loading has been fixed
- Sharing on facebook is again able to (quite) consistently scrape the images
- When using the project copy tool in Admin HQ, attachments are now copied over as well

### Added

- Email engine in the admin (feature flagged)
  - Direct emails can be sent to specific groups by admins and moderators
  - Delivered/Opened/Clicked statistics can be seen for every campaign
  - An overview of all automated emails is shown and some can be disabled for the whole platform

## 2018-09-26

### Fixed

- Error messages are no longer cut off when they are longer than the red box
- The timeline dropdown on mobile shows the correct phase names again
- Adding an idea by clicking on the map works again
- Filip peeters is no longer sending out spam reports
- Reordering projects on the projects admin no longer behaves unexpectedly
- Fixes to the idea manager
  - Tabs on the left no longer overlap the idea table
  - Idea status tooltips no longer have an arrow that points too much to the right
  - When the screen in not wide enough, the preview panel on the right is no longer shown
  - Changing an idea status through the idea manager is possible again

### Added

- Social sharing modal is now shown after posting an idea
  - Feature flagged as `ideaflow_social_sharing`
  - Offers sharing buttons for facebook, twitter and email
- File attachments can now be added to
  - Ideas, shown on the idea page. Also works for citizens.
  - Projects, shown in the information page, for admins and moderators
  - Phases, shown under the phase description under the timeline, for admins and moderators
  - Events, shown under the event description, for admins and moderators
  - Pages, shown under the text, for admins
- Some limited rich text options can now be used in email invitation texts

### Changed

- The admin projects page now shows 3 seperate sections for published, draft and archived
- When there are no voting buttons, comment icon and count are now also aligned to the right
- It's now possible to remove your avatar

## 2018-09-07

### Fixed

- Submit idea button is now aligned with idea form
- An error caused by social sign in on French platforms not longer has an English error message
- Checkboxes are now keyboard navigable
- Projects that currently don't accept ideas can no longer be selected when posting an idea
- Deleting an idea no longer results in a blank page
- Deleting a comment no longer results in a blank page
- When sign in fails, the error message no longer says the user doesn't exist
- `null` is no longer shown as a lastname for migrated cl1 users without last name
- Clicking on the table headers in the idea managers again swaps the sorting order as expected
- Typeform Survey now is properly usable on mobile

### Added

- Email notification control
  - Every user can opt-out from all recurring types of e-mails sent out by the platform by editing their profile
  - Emails can be fully disabled per type and per tenant (through S&S ticket)
- An widget that shows platform ideas can now be embedded on external sites
  - The style and content of the widget can be configured through admin > settings > widgets
  - Widget functionality is feature flagged as "widgets", on by default

### Changed

- Initial loading speed of the platform has drastically improved, particulary noticable on mobile
- New tenants have custom signup fields and survey feature enabled by default

## 2018-08-20

### Fixed

- The idea sidepane on the map correctly displays HTML again
- Editing your own comment no longer turns the screen blank
- Page tracking to segment no longer tracks the previous page instead of the current one
- Some browsers no longer break because of missing internationalization support
- The options of a custom field are now shown in the correct order

### Added

- A major overhaul of all citizen-facing pages to have significantly better accessibility (almost WCAG2 Level A compliant)
  - Keyboard navigation supported everywhere
  - Forms and images will work better with screen readers
  - Color constrasts have been increased throughout
  - A warning is shown when the color in admin settings is too low on constrast
  - And a lot of very small changes to increase WCAG2 compliance
- Archived projects are visible by citizens
  - Citizens can filter to see all, active or archived projects
  - Projects and project cards show a badge indicating a project is archived
  - In the admin, active and archived projects are shown separately
- A favicon can now be configured at the hidden location `/admin/favicon`
  - On android in Chrome, the platform can be added to the Android homescreen and will use the favicon as an icon
- Visitors coming through Onze Stad App now are trackable in analytics

### Changed

- All dropdown menus now have the same style
- The style of all form select fields has changed
- Page tracking to segment no longer includes the url as the `name` property (salesmachine)
- Font sizes throughout the citizen-facing side are more consistent

## 2018-08-03

### Fixed

- The landingpage header layout is no longer broken on mobile devices
- Yet another bug related to the landingpage not correctly redirecting the user to the correct locale
- The Page not found page was not found when a page was not found

### Added

- The 'Create an account' call to action button on the landing page now gets tracked

## 2018-08-02

### Fixed

- The browser no longer goes blank when editing a comment
- Redirect to the correct locale in the URL no longer goes incorrectly to `en`

## 2018-07-31

### Fixed

- The locale in the URL no longer gets added twice in certain conditions
- Various fixes to the rich text editor
  - The controls are now translated
  - Line breaks in the editor and the resulting page are now consistent
  - The editor no longer breaks form keyboard accessibility
  - The images can no longer have inconsistent widht/height ratio wich used to happen in some cases
  - The toolbar buttons have a label for accessibility
- A new tenant created in French no longer contains some untranslated content
- The tenant lifecycle stage is now properly included in `group()` calls to segment
- Comment body and various dynamic titles are secured against XSS attacks

### Added

- Ideas published on CitizenLab can now also be pushed to Onze Stad App news stream
- The rich text editor
  - Now support copy/paste of images
- Event descriptions now also support rich text
- When not signed in, the header shows a CTA to create an account
- A new smart group rule allows you to specify members than have participated (vote, comment, idea) in a certain project
- The admin now shows a "Get started" link to the knowledge base on the bottom left
- The Dutch platforms show a "fake door" to Agenda Setting in the admin navigation

### Changed

- The idea card now shows name and date on 2 lines
- The navbar now shows the user name next to the avatar
- The user menu now shows "My ideas" instead of "Profile page"

## 2018-07-12

### Fixed

- New text editor fixes various bugs present in old editor:
  - Typing idea texts on Android phones now works as expected
  - Adding a link to a text field now opens the link in a new window
  - Resizing images now works as expected
  - When saving, the editor no longer causes extra whitespace to appear
- A (too) long list of IE11 fixes: The platform is now fully usable on IE11
- The group count in the smart groups now always shows the correct number
- The admin dashboard is no longer too wide on smaller screens
- The home button on mobile is no longer always active
- Fix for page crash when trying to navigate away from 2nd signup step when one or more required fields are present

### Added

- The language is now shown in the URL at all times (e.g. `/en/ideas`)
- The new text editor enables following extras:
  - It's now possible to upload images through the text editor
  - It's now possible to add youtube videos through the text editor
- `recruiter` has been added to the UTM campaign parameters

### Know issues

- The controls of the text editor are not yet translated
- Posting images through a URL in the text editor is no longer possible
- Images that have been resized by IE11 in the text editor, can subsequently no longer be resized by other browsers

## 2018-06-29

### Fixed

- Facebook now correctly shows the idea image on the very first share
- Signing up with a google account that has no avatar configured now works again
- Listing the projects and ideas for projects that have more than 1 group linked to them now works again

### Added

- Voting Insights [beta]: Get inisghts into who's voting for which content
  - Feature flagged as 'clustering', disabled by default
  - Admin dashboard shows a link to the prototype
- Social sharing buttons on the project info page
- Usage of `utm_` parameters on social sharing to track sharing performance
- Various improvements to meta tags throughout the platform
  - Page title shows the unread notification count
  - More descriptive page titles on home/projects/ideas
  - Engaging generic default texts when no meta title/description are provided
  - Search engines now understand what language and region the platform is targeting
- Optimized idea image size for facebook sharing
- Sharing button for facebook messenger on mobile
- When you receive admin rights, a notification is shown
- `tenantLifecycleStage` property is now present in all tracked events to segment

### Changed

- Meta tags can't be changed through the admin panel anymore
- Social sharing buttons changed aspect to be more visible

## 2018-06-20

### Fixed

- Visual fixes for IE11 (more to come)
  - The text on the homepage doesn't fall outside the text box anymore
  - The buttons on the project page are now in the right place
  - In the projects pages, the footer is no longer behaving like a header
- When trying to add a timeline phase that overlaps with another phase, a more descriptive error is shown
- larsseit font is now always being loaded

### Added

- Smart groups allow admins to automatically and continuously make users part of groups based on conditions
- New user manager allows
  - Navigating through users by group
  - Moving, adding and removing users from/to (manual) groups
  - Editing the group details from within the user manager
  - Creating groups from within the user manager
  - Exporting users to excel by group or by selection
- Custom registration fields now support the new type "number"
- The city website url can now be specified in admin settings, which is used as a link in the footer logo

### Changed

- The checkbox copy at signup has changed and now links to both privacy policy and terms and conditions
- Improved styling of usermenu dropdown (the menu that opens when you click on the avatar in the navigation bar)

### Removed

- The groups page is no longer a separate page, but the functionality is part of the user manager

## 2018-06-11

### Fixed

- Notifications that indicate a status change now show the correct status name
- The admin pages editors support changing content and creating new pages again
- When searching in the invites, filters still work as expected
- The font has changed again to larsseit

### Added

- Accessibility improvements:
  - All images have an 'alt' attributes
  - The whole navbar is now usable with a keyboard
  - Modals can be closed with the escape key
  - The contrast of labels on white backgrounds has increased
- New ideas will now immediately be scraped by facebook
- When inviting a user, you can now pick projects for which the user becomes a moderator

### Changed

- The language switcher is now shown on the top right in the navbar

## 2018-05-27

### Fixed

- Sitemap now has the correct date format
- Empty invitation rows are no longer created when the given excel file contains empty rows
- Hitting enter while editing a project no longer triggers the delete button
- Registration fields on signup and profile editing are now always shown in the correct language
- The dropdown menu for idea sorting no longer gets cut off by the edge of the screen on small screens
- Saving a phase or continuous project no longer fails when participation method is not ideation

### Added

- Language selection now also has a regional component (e.g. Dutch (Belgium) instead of Dutch)
- Added noindex tag on pages that should be shown in Google
- A new 'user created' event is now being tracked from the frontend side
- It's now possible to use HTML in the field description of custom fields (no editor, only for internal usage)

## 2018-05-16

### Fixed

- Phases are now correctly active during the day specified in their end date
- On the new idea page, the continue button is now shown at all resolutions
- On the idea list the order-by dropdown is now correctly displayed at all resolutions.

### Added

- Project moderators can be specified in project permissions, giving them admin and moderation capabilities within that project only
  - Moderators can access all admin settings of their projects
  - Moderators can see they are moderating certain projects through icons
  - Moderators can edit/delete ideas and delete comments in their projects
- A correct meta description tag for SEO is now rendered
- The platforms now render sitemaps at sitemap.xml
- It is now possible to define the default view (map/cards) for every phase individually
- The tenant can now be configured with an extra `lifecycle_stage` property, visible in Admin HQ.
- Downloading ideas and comments xlsx from admin is now tracked with events
- The fragment system, to experiment with custom content per tenant, now also covers custom project descriptions, pages and individual ideas

### Changed

- It is no longer possible to define phases with overlapping dates
- Initial loading speed of the platform has improved

## 2018-04-30

### Fixed

- When posting an idea and only afterward signing in, the content originally typed is no longer lost
- An error is no longer shown on the homepage when using Internet Explorer
- Deleting a user is possible again

### Changed

- The idea manager again shows 10 ideas on one page, instead of 5
- Submit buttons in the admin no longer show 'Error' on the buttons themselves

### Removed

- The project an idea belongs to can no longer be changed through the edit idea form, only through the idea manager

## 2018-04-26

### Added

- Areas can now be created, edited and deleted in the admin settings
- The order of projects can now be changed through drag&drop in the admin projects overview
- Before signing up, the user is requested to accept the terms and conditions
- It's possible to experiment with platform-specific content on the landing page footer, currently through setup & support
- Images are only loaded when they appear on screen, improving page loading speed

### Fixed

- You can no longer click a disabled "add an idea" button on the timeline
- When accessing a removed idea or project, a message is shown

### Known issues

- Posting an idea before logging in is currently broken; the user is redirected to an empty posting form
- Social sharing is not consistently showing all metadata

## 2018-04-18

### Fixed

- Adding an idea at a specific location by clicking on the map is fixed

## 2018-04-09

### Fixed

- An idea with a location now centers on that location
- Map markers far west or east (e.g. Vancouver) are now positioned as expected
- Links in comment now correctly break to a new line when they're too long
- Hitting enter in the idea search box no longer reloads the page
- A survey project no longer shows the amount of ideas on the project card
- The navbar no longer shows empty space above it on mobile
- The report as spam window no longer scrolls in a weird way
- The project listing on the homepage no longer repeats the same project for some non-admin users
- Google/Facebook login errors are captured and shown on an error page
- Some rendering issues were fixed for IE11 and Edge, some remain
- An idea body with very long words no longer overlaps the controls on the right
- Project cards no longer overlap the notification menu

### Added

- A user can now edit and delete its own comments
- An admin can now delete a user's comment and specify the reason, notifying the user by notification
- Invitations
  - Admins can invite users by specifying comma separated email addresses
  - Admins can invite users with extra information by uploading an excel file
  - Invited users can be placed in groups, made admin, and given a specific language
  - Admins can specify a message that will be included in the email to the invited users
  - Admins receive a notification when invited users sign up
- Users receive a notification and email when their idea changes status
- Idea titles are now limited to 80 characters

### Known issues

- Adding an idea through the map does not position it correctly

## 2018-03-23

### Fixed

- Fixed padding being added on top of navigation bar on mobile devices

## 2018-03-22

### Fixed

- Idea creation page would not load when no published projects where present. Instead of the loading indicator the page now shows a message telling the user there are no projects.

## 2018-03-20

### Fixed

- Various visual glitches on IE11 and Edge
- Scrolling behviour on mobile devices is back to normal
- The admin idea manager no longer shows an empty right column by default

### Added

- Experimental raw HTML editing for pages in the admin at `/admin/pages`

## 2018-03-14

### Fixed

- When making a registration field required, the user can't skip the second sign up step
- When adding a registration field of the "date" type, a date in the past can now be chosen
- The project listing on the landing page for logged in users that aren't admin is fixed

### Added

- When something goes wrong while authenticating through social networks, an error page is shown

## 2018-03-05

### Added

- Limited voting in timeline phases
- Facebook app id is included in the meta headers

### Known issues

- When hitting your maimum vote count as a citizen, other idea cards are not properly updating untill you try voting on them
- Changing the participation settings on a continuous project is impossible

## 2018-02-26

### Fixed

- Project pages
  - Fixed header image not being centered
- Project timeline page
  - Fixed currently active phase not being selected by default
  - Fixed 'start an idea' button not being shown insde the empty idea container
  - Fixed 'start an idea' button not linking to the correct idea creation step
- Ideas and Projects filter dropdown
  - Fixed the dropdown items not always being clickable
- Navigation bar
  - Fixed avatar and options menu not showing on mobile devices

### Added

- Responsive admin sidebar
- Top navigation menu stays in place when scrolling in admin section on mobile devices

### Changed

- Project timeline
  - Better word-breaking of phases titles in the timeline

## 2018-02-22

### Fixed

- Idea page
  - Fixed voting buttons not being displayed when page is accessed directly
- Edit profile form page
  - Fixed broken input fields (first name, last name, password, ...)
  - Fixed broken submit button behavior
- Admin project section
  - Fixed default view (map or card) not being saved
  - Fixed save button not being enabled when an image is added or removed
- Project page
  - Fixed header navigation button of the current page not being highlighted in certain scenarios
  - Fixed no phase selected in certain scenarios
  - Fixed mobile timeline phase selection not working
- Idea cards
  - Fixed 'Load more' button being shown when no more ideas
- Project cards
  - Fixed 'Load more' button being shown when no more projects
- Idea page
  - Fixed faulty link to project page
- Add an idea > project selection page
  - Fixed broken layout on mobile devices

### Added

- Landing page
  - Added 'load more' button to project and idea cards
  - Added search, sort and filter by topic to idea cards
- Project card
  - Added ideas count
- Idea card
  - Added author avatar
  - Added comment count and icon
- Idea page
  - Added loading indicator
- Project page
  - Added loading indicator
  - Added border to project header buttons to make them more visible
- Admin page section
  - Added header options in rich-text editors

### Changed

- Navigation bar
  - Removed 'ideas' menu item
  - Converted 'projects' menu item into dropdown
  - Changed style of the 'Start an idea' button
- Landing page
  - Header style changes (larger image dimensions, text centered)
  - Removed 'Projects' title on top of project cards
- Project card
  - Changed project image dimensions
  - Changed typography
- Idea card
  - Removed image placeholder
  - Reduced idea image height
- Filter dropdowns
  - Height, width and alignment changes for mobile version (to ensure the dropdown is fully visible on smaller screens)
- Idea page
  - Improved loading behavior
  - Relocated 'show on map' button to sidebar (above sharing buttons)
  - Automatically scroll to map when 'show on map' button is clicked
  - Larger font sizes and better overall typography for idea and comment text
  - Child comments style changes
  - Child commenting form style change
  - Comment options now only visible on hover on desktop
- Project page
  - Improved loading behavior
  - Timeline style changes to take into account longer project titles
  - Changed copy from 'timeline' to 'process'
  - Changed link from projects/<projectname>/timeline to projects/<projectname>/process
  - Events header button not being shown if there are no events
- Add an idea > project selection page
  - Improved project cards layout
  - Improved mobile page layout

## 2018-01-03

### Fixed

- Updating the bio on the profile page works again
- 2018 can be selected as the year of events/phases
- The project dropdown in the idea posting form no longer shows blank values
- Reset password email

### Added

- Ideas can be edited by admins and by their author
- An idea shows a changelog with its latest updates
- Improved admin idea manager
  - Bulk update project, topics and statuses of ideas
  - Bulk delete ideas
  - Preview the idea content
  - Links through to viewing and editing the idea
- When on a multi-lingual platform, the language can be changed in the footer
- The project pages now show previews of the project events in the footer
- The project card now shows a description preview text, which is changeable through the admin
- Images are automatically optimized after uploading, to reduce the file size

### Changed

- Image dimensions have changed to more optimal dimensions

## 2017-12-13

### Fixed

- The ideas of deleted users are properly shown
- Slider to make users admins is again functional

### Added

- The idea show page shows a project link
- Mentions are operational in comments
- Projects can be deleted in the admin

### Changed

- Ideas and projects sections switched positions on the landing page

## 2017-12-06

### Fixed

- Phases and events date-picker no longer overlaps with the description text
- No longer needed to hard refresh if you visited al old version of the platform
- Inconsistency when saving project permissions has been fixed
- Bullet lists are now working in project description, phases and events
- The notifications show the currect user as the one taking the action

### Added

- Translators can use `orgName` and `orgType` variables everywhere
- Previews of the correct image dimension when uploading images

### Changed

- Lots of styling tweaks to the admin interface
- Behaviour of image uploads has improved

## 2017-11-23

### Fixed

- Loading the customize tab in the admin no longer requires a hard refresh

## 2017-11-22

### Fixed

- When saving a phase in the admin, the spinner stops on success or errors
- Deleting a user no longer breaks the idea listing, idea page and comments
- Better error handling in the signup flow
- Various bug fixes to the projects admin
- The switches that control age, gender, ... now have an effect on the signup flow.
- For new visitors, hard reloading will no longer be required

### Added

- Social Sign In with facebook and google. (Needs to be setup individually per customer)
- Information pages are reachable through the navbar and editable through the admin
- A partner API that allows our partners to list ideas and projects programmatically
- Ideas with a location show a map on the idea show page
- Activation of welcome and reset password e-mails

### Changed

- Changes to mobile menu layout
- Changes to the style of switches
- Better overall mobile experience for citizen-facing site

### Known issues

- If you visited the site before and the page did not load, you need to hard refresh.
- If the "Customize" tab in the admin settings does not load, reload the browser on that page

## 2017-11-01

### Fixed

- Various copy added to the translation system
- Fixed bug where image was not shown after posting an idea
- Loading behaviour of the information pages
- Fixed bug where the app no longer worked after visiting some projects

### Added

- Added groups to the admin
- Added permissions to projects
- Social sharing of ideas on twitter and (if configured for the platform) facebook
- Projects can be linked to certain areas in the admin
- Projects can be filtered by area on the projects page
- Backend events are logged to segment

### Changed

- Improved the styling of the filters
- Project description in the admin has its own tab
- Restored the landing page header with an image and configurable text
- Improved responsiveness for idea show page
- Maximum allowed password length has increased to 72 characters
- Newest projects are list first

## 2017-10-09

### Fixed

- The male/female gender selection is no longer reversed after registration
- On firefox, the initial loading animation is properly scaled
- After signing in, the state of the vote buttons on idea cards is now correct for the current user
- Fixed bug were some text would disappear, because it was not available in the current language
- Fixed bug where adding an idea failed because of a wrongly stored user language
- Fixed bug where removing a language in the admin settings fails
- Graphical glitches on the project pages

### Added

- End-to-end test coverage for the happy flow of most of the citizen-facing app interaction
- Automated browser error logging to be proactive on bugs
- An idea can be removed through the admin

### Changed

- The modal that shows an idea is now fullscreen and has a new animation
- New design for the idea show page
- New design for the comments, with animation and better error handling
- The "Trending" sorting algorithm has changed to be more balanced and give new ideas a better chance
- Slightly improved design of the page that shows the user profile

## 2017-09-22

### Fixed

- Bug where multiple form inputs didn't accept typed input
- Issues blocking the login process
- The success message when commenting no longer blocks you from adding another comment
- Clicking an internal link from the idea modal didn't work
- Responsiveness of filters on the ideas page
- Updating an idea status through the admin failed

### Added

- Initial loading animation on page load
- Initial version of the legal pages (T&C, privacy policy, cookie policy)
- All forms give more detailed error information when something goes wrong
- Full caching and significant speed improvements for all data resources

### Changed

- Refactoring and restyling of the landing page, idea cards and project cards
- Added separate sign in and sign up components
- Cleaned up old and unused code
- The navbar is no longer shown when opening a modal
- Lots of little tweaks to styling, UX and responsiveness

## 2017-09-01

### Fixed

- Saving forms in the admin of Projects will now show success or error messages appropriately
- The link to the guide has been hidden from the admin sidebar until we have a guide to link to

### Added

- Adding an idea from a project page will pre-fill parts of the new idea form
- The landing page now prompts user to add an Idea if there are none
- The landing page will hide the Projects block if there are none

### Changed

- Under-the-hood optimizations to increase the loading speed of the platform

## 2017-08-27

### Fixed

- Changing the logo and background image in admin settings works
- Platform works for users with an unsupported OS language

### Added

- Admin dashboard
- Default topics and idea statuses for newly deployed platforms
- Proper UX for handling voting without being signed in
- Meta tags for SEO and social sharing
- Better error handling in project admin

### Changed

- Projects and user profile pages now use slugs in the URL

## 2017-08-18

### Fixed

- Changing idea status in admin
- Signing up
- Proper rending of menu bar within a project
- Admin settings are properly rendered within the tab container
- Lots of small tweaks to rendering on mobile
- Default sort ideas on trending on the ideas index page

### Added

- Admin section in projects to CRUD phases
- Admin section in projects to CRUD events
- New navbar on mobile
- Responsive version of idea show page

### Changed

- Navbar design updated
- One single login flow experience instead of 2 separate ones (posting idea/direct)
- Admins can only specify light/dark for menu color, not the exact color

### Removed

- Facebook login (Yet to be added to new login flow, will be back soon)

## 2017-08-13

### Fixed

- Voting on cards and in an idea page
- Idea modal loading speed
- Unread notification counter

### Added

- New improved flow for posting an idea
- Admin interface for projects
- New design for idea and project cards
- Consistenly applied modal, with new design, for ideas
- Segment.io integration, though not all events are tracked yet

### Changed

- Idea URls now using slugs for SEO<|MERGE_RESOLUTION|>--- conflicted
+++ resolved
@@ -2,11 +2,9 @@
 
 ## Next release
 
-<<<<<<< HEAD
 ### Added
 
 - Keyboard navigation improvements for the Insights Edit view
-=======
 
 ## 2021-09-03
 
@@ -15,7 +13,6 @@
 - Ghent now supports mapping 25 instead of 24 neighbourhouds
 
 ## 2021-09-02
->>>>>>> 9cc431e5
 
 ### Fixed
 
