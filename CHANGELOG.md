--- conflicted
+++ resolved
@@ -1,15 +1,11 @@
 # Changelog
 
-<<<<<<< HEAD
-### Added
-
+## Next release
+
+### Added
+
+- [CL-1786] Added Latvian language capabilities
 - [CL-1786] Add Catalan language capabilities
-=======
-## Next release
-
-### Added
-
-- [CL-1786] Added Latvian language capabilities
 
 ## 2022-10-27
 
@@ -17,7 +13,6 @@
 
 - [CL-1611] Improved layout & content of Project Phase Started & Project Phase Upcoming emails.
 - [CL-1744] Visitors dashboard: add referrers table to traffic sources card
->>>>>>> fa600887
 
 ## 2022-10-25
 
