# Changelog

<<<<<<< HEAD
### Added

- [CL-729] Do not show proposals navbar item if corresponding feature is disabled
=======
## 2022-05-26_2

### Fixed

- [CL-758] Fix custom field option ordering for dashboard charts

## 2022-05-26

### Fixed

- [CL-788] Fixed issue with different URL when sharing idea from map vs list view

## 2022-05-20

### Fixed

- [CL-836] Repaired the /invite URL, which should now open a signup modal with a spot for the user to enter the invite code they received via email

## 2022-05-17

### Added

- [CL-292] Log an activity when an insights category is created, updated or deleted

## 17-05-22

### Fixed

- [CL-776] Button in weekly moderator digest email now links to correct page

## 2022-05-16_2

### Changed

- [CL-667] Fixed RuboCop Style/FrozenStringLiteralComment offences

### Fixed

- [CL-775] Use correct link to conditions page
- [CL-776] Button in weekly moderator digest email now links to correct page
- [CL-814] Faster user XLSX export.

## 2022-05-16

### Fixed

- Using the rich text editor in a right-to-left language no longer mislaligns puctuation
- Fixed right-to-left alignment and margin issues for avatars, checkboxes, event, page headers, project card and form labels
>>>>>>> fd4b174b

## 2022-05-13

### Added

- [CL-750] Add feature to remove CL branding

## 2022-05-11

### Fixed

- [CL-711] Title text looking weird on insights start page

## 2022-05-10_3

### Fixed

- [CL-764] Empty navbar item titles in backoffice.

## 2022-05-10_2

### Changed

- Added RuboCop on CI and corrected many offences

## 2022-05-10

### Changed

- [CL-716] The new phase started emails/notifications are also sent out for information phases or when it's possible to take a poll.

### Fixed

- [CL-387] The folder show page is better readable on narrow screens now

## 2022-05-06_3

### Changed

- When a navbar item's title is customized for one locale, the other locales remain up to date with the latest translations.

### Fixed

- Titles of navbar items of demo platforms created with external templates, remain up to date with the latest translations.
- [CL-730] Changed confirmation email DOM to make lives of spam bots a bit harder

### Fixed

- [CL-181] Prevent forms from trying to save on clicking label
- The "send" button on the email campaign send page is now disabled after a single click, to prevent users from clicking it multiple times and potentially sending a campaign more than once

## 2022-05-06

### Added

- Pages can now be translated 'live' via Weglot
- It's now possible to escape the sign-up flow at any point. If a user account has already been created but not completed (due to e.g. missing email confirmation, verification, ...), the user will be signed out and can continue on signing in.

## 2022-05-05

### Fixed

- Fix timeline for Arabic languages ('right-to-left')
- Fix language selector cropping for Arabic languages ('right-to-left')

## 2022-05-04_3

### Changed

- Changed language-picker label text for Moroccan Arabic

## 2022-05-04_2

### Changed

- Security update: Rails 6.1.5.1

## 2022-05-04

### Changed

- City logo now in higher resolution.

### Fixed

- Fixed issue with budget field not showing in input form

### Fixed

- Make it possible to add a new language to the platform with configured banner custom button.

### Fixed

- Fixed accessibility issue with idea card filtering

## 2022-05-02

### Added

- Added more autocompletion to the password reset and profile settings form which assist in filling out information faster.
- Validation of content builder layouts: whitelist of URLs for video iframes.
- Sanitization of content builder layouts: HTML of text elements.

### Fixed

- Updated registration custom field copies to the latest values from Crowdin for all the tenants and templates.

## 2022-04-28

### Added

- Added support for the Moroccan Arabic language to the platform

### Fixed

- Start and end times for project phases now account for the user's local timezone, making sure users can still access and engage with projects when the start/end dates are valid for them locally. The default used UTC, so it was not a big issue in Europe (where we're mostly very close to UTC time), but could be a bigger issue in e.g. North and South America, where UTC offset could be 4 or 5 hours and this could cause projects to display as ended even if they should have been valid on the user's current local date.
- Fixed breakpoint issues in `admin/insights` and `admin/users`, where content would disappear under the sidebar for certain screen sizes.
- Added primary and secondary aria-labels to header and footer navigation elements to more clearly differentiate them to screen readers and other accessability tools

## 2022-04-25

### Changed

- 'Summary' dashboard: the 'Participation per project' and 'Participation per tag' work a little bit different. Now, if a project filter is active, the former will stay the same but highlight the selected project instead of showing the differences with other projects which were hard to interpret (analogous for 'Participation per tag').

## 2022-04-20

### Changed

- Changed titles on the admin messaging page to accomodate both SMS and email campaigns

### Fixed

- Added dynamic functionality to prevent a user from using the tab key to select images/videos/buttons that are currently hidden behind "show more" buttons. Those elements can now be tabbed to only when the text is expanded and they are visible visually
- Fixed accessibility issue regarding element order for screen readers in volunteer card
- Removed unnecessary additional alt text describing city logos in header, navbar, and delete account modal. The remaining alt tags are now more concise for users who use screen readers
- Properly disable SMS create/edit button if the message is empty
- In the verification step of the sign-up flow, the form inputs are now connected to the correct labels, which makes it easier to select the input fields (also possible by clicking the input labels now)
- Fixed a bug in the password signup flow where a user could skip accepting terms and conditions and privacy policy

## 2022-04-11

### Added

- Added support for the Croatian language to the platform

### Fixed

- Added additional areas of focus and outline to scroll-to links and buttons in editing Comments, Ideas display, and Events display for a11y compatability
- Added a tabIndex so the cookie consent banner will have a visual outline around it when focused, for a11y compatibility
- Fixed accessibility issue in modal window used to report a proposal as spam
- Fixed accessibility contrast issue for social media buttons
- Fixed accessibility issue regarding missing screen reader labels on text boxes
- Fixed bug in idea form for missing Proposed Budget field even when enabled
- Fixed accessibility issue in map ideas search
- The widget no longer links to ideas with the wrong domain

## 2022-04-04

### Fixed

- Fixed SurveyMonkey container height so survey questions are visible

## 2022-04-01

### Fixed

- Fixed bug in Ideas Map view that caused an infinite loop of requests when Idea sort order was changed

## 2022-04-04

### Fixed

- Fixed SurveyMonkey container height so survey questions are visible

## 2022-03-29

### Changed

- Vienna Saml button is temporarily disactivated

## 2022-03-24

### Added

- When phone sign in/up is enabled, email/phone field in the sign in/up forms now have validation of the email address/phone number and provides an error message when this validation fails.

### Fixed

- When you need to verify to comment on proposals, an error message with link to the sign in form is now shown again.
- Status labels are visible again in manual email campaigns list (Admin : Messaging : Custom)
- Custom email campaigns list properly accomodates longer translations in labels and buttons.

## 2022-03-23

### Added

- Add new topic/tag filter on homepage.

## 2022-03-22

### Fixed

- 'View' button sometimes freezing page in Navigation settings: should be fixed now.
- Bulk invites of invitees using only emails (no names specified) now succeeds again.

## 2022-03-21

### Added

- Put back secret pages-page

### Changed

- Project and folder moderators are allowed to list users (for the projects they moderate). This means that project and folder moderators are now also able to assignee assignees to ideas.
- 'Emails' tab in the admin sidebar renamed to 'Messaging' in anticipation of new SMS/texting functionality
- Removed 'most active users' graph
- When the locale of the current user is not present in a multiloc, fall back to the value for a locale of the same language (for example es-CL as picked language and a multiloc with es-ES).

### Fixed

- Insights with multiple projects: projects in topbar are now displayed in dropdown if there is more than one (before they were just displayed next to each other).
- HTML is fixed when machine translating HTML content returns bad HTML.

## 2022-03-15 (2)

### Fixed

- Idea forms and other things not rendering on various platforms

## 2022-03-15 (1)

### Fixed

- Fixed spacing issue between field name and 'optional' in input form

## 2022-03-14

### Fixed

- Rich text editor now works correctly with custom emails - the image description box no longer appears on the preview and image alignment works as expected.
- Fixed a performance issue that causes the users export to time out when there are lots of users registered on the platform

## 2022-03-11

### Fixed

- When viewing an idea in map view, "Go back" now returns to the map idea list instead of back to the project main page
- User profile page slug now anonymized when bulk inviting and Abbreviated User Names feature enabled.
- Rich text editor copy/paste issues should be resolved

## 2022-03-10

### Fixed

- Added informative message and sign in/sign up links to Idea Not Found page
- Added slight blur to logged-in header image. The logged-in header image is reused from the logged-out banner, and blur was added to make smaller banner images from the two-column layout look nice when fully stretched on the logged-in banner

## 2022-03-08

### Added

- Filter projects by topics

### Fixed

- FranceConnect test login
- Fixed issue with folder page responsiveness where right hand side gets cropped.

### Changed

- Fixed issue with folder page responsiveness where right hand side gets cropped.
- Use only user name in FranceConnect instead of full profile scope

## 2022-03-04

### Fixed

- Can now re-use tenant host URL immediately the tenant is deleted.
- Relevant error(s) now returned when tenant creation fails, for example due to host URL already being in use.
- Added temporary fix for the project page without permissions error where it doesn't recover after sign in.

## 2022-02-28

### Changed

- Non-moderating users cannot visit a folder page, when none of the projects inside are visible to them (e.g. due to group permissions)
- Non-moderating users cannot visit a folder page, when there are no projects inside
- Non-moderating users cannot visit a folder page, when the folder is a draft

## 2022-02-25

### Added

- SAML Single-Sign on (Vienna)

### Changed

- Language parameter added in Typeform. Allows for question branching in surveys based on user's language.

## 2022-02-23

### Changed

- The ideas overview on project/user and ideas index (/ideas) pages are properly keyboard navigable, implemented as a full-fledged tab system.
- The timeline of a project is now fully keyboard navigable
- The proposal button has no tooltip anymore when submitting new proposals is disabled. Instead, a warning message is shown.

### Added

- Ensure `nofollow` is added to all links added through the rich text editor, which makes them useless for backlink generation by bots

## 2022-02-21

### Added

- Support added for custom font not on Adobe Fonts

### Fixed

- Improved area filter layout on frontpage on mobile (now has correct padding), and used a smaller breakpoint for when filter goes below topbar.
- Enalyzer URL validation now has greater flexibility

### Added

- Support added for email and user ID parameters in SmartSurvey

### Changed

- Icons don't have wrong/empty descriptions linked to them anymore, which improves the user experience for screen readers.
- Icons that work as button (like the vote button, the bell in the notification menu, etc.) all have accompanying descriptions so we provide more information about these buttons to people using screen readers.

## 2022-02-17

### Changed

- Removes support for category detection in Insights. \[IN-717\]

### Fixed

- Customizable navbar is now feature flagged, meaning it can be enabled or disabled in AdminHQ

## 2022-02-14

### Added

- It is now possible to add `alt` text to images in the Quill rich text editor

## 2022-02-11

### Changed

- More descriptive and consistent error messages in the sign up and sign in flow.

## 2022-02-08

### Fixed

- Typeform surveys now display properly on mobile devices
- Remove periods from non-Latin URL slugs

### Added

- Folder slugs (URLs) can now be customized

## 2022-02-07

### Changed

- Removes support for the (deprecated) Clustering feature. 💐 \[IN-688\]
- Remove the word 'del' from NL profanity list

### Fixed

- Always show color and opacity inputs
- Truncate user count in banner bubble if value is over 10k

## 2022-02-04

### Added

- Re-enable homepage filter tabs now that translations are working

### Fixed

- Color contrast issue (accessibility): the number of total votes needed for a proposal to be considered, shown on the proposal card, has a darker color. This makes it easier to see this information.

## 2022-02-02

### Added

- Projects on homepage can now be filtered by 'Active', 'Archived' or 'All' through a tab system

## 2022-02-01

### Changed

- Improved `alt` text for logo images on the platform
- Anonymization of users (using initials avatars, different set of face avatars, different set of first and last names, making anonymous users easier to identify through their email)
- Updated CC license in Vienna basemap attribution and increased maximum zoom level to 20.

# Fixed

- An issue that prevented Que from starting up was solved by updating the bootsnap gem to the latest version

## 2022-01-24

### Changed

- Insights Network Visualisation changes:
  - The network is now flat and shows all keywords at once
  - The colors of the keywords depend on the cluster they are part of
  - The more important links between keywords are shown in the network

## 2022-01-18

### Changed

- Removes support for the (deprecated) Tagging feature, the forerunner of today's Insights. 🕯 \[IN-661\]

## 2022-01-14

### Changed

- Dashboard and reports vertical bar charts are now sorted
- Automatic tagging in Insights also takes the title into account (instead of only the content).

### Fixed

- Resolution for basemap.at

## 2022-01-12

### Added

- Users are now able to cancel tag suggestion scan on the Insights Edit screen
- Added `secure` flag to cookies
- Support basemap.at as tile provider

### Fixed

- Fixed issue with exporting surveys as XLSX sheets, when the typeform survey URI includes a '#' character.
- Styling of the text above the avatar bubbles at the bottom of the landing page works again when there's a customized text.
- Styling bugs for the two-column layout
- Bug where tile provider of a project becomes unchangeable after the map config has been edited has been fixed.

### Changed

- Updated Cookie Policy page

## 2022-01-10

### Added

- Configure sign-up button (custom link) on homepage banner

### Changed

- Dashboard and report bar charts are now more easily readable - values appear on top or next to the bars instead of inside of them. Comparisons between project and platform values are now only visible in the report tooltips and do not break the chart itself.

### Fixed

- Using a custom tile provider should work now.
- Registration form with a date field doesn't crash anymore

## 2022-01-06

### Fixed

- Changing the values for Registration helper text and Account confirmation in Admin > Settings > Registration doesn't cause other values to be erased anymore.

## 2022-01-05

### Changed

- Improved the user interface of the Registration tab in the Admin settings

## 2021-12-23

### Added

- Adding pages in 'Navigation' tab in settings now possible, changing names of navbar items now works, removed 'secret pages-page'.
- Different layouts for the homepage banner (for signed-out users)
- Preview functionality for the image of the homepage banner in the back-office

### Fixed

- Saving of homepage banner image overlay color and opacity

## 2021-12-22

### Fixed

- Notifications of inappropriate content now link to the item containing the flagged content

## 2021-12-16

### Added

- Ability to scan all post, recently added posts and not tagged posts in Insights

## 2021-12-15

### Fixed

- Severe code-injection vulnerability
- More small copy changes for customizable navbar, made styling Navigation tab consistent with other tabs, re-enabled slug editing on secret pages-page.

## 2021-12-10

- Copy for customizable navbar

## 2021-12-09

### Added

- Customizable navbar

## 2021-12-08

### Changed

- Improved the structure and copy of the Admin > Settings > Customize page.

### Fixed

- Insights scan category button no longer appears when the insights nlp feature flag is disabled

## 2021-11-30

### Added

- Insights loading indicator on category scan

### Fixed

- Password reset emails sometimes took a long time to be send out, they are now processed much faster (even when the background job queue has lots of items).

## 2021-11-25

### Added

- New translations from Crowdin.
- Sign-up flow: Not activating any custom registration fields no longer breaks sign-up. Refreshing page during sign-up flow no longer creates an unregistered user.

## 2021-11-22

### Changed

- Enable/disable avatars in homepage banner
- Increased size of city logo in the footer

### Fixed

- Links to ideas in admin digest emails work again
- Votes statistics not showing up in the dashboard for some admins and project moderators.

## 2021-11-16

### Fixed

- Custom topics are not displayed as filters on the proposals overview page.

### Added

- Added a tooltip in the survey project settings with a link to a support article that explains how to embed links in Google forms
- Input count to Insights View screen

### Changed

- Add clarification tooltips to Insights View screen
- When a user account is deleted, visits data associated to that account are now removed from Matomo.

## 2021-11-11

### Changed

- Improvements to the loading speed of the landing page and some items with dropdown menus in the navigation bar.

## 2021-11-05

### Fixed

- Dashboard issue where the current month did not appear for certain time zones

## 2021-11-04

### Added

- New translations from Crowdin.

## 2021-11-03

### Fixed

- Microsoft Form survey iframes no longer auto-focus on the form
- Stop confusing Serbian Latin and Cyrillic in back locales.

## 2021-11-01

### Changed

- The whole input card in Insight View screen is now clickable
- Inputs list component in Insights View screen now shows active filters at all times
- Insights Network Visualisation changes:
  - Reduced space between clusters
  - Increased font size for keywords labels
  - It is now possible to de-select keywords by clicking on them twice

### Fixed

- If there's an error message related to the project title, it goes away if the title is edited (and only shows again if we submit and the error isn't fixed).

## 2021-10-27

### Changed

- Removed the unused '/ideas/new' route

### Fixed

- Sorting order and list/map view settings of ideas are available again if voting is disabled.
- Project phase started emails and notifications.

## 2021-10-26

### Added

- Limit number of downvotes.

### Changed

- Improved quality of Idea and App Header Images
- Idea cards in the map view only show the downvote icon when downvoting is enabled or when it's disabled and it's disabled for a different reason than explicit turning off of the downvoting functionality.
- Now also for idea cards on the map view: the comment icon on an idea card is only shown when commenting in the project is enabled or there's at least one idea with a comment.

### Fixed

- The event cards now rearrange themselves vertically on mobile / small screens. Before they were always arranged horizontally. This fixed the issue of them going off-screen when there is not enough screen space.

## 2021-10-25

### Changed

- The comment icon on an idea card is only shown when commenting in the project is enabled or there's at least one idea with a comment.
- Increased Microsoft Forms survey width

### Fixed

- Insights table approve button no longer appears when there are no suggested tags
- Insights tags are now truncated when they are too long
- Insights posts cards on View screen no longer display text with different font-sizes
- Insights posts in table are no longer sorted by default

## 2021-10-20

### Changed

- PII (Personally Identifiable Information) data, if any, are now removed from Segment when a user account is deleted.

## 2021-10-19

### Changed

- Tags which do not contain any inputs are no longer visible on the Insights View screen
- PII (Personally Identifiable Information) data, if any, are now removed from Intercom when a user account is deleted.

### Added

- Added export functionality to Insights View screen inputs list

## 2021-10-15

### Changed

- Project reports are no longer available in the dashboard section. Instread, they can be found in the Reporting section of tha admin.

### Fixed

- Platform is now accepting valid Microsoft Form survey links with custom subdomains
- When user goes to the url of an Insight that no longer exist, they get redirected to the Insights List screen.

## 2021-10-14

### Fixed

- File uploads for ideas, projects, events, folders

## 2021-10-13 (2)

### Fixed

- Validation and functioning of page forms are fixed (forms to change the fixed/legal pages such as the FAQ, T&C, privacy policy, etc.).

## 2021-10-13

### Added

- Users can now change their name after validation with FranceConnect
- Permit embedding of videos from dreambroker in rich-text editor content.
- Possibility to create an Insights tag from selected filters in the Insights View screen

## 2021-10-12

### Added

- Added Serbian (Cyrillic) to platform

## 2021-10-11

### Added

- Insights View screen and visualization
- Users can now change their name after validation with FranceConnect

## 2021-10-06

### Fixed

- Issue with user deletion

### Added

- Initial blocked words lists for Luxembourgish and Italian.
- Added Luxembourgish translations.

## 2021-10-05

### Added

- Blocked words lists for Luxembourgish and Italian (which allows the profanity blocker feature).

### Changed

- Removed 'FAQ' and 'About' from the footer.
- Removed links to other pages at the bottom of the fixed and legal pages (Cookie policy, T&C, etc.)
- Removed the YES/NO short feedback form in the footer (as it wasn't working)

## 2021-10-01

### Fixed

- Typeform export from the platform shows the answers to all questions again.

## 2021-09-29

### Changed

- Insights Edit screen improvements
  - Added tooltip in the tags sidebar
  - Added quick delete action to category button in the categories sidebar
  - "Detect tags" button only shows if there are tags detected
  - "Reset tags" button is moved to a menu
  - Removed "add" button from input sidebar and improved select hover state
- Split 'Pages' tab in admin/settings into the 'Pages' and 'Policies' tabs. 'Pages' contains the about, FAQ and a11y statement pages, while 'Policies' contains the terms and conditions, privacy- and cookie policy. The 'Pages' tab will soon be replaced by a 'Navigation' tab with more customizability options as part of the upcoming nav-bar customization functionality. This is just a temporary in-between solution.

## 2021-09-24

### Added

- SmartSurvey integration

## 2021-09-22

### Changed

- Very short phases are now shown slightly bigger in the timeline, and projects with many phases will display the timeline correctly.

### Fixed

- Cookie popup can be closed again.

## 2021-09-21

### Added

- Permit embedding of videos from videotool.dk in rich-text editor content.

### Changed

- Project moderators have access to the 'Reporting' tab of the admin panel for their projects.

### Fixed

- The category columns in input `xlsx` exports (insights) are now ordered as presented in the application.

## 2021-09-14

### Changed

- Mobile navbar got redesigned. We now have a 'More' button in the default menu that opens up a full mobile menu.

## 2021-09-13

### Added

- Insights table export button. Adds the ability to export the inputs as xlsx for all categories or a selected one.

### Fixed

- Fixes issue where user name will sometimes appear as "undefined"

## 2021-09-06

### Added

- Keyboard navigation improvements for the Insights Edit view
- Added the internal machinery to support text network analyses in the end-to-end flow.

### Fixed

- '&' character now displays correctly in Idea description and Project preview description.
- Fixes user export with custom fields

## 2021-09-03

### Fixed

- Ghent now supports mapping 25 instead of 24 neighbourhouds

## 2021-09-02

### Fixed

- Setting DNS records when the host is changed.
- Smart group rules for participation in project, topic or idea status are now applied in one continuous SQL query.

### Changed

- The rule values for participation in project, topic or idea status, with predicates that are not a negation, are now represented as arrays of IDs in order to support specifying multiple projects, topics or idea statuses (the rule applies when satisfied for one of the values).

## 2021-09-01

### Fixed

- When voting is disabled, the reason is shown again

## 2021-08-31

### Added

- When signing up with another service (e.g. Google), the platform will now remember a prior language selection.

### Fixed

- Accessibility: voting buttons (thumbs) have a darker color when disabled. There's also more visual distinction between voting buttons on input cards when they are enabled and disabled.
- Accessibility: The default background color of the last "bubble" of the avatars showing on e.g. the landing page top banner is darker, so the contrast with its content (number of remaining users) is clearer.
- Accessibility: the text colors of the currently selected phase in a timeline project are darker to improve color contrast to meet WCAG 2.1 AA requirements.
- Accessibility: the status and topics on an input (idea) page are more distinctive compared to its background, meeting WCAG 2.1 AA criteria.
- Verification using Auth0 method no longer fails for everyone but the first user

## 2021-08-30

### Added

- New Insights module containing Insights end-to-end flow

## 2021-08-26

### Added

- Microsoft Forms integration

## 2021-08-20

### Fixed

- Survey options now appear as expected when creating a new survey project
- Adds a feature flag to disable user biographies from adminHQ

## 2021-08-18

### Added

- Added Italian to platform
- Support for a new verification method specifically for Ghent, which lets users verify using their rijksregisternummer
- Improved participatory budgeting:
  - Support for new virtual currencies (TOK: tokens, CRE: credits)
  - A minimum budget limit can be configured per project, forcing citizens to fill up their basket to some extent (or specify a specific basket amount when minimum and maximum budget are the same)
  - Copy improvements

## 2021-08-11

### Fixed

- When considering to remove a flag after updating content, all relevant attributes are re-evaluated.
- Issues with viewing notifications and marking them as read.

## 2021-08-09

### Fixed

- The preheader with a missing translation has been removed from user confirmation email

### Fixed

- When you sign up with Google, the platform will now automatically use the language of your profile whenever possible
- Fixed invalid SQL queries that were causing various issues throughout the platforms (Part I). (IN-510)

## 2021-08-05

### Added

- Added message logging to monitor tenant creation status (shown in admin HQ).

### Changed

- No default value for the lifecycle stage is prefilled, a value must be explicitly specified.
- Changing the lifecycle stage from/to demo is prohibited.
- Only tenant templates that apply without issues are released.
- On create validation for authors was replaced by publication context, to allow templates to successfully create content without authors.

## 2021-08-04

### Fixed

- Certain characters in Volunteer Cause titles prevented exporting lists of volunteers to Excel from admin/projects/.../volunteering view.
- Limit of 10 events under projects and in back office
- Events widget switch being shown in non-commercial plans

## 2021-07-30

### Added

- Configured dependabot for the frontend, a tool that helps keeping dependencies up to date.
- Added events overview page to navigation menu, which can be enabled or disabled.
- Added events widget to front page, which can be enabled or disabled (commercial feature).

## 2021-07-16

### Added

- Auto-detection of inappropriate content (in beta for certain languages). Flagged content can be inspected on the admin Activity page. The setting can be toggled in the General settings tab.

### Fixed

- On the admin activity page (/admin/moderation), items about proposals now correctly link to proposals (instead of to projects). Also, the copy of the links at the end of the item rows is now correct for different types of content (correct conjugation of 'this post', 'this project', etc. for all languages).

## 2021-07-14

### Added

- Project phases now have their own URLs, which makes it possible to link to a specific phase

### Fixed

- Blocked words for content that can contain HTML
- Searching users after sorting (e.g. by role)

## 2021-07-09

### Changed

- The admin Guide link goes to the support center now instead of to /admin/guide

## 2021-07-02

### Fixed

- Instances where the user name was "unknown author"

### Changed

- Removed the slogan from the homepage footer

## 2021-06-30

### Changed

- Users can no longer leave registration before confirming their account. This should prevent bugs relative to unconfirmed users navigating the platform.

## 2021-06-29

### Fixed

- Map: Fix for ideas that only have coordinates but no address not being shown on the map
- Map: Fix for 'click on the map to add your input' message wrongfully being shown when idea posting is not allowed
- Sign-up flow: Fix for bug that could cause the browser to freeze when the user tried to complete the custom fields step
- Project description: Fix for numbered and unnumbered lists being cut off
- Project Managers can now upload map layers.

### Changed

- Map: When an idea is selected that is hidden behind a cluster the map now zooms in to show that marker
- Map: Idea marker gets centered on map when clicked
- Map: Larger idea box on bigger desktop screens (width > 1440 pixels)
- Idea location: Display idea location in degrees (°) minutes (') seconds ('') when the idea only has coordinates but no address
- Sign-up flow: Show loading spinner when the user clicks on 'skip this step' in the sign-up custom fields step
- Image upload: The default max allowed file size for an image is now 10 Mb instead of 5 Mb

### Added

- 'Go back' button from project to project folder (if appropriate).

## 2021-06-22

### Changed

- Project managers that are assigned to a project and/or its input now lose those assignments when losing project management rights over that project.

### Fixed

- Input manager side modal scroll.

## 2021-06-18

### Fixed

- Privacy policy now opens in new tab.
- Landing page custom section now uses theme colors.
- Buttons and links in project description now open internal links in the same tab, and external links in a new tab.

## 2021-06-16

### Fixed

- Project moderators can no longer see draft projects they don't moderate in the project listing.
- The content and subject of the emails used to share an input (idea/issue/option/contribution/...) do now include the correct input title and URL.
- Sharing new ideas on Facebook goes faster
- Manual campaigns now have the layout content in all available languages.

## 2021-06-11

### Fixed

- Facebook button no longer shows when not configured.

## 2021-06-10

### Fixed

- Creating invites on a platform with many heavy custom registration fields is no longer unworkably slow

## 2021-06-09

### Added

- New citizen-facing map view

## 2021-06-08

### Fixed

- Ordering by ideas by trending is now working.
- Ordering by ideas votes in the input manager is now working.

## 2021-06-07

### Added

- Qualtrics surveys integration.

### Changed

- Project Events are now ordered chronologically from latest to soonest.

### Fixed

- Visibility Labels in the admin projects list are now visible.
- Tagged ideas export is fixed.
- Updating an idea in one locale does not overwrite other locales anymore

## 2021-05-28

### Fixed

- Project Events are now ordered chronologically from soonest to latest.

## 2021-05-27

### Fixed

- Project access rights management are now visible again.

## 2021-05-21

### Added

- Profanity blocker: when posting comments, input, proposals that contain profane words, posting will not be possible and a warning will be shown.

## 2021-05-20

### Fixed

- Excel exports of ideas without author

## 2021-05-19

### Added

- Support for Auth0 as a verification method

## 2021-05-18

### Fixed

- Active users no longer need confirmation

## 2021-05-14

### Fixed

- Fixed an issue causing already registered users to be prompted with the post-registration welcome screen.

## 2021-05-11

### Added

- Added polls to the reporting section of the dashboards

## 2021-05-10

### Changed

- Invited or verified users no longer require confirmation.

## 2021-05-07

### Fixed

- Spreasheet exports throughout the platform are improved.

### Added

- City Admins can now assign any user as the author of an idea when creating or updating.
- Email confirmation now happens in survey and signup page sign up forms.

## 2021-05-06

### Fixed

- Idea export to excel is no longer limited to 250 ideas.

## 2021-05-04

### Fixed

- Fixed issues causing email campaigns not to be sent.

## 2021-05-03

### Changed

- Users are now prompted to confirm their account after creating it, by receiving a confirmation code in their email address.

### Added

- SurveyXact Integration.

## 2021-05-01

### Added

- New module to plug email confirmation to users.

## 2021-04-29

### Fixed

- Editing the banner header in Admin > Settings > General, doesn't cause the other header fields to be cleared anymore

## 2021-04-22

### Fixed

- After the project title error appears, it disappears again after you start correcting the error

## 2021-03-31

### Fixed

- Customizable Banner Fields no longer get emptied/reset when changing another.

### Added

- When a client-side validation error happens for the project title in the admin, there will be an error next to the submit button in addition to the error message next to the input field.

## 2021-03-25

### Fixed

- The input fields for multiple locales provides an error messages when there's an error for at least one of the languages.

## 2021-03-23

### Fixed

- Fix for broken sign-up flow when signing-up through social sign-on

## 2021-03-19

### Fixed

- Admin>Dashboard>Users tab is no longer hidden for admins that manage projects.
- The password input no longer shows the password when hitting ENTER.
- Admin > Settings displays the tabs again

### Changed

- Empty folders are now shown in the landing page, navbar, projects page and sitemap.
- The sitemap no longer shows all projects and folder under each folder.
- Images added to folder descriptions are now compressed, reducing load times in project and folder pages.

### Added

- Allows for sending front-end events to our self-hosted matomo analytics tool

## 2021-03-16

### Changed

- Automatic tagging is functional for all clusters, and enabled for all premium customers

### Added

- Matomo is enabled for all platforms, tracking page views and front-end events (no workshops or back-end events yet)

## 2021-03-11

### Changed

- Tenants are now ordered alphabetically in AdminHQ
- Serbian (Latin) is now a language option.

## 2021-03-10

### Added

- CitizenLab admins can now change the link to the accessibility statement via AdminHQ.
- "Reply-to" field in emails from campaigns can be customized for each platform
- Customizable minimal required password length for each platform

## 2021-03-09

### Fixed

- Fixed a crash that would occur when tring to add tags to an idea

## 2021-03-08

### Fixed

- Phase pages now display the correct count of ideas (not retroactive - will only affect phases modified from today onwards).

## 2021-03-05

### Changed

- Changed the default style of the map
- Proposals/Initiatives are now sorted by most recent by default

### Added

- Custom maps (Project settings > Map): Admins now have the capability to customize the map shown inside of a project. They can do so by uploading geoJson files as layers on the map, and customizing those layers through the back-office UI (e.g. changing colors, marker icons, tooltip text, sort order, map legend, default zoom level, default center point).

### Fixed

- Fixed a crash that could potentially occur when opening an idea page and afterwards going back to the project page

## 2021-03-04

### Added

- In the admin (Settings > Registration tab), admins can now directly set the helper texts on top of the sign-up form (both for step 1 and 2).
- The admin Settings > Homepage and style tab has two new fields: one to allow customization for copy of the banner signed-in users see (on the landing page) and one to set the copy that's shown underneath this banner and above the projects/folders (also on the landing page).
- Copy to clarify sign up/log in possibilities with phone number

### Changed

- The admin Settings > Homepage and style tab has undergone copy improvements and has been rearranged
- The FranceConnect button to login, signup or verify your account now displays the messages required by the vendor.
- Updated the look of the FranceConnect button to login, signup or verify your account to feature the latests changes required by the vendor.

### Fixed

- Downvote button (thumbs down) on input card is displayed for archived projects

## 2021-03-03

### Added

- Users are now notified in app and via email when they're assigned as folder administrators.

## 2021-03-02

### Fixed

- Don't show empty space inside of the idea card when no avatar is present

### Added

- Maori as languages option

### Changed

- Improved layout of project event listings on mobile devices

## 2021-02-26

### Fixed

- France Connect button hover state now complies with the vendor's guidelines.

## 2021-02-24

### Fixed

- The project page no longer shows an eternal spinner when the user has no access to see the project

## 2021-02-18

### Added

- The password fields show an error when the password is too short
- The password fields have a 'show password' button to let people check their password while typing
- The password fields have a strength checker with appropriate informative message on how to increase the strength
- France Connect as a verification method.

### Fixed

- Notifications for started phases are no longer triggered for unpublished projects and folders.

## 2021-02-17

### Changed

- All input fields for multiple locales now use the components with locale switchers, resulting in a cleaner and more compact UI.
- Copy improvements

## 2021-02-12

### Fixed

- Fixed Azure AD login for some Azure setups (Schagen)

### Changed

- When searching for an idea, the search operation no longer searches on the author's name. This was causing severe performance issues and slowness of the paltforms.

## 2021-02-10

### Added

- Automatic tagging

## 2021-02-08

### Fixed

- Fixed a bug preventing registration fields and poll questions from reordering correctly.
- Fixed a bug causing errors in new platforms.

## 2021-02-04

### Fixed

- Fixed a bug causing the projects list in the navbar and projects page to display projects outside of folders when they're contained within them.

## 2021-01-29

### Added

- Ability to redirect URLs through AdminHQ
- Accessibility statement link in the footer

### Fixed

- Fixed issue affecting project managers that blocked access to their managed projects, when these are placed inside a folder.

## 2021-01-28

### Fixed

- A bug in Admin project edit page that did not allow a user to Go Back to the projects list after switching tabs
- Scrolling on the admin users page

## 2021-01-26

### Added

- Folder admin rights. Folder admins or 'managers' can be assigned per folder. They can create projects inside folders they have rights for, and moderate/change the folder and all projects that are inside.
- The 'from' and 'reply-to' emails can be customized by cluster (by our developers, not in Admin HQ). E.g. Benelux notification emails could be sent out by notifications@citizenlab.eu, US emails could be sent out by notifications@citizenlab.us etc., as long as those emails are owned by us. We can choose any email for "reply-to", so also email addresses we don't own. This means "reply-to" could potentially be configured to be an email address of the city, e.g. support@leuven.be. It is currently not possible to customize the reply-to (except for manual campaigns) and from fields for individual tenants.
- When a survey requires the user to be signed-in, we now show the sign in/up form directly on the page when not logged in (instead of the green infobox with a link to the sign-up popup)

### Fixed

- The 'reply-to' field of our emails showed up twice in recipient's email clients, now only once.

### Changed

- Added the recipient first and last name to the 'to' email field in their email client, so not only their email adress is shown.
- The links in the footer can now expand to multiple lines, and therefore accomodate more items (e.g. soon the addition of a link to the accesibility statement)

## 2021-01-21

### Added

- Added right-to-left rendering to emails

## 2021-01-18

### Fixed

- Access rights tab for participatory budget projects
- Admin moderation page access

## 2021-01-15

### Changed

- Copy improvements across different languages

## 2021-01-14

### Added

- Ability to customize the input term for a project

### Changed

- The word 'idea' was removed from as many places as possible from the platform, replaced with more generic copy.

## 2021-01-13

### Changed

- Idea cards redesign
- Project folder page redesign
- Project folders now have a single folder card image instead of 5 folder images in the admin settings
- By default 24 instead of 12 ideas or shown now on the project page

## 2020-12-17

### Fixed

- When creating a project from a template, only templates that are supported by the tenant's locale will show up
- Fixed several layout, interaction and data issues in the manual tagging feature of the Admin Processing page, making it ready for external use.
- Fixed project managers access of the Admin Processing page.

### Added

- Admin activity feed access for project managers
- Added empty state to processing list when no project is selected
- Keyboard shortcut tooltip for navigation buttons of the Admin Processing page

### Changed

- Reduced spacing in sidebar menu, allowing for more items to be displayed
- Style changes on the Admin Processing page

## 2020-12-08

### Fixed

- Issues with password reset and invitation emails
- No more idea duplicates showing up on idea overview pages
- Images no longer disappear from a body of an idea, or description of a project on phase, if placed at the bottom.

### Changed

- Increased color contrast of inactive timeline phases text to meet accesibility standard
- Increased color contrast of event card left-hand event dates to meet accesibility standard
- Increased color contrast of List/Map toggle component to meet accesibility standard

### Added

- Ability to tag ideas manually and automatically in the admin.

## 2020-12-02

### Changed

- By default the last active phase instead of the last phase is now selected when a timeline project has no active phase

### Fixed

- The empty white popup box won't pop up anymore after clicking the map view in non-ideation phases.
- Styling mistakes in the idea page voting and participatory budget boxes.
- The tooltip shown when hovering over a disabled idea posting button in the project page sticky top bar is no longer partially hidden

## 2020-12-01

### Changed

- Ideas are now still editable when idea posting is disabled for a project.

## 2020-11-30

### Added

- Ability to create new and edit existing idea statuses

### Fixed

- The page no longer refreshes when accepting the cookie policy

### Changed

- Segment is no longer used to connect other tools, instead following tools are integrated natively
  - Google Analytics
  - Google Tag Manager
  - Intercom
  - Satismeter
  - Segment, disabled by default
- Error messages for invitations, logins and password resets are now clearer.

## 2020-11-27

### Fixed

- Social authentication with Google when the user has no avatar.

### Changed

- Random user demographics on project copy.

## 2020-11-26

### Added

- Some specific copy for Vitry-sur-Seine

## 2020-11-25

### Fixed

- Sections with extra padding or funky widths in Admin were returned to normal
- Added missing copy from previous release
- Copy improvements in French

### Changed

- Proposal and idea descriptions now require 30 characters instead of the previous 500

## 2020-11-23

### Added

- Some specific copy for Sterling Council

### Fixed

- The Admin UI is no longer exposed to regular (and unauthenticated) users
- Clicking the toggle button of a custom registration field (in Admin > Settings > Registration fields) no longer duplicated the row
- Buttons added in the WYSIWYG editor now have the correct color when hovered
- The cookie policy and accessibility statement are not editable anymore from Admin > Settings > Pages

### Changed

**Project page:**

- Show all events at bottom of page instead of only upcoming events
- Reduced padding of sticky top bar
- Only show sticky top bar when an action button (e.g. 'Post an idea') is present, and you've scrolled past it.

**Project page right-hand sidebar:**

- Show 'See the ideas' button when the project has ended and the last phase was an ideation phase
- Show 'X ideas in the final phase' when the project has ended and the last phase was an ideation phase
- 'X phases' is now clickable and scrolls to the timeline when clicked
- 'X upcoming events' changed to 'X events', and event count now counts all events, not only upcoming events

**Admin project configuration page:**

- Replaced 'Project images' upload widget in back-office (Project > General) with 'Project card image', reduced the max count from 5 to 1 and updated the corresponding tooltip with new recommended image dimensions

**Idea page:**

- The map modal now shows address on top of the map when opened
- Share button copy change from "share idea" to "share"
- Right-hand sidebar is sticky now when its height allows it (= when the viewport is taller than the sidebar)
- Comment box now has an animation when it expands
- Adjusted scroll-to position when pressing 'Add a comment' to make sure the comment box is always fully visible in the viewport.

**Other:**

- Adjusted FileDisplay (downloadable files for a project or idea) link style to show underline by default, and increased contrast of hover color
- Reduced width of DateTimePicker, and always show arrows for time input

## 2020-11-20 (2)

### Fixed

- The project header image is screen reader friendly.
- The similar ideas feature doesn't make backend requests anymore when it's not enabled.

### Changed

- Areas are requested with a max. of 500 now, so more areas are visible in e.g. the admin dashboard.

## 2020-11-18

### Added

- Archived project folder cards on the homepage will now have an "Archived" label, the same way archived projects do\
- Improved support for right-to-left layout
- Experimental processing feature that allows admins and project managers to automatically assign tags to a set of ideas.

### Fixed

- Projects without idea sorting methods are no longer invalid.
- Surveys tab now shows for projects with survey phases.

### Changed

- Moved welcome email from cl2-emails to cl2-back

## 2020-11-16

### Added

- Admins can now select the default sort order for ideas in ideation and participatory budgeting projects, per project

### Changed

- The default sort order of ideas is now "Trending" instead of "Random" for every project if left unchanged
- Improved sign in/up loading speed
- Removed link to survey in the project page sidebar when not logged in. Instead it will show plain none-clickable text (e.g. '1 survey')

### Fixed

- Custom project slugs can now contain alphanumeric Arabic characters
- Project Topics table now updates if a topic is deleted or reordered.
- Empty lines with formatting (like bold or italic) in a Quill editor are now removed if not used as paragraphs.

## 2020-11-10

### Added

#### Integration of trial management into AdminHQ

- The lifecycle of the trials created from AdminHQ and from the website has been unified.
- After 14 days, a trial platform goes to Purgatory (`expired_trial`) and is no longer accessible. Fourteen days later, the expired trial will be removed altogether (at this point, there is no way back).
- The end date of a trial can be modified in AdminHQ (> Edit tenant > Internal tab).

## 2020-11-06

### Added

- Social sharing via WhatsApp
- Ability to edit the project URL
- Fragment to embed a form directly into the new proposal page, for regular users only

### Fixed

- The project about section is visibile in mobile view again
- Maps will no longer overflow on page resizes

## 2020-11-05

### Added

- Reordering of and cleaner interface for managing custom registration field options
- An 'add proposal' button in the proposals admin
- Fragment to user profile page to manage party membership settings (CD&V)
- "User not found" message when visiting a profile for a user that was deleted or could not be found

### Changed

- Proposal title max. length error message
- Moved delete functionality for projects and project folders to the admin overview

### Fixed

- The automatic scroll to the survey on survey project page

## 2020-11-03

### Fixed

- Fixed broken date picker for phase start and end date

## 2020-10-30

### Added

- Initial Right to left layout for Arabic language
- Idea description WYSIWYG editor now supports adding images and/or buttons

## 2020-10-27

### Added

- Support for Arabic

## 2020-10-22

### Added

- Project edit button on project page for admins/project manager
- Copy for Sterling Council

### Fixed

- Links will open in a new tab or stay on the same page depending on their context. Links to places on the platform will open on the same page, unless it breaks the flow (i.e. going to the T&C policy while signing up). Otherwise, they will open in a new tab.

### Changed

- In the project management rights no ambiguous 'no options' message will be shown anymore when you place your cursor in the search field

## 2020-10-16

### Added

- Ability to reorder geographic areas

### Fixed

- Stretched images in 'avatar bubbles'
- Input fields where other people can be @mentioned don't grow too wide anymore
- Linebar charts overlapping elements in the admin dashboard

## 2020-10-14

### Changed

- Project page redesign

## 2020-10-09

### Added

- Map configuration tool in AdminHQ (to configure maps and layers at the project level).

## 2020-10-08

### Added

- Project reports

### Changed

- Small styling fixes
- Smart group support multiple area codes
- Layout refinements for the new idea page
- More compact idea/proposal comment input
- Proposal 'how does it work' redesign

## 2020-10-01

### Changed

- Idea page redesign

## 2020-09-25

### Fixed

- The "Go to platform" button in custom email campaigns now works in Norwegian

### Added

- Granular permissions for proposals
- Possibility to restrict survey access to registered users only
- Logging project published events

### Changed

- Replaced `posting_enabled` in the proposal settings by the posting proposal granular permission
- Granular permissions are always granted to admins

## 2020-09-22

### Added

- Accessibility statement

## 2020-09-17

### Added

- Support for checkbox, number and (free) text values when initializing custom fields through excel invites.

### Changed

- Copy update for German, Romanian, Spanish (CL), and French (BE).

## 2020-09-15

### Added

- Support Enalyzer as a new survey provider
- Registration fields can now be hidden, meaning the user can't see or change them, typically controlled by an outside integration. They can still be used in smart groups.
- Registration fields can now be pre-populated using the invites excel

## 2020-09-08

### Fixed

- Custom buttons (e.g. in project descriptions) have correct styling in Safari.
- Horizontal bar chart overflow in Admin > Dashboard > Users tab
- User graphs for registration fields that are not used are not shown anymore in Admin > Dashboard > Users tab

### Added

- Pricing plan feature flags for smart groups and project access rights

## 2020-09-01

### Fixed

- IE11 no longer gives an error on places that use the intersection observer: project cards, most images, ...

### Added

- New platform setting: 'Abbreviated user names'. When enabled, user names are shown on the platform as first name + initial of last name (Jane D. instead of Jane Doe). This setting is intended for new platforms only. Once this options has been enabled, you MUST NOT change it back.
- You can now export all charts in the admin dashboard as xlsx or svg.
- Translation improvements (email nl...)

### Changed

- The about us (CitizenLab) section has been removed from the cookie policy

## 2020-08-27

### Added

- Support for rich text in field descriptions in the idea form.
- New "Proposed Budget" field in the idea form.

### Changed

- Passwords are checked against a list of common passwords before validation.
- Improving the security around xlsx exports (escaping formulas, enforcing access restrictions, etc.)
- Adding request throttling (rate-limiting) rules.
- Improving the consistency of the focus style.

## 2020-07-30

### Added

- Pricing plans in AdminHQ (Pricing plan limitations are not enforced).
- Showing the number of deviations from the pricing plan defaults in the tenant listing of AdminHQ.

### Changed

- Tidying up the form for creating new tenants in AdminHQ (removing unused features, adding titles and descriptions, reordering features, adding new feature flags, removing fields for non-relevant locales).

## 2020-07-10

### Added

- Project topics

### Changed

- Userid instead of email is used for hidden field in surveys (Leiden)
- New projects have 'draft' status by default

### Fixed

- Topics filter in ideas overview works again

## 2020-07-09 - Workshops

### Fixed

- Speps are scrollable

### Added

- Ability to export the inputs as an exel sheet
- Polish translations
- Portugese (pt-BR) translations

## 2020-06-26

### Fixed

- No longer possible to invite a project manager without selecting a project
- The button on the homepage now also respects the 'disable posting' setting in proposals
- Using project copy or a tenant template that contains a draft initiative no longer fails

### Added

- Romanian

## 2020-06-19

### Fixed

- Polish characters not being rendered correctly

### Added

- Back-office toggle to turn on/off the ability to add new proposals to the platform

## 2020-06-17

### Fixed

- It's no longer needed to manually refresh after deleting your account for a consistent UI
- It's no longer needed to manually refresh after using the admin toggle in the user overview
- The sign-in/up flow now correctly asks the user to verify if the smart group has other rules besides verification
-

demo`is no longer an available option for`organization_type` in admin HQ

- An error is shown when saving a typeform URL with `?email=xxxx` in the URL, which prevented emails to be linked to survey results
- On mobile, the info container in the proposal info page now has the right width
- A general issue with storing cookies if fixed, noticable by missing data in GA, Intercom not showing and the cookie consent repeatedly appearing
- Accessibility fix for the search field
- The `signup_helper_text` setting in admin HQ is again displayed in step 1 of the sign up flow

### Added

- There's a new field in admin HQ to configure custom copy in step 2 of the sign up flow called `custom_fields_signup_helper_text`
- `workshops` can be turned on/off in admin HQ, displayed as a new page in the admin interface

### Changed

- The copy for `project moderator` has changed to `project manager` everywhere
- The info image in the proposals header has changed

## 2020-06-03

### Fixed

- Maps with markers don't lose their center/zoom settings anymore
- English placeholders in idea form are gone for Spanish platforms

## 2020-05-26

### Changed

- Lots of small UI improvements throughout the platform
- Completely overhauled sign up/in flow:
  - Improved UI
  - Opens in a modal on top of existing page
  - Opens when an unauthenticaed user tries to perform an action that requires authentication (e.g. voting)
  - Automatically executes certain actions (e.g. voting) after the sign in/up flow has been completed (note: does not work for social sign-on, only email/password sign-on)
  - Includes a verification step in the sign up flow when the action requires it (e.g. voting is only allowed for verified users)

## 2020-05-20

### Fixed

- Budget field is shown again in idea form for participatory budget projects

## 2020-05-14

### Added

- Idea configurability: disabling/requiring certain fields in the idea form
- The footer has our new logo

### Changed

- Admins will receive a warning and need to confirm before sending a custom email to all users
- A survey project link in the top navigation will link to /info instead of to /survey

## 2020-04-29

### Fixed

- Folders are again shown in the navbar
- Adding an image to the description text now works when creating a project or a phase

### Added

- Support for Polish, Hungarian and Greenlandic

## 2020-04-23

### Fixed

- Long timeline phase names show properly

### Changed

- Redirect to project settings after creating the project
- Links to projects in the navigation menu link to the timeline for timeline projects

## 2020-04-21

### Fixed

- Fixed overlapping issue with idea vote bar on mobile
- Fixed an issue where images were used for which the filename contained special characters

### Added

- The overview (moderation) in the admin now has filters
  - Seen/not seen
  - Type: Comment/Idea/Proposal
  - Project
  - Search
- The idea xlsx export contains extra columns on location, number of comments and number of attachments

### Changed

- The permissions tab in the project settings has reordered content, to be more logical
- In German, the formal 'Sie' form has been replaced with the informal 'Du' form

## 2020-03-31

### Fixed

- Signing up with keyboard keys (Firefox)
- Composing manual emails with text images
- Exporting sheet of volunteers with long cause titles

### Added

- Folder attachments
- Publication status for folders

### Changed

- Show folder projects within admin project page

## 2020-03-20

### Added

- Volunteering as a new participation method

## 2020-03-16

### Fixed

- The project templates in the admin load again

## 2020-03-13

### Fixed

- The folder header image is not overly compressed when making changes to the folder settings
- The loading spinner on the idea page is centered

### Added

- Add images to folders, shown in cards.

### Changed

- Admins can now comment on ideas.

## 2020-03-10

### Fixed

- Fixed consent banner popping up every time you log in as admin
- Fixed back-office initiative status change 'Use latest official updates' radio button not working
- Fixed broken copy in Initiative page right-hand widget

### Added

- Add tooltip explaining what the city will do when the voting threshold is reached for a successful initiative
- Added verification step to the signup flow
- New continuous flow from vote button clicked to vote casted for unauthenticated, unverified users (click vote button -> account creation -> verification -> optional/required custom signup fields -> programmatically cast vote -> successfully voted message appears)
- The rich text editor in the admin now supports buttons

### Changed

- Admin HQ: new and improved list of timezones

## 2020-03-05

### Fixed

- Signup step 2 can no longer be skipped when there are required fields
- Correct tooltip link for support article on invitations
- Correct error messages when not filling in start/end date of a phase

### Added

- Setting to disable downvoting in a phase/project, feature flagged
- When a non-logged in visitor tries to vote on an idea that requires verification, the verification modal automatically appears after registering

## 2020-02-24

### Fixed

- Initiative image not found errors
- Templates generator out of disk space

### Added

- Folders i1
  - When enabled, an admin can create, edit, delete folders and move projects into and out of folders
  - Folders show in the project lists and can be ordered within projects

### Changed

- Initiative explanatory texts show on mobile views
- Existing platforms have a moderator@citizenlab.co admin user with a strong password in LastPass
- In the admin section, projects are no longer presented by publication status (Folders i1)

## 2020-02-19

### Fixed

- Loading more comments on the user profile page works again
- Accessibility improvements
- Adding an image no longer pops up the file dialog twice
- Changed to dedicated IP in mailgun to improve general deliverability of emails

### Added

- Improvements to the PB UI to make sure users confirm their basket at the end
- Ideation configurability i1
  - The idea form can be customized, on a project level, to display custom description texts for every field
- People filling out a poll are now included in the 'participated in' smart group rules
- Make me admin section in Admin HQ

### Changed

- When a platform no longer is available at a url, the application redirects to the CitizenLab website
- New platforms automatically get a moderator@citizenlab.co admin user with a strong password in LastPass

## 2020-01-29

### Fixed

- Rich text editor no longer allows non-video iframe content
- Smart groups that refer to a deleted project now get cleaned up when deleting a project
- All cookie consent buttons are now reachable on IE11
- More accessibility fixes
- The organization name is no longer missing in the password reset email

### Added

- CSAM verification
  - Users can authenticate and verify using BeID or itsme
  - User properties controlled by a verification method are locked in the user profile
  - Base layer of support for other similar verification methods in the future
- The order of project templates can now be changed in Templates HQ

### Changed

- Project templates overview no longer shows the filters

## 2020-01-17

### Fixed

- Further accesibility improvements:
  - Screen reader improvement for translations
  - Some color contrast improvements

### Added

- A hidden topics manager available at https://myfavouriteplatform.citizenlab.co/admin/topics

## 2020-01-15

### Fixed

- In the admin, the project title is now always displayed when editing a project
- Further accesibility improvements:
  - Site map improvements (navigation, clearer for screen readers)
  - Improved colors in several places for users with sight disability
  - Improved HTML to better inform screen reader users
  - Added keyboard functionality of password recovery
  - Improved forms (easier to use for users with motoric disabilities, better and more consistent validation, tips and tricks on mobile initiative form)
  - Improvements for screen reader in different languages (language picker, comment translations)
  - Added title (visible in your tab) for user settings page
  - Improved screen reader experience for comment posting, deleting, upvoting and idea voting

### Added

- The email notification settings on the user profile are now grouped in categories
- Unsubscribing through an email link now works without having to sign in first

### Changed

- The idea manager now shows all ideas by default, instead of filtered by the current user as assignee

## 2020-01-07

### Added

- Go to idea manager when clicking 'idea assigned to you' notification
- 2th iteration of the new admin moderation feature:
  - Not viewed/Viewed filtering
  - The ability to select one or more items and mark them as viewed/not viewed
  - 'Belongs to' table column, which shows the context that a piece of content belongs to (e.g. the idea and project that a comment belongs to)
  - 'Read more' expand mechanism for longer pieces of content
  - Language selector for multilingual content
  - 'Go to' link that will open a new tab and navigate you to the idea/iniative/comment that was posted

### Changed

- Improve layout (and more specifically width) of idea/iniatiatve forms on mobile
- Separate checkboxes for privacy policy and cookie policy
- Make the emails opt-in at registration

### Fixed

- Fix for unreadable password reset error message on Firefox
- Fix for project granular permission radio buttons not working

## 2019-12-12

### Added

- Polls now support questions for which a user can check multiple options, with a configurable maximum
- It's now possible to make a poll anonymous, which hides the user from the response excel export
- New verification method `id_card_lookup`, which supports the generic flow of verifying a user using a predined list of ID card numbers.
  - The copy can be configured in Admin HQ
  - The id cards CSV can be uploaded through Admin HQ

## 2019-12-11

### Added

- Admin moderation iteration 1 (feature flagged, turned on for a selected number of test clients)
- New verification onboarding campaign

### Changed

- Improved timeline composer
- Wysiwyg accessibility improvement

### Fixed

- English notifications when you have French as your language

## 2019-12-06

### Fixed

- Accessibility improvements:
  - Polls
  - Idea/initiative filter boxes
- Uploading a file in admin project page now shows the loading spinner when in progress
- Fixed English copy in notifications when other language selected
- Fixed project copy in Admin HQ not being saved

## 2019-12-05

### Fixed

- Small popups (popovers) no longer go off-screen on smaller screens
- Tooltips are no longer occluded by the checkbox in the idea manager
- The info icon on the initiatives voting box has improved alignment
- Project templates now display when there's only `en` is configured as a tenant locale
- When changing the lifecycle stage of a tenant, the update is now sent right away to segment
- When users accept an inivitation and are in a group, the group count is correctly updated
- Dropdowns in the registration flow can again support empty values
- Accessibility:
  - Various color changes to improve color contrasts
  - Color warning when picking too low contrast
  - Improvements to radio buttons, checkboxes, links and buttons for keyboard accessibility
  - Default built-in pages for new tenants have a better hierarchy for screen readers
- User posted an idea/initiative notification for admins will be in the correct language

## 2019-11-25

### Changed

- Updated translations
- Area filter not shown when no areas are configured
- Overall accessibility improvements for screen readers
- Improved accessibility of the select component, radio button, image upload and tooltip

### Fixed

- When adding a vote that triggers the voting limit on a project/phase, the other idea cards now automatically get updated with disabled vote buttons
- Fix for mobile bottom menu not being clickable when idea page was opened
- Navigating directly between projects via the menu no longer results in faulty idea card collections
- Display toggle (map or list view) of idea and initiative cards works again

## 2019-11-19

### Added

- New ideation project/phase setting called 'Idea location', which enables or disabled the ability to add a location to an idea and show the ideas on a map

### Changed

- Improved accessibility of the image upload component
- COW tooltipy copy
- Sharing modal layout improvement

### Fixed

- Checkboxes have unique ids to correctly identify their corresponding label, which improves screen reader friendliness when you have multiple checkboxes on one page.
- Avatar layout is back to the previous, smaller version

## 2019-11-15

### Fixed

- Fix for 'Click on map to add an idea' functionality not working
- Fix for notifications not showing

## 2019-11-12

### Fixed

- An email with subject `hihi` is no longer sent to admins that had their invite accepted
- Whe clicking the delete button in the file uploader, the page no longer refreshes
- Project templates no longer show with empty copy when the language is missing
- The countdown timer on initiatives now shows the correct value for days
- The radio buttons in the cookie manager are clickable again
- Changing the host of a tenant no longer breaks images embedded in texts
- It's possible again to unassign an idea in the idea manager
- The popup for adding a video or link URL is no longer invisible or unusable in some situations
- Uploading files is no longer failing for various filetypes we want to support
- Keyboard accessibility for modals

### Added

- ID Verification iteration 1
  - Users can verify their account by entering their ID card numbers (currently Chile only)
  - Verification is feature flagged and off by default
  - Smart groups can include the criterium 'is verified'
  - Users are prompted to verify their account when taking an actions that requires verification
- Total population for a tenant can now be entered in Admin HQ
- It's now possible to configure the word used for areas towards citizens from the areas admin
- Improvements to accessibility:
  - Idea and initiative forms: clearer for screen readers, keyboard accessibility, and more accessible input fields
  - Nav bar: clearer for screen readers and improved keyboard navigation
  - Project navigation and phases: clearer for screen readers
  - Sign-in, password reset and recovery pages: labeling of the input fields, clearer for screen readers
  - Participatory budgeting: clearer for screen readers

### Changed

- The organization name is now the default author in an official update

## 2019-10-22

### Fixed

- The sharing title on the idea page is now vertically aligned
- Improvements to the 'bad gateway' message sometimes affecting social sharing
- The map and markers are again visible in the admin dashboard
- First round of accessibility fixes and improvements
  - Dynamics of certain interactions are picked up by screen readers (PB, voting, ...)
  - Overall clarity for screen readers has improved
  - Improvements to information structure: HTML structure, W3C errors, head element with correct titles
  - Keyboard accessibility has generally improved: sign-up problems, login links, PB assignment, ...

### Added

- Initiatives iteration 3
  - Automatic status changes on threshold reached or time expired
  - When updating the status, official feedback needs to be provided simultaneously
  - Users receive emails and notifications related to (their) initiative
  - Initiatives support images in their body text
- Project templates
  - Admins can now create projects starting from a template
  - Templates contain images, a description and a timeline and let admin filter them by tags
  - Admins can share template descriptions with a publically accessible link
- It's now possible to configure the banner overlay color from the customize settings
- A custom email campaign now contains a CTA button by default

### Changed

- Complete copy overhaul of all emails

## 2019-10-03

### Fixed

- PB phase now has a basket button in the project navbar
- The datepicker in the timeline admin now works in IE11

### Changed

- For fragments (small pieces of UI that can be overridden per tenant) to work, they need to be enabled individually in admin HQ.

## 2019-09-25

### Fixed

- It's again possible to change a ideation/PB phase to something else when it contains no ideas
- Older browsers no longer crash when scrolling through comments (intersection observer error)
- Pagination controls are now correctly shown when there's multiple pages of users in the users manager
- The user count of groups in the users manager no longer includes invitees and matches the data shown
- Transition of timeline phases now happen at midnight, properly respecting the tenant timezone
- When looking at the map of an idea or initiative, the map marker is visible again
- The initiatives overview pages now uses the correct header and text colors
- The vote control on an initiative is no longer invisible on a tablet screen size
- The idea page in a budgeting context now shows the idea's budget
- The assign button on an idea card in a budgeting context behaves as expected when not logged in
- Project copy in Admin HQ that includes comments no longer fails
- Changing granular permissions by project moderator no longer fails

### Added

- Polling is now supported as a new participation method in a continuous project or a phase
  - A poll consists of multiple question with predefined answers
  - Users can only submit a poll once
  - Taking a poll can be restricted to certain groups, using granular permissions
  - The poll results can be exported to excel from the project settings
- It's now possible to disable Google Analytics, Google Tag Manager, Facebook Pixel and AdWords for specific tenants through Admin HQ

### Changed

- Large amount of copy improvements throughout to improve consistency and experience
- The ideas overview page is no longer enabled by default for new tenants
- The built-in 'Open idea project' can now be deleted in the project admin

## 2019-08-30

### Fixed

- The map preview box no longer overflows on mobile devices
- You're now correctly directed back to the idea/initiatives page after signing in/up through commenting

### Changed

- The height of the rich text editor is now limited to your screen height, to limit the scrolling when applying styles

## 2019-08-29

### Fixed

- Uploaded animated gifs are no longer displayed with weird artifacts
- Features that depend on NLP are less likely to be missing some parts of the data

### Added

- Citizen initiatives
  - Citizens can post view and post initiatives
  - Admins can manage initiatives, similar to how they manage ideas
  - Current limitation to be aware of, coming very soon:
    - No emails and notifications related to initiatives yet
    - No automated status changes when an initiative reaches enough votes or expires yet

## 2019-08-09

### Fixed

- Fixed a bug that sometimes prevented voting on comments
- When editing a comment, a mention in the comment no longer shows up as html
- In the dashboard, the domicile value 'outside' is now properly translated
- Some fixes were made to improve loading of the dashboard map with data edge cases
- Deleting a phase now still works when users that reveived notifications about the phase have deleted their account
- New releases should no longer require a hard refresh, avoiding landing page crashing issues we had

### Added

- File input on the idea form now works on mobile, if the device supports it

## 2019-07-26

### Fixed

- The project moderator email and notification now link to the admin idea manager instead of citizen side
- The widget no longer shows the `Multiloc`, but the real idea titles for some platforms

### Added

- Speed improvements to data requests to the backend throughout the whole paltform
- Changing the participation method from ideation to information/survey when there are ideas present is now prevented by the UI
- It's now possible to manually reorder archived projects
- There's new in-platform notifications for a status change on an idea you commented or voted on

## 2019-07-18

### Fixed

- It's no longer possible to change the participation method to information or survey if a phase/project already contains ideas
- The 'Share your idea modal' is now properly centered
- It's no longer possible to send out a manual email campaign when the author is not properly defined
- Invite emails are being sent out again
- Imported ideas no longer cause incomplete pages of idea cards
- Invited users who did not accept yet no longer receive any automated digest emails

## 2019-07-08

### Fixed

- When changing images like the project header, it's no longer needed to refresh to see the result
- The comments now display with a shorter date format to work better on smaller screens
- The code snippet from the widget will now work in some website that are strict on valid html
- The number of days in the assignee digest email is no longer 'null'
- The project preview description input is displayed again in the projects admin
- The idea status is no longer hidden when no vote buttons are displayed on the idea page
- Duplicate idea cards no longer appear when loading new pages

### Added

- Performance optimizations on the initial loading of the platform
- Performance optimizations on loading new pages of ideas and projects
- Newly uploaded images are automatically optimized to be smaller in filesize and load faster
- The 'Add an idea' button is now shown in every tab of the projects admin
- It's now possible to add videos to the idea body text
- E-mails are no longer sent out through Vero, but are using the internal cl2-emails server

### Changed

- The automated emails in the admin no longer show the time schedule, to work around the broken translations
- The rights for voting on comments now follow the same rights than commenting itself, instead of following the rights for idea voting
- On smaller desktop screens, 3 columns of idea cards are now shown instead of 2
- When adding an idea from the map, the idea will now be positioned on the exact location that was clicked instead of to the nearest detectable address
- Using the project copy tool in admin HQ is more tolerant about making copies of inconsistent source projects

## 2019-06-19

### Fixed

- Show 3-column instead of 2-column layout for ideas overview page on smaller desktop screens
- Don't hide status label on idea page when voting buttons are not shown

### Changed

- Small improvement in loading speed

## 2019-06-17

## Fixed

- The column titles in comments excel export are aligned with the content
- There's now enough space between voting anc translate links under a comment
- Vote button on an idea no longer stays active when a vote on that idea causes the voting treshold of the project to be reached

## Added

- The admin part of the new citizen initiatives is available (set initiatives feature on `allowed`)
  - Cities can configure how they plan to use initiatives
- A preview of how initiatives will look like city side is available, not yet ready for prime time (set initiatives feature on `allowed` and `enabled`)
- The ideas overview page has a new filtering sidebar, which will be used for other idea and initiative listings in the future
  - On idea status
  - On topic
  - Search
- Comments now load automatically while scrolling down, so the first comments appear faster

## 2019-06-05

### Fixed

- Fix an issue that when showing some ideas in an idea card would make the application crash

## 2019-05-21

### Fixed

- The idea page does no longer retain its previous scroll position when closing and reopening it
- The Similar Ideas box no longer has a problem with long idea titles not fitting inside of the box
- The Similar Ideas box content did not update when directly navigating from one idea page to the next
- The 'What were you looking for?' modal no longer gives an error when trying to open it

### Changed

- You now get redirected to the previously visited page instead of the landing page after you've completed the signup process

## 2019-05-20

### Fixed

- Closing the notification menu after scrolling no longer results in a navbar error
- When accessing the idea manager as a moderator, the assignee filter defaults to 'assigned to me'
- The idea and comment counts on the profile page now update as expected
- It's now possible to use a dropdown input in the 2nd registration step with a screen reader
- An invited user can no longer request a password reset, thereby becoming an inconsistent user that resulted in lots of problems

### Added

- Restyle of the idea page
  - Cleaner new style
  - Opening an idea no longer appears to be a modal
  - Properly styled similar ideas section
  - Showing comment count and avatars of contributors

### Changed

- When clicking the edit button in the idea manager, the edit form now opens in the sidemodal

## 2019-05-15

### Fixed

- Opening the projects dropdown no longer shows all menu items hovered when opened
- Users that can't contribute (post/comment/vote/survey) no longer get an email when a phase starts
- When a project has an ideation and a PB phase, the voting buttons are now shown during the ideation phase
- The admin navigation menu for moderators is now consistent with that for admins
- Moderators that try to access pages only accessible for admins, now get redirected to the dashboard
- The details tab in clustering doesn't cause the info panel to freeze anymore
- When writing an official update, the sbumit button now only becomes active when submission is possible
- The 'no options' copy in a dropdown without anything inside is now correctly translated
- Making a field empty in Admin HQ now correctly saves the empty value
- The active users graph no longer includes users that received an email as being active
- The translation button in an idea is no longer shown when there's only one platform language
- After changing granular permission, a refresh is no longer needed to see the results on ideas
- The sideview in the idea manager now shows the status dropdown in the correct language
- The layout of the sideview in the idea manager is now corrected
- A digest email to idea assignees is no longer sent out when no ideas are assigned to the admin/moderator
- Signing in with VUB Net ID works again
- Loading the insights map can no longer be infinite, it will now show an error message when the request fails

### Added

- The profile page of a user now also shows the comments by that user
- Users can now delete their own profile from their edit profile page
- Similar ideas, clustering and location detection now work in Spanish, German, Danish and Norwegian
- Facebooks bot coming from `tfbnw.net` are now blocked from signing up
- Moderators now also have a global idea manager, showing all the ideas from the projects they're moderating
- Loading the insights map, which can be slow, now shows a loading indicator

### Changed

- Voting buttons are no longer shown when voting is not enabled
- Improved and more granular copy text for several voting and commenting disabled messages

## 2019-04-30

### Fixed

- Time remaning on project card is no longer Capitalized
- Non-admin users no longer get pushed to intercom
- Improvements to the idea manager for IE11
- When filtering on a project in the idea manager, the selected project is highlighted again
- @citizenlab.cl admins can now also access churned platforms
- The user count in the user manager now includes migrated cl1 users
- Sending invitations will no longer fail on duplicate mixed-case email addresses

### Added

- Ideas can now be assigned to moderators and admins in the idea manager
  - Added filter on assignee, set by default to 'assigned to me'
  - Added filter to only show ideas that need feedback
  - When clicking an idea, it now opens in and can be partially edited from a half screen modal
  - Admins and moderators get a weekly digest email with their ideas that need feedback
- Completely new comments UI with support for comment upvotes
  - Comments are visually clearly grouped per parent comment
  - Sub-comments use @mentions to target which other subcomment they reply to
  - Comments can be sorted by time or by votes
- Ideas can now be sorted randomly, which is the new default
- New smart group rule for users that contributed to a specific topic
- New smart group rule for users that contributed to ideas with a specific status
- Clear error message when an invitee does a normal sign up

### Changed

- The idea grid no longer shows a 'post an idea' button when there are no ideas yet

## 2019-04-24

### Fixed

- Project cards now show correct time remaining until midnight

## 2019-04-23

### Fixed

- Closing the notification menu does not cause an error anymore
- The unread notifications count is now displayed correctly on IE11
- Clicking on an invite link will now show an immediate error if the invite is no longer valid

### Changed

- The admin guide is now under the Get Started link and the dashboards is the admin index
- The project cards give feedback CTA was removed
- An idea can now be deleted on the idea page
- The default border radius throughout the platform now is 3px instead of 5px
- The areas filter on the project cards is only shown when there is more than one area

## 2019-04-16

### Fixed

- The comment count of a project remains correct when moving an idea to a different project
- Fixed an issue when copying projects (through the admin HQ) to tenants with conflicting locales
- Only count people who posted/voted/commented/... as participants (this is perceived as a fix in the dashboards)
- Invites are still sent out when some emails correspond to existing users/invitees
- Phase started/upcoming notifications are only sent out for published projects

### Added

- Posting text with a URL will turn the URL part into a link
- Added smart group rules for topic and idea status participants

### Changed

- New configuration for which email campaigns are enabled by default
- Changed project image medium size to 575x575

## 2019-04-02

### Fixed

- The new idea button now shows the tooltip on focus
- The gender graph in clustering is now translated
- Tooltips on the right of the screen no longer fall off
- Text in tooltips no longer overflows the tooltip borders
- When there are no ideas, the 'post an idea' button is no longer shown on a user profile or the ideas overview page
- The project card no longer displays a line on the bottom when there is no meta information available
- Downloading the survey results now consistently triggers a browser download
- The bottom of the left sidebar of the idea manager can now be reached when there are a lot of projects
- The time control in the admin dashboard is now translated
- Various fixes to improve resilience of project copy tool

### Added

- The ideas overview page now has a project filter
- The various pages now support the `$|orgName|` variable, which is replaced by the organization name of the tenant
- Non-CitizenLab admins can no longer access the admin when the lifecycle stage is set to churned
- A new style variable controls the header opacity when signed in
- New email as a reminder to an invitee after 3 days
- New email when a project phase will start in a week
- New email when a new project phase has started
- The ideas link in the navbar is now feature flagged as `ideas_overview`

### Changed

- When filtering projects by multiple areas, all projects that have one of the areas or no area are now shown
- The user search box for adding a moderator now shows a better placeholder text, explaining the goal

## 2019-03-20

### Fixed

- Fixed mobile layout issues with cookie policy, idea image and idea title for small screens (IPhone 5S)
- Posting an idea in a timeline that hasn't started yet (as an admin) now puts the idea in the first phase
- Notifications menu renders properly in IE11
- The CTA on project cards is no longer shown for archived and finished projects
- Invited users that sign up with another authentication provider now automatically redeem their invitation
- When the tenant only has one locale, no language switcher is shown in the official feedback form

### Added

- Capabilities have been added to apply custom styling to the platform header
  - Styling can be changed through a new style tab in admin HQ
  - It's also possible to configure a different platform-wide font
  - Styling changes should only be done by a designer or front-end developer, as there are a lot of things that could go wrong
- The initial loading speed of the platform has increased noticably due to no longer loading things that are not immediately needed right away.
- Tenant templates are now automatically updated from the `.template` platforms every night
- The project copy tool in admin HQ now supports time shifting and automatically tries to solve language conflicts in the data
- New notifications and emails for upcoming (1 week before) and starting phases

### Changed

- Archived ieas are no longer displayed on the general ideas page
- The time remaining on project cards is no longer shown on 2 lines if there's enough space
- New platforms will show the 'manual project sorting' toggle by default
- Some changes were made to modals throughout to make them more consistent and responsiveness
- New ideas now have a minimal character limit of 10 for the title and 30 for the body
- User pages have a more elaborate meta title and description for SEO purposes

## 2019-03-11

### Fixed

- Notifications layout on IE11
- Errors due to loading the page during a deployment

## 2019-03-11

### Fixed

- Similar ideas is now fast enough to enable in production
- NLP insights will no longer keep on loading when creating a new clusgtering graph
- The comment count on project cards now correctly updates on deleted comments
- Various spacing issues with the new landing page on mobile are fixed
- When logging out, the avatars on the project card no longer disappear
- The widget no longer cuts off the title when it's too long
- In admin > settings > pages, all inputs are now correctly displayed using the rich text editor
- The notifications are no longer indented inconsistently
- Exporting typeform survey results now also work when the survey embed url contains `?source=xxxxx`
- When there's a dropdown with a lot of options during signup, these options are no longer unreachable when scrolling down
- The cookie policy no longer displays overlapping text on mobile
- The `isSuperAdmin`, `isProjectModerator` and `highestRole` user properties are now always named using camelCasing

### Added

- Official feedback
  - Admins and moderators can react to ideas with official feedback from the idea page
  - Users contributing to the idea receive a notification and email
  - Feedback can be posted using a free text name
  - Feedback can be updated later on
  - Admin and moderators can no longer write top-level comments
  - Comments by admins or moderators carry an `Official` badge
- When giving product feedback from the footer, a message and email can be provided for negative feedback
- CTA on project card now takes granular permissions into account
- CTA on project card is now also shown on mobile
- Projects for which the final phase has finished are marked as finished on their project card
- Projects on the landing page and all projects page can now be filtered on area through the URL

### Changed

- The avatars on a project card now include all users that posted, voted or commented
- Commenting is no longer possible on ideas not in the active phase

## 2019-03-03

### Fixed

- Manually sorting projects in the admin works as expected

### Added

- Support for Spanish
- The copy of 'x is currently working on' can be customized in admin HQ
- Extra caching layer in cl2-nlp speeds up similar ideas and creating clusters

## 2019-02-28

### Fixed

- In the dashboard, the labels on the users by gender donut chart are no longer cut off
- Adding file attachments with multiple consecutive spaces in the filename no longer fails
- Project copy in admin HQ no longer fails when users have mismatching locales with the new platform

### Added

- New landing page redesign
  - Project cards have a new layout and show the time remaining, a CTA and a metric related to the type of phase
  - The bottom of the landing page displays a new custom info text, configurable in the admin settings
  - New smarter project sorting algorithm, which can be changed to manual ordering in the projects admin
  - Ideas are no longer shown on the landing page
  - The `Show all projects` link is only shown when there are more than 10 projects
- New attributes are added to segment, available in all downstream tools:
  - `isSuperAdmin`: Set to true when the user is an admin with a citizenlab email
  - `isProjectModerator`
  - `highestRole`: Either `super_admin`, `admin`, `project_moderator` or `user`

### Changed

- Intercom now only receives users that are admin or project moderator (excluding citizenlab users)

## 2019-02-20

### Fixed

- User digest email events are sent out again
- The user statistics on the admin dashboard are back to the correct values
- Creating a new project page as an admin does not result in a blank page anymore
- Improved saving behaviour when saving images in a phase's description
- When logged in and visiting a url containing another locale than the one you previously picked, your locale choice is no longer overwritten

### Added

- Project copy feature (in admin HQ) now also supports copying ideas (including comments and votes) and allows you to specify a new slug for the project URL
- Unlogged users locale preference is saved in their browser

## 2019-02-14

### Fixed

- Project/new is no longer a blank page

## 2019-02-13

### Fixed

- Texts written with the rich text editor are shown more consistently in and outside of the editor
- Opening a dropdown of the smart group conditions form now scrolls down the modal
- When changing the sorting method in the ideas overview, the pagination now resets as expected
- Google login no longer uses the deprecated Google+ authentication API

### Added

- Typeform survey for typeform can now be downloaded as xlsx from a tab in the project settings
  - The Segment user token needs to be filled out in Admin HQ
  - New survey responses generate an event in segment
- Survey providers can be feature flagged individually
- New \*.template.citizenlab.co platforms now serve as definitions of the tenant template
- The registration fields overview in admin now shows a badge when fields are required

### Changed

- Surveymonkey is now feature-flagged off by default for new platforms

## 2019-01-30

### Fixed

- Long topic names no longer overlap in the admin dashboards
- Video no longer pops out of the phase description text
- Added event tracking for widget code copy and changing notification settings
- Saving admin settings no longer fails because of a mismatch between platform and user languages
- The password reset message now renders correctly on IE11
- It's easier to delete a selected image in the rich text editor
- The copy in the modal to create a new group now renders correctly in IE11
- Texts used in the the dashboard insights are no longer only shown in English
- Tracking of the 'Did you find what you're looking for?' footer not works correctly

### Added

- Tooltips have been added throughout the whole admin interface
- A new homepage custom text section can be configured in the admin settings, it will appear on the landing page in a future release
- New experimental notifications have been added that notify admins/moderators on every single idea and comment
- New tenant properties are being logged to Google Analytics

## 2019-01-19

### Fixed

- Registration fields of the type 'multiple select' can again be set in the 2nd step of the signup flow
- Creating invitations through an excel file no longer fails when there are multiple users with the same first and last name

## 2019-01-18

### Fixed

- Overflowing text in project header
- Fixed color overlay full opaque for non-updated tenant settings
- Fixed avatar layout in IE11
- Fixed idea page scrolling not working in some cases on iPad
- Pressing the enter key inside of a project settings page will no longer trigger a dialog to delet the project

### Changed

- Reduced the size of the avatars on the landing page header and footer
- Made 'alt' text inside avatar invisible
- Better cross-browser scaling of the background image of the header that's being shown to signed-in users
- Added more spacing underneath Survey, as not to overlap the new feedback buttons
- Increased width of author header inside of a comment to better accomodate long names
- Adjusted avatar hover effect to be inline with design spec￼

## 2019-01-17

### Added

- `header_overlay_opacity` in admin HQ allows to configure how transparent header color is when not signed in
- `custom_onboarding_fallback_message` in admin HQ allows to override the message shown in the header when signed in

## 2019-01-16

### Fixed

- The clustering prototype no longer shows labels behind other content
- Removing a project header image is again possible
- New active platforms get properly submitted to google search console again
- Scrolling issues with an iPad on the idea modal have been resolved
- Signing up through Google is working again
- The line underneath active elements in the project navbar now has the correct length
- A long location does no longer break the lay-out of an event card
- The dashboards are visible again by project moderators
- The admin toggle in the users manager is working again

### Added

- When logged in, a user gets to see a dynamic call to action, asking to
  - Complete their profile
  - Display a custom message configurable through admin HQ
  - Display the default fallback engagement motivator
- The landing page header now shows user avatars
- It's now possible to post an idea from the admin idea manager
- The footer now shows a feedback element for citizens
- A new 'map' dashboard now shows the ideas on their locations detected from the text using NLP
- The clustering prototype now shows the detected keywords when clustering is used

### Changed

- The navbar and landing page have a completely refreshed design
  - The font has changed all over the platform
  - 3 different colors (main, secondary, text) are configurable in Admin HQ
- The clustering prototype has been moved to its own dashboard tab
- Project cards for continuous projects now link to the information page instead of ideas

## 2018-12-26

### Fixed

- The rich text editor now formats more content the same way as they will be shown in the platform

### Added

- Admin onboarding guide
  - Shown as the first page in the admin, guiding users on steps to take
- The idea page now shows similar ideas, based on NLP
  - Feature flagged as `similar_ideas`, turned off by default
  - Experimental, intended to evaluate NLP similarity performance
- A user is now automatically signed out from FranceConnect when signing out of the platform

### Changed

- When a user signs in using FranceConnect, names and some signup fields can no longer be changed manually
- The FranceConnect button now has the official size and dimensions and no T&C
- SEO improvements to the "Powered by CitizenLab" logo

## 2018-12-13

### Fixed

- User digest email campaigns is sent out again
- IE11 UI fixes:
  - Project card text overflow bug
  - Project header text wrapping/centering bug
  - Timeline header broken layout bug
  - Dropdown not correctly positioned bug
- Creating new tenants and changing the host of existing tenants makes automatic DNS changes again

### Added

- SEO improvements: project pages and info pages are now included in sitemap
- Surveys now have Google Forms support

## 2018-12-11-2

### Fixed

- A required registration field of type number no longer blocks users on step 2 of the registration flow

## 2018-12-11

### Fixed

- Loading an idea page with a deleted comment no longer results in an error being shown
- Assigning a first bedget to a PB project as a new user no longer shows an infinite spinner
- Various dropdowns, most famously users group selection dropdown, no longer overlap menu items

## 2018-12-07

### Fixed

- It's again possible to write a comment to a comment on mobile
- When logged in and trying to log in again, the user is now redirected to the homepage
- A deleted user no longer generates a link going nowhere in the comments
- The dropdown menu for granular permissions no longer disappears behind the user search field
- After deleting an idea, the edit and delete buttons are no longer shown in the idea manager
- Long event title no longer pass out of the event box
- Notifications from a user that got deleted now show 'deleted user' instead of nothing

### Added

- Machine translations on the idea page
  - The idea body and every comment not in the user's language shows a button to translate
  - Feature flagged as `machine_translations`
  - Works for all languages
- Show the currency in the amount field for participatory budgeting in the admin
- Built-in registration fields can now be made required in the admin
- FranceConnect now shows a "What is FranceConnect?" link under the button

### Changed

- The picks column in the idea manager no longer shows a euro icon

## 2018-11-28

### Fixed

- IE11 graphical fixes in text editor, status badges and file drag&drop area fixed
- The idea tab is visible again within the admin of a continuous PB project
- The checkbox within 3rd party login buttons is now clickable in Firefox

## 2018-11-27

### Fixed

- When all registration fields are disabled, signing up through invite no longer blocks on the first step
- A moderator that has not yet accepted their invitation, is no longer shown as 'null null' in the moderators list
- Adding an idea by clicking on the map is possible again

### Changed

- When there are no events in a project, the events title is no longer shown
- The logo for Azure AD login (VUB Net ID) is shown as a larger image
- When logging in through a 3rd party login provider, the user needs to confirm that they've already accepted the terms and conditions

## 2018-11-22

### Fixed

- In the clustering prototype, comparing clusters using the CTRL key now also works on Mac
- Widget HTML code can now be copied again
- Long consequent lines of text now get broken up in multiple lines on the idea page
- Admin pages are no longer accessible for normal users
- Reduced problems with edge cases for uploading images and attachments

### Added

- Participatory budgeting (PB)
  - A new participation method in continuous and timeline projects
  - Admins and moderators can set budget on ideas and a maximum budget on the PB phase
  - Citizens can fill their basket with ideas, until they hit the limit
  - Citizens can submit their basket when they're done
  - Admins and moderators can process the results through the idea manager and excel export
- Advanced dashboards: iteration 1
  - The summary tab shows statistics on idea/comment/vote and registration activities
  - The users tab shows information on user demographics and a leaderboard
  - The time filter can be controller with the precision of a day
  - Project, group and topic filters are available when applicable
  - Project moderators can access the summary tabs with enforced project filter
- Social sharing through the modal is now separately trackable from sharing through the idea page
- The ideas excel export now contains the idea status
- A new smart group rule allows for filtering on project moderators and normal users

### Changed

- Project navigation is now shown in new navigation bar on top
- The content of the 'Open idea project' for new tenants has changed
- After posting an idea, the user is redirected towards the idea page of the new idea, instead of the landing page

## 2018-11-07

### Fixed

- The widget HTML snippet can be copied again

## 2018-11-05

### Fixed

- Clicking Terms & Conditions links during sign up now opens in a new tab

### Added

- Azure Active Directory login support, used for VUB Net ID

## 2018-10-25

### Fixed

- Resizing and alignment of images and video in the editor now works as expected
- Language selector is now updating the saved locale of a signed in user
- When clicking "view project" in the project admin in a new tab, the projects loads as expected
- The navbar user menu is now keyboard accessible
- Radio buttons in forms are now keyboard accessible
- The link to the terms and conditions from social sign in buttons is fixed
- In admin > settings > pages, the editors now have labels that show the language they're in
- Emails are no longer case sensitive, resolving recurring password reset issues
- The widget now renders properly in IE11
- Videos are no longer possible in the invitation editor

### Added

- Cookie consent manager
  - A cookie consent footer is shown when the user has not yet accepted cookies
  - The user can choose to accept all cookies, or open the manager and approve only some use cases
  - The consent settings are automatically derived from Segment
  - When the user starts using the platform, they silently accept cookies
- A new cookie policy page is easier to understand and can no longer be customized through the admin
- Granular permissions
  - In the project permissions, an admin or project moderator can choose which citizens can take which actions (posting/voting/comments/taking survey)
  - Feature flagged as 'granular_permissions', turned off by default
- Ideas excel export now contains links to the ideas
- Ideas and comments can now be exported from within a project, also by project moderators
- Ideas and comments can now be exported for a selection of ideas
- When signing up, a user gets to see which signup fields are optional

### Changed

- Published projects are now shown first in the admin projects overview
- It's now more clear that the brand color can not be changed through the initial input box
- All "Add <something>" buttons in the admin have moved to the top, for consistency
- The widget no longer shows the vote count when there are no votes
- When a project contains no ideas, the project card no longer shows "no ideas yet"

## 2018-10-09

### Fixed

- UTM tags are again present on social sharing
- Start an idea button is no longer shown in the navbar on mobile
- Exceptionally slow initial loading has been fixed
- Sharing on facebook is again able to (quite) consistently scrape the images
- When using the project copy tool in Admin HQ, attachments are now copied over as well

### Added

- Email engine in the admin (feature flagged)
  - Direct emails can be sent to specific groups by admins and moderators
  - Delivered/Opened/Clicked statistics can be seen for every campaign
  - An overview of all automated emails is shown and some can be disabled for the whole platform

## 2018-09-26

### Fixed

- Error messages are no longer cut off when they are longer than the red box
- The timeline dropdown on mobile shows the correct phase names again
- Adding an idea by clicking on the map works again
- Filip peeters is no longer sending out spam reports
- Reordering projects on the projects admin no longer behaves unexpectedly
- Fixes to the idea manager
  - Tabs on the left no longer overlap the idea table
  - Idea status tooltips no longer have an arrow that points too much to the right
  - When the screen in not wide enough, the preview panel on the right is no longer shown
  - Changing an idea status through the idea manager is possible again

### Added

- Social sharing modal is now shown after posting an idea
  - Feature flagged as `ideaflow_social_sharing`
  - Offers sharing buttons for facebook, twitter and email
- File attachments can now be added to
  - Ideas, shown on the idea page. Also works for citizens.
  - Projects, shown in the information page, for admins and moderators
  - Phases, shown under the phase description under the timeline, for admins and moderators
  - Events, shown under the event description, for admins and moderators
  - Pages, shown under the text, for admins
- Some limited rich text options can now be used in email invitation texts

### Changed

- The admin projects page now shows 3 seperate sections for published, draft and archived
- When there are no voting buttons, comment icon and count are now also aligned to the right
- It's now possible to remove your avatar

## 2018-09-07

### Fixed

- Submit idea button is now aligned with idea form
- An error caused by social sign in on French platforms not longer has an English error message
- Checkboxes are now keyboard navigable
- Projects that currently don't accept ideas can no longer be selected when posting an idea
- Deleting an idea no longer results in a blank page
- Deleting a comment no longer results in a blank page
- When sign in fails, the error message no longer says the user doesn't exist
- `null` is no longer shown as a lastname for migrated cl1 users without last name
- Clicking on the table headers in the idea managers again swaps the sorting order as expected
- Typeform Survey now is properly usable on mobile

### Added

- Email notification control
  - Every user can opt-out from all recurring types of e-mails sent out by the platform by editing their profile
  - Emails can be fully disabled per type and per tenant (through S&S ticket)
- An widget that shows platform ideas can now be embedded on external sites
  - The style and content of the widget can be configured through admin > settings > widgets
  - Widget functionality is feature flagged as "widgets", on by default

### Changed

- Initial loading speed of the platform has drastically improved, particulary noticable on mobile
- New tenants have custom signup fields and survey feature enabled by default

## 2018-08-20

### Fixed

- The idea sidepane on the map correctly displays HTML again
- Editing your own comment no longer turns the screen blank
- Page tracking to segment no longer tracks the previous page instead of the current one
- Some browsers no longer break because of missing internationalization support
- The options of a custom field are now shown in the correct order

### Added

- A major overhaul of all citizen-facing pages to have significantly better accessibility (almost WCAG2 Level A compliant)
  - Keyboard navigation supported everywhere
  - Forms and images will work better with screen readers
  - Color constrasts have been increased throughout
  - A warning is shown when the color in admin settings is too low on constrast
  - And a lot of very small changes to increase WCAG2 compliance
- Archived projects are visible by citizens
  - Citizens can filter to see all, active or archived projects
  - Projects and project cards show a badge indicating a project is archived
  - In the admin, active and archived projects are shown separately
- A favicon can now be configured at the hidden location `/admin/favicon`
  - On android in Chrome, the platform can be added to the Android homescreen and will use the favicon as an icon
- Visitors coming through Onze Stad App now are trackable in analytics

### Changed

- All dropdown menus now have the same style
- The style of all form select fields has changed
- Page tracking to segment no longer includes the url as the `name` property (salesmachine)
- Font sizes throughout the citizen-facing side are more consistent

## 2018-08-03

### Fixed

- The landingpage header layout is no longer broken on mobile devices
- Yet another bug related to the landingpage not correctly redirecting the user to the correct locale
- The Page not found page was not found when a page was not found

### Added

- The 'Create an account' call to action button on the landing page now gets tracked

## 2018-08-02

### Fixed

- The browser no longer goes blank when editing a comment
- Redirect to the correct locale in the URL no longer goes incorrectly to `en`

## 2018-07-31

### Fixed

- The locale in the URL no longer gets added twice in certain conditions
- Various fixes to the rich text editor
  - The controls are now translated
  - Line breaks in the editor and the resulting page are now consistent
  - The editor no longer breaks form keyboard accessibility
  - The images can no longer have inconsistent widht/height ratio wich used to happen in some cases
  - The toolbar buttons have a label for accessibility
- A new tenant created in French no longer contains some untranslated content
- The tenant lifecycle stage is now properly included in `group()` calls to segment
- Comment body and various dynamic titles are secured against XSS attacks

### Added

- Ideas published on CitizenLab can now also be pushed to Onze Stad App news stream
- The rich text editor
  - Now support copy/paste of images
- Event descriptions now also support rich text
- When not signed in, the header shows a CTA to create an account
- A new smart group rule allows you to specify members than have participated (vote, comment, idea) in a certain project
- The admin now shows a "Get started" link to the knowledge base on the bottom left
- The Dutch platforms show a "fake door" to Agenda Setting in the admin navigation

### Changed

- The idea card now shows name and date on 2 lines
- The navbar now shows the user name next to the avatar
- The user menu now shows "My ideas" instead of "Profile page"

## 2018-07-12

### Fixed

- New text editor fixes various bugs present in old editor:
  - Typing idea texts on Android phones now works as expected
  - Adding a link to a text field now opens the link in a new window
  - Resizing images now works as expected
  - When saving, the editor no longer causes extra whitespace to appear
- A (too) long list of IE11 fixes: The platform is now fully usable on IE11
- The group count in the smart groups now always shows the correct number
- The admin dashboard is no longer too wide on smaller screens
- The home button on mobile is no longer always active
- Fix for page crash when trying to navigate away from 2nd signup step when one or more required fields are present

### Added

- The language is now shown in the URL at all times (e.g. `/en/ideas`)
- The new text editor enables following extras:
  - It's now possible to upload images through the text editor
  - It's now possible to add youtube videos through the text editor
- `recruiter` has been added to the UTM campaign parameters

### Know issues

- The controls of the text editor are not yet translated
- Posting images through a URL in the text editor is no longer possible
- Images that have been resized by IE11 in the text editor, can subsequently no longer be resized by other browsers

## 2018-06-29

### Fixed

- Facebook now correctly shows the idea image on the very first share
- Signing up with a google account that has no avatar configured now works again
- Listing the projects and ideas for projects that have more than 1 group linked to them now works again

### Added

- Voting Insights [beta]: Get inisghts into who's voting for which content
  - Feature flagged as 'clustering', disabled by default
  - Admin dashboard shows a link to the prototype
- Social sharing buttons on the project info page
- Usage of `utm_` parameters on social sharing to track sharing performance
- Various improvements to meta tags throughout the platform
  - Page title shows the unread notification count
  - More descriptive page titles on home/projects/ideas
  - Engaging generic default texts when no meta title/description are provided
  - Search engines now understand what language and region the platform is targeting
- Optimized idea image size for facebook sharing
- Sharing button for facebook messenger on mobile
- When you receive admin rights, a notification is shown
- `tenantLifecycleStage` property is now present in all tracked events to segment

### Changed

- Meta tags can't be changed through the admin panel anymore
- Social sharing buttons changed aspect to be more visible

## 2018-06-20

### Fixed

- Visual fixes for IE11 (more to come)
  - The text on the homepage doesn't fall outside the text box anymore
  - The buttons on the project page are now in the right place
  - In the projects pages, the footer is no longer behaving like a header
- When trying to add a timeline phase that overlaps with another phase, a more descriptive error is shown
- larsseit font is now always being loaded

### Added

- Smart groups allow admins to automatically and continuously make users part of groups based on conditions
- New user manager allows
  - Navigating through users by group
  - Moving, adding and removing users from/to (manual) groups
  - Editing the group details from within the user manager
  - Creating groups from within the user manager
  - Exporting users to excel by group or by selection
- Custom registration fields now support the new type "number"
- The city website url can now be specified in admin settings, which is used as a link in the footer logo

### Changed

- The checkbox copy at signup has changed and now links to both privacy policy and terms and conditions
- Improved styling of usermenu dropdown (the menu that opens when you click on the avatar in the navigation bar)

### Removed

- The groups page is no longer a separate page, but the functionality is part of the user manager

## 2018-06-11

### Fixed

- Notifications that indicate a status change now show the correct status name
- The admin pages editors support changing content and creating new pages again
- When searching in the invites, filters still work as expected
- The font has changed again to larsseit

### Added

- Accessibility improvements:
  - All images have an 'alt' attributes
  - The whole navbar is now usable with a keyboard
  - Modals can be closed with the escape key
  - The contrast of labels on white backgrounds has increased
- New ideas will now immediately be scraped by facebook
- When inviting a user, you can now pick projects for which the user becomes a moderator

### Changed

- The language switcher is now shown on the top right in the navbar

## 2018-05-27

### Fixed

- Sitemap now has the correct date format
- Empty invitation rows are no longer created when the given excel file contains empty rows
- Hitting enter while editing a project no longer triggers the delete button
- Registration fields on signup and profile editing are now always shown in the correct language
- The dropdown menu for idea sorting no longer gets cut off by the edge of the screen on small screens
- Saving a phase or continuous project no longer fails when participation method is not ideation

### Added

- Language selection now also has a regional component (e.g. Dutch (Belgium) instead of Dutch)
- Added noindex tag on pages that should be shown in Google
- A new 'user created' event is now being tracked from the frontend side
- It's now possible to use HTML in the field description of custom fields (no editor, only for internal usage)

## 2018-05-16

### Fixed

- Phases are now correctly active during the day specified in their end date
- On the new idea page, the continue button is now shown at all resolutions
- On the idea list the order-by dropdown is now correctly displayed at all resolutions.

### Added

- Project moderators can be specified in project permissions, giving them admin and moderation capabilities within that project only
  - Moderators can access all admin settings of their projects
  - Moderators can see they are moderating certain projects through icons
  - Moderators can edit/delete ideas and delete comments in their projects
- A correct meta description tag for SEO is now rendered
- The platforms now render sitemaps at sitemap.xml
- It is now possible to define the default view (map/cards) for every phase individually
- The tenant can now be configured with an extra `lifecycle_stage` property, visible in Admin HQ.
- Downloading ideas and comments xlsx from admin is now tracked with events
- The fragment system, to experiment with custom content per tenant, now also covers custom project descriptions, pages and individual ideas

### Changed

- It is no longer possible to define phases with overlapping dates
- Initial loading speed of the platform has improved

## 2018-04-30

### Fixed

- When posting an idea and only afterward signing in, the content originally typed is no longer lost
- An error is no longer shown on the homepage when using Internet Explorer
- Deleting a user is possible again

### Changed

- The idea manager again shows 10 ideas on one page, instead of 5
- Submit buttons in the admin no longer show 'Error' on the buttons themselves

### Removed

- The project an idea belongs to can no longer be changed through the edit idea form, only through the idea manager

## 2018-04-26

### Added

- Areas can now be created, edited and deleted in the admin settings
- The order of projects can now be changed through drag&drop in the admin projects overview
- Before signing up, the user is requested to accept the terms and conditions
- It's possible to experiment with platform-specific content on the landing page footer, currently through setup & support
- Images are only loaded when they appear on screen, improving page loading speed

### Fixed

- You can no longer click a disabled "add an idea" button on the timeline
- When accessing a removed idea or project, a message is shown

### Known issues

- Posting an idea before logging in is currently broken; the user is redirected to an empty posting form
- Social sharing is not consistently showing all metadata

## 2018-04-18

### Fixed

- Adding an idea at a specific location by clicking on the map is fixed

## 2018-04-09

### Fixed

- An idea with a location now centers on that location
- Map markers far west or east (e.g. Vancouver) are now positioned as expected
- Links in comment now correctly break to a new line when they're too long
- Hitting enter in the idea search box no longer reloads the page
- A survey project no longer shows the amount of ideas on the project card
- The navbar no longer shows empty space above it on mobile
- The report as spam window no longer scrolls in a weird way
- The project listing on the homepage no longer repeats the same project for some non-admin users
- Google/Facebook login errors are captured and shown on an error page
- Some rendering issues were fixed for IE11 and Edge, some remain
- An idea body with very long words no longer overlaps the controls on the right
- Project cards no longer overlap the notification menu

### Added

- A user can now edit and delete its own comments
- An admin can now delete a user's comment and specify the reason, notifying the user by notification
- Invitations
  - Admins can invite users by specifying comma separated email addresses
  - Admins can invite users with extra information by uploading an excel file
  - Invited users can be placed in groups, made admin, and given a specific language
  - Admins can specify a message that will be included in the email to the invited users
  - Admins receive a notification when invited users sign up
- Users receive a notification and email when their idea changes status
- Idea titles are now limited to 80 characters

### Known issues

- Adding an idea through the map does not position it correctly

## 2018-03-23

### Fixed

- Fixed padding being added on top of navigation bar on mobile devices

## 2018-03-22

### Fixed

- Idea creation page would not load when no published projects where present. Instead of the loading indicator the page now shows a message telling the user there are no projects.

## 2018-03-20

### Fixed

- Various visual glitches on IE11 and Edge
- Scrolling behviour on mobile devices is back to normal
- The admin idea manager no longer shows an empty right column by default

### Added

- Experimental raw HTML editing for pages in the admin at `/admin/pages`

## 2018-03-14

### Fixed

- When making a registration field required, the user can't skip the second sign up step
- When adding a registration field of the "date" type, a date in the past can now be chosen
- The project listing on the landing page for logged in users that aren't admin is fixed

### Added

- When something goes wrong while authenticating through social networks, an error page is shown

## 2018-03-05

### Added

- Limited voting in timeline phases
- Facebook app id is included in the meta headers

### Known issues

- When hitting your maimum vote count as a citizen, other idea cards are not properly updating untill you try voting on them
- Changing the participation settings on a continuous project is impossible

## 2018-02-26

### Fixed

- Project pages
  - Fixed header image not being centered
- Project timeline page
  - Fixed currently active phase not being selected by default
  - Fixed 'start an idea' button not being shown insde the empty idea container
  - Fixed 'start an idea' button not linking to the correct idea creation step
- Ideas and Projects filter dropdown
  - Fixed the dropdown items not always being clickable
- Navigation bar
  - Fixed avatar and options menu not showing on mobile devices

### Added

- Responsive admin sidebar
- Top navigation menu stays in place when scrolling in admin section on mobile devices

### Changed

- Project timeline
  - Better word-breaking of phases titles in the timeline

## 2018-02-22

### Fixed

- Idea page
  - Fixed voting buttons not being displayed when page is accessed directly
- Edit profile form page
  - Fixed broken input fields (first name, last name, password, ...)
  - Fixed broken submit button behavior
- Admin project section
  - Fixed default view (map or card) not being saved
  - Fixed save button not being enabled when an image is added or removed
- Project page
  - Fixed header navigation button of the current page not being highlighted in certain scenarios
  - Fixed no phase selected in certain scenarios
  - Fixed mobile timeline phase selection not working
- Idea cards
  - Fixed 'Load more' button being shown when no more ideas
- Project cards
  - Fixed 'Load more' button being shown when no more projects
- Idea page
  - Fixed faulty link to project page
- Add an idea > project selection page
  - Fixed broken layout on mobile devices

### Added

- Landing page
  - Added 'load more' button to project and idea cards
  - Added search, sort and filter by topic to idea cards
- Project card
  - Added ideas count
- Idea card
  - Added author avatar
  - Added comment count and icon
- Idea page
  - Added loading indicator
- Project page
  - Added loading indicator
  - Added border to project header buttons to make them more visible
- Admin page section
  - Added header options in rich-text editors

### Changed

- Navigation bar
  - Removed 'ideas' menu item
  - Converted 'projects' menu item into dropdown
  - Changed style of the 'Start an idea' button
- Landing page
  - Header style changes (larger image dimensions, text centered)
  - Removed 'Projects' title on top of project cards
- Project card
  - Changed project image dimensions
  - Changed typography
- Idea card
  - Removed image placeholder
  - Reduced idea image height
- Filter dropdowns
  - Height, width and alignment changes for mobile version (to ensure the dropdown is fully visible on smaller screens)
- Idea page
  - Improved loading behavior
  - Relocated 'show on map' button to sidebar (above sharing buttons)
  - Automatically scroll to map when 'show on map' button is clicked
  - Larger font sizes and better overall typography for idea and comment text
  - Child comments style changes
  - Child commenting form style change
  - Comment options now only visible on hover on desktop
- Project page
  - Improved loading behavior
  - Timeline style changes to take into account longer project titles
  - Changed copy from 'timeline' to 'process'
  - Changed link from projects/<projectname>/timeline to projects/<projectname>/process
  - Events header button not being shown if there are no events
- Add an idea > project selection page
  - Improved project cards layout
  - Improved mobile page layout

## 2018-01-03

### Fixed

- Updating the bio on the profile page works again
- 2018 can be selected as the year of events/phases
- The project dropdown in the idea posting form no longer shows blank values
- Reset password email

### Added

- Ideas can be edited by admins and by their author
- An idea shows a changelog with its latest updates
- Improved admin idea manager
  - Bulk update project, topics and statuses of ideas
  - Bulk delete ideas
  - Preview the idea content
  - Links through to viewing and editing the idea
- When on a multi-lingual platform, the language can be changed in the footer
- The project pages now show previews of the project events in the footer
- The project card now shows a description preview text, which is changeable through the admin
- Images are automatically optimized after uploading, to reduce the file size

### Changed

- Image dimensions have changed to more optimal dimensions

## 2017-12-13

### Fixed

- The ideas of deleted users are properly shown
- Slider to make users admins is again functional

### Added

- The idea show page shows a project link
- Mentions are operational in comments
- Projects can be deleted in the admin

### Changed

- Ideas and projects sections switched positions on the landing page

## 2017-12-06

### Fixed

- Phases and events date-picker no longer overlaps with the description text
- No longer needed to hard refresh if you visited al old version of the platform
- Inconsistency when saving project permissions has been fixed
- Bullet lists are now working in project description, phases and events
- The notifications show the currect user as the one taking the action

### Added

- Translators can use `orgName` and `orgType` variables everywhere
- Previews of the correct image dimension when uploading images

### Changed

- Lots of styling tweaks to the admin interface
- Behaviour of image uploads has improved

## 2017-11-23

### Fixed

- Loading the customize tab in the admin no longer requires a hard refresh

## 2017-11-22

### Fixed

- When saving a phase in the admin, the spinner stops on success or errors
- Deleting a user no longer breaks the idea listing, idea page and comments
- Better error handling in the signup flow
- Various bug fixes to the projects admin
- The switches that control age, gender, ... now have an effect on the signup flow.
- For new visitors, hard reloading will no longer be required

### Added

- Social Sign In with facebook and google. (Needs to be setup individually per customer)
- Information pages are reachable through the navbar and editable through the admin
- A partner API that allows our partners to list ideas and projects programmatically
- Ideas with a location show a map on the idea show page
- Activation of welcome and reset password e-mails

### Changed

- Changes to mobile menu layout
- Changes to the style of switches
- Better overall mobile experience for citizen-facing site

### Known issues

- If you visited the site before and the page did not load, you need to hard refresh.
- If the "Customize" tab in the admin settings does not load, reload the browser on that page

## 2017-11-01

### Fixed

- Various copy added to the translation system
- Fixed bug where image was not shown after posting an idea
- Loading behaviour of the information pages
- Fixed bug where the app no longer worked after visiting some projects

### Added

- Added groups to the admin
- Added permissions to projects
- Social sharing of ideas on twitter and (if configured for the platform) facebook
- Projects can be linked to certain areas in the admin
- Projects can be filtered by area on the projects page
- Backend events are logged to segment

### Changed

- Improved the styling of the filters
- Project description in the admin has its own tab
- Restored the landing page header with an image and configurable text
- Improved responsiveness for idea show page
- Maximum allowed password length has increased to 72 characters
- Newest projects are list first

## 2017-10-09

### Fixed

- The male/female gender selection is no longer reversed after registration
- On firefox, the initial loading animation is properly scaled
- After signing in, the state of the vote buttons on idea cards is now correct for the current user
- Fixed bug were some text would disappear, because it was not available in the current language
- Fixed bug where adding an idea failed because of a wrongly stored user language
- Fixed bug where removing a language in the admin settings fails
- Graphical glitches on the project pages

### Added

- End-to-end test coverage for the happy flow of most of the citizen-facing app interaction
- Automated browser error logging to be proactive on bugs
- An idea can be removed through the admin

### Changed

- The modal that shows an idea is now fullscreen and has a new animation
- New design for the idea show page
- New design for the comments, with animation and better error handling
- The "Trending" sorting algorithm has changed to be more balanced and give new ideas a better chance
- Slightly improved design of the page that shows the user profile

## 2017-09-22

### Fixed

- Bug where multiple form inputs didn't accept typed input
- Issues blocking the login process
- The success message when commenting no longer blocks you from adding another comment
- Clicking an internal link from the idea modal didn't work
- Responsiveness of filters on the ideas page
- Updating an idea status through the admin failed

### Added

- Initial loading animation on page load
- Initial version of the legal pages (T&C, privacy policy, cookie policy)
- All forms give more detailed error information when something goes wrong
- Full caching and significant speed improvements for all data resources

### Changed

- Refactoring and restyling of the landing page, idea cards and project cards
- Added separate sign in and sign up components
- Cleaned up old and unused code
- The navbar is no longer shown when opening a modal
- Lots of little tweaks to styling, UX and responsiveness

## 2017-09-01

### Fixed

- Saving forms in the admin of Projects will now show success or error messages appropriately
- The link to the guide has been hidden from the admin sidebar until we have a guide to link to

### Added

- Adding an idea from a project page will pre-fill parts of the new idea form
- The landing page now prompts user to add an Idea if there are none
- The landing page will hide the Projects block if there are none

### Changed

- Under-the-hood optimizations to increase the loading speed of the platform

## 2017-08-27

### Fixed

- Changing the logo and background image in admin settings works
- Platform works for users with an unsupported OS language

### Added

- Admin dashboard
- Default topics and idea statuses for newly deployed platforms
- Proper UX for handling voting without being signed in
- Meta tags for SEO and social sharing
- Better error handling in project admin

### Changed

- Projects and user profile pages now use slugs in the URL

## 2017-08-18

### Fixed

- Changing idea status in admin
- Signing up
- Proper rending of menu bar within a project
- Admin settings are properly rendered within the tab container
- Lots of small tweaks to rendering on mobile
- Default sort ideas on trending on the ideas index page

### Added

- Admin section in projects to CRUD phases
- Admin section in projects to CRUD events
- New navbar on mobile
- Responsive version of idea show page

### Changed

- Navbar design updated
- One single login flow experience instead of 2 separate ones (posting idea/direct)
- Admins can only specify light/dark for menu color, not the exact color

### Removed

- Facebook login (Yet to be added to new login flow, will be back soon)

## 2017-08-13

### Fixed

- Voting on cards and in an idea page
- Idea modal loading speed
- Unread notification counter

### Added

- New improved flow for posting an idea
- Admin interface for projects
- New design for idea and project cards
- Consistenly applied modal, with new design, for ideas
- Segment.io integration, though not all events are tracked yet

### Changed

- Idea URls now using slugs for SEO<|MERGE_RESOLUTION|>--- conflicted
+++ resolved
@@ -1,10 +1,9 @@
 # Changelog
 
-<<<<<<< HEAD
 ### Added
 
 - [CL-729] Do not show proposals navbar item if corresponding feature is disabled
-=======
+
 ## 2022-05-26_2
 
 ### Fixed
@@ -53,7 +52,6 @@
 
 - Using the rich text editor in a right-to-left language no longer mislaligns puctuation
 - Fixed right-to-left alignment and margin issues for avatars, checkboxes, event, page headers, project card and form labels
->>>>>>> fd4b174b
 
 ## 2022-05-13
 
