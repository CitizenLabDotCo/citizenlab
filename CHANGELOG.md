# Changelog

<<<<<<< HEAD
## Next release

### Changed

- Add new topic/tag filter on homepage.
=======
## 2022-03-04
>>>>>>> eca4ad74

### Fixed

- Can now re-use tenant host URL immediately the tenant is deleted.
- Relevant error(s) now returned when tenant creation fails, for example due to host URL already being in use.
- Added temporary fix for the project page without permissions error where it doesn't recover after sign in.
- FranceConnect test login

## 2022-02-28

### Changed

- Non-moderating users cannot visit a folder page, when none of the projects inside are visible to them (e.g. due to group permissions)
- Non-moderating users cannot visit a folder page, when there are no projects inside
- Non-moderating users cannot visit a folder page, when the folder is a draft

## 2022-02-25

### Added

- SAML Single-Sign on (Vienna)

### Changed

- Language parameter added in Typeform. Allows for question branching in surveys based on user's language.

## 2022-02-23

### Changed

- The ideas overview on project/user and ideas index (/ideas) pages are properly keyboard navigable, implemented as a full-fledged tab system.
- The timeline of a project is now fully keyboard navigable
- The proposal button has no tooltip anymore when submitting new proposals is disabled. Instead, a warning message is shown.

### Added

- Ensure `nofollow` is added to all links added through the rich text editor, which makes them useless for backlink generation by bots

## 2022-02-21

### Added

- Support added for custom font not on Adobe Fonts

### Fixed

- Improved area filter layout on frontpage on mobile (now has correct padding), and used a smaller breakpoint for when filter goes below topbar.
- Enalyzer URL validation now has greater flexibility

### Added

- Support added for email and user ID parameters in SmartSurvey

### Changed

- Icons don't have wrong/empty descriptions linked to them anymore, which improves the user experience for screen readers.
- Icons that work as button (like the vote button, the bell in the notification menu, etc.) all have accompanying descriptions so we provide more information about these buttons to people using screen readers.

## 2022-02-17

### Changed

- Removes support for category detection in Insights. \[IN-717\]

### Fixed

- Customizable navbar is now feature flagged, meaning it can be enabled or disabled in AdminHQ

## 2022-02-14

### Added

- It is now possible to add `alt` text to images in the Quill rich text editor
- Filter projects by topics

## 2022-02-11

### Changed

- More descriptive and consistent error messages in the sign up and sign in flow.

## 2022-02-08

### Fixed

- Typeform surveys now display properly on mobile devices
- Remove periods from non-Latin URL slugs

### Added

- Folder slugs (URLs) can now be customized

## 2022-02-07

### Changed

- Removes support for the (deprecated) Clustering feature. 💐 \[IN-688\]
- Remove the word 'del' from NL profanity list

### Fixed

- Always show color and opacity inputs
- Truncate user count in banner bubble if value is over 10k

## 2022-02-04

### Added

- Re-enable homepage filter tabs now that translations are working

### Fixed

- Color contrast issue (accessibility): the number of total votes needed for a proposal to be considered, shown on the proposal card, has a darker color. This makes it easier to see this information.

## 2022-02-02

### Added

- Projects on homepage can now be filtered by 'Active', 'Archived' or 'All' through a tab system

## 2022-02-01

### Changed

- Improved `alt` text for logo images on the platform
- Anonymization of users (using initials avatars, different set of face avatars, different set of first and last names, making anonymous users easier to identify through their email)
- Updated CC license in Vienna basemap attribution and increased maximum zoom level to 20.

# Fixed

- An issue that prevented Que from starting up was solved by updating the bootsnap gem to the latest version

## 2022-01-24

### Changed

- Insights Network Visualisation changes:
  - The network is now flat and shows all keywords at once
  - The colors of the keywords depend on the cluster they are part of
  - The more important links between keywords are shown in the network

## 2022-01-18

### Changed

- Removes support for the (deprecated) Tagging feature, the forerunner of today's Insights. 🕯 \[IN-661\]

## 2022-01-14

### Changed

- Dashboard and reports vertical bar charts are now sorted
- Automatic tagging in Insights also takes the title into account (instead of only the content).

### Fixed

- Resolution for basemap.at

## 2022-01-12

### Added

- Users are now able to cancel tag suggestion scan on the Insights Edit screen
- Added `secure` flag to cookies
- Support basemap.at as tile provider

### Fixed

- Fixed issue with exporting surveys as XLSX sheets, when the typeform survey URI includes a '#' character.
- Styling of the text above the avatar bubbles at the bottom of the landing page works again when there's a customized text.
- Styling bugs for the two-column layout
- Bug where tile provider of a project becomes unchangeable after the map config has been edited has been fixed.

### Changed

- Updated Cookie Policy page

## 2022-01-10

### Added

- Configure sign-up button (custom link) on homepage banner

### Changed

- Dashboard and report bar charts are now more easily readable - values appear on top or next to the bars instead of inside of them. Comparisons between project and platform values are now only visible in the report tooltips and do not break the chart itself.

### Fixed

- Using a custom tile provider should work now.
- Registration form with a date field doesn't crash anymore

## 2022-01-06

### Fixed

- Changing the values for Registration helper text and Account confirmation in Admin > Settings > Registration doesn't cause other values to be erased anymore.

## 2022-01-05

### Changed

- Improved the user interface of the Registration tab in the Admin settings

## 2021-12-23

### Added

- Adding pages in 'Navigation' tab in settings now possible, changing names of navbar items now works, removed 'secret pages-page'.
- Different layouts for the homepage banner (for signed-out users)
- Preview functionality for the image of the homepage banner in the back-office

### Fixed

- Saving of homepage banner image overlay color and opacity

## 2021-12-22

### Fixed

- Notifications of inappropriate content now link to the item containing the flagged content

## 2021-12-16

### Added

- Ability to scan all post, recently added posts and not tagged posts in Insights

## 2021-12-15

### Fixed

- Severe code-injection vulnerability
- More small copy changes for customizable navbar, made styling Navigation tab consistent with other tabs, re-enabled slug editing on secret pages-page.

## 2021-12-10

- Copy for customizable navbar

## 2021-12-09

### Added

- Customizable navbar

## 2021-12-08

### Changed

- Improved the structure and copy of the Admin > Settings > Customize page.

### Fixed

- Insights scan category button no longer appears when the insights nlp feature flag is disabled

## 2021-11-30

### Added

- Insights loading indicator on category scan

### Fixed

- Password reset emails sometimes took a long time to be send out, they are now processed much faster (even when the background job queue has lots of items).

## 2021-11-25

### Added

- New translations from Crowdin.
- Sign-up flow: Not activating any custom registration fields no longer breaks sign-up. Refreshing page during sign-up flow no longer creates an unregistered user.

## 2021-11-22

### Changed

- Enable/disable avatars in homepage banner
- Increased size of city logo in the footer

### Fixed

- Links to ideas in admin digest emails work again
- Votes statistics not showing up in the dashboard for some admins and project moderators.

## 2021-11-16

### Fixed

- Custom topics are not displayed as filters on the proposals overview page.

### Added

- Added a tooltip in the survey project settings with a link to a support article that explains how to embed links in Google forms
- Input count to Insights View screen

### Changed

- Add clarification tooltips to Insights View screen
- When a user account is deleted, visits data associated to that account are now removed from Matomo.

## 2021-11-11

### Changed

- Improvements to the loading speed of the landing page and some items with dropdown menus in the navigation bar.

## 2021-11-05

### Fixed

- Dashboard issue where the current month did not appear for certain time zones

## 2021-11-04

### Added

- New translations from Crowdin.

## 2021-11-03

### Fixed

- Microsoft Form survey iframes no longer auto-focus on the form
- Stop confusing Serbian Latin and Cyrillic in back locales.

## 2021-11-01

### Changed

- The whole input card in Insight View screen is now clickable
- Inputs list component in Insights View screen now shows active filters at all times
- Insights Network Visualisation changes:
  - Reduced space between clusters
  - Increased font size for keywords labels
  - It is now possible to de-select keywords by clicking on them twice

### Fixed

- If there's an error message related to the project title, it goes away if the title is edited (and only shows again if we submit and the error isn't fixed).

## 2021-10-27

### Changed

- Removed the unused '/ideas/new' route

### Fixed

- Sorting order and list/map view settings of ideas are available again if voting is disabled.
- Project phase started emails and notifications.

## 2021-10-26

### Added

- Limit number of downvotes.

### Changed

- Improved quality of Idea and App Header Images
- Idea cards in the map view only show the downvote icon when downvoting is enabled or when it's disabled and it's disabled for a different reason than explicit turning off of the downvoting functionality.
- Now also for idea cards on the map view: the comment icon on an idea card is only shown when commenting in the project is enabled or there's at least one idea with a comment.

### Fixed

- The event cards now rearrange themselves vertically on mobile / small screens. Before they were always arranged horizontally. This fixed the issue of them going off-screen when there is not enough screen space.

## 2021-10-25

### Changed

- The comment icon on an idea card is only shown when commenting in the project is enabled or there's at least one idea with a comment.
- Increased Microsoft Forms survey width

### Fixed

- Insights table approve button no longer appears when there are no suggested tags
- Insights tags are now truncated when they are too long
- Insights posts cards on View screen no longer display text with different font-sizes
- Insights posts in table are no longer sorted by default

## 2021-10-20

### Changed

- PII (Personally Identifiable Information) data, if any, are now removed from Segment when a user account is deleted.

## 2021-10-19

### Changed

- Tags which do not contain any inputs are no longer visible on the Insights View screen
- PII (Personally Identifiable Information) data, if any, are now removed from Intercom when a user account is deleted.

### Added

- Added export functionality to Insights View screen inputs list

## 2021-10-15

### Changed

- Project reports are no longer available in the dashboard section. Instread, they can be found in the Reporting section of tha admin.

### Fixed

- Platform is now accepting valid Microsoft Form survey links with custom subdomains
- When user goes to the url of an Insight that no longer exist, they get redirected to the Insights List screen.

## 2021-10-14

### Fixed

- File uploads for ideas, projects, events, folders

## 2021-10-13 (2)

### Fixed

- Validation and functioning of page forms are fixed (forms to change the fixed/legal pages such as the FAQ, T&C, privacy policy, etc.).

## 2021-10-13

### Added

- Users can now change their name after validation with FranceConnect
- Permit embedding of videos from dreambroker in rich-text editor content.
- Possibility to create an Insights tag from selected filters in the Insights View screen

## 2021-10-12

### Added

- Added Serbian (Cyrillic) to platform

## 2021-10-11

### Added

- Insights View screen and visualization
- Users can now change their name after validation with FranceConnect

## 2021-10-06

### Fixed

- Issue with user deletion

### Added

- Initial blocked words lists for Luxembourgish and Italian.
- Added Luxembourgish translations.

## 2021-10-05

### Added

- Blocked words lists for Luxembourgish and Italian (which allows the profanity blocker feature).

### Changed

- Removed 'FAQ' and 'About' from the footer.
- Removed links to other pages at the bottom of the fixed and legal pages (Cookie policy, T&C, etc.)
- Removed the YES/NO short feedback form in the footer (as it wasn't working)

## 2021-10-01

### Fixed

- Typeform export from the platform shows the answers to all questions again.

## 2021-09-29

### Changed

- Insights Edit screen improvements
  - Added tooltip in the tags sidebar
  - Added quick delete action to category button in the categories sidebar
  - "Detect tags" button only shows if there are tags detected
  - "Reset tags" button is moved to a menu
  - Removed "add" button from input sidebar and improved select hover state
- Split 'Pages' tab in admin/settings into the 'Pages' and 'Policies' tabs. 'Pages' contains the about, FAQ and a11y statement pages, while 'Policies' contains the terms and conditions, privacy- and cookie policy. The 'Pages' tab will soon be replaced by a 'Navigation' tab with more customizability options as part of the upcoming nav-bar customization functionality. This is just a temporary in-between solution.

## 2021-09-24

### Added

- SmartSurvey integration

## 2021-09-22

### Changed

- Very short phases are now shown slightly bigger in the timeline, and projects with many phases will display the timeline correctly.

### Fixed

- Cookie popup can be closed again.

## 2021-09-21

### Added

- Permit embedding of videos from videotool.dk in rich-text editor content.

### Changed

- Project moderators have access to the 'Reporting' tab of the admin panel for their projects.

### Fixed

- The category columns in input `xlsx` exports (insights) are now ordered as presented in the application.

## 2021-09-14

### Changed

- Mobile navbar got redesigned. We now have a 'More' button in the default menu that opens up a full mobile menu.

## 2021-09-13

### Added

- Insights table export button. Adds the ability to export the inputs as xlsx for all categories or a selected one.

### Fixed

- Fixes issue where user name will sometimes appear as "undefined"

## 2021-09-06

### Added

- Keyboard navigation improvements for the Insights Edit view
- Added the internal machinery to support text network analyses in the end-to-end flow.

### Fixed

- '&' character now displays correctly in Idea description and Project preview description.
- Fixes user export with custom fields

## 2021-09-03

### Fixed

- Ghent now supports mapping 25 instead of 24 neighbourhouds

## 2021-09-02

### Fixed

- Setting DNS records when the host is changed.
- Smart group rules for participation in project, topic or idea status are now applied in one continuous SQL query.

### Changed

- The rule values for participation in project, topic or idea status, with predicates that are not a negation, are now represented as arrays of IDs in order to support specifying multiple projects, topics or idea statuses (the rule applies when satisfied for one of the values).

## 2021-09-01

### Fixed

- When voting is disabled, the reason is shown again

## 2021-08-31

### Added

- When signing up with another service (e.g. Google), the platform will now remember a prior language selection.

### Fixed

- Accessibility: voting buttons (thumbs) have a darker color when disabled. There's also more visual distinction between voting buttons on input cards when they are enabled and disabled.
- Accessibility: The default background color of the last "bubble" of the avatars showing on e.g. the landing page top banner is darker, so the contrast with its content (number of remaining users) is clearer.
- Accessibility: the text colors of the currently selected phase in a timeline project are darker to improve color contrast to meet WCAG 2.1 AA requirements.
- Accessibility: the status and topics on an input (idea) page are more distinctive compared to its background, meeting WCAG 2.1 AA criteria.
- Verification using Auth0 method no longer fails for everyone but the first user

## 2021-08-30

### Added

- New Insights module containing Insights end-to-end flow

## 2021-08-26

### Added

- Microsoft Forms integration

## 2021-08-20

### Fixed

- Survey options now appear as expected when creating a new survey project
- Adds a feature flag to disable user biographies from adminHQ

## 2021-08-18

### Added

- Added Italian to platform
- Support for a new verification method specifically for Ghent, which lets users verify using their rijksregisternummer
- Improved participatory budgeting:
  - Support for new virtual currencies (TOK: tokens, CRE: credits)
  - A minimum budget limit can be configured per project, forcing citizens to fill up their basket to some extent (or specify a specific basket amount when minimum and maximum budget are the same)
  - Copy improvements

## 2021-08-11

### Fixed

- When considering to remove a flag after updating content, all relevant attributes are re-evaluated.
- Issues with viewing notifications and marking them as read.

## 2021-08-09

### Fixed

- The preheader with a missing translation has been removed from user confirmation email

### Fixed

- When you sign up with Google, the platform will now automatically use the language of your profile whenever possible
- Fixed invalid SQL queries that were causing various issues throughout the platforms (Part I). (IN-510)

## 2021-08-05

### Added

- Added message logging to monitor tenant creation status (shown in admin HQ).

### Changed

- No default value for the lifecycle stage is prefilled, a value must be explicitly specified.
- Changing the lifecycle stage from/to demo is prohibited.
- Only tenant templates that apply without issues are released.
- On create validation for authors was replaced by publication context, to allow templates to successfully create content without authors.

## 2021-08-04

### Fixed

- Certain characters in Volunteer Cause titles prevented exporting lists of volunteers to Excel from admin/projects/.../volunteering view.
- Limit of 10 events under projects and in back office
- Events widget switch being shown in non-commercial plans

## 2021-07-30

### Added

- Configured dependabot for the frontend, a tool that helps keeping dependencies up to date.
- Added events overview page to navigation menu, which can be enabled or disabled.
- Added events widget to front page, which can be enabled or disabled (commercial feature).

## 2021-07-16

### Added

- Auto-detection of inappropriate content (in beta for certain languages). Flagged content can be inspected on the admin Activity page. The setting can be toggled in the General settings tab.

### Fixed

- On the admin activity page (/admin/moderation), items about proposals now correctly link to proposals (instead of to projects). Also, the copy of the links at the end of the item rows is now correct for different types of content (correct conjugation of 'this post', 'this project', etc. for all languages).

## 2021-07-14

### Added

- Project phases now have their own URLs, which makes it possible to link to a specific phase

### Fixed

- Blocked words for content that can contain HTML
- Searching users after sorting (e.g. by role)

## 2021-07-09

### Changed

- The admin Guide link goes to the support center now instead of to /admin/guide

## 2021-07-02

### Fixed

- Instances where the user name was "unknown author"

### Changed

- Removed the slogan from the homepage footer

## 2021-06-30

### Changed

- Users can no longer leave registration before confirming their account. This should prevent bugs relative to unconfirmed users navigating the platform.

## 2021-06-29

### Fixed

- Map: Fix for ideas that only have coordinates but no address not being shown on the map
- Map: Fix for 'click on the map to add your input' message wrongfully being shown when idea posting is not allowed
- Sign-up flow: Fix for bug that could cause the browser to freeze when the user tried to complete the custom fields step
- Project description: Fix for numbered and unnumbered lists being cut off
- Project Managers can now upload map layers.

### Changed

- Map: When an idea is selected that is hidden behind a cluster the map now zooms in to show that marker
- Map: Idea marker gets centered on map when clicked
- Map: Larger idea box on bigger desktop screens (width > 1440 pixels)
- Idea location: Display idea location in degrees (°) minutes (') seconds ('') when the idea only has coordinates but no address
- Sign-up flow: Show loading spinner when the user clicks on 'skip this step' in the sign-up custom fields step
- Image upload: The default max allowed file size for an image is now 10 Mb instead of 5 Mb

### Added

- 'Go back' button from project to project folder (if appropriate).

## 2021-06-22

### Changed

- Project managers that are assigned to a project and/or its input now lose those assignments when losing project management rights over that project.

### Fixed

- Input manager side modal scroll.

## 2021-06-18

### Fixed

- Privacy policy now opens in new tab.
- Landing page custom section now uses theme colors.
- Buttons and links in project description now open internal links in the same tab, and external links in a new tab.

## 2021-06-16

### Fixed

- Project moderators can no longer see draft projects they don't moderate in the project listing.
- The content and subject of the emails used to share an input (idea/issue/option/contribution/...) do now include the correct input title and URL.
- Sharing new ideas on Facebook goes faster
- Manual campaigns now have the layout content in all available languages.

## 2021-06-11

### Fixed

- Facebook button no longer shows when not configured.

## 2021-06-10

### Fixed

- Creating invites on a platform with many heavy custom registration fields is no longer unworkably slow

## 2021-06-09

### Added

- New citizen-facing map view

## 2021-06-08

### Fixed

- Ordering by ideas by trending is now working.
- Ordering by ideas votes in the input manager is now working.

## 2021-06-07

### Added

- Qualtrics surveys integration.

### Changed

- Project Events are now ordered chronologically from latest to soonest.

### Fixed

- Visibility Labels in the admin projects list are now visible.
- Tagged ideas export is fixed.
- Updating an idea in one locale does not overwrite other locales anymore

## 2021-05-28

### Fixed

- Project Events are now ordered chronologically from soonest to latest.

## 2021-05-27

### Fixed

- Project access rights management are now visible again.

## 2021-05-21

### Added

- Profanity blocker: when posting comments, input, proposals that contain profane words, posting will not be possible and a warning will be shown.

## 2021-05-20

### Fixed

- Excel exports of ideas without author

## 2021-05-19

### Added

- Support for Auth0 as a verification method

## 2021-05-18

### Fixed

- Active users no longer need confirmation

## 2021-05-14

### Fixed

- Fixed an issue causing already registered users to be prompted with the post-registration welcome screen.

## 2021-05-11

### Added

- Added polls to the reporting section of the dashboards

## 2021-05-10

### Changed

- Invited or verified users no longer require confirmation.

## 2021-05-07

### Fixed

- Spreasheet exports throughout the platform are improved.

### Added

- City Admins can now assign any user as the author of an idea when creating or updating.
- Email confirmation now happens in survey and signup page sign up forms.

## 2021-05-06

### Fixed

- Idea export to excel is no longer limited to 250 ideas.

## 2021-05-04

### Fixed

- Fixed issues causing email campaigns not to be sent.

## 2021-05-03

### Changed

- Users are now prompted to confirm their account after creating it, by receiving a confirmation code in their email address.

### Added

- SurveyXact Integration.

## 2021-05-01

### Added

- New module to plug email confirmation to users.

## 2021-04-29

### Fixed

- Editing the banner header in Admin > Settings > General, doesn't cause the other header fields to be cleared anymore

## 2021-04-22

### Fixed

- After the project title error appears, it disappears again after you start correcting the error

## 2021-03-31

### Fixed

- Customizable Banner Fields no longer get emptied/reset when changing another.

### Added

- When a client-side validation error happens for the project title in the admin, there will be an error next to the submit button in addition to the error message next to the input field.

## 2021-03-25

### Fixed

- The input fields for multiple locales provides an error messages when there's an error for at least one of the languages.

## 2021-03-23

### Fixed

- Fix for broken sign-up flow when signing-up through social sign-on

## 2021-03-19

### Fixed

- Admin>Dashboard>Users tab is no longer hidden for admins that manage projects.
- The password input no longer shows the password when hitting ENTER.
- Admin > Settings displays the tabs again

### Changed

- Empty folders are now shown in the landing page, navbar, projects page and sitemap.
- The sitemap no longer shows all projects and folder under each folder.
- Images added to folder descriptions are now compressed, reducing load times in project and folder pages.

### Added

- Allows for sending front-end events to our self-hosted matomo analytics tool

## 2021-03-16

### Changed

- Automatic tagging is functional for all clusters, and enabled for all premium customers

### Added

- Matomo is enabled for all platforms, tracking page views and front-end events (no workshops or back-end events yet)

## 2021-03-11

### Changed

- Tenants are now ordered alphabetically in AdminHQ
- Serbian (Latin) is now a language option.

## 2021-03-10

### Added

- CitizenLab admins can now change the link to the accessibility statement via AdminHQ.
- "Reply-to" field in emails from campaigns can be customized for each platform
- Customizable minimal required password length for each platform

## 2021-03-09

### Fixed

- Fixed a crash that would occur when tring to add tags to an idea

## 2021-03-08

### Fixed

- Phase pages now display the correct count of ideas (not retroactive - will only affect phases modified from today onwards).

## 2021-03-05

### Changed

- Changed the default style of the map
- Proposals/Initiatives are now sorted by most recent by default

### Added

- Custom maps (Project settings > Map): Admins now have the capability to customize the map shown inside of a project. They can do so by uploading geoJson files as layers on the map, and customizing those layers through the back-office UI (e.g. changing colors, marker icons, tooltip text, sort order, map legend, default zoom level, default center point).

### Fixed

- Fixed a crash that could potentially occur when opening an idea page and afterwards going back to the project page

## 2021-03-04

### Added

- In the admin (Settings > Registration tab), admins can now directly set the helper texts on top of the sign-up form (both for step 1 and 2).
- The admin Settings > Homepage and style tab has two new fields: one to allow customization for copy of the banner signed-in users see (on the landing page) and one to set the copy that's shown underneath this banner and above the projects/folders (also on the landing page).
- Copy to clarify sign up/log in possibilities with phone number

### Changed

- The admin Settings > Homepage and style tab has undergone copy improvements and has been rearranged
- The FranceConnect button to login, signup or verify your account now displays the messages required by the vendor.
- Updated the look of the FranceConnect button to login, signup or verify your account to feature the latests changes required by the vendor.

### Fixed

- Downvote button (thumbs down) on input card is displayed for archived projects

## 2021-03-03

### Added

- Users are now notified in app and via email when they're assigned as folder administrators.

## 2021-03-02

### Fixed

- Don't show empty space inside of the idea card when no avatar is present

### Added

- Maori as languages option

### Changed

- Improved layout of project event listings on mobile devices

## 2021-02-26

### Fixed

- France Connect button hover state now complies with the vendor's guidelines.

## 2021-02-24

### Fixed

- The project page no longer shows an eternal spinner when the user has no access to see the project

## 2021-02-18

### Added

- The password fields show an error when the password is too short
- The password fields have a 'show password' button to let people check their password while typing
- The password fields have a strength checker with appropriate informative message on how to increase the strength
- France Connect as a verification method.

### Fixed

- Notifications for started phases are no longer triggered for unpublished projects and folders.

## 2021-02-17

### Changed

- All input fields for multiple locales now use the components with locale switchers, resulting in a cleaner and more compact UI.
- Copy improvements

## 2021-02-12

### Fixed

- Fixed Azure AD login for some Azure setups (Schagen)

### Changed

- When searching for an idea, the search operation no longer searches on the author's name. This was causing severe performance issues and slowness of the paltforms.

## 2021-02-10

### Added

- Automatic tagging

## 2021-02-08

### Fixed

- Fixed a bug preventing registration fields and poll questions from reordering correctly.
- Fixed a bug causing errors in new platforms.

## 2021-02-04

### Fixed

- Fixed a bug causing the projects list in the navbar and projects page to display projects outside of folders when they're contained within them.

## 2021-01-29

### Added

- Ability to redirect URLs through AdminHQ
- Accessibility statement link in the footer

### Fixed

- Fixed issue affecting project managers that blocked access to their managed projects, when these are placed inside a folder.

## 2021-01-28

### Fixed

- A bug in Admin project edit page that did not allow a user to Go Back to the projects list after switching tabs
- Scrolling on the admin users page

## 2021-01-26

### Added

- Folder admin rights. Folder admins or 'managers' can be assigned per folder. They can create projects inside folders they have rights for, and moderate/change the folder and all projects that are inside.
- The 'from' and 'reply-to' emails can be customized by cluster (by our developers, not in Admin HQ). E.g. Benelux notification emails could be sent out by notifications@citizenlab.eu, US emails could be sent out by notifications@citizenlab.us etc., as long as those emails are owned by us. We can choose any email for "reply-to", so also email addresses we don't own. This means "reply-to" could potentially be configured to be an email address of the city, e.g. support@leuven.be. It is currently not possible to customize the reply-to (except for manual campaigns) and from fields for individual tenants.
- When a survey requires the user to be signed-in, we now show the sign in/up form directly on the page when not logged in (instead of the green infobox with a link to the sign-up popup)

### Fixed

- The 'reply-to' field of our emails showed up twice in recipient's email clients, now only once.

### Changed

- Added the recipient first and last name to the 'to' email field in their email client, so not only their email adress is shown.
- The links in the footer can now expand to multiple lines, and therefore accomodate more items (e.g. soon the addition of a link to the accesibility statement)

## 2021-01-21

### Added

- Added right-to-left rendering to emails

## 2021-01-18

### Fixed

- Access rights tab for participatory budget projects
- Admin moderation page access

## 2021-01-15

### Changed

- Copy improvements across different languages

## 2021-01-14

### Added

- Ability to customize the input term for a project

### Changed

- The word 'idea' was removed from as many places as possible from the platform, replaced with more generic copy.

## 2021-01-13

### Changed

- Idea cards redesign
- Project folder page redesign
- Project folders now have a single folder card image instead of 5 folder images in the admin settings
- By default 24 instead of 12 ideas or shown now on the project page

## 2020-12-17

### Fixed

- When creating a project from a template, only templates that are supported by the tenant's locale will show up
- Fixed several layout, interaction and data issues in the manual tagging feature of the Admin Processing page, making it ready for external use.
- Fixed project managers access of the Admin Processing page.

### Added

- Admin activity feed access for project managers
- Added empty state to processing list when no project is selected
- Keyboard shortcut tooltip for navigation buttons of the Admin Processing page

### Changed

- Reduced spacing in sidebar menu, allowing for more items to be displayed
- Style changes on the Admin Processing page

## 2020-12-08

### Fixed

- Issues with password reset and invitation emails
- No more idea duplicates showing up on idea overview pages
- Images no longer disappear from a body of an idea, or description of a project on phase, if placed at the bottom.

### Changed

- Increased color contrast of inactive timeline phases text to meet accesibility standard
- Increased color contrast of event card left-hand event dates to meet accesibility standard
- Increased color contrast of List/Map toggle component to meet accesibility standard

### Added

- Ability to tag ideas manually and automatically in the admin.

## 2020-12-02

### Changed

- By default the last active phase instead of the last phase is now selected when a timeline project has no active phase

### Fixed

- The empty white popup box won't pop up anymore after clicking the map view in non-ideation phases.
- Styling mistakes in the idea page voting and participatory budget boxes.
- The tooltip shown when hovering over a disabled idea posting button in the project page sticky top bar is no longer partially hidden

## 2020-12-01

### Changed

- Ideas are now still editable when idea posting is disabled for a project.

## 2020-11-30

### Added

- Ability to create new and edit existing idea statuses

### Fixed

- The page no longer refreshes when accepting the cookie policy

### Changed

- Segment is no longer used to connect other tools, instead following tools are integrated natively
  - Google Analytics
  - Google Tag Manager
  - Intercom
  - Satismeter
  - Segment, disabled by default
- Error messages for invitations, logins and password resets are now clearer.

## 2020-11-27

### Fixed

- Social authentication with Google when the user has no avatar.

### Changed

- Random user demographics on project copy.

## 2020-11-26

### Added

- Some specific copy for Vitry-sur-Seine

## 2020-11-25

### Fixed

- Sections with extra padding or funky widths in Admin were returned to normal
- Added missing copy from previous release
- Copy improvements in French

### Changed

- Proposal and idea descriptions now require 30 characters instead of the previous 500

## 2020-11-23

### Added

- Some specific copy for Sterling Council

### Fixed

- The Admin UI is no longer exposed to regular (and unauthenticated) users
- Clicking the toggle button of a custom registration field (in Admin > Settings > Registration fields) no longer duplicated the row
- Buttons added in the WYSIWYG editor now have the correct color when hovered
- The cookie policy and accessibility statement are not editable anymore from Admin > Settings > Pages

### Changed

**Project page:**

- Show all events at bottom of page instead of only upcoming events
- Reduced padding of sticky top bar
- Only show sticky top bar when an action button (e.g. 'Post an idea') is present, and you've scrolled past it.

**Project page right-hand sidebar:**

- Show 'See the ideas' button when the project has ended and the last phase was an ideation phase
- Show 'X ideas in the final phase' when the project has ended and the last phase was an ideation phase
- 'X phases' is now clickable and scrolls to the timeline when clicked
- 'X upcoming events' changed to 'X events', and event count now counts all events, not only upcoming events

**Admin project configuration page:**

- Replaced 'Project images' upload widget in back-office (Project > General) with 'Project card image', reduced the max count from 5 to 1 and updated the corresponding tooltip with new recommended image dimensions

**Idea page:**

- The map modal now shows address on top of the map when opened
- Share button copy change from "share idea" to "share"
- Right-hand sidebar is sticky now when its height allows it (= when the viewport is taller than the sidebar)
- Comment box now has an animation when it expands
- Adjusted scroll-to position when pressing 'Add a comment' to make sure the comment box is always fully visible in the viewport.

**Other:**

- Adjusted FileDisplay (downloadable files for a project or idea) link style to show underline by default, and increased contrast of hover color
- Reduced width of DateTimePicker, and always show arrows for time input

## 2020-11-20 (2)

### Fixed

- The project header image is screen reader friendly.
- The similar ideas feature doesn't make backend requests anymore when it's not enabled.

### Changed

- Areas are requested with a max. of 500 now, so more areas are visible in e.g. the admin dashboard.

## 2020-11-18

### Added

- Archived project folder cards on the homepage will now have an "Archived" label, the same way archived projects do\
- Improved support for right-to-left layout
- Experimental processing feature that allows admins and project managers to automatically assign tags to a set of ideas.

### Fixed

- Projects without idea sorting methods are no longer invalid.
- Surveys tab now shows for projects with survey phases.

### Changed

- Moved welcome email from cl2-emails to cl2-back

## 2020-11-16

### Added

- Admins can now select the default sort order for ideas in ideation and participatory budgeting projects, per project

### Changed

- The default sort order of ideas is now "Trending" instead of "Random" for every project if left unchanged
- Improved sign in/up loading speed
- Removed link to survey in the project page sidebar when not logged in. Instead it will show plain none-clickable text (e.g. '1 survey')

### Fixed

- Custom project slugs can now contain alphanumeric Arabic characters
- Project Topics table now updates if a topic is deleted or reordered.
- Empty lines with formatting (like bold or italic) in a Quill editor are now removed if not used as paragraphs.

## 2020-11-10

### Added

#### Integration of trial management into AdminHQ

- The lifecycle of the trials created from AdminHQ and from the website has been unified.
- After 14 days, a trial platform goes to Purgatory (`expired_trial`) and is no longer accessible. Fourteen days later, the expired trial will be removed altogether (at this point, there is no way back).
- The end date of a trial can be modified in AdminHQ (> Edit tenant > Internal tab).

## 2020-11-06

### Added

- Social sharing via WhatsApp
- Ability to edit the project URL
- Fragment to embed a form directly into the new proposal page, for regular users only

### Fixed

- The project about section is visibile in mobile view again
- Maps will no longer overflow on page resizes

## 2020-11-05

### Added

- Reordering of and cleaner interface for managing custom registration field options
- An 'add proposal' button in the proposals admin
- Fragment to user profile page to manage party membership settings (CD&V)
- "User not found" message when visiting a profile for a user that was deleted or could not be found

### Changed

- Proposal title max. length error message
- Moved delete functionality for projects and project folders to the admin overview

### Fixed

- The automatic scroll to the survey on survey project page

## 2020-11-03

### Fixed

- Fixed broken date picker for phase start and end date

## 2020-10-30

### Added

- Initial Right to left layout for Arabic language
- Idea description WYSIWYG editor now supports adding images and/or buttons

## 2020-10-27

### Added

- Support for Arabic

## 2020-10-22

### Added

- Project edit button on project page for admins/project manager
- Copy for Sterling Council

### Fixed

- Links will open in a new tab or stay on the same page depending on their context. Links to places on the platform will open on the same page, unless it breaks the flow (i.e. going to the T&C policy while signing up). Otherwise, they will open in a new tab.

### Changed

- In the project management rights no ambiguous 'no options' message will be shown anymore when you place your cursor in the search field

## 2020-10-16

### Added

- Ability to reorder geographic areas

### Fixed

- Stretched images in 'avatar bubbles'
- Input fields where other people can be @mentioned don't grow too wide anymore
- Linebar charts overlapping elements in the admin dashboard

## 2020-10-14

### Changed

- Project page redesign

## 2020-10-09

### Added

- Map configuration tool in AdminHQ (to configure maps and layers at the project level).

## 2020-10-08

### Added

- Project reports

### Changed

- Small styling fixes
- Smart group support multiple area codes
- Layout refinements for the new idea page
- More compact idea/proposal comment input
- Proposal 'how does it work' redesign

## 2020-10-01

### Changed

- Idea page redesign

## 2020-09-25

### Fixed

- The "Go to platform" button in custom email campaigns now works in Norwegian

### Added

- Granular permissions for proposals
- Possibility to restrict survey access to registered users only
- Logging project published events

### Changed

- Replaced `posting_enabled` in the proposal settings by the posting proposal granular permission
- Granular permissions are always granted to admins

## 2020-09-22

### Added

- Accessibility statement

## 2020-09-17

### Added

- Support for checkbox, number and (free) text values when initializing custom fields through excel invites.

### Changed

- Copy update for German, Romanian, Spanish (CL), and French (BE).

## 2020-09-15

### Added

- Support Enalyzer as a new survey provider
- Registration fields can now be hidden, meaning the user can't see or change them, typically controlled by an outside integration. They can still be used in smart groups.
- Registration fields can now be pre-populated using the invites excel

## 2020-09-08

### Fixed

- Custom buttons (e.g. in project descriptions) have correct styling in Safari.
- Horizontal bar chart overflow in Admin > Dashboard > Users tab
- User graphs for registration fields that are not used are not shown anymore in Admin > Dashboard > Users tab

### Added

- Pricing plan feature flags for smart groups and project access rights

## 2020-09-01

### Fixed

- IE11 no longer gives an error on places that use the intersection observer: project cards, most images, ...

### Added

- New platform setting: 'Abbreviated user names'. When enabled, user names are shown on the platform as first name + initial of last name (Jane D. instead of Jane Doe). This setting is intended for new platforms only. Once this options has been enabled, you MUST NOT change it back.
- You can now export all charts in the admin dashboard as xlsx or svg.
- Translation improvements (email nl...)

### Changed

- The about us (CitizenLab) section has been removed from the cookie policy

## 2020-08-27

### Added

- Support for rich text in field descriptions in the idea form.
- New "Proposed Budget" field in the idea form.

### Changed

- Passwords are checked against a list of common passwords before validation.
- Improving the security around xlsx exports (escaping formulas, enforcing access restrictions, etc.)
- Adding request throttling (rate-limiting) rules.
- Improving the consistency of the focus style.

## 2020-07-30

### Added

- Pricing plans in AdminHQ (Pricing plan limitations are not enforced).
- Showing the number of deviations from the pricing plan defaults in the tenant listing of AdminHQ.

### Changed

- Tidying up the form for creating new tenants in AdminHQ (removing unused features, adding titles and descriptions, reordering features, adding new feature flags, removing fields for non-relevant locales).

## 2020-07-10

### Added

- Project topics

### Changed

- Userid instead of email is used for hidden field in surveys (Leiden)
- New projects have 'draft' status by default

### Fixed

- Topics filter in ideas overview works again

## 2020-07-09 - Workshops

### Fixed

- Speps are scrollable

### Added

- Ability to export the inputs as an exel sheet
- Polish translations
- Portugese (pt-BR) translations

## 2020-06-26

### Fixed

- No longer possible to invite a project manager without selecting a project
- The button on the homepage now also respects the 'disable posting' setting in proposals
- Using project copy or a tenant template that contains a draft initiative no longer fails

### Added

- Romanian

## 2020-06-19

### Fixed

- Polish characters not being rendered correctly

### Added

- Back-office toggle to turn on/off the ability to add new proposals to the platform

## 2020-06-17

### Fixed

- It's no longer needed to manually refresh after deleting your account for a consistent UI
- It's no longer needed to manually refresh after using the admin toggle in the user overview
- The sign-in/up flow now correctly asks the user to verify if the smart group has other rules besides verification
-

demo`is no longer an available option for`organization_type` in admin HQ

- An error is shown when saving a typeform URL with `?email=xxxx` in the URL, which prevented emails to be linked to survey results
- On mobile, the info container in the proposal info page now has the right width
- A general issue with storing cookies if fixed, noticable by missing data in GA, Intercom not showing and the cookie consent repeatedly appearing
- Accessibility fix for the search field
- The `signup_helper_text` setting in admin HQ is again displayed in step 1 of the sign up flow

### Added

- There's a new field in admin HQ to configure custom copy in step 2 of the sign up flow called `custom_fields_signup_helper_text`
- `workshops` can be turned on/off in admin HQ, displayed as a new page in the admin interface

### Changed

- The copy for `project moderator` has changed to `project manager` everywhere
- The info image in the proposals header has changed

## 2020-06-03

### Fixed

- Maps with markers don't lose their center/zoom settings anymore
- English placeholders in idea form are gone for Spanish platforms

## 2020-05-26

### Changed

- Lots of small UI improvements throughout the platform
- Completely overhauled sign up/in flow:
  - Improved UI
  - Opens in a modal on top of existing page
  - Opens when an unauthenticaed user tries to perform an action that requires authentication (e.g. voting)
  - Automatically executes certain actions (e.g. voting) after the sign in/up flow has been completed (note: does not work for social sign-on, only email/password sign-on)
  - Includes a verification step in the sign up flow when the action requires it (e.g. voting is only allowed for verified users)

## 2020-05-20

### Fixed

- Budget field is shown again in idea form for participatory budget projects

## 2020-05-14

### Added

- Idea configurability: disabling/requiring certain fields in the idea form
- The footer has our new logo

### Changed

- Admins will receive a warning and need to confirm before sending a custom email to all users
- A survey project link in the top navigation will link to /info instead of to /survey

## 2020-04-29

### Fixed

- Folders are again shown in the navbar
- Adding an image to the description text now works when creating a project or a phase

### Added

- Support for Polish, Hungarian and Greenlandic

## 2020-04-23

### Fixed

- Long timeline phase names show properly

### Changed

- Redirect to project settings after creating the project
- Links to projects in the navigation menu link to the timeline for timeline projects

## 2020-04-21

### Fixed

- Fixed overlapping issue with idea vote bar on mobile
- Fixed an issue where images were used for which the filename contained special characters

### Added

- The overview (moderation) in the admin now has filters
  - Seen/not seen
  - Type: Comment/Idea/Proposal
  - Project
  - Search
- The idea xlsx export contains extra columns on location, number of comments and number of attachments

### Changed

- The permissions tab in the project settings has reordered content, to be more logical
- In German, the formal 'Sie' form has been replaced with the informal 'Du' form

## 2020-03-31

### Fixed

- Signing up with keyboard keys (Firefox)
- Composing manual emails with text images
- Exporting sheet of volunteers with long cause titles

### Added

- Folder attachments
- Publication status for folders

### Changed

- Show folder projects within admin project page

## 2020-03-20

### Added

- Volunteering as a new participation method

## 2020-03-16

### Fixed

- The project templates in the admin load again

## 2020-03-13

### Fixed

- The folder header image is not overly compressed when making changes to the folder settings
- The loading spinner on the idea page is centered

### Added

- Add images to folders, shown in cards.

### Changed

- Admins can now comment on ideas.

## 2020-03-10

### Fixed

- Fixed consent banner popping up every time you log in as admin
- Fixed back-office initiative status change 'Use latest official updates' radio button not working
- Fixed broken copy in Initiative page right-hand widget

### Added

- Add tooltip explaining what the city will do when the voting threshold is reached for a successful initiative
- Added verification step to the signup flow
- New continuous flow from vote button clicked to vote casted for unauthenticated, unverified users (click vote button -> account creation -> verification -> optional/required custom signup fields -> programmatically cast vote -> successfully voted message appears)
- The rich text editor in the admin now supports buttons

### Changed

- Admin HQ: new and improved list of timezones

## 2020-03-05

### Fixed

- Signup step 2 can no longer be skipped when there are required fields
- Correct tooltip link for support article on invitations
- Correct error messages when not filling in start/end date of a phase

### Added

- Setting to disable downvoting in a phase/project, feature flagged
- When a non-logged in visitor tries to vote on an idea that requires verification, the verification modal automatically appears after registering

## 2020-02-24

### Fixed

- Initiative image not found errors
- Templates generator out of disk space

### Added

- Folders i1
  - When enabled, an admin can create, edit, delete folders and move projects into and out of folders
  - Folders show in the project lists and can be ordered within projects

### Changed

- Initiative explanatory texts show on mobile views
- Existing platforms have a moderator@citizenlab.co admin user with a strong password in LastPass
- In the admin section, projects are no longer presented by publication status (Folders i1)

## 2020-02-19

### Fixed

- Loading more comments on the user profile page works again
- Accessibility improvements
- Adding an image no longer pops up the file dialog twice
- Changed to dedicated IP in mailgun to improve general deliverability of emails

### Added

- Improvements to the PB UI to make sure users confirm their basket at the end
- Ideation configurability i1
  - The idea form can be customized, on a project level, to display custom description texts for every field
- People filling out a poll are now included in the 'participated in' smart group rules
- Make me admin section in Admin HQ

### Changed

- When a platform no longer is available at a url, the application redirects to the CitizenLab website
- New platforms automatically get a moderator@citizenlab.co admin user with a strong password in LastPass

## 2020-01-29

### Fixed

- Rich text editor no longer allows non-video iframe content
- Smart groups that refer to a deleted project now get cleaned up when deleting a project
- All cookie consent buttons are now reachable on IE11
- More accessibility fixes
- The organization name is no longer missing in the password reset email

### Added

- CSAM verification
  - Users can authenticate and verify using BeID or itsme
  - User properties controlled by a verification method are locked in the user profile
  - Base layer of support for other similar verification methods in the future
- The order of project templates can now be changed in Templates HQ

### Changed

- Project templates overview no longer shows the filters

## 2020-01-17

### Fixed

- Further accesibility improvements:
  - Screen reader improvement for translations
  - Some color contrast improvements

### Added

- A hidden topics manager available at https://myfavouriteplatform.citizenlab.co/admin/topics

## 2020-01-15

### Fixed

- In the admin, the project title is now always displayed when editing a project
- Further accesibility improvements:
  - Site map improvements (navigation, clearer for screen readers)
  - Improved colors in several places for users with sight disability
  - Improved HTML to better inform screen reader users
  - Added keyboard functionality of password recovery
  - Improved forms (easier to use for users with motoric disabilities, better and more consistent validation, tips and tricks on mobile initiative form)
  - Improvements for screen reader in different languages (language picker, comment translations)
  - Added title (visible in your tab) for user settings page
  - Improved screen reader experience for comment posting, deleting, upvoting and idea voting

### Added

- The email notification settings on the user profile are now grouped in categories
- Unsubscribing through an email link now works without having to sign in first

### Changed

- The idea manager now shows all ideas by default, instead of filtered by the current user as assignee

## 2020-01-07

### Added

- Go to idea manager when clicking 'idea assigned to you' notification
- 2th iteration of the new admin moderation feature:
  - Not viewed/Viewed filtering
  - The ability to select one or more items and mark them as viewed/not viewed
  - 'Belongs to' table column, which shows the context that a piece of content belongs to (e.g. the idea and project that a comment belongs to)
  - 'Read more' expand mechanism for longer pieces of content
  - Language selector for multilingual content
  - 'Go to' link that will open a new tab and navigate you to the idea/iniative/comment that was posted

### Changed

- Improve layout (and more specifically width) of idea/iniatiatve forms on mobile
- Separate checkboxes for privacy policy and cookie policy
- Make the emails opt-in at registration

### Fixed

- Fix for unreadable password reset error message on Firefox
- Fix for project granular permission radio buttons not working

## 2019-12-12

### Added

- Polls now support questions for which a user can check multiple options, with a configurable maximum
- It's now possible to make a poll anonymous, which hides the user from the response excel export
- New verification method `id_card_lookup`, which supports the generic flow of verifying a user using a predined list of ID card numbers.
  - The copy can be configured in Admin HQ
  - The id cards CSV can be uploaded through Admin HQ

## 2019-12-11

### Added

- Admin moderation iteration 1 (feature flagged, turned on for a selected number of test clients)
- New verification onboarding campaign

### Changed

- Improved timeline composer
- Wysiwyg accessibility improvement

### Fixed

- English notifications when you have French as your language

## 2019-12-06

### Fixed

- Accessibility improvements:
  - Polls
  - Idea/initiative filter boxes
- Uploading a file in admin project page now shows the loading spinner when in progress
- Fixed English copy in notifications when other language selected
- Fixed project copy in Admin HQ not being saved

## 2019-12-05

### Fixed

- Small popups (popovers) no longer go off-screen on smaller screens
- Tooltips are no longer occluded by the checkbox in the idea manager
- The info icon on the initiatives voting box has improved alignment
- Project templates now display when there's only `en` is configured as a tenant locale
- When changing the lifecycle stage of a tenant, the update is now sent right away to segment
- When users accept an inivitation and are in a group, the group count is correctly updated
- Dropdowns in the registration flow can again support empty values
- Accessibility:
  - Various color changes to improve color contrasts
  - Color warning when picking too low contrast
  - Improvements to radio buttons, checkboxes, links and buttons for keyboard accessibility
  - Default built-in pages for new tenants have a better hierarchy for screen readers
- User posted an idea/initiative notification for admins will be in the correct language

## 2019-11-25

### Changed

- Updated translations
- Area filter not shown when no areas are configured
- Overall accessibility improvements for screen readers
- Improved accessibility of the select component, radio button, image upload and tooltip

### Fixed

- When adding a vote that triggers the voting limit on a project/phase, the other idea cards now automatically get updated with disabled vote buttons
- Fix for mobile bottom menu not being clickable when idea page was opened
- Navigating directly between projects via the menu no longer results in faulty idea card collections
- Display toggle (map or list view) of idea and initiative cards works again

## 2019-11-19

### Added

- New ideation project/phase setting called 'Idea location', which enables or disabled the ability to add a location to an idea and show the ideas on a map

### Changed

- Improved accessibility of the image upload component
- COW tooltipy copy
- Sharing modal layout improvement

### Fixed

- Checkboxes have unique ids to correctly identify their corresponding label, which improves screen reader friendliness when you have multiple checkboxes on one page.
- Avatar layout is back to the previous, smaller version

## 2019-11-15

### Fixed

- Fix for 'Click on map to add an idea' functionality not working
- Fix for notifications not showing

## 2019-11-12

### Fixed

- An email with subject `hihi` is no longer sent to admins that had their invite accepted
- Whe clicking the delete button in the file uploader, the page no longer refreshes
- Project templates no longer show with empty copy when the language is missing
- The countdown timer on initiatives now shows the correct value for days
- The radio buttons in the cookie manager are clickable again
- Changing the host of a tenant no longer breaks images embedded in texts
- It's possible again to unassign an idea in the idea manager
- The popup for adding a video or link URL is no longer invisible or unusable in some situations
- Uploading files is no longer failing for various filetypes we want to support
- Keyboard accessibility for modals

### Added

- ID Verification iteration 1
  - Users can verify their account by entering their ID card numbers (currently Chile only)
  - Verification is feature flagged and off by default
  - Smart groups can include the criterium 'is verified'
  - Users are prompted to verify their account when taking an actions that requires verification
- Total population for a tenant can now be entered in Admin HQ
- It's now possible to configure the word used for areas towards citizens from the areas admin
- Improvements to accessibility:
  - Idea and initiative forms: clearer for screen readers, keyboard accessibility, and more accessible input fields
  - Nav bar: clearer for screen readers and improved keyboard navigation
  - Project navigation and phases: clearer for screen readers
  - Sign-in, password reset and recovery pages: labeling of the input fields, clearer for screen readers
  - Participatory budgeting: clearer for screen readers

### Changed

- The organization name is now the default author in an official update

## 2019-10-22

### Fixed

- The sharing title on the idea page is now vertically aligned
- Improvements to the 'bad gateway' message sometimes affecting social sharing
- The map and markers are again visible in the admin dashboard
- First round of accessibility fixes and improvements
  - Dynamics of certain interactions are picked up by screen readers (PB, voting, ...)
  - Overall clarity for screen readers has improved
  - Improvements to information structure: HTML structure, W3C errors, head element with correct titles
  - Keyboard accessibility has generally improved: sign-up problems, login links, PB assignment, ...

### Added

- Initiatives iteration 3
  - Automatic status changes on threshold reached or time expired
  - When updating the status, official feedback needs to be provided simultaneously
  - Users receive emails and notifications related to (their) initiative
  - Initiatives support images in their body text
- Project templates
  - Admins can now create projects starting from a template
  - Templates contain images, a description and a timeline and let admin filter them by tags
  - Admins can share template descriptions with a publically accessible link
- It's now possible to configure the banner overlay color from the customize settings
- A custom email campaign now contains a CTA button by default

### Changed

- Complete copy overhaul of all emails

## 2019-10-03

### Fixed

- PB phase now has a basket button in the project navbar
- The datepicker in the timeline admin now works in IE11

### Changed

- For fragments (small pieces of UI that can be overridden per tenant) to work, they need to be enabled individually in admin HQ.

## 2019-09-25

### Fixed

- It's again possible to change a ideation/PB phase to something else when it contains no ideas
- Older browsers no longer crash when scrolling through comments (intersection observer error)
- Pagination controls are now correctly shown when there's multiple pages of users in the users manager
- The user count of groups in the users manager no longer includes invitees and matches the data shown
- Transition of timeline phases now happen at midnight, properly respecting the tenant timezone
- When looking at the map of an idea or initiative, the map marker is visible again
- The initiatives overview pages now uses the correct header and text colors
- The vote control on an initiative is no longer invisible on a tablet screen size
- The idea page in a budgeting context now shows the idea's budget
- The assign button on an idea card in a budgeting context behaves as expected when not logged in
- Project copy in Admin HQ that includes comments no longer fails
- Changing granular permissions by project moderator no longer fails

### Added

- Polling is now supported as a new participation method in a continuous project or a phase
  - A poll consists of multiple question with predefined answers
  - Users can only submit a poll once
  - Taking a poll can be restricted to certain groups, using granular permissions
  - The poll results can be exported to excel from the project settings
- It's now possible to disable Google Analytics, Google Tag Manager, Facebook Pixel and AdWords for specific tenants through Admin HQ

### Changed

- Large amount of copy improvements throughout to improve consistency and experience
- The ideas overview page is no longer enabled by default for new tenants
- The built-in 'Open idea project' can now be deleted in the project admin

## 2019-08-30

### Fixed

- The map preview box no longer overflows on mobile devices
- You're now correctly directed back to the idea/initiatives page after signing in/up through commenting

### Changed

- The height of the rich text editor is now limited to your screen height, to limit the scrolling when applying styles

## 2019-08-29

### Fixed

- Uploaded animated gifs are no longer displayed with weird artifacts
- Features that depend on NLP are less likely to be missing some parts of the data

### Added

- Citizen initiatives
  - Citizens can post view and post initiatives
  - Admins can manage initiatives, similar to how they manage ideas
  - Current limitation to be aware of, coming very soon:
    - No emails and notifications related to initiatives yet
    - No automated status changes when an initiative reaches enough votes or expires yet

## 2019-08-09

### Fixed

- Fixed a bug that sometimes prevented voting on comments
- When editing a comment, a mention in the comment no longer shows up as html
- In the dashboard, the domicile value 'outside' is now properly translated
- Some fixes were made to improve loading of the dashboard map with data edge cases
- Deleting a phase now still works when users that reveived notifications about the phase have deleted their account
- New releases should no longer require a hard refresh, avoiding landing page crashing issues we had

### Added

- File input on the idea form now works on mobile, if the device supports it

## 2019-07-26

### Fixed

- The project moderator email and notification now link to the admin idea manager instead of citizen side
- The widget no longer shows the `Multiloc`, but the real idea titles for some platforms

### Added

- Speed improvements to data requests to the backend throughout the whole paltform
- Changing the participation method from ideation to information/survey when there are ideas present is now prevented by the UI
- It's now possible to manually reorder archived projects
- There's new in-platform notifications for a status change on an idea you commented or voted on

## 2019-07-18

### Fixed

- It's no longer possible to change the participation method to information or survey if a phase/project already contains ideas
- The 'Share your idea modal' is now properly centered
- It's no longer possible to send out a manual email campaign when the author is not properly defined
- Invite emails are being sent out again
- Imported ideas no longer cause incomplete pages of idea cards
- Invited users who did not accept yet no longer receive any automated digest emails

## 2019-07-08

### Fixed

- When changing images like the project header, it's no longer needed to refresh to see the result
- The comments now display with a shorter date format to work better on smaller screens
- The code snippet from the widget will now work in some website that are strict on valid html
- The number of days in the assignee digest email is no longer 'null'
- The project preview description input is displayed again in the projects admin
- The idea status is no longer hidden when no vote buttons are displayed on the idea page
- Duplicate idea cards no longer appear when loading new pages

### Added

- Performance optimizations on the initial loading of the platform
- Performance optimizations on loading new pages of ideas and projects
- Newly uploaded images are automatically optimized to be smaller in filesize and load faster
- The 'Add an idea' button is now shown in every tab of the projects admin
- It's now possible to add videos to the idea body text
- E-mails are no longer sent out through Vero, but are using the internal cl2-emails server

### Changed

- The automated emails in the admin no longer show the time schedule, to work around the broken translations
- The rights for voting on comments now follow the same rights than commenting itself, instead of following the rights for idea voting
- On smaller desktop screens, 3 columns of idea cards are now shown instead of 2
- When adding an idea from the map, the idea will now be positioned on the exact location that was clicked instead of to the nearest detectable address
- Using the project copy tool in admin HQ is more tolerant about making copies of inconsistent source projects

## 2019-06-19

### Fixed

- Show 3-column instead of 2-column layout for ideas overview page on smaller desktop screens
- Don't hide status label on idea page when voting buttons are not shown

### Changed

- Small improvement in loading speed

## 2019-06-17

## Fixed

- The column titles in comments excel export are aligned with the content
- There's now enough space between voting anc translate links under a comment
- Vote button on an idea no longer stays active when a vote on that idea causes the voting treshold of the project to be reached

## Added

- The admin part of the new citizen initiatives is available (set initiatives feature on `allowed`)
  - Cities can configure how they plan to use initiatives
- A preview of how initiatives will look like city side is available, not yet ready for prime time (set initiatives feature on `allowed` and `enabled`)
- The ideas overview page has a new filtering sidebar, which will be used for other idea and initiative listings in the future
  - On idea status
  - On topic
  - Search
- Comments now load automatically while scrolling down, so the first comments appear faster

## 2019-06-05

### Fixed

- Fix an issue that when showing some ideas in an idea card would make the application crash

## 2019-05-21

### Fixed

- The idea page does no longer retain its previous scroll position when closing and reopening it
- The Similar Ideas box no longer has a problem with long idea titles not fitting inside of the box
- The Similar Ideas box content did not update when directly navigating from one idea page to the next
- The 'What were you looking for?' modal no longer gives an error when trying to open it

### Changed

- You now get redirected to the previously visited page instead of the landing page after you've completed the signup process

## 2019-05-20

### Fixed

- Closing the notification menu after scrolling no longer results in a navbar error
- When accessing the idea manager as a moderator, the assignee filter defaults to 'assigned to me'
- The idea and comment counts on the profile page now update as expected
- It's now possible to use a dropdown input in the 2nd registration step with a screen reader
- An invited user can no longer request a password reset, thereby becoming an inconsistent user that resulted in lots of problems

### Added

- Restyle of the idea page
  - Cleaner new style
  - Opening an idea no longer appears to be a modal
  - Properly styled similar ideas section
  - Showing comment count and avatars of contributors

### Changed

- When clicking the edit button in the idea manager, the edit form now opens in the sidemodal

## 2019-05-15

### Fixed

- Opening the projects dropdown no longer shows all menu items hovered when opened
- Users that can't contribute (post/comment/vote/survey) no longer get an email when a phase starts
- When a project has an ideation and a PB phase, the voting buttons are now shown during the ideation phase
- The admin navigation menu for moderators is now consistent with that for admins
- Moderators that try to access pages only accessible for admins, now get redirected to the dashboard
- The details tab in clustering doesn't cause the info panel to freeze anymore
- When writing an official update, the sbumit button now only becomes active when submission is possible
- The 'no options' copy in a dropdown without anything inside is now correctly translated
- Making a field empty in Admin HQ now correctly saves the empty value
- The active users graph no longer includes users that received an email as being active
- The translation button in an idea is no longer shown when there's only one platform language
- After changing granular permission, a refresh is no longer needed to see the results on ideas
- The sideview in the idea manager now shows the status dropdown in the correct language
- The layout of the sideview in the idea manager is now corrected
- A digest email to idea assignees is no longer sent out when no ideas are assigned to the admin/moderator
- Signing in with VUB Net ID works again
- Loading the insights map can no longer be infinite, it will now show an error message when the request fails

### Added

- The profile page of a user now also shows the comments by that user
- Users can now delete their own profile from their edit profile page
- Similar ideas, clustering and location detection now work in Spanish, German, Danish and Norwegian
- Facebooks bot coming from `tfbnw.net` are now blocked from signing up
- Moderators now also have a global idea manager, showing all the ideas from the projects they're moderating
- Loading the insights map, which can be slow, now shows a loading indicator

### Changed

- Voting buttons are no longer shown when voting is not enabled
- Improved and more granular copy text for several voting and commenting disabled messages

## 2019-04-30

### Fixed

- Time remaning on project card is no longer Capitalized
- Non-admin users no longer get pushed to intercom
- Improvements to the idea manager for IE11
- When filtering on a project in the idea manager, the selected project is highlighted again
- @citizenlab.cl admins can now also access churned platforms
- The user count in the user manager now includes migrated cl1 users
- Sending invitations will no longer fail on duplicate mixed-case email addresses

### Added

- Ideas can now be assigned to moderators and admins in the idea manager
  - Added filter on assignee, set by default to 'assigned to me'
  - Added filter to only show ideas that need feedback
  - When clicking an idea, it now opens in and can be partially edited from a half screen modal
  - Admins and moderators get a weekly digest email with their ideas that need feedback
- Completely new comments UI with support for comment upvotes
  - Comments are visually clearly grouped per parent comment
  - Sub-comments use @mentions to target which other subcomment they reply to
  - Comments can be sorted by time or by votes
- Ideas can now be sorted randomly, which is the new default
- New smart group rule for users that contributed to a specific topic
- New smart group rule for users that contributed to ideas with a specific status
- Clear error message when an invitee does a normal sign up

### Changed

- The idea grid no longer shows a 'post an idea' button when there are no ideas yet

## 2019-04-24

### Fixed

- Project cards now show correct time remaining until midnight

## 2019-04-23

### Fixed

- Closing the notification menu does not cause an error anymore
- The unread notifications count is now displayed correctly on IE11
- Clicking on an invite link will now show an immediate error if the invite is no longer valid

### Changed

- The admin guide is now under the Get Started link and the dashboards is the admin index
- The project cards give feedback CTA was removed
- An idea can now be deleted on the idea page
- The default border radius throughout the platform now is 3px instead of 5px
- The areas filter on the project cards is only shown when there is more than one area

## 2019-04-16

### Fixed

- The comment count of a project remains correct when moving an idea to a different project
- Fixed an issue when copying projects (through the admin HQ) to tenants with conflicting locales
- Only count people who posted/voted/commented/... as participants (this is perceived as a fix in the dashboards)
- Invites are still sent out when some emails correspond to existing users/invitees
- Phase started/upcoming notifications are only sent out for published projects

### Added

- Posting text with a URL will turn the URL part into a link
- Added smart group rules for topic and idea status participants

### Changed

- New configuration for which email campaigns are enabled by default
- Changed project image medium size to 575x575

## 2019-04-02

### Fixed

- The new idea button now shows the tooltip on focus
- The gender graph in clustering is now translated
- Tooltips on the right of the screen no longer fall off
- Text in tooltips no longer overflows the tooltip borders
- When there are no ideas, the 'post an idea' button is no longer shown on a user profile or the ideas overview page
- The project card no longer displays a line on the bottom when there is no meta information available
- Downloading the survey results now consistently triggers a browser download
- The bottom of the left sidebar of the idea manager can now be reached when there are a lot of projects
- The time control in the admin dashboard is now translated
- Various fixes to improve resilience of project copy tool

### Added

- The ideas overview page now has a project filter
- The various pages now support the `$|orgName|` variable, which is replaced by the organization name of the tenant
- Non-CitizenLab admins can no longer access the admin when the lifecycle stage is set to churned
- A new style variable controls the header opacity when signed in
- New email as a reminder to an invitee after 3 days
- New email when a project phase will start in a week
- New email when a new project phase has started
- The ideas link in the navbar is now feature flagged as `ideas_overview`

### Changed

- When filtering projects by multiple areas, all projects that have one of the areas or no area are now shown
- The user search box for adding a moderator now shows a better placeholder text, explaining the goal

## 2019-03-20

### Fixed

- Fixed mobile layout issues with cookie policy, idea image and idea title for small screens (IPhone 5S)
- Posting an idea in a timeline that hasn't started yet (as an admin) now puts the idea in the first phase
- Notifications menu renders properly in IE11
- The CTA on project cards is no longer shown for archived and finished projects
- Invited users that sign up with another authentication provider now automatically redeem their invitation
- When the tenant only has one locale, no language switcher is shown in the official feedback form

### Added

- Capabilities have been added to apply custom styling to the platform header
  - Styling can be changed through a new style tab in admin HQ
  - It's also possible to configure a different platform-wide font
  - Styling changes should only be done by a designer or front-end developer, as there are a lot of things that could go wrong
- The initial loading speed of the platform has increased noticably due to no longer loading things that are not immediately needed right away.
- Tenant templates are now automatically updated from the `.template` platforms every night
- The project copy tool in admin HQ now supports time shifting and automatically tries to solve language conflicts in the data
- New notifications and emails for upcoming (1 week before) and starting phases

### Changed

- Archived ieas are no longer displayed on the general ideas page
- The time remaining on project cards is no longer shown on 2 lines if there's enough space
- New platforms will show the 'manual project sorting' toggle by default
- Some changes were made to modals throughout to make them more consistent and responsiveness
- New ideas now have a minimal character limit of 10 for the title and 30 for the body
- User pages have a more elaborate meta title and description for SEO purposes

## 2019-03-11

### Fixed

- Notifications layout on IE11
- Errors due to loading the page during a deployment

## 2019-03-11

### Fixed

- Similar ideas is now fast enough to enable in production
- NLP insights will no longer keep on loading when creating a new clusgtering graph
- The comment count on project cards now correctly updates on deleted comments
- Various spacing issues with the new landing page on mobile are fixed
- When logging out, the avatars on the project card no longer disappear
- The widget no longer cuts off the title when it's too long
- In admin > settings > pages, all inputs are now correctly displayed using the rich text editor
- The notifications are no longer indented inconsistently
- Exporting typeform survey results now also work when the survey embed url contains `?source=xxxxx`
- When there's a dropdown with a lot of options during signup, these options are no longer unreachable when scrolling down
- The cookie policy no longer displays overlapping text on mobile
- The `isSuperAdmin`, `isProjectModerator` and `highestRole` user properties are now always named using camelCasing

### Added

- Official feedback
  - Admins and moderators can react to ideas with official feedback from the idea page
  - Users contributing to the idea receive a notification and email
  - Feedback can be posted using a free text name
  - Feedback can be updated later on
  - Admin and moderators can no longer write top-level comments
  - Comments by admins or moderators carry an `Official` badge
- When giving product feedback from the footer, a message and email can be provided for negative feedback
- CTA on project card now takes granular permissions into account
- CTA on project card is now also shown on mobile
- Projects for which the final phase has finished are marked as finished on their project card
- Projects on the landing page and all projects page can now be filtered on area through the URL

### Changed

- The avatars on a project card now include all users that posted, voted or commented
- Commenting is no longer possible on ideas not in the active phase

## 2019-03-03

### Fixed

- Manually sorting projects in the admin works as expected

### Added

- Support for Spanish
- The copy of 'x is currently working on' can be customized in admin HQ
- Extra caching layer in cl2-nlp speeds up similar ideas and creating clusters

## 2019-02-28

### Fixed

- In the dashboard, the labels on the users by gender donut chart are no longer cut off
- Adding file attachments with multiple consecutive spaces in the filename no longer fails
- Project copy in admin HQ no longer fails when users have mismatching locales with the new platform

### Added

- New landing page redesign
  - Project cards have a new layout and show the time remaining, a CTA and a metric related to the type of phase
  - The bottom of the landing page displays a new custom info text, configurable in the admin settings
  - New smarter project sorting algorithm, which can be changed to manual ordering in the projects admin
  - Ideas are no longer shown on the landing page
  - The `Show all projects` link is only shown when there are more than 10 projects
- New attributes are added to segment, available in all downstream tools:
  - `isSuperAdmin`: Set to true when the user is an admin with a citizenlab email
  - `isProjectModerator`
  - `highestRole`: Either `super_admin`, `admin`, `project_moderator` or `user`

### Changed

- Intercom now only receives users that are admin or project moderator (excluding citizenlab users)

## 2019-02-20

### Fixed

- User digest email events are sent out again
- The user statistics on the admin dashboard are back to the correct values
- Creating a new project page as an admin does not result in a blank page anymore
- Improved saving behaviour when saving images in a phase's description
- When logged in and visiting a url containing another locale than the one you previously picked, your locale choice is no longer overwritten

### Added

- Project copy feature (in admin HQ) now also supports copying ideas (including comments and votes) and allows you to specify a new slug for the project URL
- Unlogged users locale preference is saved in their browser

## 2019-02-14

### Fixed

- Project/new is no longer a blank page

## 2019-02-13

### Fixed

- Texts written with the rich text editor are shown more consistently in and outside of the editor
- Opening a dropdown of the smart group conditions form now scrolls down the modal
- When changing the sorting method in the ideas overview, the pagination now resets as expected
- Google login no longer uses the deprecated Google+ authentication API

### Added

- Typeform survey for typeform can now be downloaded as xlsx from a tab in the project settings
  - The Segment user token needs to be filled out in Admin HQ
  - New survey responses generate an event in segment
- Survey providers can be feature flagged individually
- New \*.template.citizenlab.co platforms now serve as definitions of the tenant template
- The registration fields overview in admin now shows a badge when fields are required

### Changed

- Surveymonkey is now feature-flagged off by default for new platforms

## 2019-01-30

### Fixed

- Long topic names no longer overlap in the admin dashboards
- Video no longer pops out of the phase description text
- Added event tracking for widget code copy and changing notification settings
- Saving admin settings no longer fails because of a mismatch between platform and user languages
- The password reset message now renders correctly on IE11
- It's easier to delete a selected image in the rich text editor
- The copy in the modal to create a new group now renders correctly in IE11
- Texts used in the the dashboard insights are no longer only shown in English
- Tracking of the 'Did you find what you're looking for?' footer not works correctly

### Added

- Tooltips have been added throughout the whole admin interface
- A new homepage custom text section can be configured in the admin settings, it will appear on the landing page in a future release
- New experimental notifications have been added that notify admins/moderators on every single idea and comment
- New tenant properties are being logged to Google Analytics

## 2019-01-19

### Fixed

- Registration fields of the type 'multiple select' can again be set in the 2nd step of the signup flow
- Creating invitations through an excel file no longer fails when there are multiple users with the same first and last name

## 2019-01-18

### Fixed

- Overflowing text in project header
- Fixed color overlay full opaque for non-updated tenant settings
- Fixed avatar layout in IE11
- Fixed idea page scrolling not working in some cases on iPad
- Pressing the enter key inside of a project settings page will no longer trigger a dialog to delet the project

### Changed

- Reduced the size of the avatars on the landing page header and footer
- Made 'alt' text inside avatar invisible
- Better cross-browser scaling of the background image of the header that's being shown to signed-in users
- Added more spacing underneath Survey, as not to overlap the new feedback buttons
- Increased width of author header inside of a comment to better accomodate long names
- Adjusted avatar hover effect to be inline with design spec￼

## 2019-01-17

### Added

- `header_overlay_opacity` in admin HQ allows to configure how transparent header color is when not signed in
- `custom_onboarding_fallback_message` in admin HQ allows to override the message shown in the header when signed in

## 2019-01-16

### Fixed

- The clustering prototype no longer shows labels behind other content
- Removing a project header image is again possible
- New active platforms get properly submitted to google search console again
- Scrolling issues with an iPad on the idea modal have been resolved
- Signing up through Google is working again
- The line underneath active elements in the project navbar now has the correct length
- A long location does no longer break the lay-out of an event card
- The dashboards are visible again by project moderators
- The admin toggle in the users manager is working again

### Added

- When logged in, a user gets to see a dynamic call to action, asking to
  - Complete their profile
  - Display a custom message configurable through admin HQ
  - Display the default fallback engagement motivator
- The landing page header now shows user avatars
- It's now possible to post an idea from the admin idea manager
- The footer now shows a feedback element for citizens
- A new 'map' dashboard now shows the ideas on their locations detected from the text using NLP
- The clustering prototype now shows the detected keywords when clustering is used

### Changed

- The navbar and landing page have a completely refreshed design
  - The font has changed all over the platform
  - 3 different colors (main, secondary, text) are configurable in Admin HQ
- The clustering prototype has been moved to its own dashboard tab
- Project cards for continuous projects now link to the information page instead of ideas

## 2018-12-26

### Fixed

- The rich text editor now formats more content the same way as they will be shown in the platform

### Added

- Admin onboarding guide
  - Shown as the first page in the admin, guiding users on steps to take
- The idea page now shows similar ideas, based on NLP
  - Feature flagged as `similar_ideas`, turned off by default
  - Experimental, intended to evaluate NLP similarity performance
- A user is now automatically signed out from FranceConnect when signing out of the platform

### Changed

- When a user signs in using FranceConnect, names and some signup fields can no longer be changed manually
- The FranceConnect button now has the official size and dimensions and no T&C
- SEO improvements to the "Powered by CitizenLab" logo

## 2018-12-13

### Fixed

- User digest email campaigns is sent out again
- IE11 UI fixes:
  - Project card text overflow bug
  - Project header text wrapping/centering bug
  - Timeline header broken layout bug
  - Dropdown not correctly positioned bug
- Creating new tenants and changing the host of existing tenants makes automatic DNS changes again

### Added

- SEO improvements: project pages and info pages are now included in sitemap
- Surveys now have Google Forms support

## 2018-12-11-2

### Fixed

- A required registration field of type number no longer blocks users on step 2 of the registration flow

## 2018-12-11

### Fixed

- Loading an idea page with a deleted comment no longer results in an error being shown
- Assigning a first bedget to a PB project as a new user no longer shows an infinite spinner
- Various dropdowns, most famously users group selection dropdown, no longer overlap menu items

## 2018-12-07

### Fixed

- It's again possible to write a comment to a comment on mobile
- When logged in and trying to log in again, the user is now redirected to the homepage
- A deleted user no longer generates a link going nowhere in the comments
- The dropdown menu for granular permissions no longer disappears behind the user search field
- After deleting an idea, the edit and delete buttons are no longer shown in the idea manager
- Long event title no longer pass out of the event box
- Notifications from a user that got deleted now show 'deleted user' instead of nothing

### Added

- Machine translations on the idea page
  - The idea body and every comment not in the user's language shows a button to translate
  - Feature flagged as `machine_translations`
  - Works for all languages
- Show the currency in the amount field for participatory budgeting in the admin
- Built-in registration fields can now be made required in the admin
- FranceConnect now shows a "What is FranceConnect?" link under the button

### Changed

- The picks column in the idea manager no longer shows a euro icon

## 2018-11-28

### Fixed

- IE11 graphical fixes in text editor, status badges and file drag&drop area fixed
- The idea tab is visible again within the admin of a continuous PB project
- The checkbox within 3rd party login buttons is now clickable in Firefox

## 2018-11-27

### Fixed

- When all registration fields are disabled, signing up through invite no longer blocks on the first step
- A moderator that has not yet accepted their invitation, is no longer shown as 'null null' in the moderators list
- Adding an idea by clicking on the map is possible again

### Changed

- When there are no events in a project, the events title is no longer shown
- The logo for Azure AD login (VUB Net ID) is shown as a larger image
- When logging in through a 3rd party login provider, the user needs to confirm that they've already accepted the terms and conditions

## 2018-11-22

### Fixed

- In the clustering prototype, comparing clusters using the CTRL key now also works on Mac
- Widget HTML code can now be copied again
- Long consequent lines of text now get broken up in multiple lines on the idea page
- Admin pages are no longer accessible for normal users
- Reduced problems with edge cases for uploading images and attachments

### Added

- Participatory budgeting (PB)
  - A new participation method in continuous and timeline projects
  - Admins and moderators can set budget on ideas and a maximum budget on the PB phase
  - Citizens can fill their basket with ideas, until they hit the limit
  - Citizens can submit their basket when they're done
  - Admins and moderators can process the results through the idea manager and excel export
- Advanced dashboards: iteration 1
  - The summary tab shows statistics on idea/comment/vote and registration activities
  - The users tab shows information on user demographics and a leaderboard
  - The time filter can be controller with the precision of a day
  - Project, group and topic filters are available when applicable
  - Project moderators can access the summary tabs with enforced project filter
- Social sharing through the modal is now separately trackable from sharing through the idea page
- The ideas excel export now contains the idea status
- A new smart group rule allows for filtering on project moderators and normal users

### Changed

- Project navigation is now shown in new navigation bar on top
- The content of the 'Open idea project' for new tenants has changed
- After posting an idea, the user is redirected towards the idea page of the new idea, instead of the landing page

## 2018-11-07

### Fixed

- The widget HTML snippet can be copied again

## 2018-11-05

### Fixed

- Clicking Terms & Conditions links during sign up now opens in a new tab

### Added

- Azure Active Directory login support, used for VUB Net ID

## 2018-10-25

### Fixed

- Resizing and alignment of images and video in the editor now works as expected
- Language selector is now updating the saved locale of a signed in user
- When clicking "view project" in the project admin in a new tab, the projects loads as expected
- The navbar user menu is now keyboard accessible
- Radio buttons in forms are now keyboard accessible
- The link to the terms and conditions from social sign in buttons is fixed
- In admin > settings > pages, the editors now have labels that show the language they're in
- Emails are no longer case sensitive, resolving recurring password reset issues
- The widget now renders properly in IE11
- Videos are no longer possible in the invitation editor

### Added

- Cookie consent manager
  - A cookie consent footer is shown when the user has not yet accepted cookies
  - The user can choose to accept all cookies, or open the manager and approve only some use cases
  - The consent settings are automatically derived from Segment
  - When the user starts using the platform, they silently accept cookies
- A new cookie policy page is easier to understand and can no longer be customized through the admin
- Granular permissions
  - In the project permissions, an admin or project moderator can choose which citizens can take which actions (posting/voting/comments/taking survey)
  - Feature flagged as 'granular_permissions', turned off by default
- Ideas excel export now contains links to the ideas
- Ideas and comments can now be exported from within a project, also by project moderators
- Ideas and comments can now be exported for a selection of ideas
- When signing up, a user gets to see which signup fields are optional

### Changed

- Published projects are now shown first in the admin projects overview
- It's now more clear that the brand color can not be changed through the initial input box
- All "Add <something>" buttons in the admin have moved to the top, for consistency
- The widget no longer shows the vote count when there are no votes
- When a project contains no ideas, the project card no longer shows "no ideas yet"

## 2018-10-09

### Fixed

- UTM tags are again present on social sharing
- Start an idea button is no longer shown in the navbar on mobile
- Exceptionally slow initial loading has been fixed
- Sharing on facebook is again able to (quite) consistently scrape the images
- When using the project copy tool in Admin HQ, attachments are now copied over as well

### Added

- Email engine in the admin (feature flagged)
  - Direct emails can be sent to specific groups by admins and moderators
  - Delivered/Opened/Clicked statistics can be seen for every campaign
  - An overview of all automated emails is shown and some can be disabled for the whole platform

## 2018-09-26

### Fixed

- Error messages are no longer cut off when they are longer than the red box
- The timeline dropdown on mobile shows the correct phase names again
- Adding an idea by clicking on the map works again
- Filip peeters is no longer sending out spam reports
- Reordering projects on the projects admin no longer behaves unexpectedly
- Fixes to the idea manager
  - Tabs on the left no longer overlap the idea table
  - Idea status tooltips no longer have an arrow that points too much to the right
  - When the screen in not wide enough, the preview panel on the right is no longer shown
  - Changing an idea status through the idea manager is possible again

### Added

- Social sharing modal is now shown after posting an idea
  - Feature flagged as `ideaflow_social_sharing`
  - Offers sharing buttons for facebook, twitter and email
- File attachments can now be added to
  - Ideas, shown on the idea page. Also works for citizens.
  - Projects, shown in the information page, for admins and moderators
  - Phases, shown under the phase description under the timeline, for admins and moderators
  - Events, shown under the event description, for admins and moderators
  - Pages, shown under the text, for admins
- Some limited rich text options can now be used in email invitation texts

### Changed

- The admin projects page now shows 3 seperate sections for published, draft and archived
- When there are no voting buttons, comment icon and count are now also aligned to the right
- It's now possible to remove your avatar

## 2018-09-07

### Fixed

- Submit idea button is now aligned with idea form
- An error caused by social sign in on French platforms not longer has an English error message
- Checkboxes are now keyboard navigable
- Projects that currently don't accept ideas can no longer be selected when posting an idea
- Deleting an idea no longer results in a blank page
- Deleting a comment no longer results in a blank page
- When sign in fails, the error message no longer says the user doesn't exist
- `null` is no longer shown as a lastname for migrated cl1 users without last name
- Clicking on the table headers in the idea managers again swaps the sorting order as expected
- Typeform Survey now is properly usable on mobile

### Added

- Email notification control
  - Every user can opt-out from all recurring types of e-mails sent out by the platform by editing their profile
  - Emails can be fully disabled per type and per tenant (through S&S ticket)
- An widget that shows platform ideas can now be embedded on external sites
  - The style and content of the widget can be configured through admin > settings > widgets
  - Widget functionality is feature flagged as "widgets", on by default

### Changed

- Initial loading speed of the platform has drastically improved, particulary noticable on mobile
- New tenants have custom signup fields and survey feature enabled by default

## 2018-08-20

### Fixed

- The idea sidepane on the map correctly displays HTML again
- Editing your own comment no longer turns the screen blank
- Page tracking to segment no longer tracks the previous page instead of the current one
- Some browsers no longer break because of missing internationalization support
- The options of a custom field are now shown in the correct order

### Added

- A major overhaul of all citizen-facing pages to have significantly better accessibility (almost WCAG2 Level A compliant)
  - Keyboard navigation supported everywhere
  - Forms and images will work better with screen readers
  - Color constrasts have been increased throughout
  - A warning is shown when the color in admin settings is too low on constrast
  - And a lot of very small changes to increase WCAG2 compliance
- Archived projects are visible by citizens
  - Citizens can filter to see all, active or archived projects
  - Projects and project cards show a badge indicating a project is archived
  - In the admin, active and archived projects are shown separately
- A favicon can now be configured at the hidden location `/admin/favicon`
  - On android in Chrome, the platform can be added to the Android homescreen and will use the favicon as an icon
- Visitors coming through Onze Stad App now are trackable in analytics

### Changed

- All dropdown menus now have the same style
- The style of all form select fields has changed
- Page tracking to segment no longer includes the url as the `name` property (salesmachine)
- Font sizes throughout the citizen-facing side are more consistent

## 2018-08-03

### Fixed

- The landingpage header layout is no longer broken on mobile devices
- Yet another bug related to the landingpage not correctly redirecting the user to the correct locale
- The Page not found page was not found when a page was not found

### Added

- The 'Create an account' call to action button on the landing page now gets tracked

## 2018-08-02

### Fixed

- The browser no longer goes blank when editing a comment
- Redirect to the correct locale in the URL no longer goes incorrectly to `en`

## 2018-07-31

### Fixed

- The locale in the URL no longer gets added twice in certain conditions
- Various fixes to the rich text editor
  - The controls are now translated
  - Line breaks in the editor and the resulting page are now consistent
  - The editor no longer breaks form keyboard accessibility
  - The images can no longer have inconsistent widht/height ratio wich used to happen in some cases
  - The toolbar buttons have a label for accessibility
- A new tenant created in French no longer contains some untranslated content
- The tenant lifecycle stage is now properly included in `group()` calls to segment
- Comment body and various dynamic titles are secured against XSS attacks

### Added

- Ideas published on CitizenLab can now also be pushed to Onze Stad App news stream
- The rich text editor
  - Now support copy/paste of images
- Event descriptions now also support rich text
- When not signed in, the header shows a CTA to create an account
- A new smart group rule allows you to specify members than have participated (vote, comment, idea) in a certain project
- The admin now shows a "Get started" link to the knowledge base on the bottom left
- The Dutch platforms show a "fake door" to Agenda Setting in the admin navigation

### Changed

- The idea card now shows name and date on 2 lines
- The navbar now shows the user name next to the avatar
- The user menu now shows "My ideas" instead of "Profile page"

## 2018-07-12

### Fixed

- New text editor fixes various bugs present in old editor:
  - Typing idea texts on Android phones now works as expected
  - Adding a link to a text field now opens the link in a new window
  - Resizing images now works as expected
  - When saving, the editor no longer causes extra whitespace to appear
- A (too) long list of IE11 fixes: The platform is now fully usable on IE11
- The group count in the smart groups now always shows the correct number
- The admin dashboard is no longer too wide on smaller screens
- The home button on mobile is no longer always active
- Fix for page crash when trying to navigate away from 2nd signup step when one or more required fields are present

### Added

- The language is now shown in the URL at all times (e.g. `/en/ideas`)
- The new text editor enables following extras:
  - It's now possible to upload images through the text editor
  - It's now possible to add youtube videos through the text editor
- `recruiter` has been added to the UTM campaign parameters

### Know issues

- The controls of the text editor are not yet translated
- Posting images through a URL in the text editor is no longer possible
- Images that have been resized by IE11 in the text editor, can subsequently no longer be resized by other browsers

## 2018-06-29

### Fixed

- Facebook now correctly shows the idea image on the very first share
- Signing up with a google account that has no avatar configured now works again
- Listing the projects and ideas for projects that have more than 1 group linked to them now works again

### Added

- Voting Insights [beta]: Get inisghts into who's voting for which content
  - Feature flagged as 'clustering', disabled by default
  - Admin dashboard shows a link to the prototype
- Social sharing buttons on the project info page
- Usage of `utm_` parameters on social sharing to track sharing performance
- Various improvements to meta tags throughout the platform
  - Page title shows the unread notification count
  - More descriptive page titles on home/projects/ideas
  - Engaging generic default texts when no meta title/description are provided
  - Search engines now understand what language and region the platform is targeting
- Optimized idea image size for facebook sharing
- Sharing button for facebook messenger on mobile
- When you receive admin rights, a notification is shown
- `tenantLifecycleStage` property is now present in all tracked events to segment

### Changed

- Meta tags can't be changed through the admin panel anymore
- Social sharing buttons changed aspect to be more visible

## 2018-06-20

### Fixed

- Visual fixes for IE11 (more to come)
  - The text on the homepage doesn't fall outside the text box anymore
  - The buttons on the project page are now in the right place
  - In the projects pages, the footer is no longer behaving like a header
- When trying to add a timeline phase that overlaps with another phase, a more descriptive error is shown
- larsseit font is now always being loaded

### Added

- Smart groups allow admins to automatically and continuously make users part of groups based on conditions
- New user manager allows
  - Navigating through users by group
  - Moving, adding and removing users from/to (manual) groups
  - Editing the group details from within the user manager
  - Creating groups from within the user manager
  - Exporting users to excel by group or by selection
- Custom registration fields now support the new type "number"
- The city website url can now be specified in admin settings, which is used as a link in the footer logo

### Changed

- The checkbox copy at signup has changed and now links to both privacy policy and terms and conditions
- Improved styling of usermenu dropdown (the menu that opens when you click on the avatar in the navigation bar)

### Removed

- The groups page is no longer a separate page, but the functionality is part of the user manager

## 2018-06-11

### Fixed

- Notifications that indicate a status change now show the correct status name
- The admin pages editors support changing content and creating new pages again
- When searching in the invites, filters still work as expected
- The font has changed again to larsseit

### Added

- Accessibility improvements:
  - All images have an 'alt' attributes
  - The whole navbar is now usable with a keyboard
  - Modals can be closed with the escape key
  - The contrast of labels on white backgrounds has increased
- New ideas will now immediately be scraped by facebook
- When inviting a user, you can now pick projects for which the user becomes a moderator

### Changed

- The language switcher is now shown on the top right in the navbar

## 2018-05-27

### Fixed

- Sitemap now has the correct date format
- Empty invitation rows are no longer created when the given excel file contains empty rows
- Hitting enter while editing a project no longer triggers the delete button
- Registration fields on signup and profile editing are now always shown in the correct language
- The dropdown menu for idea sorting no longer gets cut off by the edge of the screen on small screens
- Saving a phase or continuous project no longer fails when participation method is not ideation

### Added

- Language selection now also has a regional component (e.g. Dutch (Belgium) instead of Dutch)
- Added noindex tag on pages that should be shown in Google
- A new 'user created' event is now being tracked from the frontend side
- It's now possible to use HTML in the field description of custom fields (no editor, only for internal usage)

## 2018-05-16

### Fixed

- Phases are now correctly active during the day specified in their end date
- On the new idea page, the continue button is now shown at all resolutions
- On the idea list the order-by dropdown is now correctly displayed at all resolutions.

### Added

- Project moderators can be specified in project permissions, giving them admin and moderation capabilities within that project only
  - Moderators can access all admin settings of their projects
  - Moderators can see they are moderating certain projects through icons
  - Moderators can edit/delete ideas and delete comments in their projects
- A correct meta description tag for SEO is now rendered
- The platforms now render sitemaps at sitemap.xml
- It is now possible to define the default view (map/cards) for every phase individually
- The tenant can now be configured with an extra `lifecycle_stage` property, visible in Admin HQ.
- Downloading ideas and comments xlsx from admin is now tracked with events
- The fragment system, to experiment with custom content per tenant, now also covers custom project descriptions, pages and individual ideas

### Changed

- It is no longer possible to define phases with overlapping dates
- Initial loading speed of the platform has improved

## 2018-04-30

### Fixed

- When posting an idea and only afterward signing in, the content originally typed is no longer lost
- An error is no longer shown on the homepage when using Internet Explorer
- Deleting a user is possible again

### Changed

- The idea manager again shows 10 ideas on one page, instead of 5
- Submit buttons in the admin no longer show 'Error' on the buttons themselves

### Removed

- The project an idea belongs to can no longer be changed through the edit idea form, only through the idea manager

## 2018-04-26

### Added

- Areas can now be created, edited and deleted in the admin settings
- The order of projects can now be changed through drag&drop in the admin projects overview
- Before signing up, the user is requested to accept the terms and conditions
- It's possible to experiment with platform-specific content on the landing page footer, currently through setup & support
- Images are only loaded when they appear on screen, improving page loading speed

### Fixed

- You can no longer click a disabled "add an idea" button on the timeline
- When accessing a removed idea or project, a message is shown

### Known issues

- Posting an idea before logging in is currently broken; the user is redirected to an empty posting form
- Social sharing is not consistently showing all metadata

## 2018-04-18

### Fixed

- Adding an idea at a specific location by clicking on the map is fixed

## 2018-04-09

### Fixed

- An idea with a location now centers on that location
- Map markers far west or east (e.g. Vancouver) are now positioned as expected
- Links in comment now correctly break to a new line when they're too long
- Hitting enter in the idea search box no longer reloads the page
- A survey project no longer shows the amount of ideas on the project card
- The navbar no longer shows empty space above it on mobile
- The report as spam window no longer scrolls in a weird way
- The project listing on the homepage no longer repeats the same project for some non-admin users
- Google/Facebook login errors are captured and shown on an error page
- Some rendering issues were fixed for IE11 and Edge, some remain
- An idea body with very long words no longer overlaps the controls on the right
- Project cards no longer overlap the notification menu

### Added

- A user can now edit and delete its own comments
- An admin can now delete a user's comment and specify the reason, notifying the user by notification
- Invitations
  - Admins can invite users by specifying comma separated email addresses
  - Admins can invite users with extra information by uploading an excel file
  - Invited users can be placed in groups, made admin, and given a specific language
  - Admins can specify a message that will be included in the email to the invited users
  - Admins receive a notification when invited users sign up
- Users receive a notification and email when their idea changes status
- Idea titles are now limited to 80 characters

### Known issues

- Adding an idea through the map does not position it correctly

## 2018-03-23

### Fixed

- Fixed padding being added on top of navigation bar on mobile devices

## 2018-03-22

### Fixed

- Idea creation page would not load when no published projects where present. Instead of the loading indicator the page now shows a message telling the user there are no projects.

## 2018-03-20

### Fixed

- Various visual glitches on IE11 and Edge
- Scrolling behviour on mobile devices is back to normal
- The admin idea manager no longer shows an empty right column by default

### Added

- Experimental raw HTML editing for pages in the admin at `/admin/pages`

## 2018-03-14

### Fixed

- When making a registration field required, the user can't skip the second sign up step
- When adding a registration field of the "date" type, a date in the past can now be chosen
- The project listing on the landing page for logged in users that aren't admin is fixed

### Added

- When something goes wrong while authenticating through social networks, an error page is shown

## 2018-03-05

### Added

- Limited voting in timeline phases
- Facebook app id is included in the meta headers

### Known issues

- When hitting your maimum vote count as a citizen, other idea cards are not properly updating untill you try voting on them
- Changing the participation settings on a continuous project is impossible

## 2018-02-26

### Fixed

- Project pages
  - Fixed header image not being centered
- Project timeline page
  - Fixed currently active phase not being selected by default
  - Fixed 'start an idea' button not being shown insde the empty idea container
  - Fixed 'start an idea' button not linking to the correct idea creation step
- Ideas and Projects filter dropdown
  - Fixed the dropdown items not always being clickable
- Navigation bar
  - Fixed avatar and options menu not showing on mobile devices

### Added

- Responsive admin sidebar
- Top navigation menu stays in place when scrolling in admin section on mobile devices

### Changed

- Project timeline
  - Better word-breaking of phases titles in the timeline

## 2018-02-22

### Fixed

- Idea page
  - Fixed voting buttons not being displayed when page is accessed directly
- Edit profile form page
  - Fixed broken input fields (first name, last name, password, ...)
  - Fixed broken submit button behavior
- Admin project section
  - Fixed default view (map or card) not being saved
  - Fixed save button not being enabled when an image is added or removed
- Project page
  - Fixed header navigation button of the current page not being highlighted in certain scenarios
  - Fixed no phase selected in certain scenarios
  - Fixed mobile timeline phase selection not working
- Idea cards
  - Fixed 'Load more' button being shown when no more ideas
- Project cards
  - Fixed 'Load more' button being shown when no more projects
- Idea page
  - Fixed faulty link to project page
- Add an idea > project selection page
  - Fixed broken layout on mobile devices

### Added

- Landing page
  - Added 'load more' button to project and idea cards
  - Added search, sort and filter by topic to idea cards
- Project card
  - Added ideas count
- Idea card
  - Added author avatar
  - Added comment count and icon
- Idea page
  - Added loading indicator
- Project page
  - Added loading indicator
  - Added border to project header buttons to make them more visible
- Admin page section
  - Added header options in rich-text editors

### Changed

- Navigation bar
  - Removed 'ideas' menu item
  - Converted 'projects' menu item into dropdown
  - Changed style of the 'Start an idea' button
- Landing page
  - Header style changes (larger image dimensions, text centered)
  - Removed 'Projects' title on top of project cards
- Project card
  - Changed project image dimensions
  - Changed typography
- Idea card
  - Removed image placeholder
  - Reduced idea image height
- Filter dropdowns
  - Height, width and alignment changes for mobile version (to ensure the dropdown is fully visible on smaller screens)
- Idea page
  - Improved loading behavior
  - Relocated 'show on map' button to sidebar (above sharing buttons)
  - Automatically scroll to map when 'show on map' button is clicked
  - Larger font sizes and better overall typography for idea and comment text
  - Child comments style changes
  - Child commenting form style change
  - Comment options now only visible on hover on desktop
- Project page
  - Improved loading behavior
  - Timeline style changes to take into account longer project titles
  - Changed copy from 'timeline' to 'process'
  - Changed link from projects/<projectname>/timeline to projects/<projectname>/process
  - Events header button not being shown if there are no events
- Add an idea > project selection page
  - Improved project cards layout
  - Improved mobile page layout

## 2018-01-03

### Fixed

- Updating the bio on the profile page works again
- 2018 can be selected as the year of events/phases
- The project dropdown in the idea posting form no longer shows blank values
- Reset password email

### Added

- Ideas can be edited by admins and by their author
- An idea shows a changelog with its latest updates
- Improved admin idea manager
  - Bulk update project, topics and statuses of ideas
  - Bulk delete ideas
  - Preview the idea content
  - Links through to viewing and editing the idea
- When on a multi-lingual platform, the language can be changed in the footer
- The project pages now show previews of the project events in the footer
- The project card now shows a description preview text, which is changeable through the admin
- Images are automatically optimized after uploading, to reduce the file size

### Changed

- Image dimensions have changed to more optimal dimensions

## 2017-12-13

### Fixed

- The ideas of deleted users are properly shown
- Slider to make users admins is again functional

### Added

- The idea show page shows a project link
- Mentions are operational in comments
- Projects can be deleted in the admin

### Changed

- Ideas and projects sections switched positions on the landing page

## 2017-12-06

### Fixed

- Phases and events date-picker no longer overlaps with the description text
- No longer needed to hard refresh if you visited al old version of the platform
- Inconsistency when saving project permissions has been fixed
- Bullet lists are now working in project description, phases and events
- The notifications show the currect user as the one taking the action

### Added

- Translators can use `orgName` and `orgType` variables everywhere
- Previews of the correct image dimension when uploading images

### Changed

- Lots of styling tweaks to the admin interface
- Behaviour of image uploads has improved

## 2017-11-23

### Fixed

- Loading the customize tab in the admin no longer requires a hard refresh

## 2017-11-22

### Fixed

- When saving a phase in the admin, the spinner stops on success or errors
- Deleting a user no longer breaks the idea listing, idea page and comments
- Better error handling in the signup flow
- Various bug fixes to the projects admin
- The switches that control age, gender, ... now have an effect on the signup flow.
- For new visitors, hard reloading will no longer be required

### Added

- Social Sign In with facebook and google. (Needs to be setup individually per customer)
- Information pages are reachable through the navbar and editable through the admin
- A partner API that allows our partners to list ideas and projects programmatically
- Ideas with a location show a map on the idea show page
- Activation of welcome and reset password e-mails

### Changed

- Changes to mobile menu layout
- Changes to the style of switches
- Better overall mobile experience for citizen-facing site

### Known issues

- If you visited the site before and the page did not load, you need to hard refresh.
- If the "Customize" tab in the admin settings does not load, reload the browser on that page

## 2017-11-01

### Fixed

- Various copy added to the translation system
- Fixed bug where image was not shown after posting an idea
- Loading behaviour of the information pages
- Fixed bug where the app no longer worked after visiting some projects

### Added

- Added groups to the admin
- Added permissions to projects
- Social sharing of ideas on twitter and (if configured for the platform) facebook
- Projects can be linked to certain areas in the admin
- Projects can be filtered by area on the projects page
- Backend events are logged to segment

### Changed

- Improved the styling of the filters
- Project description in the admin has its own tab
- Restored the landing page header with an image and configurable text
- Improved responsiveness for idea show page
- Maximum allowed password length has increased to 72 characters
- Newest projects are list first

## 2017-10-09

### Fixed

- The male/female gender selection is no longer reversed after registration
- On firefox, the initial loading animation is properly scaled
- After signing in, the state of the vote buttons on idea cards is now correct for the current user
- Fixed bug were some text would disappear, because it was not available in the current language
- Fixed bug where adding an idea failed because of a wrongly stored user language
- Fixed bug where removing a language in the admin settings fails
- Graphical glitches on the project pages

### Added

- End-to-end test coverage for the happy flow of most of the citizen-facing app interaction
- Automated browser error logging to be proactive on bugs
- An idea can be removed through the admin

### Changed

- The modal that shows an idea is now fullscreen and has a new animation
- New design for the idea show page
- New design for the comments, with animation and better error handling
- The "Trending" sorting algorithm has changed to be more balanced and give new ideas a better chance
- Slightly improved design of the page that shows the user profile

## 2017-09-22

### Fixed

- Bug where multiple form inputs didn't accept typed input
- Issues blocking the login process
- The success message when commenting no longer blocks you from adding another comment
- Clicking an internal link from the idea modal didn't work
- Responsiveness of filters on the ideas page
- Updating an idea status through the admin failed

### Added

- Initial loading animation on page load
- Initial version of the legal pages (T&C, privacy policy, cookie policy)
- All forms give more detailed error information when something goes wrong
- Full caching and significant speed improvements for all data resources

### Changed

- Refactoring and restyling of the landing page, idea cards and project cards
- Added separate sign in and sign up components
- Cleaned up old and unused code
- The navbar is no longer shown when opening a modal
- Lots of little tweaks to styling, UX and responsiveness

## 2017-09-01

### Fixed

- Saving forms in the admin of Projects will now show success or error messages appropriately
- The link to the guide has been hidden from the admin sidebar until we have a guide to link to

### Added

- Adding an idea from a project page will pre-fill parts of the new idea form
- The landing page now prompts user to add an Idea if there are none
- The landing page will hide the Projects block if there are none

### Changed

- Under-the-hood optimizations to increase the loading speed of the platform

## 2017-08-27

### Fixed

- Changing the logo and background image in admin settings works
- Platform works for users with an unsupported OS language

### Added

- Admin dashboard
- Default topics and idea statuses for newly deployed platforms
- Proper UX for handling voting without being signed in
- Meta tags for SEO and social sharing
- Better error handling in project admin

### Changed

- Projects and user profile pages now use slugs in the URL

## 2017-08-18

### Fixed

- Changing idea status in admin
- Signing up
- Proper rending of menu bar within a project
- Admin settings are properly rendered within the tab container
- Lots of small tweaks to rendering on mobile
- Default sort ideas on trending on the ideas index page

### Added

- Admin section in projects to CRUD phases
- Admin section in projects to CRUD events
- New navbar on mobile
- Responsive version of idea show page

### Changed

- Navbar design updated
- One single login flow experience instead of 2 separate ones (posting idea/direct)
- Admins can only specify light/dark for menu color, not the exact color

### Removed

- Facebook login (Yet to be added to new login flow, will be back soon)

## 2017-08-13

### Fixed

- Voting on cards and in an idea page
- Idea modal loading speed
- Unread notification counter

### Added

- New improved flow for posting an idea
- Admin interface for projects
- New design for idea and project cards
- Consistenly applied modal, with new design, for ideas
- Segment.io integration, though not all events are tracked yet

### Changed

- Idea URls now using slugs for SEO<|MERGE_RESOLUTION|>--- conflicted
+++ resolved
@@ -1,14 +1,12 @@
 # Changelog
 
-<<<<<<< HEAD
 ## Next release
 
 ### Changed
 
 - Add new topic/tag filter on homepage.
-=======
+
 ## 2022-03-04
->>>>>>> eca4ad74
 
 ### Fixed
 
