# Changelog

## Next release

### Added

- Added support for the Croatian language to the platform

### Fixed

- Fixed bug in Ideas Map view that caused an infinite loop of requests when Idea sort order was changed
- Fixed SurveyMonkey container height so survey questions are visible
- Added additional areas of focus and outline to scroll-to links and buttons in editing Comments, Ideas display, and Events display for a11y compatability
- Added a tabIndex so the cookie consent banner will have a visual outline around it when focused, for a11y compatibility
- Fixed accessibility issue in modal window used to report a proposal as spam
- Fixed accessibility contrast issue for social media buttons
<<<<<<< HEAD
- Fixed accessibility issue in form used to specify a new email to receive registration confirmation code
=======
- Fixed accessibility issue regarding missing screen reader labels on text boxes
- Fixed bug in idea form for missing Proposed Budget field even when enabled
- Fixed accessibility issue in map ideas search
- The widget no longer links to ideas with the wrong domain
>>>>>>> 3fd1e5c1

## 2022-03-29

### Changed

- Vienna Saml button is temporarily disactivated

## 2022-03-24

### Added

- When phone sign in/up is enabled, email/phone field in the sign in/up forms now have validation of the email address/phone number and provides an error message when this validation fails.

### Fixed

- When you need to verify to comment on proposals, an error message with link to the sign in form is now shown again.
- Status labels are visible again in manual email campaigns list (Admin : Messaging : Custom)
- Custom email campaigns list properly accomodates longer translations in labels and buttons.

## 2022-03-23

### Added

- Add new topic/tag filter on homepage.

## 2022-03-22

### Fixed

- 'View' button sometimes freezing page in Navigation settings: should be fixed now.
- Bulk invites of invitees using only emails (no names specified) now succeeds again.

## 2022-03-21

### Added

- Put back secret pages-page

### Changed

- Project and folder moderators are allowed to list users (for the projects they moderate). This means that project and folder moderators are now also able to assignee assignees to ideas.
- 'Emails' tab in the admin sidebar renamed to 'Messaging' in anticipation of new SMS/texting functionality
- Removed 'most active users' graph
- When the locale of the current user is not present in a multiloc, fall back to the value for a locale of the same language (for example es-CL as picked language and a multiloc with es-ES).

### Fixed

- Insights with multiple projects: projects in topbar are now displayed in dropdown if there is more than one (before they were just displayed next to each other).
- HTML is fixed when machine translating HTML content returns bad HTML.

## 2022-03-15 (2)

### Fixed

- Idea forms and other things not rendering on various platforms

## 2022-03-15 (1)

### Fixed

- Fixed spacing issue between field name and 'optional' in input form

## 2022-03-14

### Fixed

- Rich text editor now works correctly with custom emails - the image description box no longer appears on the preview and image alignment works as expected.
- Fixed a performance issue that causes the users export to time out when there are lots of users registered on the platform

## 2022-03-11

### Fixed

- When viewing an idea in map view, "Go back" now returns to the map idea list instead of back to the project main page
- User profile page slug now anonymized when bulk inviting and Abbreviated User Names feature enabled.
- Rich text editor copy/paste issues should be resolved

## 2022-03-10

### Fixed

- Added informative message and sign in/sign up links to Idea Not Found page
- Added slight blur to logged-in header image. The logged-in header image is reused from the logged-out banner, and blur was added to make smaller banner images from the two-column layout look nice when fully stretched on the logged-in banner

## 2022-03-08

### Added

- Filter projects by topics

### Fixed

- FranceConnect test login
- Fixed issue with folder page responsiveness where right hand side gets cropped.

### Changed

- Fixed issue with folder page responsiveness where right hand side gets cropped.
- Use only user name in FranceConnect instead of full profile scope

## 2022-03-04

### Fixed

- Can now re-use tenant host URL immediately the tenant is deleted.
- Relevant error(s) now returned when tenant creation fails, for example due to host URL already being in use.
- Added temporary fix for the project page without permissions error where it doesn't recover after sign in.

## 2022-02-28

### Changed

- Non-moderating users cannot visit a folder page, when none of the projects inside are visible to them (e.g. due to group permissions)
- Non-moderating users cannot visit a folder page, when there are no projects inside
- Non-moderating users cannot visit a folder page, when the folder is a draft

## 2022-02-25

### Added

- SAML Single-Sign on (Vienna)

### Changed

- Language parameter added in Typeform. Allows for question branching in surveys based on user's language.

## 2022-02-23

### Changed

- The ideas overview on project/user and ideas index (/ideas) pages are properly keyboard navigable, implemented as a full-fledged tab system.
- The timeline of a project is now fully keyboard navigable
- The proposal button has no tooltip anymore when submitting new proposals is disabled. Instead, a warning message is shown.

### Added

- Ensure `nofollow` is added to all links added through the rich text editor, which makes them useless for backlink generation by bots

## 2022-02-21

### Added

- Support added for custom font not on Adobe Fonts

### Fixed

- Improved area filter layout on frontpage on mobile (now has correct padding), and used a smaller breakpoint for when filter goes below topbar.
- Enalyzer URL validation now has greater flexibility

### Added

- Support added for email and user ID parameters in SmartSurvey

### Changed

- Icons don't have wrong/empty descriptions linked to them anymore, which improves the user experience for screen readers.
- Icons that work as button (like the vote button, the bell in the notification menu, etc.) all have accompanying descriptions so we provide more information about these buttons to people using screen readers.

## 2022-02-17

### Changed

- Removes support for category detection in Insights. \[IN-717\]

### Fixed

- Customizable navbar is now feature flagged, meaning it can be enabled or disabled in AdminHQ

## 2022-02-14

### Added

- It is now possible to add `alt` text to images in the Quill rich text editor

## 2022-02-11

### Changed

- More descriptive and consistent error messages in the sign up and sign in flow.

## 2022-02-08

### Fixed

- Typeform surveys now display properly on mobile devices
- Remove periods from non-Latin URL slugs

### Added

- Folder slugs (URLs) can now be customized

## 2022-02-07

### Changed

- Removes support for the (deprecated) Clustering feature. 💐 \[IN-688\]
- Remove the word 'del' from NL profanity list

### Fixed

- Always show color and opacity inputs
- Truncate user count in banner bubble if value is over 10k

## 2022-02-04

### Added

- Re-enable homepage filter tabs now that translations are working

### Fixed

- Color contrast issue (accessibility): the number of total votes needed for a proposal to be considered, shown on the proposal card, has a darker color. This makes it easier to see this information.

## 2022-02-02

### Added

- Projects on homepage can now be filtered by 'Active', 'Archived' or 'All' through a tab system

## 2022-02-01

### Changed

- Improved `alt` text for logo images on the platform
- Anonymization of users (using initials avatars, different set of face avatars, different set of first and last names, making anonymous users easier to identify through their email)
- Updated CC license in Vienna basemap attribution and increased maximum zoom level to 20.

# Fixed

- An issue that prevented Que from starting up was solved by updating the bootsnap gem to the latest version

## 2022-01-24

### Changed

- Insights Network Visualisation changes:
  - The network is now flat and shows all keywords at once
  - The colors of the keywords depend on the cluster they are part of
  - The more important links between keywords are shown in the network

## 2022-01-18

### Changed

- Removes support for the (deprecated) Tagging feature, the forerunner of today's Insights. 🕯 \[IN-661\]

## 2022-01-14

### Changed

- Dashboard and reports vertical bar charts are now sorted
- Automatic tagging in Insights also takes the title into account (instead of only the content).

### Fixed

- Resolution for basemap.at

## 2022-01-12

### Added

- Users are now able to cancel tag suggestion scan on the Insights Edit screen
- Added `secure` flag to cookies
- Support basemap.at as tile provider

### Fixed

- Fixed issue with exporting surveys as XLSX sheets, when the typeform survey URI includes a '#' character.
- Styling of the text above the avatar bubbles at the bottom of the landing page works again when there's a customized text.
- Styling bugs for the two-column layout
- Bug where tile provider of a project becomes unchangeable after the map config has been edited has been fixed.

### Changed

- Updated Cookie Policy page

## 2022-01-10

### Added

- Configure sign-up button (custom link) on homepage banner

### Changed

- Dashboard and report bar charts are now more easily readable - values appear on top or next to the bars instead of inside of them. Comparisons between project and platform values are now only visible in the report tooltips and do not break the chart itself.

### Fixed

- Using a custom tile provider should work now.
- Registration form with a date field doesn't crash anymore

## 2022-01-06

### Fixed

- Changing the values for Registration helper text and Account confirmation in Admin > Settings > Registration doesn't cause other values to be erased anymore.

## 2022-01-05

### Changed

- Improved the user interface of the Registration tab in the Admin settings

## 2021-12-23

### Added

- Adding pages in 'Navigation' tab in settings now possible, changing names of navbar items now works, removed 'secret pages-page'.
- Different layouts for the homepage banner (for signed-out users)
- Preview functionality for the image of the homepage banner in the back-office

### Fixed

- Saving of homepage banner image overlay color and opacity

## 2021-12-22

### Fixed

- Notifications of inappropriate content now link to the item containing the flagged content

## 2021-12-16

### Added

- Ability to scan all post, recently added posts and not tagged posts in Insights

## 2021-12-15

### Fixed

- Severe code-injection vulnerability
- More small copy changes for customizable navbar, made styling Navigation tab consistent with other tabs, re-enabled slug editing on secret pages-page.

## 2021-12-10

- Copy for customizable navbar

## 2021-12-09

### Added

- Customizable navbar

## 2021-12-08

### Changed

- Improved the structure and copy of the Admin > Settings > Customize page.

### Fixed

- Insights scan category button no longer appears when the insights nlp feature flag is disabled

## 2021-11-30

### Added

- Insights loading indicator on category scan

### Fixed

- Password reset emails sometimes took a long time to be send out, they are now processed much faster (even when the background job queue has lots of items).

## 2021-11-25

### Added

- New translations from Crowdin.
- Sign-up flow: Not activating any custom registration fields no longer breaks sign-up. Refreshing page during sign-up flow no longer creates an unregistered user.

## 2021-11-22

### Changed

- Enable/disable avatars in homepage banner
- Increased size of city logo in the footer

### Fixed

- Links to ideas in admin digest emails work again
- Votes statistics not showing up in the dashboard for some admins and project moderators.

## 2021-11-16

### Fixed

- Custom topics are not displayed as filters on the proposals overview page.

### Added

- Added a tooltip in the survey project settings with a link to a support article that explains how to embed links in Google forms
- Input count to Insights View screen

### Changed

- Add clarification tooltips to Insights View screen
- When a user account is deleted, visits data associated to that account are now removed from Matomo.

## 2021-11-11

### Changed

- Improvements to the loading speed of the landing page and some items with dropdown menus in the navigation bar.

## 2021-11-05

### Fixed

- Dashboard issue where the current month did not appear for certain time zones

## 2021-11-04

### Added

- New translations from Crowdin.

## 2021-11-03

### Fixed

- Microsoft Form survey iframes no longer auto-focus on the form
- Stop confusing Serbian Latin and Cyrillic in back locales.

## 2021-11-01

### Changed

- The whole input card in Insight View screen is now clickable
- Inputs list component in Insights View screen now shows active filters at all times
- Insights Network Visualisation changes:
  - Reduced space between clusters
  - Increased font size for keywords labels
  - It is now possible to de-select keywords by clicking on them twice

### Fixed

- If there's an error message related to the project title, it goes away if the title is edited (and only shows again if we submit and the error isn't fixed).

## 2021-10-27

### Changed

- Removed the unused '/ideas/new' route

### Fixed

- Sorting order and list/map view settings of ideas are available again if voting is disabled.
- Project phase started emails and notifications.

## 2021-10-26

### Added

- Limit number of downvotes.

### Changed

- Improved quality of Idea and App Header Images
- Idea cards in the map view only show the downvote icon when downvoting is enabled or when it's disabled and it's disabled for a different reason than explicit turning off of the downvoting functionality.
- Now also for idea cards on the map view: the comment icon on an idea card is only shown when commenting in the project is enabled or there's at least one idea with a comment.

### Fixed

- The event cards now rearrange themselves vertically on mobile / small screens. Before they were always arranged horizontally. This fixed the issue of them going off-screen when there is not enough screen space.

## 2021-10-25

### Changed

- The comment icon on an idea card is only shown when commenting in the project is enabled or there's at least one idea with a comment.
- Increased Microsoft Forms survey width

### Fixed

- Insights table approve button no longer appears when there are no suggested tags
- Insights tags are now truncated when they are too long
- Insights posts cards on View screen no longer display text with different font-sizes
- Insights posts in table are no longer sorted by default

## 2021-10-20

### Changed

- PII (Personally Identifiable Information) data, if any, are now removed from Segment when a user account is deleted.

## 2021-10-19

### Changed

- Tags which do not contain any inputs are no longer visible on the Insights View screen
- PII (Personally Identifiable Information) data, if any, are now removed from Intercom when a user account is deleted.

### Added

- Added export functionality to Insights View screen inputs list

## 2021-10-15

### Changed

- Project reports are no longer available in the dashboard section. Instread, they can be found in the Reporting section of tha admin.

### Fixed

- Platform is now accepting valid Microsoft Form survey links with custom subdomains
- When user goes to the url of an Insight that no longer exist, they get redirected to the Insights List screen.

## 2021-10-14

### Fixed

- File uploads for ideas, projects, events, folders

## 2021-10-13 (2)

### Fixed

- Validation and functioning of page forms are fixed (forms to change the fixed/legal pages such as the FAQ, T&C, privacy policy, etc.).

## 2021-10-13

### Added

- Users can now change their name after validation with FranceConnect
- Permit embedding of videos from dreambroker in rich-text editor content.
- Possibility to create an Insights tag from selected filters in the Insights View screen

## 2021-10-12

### Added

- Added Serbian (Cyrillic) to platform

## 2021-10-11

### Added

- Insights View screen and visualization
- Users can now change their name after validation with FranceConnect

## 2021-10-06

### Fixed

- Issue with user deletion

### Added

- Initial blocked words lists for Luxembourgish and Italian.
- Added Luxembourgish translations.

## 2021-10-05

### Added

- Blocked words lists for Luxembourgish and Italian (which allows the profanity blocker feature).

### Changed

- Removed 'FAQ' and 'About' from the footer.
- Removed links to other pages at the bottom of the fixed and legal pages (Cookie policy, T&C, etc.)
- Removed the YES/NO short feedback form in the footer (as it wasn't working)

## 2021-10-01

### Fixed

- Typeform export from the platform shows the answers to all questions again.

## 2021-09-29

### Changed

- Insights Edit screen improvements
  - Added tooltip in the tags sidebar
  - Added quick delete action to category button in the categories sidebar
  - "Detect tags" button only shows if there are tags detected
  - "Reset tags" button is moved to a menu
  - Removed "add" button from input sidebar and improved select hover state
- Split 'Pages' tab in admin/settings into the 'Pages' and 'Policies' tabs. 'Pages' contains the about, FAQ and a11y statement pages, while 'Policies' contains the terms and conditions, privacy- and cookie policy. The 'Pages' tab will soon be replaced by a 'Navigation' tab with more customizability options as part of the upcoming nav-bar customization functionality. This is just a temporary in-between solution.

## 2021-09-24

### Added

- SmartSurvey integration

## 2021-09-22

### Changed

- Very short phases are now shown slightly bigger in the timeline, and projects with many phases will display the timeline correctly.

### Fixed

- Cookie popup can be closed again.

## 2021-09-21

### Added

- Permit embedding of videos from videotool.dk in rich-text editor content.

### Changed

- Project moderators have access to the 'Reporting' tab of the admin panel for their projects.

### Fixed

- The category columns in input `xlsx` exports (insights) are now ordered as presented in the application.

## 2021-09-14

### Changed

- Mobile navbar got redesigned. We now have a 'More' button in the default menu that opens up a full mobile menu.

## 2021-09-13

### Added

- Insights table export button. Adds the ability to export the inputs as xlsx for all categories or a selected one.

### Fixed

- Fixes issue where user name will sometimes appear as "undefined"

## 2021-09-06

### Added

- Keyboard navigation improvements for the Insights Edit view
- Added the internal machinery to support text network analyses in the end-to-end flow.

### Fixed

- '&' character now displays correctly in Idea description and Project preview description.
- Fixes user export with custom fields

## 2021-09-03

### Fixed

- Ghent now supports mapping 25 instead of 24 neighbourhouds

## 2021-09-02

### Fixed

- Setting DNS records when the host is changed.
- Smart group rules for participation in project, topic or idea status are now applied in one continuous SQL query.

### Changed

- The rule values for participation in project, topic or idea status, with predicates that are not a negation, are now represented as arrays of IDs in order to support specifying multiple projects, topics or idea statuses (the rule applies when satisfied for one of the values).

## 2021-09-01

### Fixed

- When voting is disabled, the reason is shown again

## 2021-08-31

### Added

- When signing up with another service (e.g. Google), the platform will now remember a prior language selection.

### Fixed

- Accessibility: voting buttons (thumbs) have a darker color when disabled. There's also more visual distinction between voting buttons on input cards when they are enabled and disabled.
- Accessibility: The default background color of the last "bubble" of the avatars showing on e.g. the landing page top banner is darker, so the contrast with its content (number of remaining users) is clearer.
- Accessibility: the text colors of the currently selected phase in a timeline project are darker to improve color contrast to meet WCAG 2.1 AA requirements.
- Accessibility: the status and topics on an input (idea) page are more distinctive compared to its background, meeting WCAG 2.1 AA criteria.
- Verification using Auth0 method no longer fails for everyone but the first user

## 2021-08-30

### Added

- New Insights module containing Insights end-to-end flow

## 2021-08-26

### Added

- Microsoft Forms integration

## 2021-08-20

### Fixed

- Survey options now appear as expected when creating a new survey project
- Adds a feature flag to disable user biographies from adminHQ

## 2021-08-18

### Added

- Added Italian to platform
- Support for a new verification method specifically for Ghent, which lets users verify using their rijksregisternummer
- Improved participatory budgeting:
  - Support for new virtual currencies (TOK: tokens, CRE: credits)
  - A minimum budget limit can be configured per project, forcing citizens to fill up their basket to some extent (or specify a specific basket amount when minimum and maximum budget are the same)
  - Copy improvements

## 2021-08-11

### Fixed

- When considering to remove a flag after updating content, all relevant attributes are re-evaluated.
- Issues with viewing notifications and marking them as read.

## 2021-08-09

### Fixed

- The preheader with a missing translation has been removed from user confirmation email

### Fixed

- When you sign up with Google, the platform will now automatically use the language of your profile whenever possible
- Fixed invalid SQL queries that were causing various issues throughout the platforms (Part I). (IN-510)

## 2021-08-05

### Added

- Added message logging to monitor tenant creation status (shown in admin HQ).

### Changed

- No default value for the lifecycle stage is prefilled, a value must be explicitly specified.
- Changing the lifecycle stage from/to demo is prohibited.
- Only tenant templates that apply without issues are released.
- On create validation for authors was replaced by publication context, to allow templates to successfully create content without authors.

## 2021-08-04

### Fixed

- Certain characters in Volunteer Cause titles prevented exporting lists of volunteers to Excel from admin/projects/.../volunteering view.
- Limit of 10 events under projects and in back office
- Events widget switch being shown in non-commercial plans

## 2021-07-30

### Added

- Configured dependabot for the frontend, a tool that helps keeping dependencies up to date.
- Added events overview page to navigation menu, which can be enabled or disabled.
- Added events widget to front page, which can be enabled or disabled (commercial feature).

## 2021-07-16

### Added

- Auto-detection of inappropriate content (in beta for certain languages). Flagged content can be inspected on the admin Activity page. The setting can be toggled in the General settings tab.

### Fixed

- On the admin activity page (/admin/moderation), items about proposals now correctly link to proposals (instead of to projects). Also, the copy of the links at the end of the item rows is now correct for different types of content (correct conjugation of 'this post', 'this project', etc. for all languages).

## 2021-07-14

### Added

- Project phases now have their own URLs, which makes it possible to link to a specific phase

### Fixed

- Blocked words for content that can contain HTML
- Searching users after sorting (e.g. by role)

## 2021-07-09

### Changed

- The admin Guide link goes to the support center now instead of to /admin/guide

## 2021-07-02

### Fixed

- Instances where the user name was "unknown author"

### Changed

- Removed the slogan from the homepage footer

## 2021-06-30

### Changed

- Users can no longer leave registration before confirming their account. This should prevent bugs relative to unconfirmed users navigating the platform.

## 2021-06-29

### Fixed

- Map: Fix for ideas that only have coordinates but no address not being shown on the map
- Map: Fix for 'click on the map to add your input' message wrongfully being shown when idea posting is not allowed
- Sign-up flow: Fix for bug that could cause the browser to freeze when the user tried to complete the custom fields step
- Project description: Fix for numbered and unnumbered lists being cut off
- Project Managers can now upload map layers.

### Changed

- Map: When an idea is selected that is hidden behind a cluster the map now zooms in to show that marker
- Map: Idea marker gets centered on map when clicked
- Map: Larger idea box on bigger desktop screens (width > 1440 pixels)
- Idea location: Display idea location in degrees (°) minutes (') seconds ('') when the idea only has coordinates but no address
- Sign-up flow: Show loading spinner when the user clicks on 'skip this step' in the sign-up custom fields step
- Image upload: The default max allowed file size for an image is now 10 Mb instead of 5 Mb

### Added

- 'Go back' button from project to project folder (if appropriate).

## 2021-06-22

### Changed

- Project managers that are assigned to a project and/or its input now lose those assignments when losing project management rights over that project.

### Fixed

- Input manager side modal scroll.

## 2021-06-18

### Fixed

- Privacy policy now opens in new tab.
- Landing page custom section now uses theme colors.
- Buttons and links in project description now open internal links in the same tab, and external links in a new tab.

## 2021-06-16

### Fixed

- Project moderators can no longer see draft projects they don't moderate in the project listing.
- The content and subject of the emails used to share an input (idea/issue/option/contribution/...) do now include the correct input title and URL.
- Sharing new ideas on Facebook goes faster
- Manual campaigns now have the layout content in all available languages.

## 2021-06-11

### Fixed

- Facebook button no longer shows when not configured.

## 2021-06-10

### Fixed

- Creating invites on a platform with many heavy custom registration fields is no longer unworkably slow

## 2021-06-09

### Added

- New citizen-facing map view

## 2021-06-08

### Fixed

- Ordering by ideas by trending is now working.
- Ordering by ideas votes in the input manager is now working.

## 2021-06-07

### Added

- Qualtrics surveys integration.

### Changed

- Project Events are now ordered chronologically from latest to soonest.

### Fixed

- Visibility Labels in the admin projects list are now visible.
- Tagged ideas export is fixed.
- Updating an idea in one locale does not overwrite other locales anymore

## 2021-05-28

### Fixed

- Project Events are now ordered chronologically from soonest to latest.

## 2021-05-27

### Fixed

- Project access rights management are now visible again.

## 2021-05-21

### Added

- Profanity blocker: when posting comments, input, proposals that contain profane words, posting will not be possible and a warning will be shown.

## 2021-05-20

### Fixed

- Excel exports of ideas without author

## 2021-05-19

### Added

- Support for Auth0 as a verification method

## 2021-05-18

### Fixed

- Active users no longer need confirmation

## 2021-05-14

### Fixed

- Fixed an issue causing already registered users to be prompted with the post-registration welcome screen.

## 2021-05-11

### Added

- Added polls to the reporting section of the dashboards

## 2021-05-10

### Changed

- Invited or verified users no longer require confirmation.

## 2021-05-07

### Fixed

- Spreasheet exports throughout the platform are improved.

### Added

- City Admins can now assign any user as the author of an idea when creating or updating.
- Email confirmation now happens in survey and signup page sign up forms.

## 2021-05-06

### Fixed

- Idea export to excel is no longer limited to 250 ideas.

## 2021-05-04

### Fixed

- Fixed issues causing email campaigns not to be sent.

## 2021-05-03

### Changed

- Users are now prompted to confirm their account after creating it, by receiving a confirmation code in their email address.

### Added

- SurveyXact Integration.

## 2021-05-01

### Added

- New module to plug email confirmation to users.

## 2021-04-29

### Fixed

- Editing the banner header in Admin > Settings > General, doesn't cause the other header fields to be cleared anymore

## 2021-04-22

### Fixed

- After the project title error appears, it disappears again after you start correcting the error

## 2021-03-31

### Fixed

- Customizable Banner Fields no longer get emptied/reset when changing another.

### Added

- When a client-side validation error happens for the project title in the admin, there will be an error next to the submit button in addition to the error message next to the input field.

## 2021-03-25

### Fixed

- The input fields for multiple locales provides an error messages when there's an error for at least one of the languages.

## 2021-03-23

### Fixed

- Fix for broken sign-up flow when signing-up through social sign-on

## 2021-03-19

### Fixed

- Admin>Dashboard>Users tab is no longer hidden for admins that manage projects.
- The password input no longer shows the password when hitting ENTER.
- Admin > Settings displays the tabs again

### Changed

- Empty folders are now shown in the landing page, navbar, projects page and sitemap.
- The sitemap no longer shows all projects and folder under each folder.
- Images added to folder descriptions are now compressed, reducing load times in project and folder pages.

### Added

- Allows for sending front-end events to our self-hosted matomo analytics tool

## 2021-03-16

### Changed

- Automatic tagging is functional for all clusters, and enabled for all premium customers

### Added

- Matomo is enabled for all platforms, tracking page views and front-end events (no workshops or back-end events yet)

## 2021-03-11

### Changed

- Tenants are now ordered alphabetically in AdminHQ
- Serbian (Latin) is now a language option.

## 2021-03-10

### Added

- CitizenLab admins can now change the link to the accessibility statement via AdminHQ.
- "Reply-to" field in emails from campaigns can be customized for each platform
- Customizable minimal required password length for each platform

## 2021-03-09

### Fixed

- Fixed a crash that would occur when tring to add tags to an idea

## 2021-03-08

### Fixed

- Phase pages now display the correct count of ideas (not retroactive - will only affect phases modified from today onwards).

## 2021-03-05

### Changed

- Changed the default style of the map
- Proposals/Initiatives are now sorted by most recent by default

### Added

- Custom maps (Project settings > Map): Admins now have the capability to customize the map shown inside of a project. They can do so by uploading geoJson files as layers on the map, and customizing those layers through the back-office UI (e.g. changing colors, marker icons, tooltip text, sort order, map legend, default zoom level, default center point).

### Fixed

- Fixed a crash that could potentially occur when opening an idea page and afterwards going back to the project page

## 2021-03-04

### Added

- In the admin (Settings > Registration tab), admins can now directly set the helper texts on top of the sign-up form (both for step 1 and 2).
- The admin Settings > Homepage and style tab has two new fields: one to allow customization for copy of the banner signed-in users see (on the landing page) and one to set the copy that's shown underneath this banner and above the projects/folders (also on the landing page).
- Copy to clarify sign up/log in possibilities with phone number

### Changed

- The admin Settings > Homepage and style tab has undergone copy improvements and has been rearranged
- The FranceConnect button to login, signup or verify your account now displays the messages required by the vendor.
- Updated the look of the FranceConnect button to login, signup or verify your account to feature the latests changes required by the vendor.

### Fixed

- Downvote button (thumbs down) on input card is displayed for archived projects

## 2021-03-03

### Added

- Users are now notified in app and via email when they're assigned as folder administrators.

## 2021-03-02

### Fixed

- Don't show empty space inside of the idea card when no avatar is present

### Added

- Maori as languages option

### Changed

- Improved layout of project event listings on mobile devices

## 2021-02-26

### Fixed

- France Connect button hover state now complies with the vendor's guidelines.

## 2021-02-24

### Fixed

- The project page no longer shows an eternal spinner when the user has no access to see the project

## 2021-02-18

### Added

- The password fields show an error when the password is too short
- The password fields have a 'show password' button to let people check their password while typing
- The password fields have a strength checker with appropriate informative message on how to increase the strength
- France Connect as a verification method.

### Fixed

- Notifications for started phases are no longer triggered for unpublished projects and folders.

## 2021-02-17

### Changed

- All input fields for multiple locales now use the components with locale switchers, resulting in a cleaner and more compact UI.
- Copy improvements

## 2021-02-12

### Fixed

- Fixed Azure AD login for some Azure setups (Schagen)

### Changed

- When searching for an idea, the search operation no longer searches on the author's name. This was causing severe performance issues and slowness of the paltforms.

## 2021-02-10

### Added

- Automatic tagging

## 2021-02-08

### Fixed

- Fixed a bug preventing registration fields and poll questions from reordering correctly.
- Fixed a bug causing errors in new platforms.

## 2021-02-04

### Fixed

- Fixed a bug causing the projects list in the navbar and projects page to display projects outside of folders when they're contained within them.

## 2021-01-29

### Added

- Ability to redirect URLs through AdminHQ
- Accessibility statement link in the footer

### Fixed

- Fixed issue affecting project managers that blocked access to their managed projects, when these are placed inside a folder.

## 2021-01-28

### Fixed

- A bug in Admin project edit page that did not allow a user to Go Back to the projects list after switching tabs
- Scrolling on the admin users page

## 2021-01-26

### Added

- Folder admin rights. Folder admins or 'managers' can be assigned per folder. They can create projects inside folders they have rights for, and moderate/change the folder and all projects that are inside.
- The 'from' and 'reply-to' emails can be customized by cluster (by our developers, not in Admin HQ). E.g. Benelux notification emails could be sent out by notifications@citizenlab.eu, US emails could be sent out by notifications@citizenlab.us etc., as long as those emails are owned by us. We can choose any email for "reply-to", so also email addresses we don't own. This means "reply-to" could potentially be configured to be an email address of the city, e.g. support@leuven.be. It is currently not possible to customize the reply-to (except for manual campaigns) and from fields for individual tenants.
- When a survey requires the user to be signed-in, we now show the sign in/up form directly on the page when not logged in (instead of the green infobox with a link to the sign-up popup)

### Fixed

- The 'reply-to' field of our emails showed up twice in recipient's email clients, now only once.

### Changed

- Added the recipient first and last name to the 'to' email field in their email client, so not only their email adress is shown.
- The links in the footer can now expand to multiple lines, and therefore accomodate more items (e.g. soon the addition of a link to the accesibility statement)

## 2021-01-21

### Added

- Added right-to-left rendering to emails

## 2021-01-18

### Fixed

- Access rights tab for participatory budget projects
- Admin moderation page access

## 2021-01-15

### Changed

- Copy improvements across different languages

## 2021-01-14

### Added

- Ability to customize the input term for a project

### Changed

- The word 'idea' was removed from as many places as possible from the platform, replaced with more generic copy.

## 2021-01-13

### Changed

- Idea cards redesign
- Project folder page redesign
- Project folders now have a single folder card image instead of 5 folder images in the admin settings
- By default 24 instead of 12 ideas or shown now on the project page

## 2020-12-17

### Fixed

- When creating a project from a template, only templates that are supported by the tenant's locale will show up
- Fixed several layout, interaction and data issues in the manual tagging feature of the Admin Processing page, making it ready for external use.
- Fixed project managers access of the Admin Processing page.

### Added

- Admin activity feed access for project managers
- Added empty state to processing list when no project is selected
- Keyboard shortcut tooltip for navigation buttons of the Admin Processing page

### Changed

- Reduced spacing in sidebar menu, allowing for more items to be displayed
- Style changes on the Admin Processing page

## 2020-12-08

### Fixed

- Issues with password reset and invitation emails
- No more idea duplicates showing up on idea overview pages
- Images no longer disappear from a body of an idea, or description of a project on phase, if placed at the bottom.

### Changed

- Increased color contrast of inactive timeline phases text to meet accesibility standard
- Increased color contrast of event card left-hand event dates to meet accesibility standard
- Increased color contrast of List/Map toggle component to meet accesibility standard

### Added

- Ability to tag ideas manually and automatically in the admin.

## 2020-12-02

### Changed

- By default the last active phase instead of the last phase is now selected when a timeline project has no active phase

### Fixed

- The empty white popup box won't pop up anymore after clicking the map view in non-ideation phases.
- Styling mistakes in the idea page voting and participatory budget boxes.
- The tooltip shown when hovering over a disabled idea posting button in the project page sticky top bar is no longer partially hidden

## 2020-12-01

### Changed

- Ideas are now still editable when idea posting is disabled for a project.

## 2020-11-30

### Added

- Ability to create new and edit existing idea statuses

### Fixed

- The page no longer refreshes when accepting the cookie policy

### Changed

- Segment is no longer used to connect other tools, instead following tools are integrated natively
  - Google Analytics
  - Google Tag Manager
  - Intercom
  - Satismeter
  - Segment, disabled by default
- Error messages for invitations, logins and password resets are now clearer.

## 2020-11-27

### Fixed

- Social authentication with Google when the user has no avatar.

### Changed

- Random user demographics on project copy.

## 2020-11-26

### Added

- Some specific copy for Vitry-sur-Seine

## 2020-11-25

### Fixed

- Sections with extra padding or funky widths in Admin were returned to normal
- Added missing copy from previous release
- Copy improvements in French

### Changed

- Proposal and idea descriptions now require 30 characters instead of the previous 500

## 2020-11-23

### Added

- Some specific copy for Sterling Council

### Fixed

- The Admin UI is no longer exposed to regular (and unauthenticated) users
- Clicking the toggle button of a custom registration field (in Admin > Settings > Registration fields) no longer duplicated the row
- Buttons added in the WYSIWYG editor now have the correct color when hovered
- The cookie policy and accessibility statement are not editable anymore from Admin > Settings > Pages

### Changed

**Project page:**

- Show all events at bottom of page instead of only upcoming events
- Reduced padding of sticky top bar
- Only show sticky top bar when an action button (e.g. 'Post an idea') is present, and you've scrolled past it.

**Project page right-hand sidebar:**

- Show 'See the ideas' button when the project has ended and the last phase was an ideation phase
- Show 'X ideas in the final phase' when the project has ended and the last phase was an ideation phase
- 'X phases' is now clickable and scrolls to the timeline when clicked
- 'X upcoming events' changed to 'X events', and event count now counts all events, not only upcoming events

**Admin project configuration page:**

- Replaced 'Project images' upload widget in back-office (Project > General) with 'Project card image', reduced the max count from 5 to 1 and updated the corresponding tooltip with new recommended image dimensions

**Idea page:**

- The map modal now shows address on top of the map when opened
- Share button copy change from "share idea" to "share"
- Right-hand sidebar is sticky now when its height allows it (= when the viewport is taller than the sidebar)
- Comment box now has an animation when it expands
- Adjusted scroll-to position when pressing 'Add a comment' to make sure the comment box is always fully visible in the viewport.

**Other:**

- Adjusted FileDisplay (downloadable files for a project or idea) link style to show underline by default, and increased contrast of hover color
- Reduced width of DateTimePicker, and always show arrows for time input

## 2020-11-20 (2)

### Fixed

- The project header image is screen reader friendly.
- The similar ideas feature doesn't make backend requests anymore when it's not enabled.

### Changed

- Areas are requested with a max. of 500 now, so more areas are visible in e.g. the admin dashboard.

## 2020-11-18

### Added

- Archived project folder cards on the homepage will now have an "Archived" label, the same way archived projects do\
- Improved support for right-to-left layout
- Experimental processing feature that allows admins and project managers to automatically assign tags to a set of ideas.

### Fixed

- Projects without idea sorting methods are no longer invalid.
- Surveys tab now shows for projects with survey phases.

### Changed

- Moved welcome email from cl2-emails to cl2-back

## 2020-11-16

### Added

- Admins can now select the default sort order for ideas in ideation and participatory budgeting projects, per project

### Changed

- The default sort order of ideas is now "Trending" instead of "Random" for every project if left unchanged
- Improved sign in/up loading speed
- Removed link to survey in the project page sidebar when not logged in. Instead it will show plain none-clickable text (e.g. '1 survey')

### Fixed

- Custom project slugs can now contain alphanumeric Arabic characters
- Project Topics table now updates if a topic is deleted or reordered.
- Empty lines with formatting (like bold or italic) in a Quill editor are now removed if not used as paragraphs.

## 2020-11-10

### Added

#### Integration of trial management into AdminHQ

- The lifecycle of the trials created from AdminHQ and from the website has been unified.
- After 14 days, a trial platform goes to Purgatory (`expired_trial`) and is no longer accessible. Fourteen days later, the expired trial will be removed altogether (at this point, there is no way back).
- The end date of a trial can be modified in AdminHQ (> Edit tenant > Internal tab).

## 2020-11-06

### Added

- Social sharing via WhatsApp
- Ability to edit the project URL
- Fragment to embed a form directly into the new proposal page, for regular users only

### Fixed

- The project about section is visibile in mobile view again
- Maps will no longer overflow on page resizes

## 2020-11-05

### Added

- Reordering of and cleaner interface for managing custom registration field options
- An 'add proposal' button in the proposals admin
- Fragment to user profile page to manage party membership settings (CD&V)
- "User not found" message when visiting a profile for a user that was deleted or could not be found

### Changed

- Proposal title max. length error message
- Moved delete functionality for projects and project folders to the admin overview

### Fixed

- The automatic scroll to the survey on survey project page

## 2020-11-03

### Fixed

- Fixed broken date picker for phase start and end date

## 2020-10-30

### Added

- Initial Right to left layout for Arabic language
- Idea description WYSIWYG editor now supports adding images and/or buttons

## 2020-10-27

### Added

- Support for Arabic

## 2020-10-22

### Added

- Project edit button on project page for admins/project manager
- Copy for Sterling Council

### Fixed

- Links will open in a new tab or stay on the same page depending on their context. Links to places on the platform will open on the same page, unless it breaks the flow (i.e. going to the T&C policy while signing up). Otherwise, they will open in a new tab.

### Changed

- In the project management rights no ambiguous 'no options' message will be shown anymore when you place your cursor in the search field

## 2020-10-16

### Added

- Ability to reorder geographic areas

### Fixed

- Stretched images in 'avatar bubbles'
- Input fields where other people can be @mentioned don't grow too wide anymore
- Linebar charts overlapping elements in the admin dashboard

## 2020-10-14

### Changed

- Project page redesign

## 2020-10-09

### Added

- Map configuration tool in AdminHQ (to configure maps and layers at the project level).

## 2020-10-08

### Added

- Project reports

### Changed

- Small styling fixes
- Smart group support multiple area codes
- Layout refinements for the new idea page
- More compact idea/proposal comment input
- Proposal 'how does it work' redesign

## 2020-10-01

### Changed

- Idea page redesign

## 2020-09-25

### Fixed

- The "Go to platform" button in custom email campaigns now works in Norwegian

### Added

- Granular permissions for proposals
- Possibility to restrict survey access to registered users only
- Logging project published events

### Changed

- Replaced `posting_enabled` in the proposal settings by the posting proposal granular permission
- Granular permissions are always granted to admins

## 2020-09-22

### Added

- Accessibility statement

## 2020-09-17

### Added

- Support for checkbox, number and (free) text values when initializing custom fields through excel invites.

### Changed

- Copy update for German, Romanian, Spanish (CL), and French (BE).

## 2020-09-15

### Added

- Support Enalyzer as a new survey provider
- Registration fields can now be hidden, meaning the user can't see or change them, typically controlled by an outside integration. They can still be used in smart groups.
- Registration fields can now be pre-populated using the invites excel

## 2020-09-08

### Fixed

- Custom buttons (e.g. in project descriptions) have correct styling in Safari.
- Horizontal bar chart overflow in Admin > Dashboard > Users tab
- User graphs for registration fields that are not used are not shown anymore in Admin > Dashboard > Users tab

### Added

- Pricing plan feature flags for smart groups and project access rights

## 2020-09-01

### Fixed

- IE11 no longer gives an error on places that use the intersection observer: project cards, most images, ...

### Added

- New platform setting: 'Abbreviated user names'. When enabled, user names are shown on the platform as first name + initial of last name (Jane D. instead of Jane Doe). This setting is intended for new platforms only. Once this options has been enabled, you MUST NOT change it back.
- You can now export all charts in the admin dashboard as xlsx or svg.
- Translation improvements (email nl...)

### Changed

- The about us (CitizenLab) section has been removed from the cookie policy

## 2020-08-27

### Added

- Support for rich text in field descriptions in the idea form.
- New "Proposed Budget" field in the idea form.

### Changed

- Passwords are checked against a list of common passwords before validation.
- Improving the security around xlsx exports (escaping formulas, enforcing access restrictions, etc.)
- Adding request throttling (rate-limiting) rules.
- Improving the consistency of the focus style.

## 2020-07-30

### Added

- Pricing plans in AdminHQ (Pricing plan limitations are not enforced).
- Showing the number of deviations from the pricing plan defaults in the tenant listing of AdminHQ.

### Changed

- Tidying up the form for creating new tenants in AdminHQ (removing unused features, adding titles and descriptions, reordering features, adding new feature flags, removing fields for non-relevant locales).

## 2020-07-10

### Added

- Project topics

### Changed

- Userid instead of email is used for hidden field in surveys (Leiden)
- New projects have 'draft' status by default

### Fixed

- Topics filter in ideas overview works again

## 2020-07-09 - Workshops

### Fixed

- Speps are scrollable

### Added

- Ability to export the inputs as an exel sheet
- Polish translations
- Portugese (pt-BR) translations

## 2020-06-26

### Fixed

- No longer possible to invite a project manager without selecting a project
- The button on the homepage now also respects the 'disable posting' setting in proposals
- Using project copy or a tenant template that contains a draft initiative no longer fails

### Added

- Romanian

## 2020-06-19

### Fixed

- Polish characters not being rendered correctly

### Added

- Back-office toggle to turn on/off the ability to add new proposals to the platform

## 2020-06-17

### Fixed

- It's no longer needed to manually refresh after deleting your account for a consistent UI
- It's no longer needed to manually refresh after using the admin toggle in the user overview
- The sign-in/up flow now correctly asks the user to verify if the smart group has other rules besides verification
-

demo`is no longer an available option for`organization_type` in admin HQ

- An error is shown when saving a typeform URL with `?email=xxxx` in the URL, which prevented emails to be linked to survey results
- On mobile, the info container in the proposal info page now has the right width
- A general issue with storing cookies if fixed, noticable by missing data in GA, Intercom not showing and the cookie consent repeatedly appearing
- Accessibility fix for the search field
- The `signup_helper_text` setting in admin HQ is again displayed in step 1 of the sign up flow

### Added

- There's a new field in admin HQ to configure custom copy in step 2 of the sign up flow called `custom_fields_signup_helper_text`
- `workshops` can be turned on/off in admin HQ, displayed as a new page in the admin interface

### Changed

- The copy for `project moderator` has changed to `project manager` everywhere
- The info image in the proposals header has changed

## 2020-06-03

### Fixed

- Maps with markers don't lose their center/zoom settings anymore
- English placeholders in idea form are gone for Spanish platforms

## 2020-05-26

### Changed

- Lots of small UI improvements throughout the platform
- Completely overhauled sign up/in flow:
  - Improved UI
  - Opens in a modal on top of existing page
  - Opens when an unauthenticaed user tries to perform an action that requires authentication (e.g. voting)
  - Automatically executes certain actions (e.g. voting) after the sign in/up flow has been completed (note: does not work for social sign-on, only email/password sign-on)
  - Includes a verification step in the sign up flow when the action requires it (e.g. voting is only allowed for verified users)

## 2020-05-20

### Fixed

- Budget field is shown again in idea form for participatory budget projects

## 2020-05-14

### Added

- Idea configurability: disabling/requiring certain fields in the idea form
- The footer has our new logo

### Changed

- Admins will receive a warning and need to confirm before sending a custom email to all users
- A survey project link in the top navigation will link to /info instead of to /survey

## 2020-04-29

### Fixed

- Folders are again shown in the navbar
- Adding an image to the description text now works when creating a project or a phase

### Added

- Support for Polish, Hungarian and Greenlandic

## 2020-04-23

### Fixed

- Long timeline phase names show properly

### Changed

- Redirect to project settings after creating the project
- Links to projects in the navigation menu link to the timeline for timeline projects

## 2020-04-21

### Fixed

- Fixed overlapping issue with idea vote bar on mobile
- Fixed an issue where images were used for which the filename contained special characters

### Added

- The overview (moderation) in the admin now has filters
  - Seen/not seen
  - Type: Comment/Idea/Proposal
  - Project
  - Search
- The idea xlsx export contains extra columns on location, number of comments and number of attachments

### Changed

- The permissions tab in the project settings has reordered content, to be more logical
- In German, the formal 'Sie' form has been replaced with the informal 'Du' form

## 2020-03-31

### Fixed

- Signing up with keyboard keys (Firefox)
- Composing manual emails with text images
- Exporting sheet of volunteers with long cause titles

### Added

- Folder attachments
- Publication status for folders

### Changed

- Show folder projects within admin project page

## 2020-03-20

### Added

- Volunteering as a new participation method

## 2020-03-16

### Fixed

- The project templates in the admin load again

## 2020-03-13

### Fixed

- The folder header image is not overly compressed when making changes to the folder settings
- The loading spinner on the idea page is centered

### Added

- Add images to folders, shown in cards.

### Changed

- Admins can now comment on ideas.

## 2020-03-10

### Fixed

- Fixed consent banner popping up every time you log in as admin
- Fixed back-office initiative status change 'Use latest official updates' radio button not working
- Fixed broken copy in Initiative page right-hand widget

### Added

- Add tooltip explaining what the city will do when the voting threshold is reached for a successful initiative
- Added verification step to the signup flow
- New continuous flow from vote button clicked to vote casted for unauthenticated, unverified users (click vote button -> account creation -> verification -> optional/required custom signup fields -> programmatically cast vote -> successfully voted message appears)
- The rich text editor in the admin now supports buttons

### Changed

- Admin HQ: new and improved list of timezones

## 2020-03-05

### Fixed

- Signup step 2 can no longer be skipped when there are required fields
- Correct tooltip link for support article on invitations
- Correct error messages when not filling in start/end date of a phase

### Added

- Setting to disable downvoting in a phase/project, feature flagged
- When a non-logged in visitor tries to vote on an idea that requires verification, the verification modal automatically appears after registering

## 2020-02-24

### Fixed

- Initiative image not found errors
- Templates generator out of disk space

### Added

- Folders i1
  - When enabled, an admin can create, edit, delete folders and move projects into and out of folders
  - Folders show in the project lists and can be ordered within projects

### Changed

- Initiative explanatory texts show on mobile views
- Existing platforms have a moderator@citizenlab.co admin user with a strong password in LastPass
- In the admin section, projects are no longer presented by publication status (Folders i1)

## 2020-02-19

### Fixed

- Loading more comments on the user profile page works again
- Accessibility improvements
- Adding an image no longer pops up the file dialog twice
- Changed to dedicated IP in mailgun to improve general deliverability of emails

### Added

- Improvements to the PB UI to make sure users confirm their basket at the end
- Ideation configurability i1
  - The idea form can be customized, on a project level, to display custom description texts for every field
- People filling out a poll are now included in the 'participated in' smart group rules
- Make me admin section in Admin HQ

### Changed

- When a platform no longer is available at a url, the application redirects to the CitizenLab website
- New platforms automatically get a moderator@citizenlab.co admin user with a strong password in LastPass

## 2020-01-29

### Fixed

- Rich text editor no longer allows non-video iframe content
- Smart groups that refer to a deleted project now get cleaned up when deleting a project
- All cookie consent buttons are now reachable on IE11
- More accessibility fixes
- The organization name is no longer missing in the password reset email

### Added

- CSAM verification
  - Users can authenticate and verify using BeID or itsme
  - User properties controlled by a verification method are locked in the user profile
  - Base layer of support for other similar verification methods in the future
- The order of project templates can now be changed in Templates HQ

### Changed

- Project templates overview no longer shows the filters

## 2020-01-17

### Fixed

- Further accesibility improvements:
  - Screen reader improvement for translations
  - Some color contrast improvements

### Added

- A hidden topics manager available at https://myfavouriteplatform.citizenlab.co/admin/topics

## 2020-01-15

### Fixed

- In the admin, the project title is now always displayed when editing a project
- Further accesibility improvements:
  - Site map improvements (navigation, clearer for screen readers)
  - Improved colors in several places for users with sight disability
  - Improved HTML to better inform screen reader users
  - Added keyboard functionality of password recovery
  - Improved forms (easier to use for users with motoric disabilities, better and more consistent validation, tips and tricks on mobile initiative form)
  - Improvements for screen reader in different languages (language picker, comment translations)
  - Added title (visible in your tab) for user settings page
  - Improved screen reader experience for comment posting, deleting, upvoting and idea voting

### Added

- The email notification settings on the user profile are now grouped in categories
- Unsubscribing through an email link now works without having to sign in first

### Changed

- The idea manager now shows all ideas by default, instead of filtered by the current user as assignee

## 2020-01-07

### Added

- Go to idea manager when clicking 'idea assigned to you' notification
- 2th iteration of the new admin moderation feature:
  - Not viewed/Viewed filtering
  - The ability to select one or more items and mark them as viewed/not viewed
  - 'Belongs to' table column, which shows the context that a piece of content belongs to (e.g. the idea and project that a comment belongs to)
  - 'Read more' expand mechanism for longer pieces of content
  - Language selector for multilingual content
  - 'Go to' link that will open a new tab and navigate you to the idea/iniative/comment that was posted

### Changed

- Improve layout (and more specifically width) of idea/iniatiatve forms on mobile
- Separate checkboxes for privacy policy and cookie policy
- Make the emails opt-in at registration

### Fixed

- Fix for unreadable password reset error message on Firefox
- Fix for project granular permission radio buttons not working

## 2019-12-12

### Added

- Polls now support questions for which a user can check multiple options, with a configurable maximum
- It's now possible to make a poll anonymous, which hides the user from the response excel export
- New verification method `id_card_lookup`, which supports the generic flow of verifying a user using a predined list of ID card numbers.
  - The copy can be configured in Admin HQ
  - The id cards CSV can be uploaded through Admin HQ

## 2019-12-11

### Added

- Admin moderation iteration 1 (feature flagged, turned on for a selected number of test clients)
- New verification onboarding campaign

### Changed

- Improved timeline composer
- Wysiwyg accessibility improvement

### Fixed

- English notifications when you have French as your language

## 2019-12-06

### Fixed

- Accessibility improvements:
  - Polls
  - Idea/initiative filter boxes
- Uploading a file in admin project page now shows the loading spinner when in progress
- Fixed English copy in notifications when other language selected
- Fixed project copy in Admin HQ not being saved

## 2019-12-05

### Fixed

- Small popups (popovers) no longer go off-screen on smaller screens
- Tooltips are no longer occluded by the checkbox in the idea manager
- The info icon on the initiatives voting box has improved alignment
- Project templates now display when there's only `en` is configured as a tenant locale
- When changing the lifecycle stage of a tenant, the update is now sent right away to segment
- When users accept an inivitation and are in a group, the group count is correctly updated
- Dropdowns in the registration flow can again support empty values
- Accessibility:
  - Various color changes to improve color contrasts
  - Color warning when picking too low contrast
  - Improvements to radio buttons, checkboxes, links and buttons for keyboard accessibility
  - Default built-in pages for new tenants have a better hierarchy for screen readers
- User posted an idea/initiative notification for admins will be in the correct language

## 2019-11-25

### Changed

- Updated translations
- Area filter not shown when no areas are configured
- Overall accessibility improvements for screen readers
- Improved accessibility of the select component, radio button, image upload and tooltip

### Fixed

- When adding a vote that triggers the voting limit on a project/phase, the other idea cards now automatically get updated with disabled vote buttons
- Fix for mobile bottom menu not being clickable when idea page was opened
- Navigating directly between projects via the menu no longer results in faulty idea card collections
- Display toggle (map or list view) of idea and initiative cards works again

## 2019-11-19

### Added

- New ideation project/phase setting called 'Idea location', which enables or disabled the ability to add a location to an idea and show the ideas on a map

### Changed

- Improved accessibility of the image upload component
- COW tooltipy copy
- Sharing modal layout improvement

### Fixed

- Checkboxes have unique ids to correctly identify their corresponding label, which improves screen reader friendliness when you have multiple checkboxes on one page.
- Avatar layout is back to the previous, smaller version

## 2019-11-15

### Fixed

- Fix for 'Click on map to add an idea' functionality not working
- Fix for notifications not showing

## 2019-11-12

### Fixed

- An email with subject `hihi` is no longer sent to admins that had their invite accepted
- Whe clicking the delete button in the file uploader, the page no longer refreshes
- Project templates no longer show with empty copy when the language is missing
- The countdown timer on initiatives now shows the correct value for days
- The radio buttons in the cookie manager are clickable again
- Changing the host of a tenant no longer breaks images embedded in texts
- It's possible again to unassign an idea in the idea manager
- The popup for adding a video or link URL is no longer invisible or unusable in some situations
- Uploading files is no longer failing for various filetypes we want to support
- Keyboard accessibility for modals

### Added

- ID Verification iteration 1
  - Users can verify their account by entering their ID card numbers (currently Chile only)
  - Verification is feature flagged and off by default
  - Smart groups can include the criterium 'is verified'
  - Users are prompted to verify their account when taking an actions that requires verification
- Total population for a tenant can now be entered in Admin HQ
- It's now possible to configure the word used for areas towards citizens from the areas admin
- Improvements to accessibility:
  - Idea and initiative forms: clearer for screen readers, keyboard accessibility, and more accessible input fields
  - Nav bar: clearer for screen readers and improved keyboard navigation
  - Project navigation and phases: clearer for screen readers
  - Sign-in, password reset and recovery pages: labeling of the input fields, clearer for screen readers
  - Participatory budgeting: clearer for screen readers

### Changed

- The organization name is now the default author in an official update

## 2019-10-22

### Fixed

- The sharing title on the idea page is now vertically aligned
- Improvements to the 'bad gateway' message sometimes affecting social sharing
- The map and markers are again visible in the admin dashboard
- First round of accessibility fixes and improvements
  - Dynamics of certain interactions are picked up by screen readers (PB, voting, ...)
  - Overall clarity for screen readers has improved
  - Improvements to information structure: HTML structure, W3C errors, head element with correct titles
  - Keyboard accessibility has generally improved: sign-up problems, login links, PB assignment, ...

### Added

- Initiatives iteration 3
  - Automatic status changes on threshold reached or time expired
  - When updating the status, official feedback needs to be provided simultaneously
  - Users receive emails and notifications related to (their) initiative
  - Initiatives support images in their body text
- Project templates
  - Admins can now create projects starting from a template
  - Templates contain images, a description and a timeline and let admin filter them by tags
  - Admins can share template descriptions with a publically accessible link
- It's now possible to configure the banner overlay color from the customize settings
- A custom email campaign now contains a CTA button by default

### Changed

- Complete copy overhaul of all emails

## 2019-10-03

### Fixed

- PB phase now has a basket button in the project navbar
- The datepicker in the timeline admin now works in IE11

### Changed

- For fragments (small pieces of UI that can be overridden per tenant) to work, they need to be enabled individually in admin HQ.

## 2019-09-25

### Fixed

- It's again possible to change a ideation/PB phase to something else when it contains no ideas
- Older browsers no longer crash when scrolling through comments (intersection observer error)
- Pagination controls are now correctly shown when there's multiple pages of users in the users manager
- The user count of groups in the users manager no longer includes invitees and matches the data shown
- Transition of timeline phases now happen at midnight, properly respecting the tenant timezone
- When looking at the map of an idea or initiative, the map marker is visible again
- The initiatives overview pages now uses the correct header and text colors
- The vote control on an initiative is no longer invisible on a tablet screen size
- The idea page in a budgeting context now shows the idea's budget
- The assign button on an idea card in a budgeting context behaves as expected when not logged in
- Project copy in Admin HQ that includes comments no longer fails
- Changing granular permissions by project moderator no longer fails

### Added

- Polling is now supported as a new participation method in a continuous project or a phase
  - A poll consists of multiple question with predefined answers
  - Users can only submit a poll once
  - Taking a poll can be restricted to certain groups, using granular permissions
  - The poll results can be exported to excel from the project settings
- It's now possible to disable Google Analytics, Google Tag Manager, Facebook Pixel and AdWords for specific tenants through Admin HQ

### Changed

- Large amount of copy improvements throughout to improve consistency and experience
- The ideas overview page is no longer enabled by default for new tenants
- The built-in 'Open idea project' can now be deleted in the project admin

## 2019-08-30

### Fixed

- The map preview box no longer overflows on mobile devices
- You're now correctly directed back to the idea/initiatives page after signing in/up through commenting

### Changed

- The height of the rich text editor is now limited to your screen height, to limit the scrolling when applying styles

## 2019-08-29

### Fixed

- Uploaded animated gifs are no longer displayed with weird artifacts
- Features that depend on NLP are less likely to be missing some parts of the data

### Added

- Citizen initiatives
  - Citizens can post view and post initiatives
  - Admins can manage initiatives, similar to how they manage ideas
  - Current limitation to be aware of, coming very soon:
    - No emails and notifications related to initiatives yet
    - No automated status changes when an initiative reaches enough votes or expires yet

## 2019-08-09

### Fixed

- Fixed a bug that sometimes prevented voting on comments
- When editing a comment, a mention in the comment no longer shows up as html
- In the dashboard, the domicile value 'outside' is now properly translated
- Some fixes were made to improve loading of the dashboard map with data edge cases
- Deleting a phase now still works when users that reveived notifications about the phase have deleted their account
- New releases should no longer require a hard refresh, avoiding landing page crashing issues we had

### Added

- File input on the idea form now works on mobile, if the device supports it

## 2019-07-26

### Fixed

- The project moderator email and notification now link to the admin idea manager instead of citizen side
- The widget no longer shows the `Multiloc`, but the real idea titles for some platforms

### Added

- Speed improvements to data requests to the backend throughout the whole paltform
- Changing the participation method from ideation to information/survey when there are ideas present is now prevented by the UI
- It's now possible to manually reorder archived projects
- There's new in-platform notifications for a status change on an idea you commented or voted on

## 2019-07-18

### Fixed

- It's no longer possible to change the participation method to information or survey if a phase/project already contains ideas
- The 'Share your idea modal' is now properly centered
- It's no longer possible to send out a manual email campaign when the author is not properly defined
- Invite emails are being sent out again
- Imported ideas no longer cause incomplete pages of idea cards
- Invited users who did not accept yet no longer receive any automated digest emails

## 2019-07-08

### Fixed

- When changing images like the project header, it's no longer needed to refresh to see the result
- The comments now display with a shorter date format to work better on smaller screens
- The code snippet from the widget will now work in some website that are strict on valid html
- The number of days in the assignee digest email is no longer 'null'
- The project preview description input is displayed again in the projects admin
- The idea status is no longer hidden when no vote buttons are displayed on the idea page
- Duplicate idea cards no longer appear when loading new pages

### Added

- Performance optimizations on the initial loading of the platform
- Performance optimizations on loading new pages of ideas and projects
- Newly uploaded images are automatically optimized to be smaller in filesize and load faster
- The 'Add an idea' button is now shown in every tab of the projects admin
- It's now possible to add videos to the idea body text
- E-mails are no longer sent out through Vero, but are using the internal cl2-emails server

### Changed

- The automated emails in the admin no longer show the time schedule, to work around the broken translations
- The rights for voting on comments now follow the same rights than commenting itself, instead of following the rights for idea voting
- On smaller desktop screens, 3 columns of idea cards are now shown instead of 2
- When adding an idea from the map, the idea will now be positioned on the exact location that was clicked instead of to the nearest detectable address
- Using the project copy tool in admin HQ is more tolerant about making copies of inconsistent source projects

## 2019-06-19

### Fixed

- Show 3-column instead of 2-column layout for ideas overview page on smaller desktop screens
- Don't hide status label on idea page when voting buttons are not shown

### Changed

- Small improvement in loading speed

## 2019-06-17

## Fixed

- The column titles in comments excel export are aligned with the content
- There's now enough space between voting anc translate links under a comment
- Vote button on an idea no longer stays active when a vote on that idea causes the voting treshold of the project to be reached

## Added

- The admin part of the new citizen initiatives is available (set initiatives feature on `allowed`)
  - Cities can configure how they plan to use initiatives
- A preview of how initiatives will look like city side is available, not yet ready for prime time (set initiatives feature on `allowed` and `enabled`)
- The ideas overview page has a new filtering sidebar, which will be used for other idea and initiative listings in the future
  - On idea status
  - On topic
  - Search
- Comments now load automatically while scrolling down, so the first comments appear faster

## 2019-06-05

### Fixed

- Fix an issue that when showing some ideas in an idea card would make the application crash

## 2019-05-21

### Fixed

- The idea page does no longer retain its previous scroll position when closing and reopening it
- The Similar Ideas box no longer has a problem with long idea titles not fitting inside of the box
- The Similar Ideas box content did not update when directly navigating from one idea page to the next
- The 'What were you looking for?' modal no longer gives an error when trying to open it

### Changed

- You now get redirected to the previously visited page instead of the landing page after you've completed the signup process

## 2019-05-20

### Fixed

- Closing the notification menu after scrolling no longer results in a navbar error
- When accessing the idea manager as a moderator, the assignee filter defaults to 'assigned to me'
- The idea and comment counts on the profile page now update as expected
- It's now possible to use a dropdown input in the 2nd registration step with a screen reader
- An invited user can no longer request a password reset, thereby becoming an inconsistent user that resulted in lots of problems

### Added

- Restyle of the idea page
  - Cleaner new style
  - Opening an idea no longer appears to be a modal
  - Properly styled similar ideas section
  - Showing comment count and avatars of contributors

### Changed

- When clicking the edit button in the idea manager, the edit form now opens in the sidemodal

## 2019-05-15

### Fixed

- Opening the projects dropdown no longer shows all menu items hovered when opened
- Users that can't contribute (post/comment/vote/survey) no longer get an email when a phase starts
- When a project has an ideation and a PB phase, the voting buttons are now shown during the ideation phase
- The admin navigation menu for moderators is now consistent with that for admins
- Moderators that try to access pages only accessible for admins, now get redirected to the dashboard
- The details tab in clustering doesn't cause the info panel to freeze anymore
- When writing an official update, the sbumit button now only becomes active when submission is possible
- The 'no options' copy in a dropdown without anything inside is now correctly translated
- Making a field empty in Admin HQ now correctly saves the empty value
- The active users graph no longer includes users that received an email as being active
- The translation button in an idea is no longer shown when there's only one platform language
- After changing granular permission, a refresh is no longer needed to see the results on ideas
- The sideview in the idea manager now shows the status dropdown in the correct language
- The layout of the sideview in the idea manager is now corrected
- A digest email to idea assignees is no longer sent out when no ideas are assigned to the admin/moderator
- Signing in with VUB Net ID works again
- Loading the insights map can no longer be infinite, it will now show an error message when the request fails

### Added

- The profile page of a user now also shows the comments by that user
- Users can now delete their own profile from their edit profile page
- Similar ideas, clustering and location detection now work in Spanish, German, Danish and Norwegian
- Facebooks bot coming from `tfbnw.net` are now blocked from signing up
- Moderators now also have a global idea manager, showing all the ideas from the projects they're moderating
- Loading the insights map, which can be slow, now shows a loading indicator

### Changed

- Voting buttons are no longer shown when voting is not enabled
- Improved and more granular copy text for several voting and commenting disabled messages

## 2019-04-30

### Fixed

- Time remaning on project card is no longer Capitalized
- Non-admin users no longer get pushed to intercom
- Improvements to the idea manager for IE11
- When filtering on a project in the idea manager, the selected project is highlighted again
- @citizenlab.cl admins can now also access churned platforms
- The user count in the user manager now includes migrated cl1 users
- Sending invitations will no longer fail on duplicate mixed-case email addresses

### Added

- Ideas can now be assigned to moderators and admins in the idea manager
  - Added filter on assignee, set by default to 'assigned to me'
  - Added filter to only show ideas that need feedback
  - When clicking an idea, it now opens in and can be partially edited from a half screen modal
  - Admins and moderators get a weekly digest email with their ideas that need feedback
- Completely new comments UI with support for comment upvotes
  - Comments are visually clearly grouped per parent comment
  - Sub-comments use @mentions to target which other subcomment they reply to
  - Comments can be sorted by time or by votes
- Ideas can now be sorted randomly, which is the new default
- New smart group rule for users that contributed to a specific topic
- New smart group rule for users that contributed to ideas with a specific status
- Clear error message when an invitee does a normal sign up

### Changed

- The idea grid no longer shows a 'post an idea' button when there are no ideas yet

## 2019-04-24

### Fixed

- Project cards now show correct time remaining until midnight

## 2019-04-23

### Fixed

- Closing the notification menu does not cause an error anymore
- The unread notifications count is now displayed correctly on IE11
- Clicking on an invite link will now show an immediate error if the invite is no longer valid

### Changed

- The admin guide is now under the Get Started link and the dashboards is the admin index
- The project cards give feedback CTA was removed
- An idea can now be deleted on the idea page
- The default border radius throughout the platform now is 3px instead of 5px
- The areas filter on the project cards is only shown when there is more than one area

## 2019-04-16

### Fixed

- The comment count of a project remains correct when moving an idea to a different project
- Fixed an issue when copying projects (through the admin HQ) to tenants with conflicting locales
- Only count people who posted/voted/commented/... as participants (this is perceived as a fix in the dashboards)
- Invites are still sent out when some emails correspond to existing users/invitees
- Phase started/upcoming notifications are only sent out for published projects

### Added

- Posting text with a URL will turn the URL part into a link
- Added smart group rules for topic and idea status participants

### Changed

- New configuration for which email campaigns are enabled by default
- Changed project image medium size to 575x575

## 2019-04-02

### Fixed

- The new idea button now shows the tooltip on focus
- The gender graph in clustering is now translated
- Tooltips on the right of the screen no longer fall off
- Text in tooltips no longer overflows the tooltip borders
- When there are no ideas, the 'post an idea' button is no longer shown on a user profile or the ideas overview page
- The project card no longer displays a line on the bottom when there is no meta information available
- Downloading the survey results now consistently triggers a browser download
- The bottom of the left sidebar of the idea manager can now be reached when there are a lot of projects
- The time control in the admin dashboard is now translated
- Various fixes to improve resilience of project copy tool

### Added

- The ideas overview page now has a project filter
- The various pages now support the `$|orgName|` variable, which is replaced by the organization name of the tenant
- Non-CitizenLab admins can no longer access the admin when the lifecycle stage is set to churned
- A new style variable controls the header opacity when signed in
- New email as a reminder to an invitee after 3 days
- New email when a project phase will start in a week
- New email when a new project phase has started
- The ideas link in the navbar is now feature flagged as `ideas_overview`

### Changed

- When filtering projects by multiple areas, all projects that have one of the areas or no area are now shown
- The user search box for adding a moderator now shows a better placeholder text, explaining the goal

## 2019-03-20

### Fixed

- Fixed mobile layout issues with cookie policy, idea image and idea title for small screens (IPhone 5S)
- Posting an idea in a timeline that hasn't started yet (as an admin) now puts the idea in the first phase
- Notifications menu renders properly in IE11
- The CTA on project cards is no longer shown for archived and finished projects
- Invited users that sign up with another authentication provider now automatically redeem their invitation
- When the tenant only has one locale, no language switcher is shown in the official feedback form

### Added

- Capabilities have been added to apply custom styling to the platform header
  - Styling can be changed through a new style tab in admin HQ
  - It's also possible to configure a different platform-wide font
  - Styling changes should only be done by a designer or front-end developer, as there are a lot of things that could go wrong
- The initial loading speed of the platform has increased noticably due to no longer loading things that are not immediately needed right away.
- Tenant templates are now automatically updated from the `.template` platforms every night
- The project copy tool in admin HQ now supports time shifting and automatically tries to solve language conflicts in the data
- New notifications and emails for upcoming (1 week before) and starting phases

### Changed

- Archived ieas are no longer displayed on the general ideas page
- The time remaining on project cards is no longer shown on 2 lines if there's enough space
- New platforms will show the 'manual project sorting' toggle by default
- Some changes were made to modals throughout to make them more consistent and responsiveness
- New ideas now have a minimal character limit of 10 for the title and 30 for the body
- User pages have a more elaborate meta title and description for SEO purposes

## 2019-03-11

### Fixed

- Notifications layout on IE11
- Errors due to loading the page during a deployment

## 2019-03-11

### Fixed

- Similar ideas is now fast enough to enable in production
- NLP insights will no longer keep on loading when creating a new clusgtering graph
- The comment count on project cards now correctly updates on deleted comments
- Various spacing issues with the new landing page on mobile are fixed
- When logging out, the avatars on the project card no longer disappear
- The widget no longer cuts off the title when it's too long
- In admin > settings > pages, all inputs are now correctly displayed using the rich text editor
- The notifications are no longer indented inconsistently
- Exporting typeform survey results now also work when the survey embed url contains `?source=xxxxx`
- When there's a dropdown with a lot of options during signup, these options are no longer unreachable when scrolling down
- The cookie policy no longer displays overlapping text on mobile
- The `isSuperAdmin`, `isProjectModerator` and `highestRole` user properties are now always named using camelCasing

### Added

- Official feedback
  - Admins and moderators can react to ideas with official feedback from the idea page
  - Users contributing to the idea receive a notification and email
  - Feedback can be posted using a free text name
  - Feedback can be updated later on
  - Admin and moderators can no longer write top-level comments
  - Comments by admins or moderators carry an `Official` badge
- When giving product feedback from the footer, a message and email can be provided for negative feedback
- CTA on project card now takes granular permissions into account
- CTA on project card is now also shown on mobile
- Projects for which the final phase has finished are marked as finished on their project card
- Projects on the landing page and all projects page can now be filtered on area through the URL

### Changed

- The avatars on a project card now include all users that posted, voted or commented
- Commenting is no longer possible on ideas not in the active phase

## 2019-03-03

### Fixed

- Manually sorting projects in the admin works as expected

### Added

- Support for Spanish
- The copy of 'x is currently working on' can be customized in admin HQ
- Extra caching layer in cl2-nlp speeds up similar ideas and creating clusters

## 2019-02-28

### Fixed

- In the dashboard, the labels on the users by gender donut chart are no longer cut off
- Adding file attachments with multiple consecutive spaces in the filename no longer fails
- Project copy in admin HQ no longer fails when users have mismatching locales with the new platform

### Added

- New landing page redesign
  - Project cards have a new layout and show the time remaining, a CTA and a metric related to the type of phase
  - The bottom of the landing page displays a new custom info text, configurable in the admin settings
  - New smarter project sorting algorithm, which can be changed to manual ordering in the projects admin
  - Ideas are no longer shown on the landing page
  - The `Show all projects` link is only shown when there are more than 10 projects
- New attributes are added to segment, available in all downstream tools:
  - `isSuperAdmin`: Set to true when the user is an admin with a citizenlab email
  - `isProjectModerator`
  - `highestRole`: Either `super_admin`, `admin`, `project_moderator` or `user`

### Changed

- Intercom now only receives users that are admin or project moderator (excluding citizenlab users)

## 2019-02-20

### Fixed

- User digest email events are sent out again
- The user statistics on the admin dashboard are back to the correct values
- Creating a new project page as an admin does not result in a blank page anymore
- Improved saving behaviour when saving images in a phase's description
- When logged in and visiting a url containing another locale than the one you previously picked, your locale choice is no longer overwritten

### Added

- Project copy feature (in admin HQ) now also supports copying ideas (including comments and votes) and allows you to specify a new slug for the project URL
- Unlogged users locale preference is saved in their browser

## 2019-02-14

### Fixed

- Project/new is no longer a blank page

## 2019-02-13

### Fixed

- Texts written with the rich text editor are shown more consistently in and outside of the editor
- Opening a dropdown of the smart group conditions form now scrolls down the modal
- When changing the sorting method in the ideas overview, the pagination now resets as expected
- Google login no longer uses the deprecated Google+ authentication API

### Added

- Typeform survey for typeform can now be downloaded as xlsx from a tab in the project settings
  - The Segment user token needs to be filled out in Admin HQ
  - New survey responses generate an event in segment
- Survey providers can be feature flagged individually
- New \*.template.citizenlab.co platforms now serve as definitions of the tenant template
- The registration fields overview in admin now shows a badge when fields are required

### Changed

- Surveymonkey is now feature-flagged off by default for new platforms

## 2019-01-30

### Fixed

- Long topic names no longer overlap in the admin dashboards
- Video no longer pops out of the phase description text
- Added event tracking for widget code copy and changing notification settings
- Saving admin settings no longer fails because of a mismatch between platform and user languages
- The password reset message now renders correctly on IE11
- It's easier to delete a selected image in the rich text editor
- The copy in the modal to create a new group now renders correctly in IE11
- Texts used in the the dashboard insights are no longer only shown in English
- Tracking of the 'Did you find what you're looking for?' footer not works correctly

### Added

- Tooltips have been added throughout the whole admin interface
- A new homepage custom text section can be configured in the admin settings, it will appear on the landing page in a future release
- New experimental notifications have been added that notify admins/moderators on every single idea and comment
- New tenant properties are being logged to Google Analytics

## 2019-01-19

### Fixed

- Registration fields of the type 'multiple select' can again be set in the 2nd step of the signup flow
- Creating invitations through an excel file no longer fails when there are multiple users with the same first and last name

## 2019-01-18

### Fixed

- Overflowing text in project header
- Fixed color overlay full opaque for non-updated tenant settings
- Fixed avatar layout in IE11
- Fixed idea page scrolling not working in some cases on iPad
- Pressing the enter key inside of a project settings page will no longer trigger a dialog to delet the project

### Changed

- Reduced the size of the avatars on the landing page header and footer
- Made 'alt' text inside avatar invisible
- Better cross-browser scaling of the background image of the header that's being shown to signed-in users
- Added more spacing underneath Survey, as not to overlap the new feedback buttons
- Increased width of author header inside of a comment to better accomodate long names
- Adjusted avatar hover effect to be inline with design spec￼

## 2019-01-17

### Added

- `header_overlay_opacity` in admin HQ allows to configure how transparent header color is when not signed in
- `custom_onboarding_fallback_message` in admin HQ allows to override the message shown in the header when signed in

## 2019-01-16

### Fixed

- The clustering prototype no longer shows labels behind other content
- Removing a project header image is again possible
- New active platforms get properly submitted to google search console again
- Scrolling issues with an iPad on the idea modal have been resolved
- Signing up through Google is working again
- The line underneath active elements in the project navbar now has the correct length
- A long location does no longer break the lay-out of an event card
- The dashboards are visible again by project moderators
- The admin toggle in the users manager is working again

### Added

- When logged in, a user gets to see a dynamic call to action, asking to
  - Complete their profile
  - Display a custom message configurable through admin HQ
  - Display the default fallback engagement motivator
- The landing page header now shows user avatars
- It's now possible to post an idea from the admin idea manager
- The footer now shows a feedback element for citizens
- A new 'map' dashboard now shows the ideas on their locations detected from the text using NLP
- The clustering prototype now shows the detected keywords when clustering is used

### Changed

- The navbar and landing page have a completely refreshed design
  - The font has changed all over the platform
  - 3 different colors (main, secondary, text) are configurable in Admin HQ
- The clustering prototype has been moved to its own dashboard tab
- Project cards for continuous projects now link to the information page instead of ideas

## 2018-12-26

### Fixed

- The rich text editor now formats more content the same way as they will be shown in the platform

### Added

- Admin onboarding guide
  - Shown as the first page in the admin, guiding users on steps to take
- The idea page now shows similar ideas, based on NLP
  - Feature flagged as `similar_ideas`, turned off by default
  - Experimental, intended to evaluate NLP similarity performance
- A user is now automatically signed out from FranceConnect when signing out of the platform

### Changed

- When a user signs in using FranceConnect, names and some signup fields can no longer be changed manually
- The FranceConnect button now has the official size and dimensions and no T&C
- SEO improvements to the "Powered by CitizenLab" logo

## 2018-12-13

### Fixed

- User digest email campaigns is sent out again
- IE11 UI fixes:
  - Project card text overflow bug
  - Project header text wrapping/centering bug
  - Timeline header broken layout bug
  - Dropdown not correctly positioned bug
- Creating new tenants and changing the host of existing tenants makes automatic DNS changes again

### Added

- SEO improvements: project pages and info pages are now included in sitemap
- Surveys now have Google Forms support

## 2018-12-11-2

### Fixed

- A required registration field of type number no longer blocks users on step 2 of the registration flow

## 2018-12-11

### Fixed

- Loading an idea page with a deleted comment no longer results in an error being shown
- Assigning a first bedget to a PB project as a new user no longer shows an infinite spinner
- Various dropdowns, most famously users group selection dropdown, no longer overlap menu items

## 2018-12-07

### Fixed

- It's again possible to write a comment to a comment on mobile
- When logged in and trying to log in again, the user is now redirected to the homepage
- A deleted user no longer generates a link going nowhere in the comments
- The dropdown menu for granular permissions no longer disappears behind the user search field
- After deleting an idea, the edit and delete buttons are no longer shown in the idea manager
- Long event title no longer pass out of the event box
- Notifications from a user that got deleted now show 'deleted user' instead of nothing

### Added

- Machine translations on the idea page
  - The idea body and every comment not in the user's language shows a button to translate
  - Feature flagged as `machine_translations`
  - Works for all languages
- Show the currency in the amount field for participatory budgeting in the admin
- Built-in registration fields can now be made required in the admin
- FranceConnect now shows a "What is FranceConnect?" link under the button

### Changed

- The picks column in the idea manager no longer shows a euro icon

## 2018-11-28

### Fixed

- IE11 graphical fixes in text editor, status badges and file drag&drop area fixed
- The idea tab is visible again within the admin of a continuous PB project
- The checkbox within 3rd party login buttons is now clickable in Firefox

## 2018-11-27

### Fixed

- When all registration fields are disabled, signing up through invite no longer blocks on the first step
- A moderator that has not yet accepted their invitation, is no longer shown as 'null null' in the moderators list
- Adding an idea by clicking on the map is possible again

### Changed

- When there are no events in a project, the events title is no longer shown
- The logo for Azure AD login (VUB Net ID) is shown as a larger image
- When logging in through a 3rd party login provider, the user needs to confirm that they've already accepted the terms and conditions

## 2018-11-22

### Fixed

- In the clustering prototype, comparing clusters using the CTRL key now also works on Mac
- Widget HTML code can now be copied again
- Long consequent lines of text now get broken up in multiple lines on the idea page
- Admin pages are no longer accessible for normal users
- Reduced problems with edge cases for uploading images and attachments

### Added

- Participatory budgeting (PB)
  - A new participation method in continuous and timeline projects
  - Admins and moderators can set budget on ideas and a maximum budget on the PB phase
  - Citizens can fill their basket with ideas, until they hit the limit
  - Citizens can submit their basket when they're done
  - Admins and moderators can process the results through the idea manager and excel export
- Advanced dashboards: iteration 1
  - The summary tab shows statistics on idea/comment/vote and registration activities
  - The users tab shows information on user demographics and a leaderboard
  - The time filter can be controller with the precision of a day
  - Project, group and topic filters are available when applicable
  - Project moderators can access the summary tabs with enforced project filter
- Social sharing through the modal is now separately trackable from sharing through the idea page
- The ideas excel export now contains the idea status
- A new smart group rule allows for filtering on project moderators and normal users

### Changed

- Project navigation is now shown in new navigation bar on top
- The content of the 'Open idea project' for new tenants has changed
- After posting an idea, the user is redirected towards the idea page of the new idea, instead of the landing page

## 2018-11-07

### Fixed

- The widget HTML snippet can be copied again

## 2018-11-05

### Fixed

- Clicking Terms & Conditions links during sign up now opens in a new tab

### Added

- Azure Active Directory login support, used for VUB Net ID

## 2018-10-25

### Fixed

- Resizing and alignment of images and video in the editor now works as expected
- Language selector is now updating the saved locale of a signed in user
- When clicking "view project" in the project admin in a new tab, the projects loads as expected
- The navbar user menu is now keyboard accessible
- Radio buttons in forms are now keyboard accessible
- The link to the terms and conditions from social sign in buttons is fixed
- In admin > settings > pages, the editors now have labels that show the language they're in
- Emails are no longer case sensitive, resolving recurring password reset issues
- The widget now renders properly in IE11
- Videos are no longer possible in the invitation editor

### Added

- Cookie consent manager
  - A cookie consent footer is shown when the user has not yet accepted cookies
  - The user can choose to accept all cookies, or open the manager and approve only some use cases
  - The consent settings are automatically derived from Segment
  - When the user starts using the platform, they silently accept cookies
- A new cookie policy page is easier to understand and can no longer be customized through the admin
- Granular permissions
  - In the project permissions, an admin or project moderator can choose which citizens can take which actions (posting/voting/comments/taking survey)
  - Feature flagged as 'granular_permissions', turned off by default
- Ideas excel export now contains links to the ideas
- Ideas and comments can now be exported from within a project, also by project moderators
- Ideas and comments can now be exported for a selection of ideas
- When signing up, a user gets to see which signup fields are optional

### Changed

- Published projects are now shown first in the admin projects overview
- It's now more clear that the brand color can not be changed through the initial input box
- All "Add <something>" buttons in the admin have moved to the top, for consistency
- The widget no longer shows the vote count when there are no votes
- When a project contains no ideas, the project card no longer shows "no ideas yet"

## 2018-10-09

### Fixed

- UTM tags are again present on social sharing
- Start an idea button is no longer shown in the navbar on mobile
- Exceptionally slow initial loading has been fixed
- Sharing on facebook is again able to (quite) consistently scrape the images
- When using the project copy tool in Admin HQ, attachments are now copied over as well

### Added

- Email engine in the admin (feature flagged)
  - Direct emails can be sent to specific groups by admins and moderators
  - Delivered/Opened/Clicked statistics can be seen for every campaign
  - An overview of all automated emails is shown and some can be disabled for the whole platform

## 2018-09-26

### Fixed

- Error messages are no longer cut off when they are longer than the red box
- The timeline dropdown on mobile shows the correct phase names again
- Adding an idea by clicking on the map works again
- Filip peeters is no longer sending out spam reports
- Reordering projects on the projects admin no longer behaves unexpectedly
- Fixes to the idea manager
  - Tabs on the left no longer overlap the idea table
  - Idea status tooltips no longer have an arrow that points too much to the right
  - When the screen in not wide enough, the preview panel on the right is no longer shown
  - Changing an idea status through the idea manager is possible again

### Added

- Social sharing modal is now shown after posting an idea
  - Feature flagged as `ideaflow_social_sharing`
  - Offers sharing buttons for facebook, twitter and email
- File attachments can now be added to
  - Ideas, shown on the idea page. Also works for citizens.
  - Projects, shown in the information page, for admins and moderators
  - Phases, shown under the phase description under the timeline, for admins and moderators
  - Events, shown under the event description, for admins and moderators
  - Pages, shown under the text, for admins
- Some limited rich text options can now be used in email invitation texts

### Changed

- The admin projects page now shows 3 seperate sections for published, draft and archived
- When there are no voting buttons, comment icon and count are now also aligned to the right
- It's now possible to remove your avatar

## 2018-09-07

### Fixed

- Submit idea button is now aligned with idea form
- An error caused by social sign in on French platforms not longer has an English error message
- Checkboxes are now keyboard navigable
- Projects that currently don't accept ideas can no longer be selected when posting an idea
- Deleting an idea no longer results in a blank page
- Deleting a comment no longer results in a blank page
- When sign in fails, the error message no longer says the user doesn't exist
- `null` is no longer shown as a lastname for migrated cl1 users without last name
- Clicking on the table headers in the idea managers again swaps the sorting order as expected
- Typeform Survey now is properly usable on mobile

### Added

- Email notification control
  - Every user can opt-out from all recurring types of e-mails sent out by the platform by editing their profile
  - Emails can be fully disabled per type and per tenant (through S&S ticket)
- An widget that shows platform ideas can now be embedded on external sites
  - The style and content of the widget can be configured through admin > settings > widgets
  - Widget functionality is feature flagged as "widgets", on by default

### Changed

- Initial loading speed of the platform has drastically improved, particulary noticable on mobile
- New tenants have custom signup fields and survey feature enabled by default

## 2018-08-20

### Fixed

- The idea sidepane on the map correctly displays HTML again
- Editing your own comment no longer turns the screen blank
- Page tracking to segment no longer tracks the previous page instead of the current one
- Some browsers no longer break because of missing internationalization support
- The options of a custom field are now shown in the correct order

### Added

- A major overhaul of all citizen-facing pages to have significantly better accessibility (almost WCAG2 Level A compliant)
  - Keyboard navigation supported everywhere
  - Forms and images will work better with screen readers
  - Color constrasts have been increased throughout
  - A warning is shown when the color in admin settings is too low on constrast
  - And a lot of very small changes to increase WCAG2 compliance
- Archived projects are visible by citizens
  - Citizens can filter to see all, active or archived projects
  - Projects and project cards show a badge indicating a project is archived
  - In the admin, active and archived projects are shown separately
- A favicon can now be configured at the hidden location `/admin/favicon`
  - On android in Chrome, the platform can be added to the Android homescreen and will use the favicon as an icon
- Visitors coming through Onze Stad App now are trackable in analytics

### Changed

- All dropdown menus now have the same style
- The style of all form select fields has changed
- Page tracking to segment no longer includes the url as the `name` property (salesmachine)
- Font sizes throughout the citizen-facing side are more consistent

## 2018-08-03

### Fixed

- The landingpage header layout is no longer broken on mobile devices
- Yet another bug related to the landingpage not correctly redirecting the user to the correct locale
- The Page not found page was not found when a page was not found

### Added

- The 'Create an account' call to action button on the landing page now gets tracked

## 2018-08-02

### Fixed

- The browser no longer goes blank when editing a comment
- Redirect to the correct locale in the URL no longer goes incorrectly to `en`

## 2018-07-31

### Fixed

- The locale in the URL no longer gets added twice in certain conditions
- Various fixes to the rich text editor
  - The controls are now translated
  - Line breaks in the editor and the resulting page are now consistent
  - The editor no longer breaks form keyboard accessibility
  - The images can no longer have inconsistent widht/height ratio wich used to happen in some cases
  - The toolbar buttons have a label for accessibility
- A new tenant created in French no longer contains some untranslated content
- The tenant lifecycle stage is now properly included in `group()` calls to segment
- Comment body and various dynamic titles are secured against XSS attacks

### Added

- Ideas published on CitizenLab can now also be pushed to Onze Stad App news stream
- The rich text editor
  - Now support copy/paste of images
- Event descriptions now also support rich text
- When not signed in, the header shows a CTA to create an account
- A new smart group rule allows you to specify members than have participated (vote, comment, idea) in a certain project
- The admin now shows a "Get started" link to the knowledge base on the bottom left
- The Dutch platforms show a "fake door" to Agenda Setting in the admin navigation

### Changed

- The idea card now shows name and date on 2 lines
- The navbar now shows the user name next to the avatar
- The user menu now shows "My ideas" instead of "Profile page"

## 2018-07-12

### Fixed

- New text editor fixes various bugs present in old editor:
  - Typing idea texts on Android phones now works as expected
  - Adding a link to a text field now opens the link in a new window
  - Resizing images now works as expected
  - When saving, the editor no longer causes extra whitespace to appear
- A (too) long list of IE11 fixes: The platform is now fully usable on IE11
- The group count in the smart groups now always shows the correct number
- The admin dashboard is no longer too wide on smaller screens
- The home button on mobile is no longer always active
- Fix for page crash when trying to navigate away from 2nd signup step when one or more required fields are present

### Added

- The language is now shown in the URL at all times (e.g. `/en/ideas`)
- The new text editor enables following extras:
  - It's now possible to upload images through the text editor
  - It's now possible to add youtube videos through the text editor
- `recruiter` has been added to the UTM campaign parameters

### Know issues

- The controls of the text editor are not yet translated
- Posting images through a URL in the text editor is no longer possible
- Images that have been resized by IE11 in the text editor, can subsequently no longer be resized by other browsers

## 2018-06-29

### Fixed

- Facebook now correctly shows the idea image on the very first share
- Signing up with a google account that has no avatar configured now works again
- Listing the projects and ideas for projects that have more than 1 group linked to them now works again

### Added

- Voting Insights [beta]: Get inisghts into who's voting for which content
  - Feature flagged as 'clustering', disabled by default
  - Admin dashboard shows a link to the prototype
- Social sharing buttons on the project info page
- Usage of `utm_` parameters on social sharing to track sharing performance
- Various improvements to meta tags throughout the platform
  - Page title shows the unread notification count
  - More descriptive page titles on home/projects/ideas
  - Engaging generic default texts when no meta title/description are provided
  - Search engines now understand what language and region the platform is targeting
- Optimized idea image size for facebook sharing
- Sharing button for facebook messenger on mobile
- When you receive admin rights, a notification is shown
- `tenantLifecycleStage` property is now present in all tracked events to segment

### Changed

- Meta tags can't be changed through the admin panel anymore
- Social sharing buttons changed aspect to be more visible

## 2018-06-20

### Fixed

- Visual fixes for IE11 (more to come)
  - The text on the homepage doesn't fall outside the text box anymore
  - The buttons on the project page are now in the right place
  - In the projects pages, the footer is no longer behaving like a header
- When trying to add a timeline phase that overlaps with another phase, a more descriptive error is shown
- larsseit font is now always being loaded

### Added

- Smart groups allow admins to automatically and continuously make users part of groups based on conditions
- New user manager allows
  - Navigating through users by group
  - Moving, adding and removing users from/to (manual) groups
  - Editing the group details from within the user manager
  - Creating groups from within the user manager
  - Exporting users to excel by group or by selection
- Custom registration fields now support the new type "number"
- The city website url can now be specified in admin settings, which is used as a link in the footer logo

### Changed

- The checkbox copy at signup has changed and now links to both privacy policy and terms and conditions
- Improved styling of usermenu dropdown (the menu that opens when you click on the avatar in the navigation bar)

### Removed

- The groups page is no longer a separate page, but the functionality is part of the user manager

## 2018-06-11

### Fixed

- Notifications that indicate a status change now show the correct status name
- The admin pages editors support changing content and creating new pages again
- When searching in the invites, filters still work as expected
- The font has changed again to larsseit

### Added

- Accessibility improvements:
  - All images have an 'alt' attributes
  - The whole navbar is now usable with a keyboard
  - Modals can be closed with the escape key
  - The contrast of labels on white backgrounds has increased
- New ideas will now immediately be scraped by facebook
- When inviting a user, you can now pick projects for which the user becomes a moderator

### Changed

- The language switcher is now shown on the top right in the navbar

## 2018-05-27

### Fixed

- Sitemap now has the correct date format
- Empty invitation rows are no longer created when the given excel file contains empty rows
- Hitting enter while editing a project no longer triggers the delete button
- Registration fields on signup and profile editing are now always shown in the correct language
- The dropdown menu for idea sorting no longer gets cut off by the edge of the screen on small screens
- Saving a phase or continuous project no longer fails when participation method is not ideation

### Added

- Language selection now also has a regional component (e.g. Dutch (Belgium) instead of Dutch)
- Added noindex tag on pages that should be shown in Google
- A new 'user created' event is now being tracked from the frontend side
- It's now possible to use HTML in the field description of custom fields (no editor, only for internal usage)

## 2018-05-16

### Fixed

- Phases are now correctly active during the day specified in their end date
- On the new idea page, the continue button is now shown at all resolutions
- On the idea list the order-by dropdown is now correctly displayed at all resolutions.

### Added

- Project moderators can be specified in project permissions, giving them admin and moderation capabilities within that project only
  - Moderators can access all admin settings of their projects
  - Moderators can see they are moderating certain projects through icons
  - Moderators can edit/delete ideas and delete comments in their projects
- A correct meta description tag for SEO is now rendered
- The platforms now render sitemaps at sitemap.xml
- It is now possible to define the default view (map/cards) for every phase individually
- The tenant can now be configured with an extra `lifecycle_stage` property, visible in Admin HQ.
- Downloading ideas and comments xlsx from admin is now tracked with events
- The fragment system, to experiment with custom content per tenant, now also covers custom project descriptions, pages and individual ideas

### Changed

- It is no longer possible to define phases with overlapping dates
- Initial loading speed of the platform has improved

## 2018-04-30

### Fixed

- When posting an idea and only afterward signing in, the content originally typed is no longer lost
- An error is no longer shown on the homepage when using Internet Explorer
- Deleting a user is possible again

### Changed

- The idea manager again shows 10 ideas on one page, instead of 5
- Submit buttons in the admin no longer show 'Error' on the buttons themselves

### Removed

- The project an idea belongs to can no longer be changed through the edit idea form, only through the idea manager

## 2018-04-26

### Added

- Areas can now be created, edited and deleted in the admin settings
- The order of projects can now be changed through drag&drop in the admin projects overview
- Before signing up, the user is requested to accept the terms and conditions
- It's possible to experiment with platform-specific content on the landing page footer, currently through setup & support
- Images are only loaded when they appear on screen, improving page loading speed

### Fixed

- You can no longer click a disabled "add an idea" button on the timeline
- When accessing a removed idea or project, a message is shown

### Known issues

- Posting an idea before logging in is currently broken; the user is redirected to an empty posting form
- Social sharing is not consistently showing all metadata

## 2018-04-18

### Fixed

- Adding an idea at a specific location by clicking on the map is fixed

## 2018-04-09

### Fixed

- An idea with a location now centers on that location
- Map markers far west or east (e.g. Vancouver) are now positioned as expected
- Links in comment now correctly break to a new line when they're too long
- Hitting enter in the idea search box no longer reloads the page
- A survey project no longer shows the amount of ideas on the project card
- The navbar no longer shows empty space above it on mobile
- The report as spam window no longer scrolls in a weird way
- The project listing on the homepage no longer repeats the same project for some non-admin users
- Google/Facebook login errors are captured and shown on an error page
- Some rendering issues were fixed for IE11 and Edge, some remain
- An idea body with very long words no longer overlaps the controls on the right
- Project cards no longer overlap the notification menu

### Added

- A user can now edit and delete its own comments
- An admin can now delete a user's comment and specify the reason, notifying the user by notification
- Invitations
  - Admins can invite users by specifying comma separated email addresses
  - Admins can invite users with extra information by uploading an excel file
  - Invited users can be placed in groups, made admin, and given a specific language
  - Admins can specify a message that will be included in the email to the invited users
  - Admins receive a notification when invited users sign up
- Users receive a notification and email when their idea changes status
- Idea titles are now limited to 80 characters

### Known issues

- Adding an idea through the map does not position it correctly

## 2018-03-23

### Fixed

- Fixed padding being added on top of navigation bar on mobile devices

## 2018-03-22

### Fixed

- Idea creation page would not load when no published projects where present. Instead of the loading indicator the page now shows a message telling the user there are no projects.

## 2018-03-20

### Fixed

- Various visual glitches on IE11 and Edge
- Scrolling behviour on mobile devices is back to normal
- The admin idea manager no longer shows an empty right column by default

### Added

- Experimental raw HTML editing for pages in the admin at `/admin/pages`

## 2018-03-14

### Fixed

- When making a registration field required, the user can't skip the second sign up step
- When adding a registration field of the "date" type, a date in the past can now be chosen
- The project listing on the landing page for logged in users that aren't admin is fixed

### Added

- When something goes wrong while authenticating through social networks, an error page is shown

## 2018-03-05

### Added

- Limited voting in timeline phases
- Facebook app id is included in the meta headers

### Known issues

- When hitting your maimum vote count as a citizen, other idea cards are not properly updating untill you try voting on them
- Changing the participation settings on a continuous project is impossible

## 2018-02-26

### Fixed

- Project pages
  - Fixed header image not being centered
- Project timeline page
  - Fixed currently active phase not being selected by default
  - Fixed 'start an idea' button not being shown insde the empty idea container
  - Fixed 'start an idea' button not linking to the correct idea creation step
- Ideas and Projects filter dropdown
  - Fixed the dropdown items not always being clickable
- Navigation bar
  - Fixed avatar and options menu not showing on mobile devices

### Added

- Responsive admin sidebar
- Top navigation menu stays in place when scrolling in admin section on mobile devices

### Changed

- Project timeline
  - Better word-breaking of phases titles in the timeline

## 2018-02-22

### Fixed

- Idea page
  - Fixed voting buttons not being displayed when page is accessed directly
- Edit profile form page
  - Fixed broken input fields (first name, last name, password, ...)
  - Fixed broken submit button behavior
- Admin project section
  - Fixed default view (map or card) not being saved
  - Fixed save button not being enabled when an image is added or removed
- Project page
  - Fixed header navigation button of the current page not being highlighted in certain scenarios
  - Fixed no phase selected in certain scenarios
  - Fixed mobile timeline phase selection not working
- Idea cards
  - Fixed 'Load more' button being shown when no more ideas
- Project cards
  - Fixed 'Load more' button being shown when no more projects
- Idea page
  - Fixed faulty link to project page
- Add an idea > project selection page
  - Fixed broken layout on mobile devices

### Added

- Landing page
  - Added 'load more' button to project and idea cards
  - Added search, sort and filter by topic to idea cards
- Project card
  - Added ideas count
- Idea card
  - Added author avatar
  - Added comment count and icon
- Idea page
  - Added loading indicator
- Project page
  - Added loading indicator
  - Added border to project header buttons to make them more visible
- Admin page section
  - Added header options in rich-text editors

### Changed

- Navigation bar
  - Removed 'ideas' menu item
  - Converted 'projects' menu item into dropdown
  - Changed style of the 'Start an idea' button
- Landing page
  - Header style changes (larger image dimensions, text centered)
  - Removed 'Projects' title on top of project cards
- Project card
  - Changed project image dimensions
  - Changed typography
- Idea card
  - Removed image placeholder
  - Reduced idea image height
- Filter dropdowns
  - Height, width and alignment changes for mobile version (to ensure the dropdown is fully visible on smaller screens)
- Idea page
  - Improved loading behavior
  - Relocated 'show on map' button to sidebar (above sharing buttons)
  - Automatically scroll to map when 'show on map' button is clicked
  - Larger font sizes and better overall typography for idea and comment text
  - Child comments style changes
  - Child commenting form style change
  - Comment options now only visible on hover on desktop
- Project page
  - Improved loading behavior
  - Timeline style changes to take into account longer project titles
  - Changed copy from 'timeline' to 'process'
  - Changed link from projects/<projectname>/timeline to projects/<projectname>/process
  - Events header button not being shown if there are no events
- Add an idea > project selection page
  - Improved project cards layout
  - Improved mobile page layout

## 2018-01-03

### Fixed

- Updating the bio on the profile page works again
- 2018 can be selected as the year of events/phases
- The project dropdown in the idea posting form no longer shows blank values
- Reset password email

### Added

- Ideas can be edited by admins and by their author
- An idea shows a changelog with its latest updates
- Improved admin idea manager
  - Bulk update project, topics and statuses of ideas
  - Bulk delete ideas
  - Preview the idea content
  - Links through to viewing and editing the idea
- When on a multi-lingual platform, the language can be changed in the footer
- The project pages now show previews of the project events in the footer
- The project card now shows a description preview text, which is changeable through the admin
- Images are automatically optimized after uploading, to reduce the file size

### Changed

- Image dimensions have changed to more optimal dimensions

## 2017-12-13

### Fixed

- The ideas of deleted users are properly shown
- Slider to make users admins is again functional

### Added

- The idea show page shows a project link
- Mentions are operational in comments
- Projects can be deleted in the admin

### Changed

- Ideas and projects sections switched positions on the landing page

## 2017-12-06

### Fixed

- Phases and events date-picker no longer overlaps with the description text
- No longer needed to hard refresh if you visited al old version of the platform
- Inconsistency when saving project permissions has been fixed
- Bullet lists are now working in project description, phases and events
- The notifications show the currect user as the one taking the action

### Added

- Translators can use `orgName` and `orgType` variables everywhere
- Previews of the correct image dimension when uploading images

### Changed

- Lots of styling tweaks to the admin interface
- Behaviour of image uploads has improved

## 2017-11-23

### Fixed

- Loading the customize tab in the admin no longer requires a hard refresh

## 2017-11-22

### Fixed

- When saving a phase in the admin, the spinner stops on success or errors
- Deleting a user no longer breaks the idea listing, idea page and comments
- Better error handling in the signup flow
- Various bug fixes to the projects admin
- The switches that control age, gender, ... now have an effect on the signup flow.
- For new visitors, hard reloading will no longer be required

### Added

- Social Sign In with facebook and google. (Needs to be setup individually per customer)
- Information pages are reachable through the navbar and editable through the admin
- A partner API that allows our partners to list ideas and projects programmatically
- Ideas with a location show a map on the idea show page
- Activation of welcome and reset password e-mails

### Changed

- Changes to mobile menu layout
- Changes to the style of switches
- Better overall mobile experience for citizen-facing site

### Known issues

- If you visited the site before and the page did not load, you need to hard refresh.
- If the "Customize" tab in the admin settings does not load, reload the browser on that page

## 2017-11-01

### Fixed

- Various copy added to the translation system
- Fixed bug where image was not shown after posting an idea
- Loading behaviour of the information pages
- Fixed bug where the app no longer worked after visiting some projects

### Added

- Added groups to the admin
- Added permissions to projects
- Social sharing of ideas on twitter and (if configured for the platform) facebook
- Projects can be linked to certain areas in the admin
- Projects can be filtered by area on the projects page
- Backend events are logged to segment

### Changed

- Improved the styling of the filters
- Project description in the admin has its own tab
- Restored the landing page header with an image and configurable text
- Improved responsiveness for idea show page
- Maximum allowed password length has increased to 72 characters
- Newest projects are list first

## 2017-10-09

### Fixed

- The male/female gender selection is no longer reversed after registration
- On firefox, the initial loading animation is properly scaled
- After signing in, the state of the vote buttons on idea cards is now correct for the current user
- Fixed bug were some text would disappear, because it was not available in the current language
- Fixed bug where adding an idea failed because of a wrongly stored user language
- Fixed bug where removing a language in the admin settings fails
- Graphical glitches on the project pages

### Added

- End-to-end test coverage for the happy flow of most of the citizen-facing app interaction
- Automated browser error logging to be proactive on bugs
- An idea can be removed through the admin

### Changed

- The modal that shows an idea is now fullscreen and has a new animation
- New design for the idea show page
- New design for the comments, with animation and better error handling
- The "Trending" sorting algorithm has changed to be more balanced and give new ideas a better chance
- Slightly improved design of the page that shows the user profile

## 2017-09-22

### Fixed

- Bug where multiple form inputs didn't accept typed input
- Issues blocking the login process
- The success message when commenting no longer blocks you from adding another comment
- Clicking an internal link from the idea modal didn't work
- Responsiveness of filters on the ideas page
- Updating an idea status through the admin failed

### Added

- Initial loading animation on page load
- Initial version of the legal pages (T&C, privacy policy, cookie policy)
- All forms give more detailed error information when something goes wrong
- Full caching and significant speed improvements for all data resources

### Changed

- Refactoring and restyling of the landing page, idea cards and project cards
- Added separate sign in and sign up components
- Cleaned up old and unused code
- The navbar is no longer shown when opening a modal
- Lots of little tweaks to styling, UX and responsiveness

## 2017-09-01

### Fixed

- Saving forms in the admin of Projects will now show success or error messages appropriately
- The link to the guide has been hidden from the admin sidebar until we have a guide to link to

### Added

- Adding an idea from a project page will pre-fill parts of the new idea form
- The landing page now prompts user to add an Idea if there are none
- The landing page will hide the Projects block if there are none

### Changed

- Under-the-hood optimizations to increase the loading speed of the platform

## 2017-08-27

### Fixed

- Changing the logo and background image in admin settings works
- Platform works for users with an unsupported OS language

### Added

- Admin dashboard
- Default topics and idea statuses for newly deployed platforms
- Proper UX for handling voting without being signed in
- Meta tags for SEO and social sharing
- Better error handling in project admin

### Changed

- Projects and user profile pages now use slugs in the URL

## 2017-08-18

### Fixed

- Changing idea status in admin
- Signing up
- Proper rending of menu bar within a project
- Admin settings are properly rendered within the tab container
- Lots of small tweaks to rendering on mobile
- Default sort ideas on trending on the ideas index page

### Added

- Admin section in projects to CRUD phases
- Admin section in projects to CRUD events
- New navbar on mobile
- Responsive version of idea show page

### Changed

- Navbar design updated
- One single login flow experience instead of 2 separate ones (posting idea/direct)
- Admins can only specify light/dark for menu color, not the exact color

### Removed

- Facebook login (Yet to be added to new login flow, will be back soon)

## 2017-08-13

### Fixed

- Voting on cards and in an idea page
- Idea modal loading speed
- Unread notification counter

### Added

- New improved flow for posting an idea
- Admin interface for projects
- New design for idea and project cards
- Consistenly applied modal, with new design, for ideas
- Segment.io integration, though not all events are tracked yet

### Changed

- Idea URls now using slugs for SEO<|MERGE_RESOLUTION|>--- conflicted
+++ resolved
@@ -1,6 +1,10 @@
 # Changelog
 
 ## Next release
+
+### Fixed
+
+- In the verification step of the sign-up flow, the form inputs are now connected to the correct labels, which makes it easier to select the input fields (also possible by clicking the input labels now).
 
 ### Added
 
@@ -14,14 +18,10 @@
 - Added a tabIndex so the cookie consent banner will have a visual outline around it when focused, for a11y compatibility
 - Fixed accessibility issue in modal window used to report a proposal as spam
 - Fixed accessibility contrast issue for social media buttons
-<<<<<<< HEAD
-- Fixed accessibility issue in form used to specify a new email to receive registration confirmation code
-=======
 - Fixed accessibility issue regarding missing screen reader labels on text boxes
 - Fixed bug in idea form for missing Proposed Budget field even when enabled
 - Fixed accessibility issue in map ideas search
 - The widget no longer links to ideas with the wrong domain
->>>>>>> 3fd1e5c1
 
 ## 2022-03-29
 
