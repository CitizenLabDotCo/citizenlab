--- conflicted
+++ resolved
@@ -1,17 +1,12 @@
 # Changelog
 
-<<<<<<< HEAD
+## Unreleased
+
 ### Fixed
 
 - Fixed issue with folder page responsiveness where right hand side gets cropped.
 - User profile page slug now anonymized when bulk inviting and Abbreviated User Names feature enabled.
-=======
-## Unreleased
-
-### Fixed
-
 - Fixed a performance issue that causes the users export to time out when there are lots of users registered on the platform
->>>>>>> db5a4200
 
 ## 2022-03-11
 
