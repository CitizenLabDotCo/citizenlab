--- conflicted
+++ resolved
@@ -1,16 +1,14 @@
 # Changelog
 
-<<<<<<< HEAD
 ### Fixed
 
 - [CL-2830] Fixed bug that prevented editing ideas
-=======
+
 ## 2023-02-15
 
 ### Added
 
 - [CL-2836] Admin shortcut from home page for users with admin access
->>>>>>> 4beafab5
 
 ## 2023-02-13 (2)
 
