# Changelog

## Next release

<<<<<<< HEAD
## Added

- Users are now able to cancel tag suggestion scan on the Insights Edit screen
=======
### Fixed

- Fixed issue with exporting surveys as XLSX sheets, when the typeform survey URI includes a '#' character.

## 2022-01-10

### Added

- Configure sign-up button (custom link) on homepage banner
>>>>>>> ba9f53b4

## Changed

- Dashboard and report bar charts are now more easily readable - values appear on top or next to the bars instead of inside of them. Comparisons between project and platform values are now only visible in the report tooltips and do not break the chart itself.

### Fixed

- Using a custom tile provider should work now.
- Registration form with a date field doesn't crash anymore

## 2022-01-06

### Fixed

- Changing the values for Registration helper text and Account confirmation in Admin > Settings > Registration doesn't cause other values to be erased anymore.

## 2022-01-05

### Changed

- Improved the user interface of the Registration tab in the Admin settings

## 2021-12-23

### Added

- Adding pages in 'Navigation' tab in settings now possible, changing names of navbar items now works, removed 'secret pages-page'.
- Different layouts for the homepage banner (for signed-out users)
- Preview functionality for the image of the homepage banner in the back-office

### Fixed

- Saving of homepage banner image overlay color and opacity

## 2021-12-22

### Fixed

- Notifications of inappropriate content now link to the item containing the flagged content

## 2021-12-16

### Added

- Ability to scan all post, recently added posts and not tagged posts in Insights

## 2021-12-15

### Fixed

- Severe code-injection vulnerability
- More small copy changes for customizable navbar, made styling Navigation tab consistent with other tabs, re-enabled slug editing on secret pages-page.

## 2021-12-10

- Copy for customizable navbar

## 2021-12-09

### Added

- Customizable navbar

## 2021-12-08

### Changed

- Improved the structure and copy of the Admin > Settings > Customize page.

### Fixed

- Insights scan category button no longer appears when the insights nlp feature flag is disabled

## 2021-11-30

### Added

- Insights loading indicator on category scan

### Fixed

- Password reset emails sometimes took a long time to be send out, they are now processed much faster (even when the background job queue has lots of items).

## 2021-11-25

### Added

- New translations from Crowdin.
- Sign-up flow: Not activating any custom registration fields no longer breaks sign-up. Refreshing page during sign-up flow no longer creates an unregistered user.

## 2021-11-22

### Changed

- Enable/disable avatars in homepage banner
- Increased size of city logo in the footer

### Fixed

- Links to ideas in admin digest emails work again
- Votes statistics not showing up in the dashboard for some admins and project moderators.

## 2021-11-16

### Fixed

- Custom topics are not displayed as filters on the proposals overview page.

### Added

- Added a tooltip in the survey project settings with a link to a support article that explains how to embed links in Google forms
- Input count to Insights View screen

### Changed

- Add clarification tooltips to Insights View screen
- When a user account is deleted, visits data associated to that account are now removed from Matomo.

## 2021-11-11

### Changed

- Improvements to the loading speed of the landing page and some items with dropdown menus in the navigation bar.

## 2021-11-05

### Fixed

- Dashboard issue where the current month did not appear for certain time zones

## 2021-11-04

### Added

- New translations from Crowdin.

## 2021-11-03

### Fixed

- Microsoft Form survey iframes no longer auto-focus on the form
- Stop confusing Serbian Latin and Cyrillic in back locales.

## 2021-11-01

### Changed

- The whole input card in Insight View screen is now clickable
- Inputs list component in Insights View screen now shows active filters at all times
- Insights Network Visualisation changes:
  - Reduced space between clusters
  - Increased font size for keywords labels
  - It is now possible to de-select keywords by clicking on them twice

### Fixed

- If there's an error message related to the project title, it goes away if the title is edited (and only shows again if we submit and the error isn't fixed).

## 2021-10-27

### Changed

- Removed the unused '/ideas/new' route

### Fixed

- Sorting order and list/map view settings of ideas are available again if voting is disabled.
- Project phase started emails and notifications.

## 2021-10-26

### Added

- Limit number of downvotes.

### Changed

- Improved quality of Idea and App Header Images
- Idea cards in the map view only show the downvote icon when downvoting is enabled or when it's disabled and it's disabled for a different reason than explicit turning off of the downvoting functionality.
- Now also for idea cards on the map view: the comment icon on an idea card is only shown when commenting in the project is enabled or there's at least one idea with a comment.

### Fixed

- The event cards now rearrange themselves vertically on mobile / small screens. Before they were always arranged horizontally. This fixed the issue of them going off-screen when there is not enough screen space.

## 2021-10-25

### Changed

- The comment icon on an idea card is only shown when commenting in the project is enabled or there's at least one idea with a comment.
- Increased Microsoft Forms survey width

### Fixed

- Insights table approve button no longer appears when there are no suggested tags
- Insights tags are now truncated when they are too long
- Insights posts cards on View screen no longer display text with different font-sizes
- Insights posts in table are no longer sorted by default

## 2021-10-20

### Changed

- PII (Personally Identifiable Information) data, if any, are now removed from Segment when a user account is deleted.

## 2021-10-19

### Changed

- Tags which do not contain any inputs are no longer visible on the Insights View screen
- PII (Personally Identifiable Information) data, if any, are now removed from Intercom when a user account is deleted.

### Added

- Added export functionality to Insights View screen inputs list

## 2021-10-15

### Changed

- Project reports are no longer available in the dashboard section. Instread, they can be found in the Reporting section of tha admin.

### Fixed

- Platform is now accepting valid Microsoft Form survey links with custom subdomains
- When user goes to the url of an Insight that no longer exist, they get redirected to the Insights List screen.

## 2021-10-14

### Fixed

- File uploads for ideas, projects, events, folders

## 2021-10-13 (2)

### Fixed

- Validation and functioning of page forms are fixed (forms to change the fixed/legal pages such as the FAQ, T&C, privacy policy, etc.).

## 2021-10-13

### Added

- Users can now change their name after validation with FranceConnect
- Permit embedding of videos from dreambroker in rich-text editor content.
- Possibility to create an Insights tag from selected filters in the Insights View screen

## 2021-10-12

### Added

- Added Serbian (Cyrillic) to platform

## 2021-10-11

### Added

- Insights View screen and visualization
- Users can now change their name after validation with FranceConnect

## 2021-10-06

### Fixed

- Issue with user deletion

### Added

- Initial blocked words lists for Luxembourgish and Italian.
- Added Luxembourgish translations.

## 2021-10-05

### Added

- Blocked words lists for Luxembourgish and Italian (which allows the profanity blocker feature).

### Changed

- Removed 'FAQ' and 'About' from the footer.
- Removed links to other pages at the bottom of the fixed and legal pages (Cookie policy, T&C, etc.)
- Removed the YES/NO short feedback form in the footer (as it wasn't working)

## 2021-10-01

### Fixed

- Typeform export from the platform shows the answers to all questions again.

## 2021-09-29

### Changed

- Insights Edit screen improvements
  - Added tooltip in the tags sidebar
  - Added quick delete action to category button in the categories sidebar
  - "Detect tags" button only shows if there are tags detected
  - "Reset tags" button is moved to a menu
  - Removed "add" button from input sidebar and improved select hover state
- Split 'Pages' tab in admin/settings into the 'Pages' and 'Policies' tabs. 'Pages' contains the about, FAQ and a11y statement pages, while 'Policies' contains the terms and conditions, privacy- and cookie policy. The 'Pages' tab will soon be replaced by a 'Navigation' tab with more customizability options as part of the upcoming nav-bar customization functionality. This is just a temporary in-between solution.

## 2021-09-24

### Added

- SmartSurvey integration

## 2021-09-22

### Changed

- Very short phases are now shown slightly bigger in the timeline, and projects with many phases will display the timeline correctly.

### Fixed

- Cookie popup can be closed again.

## 2021-09-21

### Added

- Permit embedding of videos from videotool.dk in rich-text editor content.

### Changed

- Project moderators have access to the 'Reporting' tab of the admin panel for their projects.

### Fixed

- The category columns in input `xlsx` exports (insights) are now ordered as presented in the application.

## 2021-09-14

### Changed

- Mobile navbar got redesigned. We now have a 'More' button in the default menu that opens up a full mobile menu.

## 2021-09-13

### Added

- Insights table export button. Adds the ability to export the inputs as xlsx for all categories or a selected one.

### Fixed

- Fixes issue where user name will sometimes appear as "undefined"

## 2021-09-06

### Added

- Keyboard navigation improvements for the Insights Edit view
- Added the internal machinery to support text network analyses in the end-to-end flow.

### Fixed

- '&' character now displays correctly in Idea description and Project preview description.
- Fixes user export with custom fields

## 2021-09-03

### Fixed

- Ghent now supports mapping 25 instead of 24 neighbourhouds

## 2021-09-02

### Fixed

- Setting DNS records when the host is changed.
- Smart group rules for participation in project, topic or idea status are now applied in one continuous SQL query.

### Changed

- The rule values for participation in project, topic or idea status, with predicates that are not a negation, are now represented as arrays of IDs in order to support specifying multiple projects, topics or idea statuses (the rule applies when satisfied for one of the values).

## 2021-09-01

### Fixed

- When voting is disabled, the reason is shown again

## 2021-08-31

### Added

- When signing up with another service (e.g. Google), the platform will now remember a prior language selection.

### Fixed

- Accessibility: voting buttons (thumbs) have a darker color when disabled. There's also more visual distinction between voting buttons on input cards when they are enabled and disabled.
- Accessibility: The default background color of the last "bubble" of the avatars showing on e.g. the landing page top banner is darker, so the contrast with its content (number of remaining users) is clearer.
- Accessibility: the text colors of the currently selected phase in a timeline project are darker to improve color contrast to meet WCAG 2.1 AA requirements.
- Accessibility: the status and topics on an input (idea) page are more distinctive compared to its background, meeting WCAG 2.1 AA criteria.
- Verification using Auth0 method no longer fails for everyone but the first user

## 2021-08-30

### Added

- New Insights module containing Insights end-to-end flow

## 2021-08-26

### Added

- Microsoft Forms integration

## 2021-08-20

### Fixed

- Survey options now appear as expected when creating a new survey project
- Adds a feature flag to disable user biographies from adminHQ

## 2021-08-18

### Added

- Added Italian to platform
- Support for a new verification method specifically for Ghent, which lets users verify using their rijksregisternummer
- Improved participatory budgeting:
  - Support for new virtual currencies (TOK: tokens, CRE: credits)
  - A minimum budget limit can be configured per project, forcing citizens to fill up their basket to some extent (or specify a specific basket amount when minimum and maximum budget are the same)
  - Copy improvements

## 2021-08-11

### Fixed

- When considering to remove a flag after updating content, all relevant attributes are re-evaluated.
- Issues with viewing notifications and marking them as read.

## 2021-08-09

### Fixed

- The preheader with a missing translation has been removed from user confirmation email

### Fixed

- When you sign up with Google, the platform will now automatically use the language of your profile whenever possible
- Fixed invalid SQL queries that were causing various issues throughout the platforms (Part I). (IN-510)

## 2021-08-05

### Added

- Added message logging to monitor tenant creation status (shown in admin HQ).

### Changed

- No default value for the lifecycle stage is prefilled, a value must be explicitly specified.
- Changing the lifecycle stage from/to demo is prohibited.
- Only tenant templates that apply without issues are released.
- On create validation for authors was replaced by publication context, to allow templates to successfully create content without authors.

## 2021-08-04

### Fixed

- Certain characters in Volunteer Cause titles prevented exporting lists of volunteers to Excel from admin/projects/.../volunteering view.
- Limit of 10 events under projects and in back office
- Events widget switch being shown in non-commercial plans

## 2021-07-30

### Added

- Configured dependabot for the frontend, a tool that helps keeping dependencies up to date.
- Added events overview page to navigation menu, which can be enabled or disabled.
- Added events widget to front page, which can be enabled or disabled (commercial feature).

## 2021-07-16

### Added

- Auto-detection of inappropriate content (in beta for certain languages). Flagged content can be inspected on the admin Activity page. The setting can be toggled in the General settings tab.

### Fixed

- On the admin activity page (/admin/moderation), items about proposals now correctly link to proposals (instead of to projects). Also, the copy of the links at the end of the item rows is now correct for different types of content (correct conjugation of 'this post', 'this project', etc. for all languages).

## 2021-07-14

### Added

- Project phases now have their own URLs, which makes it possible to link to a specific phase

### Fixed

- Blocked words for content that can contain HTML
- Searching users after sorting (e.g. by role)

## 2021-07-09

### Changed

- The admin Guide link goes to the support center now instead of to /admin/guide

## 2021-07-02

### Fixed

- Instances where the user name was "unknown author"

### Changed

- Removed the slogan from the homepage footer

## 2021-06-30

### Changed

- Users can no longer leave registration before confirming their account. This should prevent bugs relative to unconfirmed users navigating the platform.

## 2021-06-29

### Fixed

- Map: Fix for ideas that only have coordinates but no address not being shown on the map
- Map: Fix for 'click on the map to add your input' message wrongfully being shown when idea posting is not allowed
- Sign-up flow: Fix for bug that could cause the browser to freeze when the user tried to complete the custom fields step
- Project description: Fix for numbered and unnumbered lists being cut off
- Project Managers can now upload map layers.

### Changed

- Map: When an idea is selected that is hidden behind a cluster the map now zooms in to show that marker
- Map: Idea marker gets centered on map when clicked
- Map: Larger idea box on bigger desktop screens (width > 1440 pixels)
- Idea location: Display idea location in degrees (°) minutes (') seconds ('') when the idea only has coordinates but no address
- Sign-up flow: Show loading spinner when the user clicks on 'skip this step' in the sign-up custom fields step
- Image upload: The default max allowed file size for an image is now 10 Mb instead of 5 Mb

### Added

- 'Go back' button from project to project folder (if appropriate).

## 2021-06-22

### Changed

- Project managers that are assigned to a project and/or its input now lose those assignments when losing project management rights over that project.

### Fixed

- Input manager side modal scroll.

## 2021-06-18

### Fixed

- Privacy policy now opens in new tab.
- Landing page custom section now uses theme colors.
- Buttons and links in project description now open internal links in the same tab, and external links in a new tab.

## 2021-06-16

### Fixed

- Project moderators can no longer see draft projects they don't moderate in the project listing.
- The content and subject of the emails used to share an input (idea/issue/option/contribution/...) do now include the correct input title and URL.
- Sharing new ideas on Facebook goes faster
- Manual campaigns now have the layout content in all available languages.

## 2021-06-11

### Fixed

- Facebook button no longer shows when not configured.

## 2021-06-10

### Fixed

- Creating invites on a platform with many heavy custom registration fields is no longer unworkably slow

## 2021-06-09

### Added

- New citizen-facing map view

## 2021-06-08

### Fixed

- Ordering by ideas by trending is now working.
- Ordering by ideas votes in the input manager is now working.

## 2021-06-07

### Added

- Qualtrics surveys integration.

### Changed

- Project Events are now ordered chronologically from latest to soonest.

### Fixed

- Visibility Labels in the admin projects list are now visible.
- Tagged ideas export is fixed.
- Updating an idea in one locale does not overwrite other locales anymore

## 2021-05-28

### Fixed

- Project Events are now ordered chronologically from soonest to latest.

## 2021-05-27

### Fixed

- Project access rights management are now visible again.

## 2021-05-21

### Added

- Profanity blocker: when posting comments, input, proposals that contain profane words, posting will not be possible and a warning will be shown.

## 2021-05-20

### Fixed

- Excel exports of ideas without author

## 2021-05-19

### Added

- Support for Auth0 as a verification method

## 2021-05-18

### Fixed

- Active users no longer need confirmation

## 2021-05-14

### Fixed

- Fixed an issue causing already registered users to be prompted with the post-registration welcome screen.

## 2021-05-11

### Added

- Added polls to the reporting section of the dashboards

## 2021-05-10

### Changed

- Invited or verified users no longer require confirmation.

## 2021-05-07

### Fixed

- Spreasheet exports throughout the platform are improved.

### Added

- City Admins can now assign any user as the author of an idea when creating or updating.
- Email confirmation now happens in survey and signup page sign up forms.

## 2021-05-06

### Fixed

- Idea export to excel is no longer limited to 250 ideas.

## 2021-05-04

### Fixed

- Fixed issues causing email campaigns not to be sent.

## 2021-05-03

### Changed

- Users are now prompted to confirm their account after creating it, by receiving a confirmation code in their email address.

### Added

- SurveyXact Integration.

## 2021-05-01

### Added

- New module to plug email confirmation to users.

## 2021-04-29

### Fixed

- Editing the banner header in Admin > Settings > General, doesn't cause the other header fields to be cleared anymore

## 2021-04-22

### Fixed

- After the project title error appears, it disappears again after you start correcting the error

## 2021-03-31

### Fixed

- Customizable Banner Fields no longer get emptied/reset when changing another.

### Added

- When a client-side validation error happens for the project title in the admin, there will be an error next to the submit button in addition to the error message next to the input field.

## 2021-03-25

### Fixed

- The input fields for multiple locales provides an error messages when there's an error for at least one of the languages.

## 2021-03-23

### Fixed

- Fix for broken sign-up flow when signing-up through social sign-on

## 2021-03-19

### Fixed

- Admin>Dashboard>Users tab is no longer hidden for admins that manage projects.
- The password input no longer shows the password when hitting ENTER.
- Admin > Settings displays the tabs again

### Changed

- Empty folders are now shown in the landing page, navbar, projects page and sitemap.
- The sitemap no longer shows all projects and folder under each folder.
- Images added to folder descriptions are now compressed, reducing load times in project and folder pages.

### Added

- Allows for sending front-end events to our self-hosted matomo analytics tool

## 2021-03-16

### Changed

- Automatic tagging is functional for all clusters, and enabled for all premium customers

### Added

- Matomo is enabled for all platforms, tracking page views and front-end events (no workshops or back-end events yet)

## 2021-03-11

### Changed

- Tenants are now ordered alphabetically in AdminHQ
- Serbian (Latin) is now a language option.

## 2021-03-10

### Added

- CitizenLab admins can now change the link to the accessibility statement via AdminHQ.
- "Reply-to" field in emails from campaigns can be customized for each platform
- Customizable minimal required password length for each platform

## 2021-03-09

### Fixed

- Fixed a crash that would occur when tring to add tags to an idea

## 2021-03-08

### Fixed

- Phase pages now display the correct count of ideas (not retroactive - will only affect phases modified from today onwards).

## 2021-03-05

### Changed

- Changed the default style of the map
- Proposals/Initiatives are now sorted by most recent by default

### Added

- Custom maps (Project settings > Map): Admins now have the capability to customize the map shown inside of a project. They can do so by uploading geoJson files as layers on the map, and customizing those layers through the back-office UI (e.g. changing colors, marker icons, tooltip text, sort order, map legend, default zoom level, default center point).

### Fixed

- Fixed a crash that could potentially occur when opening an idea page and afterwards going back to the project page

## 2021-03-04

### Added

- In the admin (Settings > Registration tab), admins can now directly set the helper texts on top of the sign-up form (both for step 1 and 2).
- The admin Settings > Homepage and style tab has two new fields: one to allow customization for copy of the banner signed-in users see (on the landing page) and one to set the copy that's shown underneath this banner and above the projects/folders (also on the landing page).
- Copy to clarify sign up/log in possibilities with phone number

### Changed

- The admin Settings > Homepage and style tab has undergone copy improvements and has been rearranged
- The FranceConnect button to login, signup or verify your account now displays the messages required by the vendor.
- Updated the look of the FranceConnect button to login, signup or verify your account to feature the latests changes required by the vendor.

### Fixed

- Downvote button (thumbs down) on input card is displayed for archived projects

## 2021-03-03

### Added

- Users are now notified in app and via email when they're assigned as folder administrators.

## 2021-03-02

### Fixed

- Don't show empty space inside of the idea card when no avatar is present

### Added

- Maori as languages option

### Changed

- Improved layout of project event listings on mobile devices

## 2021-02-26

### Fixed

- France Connect button hover state now complies with the vendor's guidelines.

## 2021-02-24

### Fixed

- The project page no longer shows an eternal spinner when the user has no access to see the project

## 2021-02-18

### Added

- The password fields show an error when the password is too short
- The password fields have a 'show password' button to let people check their password while typing
- The password fields have a strength checker with appropriate informative message on how to increase the strength
- France Connect as a verification method.

### Fixed

- Notifications for started phases are no longer triggered for unpublished projects and folders.

## 2021-02-17

### Changed

- All input fields for multiple locales now use the components with locale switchers, resulting in a cleaner and more compact UI.
- Copy improvements

## 2021-02-12

### Fixed

- Fixed Azure AD login for some Azure setups (Schagen)

### Changed

- When searching for an idea, the search operation no longer searches on the author's name. This was causing severe performance issues and slowness of the paltforms.

## 2021-02-10

### Added

- Automatic tagging

## 2021-02-08

### Fixed

- Fixed a bug preventing registration fields and poll questions from reordering correctly.
- Fixed a bug causing errors in new platforms.

## 2021-02-04

### Fixed

- Fixed a bug causing the projects list in the navbar and projects page to display projects outside of folders when they're contained within them.

## 2021-01-29

### Added

- Ability to redirect URLs through AdminHQ
- Accessibility statement link in the footer

### Fixed

- Fixed issue affecting project managers that blocked access to their managed projects, when these are placed inside a folder.

## 2021-01-28

### Fixed

- A bug in Admin project edit page that did not allow a user to Go Back to the projects list after switching tabs
- Scrolling on the admin users page

## 2021-01-26

### Added

- Folder admin rights. Folder admins or 'managers' can be assigned per folder. They can create projects inside folders they have rights for, and moderate/change the folder and all projects that are inside.
- The 'from' and 'reply-to' emails can be customized by cluster (by our developers, not in Admin HQ). E.g. Benelux notification emails could be sent out by notifications@citizenlab.eu, US emails could be sent out by notifications@citizenlab.us etc., as long as those emails are owned by us. We can choose any email for "reply-to", so also email addresses we don't own. This means "reply-to" could potentially be configured to be an email address of the city, e.g. support@leuven.be. It is currently not possible to customize the reply-to (except for manual campaigns) and from fields for individual tenants.
- When a survey requires the user to be signed-in, we now show the sign in/up form directly on the page when not logged in (instead of the green infobox with a link to the sign-up popup)

### Fixed

- The 'reply-to' field of our emails showed up twice in recipient's email clients, now only once.

### Changed

- Added the recipient first and last name to the 'to' email field in their email client, so not only their email adress is shown.
- The links in the footer can now expand to multiple lines, and therefore accomodate more items (e.g. soon the addition of a link to the accesibility statement)

## 2021-01-21

### Added

- Added right-to-left rendering to emails

## 2021-01-18

### Fixed

- Access rights tab for participatory budget projects
- Admin moderation page access

## 2021-01-15

### Changed

- Copy improvements across different languages

## 2021-01-14

### Added

- Ability to customize the input term for a project

### Changed

- The word 'idea' was removed from as many places as possible from the platform, replaced with more generic copy.

## 2021-01-13

### Changed

- Idea cards redesign
- Project folder page redesign
- Project folders now have a single folder card image instead of 5 folder images in the admin settings
- By default 24 instead of 12 ideas or shown now on the project page

## 2020-12-17

### Fixed

- When creating a project from a template, only templates that are supported by the tenant's locale will show up
- Fixed several layout, interaction and data issues in the manual tagging feature of the Admin Processing page, making it ready for external use.
- Fixed project managers access of the Admin Processing page.

### Added

- Admin activity feed access for project managers
- Added empty state to processing list when no project is selected
- Keyboard shortcut tooltip for navigation buttons of the Admin Processing page

### Changed

- Reduced spacing in sidebar menu, allowing for more items to be displayed
- Style changes on the Admin Processing page

## 2020-12-08

### Fixed

- Issues with password reset and invitation emails
- No more idea duplicates showing up on idea overview pages
- Images no longer disappear from a body of an idea, or description of a project on phase, if placed at the bottom.

### Changed

- Increased color contrast of inactive timeline phases text to meet accesibility standard
- Increased color contrast of event card left-hand event dates to meet accesibility standard
- Increased color contrast of List/Map toggle component to meet accesibility standard

### Added

- Ability to tag ideas manually and automatically in the admin.

## 2020-12-02

### Changed

- By default the last active phase instead of the last phase is now selected when a timeline project has no active phase

### Fixed

- The empty white popup box won't pop up anymore after clicking the map view in non-ideation phases.
- Styling mistakes in the idea page voting and participatory budget boxes.
- The tooltip shown when hovering over a disabled idea posting button in the project page sticky top bar is no longer partially hidden

## 2020-12-01

### Changed

- Ideas are now still editable when idea posting is disabled for a project.

## 2020-11-30

### Added

- Ability to create new and edit existing idea statuses

### Fixed

- The page no longer refreshes when accepting the cookie policy

### Changed

- Segment is no longer used to connect other tools, instead following tools are integrated natively
  - Google Analytics
  - Google Tag Manager
  - Intercom
  - Satismeter
  - Segment, disabled by default
- Error messages for invitations, logins and password resets are now clearer.

## 2020-11-27

### Fixed

- Social authentication with Google when the user has no avatar.

### Changed

- Random user demographics on project copy.

## 2020-11-26

### Added

- Some specific copy for Vitry-sur-Seine

## 2020-11-25

### Fixed

- Sections with extra padding or funky widths in Admin were returned to normal
- Added missing copy from previous release
- Copy improvements in French

### Changed

- Proposal and idea descriptions now require 30 characters instead of the previous 500

## 2020-11-23

### Added

- Some specific copy for Sterling Council

### Fixed

- The Admin UI is no longer exposed to regular (and unauthenticated) users
- Clicking the toggle button of a custom registration field (in Admin > Settings > Registration fields) no longer duplicated the row
- Buttons added in the WYSIWYG editor now have the correct color when hovered
- The cookie policy and accessibility statement are not editable anymore from Admin > Settings > Pages

### Changed

**Project page:**

- Show all events at bottom of page instead of only upcoming events
- Reduced padding of sticky top bar
- Only show sticky top bar when an action button (e.g. 'Post an idea') is present, and you've scrolled past it.

**Project page right-hand sidebar:**

- Show 'See the ideas' button when the project has ended and the last phase was an ideation phase
- Show 'X ideas in the final phase' when the project has ended and the last phase was an ideation phase
- 'X phases' is now clickable and scrolls to the timeline when clicked
- 'X upcoming events' changed to 'X events', and event count now counts all events, not only upcoming events

**Admin project configuration page:**

- Replaced 'Project images' upload widget in back-office (Project > General) with 'Project card image', reduced the max count from 5 to 1 and updated the corresponding tooltip with new recommended image dimensions

**Idea page:**

- The map modal now shows address on top of the map when opened
- Share button copy change from "share idea" to "share"
- Right-hand sidebar is sticky now when its height allows it (= when the viewport is taller than the sidebar)
- Comment box now has an animation when it expands
- Adjusted scroll-to position when pressing 'Add a comment' to make sure the comment box is always fully visible in the viewport.

**Other:**

- Adjusted FileDisplay (downloadable files for a project or idea) link style to show underline by default, and increased contrast of hover color
- Reduced width of DateTimePicker, and always show arrows for time input

## 2020-11-20 (2)

### Fixed

- The project header image is screen reader friendly.
- The similar ideas feature doesn't make backend requests anymore when it's not enabled.

### Changed

- Areas are requested with a max. of 500 now, so more areas are visible in e.g. the admin dashboard.

## 2020-11-18

### Added

- Archived project folder cards on the homepage will now have an "Archived" label, the same way archived projects do\
- Improved support for right-to-left layout
- Experimental processing feature that allows admins and project managers to automatically assign tags to a set of ideas.

### Fixed

- Projects without idea sorting methods are no longer invalid.
- Surveys tab now shows for projects with survey phases.

### Changed

- Moved welcome email from cl2-emails to cl2-back

## 2020-11-16

### Added

- Admins can now select the default sort order for ideas in ideation and participatory budgeting projects, per project

### Changed

- The default sort order of ideas is now "Trending" instead of "Random" for every project if left unchanged
- Improved sign in/up loading speed
- Removed link to survey in the project page sidebar when not logged in. Instead it will show plain none-clickable text (e.g. '1 survey')

### Fixed

- Custom project slugs can now contain alphanumeric Arabic characters
- Project Topics table now updates if a topic is deleted or reordered.
- Empty lines with formatting (like bold or italic) in a Quill editor are now removed if not used as paragraphs.

## 2020-11-10

### Added

#### Integration of trial management into AdminHQ

- The lifecycle of the trials created from AdminHQ and from the website has been unified.
- After 14 days, a trial platform goes to Purgatory (`expired_trial`) and is no longer accessible. Fourteen days later, the expired trial will be removed altogether (at this point, there is no way back).
- The end date of a trial can be modified in AdminHQ (> Edit tenant > Internal tab).

## 2020-11-06

### Added

- Social sharing via WhatsApp
- Ability to edit the project URL
- Fragment to embed a form directly into the new proposal page, for regular users only

### Fixed

- The project about section is visibile in mobile view again
- Maps will no longer overflow on page resizes

## 2020-11-05

### Added

- Reordering of and cleaner interface for managing custom registration field options
- An 'add proposal' button in the proposals admin
- Fragment to user profile page to manage party membership settings (CD&V)
- "User not found" message when visiting a profile for a user that was deleted or could not be found

### Changed

- Proposal title max. length error message
- Moved delete functionality for projects and project folders to the admin overview

### Fixed

- The automatic scroll to the survey on survey project page

## 2020-11-03

### Fixed

- Fixed broken date picker for phase start and end date

## 2020-10-30

### Added

- Initial Right to left layout for Arabic language
- Idea description WYSIWYG editor now supports adding images and/or buttons

## 2020-10-27

### Added

- Support for Arabic

## 2020-10-22

### Added

- Project edit button on project page for admins/project manager
- Copy for Sterling Council

### Fixed

- Links will open in a new tab or stay on the same page depending on their context. Links to places on the platform will open on the same page, unless it breaks the flow (i.e. going to the T&C policy while signing up). Otherwise, they will open in a new tab.

### Changed

- In the project management rights no ambiguous 'no options' message will be shown anymore when you place your cursor in the search field

## 2020-10-16

### Added

- Ability to reorder geographic areas

### Fixed

- Stretched images in 'avatar bubbles'
- Input fields where other people can be @mentioned don't grow too wide anymore
- Linebar charts overlapping elements in the admin dashboard

## 2020-10-14

### Changed

- Project page redesign

## 2020-10-09

### Added

- Map configuration tool in AdminHQ (to configure maps and layers at the project level).

## 2020-10-08

### Added

- Project reports

### Changed

- Small styling fixes
- Smart group support multiple area codes
- Layout refinements for the new idea page
- More compact idea/proposal comment input
- Proposal 'how does it work' redesign

## 2020-10-01

### Changed

- Idea page redesign

## 2020-09-25

### Fixed

- The "Go to platform" button in custom email campaigns now works in Norwegian

### Added

- Granular permissions for proposals
- Possibility to restrict survey access to registered users only
- Logging project published events

### Changed

- Replaced `posting_enabled` in the proposal settings by the posting proposal granular permission
- Granular permissions are always granted to admins

## 2020-09-22

### Added

- Accessibility statement

## 2020-09-17

### Added

- Support for checkbox, number and (free) text values when initializing custom fields through excel invites.

### Changed

- Copy update for German, Romanian, Spanish (CL), and French (BE).

## 2020-09-15

### Added

- Support Enalyzer as a new survey provider
- Registration fields can now be hidden, meaning the user can't see or change them, typically controlled by an outside integration. They can still be used in smart groups.
- Registration fields can now be pre-populated using the invites excel

## 2020-09-08

### Fixed

- Custom buttons (e.g. in project descriptions) have correct styling in Safari.
- Horizontal bar chart overflow in Admin > Dashboard > Users tab
- User graphs for registration fields that are not used are not shown anymore in Admin > Dashboard > Users tab

### Added

- Pricing plan feature flags for smart groups and project access rights

## 2020-09-01

### Fixed

- IE11 no longer gives an error on places that use the intersection observer: project cards, most images, ...

### Added

- New platform setting: 'Abbreviated user names'. When enabled, user names are shown on the platform as first name + initial of last name (Jane D. instead of Jane Doe). This setting is intended for new platforms only. Once this options has been enabled, you MUST NOT change it back.
- You can now export all charts in the admin dashboard as xlsx or svg.
- Translation improvements (email nl...)

### Changed

- The about us (CitizenLab) section has been removed from the cookie policy

## 2020-08-27

### Added

- Support for rich text in field descriptions in the idea form.
- New "Proposed Budget" field in the idea form.

### Changed

- Passwords are checked against a list of common passwords before validation.
- Improving the security around xlsx exports (escaping formulas, enforcing access restrictions, etc.)
- Adding request throttling (rate-limiting) rules.
- Improving the consistency of the focus style.

## 2020-07-30

### Added

- Pricing plans in AdminHQ (Pricing plan limitations are not enforced).
- Showing the number of deviations from the pricing plan defaults in the tenant listing of AdminHQ.

### Changed

- Tidying up the form for creating new tenants in AdminHQ (removing unused features, adding titles and descriptions, reordering features, adding new feature flags, removing fields for non-relevant locales).

## 2020-07-10

### Added

- Project topics

### Changed

- Userid instead of email is used for hidden field in surveys (Leiden)
- New projects have 'draft' status by default

### Fixed

- Topics filter in ideas overview works again

## 2020-07-09 - Workshops

### Fixed

- Speps are scrollable

### Added

- Ability to export the inputs as an exel sheet
- Polish translations
- Portugese (pt-BR) translations

## 2020-06-26

### Fixed

- No longer possible to invite a project manager without selecting a project
- The button on the homepage now also respects the 'disable posting' setting in proposals
- Using project copy or a tenant template that contains a draft initiative no longer fails

### Added

- Romanian

## 2020-06-19

### Fixed

- Polish characters not being rendered correctly

### Added

- Back-office toggle to turn on/off the ability to add new proposals to the platform

## 2020-06-17

### Fixed

- It's no longer needed to manually refresh after deleting your account for a consistent UI
- It's no longer needed to manually refresh after using the admin toggle in the user overview
- The sign-in/up flow now correctly asks the user to verify if the smart group has other rules besides verification
-

demo`is no longer an available option for`organization_type` in admin HQ

- An error is shown when saving a typeform URL with `?email=xxxx` in the URL, which prevented emails to be linked to survey results
- On mobile, the info container in the proposal info page now has the right width
- A general issue with storing cookies if fixed, noticable by missing data in GA, Intercom not showing and the cookie consent repeatedly appearing
- Accessibility fix for the search field
- The `signup_helper_text` setting in admin HQ is again displayed in step 1 of the sign up flow

### Added

- There's a new field in admin HQ to configure custom copy in step 2 of the sign up flow called `custom_fields_signup_helper_text`
- `workshops` can be turned on/off in admin HQ, displayed as a new page in the admin interface

### Changed

- The copy for `project moderator` has changed to `project manager` everywhere
- The info image in the proposals header has changed

## 2020-06-03

### Fixed

- Maps with markers don't lose their center/zoom settings anymore
- English placeholders in idea form are gone for Spanish platforms

## 2020-05-26

### Changed

- Lots of small UI improvements throughout the platform
- Completely overhauled sign up/in flow:
  - Improved UI
  - Opens in a modal on top of existing page
  - Opens when an unauthenticaed user tries to perform an action that requires authentication (e.g. voting)
  - Automatically executes certain actions (e.g. voting) after the sign in/up flow has been completed (note: does not work for social sign-on, only email/password sign-on)
  - Includes a verification step in the sign up flow when the action requires it (e.g. voting is only allowed for verified users)

## 2020-05-20

### Fixed

- Budget field is shown again in idea form for participatory budget projects

## 2020-05-14

### Added

- Idea configurability: disabling/requiring certain fields in the idea form
- The footer has our new logo

### Changed

- Admins will receive a warning and need to confirm before sending a custom email to all users
- A survey project link in the top navigation will link to /info instead of to /survey

## 2020-04-29

### Fixed

- Folders are again shown in the navbar
- Adding an image to the description text now works when creating a project or a phase

### Added

- Support for Polish, Hungarian and Greenlandic

## 2020-04-23

### Fixed

- Long timeline phase names show properly

### Changed

- Redirect to project settings after creating the project
- Links to projects in the navigation menu link to the timeline for timeline projects

## 2020-04-21

### Fixed

- Fixed overlapping issue with idea vote bar on mobile
- Fixed an issue where images were used for which the filename contained special characters

### Added

- The overview (moderation) in the admin now has filters
  - Seen/not seen
  - Type: Comment/Idea/Proposal
  - Project
  - Search
- The idea xlsx export contains extra columns on location, number of comments and number of attachments

### Changed

- The permissions tab in the project settings has reordered content, to be more logical
- In German, the formal 'Sie' form has been replaced with the informal 'Du' form

## 2020-03-31

### Fixed

- Signing up with keyboard keys (Firefox)
- Composing manual emails with text images
- Exporting sheet of volunteers with long cause titles

### Added

- Folder attachments
- Publication status for folders

### Changed

- Show folder projects within admin project page

## 2020-03-20

### Added

- Volunteering as a new participation method

## 2020-03-16

### Fixed

- The project templates in the admin load again

## 2020-03-13

### Fixed

- The folder header image is not overly compressed when making changes to the folder settings
- The loading spinner on the idea page is centered

### Added

- Add images to folders, shown in cards.

### Changed

- Admins can now comment on ideas.

## 2020-03-10

### Fixed

- Fixed consent banner popping up every time you log in as admin
- Fixed back-office initiative status change 'Use latest official updates' radio button not working
- Fixed broken copy in Initiative page right-hand widget

### Added

- Add tooltip explaining what the city will do when the voting threshold is reached for a successful initiative
- Added verification step to the signup flow
- New continuous flow from vote button clicked to vote casted for unauthenticated, unverified users (click vote button -> account creation -> verification -> optional/required custom signup fields -> programmatically cast vote -> successfully voted message appears)
- The rich text editor in the admin now supports buttons

### Changed

- Admin HQ: new and improved list of timezones

## 2020-03-05

### Fixed

- Signup step 2 can no longer be skipped when there are required fields
- Correct tooltip link for support article on invitations
- Correct error messages when not filling in start/end date of a phase

### Added

- Setting to disable downvoting in a phase/project, feature flagged
- When a non-logged in visitor tries to vote on an idea that requires verification, the verification modal automatically appears after registering

## 2020-02-24

### Fixed

- Initiative image not found errors
- Templates generator out of disk space

### Added

- Folders i1
  - When enabled, an admin can create, edit, delete folders and move projects into and out of folders
  - Folders show in the project lists and can be ordered within projects

### Changed

- Initiative explanatory texts show on mobile views
- Existing platforms have a moderator@citizenlab.co admin user with a strong password in LastPass
- In the admin section, projects are no longer presented by publication status (Folders i1)

## 2020-02-19

### Fixed

- Loading more comments on the user profile page works again
- Accessibility improvements
- Adding an image no longer pops up the file dialog twice
- Changed to dedicated IP in mailgun to improve general deliverability of emails

### Added

- Improvements to the PB UI to make sure users confirm their basket at the end
- Ideation configurability i1
  - The idea form can be customized, on a project level, to display custom description texts for every field
- People filling out a poll are now included in the 'participated in' smart group rules
- Make me admin section in Admin HQ

### Changed

- When a platform no longer is available at a url, the application redirects to the CitizenLab website
- New platforms automatically get a moderator@citizenlab.co admin user with a strong password in LastPass

## 2020-01-29

### Fixed

- Rich text editor no longer allows non-video iframe content
- Smart groups that refer to a deleted project now get cleaned up when deleting a project
- All cookie consent buttons are now reachable on IE11
- More accessibility fixes
- The organization name is no longer missing in the password reset email

### Added

- CSAM verification
  - Users can authenticate and verify using BeID or itsme
  - User properties controlled by a verification method are locked in the user profile
  - Base layer of support for other similar verification methods in the future
- The order of project templates can now be changed in Templates HQ

### Changed

- Project templates overview no longer shows the filters

## 2020-01-17

### Fixed

- Further accesibility improvements:
  - Screen reader improvement for translations
  - Some color contrast improvements

### Added

- A hidden topics manager available at https://myfavouriteplatform.citizenlab.co/admin/topics

## 2020-01-15

### Fixed

- In the admin, the project title is now always displayed when editing a project
- Further accesibility improvements:
  - Site map improvements (navigation, clearer for screen readers)
  - Improved colors in several places for users with sight disability
  - Improved HTML to better inform screen reader users
  - Added keyboard functionality of password recovery
  - Improved forms (easier to use for users with motoric disabilities, better and more consistent validation, tips and tricks on mobile initiative form)
  - Improvements for screen reader in different languages (language picker, comment translations)
  - Added title (visible in your tab) for user settings page
  - Improved screen reader experience for comment posting, deleting, upvoting and idea voting

### Added

- The email notification settings on the user profile are now grouped in categories
- Unsubscribing through an email link now works without having to sign in first

### Changed

- The idea manager now shows all ideas by default, instead of filtered by the current user as assignee

## 2020-01-07

### Added

- Go to idea manager when clicking 'idea assigned to you' notification
- 2th iteration of the new admin moderation feature:
  - Not viewed/Viewed filtering
  - The ability to select one or more items and mark them as viewed/not viewed
  - 'Belongs to' table column, which shows the context that a piece of content belongs to (e.g. the idea and project that a comment belongs to)
  - 'Read more' expand mechanism for longer pieces of content
  - Language selector for multilingual content
  - 'Go to' link that will open a new tab and navigate you to the idea/iniative/comment that was posted

### Changed

- Improve layout (and more specifically width) of idea/iniatiatve forms on mobile
- Separate checkboxes for privacy policy and cookie policy
- Make the emails opt-in at registration

### Fixed

- Fix for unreadable password reset error message on Firefox
- Fix for project granular permission radio buttons not working

## 2019-12-12

### Added

- Polls now support questions for which a user can check multiple options, with a configurable maximum
- It's now possible to make a poll anonymous, which hides the user from the response excel export
- New verification method `id_card_lookup`, which supports the generic flow of verifying a user using a predined list of ID card numbers.
  - The copy can be configured in Admin HQ
  - The id cards CSV can be uploaded through Admin HQ

## 2019-12-11

### Added

- Admin moderation iteration 1 (feature flagged, turned on for a selected number of test clients)
- New verification onboarding campaign

### Changed

- Improved timeline composer
- Wysiwyg accessibility improvement

### Fixed

- English notifications when you have French as your language

## 2019-12-06

### Fixed

- Accessibility improvements:
  - Polls
  - Idea/initiative filter boxes
- Uploading a file in admin project page now shows the loading spinner when in progress
- Fixed English copy in notifications when other language selected
- Fixed project copy in Admin HQ not being saved

## 2019-12-05

### Fixed

- Small popups (popovers) no longer go off-screen on smaller screens
- Tooltips are no longer occluded by the checkbox in the idea manager
- The info icon on the initiatives voting box has improved alignment
- Project templates now display when there's only `en` is configured as a tenant locale
- When changing the lifecycle stage of a tenant, the update is now sent right away to segment
- When users accept an inivitation and are in a group, the group count is correctly updated
- Dropdowns in the registration flow can again support empty values
- Accessibility:
  - Various color changes to improve color contrasts
  - Color warning when picking too low contrast
  - Improvements to radio buttons, checkboxes, links and buttons for keyboard accessibility
  - Default built-in pages for new tenants have a better hierarchy for screen readers
- User posted an idea/initiative notification for admins will be in the correct language

## 2019-11-25

### Changed

- Updated translations
- Area filter not shown when no areas are configured
- Overall accessibility improvements for screen readers
- Improved accessibility of the select component, radio button, image upload and tooltip

### Fixed

- When adding a vote that triggers the voting limit on a project/phase, the other idea cards now automatically get updated with disabled vote buttons
- Fix for mobile bottom menu not being clickable when idea page was opened
- Navigating directly between projects via the menu no longer results in faulty idea card collections
- Display toggle (map or list view) of idea and initiative cards works again

## 2019-11-19

### Added

- New ideation project/phase setting called 'Idea location', which enables or disabled the ability to add a location to an idea and show the ideas on a map

### Changed

- Improved accessibility of the image upload component
- COW tooltipy copy
- Sharing modal layout improvement

### Fixed

- Checkboxes have unique ids to correctly identify their corresponding label, which improves screen reader friendliness when you have multiple checkboxes on one page.
- Avatar layout is back to the previous, smaller version

## 2019-11-15

### Fixed

- Fix for 'Click on map to add an idea' functionality not working
- Fix for notifications not showing

## 2019-11-12

### Fixed

- An email with subject `hihi` is no longer sent to admins that had their invite accepted
- Whe clicking the delete button in the file uploader, the page no longer refreshes
- Project templates no longer show with empty copy when the language is missing
- The countdown timer on initiatives now shows the correct value for days
- The radio buttons in the cookie manager are clickable again
- Changing the host of a tenant no longer breaks images embedded in texts
- It's possible again to unassign an idea in the idea manager
- The popup for adding a video or link URL is no longer invisible or unusable in some situations
- Uploading files is no longer failing for various filetypes we want to support
- Keyboard accessibility for modals

### Added

- ID Verification iteration 1
  - Users can verify their account by entering their ID card numbers (currently Chile only)
  - Verification is feature flagged and off by default
  - Smart groups can include the criterium 'is verified'
  - Users are prompted to verify their account when taking an actions that requires verification
- Total population for a tenant can now be entered in Admin HQ
- It's now possible to configure the word used for areas towards citizens from the areas admin
- Improvements to accessibility:
  - Idea and initiative forms: clearer for screen readers, keyboard accessibility, and more accessible input fields
  - Nav bar: clearer for screen readers and improved keyboard navigation
  - Project navigation and phases: clearer for screen readers
  - Sign-in, password reset and recovery pages: labeling of the input fields, clearer for screen readers
  - Participatory budgeting: clearer for screen readers

### Changed

- The organization name is now the default author in an official update

## 2019-10-22

### Fixed

- The sharing title on the idea page is now vertically aligned
- Improvements to the 'bad gateway' message sometimes affecting social sharing
- The map and markers are again visible in the admin dashboard
- First round of accessibility fixes and improvements
  - Dynamics of certain interactions are picked up by screen readers (PB, voting, ...)
  - Overall clarity for screen readers has improved
  - Improvements to information structure: HTML structure, W3C errors, head element with correct titles
  - Keyboard accessibility has generally improved: sign-up problems, login links, PB assignment, ...

### Added

- Initiatives iteration 3
  - Automatic status changes on threshold reached or time expired
  - When updating the status, official feedback needs to be provided simultaneously
  - Users receive emails and notifications related to (their) initiative
  - Initiatives support images in their body text
- Project templates
  - Admins can now create projects starting from a template
  - Templates contain images, a description and a timeline and let admin filter them by tags
  - Admins can share template descriptions with a publically accessible link
- It's now possible to configure the banner overlay color from the customize settings
- A custom email campaign now contains a CTA button by default

### Changed

- Complete copy overhaul of all emails

## 2019-10-03

### Fixed

- PB phase now has a basket button in the project navbar
- The datepicker in the timeline admin now works in IE11

### Changed

- For fragments (small pieces of UI that can be overridden per tenant) to work, they need to be enabled individually in admin HQ.

## 2019-09-25

### Fixed

- It's again possible to change a ideation/PB phase to something else when it contains no ideas
- Older browsers no longer crash when scrolling through comments (intersection observer error)
- Pagination controls are now correctly shown when there's multiple pages of users in the users manager
- The user count of groups in the users manager no longer includes invitees and matches the data shown
- Transition of timeline phases now happen at midnight, properly respecting the tenant timezone
- When looking at the map of an idea or initiative, the map marker is visible again
- The initiatives overview pages now uses the correct header and text colors
- The vote control on an initiative is no longer invisible on a tablet screen size
- The idea page in a budgeting context now shows the idea's budget
- The assign button on an idea card in a budgeting context behaves as expected when not logged in
- Project copy in Admin HQ that includes comments no longer fails
- Changing granular permissions by project moderator no longer fails

### Added

- Polling is now supported as a new participation method in a continuous project or a phase
  - A poll consists of multiple question with predefined answers
  - Users can only submit a poll once
  - Taking a poll can be restricted to certain groups, using granular permissions
  - The poll results can be exported to excel from the project settings
- It's now possible to disable Google Analytics, Google Tag Manager, Facebook Pixel and AdWords for specific tenants through Admin HQ

### Changed

- Large amount of copy improvements throughout to improve consistency and experience
- The ideas overview page is no longer enabled by default for new tenants
- The built-in 'Open idea project' can now be deleted in the project admin

## 2019-08-30

### Fixed

- The map preview box no longer overflows on mobile devices
- You're now correctly directed back to the idea/initiatives page after signing in/up through commenting

### Changed

- The height of the rich text editor is now limited to your screen height, to limit the scrolling when applying styles

## 2019-08-29

### Fixed

- Uploaded animated gifs are no longer displayed with weird artifacts
- Features that depend on NLP are less likely to be missing some parts of the data

### Added

- Citizen initiatives
  - Citizens can post view and post initiatives
  - Admins can manage initiatives, similar to how they manage ideas
  - Current limitation to be aware of, coming very soon:
    - No emails and notifications related to initiatives yet
    - No automated status changes when an initiative reaches enough votes or expires yet

## 2019-08-09

### Fixed

- Fixed a bug that sometimes prevented voting on comments
- When editing a comment, a mention in the comment no longer shows up as html
- In the dashboard, the domicile value 'outside' is now properly translated
- Some fixes were made to improve loading of the dashboard map with data edge cases
- Deleting a phase now still works when users that reveived notifications about the phase have deleted their account
- New releases should no longer require a hard refresh, avoiding landing page crashing issues we had

### Added

- File input on the idea form now works on mobile, if the device supports it

## 2019-07-26

### Fixed

- The project moderator email and notification now link to the admin idea manager instead of citizen side
- The widget no longer shows the `Multiloc`, but the real idea titles for some platforms

### Added

- Speed improvements to data requests to the backend throughout the whole paltform
- Changing the participation method from ideation to information/survey when there are ideas present is now prevented by the UI
- It's now possible to manually reorder archived projects
- There's new in-platform notifications for a status change on an idea you commented or voted on

## 2019-07-18

### Fixed

- It's no longer possible to change the participation method to information or survey if a phase/project already contains ideas
- The 'Share your idea modal' is now properly centered
- It's no longer possible to send out a manual email campaign when the author is not properly defined
- Invite emails are being sent out again
- Imported ideas no longer cause incomplete pages of idea cards
- Invited users who did not accept yet no longer receive any automated digest emails

## 2019-07-08

### Fixed

- When changing images like the project header, it's no longer needed to refresh to see the result
- The comments now display with a shorter date format to work better on smaller screens
- The code snippet from the widget will now work in some website that are strict on valid html
- The number of days in the assignee digest email is no longer 'null'
- The project preview description input is displayed again in the projects admin
- The idea status is no longer hidden when no vote buttons are displayed on the idea page
- Duplicate idea cards no longer appear when loading new pages

### Added

- Performance optimizations on the initial loading of the platform
- Performance optimizations on loading new pages of ideas and projects
- Newly uploaded images are automatically optimized to be smaller in filesize and load faster
- The 'Add an idea' button is now shown in every tab of the projects admin
- It's now possible to add videos to the idea body text
- E-mails are no longer sent out through Vero, but are using the internal cl2-emails server

### Changed

- The automated emails in the admin no longer show the time schedule, to work around the broken translations
- The rights for voting on comments now follow the same rights than commenting itself, instead of following the rights for idea voting
- On smaller desktop screens, 3 columns of idea cards are now shown instead of 2
- When adding an idea from the map, the idea will now be positioned on the exact location that was clicked instead of to the nearest detectable address
- Using the project copy tool in admin HQ is more tolerant about making copies of inconsistent source projects

## 2019-06-19

### Fixed

- Show 3-column instead of 2-column layout for ideas overview page on smaller desktop screens
- Don't hide status label on idea page when voting buttons are not shown

### Changed

- Small improvement in loading speed

## 2019-06-17

## Fixed

- The column titles in comments excel export are aligned with the content
- There's now enough space between voting anc translate links under a comment
- Vote button on an idea no longer stays active when a vote on that idea causes the voting treshold of the project to be reached

## Added

- The admin part of the new citizen initiatives is available (set initiatives feature on `allowed`)
  - Cities can configure how they plan to use initiatives
- A preview of how initiatives will look like city side is available, not yet ready for prime time (set initiatives feature on `allowed` and `enabled`)
- The ideas overview page has a new filtering sidebar, which will be used for other idea and initiative listings in the future
  - On idea status
  - On topic
  - Search
- Comments now load automatically while scrolling down, so the first comments appear faster

## 2019-06-05

### Fixed

- Fix an issue that when showing some ideas in an idea card would make the application crash

## 2019-05-21

### Fixed

- The idea page does no longer retain its previous scroll position when closing and reopening it
- The Similar Ideas box no longer has a problem with long idea titles not fitting inside of the box
- The Similar Ideas box content did not update when directly navigating from one idea page to the next
- The 'What were you looking for?' modal no longer gives an error when trying to open it

### Changed

- You now get redirected to the previously visited page instead of the landing page after you've completed the signup process

## 2019-05-20

### Fixed

- Closing the notification menu after scrolling no longer results in a navbar error
- When accessing the idea manager as a moderator, the assignee filter defaults to 'assigned to me'
- The idea and comment counts on the profile page now update as expected
- It's now possible to use a dropdown input in the 2nd registration step with a screen reader
- An invited user can no longer request a password reset, thereby becoming an inconsistent user that resulted in lots of problems

### Added

- Restyle of the idea page
  - Cleaner new style
  - Opening an idea no longer appears to be a modal
  - Properly styled similar ideas section
  - Showing comment count and avatars of contributors

### Changed

- When clicking the edit button in the idea manager, the edit form now opens in the sidemodal

## 2019-05-15

### Fixed

- Opening the projects dropdown no longer shows all menu items hovered when opened
- Users that can't contribute (post/comment/vote/survey) no longer get an email when a phase starts
- When a project has an ideation and a PB phase, the voting buttons are now shown during the ideation phase
- The admin navigation menu for moderators is now consistent with that for admins
- Moderators that try to access pages only accessible for admins, now get redirected to the dashboard
- The details tab in clustering doesn't cause the info panel to freeze anymore
- When writing an official update, the sbumit button now only becomes active when submission is possible
- The 'no options' copy in a dropdown without anything inside is now correctly translated
- Making a field empty in Admin HQ now correctly saves the empty value
- The active users graph no longer includes users that received an email as being active
- The translation button in an idea is no longer shown when there's only one platform language
- After changing granular permission, a refresh is no longer needed to see the results on ideas
- The sideview in the idea manager now shows the status dropdown in the correct language
- The layout of the sideview in the idea manager is now corrected
- A digest email to idea assignees is no longer sent out when no ideas are assigned to the admin/moderator
- Signing in with VUB Net ID works again
- Loading the insights map can no longer be infinite, it will now show an error message when the request fails

### Added

- The profile page of a user now also shows the comments by that user
- Users can now delete their own profile from their edit profile page
- Similar ideas, clustering and location detection now work in Spanish, German, Danish and Norwegian
- Facebooks bot coming from `tfbnw.net` are now blocked from signing up
- Moderators now also have a global idea manager, showing all the ideas from the projects they're moderating
- Loading the insights map, which can be slow, now shows a loading indicator

### Changed

- Voting buttons are no longer shown when voting is not enabled
- Improved and more granular copy text for several voting and commenting disabled messages

## 2019-04-30

### Fixed

- Time remaning on project card is no longer Capitalized
- Non-admin users no longer get pushed to intercom
- Improvements to the idea manager for IE11
- When filtering on a project in the idea manager, the selected project is highlighted again
- @citizenlab.cl admins can now also access churned platforms
- The user count in the user manager now includes migrated cl1 users
- Sending invitations will no longer fail on duplicate mixed-case email addresses

### Added

- Ideas can now be assigned to moderators and admins in the idea manager
  - Added filter on assignee, set by default to 'assigned to me'
  - Added filter to only show ideas that need feedback
  - When clicking an idea, it now opens in and can be partially edited from a half screen modal
  - Admins and moderators get a weekly digest email with their ideas that need feedback
- Completely new comments UI with support for comment upvotes
  - Comments are visually clearly grouped per parent comment
  - Sub-comments use @mentions to target which other subcomment they reply to
  - Comments can be sorted by time or by votes
- Ideas can now be sorted randomly, which is the new default
- New smart group rule for users that contributed to a specific topic
- New smart group rule for users that contributed to ideas with a specific status
- Clear error message when an invitee does a normal sign up

### Changed

- The idea grid no longer shows a 'post an idea' button when there are no ideas yet

## 2019-04-24

### Fixed

- Project cards now show correct time remaining until midnight

## 2019-04-23

### Fixed

- Closing the notification menu does not cause an error anymore
- The unread notifications count is now displayed correctly on IE11
- Clicking on an invite link will now show an immediate error if the invite is no longer valid

### Changed

- The admin guide is now under the Get Started link and the dashboards is the admin index
- The project cards give feedback CTA was removed
- An idea can now be deleted on the idea page
- The default border radius throughout the platform now is 3px instead of 5px
- The areas filter on the project cards is only shown when there is more than one area

## 2019-04-16

### Fixed

- The comment count of a project remains correct when moving an idea to a different project
- Fixed an issue when copying projects (through the admin HQ) to tenants with conflicting locales
- Only count people who posted/voted/commented/... as participants (this is perceived as a fix in the dashboards)
- Invites are still sent out when some emails correspond to existing users/invitees
- Phase started/upcoming notifications are only sent out for published projects

### Added

- Posting text with a URL will turn the URL part into a link
- Added smart group rules for topic and idea status participants

### Changed

- New configuration for which email campaigns are enabled by default
- Changed project image medium size to 575x575

## 2019-04-02

### Fixed

- The new idea button now shows the tooltip on focus
- The gender graph in clustering is now translated
- Tooltips on the right of the screen no longer fall off
- Text in tooltips no longer overflows the tooltip borders
- When there are no ideas, the 'post an idea' button is no longer shown on a user profile or the ideas overview page
- The project card no longer displays a line on the bottom when there is no meta information available
- Downloading the survey results now consistently triggers a browser download
- The bottom of the left sidebar of the idea manager can now be reached when there are a lot of projects
- The time control in the admin dashboard is now translated
- Various fixes to improve resilience of project copy tool

### Added

- The ideas overview page now has a project filter
- The various pages now support the `$|orgName|` variable, which is replaced by the organization name of the tenant
- Non-CitizenLab admins can no longer access the admin when the lifecycle stage is set to churned
- A new style variable controls the header opacity when signed in
- New email as a reminder to an invitee after 3 days
- New email when a project phase will start in a week
- New email when a new project phase has started
- The ideas link in the navbar is now feature flagged as `ideas_overview`

### Changed

- When filtering projects by multiple areas, all projects that have one of the areas or no area are now shown
- The user search box for adding a moderator now shows a better placeholder text, explaining the goal

## 2019-03-20

### Fixed

- Fixed mobile layout issues with cookie policy, idea image and idea title for small screens (IPhone 5S)
- Posting an idea in a timeline that hasn't started yet (as an admin) now puts the idea in the first phase
- Notifications menu renders properly in IE11
- The CTA on project cards is no longer shown for archived and finished projects
- Invited users that sign up with another authentication provider now automatically redeem their invitation
- When the tenant only has one locale, no language switcher is shown in the official feedback form

### Added

- Capabilities have been added to apply custom styling to the platform header
  - Styling can be changed through a new style tab in admin HQ
  - It's also possible to configure a different platform-wide font
  - Styling changes should only be done by a designer or front-end developer, as there are a lot of things that could go wrong
- The initial loading speed of the platform has increased noticably due to no longer loading things that are not immediately needed right away.
- Tenant templates are now automatically updated from the `.template` platforms every night
- The project copy tool in admin HQ now supports time shifting and automatically tries to solve language conflicts in the data
- New notifications and emails for upcoming (1 week before) and starting phases

### Changed

- Archived ieas are no longer displayed on the general ideas page
- The time remaining on project cards is no longer shown on 2 lines if there's enough space
- New platforms will show the 'manual project sorting' toggle by default
- Some changes were made to modals throughout to make them more consistent and responsiveness
- New ideas now have a minimal character limit of 10 for the title and 30 for the body
- User pages have a more elaborate meta title and description for SEO purposes

## 2019-03-11

### Fixed

- Notifications layout on IE11
- Errors due to loading the page during a deployment

## 2019-03-11

### Fixed

- Similar ideas is now fast enough to enable in production
- NLP insights will no longer keep on loading when creating a new clusgtering graph
- The comment count on project cards now correctly updates on deleted comments
- Various spacing issues with the new landing page on mobile are fixed
- When logging out, the avatars on the project card no longer disappear
- The widget no longer cuts off the title when it's too long
- In admin > settings > pages, all inputs are now correctly displayed using the rich text editor
- The notifications are no longer indented inconsistently
- Exporting typeform survey results now also work when the survey embed url contains `?source=xxxxx`
- When there's a dropdown with a lot of options during signup, these options are no longer unreachable when scrolling down
- The cookie policy no longer displays overlapping text on mobile
- The `isSuperAdmin`, `isProjectModerator` and `highestRole` user properties are now always named using camelCasing

### Added

- Official feedback
  - Admins and moderators can react to ideas with official feedback from the idea page
  - Users contributing to the idea receive a notification and email
  - Feedback can be posted using a free text name
  - Feedback can be updated later on
  - Admin and moderators can no longer write top-level comments
  - Comments by admins or moderators carry an `Official` badge
- When giving product feedback from the footer, a message and email can be provided for negative feedback
- CTA on project card now takes granular permissions into account
- CTA on project card is now also shown on mobile
- Projects for which the final phase has finished are marked as finished on their project card
- Projects on the landing page and all projects page can now be filtered on area through the URL

### Changed

- The avatars on a project card now include all users that posted, voted or commented
- Commenting is no longer possible on ideas not in the active phase

## 2019-03-03

### Fixed

- Manually sorting projects in the admin works as expected

### Added

- Support for Spanish
- The copy of 'x is currently working on' can be customized in admin HQ
- Extra caching layer in cl2-nlp speeds up similar ideas and creating clusters

## 2019-02-28

### Fixed

- In the dashboard, the labels on the users by gender donut chart are no longer cut off
- Adding file attachments with multiple consecutive spaces in the filename no longer fails
- Project copy in admin HQ no longer fails when users have mismatching locales with the new platform

### Added

- New landing page redesign
  - Project cards have a new layout and show the time remaining, a CTA and a metric related to the type of phase
  - The bottom of the landing page displays a new custom info text, configurable in the admin settings
  - New smarter project sorting algorithm, which can be changed to manual ordering in the projects admin
  - Ideas are no longer shown on the landing page
  - The `Show all projects` link is only shown when there are more than 10 projects
- New attributes are added to segment, available in all downstream tools:
  - `isSuperAdmin`: Set to true when the user is an admin with a citizenlab email
  - `isProjectModerator`
  - `highestRole`: Either `super_admin`, `admin`, `project_moderator` or `user`

### Changed

- Intercom now only receives users that are admin or project moderator (excluding citizenlab users)

## 2019-02-20

### Fixed

- User digest email events are sent out again
- The user statistics on the admin dashboard are back to the correct values
- Creating a new project page as an admin does not result in a blank page anymore
- Improved saving behaviour when saving images in a phase's description
- When logged in and visiting a url containing another locale than the one you previously picked, your locale choice is no longer overwritten

### Added

- Project copy feature (in admin HQ) now also supports copying ideas (including comments and votes) and allows you to specify a new slug for the project URL
- Unlogged users locale preference is saved in their browser

## 2019-02-14

### Fixed

- Project/new is no longer a blank page

## 2019-02-13

### Fixed

- Texts written with the rich text editor are shown more consistently in and outside of the editor
- Opening a dropdown of the smart group conditions form now scrolls down the modal
- When changing the sorting method in the ideas overview, the pagination now resets as expected
- Google login no longer uses the deprecated Google+ authentication API

### Added

- Typeform survey for typeform can now be downloaded as xlsx from a tab in the project settings
  - The Segment user token needs to be filled out in Admin HQ
  - New survey responses generate an event in segment
- Survey providers can be feature flagged individually
- New \*.template.citizenlab.co platforms now serve as definitions of the tenant template
- The registration fields overview in admin now shows a badge when fields are required

### Changed

- Surveymonkey is now feature-flagged off by default for new platforms

## 2019-01-30

### Fixed

- Long topic names no longer overlap in the admin dashboards
- Video no longer pops out of the phase description text
- Added event tracking for widget code copy and changing notification settings
- Saving admin settings no longer fails because of a mismatch between platform and user languages
- The password reset message now renders correctly on IE11
- It's easier to delete a selected image in the rich text editor
- The copy in the modal to create a new group now renders correctly in IE11
- Texts used in the the dashboard insights are no longer only shown in English
- Tracking of the 'Did you find what you're looking for?' footer not works correctly

### Added

- Tooltips have been added throughout the whole admin interface
- A new homepage custom text section can be configured in the admin settings, it will appear on the landing page in a future release
- New experimental notifications have been added that notify admins/moderators on every single idea and comment
- New tenant properties are being logged to Google Analytics

## 2019-01-19

### Fixed

- Registration fields of the type 'multiple select' can again be set in the 2nd step of the signup flow
- Creating invitations through an excel file no longer fails when there are multiple users with the same first and last name

## 2019-01-18

### Fixed

- Overflowing text in project header
- Fixed color overlay full opaque for non-updated tenant settings
- Fixed avatar layout in IE11
- Fixed idea page scrolling not working in some cases on iPad
- Pressing the enter key inside of a project settings page will no longer trigger a dialog to delet the project

### Changed

- Reduced the size of the avatars on the landing page header and footer
- Made 'alt' text inside avatar invisible
- Better cross-browser scaling of the background image of the header that's being shown to signed-in users
- Added more spacing underneath Survey, as not to overlap the new feedback buttons
- Increased width of author header inside of a comment to better accomodate long names
- Adjusted avatar hover effect to be inline with design spec￼

## 2019-01-17

### Added

- `header_overlay_opacity` in admin HQ allows to configure how transparent header color is when not signed in
- `custom_onboarding_fallback_message` in admin HQ allows to override the message shown in the header when signed in

## 2019-01-16

### Fixed

- The clustering prototype no longer shows labels behind other content
- Removing a project header image is again possible
- New active platforms get properly submitted to google search console again
- Scrolling issues with an iPad on the idea modal have been resolved
- Signing up through Google is working again
- The line underneath active elements in the project navbar now has the correct length
- A long location does no longer break the lay-out of an event card
- The dashboards are visible again by project moderators
- The admin toggle in the users manager is working again

### Added

- When logged in, a user gets to see a dynamic call to action, asking to
  - Complete their profile
  - Display a custom message configurable through admin HQ
  - Display the default fallback engagement motivator
- The landing page header now shows user avatars
- It's now possible to post an idea from the admin idea manager
- The footer now shows a feedback element for citizens
- A new 'map' dashboard now shows the ideas on their locations detected from the text using NLP
- The clustering prototype now shows the detected keywords when clustering is used

### Changed

- The navbar and landing page have a completely refreshed design
  - The font has changed all over the platform
  - 3 different colors (main, secondary, text) are configurable in Admin HQ
- The clustering prototype has been moved to its own dashboard tab
- Project cards for continuous projects now link to the information page instead of ideas

## 2018-12-26

### Fixed

- The rich text editor now formats more content the same way as they will be shown in the platform

### Added

- Admin onboarding guide
  - Shown as the first page in the admin, guiding users on steps to take
- The idea page now shows similar ideas, based on NLP
  - Feature flagged as `similar_ideas`, turned off by default
  - Experimental, intended to evaluate NLP similarity performance
- A user is now automatically signed out from FranceConnect when signing out of the platform

### Changed

- When a user signs in using FranceConnect, names and some signup fields can no longer be changed manually
- The FranceConnect button now has the official size and dimensions and no T&C
- SEO improvements to the "Powered by CitizenLab" logo

## 2018-12-13

### Fixed

- User digest email campaigns is sent out again
- IE11 UI fixes:
  - Project card text overflow bug
  - Project header text wrapping/centering bug
  - Timeline header broken layout bug
  - Dropdown not correctly positioned bug
- Creating new tenants and changing the host of existing tenants makes automatic DNS changes again

### Added

- SEO improvements: project pages and info pages are now included in sitemap
- Surveys now have Google Forms support

## 2018-12-11-2

### Fixed

- A required registration field of type number no longer blocks users on step 2 of the registration flow

## 2018-12-11

### Fixed

- Loading an idea page with a deleted comment no longer results in an error being shown
- Assigning a first bedget to a PB project as a new user no longer shows an infinite spinner
- Various dropdowns, most famously users group selection dropdown, no longer overlap menu items

## 2018-12-07

### Fixed

- It's again possible to write a comment to a comment on mobile
- When logged in and trying to log in again, the user is now redirected to the homepage
- A deleted user no longer generates a link going nowhere in the comments
- The dropdown menu for granular permissions no longer disappears behind the user search field
- After deleting an idea, the edit and delete buttons are no longer shown in the idea manager
- Long event title no longer pass out of the event box
- Notifications from a user that got deleted now show 'deleted user' instead of nothing

### Added

- Machine translations on the idea page
  - The idea body and every comment not in the user's language shows a button to translate
  - Feature flagged as `machine_translations`
  - Works for all languages
- Show the currency in the amount field for participatory budgeting in the admin
- Built-in registration fields can now be made required in the admin
- FranceConnect now shows a "What is FranceConnect?" link under the button

### Changed

- The picks column in the idea manager no longer shows a euro icon

## 2018-11-28

### Fixed

- IE11 graphical fixes in text editor, status badges and file drag&drop area fixed
- The idea tab is visible again within the admin of a continuous PB project
- The checkbox within 3rd party login buttons is now clickable in Firefox

## 2018-11-27

### Fixed

- When all registration fields are disabled, signing up through invite no longer blocks on the first step
- A moderator that has not yet accepted their invitation, is no longer shown as 'null null' in the moderators list
- Adding an idea by clicking on the map is possible again

### Changed

- When there are no events in a project, the events title is no longer shown
- The logo for Azure AD login (VUB Net ID) is shown as a larger image
- When logging in through a 3rd party login provider, the user needs to confirm that they've already accepted the terms and conditions

## 2018-11-22

### Fixed

- In the clustering prototype, comparing clusters using the CTRL key now also works on Mac
- Widget HTML code can now be copied again
- Long consequent lines of text now get broken up in multiple lines on the idea page
- Admin pages are no longer accessible for normal users
- Reduced problems with edge cases for uploading images and attachments

### Added

- Participatory budgeting (PB)
  - A new participation method in continuous and timeline projects
  - Admins and moderators can set budget on ideas and a maximum budget on the PB phase
  - Citizens can fill their basket with ideas, until they hit the limit
  - Citizens can submit their basket when they're done
  - Admins and moderators can process the results through the idea manager and excel export
- Advanced dashboards: iteration 1
  - The summary tab shows statistics on idea/comment/vote and registration activities
  - The users tab shows information on user demographics and a leaderboard
  - The time filter can be controller with the precision of a day
  - Project, group and topic filters are available when applicable
  - Project moderators can access the summary tabs with enforced project filter
- Social sharing through the modal is now separately trackable from sharing through the idea page
- The ideas excel export now contains the idea status
- A new smart group rule allows for filtering on project moderators and normal users

### Changed

- Project navigation is now shown in new navigation bar on top
- The content of the 'Open idea project' for new tenants has changed
- After posting an idea, the user is redirected towards the idea page of the new idea, instead of the landing page

## 2018-11-07

### Fixed

- The widget HTML snippet can be copied again

## 2018-11-05

### Fixed

- Clicking Terms & Conditions links during sign up now opens in a new tab

### Added

- Azure Active Directory login support, used for VUB Net ID

## 2018-10-25

### Fixed

- Resizing and alignment of images and video in the editor now works as expected
- Language selector is now updating the saved locale of a signed in user
- When clicking "view project" in the project admin in a new tab, the projects loads as expected
- The navbar user menu is now keyboard accessible
- Radio buttons in forms are now keyboard accessible
- The link to the terms and conditions from social sign in buttons is fixed
- In admin > settings > pages, the editors now have labels that show the language they're in
- Emails are no longer case sensitive, resolving recurring password reset issues
- The widget now renders properly in IE11
- Videos are no longer possible in the invitation editor

### Added

- Cookie consent manager
  - A cookie consent footer is shown when the user has not yet accepted cookies
  - The user can choose to accept all cookies, or open the manager and approve only some use cases
  - The consent settings are automatically derived from Segment
  - When the user starts using the platform, they silently accept cookies
- A new cookie policy page is easier to understand and can no longer be customized through the admin
- Granular permissions
  - In the project permissions, an admin or project moderator can choose which citizens can take which actions (posting/voting/comments/taking survey)
  - Feature flagged as 'granular_permissions', turned off by default
- Ideas excel export now contains links to the ideas
- Ideas and comments can now be exported from within a project, also by project moderators
- Ideas and comments can now be exported for a selection of ideas
- When signing up, a user gets to see which signup fields are optional

### Changed

- Published projects are now shown first in the admin projects overview
- It's now more clear that the brand color can not be changed through the initial input box
- All "Add <something>" buttons in the admin have moved to the top, for consistency
- The widget no longer shows the vote count when there are no votes
- When a project contains no ideas, the project card no longer shows "no ideas yet"

## 2018-10-09

### Fixed

- UTM tags are again present on social sharing
- Start an idea button is no longer shown in the navbar on mobile
- Exceptionally slow initial loading has been fixed
- Sharing on facebook is again able to (quite) consistently scrape the images
- When using the project copy tool in Admin HQ, attachments are now copied over as well

### Added

- Email engine in the admin (feature flagged)
  - Direct emails can be sent to specific groups by admins and moderators
  - Delivered/Opened/Clicked statistics can be seen for every campaign
  - An overview of all automated emails is shown and some can be disabled for the whole platform

## 2018-09-26

### Fixed

- Error messages are no longer cut off when they are longer than the red box
- The timeline dropdown on mobile shows the correct phase names again
- Adding an idea by clicking on the map works again
- Filip peeters is no longer sending out spam reports
- Reordering projects on the projects admin no longer behaves unexpectedly
- Fixes to the idea manager
  - Tabs on the left no longer overlap the idea table
  - Idea status tooltips no longer have an arrow that points too much to the right
  - When the screen in not wide enough, the preview panel on the right is no longer shown
  - Changing an idea status through the idea manager is possible again

### Added

- Social sharing modal is now shown after posting an idea
  - Feature flagged as `ideaflow_social_sharing`
  - Offers sharing buttons for facebook, twitter and email
- File attachments can now be added to
  - Ideas, shown on the idea page. Also works for citizens.
  - Projects, shown in the information page, for admins and moderators
  - Phases, shown under the phase description under the timeline, for admins and moderators
  - Events, shown under the event description, for admins and moderators
  - Pages, shown under the text, for admins
- Some limited rich text options can now be used in email invitation texts

### Changed

- The admin projects page now shows 3 seperate sections for published, draft and archived
- When there are no voting buttons, comment icon and count are now also aligned to the right
- It's now possible to remove your avatar

## 2018-09-07

### Fixed

- Submit idea button is now aligned with idea form
- An error caused by social sign in on French platforms not longer has an English error message
- Checkboxes are now keyboard navigable
- Projects that currently don't accept ideas can no longer be selected when posting an idea
- Deleting an idea no longer results in a blank page
- Deleting a comment no longer results in a blank page
- When sign in fails, the error message no longer says the user doesn't exist
- `null` is no longer shown as a lastname for migrated cl1 users without last name
- Clicking on the table headers in the idea managers again swaps the sorting order as expected
- Typeform Survey now is properly usable on mobile

### Added

- Email notification control
  - Every user can opt-out from all recurring types of e-mails sent out by the platform by editing their profile
  - Emails can be fully disabled per type and per tenant (through S&S ticket)
- An widget that shows platform ideas can now be embedded on external sites
  - The style and content of the widget can be configured through admin > settings > widgets
  - Widget functionality is feature flagged as "widgets", on by default

### Changed

- Initial loading speed of the platform has drastically improved, particulary noticable on mobile
- New tenants have custom signup fields and survey feature enabled by default

## 2018-08-20

### Fixed

- The idea sidepane on the map correctly displays HTML again
- Editing your own comment no longer turns the screen blank
- Page tracking to segment no longer tracks the previous page instead of the current one
- Some browsers no longer break because of missing internationalization support
- The options of a custom field are now shown in the correct order

### Added

- A major overhaul of all citizen-facing pages to have significantly better accessibility (almost WCAG2 Level A compliant)
  - Keyboard navigation supported everywhere
  - Forms and images will work better with screen readers
  - Color constrasts have been increased throughout
  - A warning is shown when the color in admin settings is too low on constrast
  - And a lot of very small changes to increase WCAG2 compliance
- Archived projects are visible by citizens
  - Citizens can filter to see all, active or archived projects
  - Projects and project cards show a badge indicating a project is archived
  - In the admin, active and archived projects are shown separately
- A favicon can now be configured at the hidden location `/admin/favicon`
  - On android in Chrome, the platform can be added to the Android homescreen and will use the favicon as an icon
- Visitors coming through Onze Stad App now are trackable in analytics

### Changed

- All dropdown menus now have the same style
- The style of all form select fields has changed
- Page tracking to segment no longer includes the url as the `name` property (salesmachine)
- Font sizes throughout the citizen-facing side are more consistent

## 2018-08-03

### Fixed

- The landingpage header layout is no longer broken on mobile devices
- Yet another bug related to the landingpage not correctly redirecting the user to the correct locale
- The Page not found page was not found when a page was not found

### Added

- The 'Create an account' call to action button on the landing page now gets tracked

## 2018-08-02

### Fixed

- The browser no longer goes blank when editing a comment
- Redirect to the correct locale in the URL no longer goes incorrectly to `en`

## 2018-07-31

### Fixed

- The locale in the URL no longer gets added twice in certain conditions
- Various fixes to the rich text editor
  - The controls are now translated
  - Line breaks in the editor and the resulting page are now consistent
  - The editor no longer breaks form keyboard accessibility
  - The images can no longer have inconsistent widht/height ratio wich used to happen in some cases
  - The toolbar buttons have a label for accessibility
- A new tenant created in French no longer contains some untranslated content
- The tenant lifecycle stage is now properly included in `group()` calls to segment
- Comment body and various dynamic titles are secured against XSS attacks

### Added

- Ideas published on CitizenLab can now also be pushed to Onze Stad App news stream
- The rich text editor
  - Now support copy/paste of images
- Event descriptions now also support rich text
- When not signed in, the header shows a CTA to create an account
- A new smart group rule allows you to specify members than have participated (vote, comment, idea) in a certain project
- The admin now shows a "Get started" link to the knowledge base on the bottom left
- The Dutch platforms show a "fake door" to Agenda Setting in the admin navigation

### Changed

- The idea card now shows name and date on 2 lines
- The navbar now shows the user name next to the avatar
- The user menu now shows "My ideas" instead of "Profile page"

## 2018-07-12

### Fixed

- New text editor fixes various bugs present in old editor:
  - Typing idea texts on Android phones now works as expected
  - Adding a link to a text field now opens the link in a new window
  - Resizing images now works as expected
  - When saving, the editor no longer causes extra whitespace to appear
- A (too) long list of IE11 fixes: The platform is now fully usable on IE11
- The group count in the smart groups now always shows the correct number
- The admin dashboard is no longer too wide on smaller screens
- The home button on mobile is no longer always active
- Fix for page crash when trying to navigate away from 2nd signup step when one or more required fields are present

### Added

- The language is now shown in the URL at all times (e.g. `/en/ideas`)
- The new text editor enables following extras:
  - It's now possible to upload images through the text editor
  - It's now possible to add youtube videos through the text editor
- `recruiter` has been added to the UTM campaign parameters

### Know issues

- The controls of the text editor are not yet translated
- Posting images through a URL in the text editor is no longer possible
- Images that have been resized by IE11 in the text editor, can subsequently no longer be resized by other browsers

## 2018-06-29

### Fixed

- Facebook now correctly shows the idea image on the very first share
- Signing up with a google account that has no avatar configured now works again
- Listing the projects and ideas for projects that have more than 1 group linked to them now works again

### Added

- Voting Insights [beta]: Get inisghts into who's voting for which content
  - Feature flagged as 'clustering', disabled by default
  - Admin dashboard shows a link to the prototype
- Social sharing buttons on the project info page
- Usage of `utm_` parameters on social sharing to track sharing performance
- Various improvements to meta tags throughout the platform
  - Page title shows the unread notification count
  - More descriptive page titles on home/projects/ideas
  - Engaging generic default texts when no meta title/description are provided
  - Search engines now understand what language and region the platform is targeting
- Optimized idea image size for facebook sharing
- Sharing button for facebook messenger on mobile
- When you receive admin rights, a notification is shown
- `tenantLifecycleStage` property is now present in all tracked events to segment

### Changed

- Meta tags can't be changed through the admin panel anymore
- Social sharing buttons changed aspect to be more visible

## 2018-06-20

### Fixed

- Visual fixes for IE11 (more to come)
  - The text on the homepage doesn't fall outside the text box anymore
  - The buttons on the project page are now in the right place
  - In the projects pages, the footer is no longer behaving like a header
- When trying to add a timeline phase that overlaps with another phase, a more descriptive error is shown
- larsseit font is now always being loaded

### Added

- Smart groups allow admins to automatically and continuously make users part of groups based on conditions
- New user manager allows
  - Navigating through users by group
  - Moving, adding and removing users from/to (manual) groups
  - Editing the group details from within the user manager
  - Creating groups from within the user manager
  - Exporting users to excel by group or by selection
- Custom registration fields now support the new type "number"
- The city website url can now be specified in admin settings, which is used as a link in the footer logo

### Changed

- The checkbox copy at signup has changed and now links to both privacy policy and terms and conditions
- Improved styling of usermenu dropdown (the menu that opens when you click on the avatar in the navigation bar)

### Removed

- The groups page is no longer a separate page, but the functionality is part of the user manager

## 2018-06-11

### Fixed

- Notifications that indicate a status change now show the correct status name
- The admin pages editors support changing content and creating new pages again
- When searching in the invites, filters still work as expected
- The font has changed again to larsseit

### Added

- Accessibility improvements:
  - All images have an 'alt' attributes
  - The whole navbar is now usable with a keyboard
  - Modals can be closed with the escape key
  - The contrast of labels on white backgrounds has increased
- New ideas will now immediately be scraped by facebook
- When inviting a user, you can now pick projects for which the user becomes a moderator

### Changed

- The language switcher is now shown on the top right in the navbar

## 2018-05-27

### Fixed

- Sitemap now has the correct date format
- Empty invitation rows are no longer created when the given excel file contains empty rows
- Hitting enter while editing a project no longer triggers the delete button
- Registration fields on signup and profile editing are now always shown in the correct language
- The dropdown menu for idea sorting no longer gets cut off by the edge of the screen on small screens
- Saving a phase or continuous project no longer fails when participation method is not ideation

### Added

- Language selection now also has a regional component (e.g. Dutch (Belgium) instead of Dutch)
- Added noindex tag on pages that should be shown in Google
- A new 'user created' event is now being tracked from the frontend side
- It's now possible to use HTML in the field description of custom fields (no editor, only for internal usage)

## 2018-05-16

### Fixed

- Phases are now correctly active during the day specified in their end date
- On the new idea page, the continue button is now shown at all resolutions
- On the idea list the order-by dropdown is now correctly displayed at all resolutions.

### Added

- Project moderators can be specified in project permissions, giving them admin and moderation capabilities within that project only
  - Moderators can access all admin settings of their projects
  - Moderators can see they are moderating certain projects through icons
  - Moderators can edit/delete ideas and delete comments in their projects
- A correct meta description tag for SEO is now rendered
- The platforms now render sitemaps at sitemap.xml
- It is now possible to define the default view (map/cards) for every phase individually
- The tenant can now be configured with an extra `lifecycle_stage` property, visible in Admin HQ.
- Downloading ideas and comments xlsx from admin is now tracked with events
- The fragment system, to experiment with custom content per tenant, now also covers custom project descriptions, pages and individual ideas

### Changed

- It is no longer possible to define phases with overlapping dates
- Initial loading speed of the platform has improved

## 2018-04-30

### Fixed

- When posting an idea and only afterward signing in, the content originally typed is no longer lost
- An error is no longer shown on the homepage when using Internet Explorer
- Deleting a user is possible again

### Changed

- The idea manager again shows 10 ideas on one page, instead of 5
- Submit buttons in the admin no longer show 'Error' on the buttons themselves

### Removed

- The project an idea belongs to can no longer be changed through the edit idea form, only through the idea manager

## 2018-04-26

### Added

- Areas can now be created, edited and deleted in the admin settings
- The order of projects can now be changed through drag&drop in the admin projects overview
- Before signing up, the user is requested to accept the terms and conditions
- It's possible to experiment with platform-specific content on the landing page footer, currently through setup & support
- Images are only loaded when they appear on screen, improving page loading speed

### Fixed

- You can no longer click a disabled "add an idea" button on the timeline
- When accessing a removed idea or project, a message is shown

### Known issues

- Posting an idea before logging in is currently broken; the user is redirected to an empty posting form
- Social sharing is not consistently showing all metadata

## 2018-04-18

### Fixed

- Adding an idea at a specific location by clicking on the map is fixed

## 2018-04-09

### Fixed

- An idea with a location now centers on that location
- Map markers far west or east (e.g. Vancouver) are now positioned as expected
- Links in comment now correctly break to a new line when they're too long
- Hitting enter in the idea search box no longer reloads the page
- A survey project no longer shows the amount of ideas on the project card
- The navbar no longer shows empty space above it on mobile
- The report as spam window no longer scrolls in a weird way
- The project listing on the homepage no longer repeats the same project for some non-admin users
- Google/Facebook login errors are captured and shown on an error page
- Some rendering issues were fixed for IE11 and Edge, some remain
- An idea body with very long words no longer overlaps the controls on the right
- Project cards no longer overlap the notification menu

### Added

- A user can now edit and delete its own comments
- An admin can now delete a user's comment and specify the reason, notifying the user by notification
- Invitations
  - Admins can invite users by specifying comma separated email addresses
  - Admins can invite users with extra information by uploading an excel file
  - Invited users can be placed in groups, made admin, and given a specific language
  - Admins can specify a message that will be included in the email to the invited users
  - Admins receive a notification when invited users sign up
- Users receive a notification and email when their idea changes status
- Idea titles are now limited to 80 characters

### Known issues

- Adding an idea through the map does not position it correctly

## 2018-03-23

### Fixed

- Fixed padding being added on top of navigation bar on mobile devices

## 2018-03-22

### Fixed

- Idea creation page would not load when no published projects where present. Instead of the loading indicator the page now shows a message telling the user there are no projects.

## 2018-03-20

### Fixed

- Various visual glitches on IE11 and Edge
- Scrolling behviour on mobile devices is back to normal
- The admin idea manager no longer shows an empty right column by default

### Added

- Experimental raw HTML editing for pages in the admin at `/admin/pages`

## 2018-03-14

### Fixed

- When making a registration field required, the user can't skip the second sign up step
- When adding a registration field of the "date" type, a date in the past can now be chosen
- The project listing on the landing page for logged in users that aren't admin is fixed

### Added

- When something goes wrong while authenticating through social networks, an error page is shown

## 2018-03-05

### Added

- Limited voting in timeline phases
- Facebook app id is included in the meta headers

### Known issues

- When hitting your maimum vote count as a citizen, other idea cards are not properly updating untill you try voting on them
- Changing the participation settings on a continuous project is impossible

## 2018-02-26

### Fixed

- Project pages
  - Fixed header image not being centered
- Project timeline page
  - Fixed currently active phase not being selected by default
  - Fixed 'start an idea' button not being shown insde the empty idea container
  - Fixed 'start an idea' button not linking to the correct idea creation step
- Ideas and Projects filter dropdown
  - Fixed the dropdown items not always being clickable
- Navigation bar
  - Fixed avatar and options menu not showing on mobile devices

### Added

- Responsive admin sidebar
- Top navigation menu stays in place when scrolling in admin section on mobile devices

### Changed

- Project timeline
  - Better word-breaking of phases titles in the timeline

## 2018-02-22

### Fixed

- Idea page
  - Fixed voting buttons not being displayed when page is accessed directly
- Edit profile form page
  - Fixed broken input fields (first name, last name, password, ...)
  - Fixed broken submit button behavior
- Admin project section
  - Fixed default view (map or card) not being saved
  - Fixed save button not being enabled when an image is added or removed
- Project page
  - Fixed header navigation button of the current page not being highlighted in certain scenarios
  - Fixed no phase selected in certain scenarios
  - Fixed mobile timeline phase selection not working
- Idea cards
  - Fixed 'Load more' button being shown when no more ideas
- Project cards
  - Fixed 'Load more' button being shown when no more projects
- Idea page
  - Fixed faulty link to project page
- Add an idea > project selection page
  - Fixed broken layout on mobile devices

### Added

- Landing page
  - Added 'load more' button to project and idea cards
  - Added search, sort and filter by topic to idea cards
- Project card
  - Added ideas count
- Idea card
  - Added author avatar
  - Added comment count and icon
- Idea page
  - Added loading indicator
- Project page
  - Added loading indicator
  - Added border to project header buttons to make them more visible
- Admin page section
  - Added header options in rich-text editors

### Changed

- Navigation bar
  - Removed 'ideas' menu item
  - Converted 'projects' menu item into dropdown
  - Changed style of the 'Start an idea' button
- Landing page
  - Header style changes (larger image dimensions, text centered)
  - Removed 'Projects' title on top of project cards
- Project card
  - Changed project image dimensions
  - Changed typography
- Idea card
  - Removed image placeholder
  - Reduced idea image height
- Filter dropdowns
  - Height, width and alignment changes for mobile version (to ensure the dropdown is fully visible on smaller screens)
- Idea page
  - Improved loading behavior
  - Relocated 'show on map' button to sidebar (above sharing buttons)
  - Automatically scroll to map when 'show on map' button is clicked
  - Larger font sizes and better overall typography for idea and comment text
  - Child comments style changes
  - Child commenting form style change
  - Comment options now only visible on hover on desktop
- Project page
  - Improved loading behavior
  - Timeline style changes to take into account longer project titles
  - Changed copy from 'timeline' to 'process'
  - Changed link from projects/<projectname>/timeline to projects/<projectname>/process
  - Events header button not being shown if there are no events
- Add an idea > project selection page
  - Improved project cards layout
  - Improved mobile page layout

## 2018-01-03

### Fixed

- Updating the bio on the profile page works again
- 2018 can be selected as the year of events/phases
- The project dropdown in the idea posting form no longer shows blank values
- Reset password email

### Added

- Ideas can be edited by admins and by their author
- An idea shows a changelog with its latest updates
- Improved admin idea manager
  - Bulk update project, topics and statuses of ideas
  - Bulk delete ideas
  - Preview the idea content
  - Links through to viewing and editing the idea
- When on a multi-lingual platform, the language can be changed in the footer
- The project pages now show previews of the project events in the footer
- The project card now shows a description preview text, which is changeable through the admin
- Images are automatically optimized after uploading, to reduce the file size

### Changed

- Image dimensions have changed to more optimal dimensions

## 2017-12-13

### Fixed

- The ideas of deleted users are properly shown
- Slider to make users admins is again functional

### Added

- The idea show page shows a project link
- Mentions are operational in comments
- Projects can be deleted in the admin

### Changed

- Ideas and projects sections switched positions on the landing page

## 2017-12-06

### Fixed

- Phases and events date-picker no longer overlaps with the description text
- No longer needed to hard refresh if you visited al old version of the platform
- Inconsistency when saving project permissions has been fixed
- Bullet lists are now working in project description, phases and events
- The notifications show the currect user as the one taking the action

### Added

- Translators can use `orgName` and `orgType` variables everywhere
- Previews of the correct image dimension when uploading images

### Changed

- Lots of styling tweaks to the admin interface
- Behaviour of image uploads has improved

## 2017-11-23

### Fixed

- Loading the customize tab in the admin no longer requires a hard refresh

## 2017-11-22

### Fixed

- When saving a phase in the admin, the spinner stops on success or errors
- Deleting a user no longer breaks the idea listing, idea page and comments
- Better error handling in the signup flow
- Various bug fixes to the projects admin
- The switches that control age, gender, ... now have an effect on the signup flow.
- For new visitors, hard reloading will no longer be required

### Added

- Social Sign In with facebook and google. (Needs to be setup individually per customer)
- Information pages are reachable through the navbar and editable through the admin
- A partner API that allows our partners to list ideas and projects programmatically
- Ideas with a location show a map on the idea show page
- Activation of welcome and reset password e-mails

### Changed

- Changes to mobile menu layout
- Changes to the style of switches
- Better overall mobile experience for citizen-facing site

### Known issues

- If you visited the site before and the page did not load, you need to hard refresh.
- If the "Customize" tab in the admin settings does not load, reload the browser on that page

## 2017-11-01

### Fixed

- Various copy added to the translation system
- Fixed bug where image was not shown after posting an idea
- Loading behaviour of the information pages
- Fixed bug where the app no longer worked after visiting some projects

### Added

- Added groups to the admin
- Added permissions to projects
- Social sharing of ideas on twitter and (if configured for the platform) facebook
- Projects can be linked to certain areas in the admin
- Projects can be filtered by area on the projects page
- Backend events are logged to segment

### Changed

- Improved the styling of the filters
- Project description in the admin has its own tab
- Restored the landing page header with an image and configurable text
- Improved responsiveness for idea show page
- Maximum allowed password length has increased to 72 characters
- Newest projects are list first

## 2017-10-09

### Fixed

- The male/female gender selection is no longer reversed after registration
- On firefox, the initial loading animation is properly scaled
- After signing in, the state of the vote buttons on idea cards is now correct for the current user
- Fixed bug were some text would disappear, because it was not available in the current language
- Fixed bug where adding an idea failed because of a wrongly stored user language
- Fixed bug where removing a language in the admin settings fails
- Graphical glitches on the project pages

### Added

- End-to-end test coverage for the happy flow of most of the citizen-facing app interaction
- Automated browser error logging to be proactive on bugs
- An idea can be removed through the admin

### Changed

- The modal that shows an idea is now fullscreen and has a new animation
- New design for the idea show page
- New design for the comments, with animation and better error handling
- The "Trending" sorting algorithm has changed to be more balanced and give new ideas a better chance
- Slightly improved design of the page that shows the user profile

## 2017-09-22

### Fixed

- Bug where multiple form inputs didn't accept typed input
- Issues blocking the login process
- The success message when commenting no longer blocks you from adding another comment
- Clicking an internal link from the idea modal didn't work
- Responsiveness of filters on the ideas page
- Updating an idea status through the admin failed

### Added

- Initial loading animation on page load
- Initial version of the legal pages (T&C, privacy policy, cookie policy)
- All forms give more detailed error information when something goes wrong
- Full caching and significant speed improvements for all data resources

### Changed

- Refactoring and restyling of the landing page, idea cards and project cards
- Added separate sign in and sign up components
- Cleaned up old and unused code
- The navbar is no longer shown when opening a modal
- Lots of little tweaks to styling, UX and responsiveness

## 2017-09-01

### Fixed

- Saving forms in the admin of Projects will now show success or error messages appropriately
- The link to the guide has been hidden from the admin sidebar until we have a guide to link to

### Added

- Adding an idea from a project page will pre-fill parts of the new idea form
- The landing page now prompts user to add an Idea if there are none
- The landing page will hide the Projects block if there are none

### Changed

- Under-the-hood optimizations to increase the loading speed of the platform

## 2017-08-27

### Fixed

- Changing the logo and background image in admin settings works
- Platform works for users with an unsupported OS language

### Added

- Admin dashboard
- Default topics and idea statuses for newly deployed platforms
- Proper UX for handling voting without being signed in
- Meta tags for SEO and social sharing
- Better error handling in project admin

### Changed

- Projects and user profile pages now use slugs in the URL

## 2017-08-18

### Fixed

- Changing idea status in admin
- Signing up
- Proper rending of menu bar within a project
- Admin settings are properly rendered within the tab container
- Lots of small tweaks to rendering on mobile
- Default sort ideas on trending on the ideas index page

### Added

- Admin section in projects to CRUD phases
- Admin section in projects to CRUD events
- New navbar on mobile
- Responsive version of idea show page

### Changed

- Navbar design updated
- One single login flow experience instead of 2 separate ones (posting idea/direct)
- Admins can only specify light/dark for menu color, not the exact color

### Removed

- Facebook login (Yet to be added to new login flow, will be back soon)

## 2017-08-13

### Fixed

- Voting on cards and in an idea page
- Idea modal loading speed
- Unread notification counter

### Added

- New improved flow for posting an idea
- Admin interface for projects
- New design for idea and project cards
- Consistenly applied modal, with new design, for ideas
- Segment.io integration, though not all events are tracked yet

### Changed

- Idea URls now using slugs for SEO<|MERGE_RESOLUTION|>--- conflicted
+++ resolved
@@ -2,11 +2,10 @@
 
 ## Next release
 
-<<<<<<< HEAD
 ## Added
 
 - Users are now able to cancel tag suggestion scan on the Insights Edit screen
-=======
+
 ### Fixed
 
 - Fixed issue with exporting surveys as XLSX sheets, when the typeform survey URI includes a '#' character.
@@ -16,7 +15,6 @@
 ### Added
 
 - Configure sign-up button (custom link) on homepage banner
->>>>>>> ba9f53b4
 
 ## Changed
 
