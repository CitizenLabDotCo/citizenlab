# Changelog

<<<<<<< HEAD
### Added

- [CL-870] Move "navigation" to primary nav item
=======
## Next release

### Changed

- [CL-870] Move "navigation" to primary nav item
- [CL-1024] Shows respective CTA buttons in the About component of the content builder
>>>>>>> aa3cb57a

## 2022-06-22

### Fixed

- [CL-926] The ideas count never exceeded 250 due to a bug in the `ideas_count` endpoint.

### Changed

- [CL-975] Social sharing options are now consistent across the platform, and a general "Copy link" option has been added.

## 2022-06-21

### Fixed

- [CL-1026] Fix moderator access to conent builder

## 2022-06-20

### Fixed

- [CL-903] Fix admin input manager crash on Safari

## 2022-06-16

### Added

- [CL-979] Add description to embed component in content builder and restricts height to only take in numbers
- [CL-951] The search field used in several places now notifies screen readers when new search results have loaded.

### Fixed

- [CL-966] Fixed issue with tabs stretching off the screen
- [CL-908] Fix sheet names in excel exports.

## 2022-06-15

### Fixed

- [CL-967] Fixed issue with map displaying off screen on Android
- [CL-667] Next batch of RuboCop fixes

## 2022-06-14

### Added

- [CL-767] Add data from backend to representative dashboard

### Fixed

- [CL-915] Show "Messaging" menu item only if any of 3 messaging features enabled
- [CL-940] Graph excel export was not always giving the same numbers as the graph itself if a time period was selected. This is fixed now.
- [CL-888] Fixed issue with folders page layout. Project cards are now displayed in two columns (instead of one) on large screens.
- [CL-953] Fixed issue with expanding and collapsing custom idea fields after initial save.
- Fixed issue where users were unable to moderate projects and project folders correctly

## 2022-06-13

### Changed

- [TEC-11] Upgraded react-router frontend dependency

## 2022-06-08_2

### Fixed

- [CL-717] Ongoing events now shown along with Upcoming events in the Home Page Events Widget and on the Events Page.

## 2022-06-08

### Changed

- [CL-667] Fixed several RuboCop offences

### Added

- [CL-774] Add new option when adding areas to a project: "No areas"
- [CL-906] Added support for Snap Survey

## 2022-05-31

### Changed

- [CL-667] Fixed many RuboCop offences

### Fixed

- [CL-845] Fixed an issue with the Sign Up modal where it was impossible to scroll down on smaller screens, which made registration on certain Android devices impossible

## 2022-05-30

### Changed

- [CL-830] 'Accept' button now before 'Manage' button on cookie banner, and both buttons now the same style.

### Fixed

- [CL-835] Roll back CL-99 ("Add slight blur to logged-in header image")
- [CL-790] Events date picker now has the correct date format for US-based tenants
- [CL-832] Remove enable/disable toggle from title and description fields in the idea form
- [CL-833] Fix creating a new registration field in FR and AR-MA

### Added

- [CL-729] Do not show proposals navbar item if corresponding feature is disabled

## 2022-05-26_2

### Fixed

- [CL-758] Fix custom field option ordering for dashboard charts

## 2022-05-26

### Fixed

- [CL-788] Fixed issue with different URL when sharing idea from map vs list view

## 2022-05-20

### Fixed

- [CL-836] Repaired the /invite URL, which should now open a signup modal with a spot for the user to enter the invite code they received via email

## 2022-05-17

### Added

- [CL-292] Log an activity when an insights category is created, updated or deleted

## 17-05-22

### Fixed

- [CL-776] Button in weekly moderator digest email now links to correct page

## 2022-05-16_2

### Changed

- [CL-667] Fixed RuboCop Style/FrozenStringLiteralComment offences

### Fixed

- [CL-775] Use correct link to conditions page
- [CL-776] Button in weekly moderator digest email now links to correct page
- [CL-814] Faster user XLSX export.

## 2022-05-16

### Fixed

- Using the rich text editor in a right-to-left language no longer mislaligns puctuation
- Fixed right-to-left alignment and margin issues for avatars, checkboxes, event, page headers, project card and form labels

## 2022-05-13

### Added

- [CL-750] Add feature to remove CL branding

## 2022-05-11

### Fixed

- [CL-711] Title text looking weird on insights start page

## 2022-05-10_3

### Fixed

- [CL-764] Empty navbar item titles in backoffice.

## 2022-05-10_2

### Changed

- Added RuboCop on CI and corrected many offences

## 2022-05-10

### Changed

- [CL-716] The new phase started emails/notifications are also sent out for information phases or when it's possible to take a poll.

### Fixed

- [CL-387] The folder show page is better readable on narrow screens now

## 2022-05-06_3

### Changed

- When a navbar item's title is customized for one locale, the other locales remain up to date with the latest translations.

### Fixed

- Titles of navbar items of demo platforms created with external templates, remain up to date with the latest translations.
- [CL-730] Changed confirmation email DOM to make lives of spam bots a bit harder

### Fixed

- [CL-181] Prevent forms from trying to save on clicking label
- The "send" button on the email campaign send page is now disabled after a single click, to prevent users from clicking it multiple times and potentially sending a campaign more than once

## 2022-05-06

### Added

- Pages can now be translated 'live' via Weglot
- It's now possible to escape the sign-up flow at any point. If a user account has already been created but not completed (due to e.g. missing email confirmation, verification, ...), the user will be signed out and can continue on signing in.

## 2022-05-05

### Fixed

- Fix timeline for Arabic languages ('right-to-left')
- Fix language selector cropping for Arabic languages ('right-to-left')

## 2022-05-04_3

### Changed

- Changed language-picker label text for Moroccan Arabic

## 2022-05-04_2

### Changed

- Security update: Rails 6.1.5.1

## 2022-05-04

### Changed

- City logo now in higher resolution.

### Fixed

- Fixed issue with budget field not showing in input form

### Fixed

- Make it possible to add a new language to the platform with configured banner custom button.

### Fixed

- Fixed accessibility issue with idea card filtering

## 2022-05-02

### Added

- Added more autocompletion to the password reset and profile settings form which assist in filling out information faster.
- Validation of content builder layouts: whitelist of URLs for video iframes.
- Sanitization of content builder layouts: HTML of text elements.

### Fixed

- Updated registration custom field copies to the latest values from Crowdin for all the tenants and templates.

## 2022-04-28

### Added

- Added support for the Moroccan Arabic language to the platform

### Fixed

- Start and end times for project phases now account for the user's local timezone, making sure users can still access and engage with projects when the start/end dates are valid for them locally. The default used UTC, so it was not a big issue in Europe (where we're mostly very close to UTC time), but could be a bigger issue in e.g. North and South America, where UTC offset could be 4 or 5 hours and this could cause projects to display as ended even if they should have been valid on the user's current local date.
- Fixed breakpoint issues in `admin/insights` and `admin/users`, where content would disappear under the sidebar for certain screen sizes.
- Added primary and secondary aria-labels to header and footer navigation elements to more clearly differentiate them to screen readers and other accessability tools

## 2022-04-25

### Changed

- 'Summary' dashboard: the 'Participation per project' and 'Participation per tag' work a little bit different. Now, if a project filter is active, the former will stay the same but highlight the selected project instead of showing the differences with other projects which were hard to interpret (analogous for 'Participation per tag').

## 2022-04-20

### Changed

- Changed titles on the admin messaging page to accomodate both SMS and email campaigns

### Fixed

- Added dynamic functionality to prevent a user from using the tab key to select images/videos/buttons that are currently hidden behind "show more" buttons. Those elements can now be tabbed to only when the text is expanded and they are visible visually
- Fixed accessibility issue regarding element order for screen readers in volunteer card
- Removed unnecessary additional alt text describing city logos in header, navbar, and delete account modal. The remaining alt tags are now more concise for users who use screen readers
- Properly disable SMS create/edit button if the message is empty
- In the verification step of the sign-up flow, the form inputs are now connected to the correct labels, which makes it easier to select the input fields (also possible by clicking the input labels now)
- Fixed a bug in the password signup flow where a user could skip accepting terms and conditions and privacy policy

## 2022-04-11

### Added

- Added support for the Croatian language to the platform

### Fixed

- Added additional areas of focus and outline to scroll-to links and buttons in editing Comments, Ideas display, and Events display for a11y compatability
- Added a tabIndex so the cookie consent banner will have a visual outline around it when focused, for a11y compatibility
- Fixed accessibility issue in modal window used to report a proposal as spam
- Fixed accessibility contrast issue for social media buttons
- Fixed accessibility issue regarding missing screen reader labels on text boxes
- Fixed bug in idea form for missing Proposed Budget field even when enabled
- Fixed accessibility issue in map ideas search
- The widget no longer links to ideas with the wrong domain

## 2022-04-04

### Fixed

- Fixed SurveyMonkey container height so survey questions are visible

## 2022-04-01

### Fixed

- Fixed bug in Ideas Map view that caused an infinite loop of requests when Idea sort order was changed

## 2022-04-04

### Fixed

- Fixed SurveyMonkey container height so survey questions are visible

## 2022-03-29

### Changed

- Vienna Saml button is temporarily disactivated

## 2022-03-24

### Added

- When phone sign in/up is enabled, email/phone field in the sign in/up forms now have validation of the email address/phone number and provides an error message when this validation fails.

### Fixed

- When you need to verify to comment on proposals, an error message with link to the sign in form is now shown again.
- Status labels are visible again in manual email campaigns list (Admin : Messaging : Custom)
- Custom email campaigns list properly accomodates longer translations in labels and buttons.

## 2022-03-23

### Added

- Add new topic/tag filter on homepage.

## 2022-03-22

### Fixed

- 'View' button sometimes freezing page in Navigation settings: should be fixed now.
- Bulk invites of invitees using only emails (no names specified) now succeeds again.

## 2022-03-21

### Added

- Put back secret pages-page

### Changed

- Project and folder moderators are allowed to list users (for the projects they moderate). This means that project and folder moderators are now also able to assignee assignees to ideas.
- 'Emails' tab in the admin sidebar renamed to 'Messaging' in anticipation of new SMS/texting functionality
- Removed 'most active users' graph
- When the locale of the current user is not present in a multiloc, fall back to the value for a locale of the same language (for example es-CL as picked language and a multiloc with es-ES).

### Fixed

- Insights with multiple projects: projects in topbar are now displayed in dropdown if there is more than one (before they were just displayed next to each other).
- HTML is fixed when machine translating HTML content returns bad HTML.

## 2022-03-15 (2)

### Fixed

- Idea forms and other things not rendering on various platforms

## 2022-03-15 (1)

### Fixed

- Fixed spacing issue between field name and 'optional' in input form

## 2022-03-14

### Fixed

- Rich text editor now works correctly with custom emails - the image description box no longer appears on the preview and image alignment works as expected.
- Fixed a performance issue that causes the users export to time out when there are lots of users registered on the platform

## 2022-03-11

### Fixed

- When viewing an idea in map view, "Go back" now returns to the map idea list instead of back to the project main page
- User profile page slug now anonymized when bulk inviting and Abbreviated User Names feature enabled.
- Rich text editor copy/paste issues should be resolved

## 2022-03-10

### Fixed

- Added informative message and sign in/sign up links to Idea Not Found page
- Added slight blur to logged-in header image. The logged-in header image is reused from the logged-out banner, and blur was added to make smaller banner images from the two-column layout look nice when fully stretched on the logged-in banner

## 2022-03-08

### Added

- Filter projects by topics

### Fixed

- FranceConnect test login
- Fixed issue with folder page responsiveness where right hand side gets cropped.

### Changed

- Fixed issue with folder page responsiveness where right hand side gets cropped.
- Use only user name in FranceConnect instead of full profile scope

## 2022-03-04

### Fixed

- Can now re-use tenant host URL immediately the tenant is deleted.
- Relevant error(s) now returned when tenant creation fails, for example due to host URL already being in use.
- Added temporary fix for the project page without permissions error where it doesn't recover after sign in.

## 2022-02-28

### Changed

- Non-moderating users cannot visit a folder page, when none of the projects inside are visible to them (e.g. due to group permissions)
- Non-moderating users cannot visit a folder page, when there are no projects inside
- Non-moderating users cannot visit a folder page, when the folder is a draft

## 2022-02-25

### Added

- SAML Single-Sign on (Vienna)

### Changed

- Language parameter added in Typeform. Allows for question branching in surveys based on user's language.

## 2022-02-23

### Changed

- The ideas overview on project/user and ideas index (/ideas) pages are properly keyboard navigable, implemented as a full-fledged tab system.
- The timeline of a project is now fully keyboard navigable
- The proposal button has no tooltip anymore when submitting new proposals is disabled. Instead, a warning message is shown.

### Added

- Ensure `nofollow` is added to all links added through the rich text editor, which makes them useless for backlink generation by bots

## 2022-02-21

### Added

- Support added for custom font not on Adobe Fonts

### Fixed

- Improved area filter layout on frontpage on mobile (now has correct padding), and used a smaller breakpoint for when filter goes below topbar.
- Enalyzer URL validation now has greater flexibility

### Added

- Support added for email and user ID parameters in SmartSurvey

### Changed

- Icons don't have wrong/empty descriptions linked to them anymore, which improves the user experience for screen readers.
- Icons that work as button (like the vote button, the bell in the notification menu, etc.) all have accompanying descriptions so we provide more information about these buttons to people using screen readers.

## 2022-02-17

### Changed

- Removes support for category detection in Insights. \[IN-717\]

### Fixed

- Customizable navbar is now feature flagged, meaning it can be enabled or disabled in AdminHQ

## 2022-02-14

### Added

- It is now possible to add `alt` text to images in the Quill rich text editor

## 2022-02-11

### Changed

- More descriptive and consistent error messages in the sign up and sign in flow.

## 2022-02-08

### Fixed

- Typeform surveys now display properly on mobile devices
- Remove periods from non-Latin URL slugs

### Added

- Folder slugs (URLs) can now be customized

## 2022-02-07

### Changed

- Removes support for the (deprecated) Clustering feature. 💐 \[IN-688\]
- Remove the word 'del' from NL profanity list

### Fixed

- Always show color and opacity inputs
- Truncate user count in banner bubble if value is over 10k

## 2022-02-04

### Added

- Re-enable homepage filter tabs now that translations are working

### Fixed

- Color contrast issue (accessibility): the number of total votes needed for a proposal to be considered, shown on the proposal card, has a darker color. This makes it easier to see this information.

## 2022-02-02

### Added

- Projects on homepage can now be filtered by 'Active', 'Archived' or 'All' through a tab system

## 2022-02-01

### Changed

- Improved `alt` text for logo images on the platform
- Anonymization of users (using initials avatars, different set of face avatars, different set of first and last names, making anonymous users easier to identify through their email)
- Updated CC license in Vienna basemap attribution and increased maximum zoom level to 20.

# Fixed

- An issue that prevented Que from starting up was solved by updating the bootsnap gem to the latest version

## 2022-01-24

### Changed

- Insights Network Visualisation changes:
  - The network is now flat and shows all keywords at once
  - The colors of the keywords depend on the cluster they are part of
  - The more important links between keywords are shown in the network

## 2022-01-18

### Changed

- Removes support for the (deprecated) Tagging feature, the forerunner of today's Insights. 🕯 \[IN-661\]

## 2022-01-14

### Changed

- Dashboard and reports vertical bar charts are now sorted
- Automatic tagging in Insights also takes the title into account (instead of only the content).

### Fixed

- Resolution for basemap.at

## 2022-01-12

### Added

- Users are now able to cancel tag suggestion scan on the Insights Edit screen
- Added `secure` flag to cookies
- Support basemap.at as tile provider

### Fixed

- Fixed issue with exporting surveys as XLSX sheets, when the typeform survey URI includes a '#' character.
- Styling of the text above the avatar bubbles at the bottom of the landing page works again when there's a customized text.
- Styling bugs for the two-column layout
- Bug where tile provider of a project becomes unchangeable after the map config has been edited has been fixed.

### Changed

- Updated Cookie Policy page

## 2022-01-10

### Added

- Configure sign-up button (custom link) on homepage banner

### Changed

- Dashboard and report bar charts are now more easily readable - values appear on top or next to the bars instead of inside of them. Comparisons between project and platform values are now only visible in the report tooltips and do not break the chart itself.

### Fixed

- Using a custom tile provider should work now.
- Registration form with a date field doesn't crash anymore

## 2022-01-06

### Fixed

- Changing the values for Registration helper text and Account confirmation in Admin > Settings > Registration doesn't cause other values to be erased anymore.

## 2022-01-05

### Changed

- Improved the user interface of the Registration tab in the Admin settings

## 2021-12-23

### Added

- Adding pages in 'Navigation' tab in settings now possible, changing names of navbar items now works, removed 'secret pages-page'.
- Different layouts for the homepage banner (for signed-out users)
- Preview functionality for the image of the homepage banner in the back-office

### Fixed

- Saving of homepage banner image overlay color and opacity

## 2021-12-22

### Fixed

- Notifications of inappropriate content now link to the item containing the flagged content

## 2021-12-16

### Added

- Ability to scan all post, recently added posts and not tagged posts in Insights

## 2021-12-15

### Fixed

- Severe code-injection vulnerability
- More small copy changes for customizable navbar, made styling Navigation tab consistent with other tabs, re-enabled slug editing on secret pages-page.

## 2021-12-10

- Copy for customizable navbar

## 2021-12-09

### Added

- Customizable navbar

## 2021-12-08

### Changed

- Improved the structure and copy of the Admin > Settings > Customize page.

### Fixed

- Insights scan category button no longer appears when the insights nlp feature flag is disabled

## 2021-11-30

### Added

- Insights loading indicator on category scan

### Fixed

- Password reset emails sometimes took a long time to be send out, they are now processed much faster (even when the background job queue has lots of items).

## 2021-11-25

### Added

- New translations from Crowdin.
- Sign-up flow: Not activating any custom registration fields no longer breaks sign-up. Refreshing page during sign-up flow no longer creates an unregistered user.

## 2021-11-22

### Changed

- Enable/disable avatars in homepage banner
- Increased size of city logo in the footer

### Fixed

- Links to ideas in admin digest emails work again
- Votes statistics not showing up in the dashboard for some admins and project moderators.

## 2021-11-16

### Fixed

- Custom topics are not displayed as filters on the proposals overview page.

### Added

- Added a tooltip in the survey project settings with a link to a support article that explains how to embed links in Google forms
- Input count to Insights View screen

### Changed

- Add clarification tooltips to Insights View screen
- When a user account is deleted, visits data associated to that account are now removed from Matomo.

## 2021-11-11

### Changed

- Improvements to the loading speed of the landing page and some items with dropdown menus in the navigation bar.

## 2021-11-05

### Fixed

- Dashboard issue where the current month did not appear for certain time zones

## 2021-11-04

### Added

- New translations from Crowdin.

## 2021-11-03

### Fixed

- Microsoft Form survey iframes no longer auto-focus on the form
- Stop confusing Serbian Latin and Cyrillic in back locales.

## 2021-11-01

### Changed

- The whole input card in Insight View screen is now clickable
- Inputs list component in Insights View screen now shows active filters at all times
- Insights Network Visualisation changes:
  - Reduced space between clusters
  - Increased font size for keywords labels
  - It is now possible to de-select keywords by clicking on them twice

### Fixed

- If there's an error message related to the project title, it goes away if the title is edited (and only shows again if we submit and the error isn't fixed).

## 2021-10-27

### Changed

- Removed the unused '/ideas/new' route

### Fixed

- Sorting order and list/map view settings of ideas are available again if voting is disabled.
- Project phase started emails and notifications.

## 2021-10-26

### Added

- Limit number of downvotes.

### Changed

- Improved quality of Idea and App Header Images
- Idea cards in the map view only show the downvote icon when downvoting is enabled or when it's disabled and it's disabled for a different reason than explicit turning off of the downvoting functionality.
- Now also for idea cards on the map view: the comment icon on an idea card is only shown when commenting in the project is enabled or there's at least one idea with a comment.

### Fixed

- The event cards now rearrange themselves vertically on mobile / small screens. Before they were always arranged horizontally. This fixed the issue of them going off-screen when there is not enough screen space.

## 2021-10-25

### Changed

- The comment icon on an idea card is only shown when commenting in the project is enabled or there's at least one idea with a comment.
- Increased Microsoft Forms survey width

### Fixed

- Insights table approve button no longer appears when there are no suggested tags
- Insights tags are now truncated when they are too long
- Insights posts cards on View screen no longer display text with different font-sizes
- Insights posts in table are no longer sorted by default

## 2021-10-20

### Changed

- PII (Personally Identifiable Information) data, if any, are now removed from Segment when a user account is deleted.

## 2021-10-19

### Changed

- Tags which do not contain any inputs are no longer visible on the Insights View screen
- PII (Personally Identifiable Information) data, if any, are now removed from Intercom when a user account is deleted.

### Added

- Added export functionality to Insights View screen inputs list

## 2021-10-15

### Changed

- Project reports are no longer available in the dashboard section. Instread, they can be found in the Reporting section of tha admin.

### Fixed

- Platform is now accepting valid Microsoft Form survey links with custom subdomains
- When user goes to the url of an Insight that no longer exist, they get redirected to the Insights List screen.

## 2021-10-14

### Fixed

- File uploads for ideas, projects, events, folders

## 2021-10-13 (2)

### Fixed

- Validation and functioning of page forms are fixed (forms to change the fixed/legal pages such as the FAQ, T&C, privacy policy, etc.).

## 2021-10-13

### Added

- Users can now change their name after validation with FranceConnect
- Permit embedding of videos from dreambroker in rich-text editor content.
- Possibility to create an Insights tag from selected filters in the Insights View screen

## 2021-10-12

### Added

- Added Serbian (Cyrillic) to platform

## 2021-10-11

### Added

- Insights View screen and visualization
- Users can now change their name after validation with FranceConnect

## 2021-10-06

### Fixed

- Issue with user deletion

### Added

- Initial blocked words lists for Luxembourgish and Italian.
- Added Luxembourgish translations.

## 2021-10-05

### Added

- Blocked words lists for Luxembourgish and Italian (which allows the profanity blocker feature).

### Changed

- Removed 'FAQ' and 'About' from the footer.
- Removed links to other pages at the bottom of the fixed and legal pages (Cookie policy, T&C, etc.)
- Removed the YES/NO short feedback form in the footer (as it wasn't working)

## 2021-10-01

### Fixed

- Typeform export from the platform shows the answers to all questions again.

## 2021-09-29

### Changed

- Insights Edit screen improvements
  - Added tooltip in the tags sidebar
  - Added quick delete action to category button in the categories sidebar
  - "Detect tags" button only shows if there are tags detected
  - "Reset tags" button is moved to a menu
  - Removed "add" button from input sidebar and improved select hover state
- Split 'Pages' tab in admin/settings into the 'Pages' and 'Policies' tabs. 'Pages' contains the about, FAQ and a11y statement pages, while 'Policies' contains the terms and conditions, privacy- and cookie policy. The 'Pages' tab will soon be replaced by a 'Navigation' tab with more customizability options as part of the upcoming nav-bar customization functionality. This is just a temporary in-between solution.

## 2021-09-24

### Added

- SmartSurvey integration

## 2021-09-22

### Changed

- Very short phases are now shown slightly bigger in the timeline, and projects with many phases will display the timeline correctly.

### Fixed

- Cookie popup can be closed again.

## 2021-09-21

### Added

- Permit embedding of videos from videotool.dk in rich-text editor content.

### Changed

- Project moderators have access to the 'Reporting' tab of the admin panel for their projects.

### Fixed

- The category columns in input `xlsx` exports (insights) are now ordered as presented in the application.

## 2021-09-14

### Changed

- Mobile navbar got redesigned. We now have a 'More' button in the default menu that opens up a full mobile menu.

## 2021-09-13

### Added

- Insights table export button. Adds the ability to export the inputs as xlsx for all categories or a selected one.

### Fixed

- Fixes issue where user name will sometimes appear as "undefined"

## 2021-09-06

### Added

- Keyboard navigation improvements for the Insights Edit view
- Added the internal machinery to support text network analyses in the end-to-end flow.

### Fixed

- '&' character now displays correctly in Idea description and Project preview description.
- Fixes user export with custom fields

## 2021-09-03

### Fixed

- Ghent now supports mapping 25 instead of 24 neighbourhouds

## 2021-09-02

### Fixed

- Setting DNS records when the host is changed.
- Smart group rules for participation in project, topic or idea status are now applied in one continuous SQL query.

### Changed

- The rule values for participation in project, topic or idea status, with predicates that are not a negation, are now represented as arrays of IDs in order to support specifying multiple projects, topics or idea statuses (the rule applies when satisfied for one of the values).

## 2021-09-01

### Fixed

- When voting is disabled, the reason is shown again

## 2021-08-31

### Added

- When signing up with another service (e.g. Google), the platform will now remember a prior language selection.

### Fixed

- Accessibility: voting buttons (thumbs) have a darker color when disabled. There's also more visual distinction between voting buttons on input cards when they are enabled and disabled.
- Accessibility: The default background color of the last "bubble" of the avatars showing on e.g. the landing page top banner is darker, so the contrast with its content (number of remaining users) is clearer.
- Accessibility: the text colors of the currently selected phase in a timeline project are darker to improve color contrast to meet WCAG 2.1 AA requirements.
- Accessibility: the status and topics on an input (idea) page are more distinctive compared to its background, meeting WCAG 2.1 AA criteria.
- Verification using Auth0 method no longer fails for everyone but the first user

## 2021-08-30

### Added

- New Insights module containing Insights end-to-end flow

## 2021-08-26

### Added

- Microsoft Forms integration

## 2021-08-20

### Fixed

- Survey options now appear as expected when creating a new survey project
- Adds a feature flag to disable user biographies from adminHQ

## 2021-08-18

### Added

- Added Italian to platform
- Support for a new verification method specifically for Ghent, which lets users verify using their rijksregisternummer
- Improved participatory budgeting:
  - Support for new virtual currencies (TOK: tokens, CRE: credits)
  - A minimum budget limit can be configured per project, forcing citizens to fill up their basket to some extent (or specify a specific basket amount when minimum and maximum budget are the same)
  - Copy improvements

## 2021-08-11

### Fixed

- When considering to remove a flag after updating content, all relevant attributes are re-evaluated.
- Issues with viewing notifications and marking them as read.

## 2021-08-09

### Fixed

- The preheader with a missing translation has been removed from user confirmation email

### Fixed

- When you sign up with Google, the platform will now automatically use the language of your profile whenever possible
- Fixed invalid SQL queries that were causing various issues throughout the platforms (Part I). (IN-510)

## 2021-08-05

### Added

- Added message logging to monitor tenant creation status (shown in admin HQ).

### Changed

- No default value for the lifecycle stage is prefilled, a value must be explicitly specified.
- Changing the lifecycle stage from/to demo is prohibited.
- Only tenant templates that apply without issues are released.
- On create validation for authors was replaced by publication context, to allow templates to successfully create content without authors.

## 2021-08-04

### Fixed

- Certain characters in Volunteer Cause titles prevented exporting lists of volunteers to Excel from admin/projects/.../volunteering view.
- Limit of 10 events under projects and in back office
- Events widget switch being shown in non-commercial plans

## 2021-07-30

### Added

- Configured dependabot for the frontend, a tool that helps keeping dependencies up to date.
- Added events overview page to navigation menu, which can be enabled or disabled.
- Added events widget to front page, which can be enabled or disabled (commercial feature).

## 2021-07-16

### Added

- Auto-detection of inappropriate content (in beta for certain languages). Flagged content can be inspected on the admin Activity page. The setting can be toggled in the General settings tab.

### Fixed

- On the admin activity page (/admin/moderation), items about proposals now correctly link to proposals (instead of to projects). Also, the copy of the links at the end of the item rows is now correct for different types of content (correct conjugation of 'this post', 'this project', etc. for all languages).

## 2021-07-14

### Added

- Project phases now have their own URLs, which makes it possible to link to a specific phase

### Fixed

- Blocked words for content that can contain HTML
- Searching users after sorting (e.g. by role)

## 2021-07-09

### Changed

- The admin Guide link goes to the support center now instead of to /admin/guide

## 2021-07-02

### Fixed

- Instances where the user name was "unknown author"

### Changed

- Removed the slogan from the homepage footer

## 2021-06-30

### Changed

- Users can no longer leave registration before confirming their account. This should prevent bugs relative to unconfirmed users navigating the platform.

## 2021-06-29

### Fixed

- Map: Fix for ideas that only have coordinates but no address not being shown on the map
- Map: Fix for 'click on the map to add your input' message wrongfully being shown when idea posting is not allowed
- Sign-up flow: Fix for bug that could cause the browser to freeze when the user tried to complete the custom fields step
- Project description: Fix for numbered and unnumbered lists being cut off
- Project Managers can now upload map layers.

### Changed

- Map: When an idea is selected that is hidden behind a cluster the map now zooms in to show that marker
- Map: Idea marker gets centered on map when clicked
- Map: Larger idea box on bigger desktop screens (width > 1440 pixels)
- Idea location: Display idea location in degrees (°) minutes (') seconds ('') when the idea only has coordinates but no address
- Sign-up flow: Show loading spinner when the user clicks on 'skip this step' in the sign-up custom fields step
- Image upload: The default max allowed file size for an image is now 10 Mb instead of 5 Mb

### Added

- 'Go back' button from project to project folder (if appropriate).

## 2021-06-22

### Changed

- Project managers that are assigned to a project and/or its input now lose those assignments when losing project management rights over that project.

### Fixed

- Input manager side modal scroll.

## 2021-06-18

### Fixed

- Privacy policy now opens in new tab.
- Landing page custom section now uses theme colors.
- Buttons and links in project description now open internal links in the same tab, and external links in a new tab.

## 2021-06-16

### Fixed

- Project moderators can no longer see draft projects they don't moderate in the project listing.
- The content and subject of the emails used to share an input (idea/issue/option/contribution/...) do now include the correct input title and URL.
- Sharing new ideas on Facebook goes faster
- Manual campaigns now have the layout content in all available languages.

## 2021-06-11

### Fixed

- Facebook button no longer shows when not configured.

## 2021-06-10

### Fixed

- Creating invites on a platform with many heavy custom registration fields is no longer unworkably slow

## 2021-06-09

### Added

- New citizen-facing map view

## 2021-06-08

### Fixed

- Ordering by ideas by trending is now working.
- Ordering by ideas votes in the input manager is now working.

## 2021-06-07

### Added

- Qualtrics surveys integration.

### Changed

- Project Events are now ordered chronologically from latest to soonest.

### Fixed

- Visibility Labels in the admin projects list are now visible.
- Tagged ideas export is fixed.
- Updating an idea in one locale does not overwrite other locales anymore

## 2021-05-28

### Fixed

- Project Events are now ordered chronologically from soonest to latest.

## 2021-05-27

### Fixed

- Project access rights management are now visible again.

## 2021-05-21

### Added

- Profanity blocker: when posting comments, input, proposals that contain profane words, posting will not be possible and a warning will be shown.

## 2021-05-20

### Fixed

- Excel exports of ideas without author

## 2021-05-19

### Added

- Support for Auth0 as a verification method

## 2021-05-18

### Fixed

- Active users no longer need confirmation

## 2021-05-14

### Fixed

- Fixed an issue causing already registered users to be prompted with the post-registration welcome screen.

## 2021-05-11

### Added

- Added polls to the reporting section of the dashboards

## 2021-05-10

### Changed

- Invited or verified users no longer require confirmation.

## 2021-05-07

### Fixed

- Spreasheet exports throughout the platform are improved.

### Added

- City Admins can now assign any user as the author of an idea when creating or updating.
- Email confirmation now happens in survey and signup page sign up forms.

## 2021-05-06

### Fixed

- Idea export to excel is no longer limited to 250 ideas.

## 2021-05-04

### Fixed

- Fixed issues causing email campaigns not to be sent.

## 2021-05-03

### Changed

- Users are now prompted to confirm their account after creating it, by receiving a confirmation code in their email address.

### Added

- SurveyXact Integration.

## 2021-05-01

### Added

- New module to plug email confirmation to users.

## 2021-04-29

### Fixed

- Editing the banner header in Admin > Settings > General, doesn't cause the other header fields to be cleared anymore

## 2021-04-22

### Fixed

- After the project title error appears, it disappears again after you start correcting the error

## 2021-03-31

### Fixed

- Customizable Banner Fields no longer get emptied/reset when changing another.

### Added

- When a client-side validation error happens for the project title in the admin, there will be an error next to the submit button in addition to the error message next to the input field.

## 2021-03-25

### Fixed

- The input fields for multiple locales provides an error messages when there's an error for at least one of the languages.

## 2021-03-23

### Fixed

- Fix for broken sign-up flow when signing-up through social sign-on

## 2021-03-19

### Fixed

- Admin>Dashboard>Users tab is no longer hidden for admins that manage projects.
- The password input no longer shows the password when hitting ENTER.
- Admin > Settings displays the tabs again

### Changed

- Empty folders are now shown in the landing page, navbar, projects page and sitemap.
- The sitemap no longer shows all projects and folder under each folder.
- Images added to folder descriptions are now compressed, reducing load times in project and folder pages.

### Added

- Allows for sending front-end events to our self-hosted matomo analytics tool

## 2021-03-16

### Changed

- Automatic tagging is functional for all clusters, and enabled for all premium customers

### Added

- Matomo is enabled for all platforms, tracking page views and front-end events (no workshops or back-end events yet)

## 2021-03-11

### Changed

- Tenants are now ordered alphabetically in AdminHQ
- Serbian (Latin) is now a language option.

## 2021-03-10

### Added

- CitizenLab admins can now change the link to the accessibility statement via AdminHQ.
- "Reply-to" field in emails from campaigns can be customized for each platform
- Customizable minimal required password length for each platform

## 2021-03-09

### Fixed

- Fixed a crash that would occur when tring to add tags to an idea

## 2021-03-08

### Fixed

- Phase pages now display the correct count of ideas (not retroactive - will only affect phases modified from today onwards).

## 2021-03-05

### Changed

- Changed the default style of the map
- Proposals/Initiatives are now sorted by most recent by default

### Added

- Custom maps (Project settings > Map): Admins now have the capability to customize the map shown inside of a project. They can do so by uploading geoJson files as layers on the map, and customizing those layers through the back-office UI (e.g. changing colors, marker icons, tooltip text, sort order, map legend, default zoom level, default center point).

### Fixed

- Fixed a crash that could potentially occur when opening an idea page and afterwards going back to the project page

## 2021-03-04

### Added

- In the admin (Settings > Registration tab), admins can now directly set the helper texts on top of the sign-up form (both for step 1 and 2).
- The admin Settings > Homepage and style tab has two new fields: one to allow customization for copy of the banner signed-in users see (on the landing page) and one to set the copy that's shown underneath this banner and above the projects/folders (also on the landing page).
- Copy to clarify sign up/log in possibilities with phone number

### Changed

- The admin Settings > Homepage and style tab has undergone copy improvements and has been rearranged
- The FranceConnect button to login, signup or verify your account now displays the messages required by the vendor.
- Updated the look of the FranceConnect button to login, signup or verify your account to feature the latests changes required by the vendor.

### Fixed

- Downvote button (thumbs down) on input card is displayed for archived projects

## 2021-03-03

### Added

- Users are now notified in app and via email when they're assigned as folder administrators.

## 2021-03-02

### Fixed

- Don't show empty space inside of the idea card when no avatar is present

### Added

- Maori as languages option

### Changed

- Improved layout of project event listings on mobile devices

## 2021-02-26

### Fixed

- France Connect button hover state now complies with the vendor's guidelines.

## 2021-02-24

### Fixed

- The project page no longer shows an eternal spinner when the user has no access to see the project

## 2021-02-18

### Added

- The password fields show an error when the password is too short
- The password fields have a 'show password' button to let people check their password while typing
- The password fields have a strength checker with appropriate informative message on how to increase the strength
- France Connect as a verification method.

### Fixed

- Notifications for started phases are no longer triggered for unpublished projects and folders.

## 2021-02-17

### Changed

- All input fields for multiple locales now use the components with locale switchers, resulting in a cleaner and more compact UI.
- Copy improvements

## 2021-02-12

### Fixed

- Fixed Azure AD login for some Azure setups (Schagen)

### Changed

- When searching for an idea, the search operation no longer searches on the author's name. This was causing severe performance issues and slowness of the paltforms.

## 2021-02-10

### Added

- Automatic tagging

## 2021-02-08

### Fixed

- Fixed a bug preventing registration fields and poll questions from reordering correctly.
- Fixed a bug causing errors in new platforms.

## 2021-02-04

### Fixed

- Fixed a bug causing the projects list in the navbar and projects page to display projects outside of folders when they're contained within them.

## 2021-01-29

### Added

- Ability to redirect URLs through AdminHQ
- Accessibility statement link in the footer

### Fixed

- Fixed issue affecting project managers that blocked access to their managed projects, when these are placed inside a folder.

## 2021-01-28

### Fixed

- A bug in Admin project edit page that did not allow a user to Go Back to the projects list after switching tabs
- Scrolling on the admin users page

## 2021-01-26

### Added

- Folder admin rights. Folder admins or 'managers' can be assigned per folder. They can create projects inside folders they have rights for, and moderate/change the folder and all projects that are inside.
- The 'from' and 'reply-to' emails can be customized by cluster (by our developers, not in Admin HQ). E.g. Benelux notification emails could be sent out by notifications@citizenlab.eu, US emails could be sent out by notifications@citizenlab.us etc., as long as those emails are owned by us. We can choose any email for "reply-to", so also email addresses we don't own. This means "reply-to" could potentially be configured to be an email address of the city, e.g. support@leuven.be. It is currently not possible to customize the reply-to (except for manual campaigns) and from fields for individual tenants.
- When a survey requires the user to be signed-in, we now show the sign in/up form directly on the page when not logged in (instead of the green infobox with a link to the sign-up popup)

### Fixed

- The 'reply-to' field of our emails showed up twice in recipient's email clients, now only once.

### Changed

- Added the recipient first and last name to the 'to' email field in their email client, so not only their email adress is shown.
- The links in the footer can now expand to multiple lines, and therefore accomodate more items (e.g. soon the addition of a link to the accesibility statement)

## 2021-01-21

### Added

- Added right-to-left rendering to emails

## 2021-01-18

### Fixed

- Access rights tab for participatory budget projects
- Admin moderation page access

## 2021-01-15

### Changed

- Copy improvements across different languages

## 2021-01-14

### Added

- Ability to customize the input term for a project

### Changed

- The word 'idea' was removed from as many places as possible from the platform, replaced with more generic copy.

## 2021-01-13

### Changed

- Idea cards redesign
- Project folder page redesign
- Project folders now have a single folder card image instead of 5 folder images in the admin settings
- By default 24 instead of 12 ideas or shown now on the project page

## 2020-12-17

### Fixed

- When creating a project from a template, only templates that are supported by the tenant's locale will show up
- Fixed several layout, interaction and data issues in the manual tagging feature of the Admin Processing page, making it ready for external use.
- Fixed project managers access of the Admin Processing page.

### Added

- Admin activity feed access for project managers
- Added empty state to processing list when no project is selected
- Keyboard shortcut tooltip for navigation buttons of the Admin Processing page

### Changed

- Reduced spacing in sidebar menu, allowing for more items to be displayed
- Style changes on the Admin Processing page

## 2020-12-08

### Fixed

- Issues with password reset and invitation emails
- No more idea duplicates showing up on idea overview pages
- Images no longer disappear from a body of an idea, or description of a project on phase, if placed at the bottom.

### Changed

- Increased color contrast of inactive timeline phases text to meet accesibility standard
- Increased color contrast of event card left-hand event dates to meet accesibility standard
- Increased color contrast of List/Map toggle component to meet accesibility standard

### Added

- Ability to tag ideas manually and automatically in the admin.

## 2020-12-02

### Changed

- By default the last active phase instead of the last phase is now selected when a timeline project has no active phase

### Fixed

- The empty white popup box won't pop up anymore after clicking the map view in non-ideation phases.
- Styling mistakes in the idea page voting and participatory budget boxes.
- The tooltip shown when hovering over a disabled idea posting button in the project page sticky top bar is no longer partially hidden

## 2020-12-01

### Changed

- Ideas are now still editable when idea posting is disabled for a project.

## 2020-11-30

### Added

- Ability to create new and edit existing idea statuses

### Fixed

- The page no longer refreshes when accepting the cookie policy

### Changed

- Segment is no longer used to connect other tools, instead following tools are integrated natively
  - Google Analytics
  - Google Tag Manager
  - Intercom
  - Satismeter
  - Segment, disabled by default
- Error messages for invitations, logins and password resets are now clearer.

## 2020-11-27

### Fixed

- Social authentication with Google when the user has no avatar.

### Changed

- Random user demographics on project copy.

## 2020-11-26

### Added

- Some specific copy for Vitry-sur-Seine

## 2020-11-25

### Fixed

- Sections with extra padding or funky widths in Admin were returned to normal
- Added missing copy from previous release
- Copy improvements in French

### Changed

- Proposal and idea descriptions now require 30 characters instead of the previous 500

## 2020-11-23

### Added

- Some specific copy for Sterling Council

### Fixed

- The Admin UI is no longer exposed to regular (and unauthenticated) users
- Clicking the toggle button of a custom registration field (in Admin > Settings > Registration fields) no longer duplicated the row
- Buttons added in the WYSIWYG editor now have the correct color when hovered
- The cookie policy and accessibility statement are not editable anymore from Admin > Settings > Pages

### Changed

**Project page:**

- Show all events at bottom of page instead of only upcoming events
- Reduced padding of sticky top bar
- Only show sticky top bar when an action button (e.g. 'Post an idea') is present, and you've scrolled past it.

**Project page right-hand sidebar:**

- Show 'See the ideas' button when the project has ended and the last phase was an ideation phase
- Show 'X ideas in the final phase' when the project has ended and the last phase was an ideation phase
- 'X phases' is now clickable and scrolls to the timeline when clicked
- 'X upcoming events' changed to 'X events', and event count now counts all events, not only upcoming events

**Admin project configuration page:**

- Replaced 'Project images' upload widget in back-office (Project > General) with 'Project card image', reduced the max count from 5 to 1 and updated the corresponding tooltip with new recommended image dimensions

**Idea page:**

- The map modal now shows address on top of the map when opened
- Share button copy change from "share idea" to "share"
- Right-hand sidebar is sticky now when its height allows it (= when the viewport is taller than the sidebar)
- Comment box now has an animation when it expands
- Adjusted scroll-to position when pressing 'Add a comment' to make sure the comment box is always fully visible in the viewport.

**Other:**

- Adjusted FileDisplay (downloadable files for a project or idea) link style to show underline by default, and increased contrast of hover color
- Reduced width of DateTimePicker, and always show arrows for time input

## 2020-11-20 (2)

### Fixed

- The project header image is screen reader friendly.
- The similar ideas feature doesn't make backend requests anymore when it's not enabled.

### Changed

- Areas are requested with a max. of 500 now, so more areas are visible in e.g. the admin dashboard.

## 2020-11-18

### Added

- Archived project folder cards on the homepage will now have an "Archived" label, the same way archived projects do\
- Improved support for right-to-left layout
- Experimental processing feature that allows admins and project managers to automatically assign tags to a set of ideas.

### Fixed

- Projects without idea sorting methods are no longer invalid.
- Surveys tab now shows for projects with survey phases.

### Changed

- Moved welcome email from cl2-emails to cl2-back

## 2020-11-16

### Added

- Admins can now select the default sort order for ideas in ideation and participatory budgeting projects, per project

### Changed

- The default sort order of ideas is now "Trending" instead of "Random" for every project if left unchanged
- Improved sign in/up loading speed
- Removed link to survey in the project page sidebar when not logged in. Instead it will show plain none-clickable text (e.g. '1 survey')

### Fixed

- Custom project slugs can now contain alphanumeric Arabic characters
- Project Topics table now updates if a topic is deleted or reordered.
- Empty lines with formatting (like bold or italic) in a Quill editor are now removed if not used as paragraphs.

## 2020-11-10

### Added

#### Integration of trial management into AdminHQ

- The lifecycle of the trials created from AdminHQ and from the website has been unified.
- After 14 days, a trial platform goes to Purgatory (`expired_trial`) and is no longer accessible. Fourteen days later, the expired trial will be removed altogether (at this point, there is no way back).
- The end date of a trial can be modified in AdminHQ (> Edit tenant > Internal tab).

## 2020-11-06

### Added

- Social sharing via WhatsApp
- Ability to edit the project URL
- Fragment to embed a form directly into the new proposal page, for regular users only

### Fixed

- The project about section is visibile in mobile view again
- Maps will no longer overflow on page resizes

## 2020-11-05

### Added

- Reordering of and cleaner interface for managing custom registration field options
- An 'add proposal' button in the proposals admin
- Fragment to user profile page to manage party membership settings (CD&V)
- "User not found" message when visiting a profile for a user that was deleted or could not be found

### Changed

- Proposal title max. length error message
- Moved delete functionality for projects and project folders to the admin overview

### Fixed

- The automatic scroll to the survey on survey project page

## 2020-11-03

### Fixed

- Fixed broken date picker for phase start and end date

## 2020-10-30

### Added

- Initial Right to left layout for Arabic language
- Idea description WYSIWYG editor now supports adding images and/or buttons

## 2020-10-27

### Added

- Support for Arabic

## 2020-10-22

### Added

- Project edit button on project page for admins/project manager
- Copy for Sterling Council

### Fixed

- Links will open in a new tab or stay on the same page depending on their context. Links to places on the platform will open on the same page, unless it breaks the flow (i.e. going to the T&C policy while signing up). Otherwise, they will open in a new tab.

### Changed

- In the project management rights no ambiguous 'no options' message will be shown anymore when you place your cursor in the search field

## 2020-10-16

### Added

- Ability to reorder geographic areas

### Fixed

- Stretched images in 'avatar bubbles'
- Input fields where other people can be @mentioned don't grow too wide anymore
- Linebar charts overlapping elements in the admin dashboard

## 2020-10-14

### Changed

- Project page redesign

## 2020-10-09

### Added

- Map configuration tool in AdminHQ (to configure maps and layers at the project level).

## 2020-10-08

### Added

- Project reports

### Changed

- Small styling fixes
- Smart group support multiple area codes
- Layout refinements for the new idea page
- More compact idea/proposal comment input
- Proposal 'how does it work' redesign

## 2020-10-01

### Changed

- Idea page redesign

## 2020-09-25

### Fixed

- The "Go to platform" button in custom email campaigns now works in Norwegian

### Added

- Granular permissions for proposals
- Possibility to restrict survey access to registered users only
- Logging project published events

### Changed

- Replaced `posting_enabled` in the proposal settings by the posting proposal granular permission
- Granular permissions are always granted to admins

## 2020-09-22

### Added

- Accessibility statement

## 2020-09-17

### Added

- Support for checkbox, number and (free) text values when initializing custom fields through excel invites.

### Changed

- Copy update for German, Romanian, Spanish (CL), and French (BE).

## 2020-09-15

### Added

- Support Enalyzer as a new survey provider
- Registration fields can now be hidden, meaning the user can't see or change them, typically controlled by an outside integration. They can still be used in smart groups.
- Registration fields can now be pre-populated using the invites excel

## 2020-09-08

### Fixed

- Custom buttons (e.g. in project descriptions) have correct styling in Safari.
- Horizontal bar chart overflow in Admin > Dashboard > Users tab
- User graphs for registration fields that are not used are not shown anymore in Admin > Dashboard > Users tab

### Added

- Pricing plan feature flags for smart groups and project access rights

## 2020-09-01

### Fixed

- IE11 no longer gives an error on places that use the intersection observer: project cards, most images, ...

### Added

- New platform setting: 'Abbreviated user names'. When enabled, user names are shown on the platform as first name + initial of last name (Jane D. instead of Jane Doe). This setting is intended for new platforms only. Once this options has been enabled, you MUST NOT change it back.
- You can now export all charts in the admin dashboard as xlsx or svg.
- Translation improvements (email nl...)

### Changed

- The about us (CitizenLab) section has been removed from the cookie policy

## 2020-08-27

### Added

- Support for rich text in field descriptions in the idea form.
- New "Proposed Budget" field in the idea form.

### Changed

- Passwords are checked against a list of common passwords before validation.
- Improving the security around xlsx exports (escaping formulas, enforcing access restrictions, etc.)
- Adding request throttling (rate-limiting) rules.
- Improving the consistency of the focus style.

## 2020-07-30

### Added

- Pricing plans in AdminHQ (Pricing plan limitations are not enforced).
- Showing the number of deviations from the pricing plan defaults in the tenant listing of AdminHQ.

### Changed

- Tidying up the form for creating new tenants in AdminHQ (removing unused features, adding titles and descriptions, reordering features, adding new feature flags, removing fields for non-relevant locales).

## 2020-07-10

### Added

- Project topics

### Changed

- Userid instead of email is used for hidden field in surveys (Leiden)
- New projects have 'draft' status by default

### Fixed

- Topics filter in ideas overview works again

## 2020-07-09 - Workshops

### Fixed

- Speps are scrollable

### Added

- Ability to export the inputs as an exel sheet
- Polish translations
- Portugese (pt-BR) translations

## 2020-06-26

### Fixed

- No longer possible to invite a project manager without selecting a project
- The button on the homepage now also respects the 'disable posting' setting in proposals
- Using project copy or a tenant template that contains a draft initiative no longer fails

### Added

- Romanian

## 2020-06-19

### Fixed

- Polish characters not being rendered correctly

### Added

- Back-office toggle to turn on/off the ability to add new proposals to the platform

## 2020-06-17

### Fixed

- It's no longer needed to manually refresh after deleting your account for a consistent UI
- It's no longer needed to manually refresh after using the admin toggle in the user overview
- The sign-in/up flow now correctly asks the user to verify if the smart group has other rules besides verification
-

demo`is no longer an available option for`organization_type` in admin HQ

- An error is shown when saving a typeform URL with `?email=xxxx` in the URL, which prevented emails to be linked to survey results
- On mobile, the info container in the proposal info page now has the right width
- A general issue with storing cookies if fixed, noticable by missing data in GA, Intercom not showing and the cookie consent repeatedly appearing
- Accessibility fix for the search field
- The `signup_helper_text` setting in admin HQ is again displayed in step 1 of the sign up flow

### Added

- There's a new field in admin HQ to configure custom copy in step 2 of the sign up flow called `custom_fields_signup_helper_text`
- `workshops` can be turned on/off in admin HQ, displayed as a new page in the admin interface

### Changed

- The copy for `project moderator` has changed to `project manager` everywhere
- The info image in the proposals header has changed

## 2020-06-03

### Fixed

- Maps with markers don't lose their center/zoom settings anymore
- English placeholders in idea form are gone for Spanish platforms

## 2020-05-26

### Changed

- Lots of small UI improvements throughout the platform
- Completely overhauled sign up/in flow:
  - Improved UI
  - Opens in a modal on top of existing page
  - Opens when an unauthenticaed user tries to perform an action that requires authentication (e.g. voting)
  - Automatically executes certain actions (e.g. voting) after the sign in/up flow has been completed (note: does not work for social sign-on, only email/password sign-on)
  - Includes a verification step in the sign up flow when the action requires it (e.g. voting is only allowed for verified users)

## 2020-05-20

### Fixed

- Budget field is shown again in idea form for participatory budget projects

## 2020-05-14

### Added

- Idea configurability: disabling/requiring certain fields in the idea form
- The footer has our new logo

### Changed

- Admins will receive a warning and need to confirm before sending a custom email to all users
- A survey project link in the top navigation will link to /info instead of to /survey

## 2020-04-29

### Fixed

- Folders are again shown in the navbar
- Adding an image to the description text now works when creating a project or a phase

### Added

- Support for Polish, Hungarian and Greenlandic

## 2020-04-23

### Fixed

- Long timeline phase names show properly

### Changed

- Redirect to project settings after creating the project
- Links to projects in the navigation menu link to the timeline for timeline projects

## 2020-04-21

### Fixed

- Fixed overlapping issue with idea vote bar on mobile
- Fixed an issue where images were used for which the filename contained special characters

### Added

- The overview (moderation) in the admin now has filters
  - Seen/not seen
  - Type: Comment/Idea/Proposal
  - Project
  - Search
- The idea xlsx export contains extra columns on location, number of comments and number of attachments

### Changed

- The permissions tab in the project settings has reordered content, to be more logical
- In German, the formal 'Sie' form has been replaced with the informal 'Du' form

## 2020-03-31

### Fixed

- Signing up with keyboard keys (Firefox)
- Composing manual emails with text images
- Exporting sheet of volunteers with long cause titles

### Added

- Folder attachments
- Publication status for folders

### Changed

- Show folder projects within admin project page

## 2020-03-20

### Added

- Volunteering as a new participation method

## 2020-03-16

### Fixed

- The project templates in the admin load again

## 2020-03-13

### Fixed

- The folder header image is not overly compressed when making changes to the folder settings
- The loading spinner on the idea page is centered

### Added

- Add images to folders, shown in cards.

### Changed

- Admins can now comment on ideas.

## 2020-03-10

### Fixed

- Fixed consent banner popping up every time you log in as admin
- Fixed back-office initiative status change 'Use latest official updates' radio button not working
- Fixed broken copy in Initiative page right-hand widget

### Added

- Add tooltip explaining what the city will do when the voting threshold is reached for a successful initiative
- Added verification step to the signup flow
- New continuous flow from vote button clicked to vote casted for unauthenticated, unverified users (click vote button -> account creation -> verification -> optional/required custom signup fields -> programmatically cast vote -> successfully voted message appears)
- The rich text editor in the admin now supports buttons

### Changed

- Admin HQ: new and improved list of timezones

## 2020-03-05

### Fixed

- Signup step 2 can no longer be skipped when there are required fields
- Correct tooltip link for support article on invitations
- Correct error messages when not filling in start/end date of a phase

### Added

- Setting to disable downvoting in a phase/project, feature flagged
- When a non-logged in visitor tries to vote on an idea that requires verification, the verification modal automatically appears after registering

## 2020-02-24

### Fixed

- Initiative image not found errors
- Templates generator out of disk space

### Added

- Folders i1
  - When enabled, an admin can create, edit, delete folders and move projects into and out of folders
  - Folders show in the project lists and can be ordered within projects

### Changed

- Initiative explanatory texts show on mobile views
- Existing platforms have a moderator@citizenlab.co admin user with a strong password in LastPass
- In the admin section, projects are no longer presented by publication status (Folders i1)

## 2020-02-19

### Fixed

- Loading more comments on the user profile page works again
- Accessibility improvements
- Adding an image no longer pops up the file dialog twice
- Changed to dedicated IP in mailgun to improve general deliverability of emails

### Added

- Improvements to the PB UI to make sure users confirm their basket at the end
- Ideation configurability i1
  - The idea form can be customized, on a project level, to display custom description texts for every field
- People filling out a poll are now included in the 'participated in' smart group rules
- Make me admin section in Admin HQ

### Changed

- When a platform no longer is available at a url, the application redirects to the CitizenLab website
- New platforms automatically get a moderator@citizenlab.co admin user with a strong password in LastPass

## 2020-01-29

### Fixed

- Rich text editor no longer allows non-video iframe content
- Smart groups that refer to a deleted project now get cleaned up when deleting a project
- All cookie consent buttons are now reachable on IE11
- More accessibility fixes
- The organization name is no longer missing in the password reset email

### Added

- CSAM verification
  - Users can authenticate and verify using BeID or itsme
  - User properties controlled by a verification method are locked in the user profile
  - Base layer of support for other similar verification methods in the future
- The order of project templates can now be changed in Templates HQ

### Changed

- Project templates overview no longer shows the filters

## 2020-01-17

### Fixed

- Further accesibility improvements:
  - Screen reader improvement for translations
  - Some color contrast improvements

### Added

- A hidden topics manager available at https://myfavouriteplatform.citizenlab.co/admin/topics

## 2020-01-15

### Fixed

- In the admin, the project title is now always displayed when editing a project
- Further accesibility improvements:
  - Site map improvements (navigation, clearer for screen readers)
  - Improved colors in several places for users with sight disability
  - Improved HTML to better inform screen reader users
  - Added keyboard functionality of password recovery
  - Improved forms (easier to use for users with motoric disabilities, better and more consistent validation, tips and tricks on mobile initiative form)
  - Improvements for screen reader in different languages (language picker, comment translations)
  - Added title (visible in your tab) for user settings page
  - Improved screen reader experience for comment posting, deleting, upvoting and idea voting

### Added

- The email notification settings on the user profile are now grouped in categories
- Unsubscribing through an email link now works without having to sign in first

### Changed

- The idea manager now shows all ideas by default, instead of filtered by the current user as assignee

## 2020-01-07

### Added

- Go to idea manager when clicking 'idea assigned to you' notification
- 2th iteration of the new admin moderation feature:
  - Not viewed/Viewed filtering
  - The ability to select one or more items and mark them as viewed/not viewed
  - 'Belongs to' table column, which shows the context that a piece of content belongs to (e.g. the idea and project that a comment belongs to)
  - 'Read more' expand mechanism for longer pieces of content
  - Language selector for multilingual content
  - 'Go to' link that will open a new tab and navigate you to the idea/iniative/comment that was posted

### Changed

- Improve layout (and more specifically width) of idea/iniatiatve forms on mobile
- Separate checkboxes for privacy policy and cookie policy
- Make the emails opt-in at registration

### Fixed

- Fix for unreadable password reset error message on Firefox
- Fix for project granular permission radio buttons not working

## 2019-12-12

### Added

- Polls now support questions for which a user can check multiple options, with a configurable maximum
- It's now possible to make a poll anonymous, which hides the user from the response excel export
- New verification method `id_card_lookup`, which supports the generic flow of verifying a user using a predined list of ID card numbers.
  - The copy can be configured in Admin HQ
  - The id cards CSV can be uploaded through Admin HQ

## 2019-12-11

### Added

- Admin moderation iteration 1 (feature flagged, turned on for a selected number of test clients)
- New verification onboarding campaign

### Changed

- Improved timeline composer
- Wysiwyg accessibility improvement

### Fixed

- English notifications when you have French as your language

## 2019-12-06

### Fixed

- Accessibility improvements:
  - Polls
  - Idea/initiative filter boxes
- Uploading a file in admin project page now shows the loading spinner when in progress
- Fixed English copy in notifications when other language selected
- Fixed project copy in Admin HQ not being saved

## 2019-12-05

### Fixed

- Small popups (popovers) no longer go off-screen on smaller screens
- Tooltips are no longer occluded by the checkbox in the idea manager
- The info icon on the initiatives voting box has improved alignment
- Project templates now display when there's only `en` is configured as a tenant locale
- When changing the lifecycle stage of a tenant, the update is now sent right away to segment
- When users accept an inivitation and are in a group, the group count is correctly updated
- Dropdowns in the registration flow can again support empty values
- Accessibility:
  - Various color changes to improve color contrasts
  - Color warning when picking too low contrast
  - Improvements to radio buttons, checkboxes, links and buttons for keyboard accessibility
  - Default built-in pages for new tenants have a better hierarchy for screen readers
- User posted an idea/initiative notification for admins will be in the correct language

## 2019-11-25

### Changed

- Updated translations
- Area filter not shown when no areas are configured
- Overall accessibility improvements for screen readers
- Improved accessibility of the select component, radio button, image upload and tooltip

### Fixed

- When adding a vote that triggers the voting limit on a project/phase, the other idea cards now automatically get updated with disabled vote buttons
- Fix for mobile bottom menu not being clickable when idea page was opened
- Navigating directly between projects via the menu no longer results in faulty idea card collections
- Display toggle (map or list view) of idea and initiative cards works again

## 2019-11-19

### Added

- New ideation project/phase setting called 'Idea location', which enables or disabled the ability to add a location to an idea and show the ideas on a map

### Changed

- Improved accessibility of the image upload component
- COW tooltipy copy
- Sharing modal layout improvement

### Fixed

- Checkboxes have unique ids to correctly identify their corresponding label, which improves screen reader friendliness when you have multiple checkboxes on one page.
- Avatar layout is back to the previous, smaller version

## 2019-11-15

### Fixed

- Fix for 'Click on map to add an idea' functionality not working
- Fix for notifications not showing

## 2019-11-12

### Fixed

- An email with subject `hihi` is no longer sent to admins that had their invite accepted
- Whe clicking the delete button in the file uploader, the page no longer refreshes
- Project templates no longer show with empty copy when the language is missing
- The countdown timer on initiatives now shows the correct value for days
- The radio buttons in the cookie manager are clickable again
- Changing the host of a tenant no longer breaks images embedded in texts
- It's possible again to unassign an idea in the idea manager
- The popup for adding a video or link URL is no longer invisible or unusable in some situations
- Uploading files is no longer failing for various filetypes we want to support
- Keyboard accessibility for modals

### Added

- ID Verification iteration 1
  - Users can verify their account by entering their ID card numbers (currently Chile only)
  - Verification is feature flagged and off by default
  - Smart groups can include the criterium 'is verified'
  - Users are prompted to verify their account when taking an actions that requires verification
- Total population for a tenant can now be entered in Admin HQ
- It's now possible to configure the word used for areas towards citizens from the areas admin
- Improvements to accessibility:
  - Idea and initiative forms: clearer for screen readers, keyboard accessibility, and more accessible input fields
  - Nav bar: clearer for screen readers and improved keyboard navigation
  - Project navigation and phases: clearer for screen readers
  - Sign-in, password reset and recovery pages: labeling of the input fields, clearer for screen readers
  - Participatory budgeting: clearer for screen readers

### Changed

- The organization name is now the default author in an official update

## 2019-10-22

### Fixed

- The sharing title on the idea page is now vertically aligned
- Improvements to the 'bad gateway' message sometimes affecting social sharing
- The map and markers are again visible in the admin dashboard
- First round of accessibility fixes and improvements
  - Dynamics of certain interactions are picked up by screen readers (PB, voting, ...)
  - Overall clarity for screen readers has improved
  - Improvements to information structure: HTML structure, W3C errors, head element with correct titles
  - Keyboard accessibility has generally improved: sign-up problems, login links, PB assignment, ...

### Added

- Initiatives iteration 3
  - Automatic status changes on threshold reached or time expired
  - When updating the status, official feedback needs to be provided simultaneously
  - Users receive emails and notifications related to (their) initiative
  - Initiatives support images in their body text
- Project templates
  - Admins can now create projects starting from a template
  - Templates contain images, a description and a timeline and let admin filter them by tags
  - Admins can share template descriptions with a publically accessible link
- It's now possible to configure the banner overlay color from the customize settings
- A custom email campaign now contains a CTA button by default

### Changed

- Complete copy overhaul of all emails

## 2019-10-03

### Fixed

- PB phase now has a basket button in the project navbar
- The datepicker in the timeline admin now works in IE11

### Changed

- For fragments (small pieces of UI that can be overridden per tenant) to work, they need to be enabled individually in admin HQ.

## 2019-09-25

### Fixed

- It's again possible to change a ideation/PB phase to something else when it contains no ideas
- Older browsers no longer crash when scrolling through comments (intersection observer error)
- Pagination controls are now correctly shown when there's multiple pages of users in the users manager
- The user count of groups in the users manager no longer includes invitees and matches the data shown
- Transition of timeline phases now happen at midnight, properly respecting the tenant timezone
- When looking at the map of an idea or initiative, the map marker is visible again
- The initiatives overview pages now uses the correct header and text colors
- The vote control on an initiative is no longer invisible on a tablet screen size
- The idea page in a budgeting context now shows the idea's budget
- The assign button on an idea card in a budgeting context behaves as expected when not logged in
- Project copy in Admin HQ that includes comments no longer fails
- Changing granular permissions by project moderator no longer fails

### Added

- Polling is now supported as a new participation method in a continuous project or a phase
  - A poll consists of multiple question with predefined answers
  - Users can only submit a poll once
  - Taking a poll can be restricted to certain groups, using granular permissions
  - The poll results can be exported to excel from the project settings
- It's now possible to disable Google Analytics, Google Tag Manager, Facebook Pixel and AdWords for specific tenants through Admin HQ

### Changed

- Large amount of copy improvements throughout to improve consistency and experience
- The ideas overview page is no longer enabled by default for new tenants
- The built-in 'Open idea project' can now be deleted in the project admin

## 2019-08-30

### Fixed

- The map preview box no longer overflows on mobile devices
- You're now correctly directed back to the idea/initiatives page after signing in/up through commenting

### Changed

- The height of the rich text editor is now limited to your screen height, to limit the scrolling when applying styles

## 2019-08-29

### Fixed

- Uploaded animated gifs are no longer displayed with weird artifacts
- Features that depend on NLP are less likely to be missing some parts of the data

### Added

- Citizen initiatives
  - Citizens can post view and post initiatives
  - Admins can manage initiatives, similar to how they manage ideas
  - Current limitation to be aware of, coming very soon:
    - No emails and notifications related to initiatives yet
    - No automated status changes when an initiative reaches enough votes or expires yet

## 2019-08-09

### Fixed

- Fixed a bug that sometimes prevented voting on comments
- When editing a comment, a mention in the comment no longer shows up as html
- In the dashboard, the domicile value 'outside' is now properly translated
- Some fixes were made to improve loading of the dashboard map with data edge cases
- Deleting a phase now still works when users that reveived notifications about the phase have deleted their account
- New releases should no longer require a hard refresh, avoiding landing page crashing issues we had

### Added

- File input on the idea form now works on mobile, if the device supports it

## 2019-07-26

### Fixed

- The project moderator email and notification now link to the admin idea manager instead of citizen side
- The widget no longer shows the `Multiloc`, but the real idea titles for some platforms

### Added

- Speed improvements to data requests to the backend throughout the whole paltform
- Changing the participation method from ideation to information/survey when there are ideas present is now prevented by the UI
- It's now possible to manually reorder archived projects
- There's new in-platform notifications for a status change on an idea you commented or voted on

## 2019-07-18

### Fixed

- It's no longer possible to change the participation method to information or survey if a phase/project already contains ideas
- The 'Share your idea modal' is now properly centered
- It's no longer possible to send out a manual email campaign when the author is not properly defined
- Invite emails are being sent out again
- Imported ideas no longer cause incomplete pages of idea cards
- Invited users who did not accept yet no longer receive any automated digest emails

## 2019-07-08

### Fixed

- When changing images like the project header, it's no longer needed to refresh to see the result
- The comments now display with a shorter date format to work better on smaller screens
- The code snippet from the widget will now work in some website that are strict on valid html
- The number of days in the assignee digest email is no longer 'null'
- The project preview description input is displayed again in the projects admin
- The idea status is no longer hidden when no vote buttons are displayed on the idea page
- Duplicate idea cards no longer appear when loading new pages

### Added

- Performance optimizations on the initial loading of the platform
- Performance optimizations on loading new pages of ideas and projects
- Newly uploaded images are automatically optimized to be smaller in filesize and load faster
- The 'Add an idea' button is now shown in every tab of the projects admin
- It's now possible to add videos to the idea body text
- E-mails are no longer sent out through Vero, but are using the internal cl2-emails server

### Changed

- The automated emails in the admin no longer show the time schedule, to work around the broken translations
- The rights for voting on comments now follow the same rights than commenting itself, instead of following the rights for idea voting
- On smaller desktop screens, 3 columns of idea cards are now shown instead of 2
- When adding an idea from the map, the idea will now be positioned on the exact location that was clicked instead of to the nearest detectable address
- Using the project copy tool in admin HQ is more tolerant about making copies of inconsistent source projects

## 2019-06-19

### Fixed

- Show 3-column instead of 2-column layout for ideas overview page on smaller desktop screens
- Don't hide status label on idea page when voting buttons are not shown

### Changed

- Small improvement in loading speed

## 2019-06-17

## Fixed

- The column titles in comments excel export are aligned with the content
- There's now enough space between voting anc translate links under a comment
- Vote button on an idea no longer stays active when a vote on that idea causes the voting treshold of the project to be reached

## Added

- The admin part of the new citizen initiatives is available (set initiatives feature on `allowed`)
  - Cities can configure how they plan to use initiatives
- A preview of how initiatives will look like city side is available, not yet ready for prime time (set initiatives feature on `allowed` and `enabled`)
- The ideas overview page has a new filtering sidebar, which will be used for other idea and initiative listings in the future
  - On idea status
  - On topic
  - Search
- Comments now load automatically while scrolling down, so the first comments appear faster

## 2019-06-05

### Fixed

- Fix an issue that when showing some ideas in an idea card would make the application crash

## 2019-05-21

### Fixed

- The idea page does no longer retain its previous scroll position when closing and reopening it
- The Similar Ideas box no longer has a problem with long idea titles not fitting inside of the box
- The Similar Ideas box content did not update when directly navigating from one idea page to the next
- The 'What were you looking for?' modal no longer gives an error when trying to open it

### Changed

- You now get redirected to the previously visited page instead of the landing page after you've completed the signup process

## 2019-05-20

### Fixed

- Closing the notification menu after scrolling no longer results in a navbar error
- When accessing the idea manager as a moderator, the assignee filter defaults to 'assigned to me'
- The idea and comment counts on the profile page now update as expected
- It's now possible to use a dropdown input in the 2nd registration step with a screen reader
- An invited user can no longer request a password reset, thereby becoming an inconsistent user that resulted in lots of problems

### Added

- Restyle of the idea page
  - Cleaner new style
  - Opening an idea no longer appears to be a modal
  - Properly styled similar ideas section
  - Showing comment count and avatars of contributors

### Changed

- When clicking the edit button in the idea manager, the edit form now opens in the sidemodal

## 2019-05-15

### Fixed

- Opening the projects dropdown no longer shows all menu items hovered when opened
- Users that can't contribute (post/comment/vote/survey) no longer get an email when a phase starts
- When a project has an ideation and a PB phase, the voting buttons are now shown during the ideation phase
- The admin navigation menu for moderators is now consistent with that for admins
- Moderators that try to access pages only accessible for admins, now get redirected to the dashboard
- The details tab in clustering doesn't cause the info panel to freeze anymore
- When writing an official update, the sbumit button now only becomes active when submission is possible
- The 'no options' copy in a dropdown without anything inside is now correctly translated
- Making a field empty in Admin HQ now correctly saves the empty value
- The active users graph no longer includes users that received an email as being active
- The translation button in an idea is no longer shown when there's only one platform language
- After changing granular permission, a refresh is no longer needed to see the results on ideas
- The sideview in the idea manager now shows the status dropdown in the correct language
- The layout of the sideview in the idea manager is now corrected
- A digest email to idea assignees is no longer sent out when no ideas are assigned to the admin/moderator
- Signing in with VUB Net ID works again
- Loading the insights map can no longer be infinite, it will now show an error message when the request fails

### Added

- The profile page of a user now also shows the comments by that user
- Users can now delete their own profile from their edit profile page
- Similar ideas, clustering and location detection now work in Spanish, German, Danish and Norwegian
- Facebooks bot coming from `tfbnw.net` are now blocked from signing up
- Moderators now also have a global idea manager, showing all the ideas from the projects they're moderating
- Loading the insights map, which can be slow, now shows a loading indicator

### Changed

- Voting buttons are no longer shown when voting is not enabled
- Improved and more granular copy text for several voting and commenting disabled messages

## 2019-04-30

### Fixed

- Time remaning on project card is no longer Capitalized
- Non-admin users no longer get pushed to intercom
- Improvements to the idea manager for IE11
- When filtering on a project in the idea manager, the selected project is highlighted again
- @citizenlab.cl admins can now also access churned platforms
- The user count in the user manager now includes migrated cl1 users
- Sending invitations will no longer fail on duplicate mixed-case email addresses

### Added

- Ideas can now be assigned to moderators and admins in the idea manager
  - Added filter on assignee, set by default to 'assigned to me'
  - Added filter to only show ideas that need feedback
  - When clicking an idea, it now opens in and can be partially edited from a half screen modal
  - Admins and moderators get a weekly digest email with their ideas that need feedback
- Completely new comments UI with support for comment upvotes
  - Comments are visually clearly grouped per parent comment
  - Sub-comments use @mentions to target which other subcomment they reply to
  - Comments can be sorted by time or by votes
- Ideas can now be sorted randomly, which is the new default
- New smart group rule for users that contributed to a specific topic
- New smart group rule for users that contributed to ideas with a specific status
- Clear error message when an invitee does a normal sign up

### Changed

- The idea grid no longer shows a 'post an idea' button when there are no ideas yet

## 2019-04-24

### Fixed

- Project cards now show correct time remaining until midnight

## 2019-04-23

### Fixed

- Closing the notification menu does not cause an error anymore
- The unread notifications count is now displayed correctly on IE11
- Clicking on an invite link will now show an immediate error if the invite is no longer valid

### Changed

- The admin guide is now under the Get Started link and the dashboards is the admin index
- The project cards give feedback CTA was removed
- An idea can now be deleted on the idea page
- The default border radius throughout the platform now is 3px instead of 5px
- The areas filter on the project cards is only shown when there is more than one area

## 2019-04-16

### Fixed

- The comment count of a project remains correct when moving an idea to a different project
- Fixed an issue when copying projects (through the admin HQ) to tenants with conflicting locales
- Only count people who posted/voted/commented/... as participants (this is perceived as a fix in the dashboards)
- Invites are still sent out when some emails correspond to existing users/invitees
- Phase started/upcoming notifications are only sent out for published projects

### Added

- Posting text with a URL will turn the URL part into a link
- Added smart group rules for topic and idea status participants

### Changed

- New configuration for which email campaigns are enabled by default
- Changed project image medium size to 575x575

## 2019-04-02

### Fixed

- The new idea button now shows the tooltip on focus
- The gender graph in clustering is now translated
- Tooltips on the right of the screen no longer fall off
- Text in tooltips no longer overflows the tooltip borders
- When there are no ideas, the 'post an idea' button is no longer shown on a user profile or the ideas overview page
- The project card no longer displays a line on the bottom when there is no meta information available
- Downloading the survey results now consistently triggers a browser download
- The bottom of the left sidebar of the idea manager can now be reached when there are a lot of projects
- The time control in the admin dashboard is now translated
- Various fixes to improve resilience of project copy tool

### Added

- The ideas overview page now has a project filter
- The various pages now support the `$|orgName|` variable, which is replaced by the organization name of the tenant
- Non-CitizenLab admins can no longer access the admin when the lifecycle stage is set to churned
- A new style variable controls the header opacity when signed in
- New email as a reminder to an invitee after 3 days
- New email when a project phase will start in a week
- New email when a new project phase has started
- The ideas link in the navbar is now feature flagged as `ideas_overview`

### Changed

- When filtering projects by multiple areas, all projects that have one of the areas or no area are now shown
- The user search box for adding a moderator now shows a better placeholder text, explaining the goal

## 2019-03-20

### Fixed

- Fixed mobile layout issues with cookie policy, idea image and idea title for small screens (IPhone 5S)
- Posting an idea in a timeline that hasn't started yet (as an admin) now puts the idea in the first phase
- Notifications menu renders properly in IE11
- The CTA on project cards is no longer shown for archived and finished projects
- Invited users that sign up with another authentication provider now automatically redeem their invitation
- When the tenant only has one locale, no language switcher is shown in the official feedback form

### Added

- Capabilities have been added to apply custom styling to the platform header
  - Styling can be changed through a new style tab in admin HQ
  - It's also possible to configure a different platform-wide font
  - Styling changes should only be done by a designer or front-end developer, as there are a lot of things that could go wrong
- The initial loading speed of the platform has increased noticably due to no longer loading things that are not immediately needed right away.
- Tenant templates are now automatically updated from the `.template` platforms every night
- The project copy tool in admin HQ now supports time shifting and automatically tries to solve language conflicts in the data
- New notifications and emails for upcoming (1 week before) and starting phases

### Changed

- Archived ieas are no longer displayed on the general ideas page
- The time remaining on project cards is no longer shown on 2 lines if there's enough space
- New platforms will show the 'manual project sorting' toggle by default
- Some changes were made to modals throughout to make them more consistent and responsiveness
- New ideas now have a minimal character limit of 10 for the title and 30 for the body
- User pages have a more elaborate meta title and description for SEO purposes

## 2019-03-11

### Fixed

- Notifications layout on IE11
- Errors due to loading the page during a deployment

## 2019-03-11

### Fixed

- Similar ideas is now fast enough to enable in production
- NLP insights will no longer keep on loading when creating a new clusgtering graph
- The comment count on project cards now correctly updates on deleted comments
- Various spacing issues with the new landing page on mobile are fixed
- When logging out, the avatars on the project card no longer disappear
- The widget no longer cuts off the title when it's too long
- In admin > settings > pages, all inputs are now correctly displayed using the rich text editor
- The notifications are no longer indented inconsistently
- Exporting typeform survey results now also work when the survey embed url contains `?source=xxxxx`
- When there's a dropdown with a lot of options during signup, these options are no longer unreachable when scrolling down
- The cookie policy no longer displays overlapping text on mobile
- The `isSuperAdmin`, `isProjectModerator` and `highestRole` user properties are now always named using camelCasing

### Added

- Official feedback
  - Admins and moderators can react to ideas with official feedback from the idea page
  - Users contributing to the idea receive a notification and email
  - Feedback can be posted using a free text name
  - Feedback can be updated later on
  - Admin and moderators can no longer write top-level comments
  - Comments by admins or moderators carry an `Official` badge
- When giving product feedback from the footer, a message and email can be provided for negative feedback
- CTA on project card now takes granular permissions into account
- CTA on project card is now also shown on mobile
- Projects for which the final phase has finished are marked as finished on their project card
- Projects on the landing page and all projects page can now be filtered on area through the URL

### Changed

- The avatars on a project card now include all users that posted, voted or commented
- Commenting is no longer possible on ideas not in the active phase

## 2019-03-03

### Fixed

- Manually sorting projects in the admin works as expected

### Added

- Support for Spanish
- The copy of 'x is currently working on' can be customized in admin HQ
- Extra caching layer in cl2-nlp speeds up similar ideas and creating clusters

## 2019-02-28

### Fixed

- In the dashboard, the labels on the users by gender donut chart are no longer cut off
- Adding file attachments with multiple consecutive spaces in the filename no longer fails
- Project copy in admin HQ no longer fails when users have mismatching locales with the new platform

### Added

- New landing page redesign
  - Project cards have a new layout and show the time remaining, a CTA and a metric related to the type of phase
  - The bottom of the landing page displays a new custom info text, configurable in the admin settings
  - New smarter project sorting algorithm, which can be changed to manual ordering in the projects admin
  - Ideas are no longer shown on the landing page
  - The `Show all projects` link is only shown when there are more than 10 projects
- New attributes are added to segment, available in all downstream tools:
  - `isSuperAdmin`: Set to true when the user is an admin with a citizenlab email
  - `isProjectModerator`
  - `highestRole`: Either `super_admin`, `admin`, `project_moderator` or `user`

### Changed

- Intercom now only receives users that are admin or project moderator (excluding citizenlab users)

## 2019-02-20

### Fixed

- User digest email events are sent out again
- The user statistics on the admin dashboard are back to the correct values
- Creating a new project page as an admin does not result in a blank page anymore
- Improved saving behaviour when saving images in a phase's description
- When logged in and visiting a url containing another locale than the one you previously picked, your locale choice is no longer overwritten

### Added

- Project copy feature (in admin HQ) now also supports copying ideas (including comments and votes) and allows you to specify a new slug for the project URL
- Unlogged users locale preference is saved in their browser

## 2019-02-14

### Fixed

- Project/new is no longer a blank page

## 2019-02-13

### Fixed

- Texts written with the rich text editor are shown more consistently in and outside of the editor
- Opening a dropdown of the smart group conditions form now scrolls down the modal
- When changing the sorting method in the ideas overview, the pagination now resets as expected
- Google login no longer uses the deprecated Google+ authentication API

### Added

- Typeform survey for typeform can now be downloaded as xlsx from a tab in the project settings
  - The Segment user token needs to be filled out in Admin HQ
  - New survey responses generate an event in segment
- Survey providers can be feature flagged individually
- New \*.template.citizenlab.co platforms now serve as definitions of the tenant template
- The registration fields overview in admin now shows a badge when fields are required

### Changed

- Surveymonkey is now feature-flagged off by default for new platforms

## 2019-01-30

### Fixed

- Long topic names no longer overlap in the admin dashboards
- Video no longer pops out of the phase description text
- Added event tracking for widget code copy and changing notification settings
- Saving admin settings no longer fails because of a mismatch between platform and user languages
- The password reset message now renders correctly on IE11
- It's easier to delete a selected image in the rich text editor
- The copy in the modal to create a new group now renders correctly in IE11
- Texts used in the the dashboard insights are no longer only shown in English
- Tracking of the 'Did you find what you're looking for?' footer not works correctly

### Added

- Tooltips have been added throughout the whole admin interface
- A new homepage custom text section can be configured in the admin settings, it will appear on the landing page in a future release
- New experimental notifications have been added that notify admins/moderators on every single idea and comment
- New tenant properties are being logged to Google Analytics

## 2019-01-19

### Fixed

- Registration fields of the type 'multiple select' can again be set in the 2nd step of the signup flow
- Creating invitations through an excel file no longer fails when there are multiple users with the same first and last name

## 2019-01-18

### Fixed

- Overflowing text in project header
- Fixed color overlay full opaque for non-updated tenant settings
- Fixed avatar layout in IE11
- Fixed idea page scrolling not working in some cases on iPad
- Pressing the enter key inside of a project settings page will no longer trigger a dialog to delet the project

### Changed

- Reduced the size of the avatars on the landing page header and footer
- Made 'alt' text inside avatar invisible
- Better cross-browser scaling of the background image of the header that's being shown to signed-in users
- Added more spacing underneath Survey, as not to overlap the new feedback buttons
- Increased width of author header inside of a comment to better accomodate long names
- Adjusted avatar hover effect to be inline with design spec￼

## 2019-01-17

### Added

- `header_overlay_opacity` in admin HQ allows to configure how transparent header color is when not signed in
- `custom_onboarding_fallback_message` in admin HQ allows to override the message shown in the header when signed in

## 2019-01-16

### Fixed

- The clustering prototype no longer shows labels behind other content
- Removing a project header image is again possible
- New active platforms get properly submitted to google search console again
- Scrolling issues with an iPad on the idea modal have been resolved
- Signing up through Google is working again
- The line underneath active elements in the project navbar now has the correct length
- A long location does no longer break the lay-out of an event card
- The dashboards are visible again by project moderators
- The admin toggle in the users manager is working again

### Added

- When logged in, a user gets to see a dynamic call to action, asking to
  - Complete their profile
  - Display a custom message configurable through admin HQ
  - Display the default fallback engagement motivator
- The landing page header now shows user avatars
- It's now possible to post an idea from the admin idea manager
- The footer now shows a feedback element for citizens
- A new 'map' dashboard now shows the ideas on their locations detected from the text using NLP
- The clustering prototype now shows the detected keywords when clustering is used

### Changed

- The navbar and landing page have a completely refreshed design
  - The font has changed all over the platform
  - 3 different colors (main, secondary, text) are configurable in Admin HQ
- The clustering prototype has been moved to its own dashboard tab
- Project cards for continuous projects now link to the information page instead of ideas

## 2018-12-26

### Fixed

- The rich text editor now formats more content the same way as they will be shown in the platform

### Added

- Admin onboarding guide
  - Shown as the first page in the admin, guiding users on steps to take
- The idea page now shows similar ideas, based on NLP
  - Feature flagged as `similar_ideas`, turned off by default
  - Experimental, intended to evaluate NLP similarity performance
- A user is now automatically signed out from FranceConnect when signing out of the platform

### Changed

- When a user signs in using FranceConnect, names and some signup fields can no longer be changed manually
- The FranceConnect button now has the official size and dimensions and no T&C
- SEO improvements to the "Powered by CitizenLab" logo

## 2018-12-13

### Fixed

- User digest email campaigns is sent out again
- IE11 UI fixes:
  - Project card text overflow bug
  - Project header text wrapping/centering bug
  - Timeline header broken layout bug
  - Dropdown not correctly positioned bug
- Creating new tenants and changing the host of existing tenants makes automatic DNS changes again

### Added

- SEO improvements: project pages and info pages are now included in sitemap
- Surveys now have Google Forms support

## 2018-12-11-2

### Fixed

- A required registration field of type number no longer blocks users on step 2 of the registration flow

## 2018-12-11

### Fixed

- Loading an idea page with a deleted comment no longer results in an error being shown
- Assigning a first bedget to a PB project as a new user no longer shows an infinite spinner
- Various dropdowns, most famously users group selection dropdown, no longer overlap menu items

## 2018-12-07

### Fixed

- It's again possible to write a comment to a comment on mobile
- When logged in and trying to log in again, the user is now redirected to the homepage
- A deleted user no longer generates a link going nowhere in the comments
- The dropdown menu for granular permissions no longer disappears behind the user search field
- After deleting an idea, the edit and delete buttons are no longer shown in the idea manager
- Long event title no longer pass out of the event box
- Notifications from a user that got deleted now show 'deleted user' instead of nothing

### Added

- Machine translations on the idea page
  - The idea body and every comment not in the user's language shows a button to translate
  - Feature flagged as `machine_translations`
  - Works for all languages
- Show the currency in the amount field for participatory budgeting in the admin
- Built-in registration fields can now be made required in the admin
- FranceConnect now shows a "What is FranceConnect?" link under the button

### Changed

- The picks column in the idea manager no longer shows a euro icon

## 2018-11-28

### Fixed

- IE11 graphical fixes in text editor, status badges and file drag&drop area fixed
- The idea tab is visible again within the admin of a continuous PB project
- The checkbox within 3rd party login buttons is now clickable in Firefox

## 2018-11-27

### Fixed

- When all registration fields are disabled, signing up through invite no longer blocks on the first step
- A moderator that has not yet accepted their invitation, is no longer shown as 'null null' in the moderators list
- Adding an idea by clicking on the map is possible again

### Changed

- When there are no events in a project, the events title is no longer shown
- The logo for Azure AD login (VUB Net ID) is shown as a larger image
- When logging in through a 3rd party login provider, the user needs to confirm that they've already accepted the terms and conditions

## 2018-11-22

### Fixed

- In the clustering prototype, comparing clusters using the CTRL key now also works on Mac
- Widget HTML code can now be copied again
- Long consequent lines of text now get broken up in multiple lines on the idea page
- Admin pages are no longer accessible for normal users
- Reduced problems with edge cases for uploading images and attachments

### Added

- Participatory budgeting (PB)
  - A new participation method in continuous and timeline projects
  - Admins and moderators can set budget on ideas and a maximum budget on the PB phase
  - Citizens can fill their basket with ideas, until they hit the limit
  - Citizens can submit their basket when they're done
  - Admins and moderators can process the results through the idea manager and excel export
- Advanced dashboards: iteration 1
  - The summary tab shows statistics on idea/comment/vote and registration activities
  - The users tab shows information on user demographics and a leaderboard
  - The time filter can be controller with the precision of a day
  - Project, group and topic filters are available when applicable
  - Project moderators can access the summary tabs with enforced project filter
- Social sharing through the modal is now separately trackable from sharing through the idea page
- The ideas excel export now contains the idea status
- A new smart group rule allows for filtering on project moderators and normal users

### Changed

- Project navigation is now shown in new navigation bar on top
- The content of the 'Open idea project' for new tenants has changed
- After posting an idea, the user is redirected towards the idea page of the new idea, instead of the landing page

## 2018-11-07

### Fixed

- The widget HTML snippet can be copied again

## 2018-11-05

### Fixed

- Clicking Terms & Conditions links during sign up now opens in a new tab

### Added

- Azure Active Directory login support, used for VUB Net ID

## 2018-10-25

### Fixed

- Resizing and alignment of images and video in the editor now works as expected
- Language selector is now updating the saved locale of a signed in user
- When clicking "view project" in the project admin in a new tab, the projects loads as expected
- The navbar user menu is now keyboard accessible
- Radio buttons in forms are now keyboard accessible
- The link to the terms and conditions from social sign in buttons is fixed
- In admin > settings > pages, the editors now have labels that show the language they're in
- Emails are no longer case sensitive, resolving recurring password reset issues
- The widget now renders properly in IE11
- Videos are no longer possible in the invitation editor

### Added

- Cookie consent manager
  - A cookie consent footer is shown when the user has not yet accepted cookies
  - The user can choose to accept all cookies, or open the manager and approve only some use cases
  - The consent settings are automatically derived from Segment
  - When the user starts using the platform, they silently accept cookies
- A new cookie policy page is easier to understand and can no longer be customized through the admin
- Granular permissions
  - In the project permissions, an admin or project moderator can choose which citizens can take which actions (posting/voting/comments/taking survey)
  - Feature flagged as 'granular_permissions', turned off by default
- Ideas excel export now contains links to the ideas
- Ideas and comments can now be exported from within a project, also by project moderators
- Ideas and comments can now be exported for a selection of ideas
- When signing up, a user gets to see which signup fields are optional

### Changed

- Published projects are now shown first in the admin projects overview
- It's now more clear that the brand color can not be changed through the initial input box
- All "Add <something>" buttons in the admin have moved to the top, for consistency
- The widget no longer shows the vote count when there are no votes
- When a project contains no ideas, the project card no longer shows "no ideas yet"

## 2018-10-09

### Fixed

- UTM tags are again present on social sharing
- Start an idea button is no longer shown in the navbar on mobile
- Exceptionally slow initial loading has been fixed
- Sharing on facebook is again able to (quite) consistently scrape the images
- When using the project copy tool in Admin HQ, attachments are now copied over as well

### Added

- Email engine in the admin (feature flagged)
  - Direct emails can be sent to specific groups by admins and moderators
  - Delivered/Opened/Clicked statistics can be seen for every campaign
  - An overview of all automated emails is shown and some can be disabled for the whole platform

## 2018-09-26

### Fixed

- Error messages are no longer cut off when they are longer than the red box
- The timeline dropdown on mobile shows the correct phase names again
- Adding an idea by clicking on the map works again
- Filip peeters is no longer sending out spam reports
- Reordering projects on the projects admin no longer behaves unexpectedly
- Fixes to the idea manager
  - Tabs on the left no longer overlap the idea table
  - Idea status tooltips no longer have an arrow that points too much to the right
  - When the screen in not wide enough, the preview panel on the right is no longer shown
  - Changing an idea status through the idea manager is possible again

### Added

- Social sharing modal is now shown after posting an idea
  - Feature flagged as `ideaflow_social_sharing`
  - Offers sharing buttons for facebook, twitter and email
- File attachments can now be added to
  - Ideas, shown on the idea page. Also works for citizens.
  - Projects, shown in the information page, for admins and moderators
  - Phases, shown under the phase description under the timeline, for admins and moderators
  - Events, shown under the event description, for admins and moderators
  - Pages, shown under the text, for admins
- Some limited rich text options can now be used in email invitation texts

### Changed

- The admin projects page now shows 3 seperate sections for published, draft and archived
- When there are no voting buttons, comment icon and count are now also aligned to the right
- It's now possible to remove your avatar

## 2018-09-07

### Fixed

- Submit idea button is now aligned with idea form
- An error caused by social sign in on French platforms not longer has an English error message
- Checkboxes are now keyboard navigable
- Projects that currently don't accept ideas can no longer be selected when posting an idea
- Deleting an idea no longer results in a blank page
- Deleting a comment no longer results in a blank page
- When sign in fails, the error message no longer says the user doesn't exist
- `null` is no longer shown as a lastname for migrated cl1 users without last name
- Clicking on the table headers in the idea managers again swaps the sorting order as expected
- Typeform Survey now is properly usable on mobile

### Added

- Email notification control
  - Every user can opt-out from all recurring types of e-mails sent out by the platform by editing their profile
  - Emails can be fully disabled per type and per tenant (through S&S ticket)
- An widget that shows platform ideas can now be embedded on external sites
  - The style and content of the widget can be configured through admin > settings > widgets
  - Widget functionality is feature flagged as "widgets", on by default

### Changed

- Initial loading speed of the platform has drastically improved, particulary noticable on mobile
- New tenants have custom signup fields and survey feature enabled by default

## 2018-08-20

### Fixed

- The idea sidepane on the map correctly displays HTML again
- Editing your own comment no longer turns the screen blank
- Page tracking to segment no longer tracks the previous page instead of the current one
- Some browsers no longer break because of missing internationalization support
- The options of a custom field are now shown in the correct order

### Added

- A major overhaul of all citizen-facing pages to have significantly better accessibility (almost WCAG2 Level A compliant)
  - Keyboard navigation supported everywhere
  - Forms and images will work better with screen readers
  - Color constrasts have been increased throughout
  - A warning is shown when the color in admin settings is too low on constrast
  - And a lot of very small changes to increase WCAG2 compliance
- Archived projects are visible by citizens
  - Citizens can filter to see all, active or archived projects
  - Projects and project cards show a badge indicating a project is archived
  - In the admin, active and archived projects are shown separately
- A favicon can now be configured at the hidden location `/admin/favicon`
  - On android in Chrome, the platform can be added to the Android homescreen and will use the favicon as an icon
- Visitors coming through Onze Stad App now are trackable in analytics

### Changed

- All dropdown menus now have the same style
- The style of all form select fields has changed
- Page tracking to segment no longer includes the url as the `name` property (salesmachine)
- Font sizes throughout the citizen-facing side are more consistent

## 2018-08-03

### Fixed

- The landingpage header layout is no longer broken on mobile devices
- Yet another bug related to the landingpage not correctly redirecting the user to the correct locale
- The Page not found page was not found when a page was not found

### Added

- The 'Create an account' call to action button on the landing page now gets tracked

## 2018-08-02

### Fixed

- The browser no longer goes blank when editing a comment
- Redirect to the correct locale in the URL no longer goes incorrectly to `en`

## 2018-07-31

### Fixed

- The locale in the URL no longer gets added twice in certain conditions
- Various fixes to the rich text editor
  - The controls are now translated
  - Line breaks in the editor and the resulting page are now consistent
  - The editor no longer breaks form keyboard accessibility
  - The images can no longer have inconsistent widht/height ratio wich used to happen in some cases
  - The toolbar buttons have a label for accessibility
- A new tenant created in French no longer contains some untranslated content
- The tenant lifecycle stage is now properly included in `group()` calls to segment
- Comment body and various dynamic titles are secured against XSS attacks

### Added

- Ideas published on CitizenLab can now also be pushed to Onze Stad App news stream
- The rich text editor
  - Now support copy/paste of images
- Event descriptions now also support rich text
- When not signed in, the header shows a CTA to create an account
- A new smart group rule allows you to specify members than have participated (vote, comment, idea) in a certain project
- The admin now shows a "Get started" link to the knowledge base on the bottom left
- The Dutch platforms show a "fake door" to Agenda Setting in the admin navigation

### Changed

- The idea card now shows name and date on 2 lines
- The navbar now shows the user name next to the avatar
- The user menu now shows "My ideas" instead of "Profile page"

## 2018-07-12

### Fixed

- New text editor fixes various bugs present in old editor:
  - Typing idea texts on Android phones now works as expected
  - Adding a link to a text field now opens the link in a new window
  - Resizing images now works as expected
  - When saving, the editor no longer causes extra whitespace to appear
- A (too) long list of IE11 fixes: The platform is now fully usable on IE11
- The group count in the smart groups now always shows the correct number
- The admin dashboard is no longer too wide on smaller screens
- The home button on mobile is no longer always active
- Fix for page crash when trying to navigate away from 2nd signup step when one or more required fields are present

### Added

- The language is now shown in the URL at all times (e.g. `/en/ideas`)
- The new text editor enables following extras:
  - It's now possible to upload images through the text editor
  - It's now possible to add youtube videos through the text editor
- `recruiter` has been added to the UTM campaign parameters

### Know issues

- The controls of the text editor are not yet translated
- Posting images through a URL in the text editor is no longer possible
- Images that have been resized by IE11 in the text editor, can subsequently no longer be resized by other browsers

## 2018-06-29

### Fixed

- Facebook now correctly shows the idea image on the very first share
- Signing up with a google account that has no avatar configured now works again
- Listing the projects and ideas for projects that have more than 1 group linked to them now works again

### Added

- Voting Insights [beta]: Get inisghts into who's voting for which content
  - Feature flagged as 'clustering', disabled by default
  - Admin dashboard shows a link to the prototype
- Social sharing buttons on the project info page
- Usage of `utm_` parameters on social sharing to track sharing performance
- Various improvements to meta tags throughout the platform
  - Page title shows the unread notification count
  - More descriptive page titles on home/projects/ideas
  - Engaging generic default texts when no meta title/description are provided
  - Search engines now understand what language and region the platform is targeting
- Optimized idea image size for facebook sharing
- Sharing button for facebook messenger on mobile
- When you receive admin rights, a notification is shown
- `tenantLifecycleStage` property is now present in all tracked events to segment

### Changed

- Meta tags can't be changed through the admin panel anymore
- Social sharing buttons changed aspect to be more visible

## 2018-06-20

### Fixed

- Visual fixes for IE11 (more to come)
  - The text on the homepage doesn't fall outside the text box anymore
  - The buttons on the project page are now in the right place
  - In the projects pages, the footer is no longer behaving like a header
- When trying to add a timeline phase that overlaps with another phase, a more descriptive error is shown
- larsseit font is now always being loaded

### Added

- Smart groups allow admins to automatically and continuously make users part of groups based on conditions
- New user manager allows
  - Navigating through users by group
  - Moving, adding and removing users from/to (manual) groups
  - Editing the group details from within the user manager
  - Creating groups from within the user manager
  - Exporting users to excel by group or by selection
- Custom registration fields now support the new type "number"
- The city website url can now be specified in admin settings, which is used as a link in the footer logo

### Changed

- The checkbox copy at signup has changed and now links to both privacy policy and terms and conditions
- Improved styling of usermenu dropdown (the menu that opens when you click on the avatar in the navigation bar)

### Removed

- The groups page is no longer a separate page, but the functionality is part of the user manager

## 2018-06-11

### Fixed

- Notifications that indicate a status change now show the correct status name
- The admin pages editors support changing content and creating new pages again
- When searching in the invites, filters still work as expected
- The font has changed again to larsseit

### Added

- Accessibility improvements:
  - All images have an 'alt' attributes
  - The whole navbar is now usable with a keyboard
  - Modals can be closed with the escape key
  - The contrast of labels on white backgrounds has increased
- New ideas will now immediately be scraped by facebook
- When inviting a user, you can now pick projects for which the user becomes a moderator

### Changed

- The language switcher is now shown on the top right in the navbar

## 2018-05-27

### Fixed

- Sitemap now has the correct date format
- Empty invitation rows are no longer created when the given excel file contains empty rows
- Hitting enter while editing a project no longer triggers the delete button
- Registration fields on signup and profile editing are now always shown in the correct language
- The dropdown menu for idea sorting no longer gets cut off by the edge of the screen on small screens
- Saving a phase or continuous project no longer fails when participation method is not ideation

### Added

- Language selection now also has a regional component (e.g. Dutch (Belgium) instead of Dutch)
- Added noindex tag on pages that should be shown in Google
- A new 'user created' event is now being tracked from the frontend side
- It's now possible to use HTML in the field description of custom fields (no editor, only for internal usage)

## 2018-05-16

### Fixed

- Phases are now correctly active during the day specified in their end date
- On the new idea page, the continue button is now shown at all resolutions
- On the idea list the order-by dropdown is now correctly displayed at all resolutions.

### Added

- Project moderators can be specified in project permissions, giving them admin and moderation capabilities within that project only
  - Moderators can access all admin settings of their projects
  - Moderators can see they are moderating certain projects through icons
  - Moderators can edit/delete ideas and delete comments in their projects
- A correct meta description tag for SEO is now rendered
- The platforms now render sitemaps at sitemap.xml
- It is now possible to define the default view (map/cards) for every phase individually
- The tenant can now be configured with an extra `lifecycle_stage` property, visible in Admin HQ.
- Downloading ideas and comments xlsx from admin is now tracked with events
- The fragment system, to experiment with custom content per tenant, now also covers custom project descriptions, pages and individual ideas

### Changed

- It is no longer possible to define phases with overlapping dates
- Initial loading speed of the platform has improved

## 2018-04-30

### Fixed

- When posting an idea and only afterward signing in, the content originally typed is no longer lost
- An error is no longer shown on the homepage when using Internet Explorer
- Deleting a user is possible again

### Changed

- The idea manager again shows 10 ideas on one page, instead of 5
- Submit buttons in the admin no longer show 'Error' on the buttons themselves

### Removed

- The project an idea belongs to can no longer be changed through the edit idea form, only through the idea manager

## 2018-04-26

### Added

- Areas can now be created, edited and deleted in the admin settings
- The order of projects can now be changed through drag&drop in the admin projects overview
- Before signing up, the user is requested to accept the terms and conditions
- It's possible to experiment with platform-specific content on the landing page footer, currently through setup & support
- Images are only loaded when they appear on screen, improving page loading speed

### Fixed

- You can no longer click a disabled "add an idea" button on the timeline
- When accessing a removed idea or project, a message is shown

### Known issues

- Posting an idea before logging in is currently broken; the user is redirected to an empty posting form
- Social sharing is not consistently showing all metadata

## 2018-04-18

### Fixed

- Adding an idea at a specific location by clicking on the map is fixed

## 2018-04-09

### Fixed

- An idea with a location now centers on that location
- Map markers far west or east (e.g. Vancouver) are now positioned as expected
- Links in comment now correctly break to a new line when they're too long
- Hitting enter in the idea search box no longer reloads the page
- A survey project no longer shows the amount of ideas on the project card
- The navbar no longer shows empty space above it on mobile
- The report as spam window no longer scrolls in a weird way
- The project listing on the homepage no longer repeats the same project for some non-admin users
- Google/Facebook login errors are captured and shown on an error page
- Some rendering issues were fixed for IE11 and Edge, some remain
- An idea body with very long words no longer overlaps the controls on the right
- Project cards no longer overlap the notification menu

### Added

- A user can now edit and delete its own comments
- An admin can now delete a user's comment and specify the reason, notifying the user by notification
- Invitations
  - Admins can invite users by specifying comma separated email addresses
  - Admins can invite users with extra information by uploading an excel file
  - Invited users can be placed in groups, made admin, and given a specific language
  - Admins can specify a message that will be included in the email to the invited users
  - Admins receive a notification when invited users sign up
- Users receive a notification and email when their idea changes status
- Idea titles are now limited to 80 characters

### Known issues

- Adding an idea through the map does not position it correctly

## 2018-03-23

### Fixed

- Fixed padding being added on top of navigation bar on mobile devices

## 2018-03-22

### Fixed

- Idea creation page would not load when no published projects where present. Instead of the loading indicator the page now shows a message telling the user there are no projects.

## 2018-03-20

### Fixed

- Various visual glitches on IE11 and Edge
- Scrolling behviour on mobile devices is back to normal
- The admin idea manager no longer shows an empty right column by default

### Added

- Experimental raw HTML editing for pages in the admin at `/admin/pages`

## 2018-03-14

### Fixed

- When making a registration field required, the user can't skip the second sign up step
- When adding a registration field of the "date" type, a date in the past can now be chosen
- The project listing on the landing page for logged in users that aren't admin is fixed

### Added

- When something goes wrong while authenticating through social networks, an error page is shown

## 2018-03-05

### Added

- Limited voting in timeline phases
- Facebook app id is included in the meta headers

### Known issues

- When hitting your maimum vote count as a citizen, other idea cards are not properly updating untill you try voting on them
- Changing the participation settings on a continuous project is impossible

## 2018-02-26

### Fixed

- Project pages
  - Fixed header image not being centered
- Project timeline page
  - Fixed currently active phase not being selected by default
  - Fixed 'start an idea' button not being shown insde the empty idea container
  - Fixed 'start an idea' button not linking to the correct idea creation step
- Ideas and Projects filter dropdown
  - Fixed the dropdown items not always being clickable
- Navigation bar
  - Fixed avatar and options menu not showing on mobile devices

### Added

- Responsive admin sidebar
- Top navigation menu stays in place when scrolling in admin section on mobile devices

### Changed

- Project timeline
  - Better word-breaking of phases titles in the timeline

## 2018-02-22

### Fixed

- Idea page
  - Fixed voting buttons not being displayed when page is accessed directly
- Edit profile form page
  - Fixed broken input fields (first name, last name, password, ...)
  - Fixed broken submit button behavior
- Admin project section
  - Fixed default view (map or card) not being saved
  - Fixed save button not being enabled when an image is added or removed
- Project page
  - Fixed header navigation button of the current page not being highlighted in certain scenarios
  - Fixed no phase selected in certain scenarios
  - Fixed mobile timeline phase selection not working
- Idea cards
  - Fixed 'Load more' button being shown when no more ideas
- Project cards
  - Fixed 'Load more' button being shown when no more projects
- Idea page
  - Fixed faulty link to project page
- Add an idea > project selection page
  - Fixed broken layout on mobile devices

### Added

- Landing page
  - Added 'load more' button to project and idea cards
  - Added search, sort and filter by topic to idea cards
- Project card
  - Added ideas count
- Idea card
  - Added author avatar
  - Added comment count and icon
- Idea page
  - Added loading indicator
- Project page
  - Added loading indicator
  - Added border to project header buttons to make them more visible
- Admin page section
  - Added header options in rich-text editors

### Changed

- Navigation bar
  - Removed 'ideas' menu item
  - Converted 'projects' menu item into dropdown
  - Changed style of the 'Start an idea' button
- Landing page
  - Header style changes (larger image dimensions, text centered)
  - Removed 'Projects' title on top of project cards
- Project card
  - Changed project image dimensions
  - Changed typography
- Idea card
  - Removed image placeholder
  - Reduced idea image height
- Filter dropdowns
  - Height, width and alignment changes for mobile version (to ensure the dropdown is fully visible on smaller screens)
- Idea page
  - Improved loading behavior
  - Relocated 'show on map' button to sidebar (above sharing buttons)
  - Automatically scroll to map when 'show on map' button is clicked
  - Larger font sizes and better overall typography for idea and comment text
  - Child comments style changes
  - Child commenting form style change
  - Comment options now only visible on hover on desktop
- Project page
  - Improved loading behavior
  - Timeline style changes to take into account longer project titles
  - Changed copy from 'timeline' to 'process'
  - Changed link from projects/<projectname>/timeline to projects/<projectname>/process
  - Events header button not being shown if there are no events
- Add an idea > project selection page
  - Improved project cards layout
  - Improved mobile page layout

## 2018-01-03

### Fixed

- Updating the bio on the profile page works again
- 2018 can be selected as the year of events/phases
- The project dropdown in the idea posting form no longer shows blank values
- Reset password email

### Added

- Ideas can be edited by admins and by their author
- An idea shows a changelog with its latest updates
- Improved admin idea manager
  - Bulk update project, topics and statuses of ideas
  - Bulk delete ideas
  - Preview the idea content
  - Links through to viewing and editing the idea
- When on a multi-lingual platform, the language can be changed in the footer
- The project pages now show previews of the project events in the footer
- The project card now shows a description preview text, which is changeable through the admin
- Images are automatically optimized after uploading, to reduce the file size

### Changed

- Image dimensions have changed to more optimal dimensions

## 2017-12-13

### Fixed

- The ideas of deleted users are properly shown
- Slider to make users admins is again functional

### Added

- The idea show page shows a project link
- Mentions are operational in comments
- Projects can be deleted in the admin

### Changed

- Ideas and projects sections switched positions on the landing page

## 2017-12-06

### Fixed

- Phases and events date-picker no longer overlaps with the description text
- No longer needed to hard refresh if you visited al old version of the platform
- Inconsistency when saving project permissions has been fixed
- Bullet lists are now working in project description, phases and events
- The notifications show the currect user as the one taking the action

### Added

- Translators can use `orgName` and `orgType` variables everywhere
- Previews of the correct image dimension when uploading images

### Changed

- Lots of styling tweaks to the admin interface
- Behaviour of image uploads has improved

## 2017-11-23

### Fixed

- Loading the customize tab in the admin no longer requires a hard refresh

## 2017-11-22

### Fixed

- When saving a phase in the admin, the spinner stops on success or errors
- Deleting a user no longer breaks the idea listing, idea page and comments
- Better error handling in the signup flow
- Various bug fixes to the projects admin
- The switches that control age, gender, ... now have an effect on the signup flow.
- For new visitors, hard reloading will no longer be required

### Added

- Social Sign In with facebook and google. (Needs to be setup individually per customer)
- Information pages are reachable through the navbar and editable through the admin
- A partner API that allows our partners to list ideas and projects programmatically
- Ideas with a location show a map on the idea show page
- Activation of welcome and reset password e-mails

### Changed

- Changes to mobile menu layout
- Changes to the style of switches
- Better overall mobile experience for citizen-facing site

### Known issues

- If you visited the site before and the page did not load, you need to hard refresh.
- If the "Customize" tab in the admin settings does not load, reload the browser on that page

## 2017-11-01

### Fixed

- Various copy added to the translation system
- Fixed bug where image was not shown after posting an idea
- Loading behaviour of the information pages
- Fixed bug where the app no longer worked after visiting some projects

### Added

- Added groups to the admin
- Added permissions to projects
- Social sharing of ideas on twitter and (if configured for the platform) facebook
- Projects can be linked to certain areas in the admin
- Projects can be filtered by area on the projects page
- Backend events are logged to segment

### Changed

- Improved the styling of the filters
- Project description in the admin has its own tab
- Restored the landing page header with an image and configurable text
- Improved responsiveness for idea show page
- Maximum allowed password length has increased to 72 characters
- Newest projects are list first

## 2017-10-09

### Fixed

- The male/female gender selection is no longer reversed after registration
- On firefox, the initial loading animation is properly scaled
- After signing in, the state of the vote buttons on idea cards is now correct for the current user
- Fixed bug were some text would disappear, because it was not available in the current language
- Fixed bug where adding an idea failed because of a wrongly stored user language
- Fixed bug where removing a language in the admin settings fails
- Graphical glitches on the project pages

### Added

- End-to-end test coverage for the happy flow of most of the citizen-facing app interaction
- Automated browser error logging to be proactive on bugs
- An idea can be removed through the admin

### Changed

- The modal that shows an idea is now fullscreen and has a new animation
- New design for the idea show page
- New design for the comments, with animation and better error handling
- The "Trending" sorting algorithm has changed to be more balanced and give new ideas a better chance
- Slightly improved design of the page that shows the user profile

## 2017-09-22

### Fixed

- Bug where multiple form inputs didn't accept typed input
- Issues blocking the login process
- The success message when commenting no longer blocks you from adding another comment
- Clicking an internal link from the idea modal didn't work
- Responsiveness of filters on the ideas page
- Updating an idea status through the admin failed

### Added

- Initial loading animation on page load
- Initial version of the legal pages (T&C, privacy policy, cookie policy)
- All forms give more detailed error information when something goes wrong
- Full caching and significant speed improvements for all data resources

### Changed

- Refactoring and restyling of the landing page, idea cards and project cards
- Added separate sign in and sign up components
- Cleaned up old and unused code
- The navbar is no longer shown when opening a modal
- Lots of little tweaks to styling, UX and responsiveness

## 2017-09-01

### Fixed

- Saving forms in the admin of Projects will now show success or error messages appropriately
- The link to the guide has been hidden from the admin sidebar until we have a guide to link to

### Added

- Adding an idea from a project page will pre-fill parts of the new idea form
- The landing page now prompts user to add an Idea if there are none
- The landing page will hide the Projects block if there are none

### Changed

- Under-the-hood optimizations to increase the loading speed of the platform

## 2017-08-27

### Fixed

- Changing the logo and background image in admin settings works
- Platform works for users with an unsupported OS language

### Added

- Admin dashboard
- Default topics and idea statuses for newly deployed platforms
- Proper UX for handling voting without being signed in
- Meta tags for SEO and social sharing
- Better error handling in project admin

### Changed

- Projects and user profile pages now use slugs in the URL

## 2017-08-18

### Fixed

- Changing idea status in admin
- Signing up
- Proper rending of menu bar within a project
- Admin settings are properly rendered within the tab container
- Lots of small tweaks to rendering on mobile
- Default sort ideas on trending on the ideas index page

### Added

- Admin section in projects to CRUD phases
- Admin section in projects to CRUD events
- New navbar on mobile
- Responsive version of idea show page

### Changed

- Navbar design updated
- One single login flow experience instead of 2 separate ones (posting idea/direct)
- Admins can only specify light/dark for menu color, not the exact color

### Removed

- Facebook login (Yet to be added to new login flow, will be back soon)

## 2017-08-13

### Fixed

- Voting on cards and in an idea page
- Idea modal loading speed
- Unread notification counter

### Added

- New improved flow for posting an idea
- Admin interface for projects
- New design for idea and project cards
- Consistenly applied modal, with new design, for ideas
- Segment.io integration, though not all events are tracked yet

### Changed

- Idea URls now using slugs for SEO<|MERGE_RESOLUTION|>--- conflicted
+++ resolved
@@ -1,17 +1,11 @@
 # Changelog
 
-<<<<<<< HEAD
-### Added
-
-- [CL-870] Move "navigation" to primary nav item
-=======
 ## Next release
 
 ### Changed
 
 - [CL-870] Move "navigation" to primary nav item
 - [CL-1024] Shows respective CTA buttons in the About component of the content builder
->>>>>>> aa3cb57a
 
 ## 2022-06-22
 
