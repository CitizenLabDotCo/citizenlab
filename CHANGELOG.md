# Changelog

## 2022-02-02_2

<<<<<<< HEAD
=======
- Hide tabs until translations are fixed

## 2022-02-02

### Added

- Projects on homepage can now be filtered by 'Active', 'Archived' or 'All' through a tab system.

>>>>>>> 5fffd48f
## 2022-02-01

### Changed

- Improved `alt` text for logo images on the platform
- Anonymization of users (using initials avatars, different set of face avatars, different set of first and last names, making anonymous users easier to identify through their email)
- Updated CC license in Vienna basemap attribution and increased maximum zoom level to 20.

# Fixed

- An issue that prevented Que from starting up was solved by updating the bootsnap gem to the latest version

## 2022-01-24

### Changed

- Insights Network Visualisation changes:
  - The network is now flat and shows all keywords at once
  - The colors of the keywords depend on the cluster they are part of
  - The more important links between keywords are shown in the network

## 2022-01-18

### Changed

- Removes support for the (deprecated) Tagging feature, the forerunner of today's Insights. 🕯 \[IN-661\]

## 2022-01-14

### Changed

- Dashboard and reports vertical bar charts are now sorted
- Automatic tagging in Insights also takes the title into account (instead of only the content).

### Fixed

- Resolution for basemap.at

## 2022-01-12

### Added

- Users are now able to cancel tag suggestion scan on the Insights Edit screen
- Added `secure` flag to cookies
- Support basemap.at as tile provider

### Fixed

- Fixed issue with exporting surveys as XLSX sheets, when the typeform survey URI includes a '#' character.
- Styling of the text above the avatar bubbles at the bottom of the landing page works again when there's a customized text.
- Styling bugs for the two-column layout
- Bug where tile provider of a project becomes unchangeable after the map config has been edited has been fixed.

### Changed

- Updated Cookie Policy page

## 2022-01-10

### Added

- Configure sign-up button (custom link) on homepage banner

### Changed

- Dashboard and report bar charts are now more easily readable - values appear on top or next to the bars instead of inside of them. Comparisons between project and platform values are now only visible in the report tooltips and do not break the chart itself.

### Fixed

- Using a custom tile provider should work now.
- Registration form with a date field doesn't crash anymore

## 2022-01-06

### Fixed

- Changing the values for Registration helper text and Account confirmation in Admin > Settings > Registration doesn't cause other values to be erased anymore.

## 2022-01-05

### Changed

- Improved the user interface of the Registration tab in the Admin settings

## 2021-12-23

### Added

- Adding pages in 'Navigation' tab in settings now possible, changing names of navbar items now works, removed 'secret pages-page'.
- Different layouts for the homepage banner (for signed-out users)
- Preview functionality for the image of the homepage banner in the back-office

### Fixed

- Saving of homepage banner image overlay color and opacity

## 2021-12-22

### Fixed

- Notifications of inappropriate content now link to the item containing the flagged content

## 2021-12-16

### Added

- Ability to scan all post, recently added posts and not tagged posts in Insights

## 2021-12-15

### Fixed

- Severe code-injection vulnerability
- More small copy changes for customizable navbar, made styling Navigation tab consistent with other tabs, re-enabled slug editing on secret pages-page.

## 2021-12-10

- Copy for customizable navbar

## 2021-12-09

### Added

- Customizable navbar

## 2021-12-08

### Changed

- Improved the structure and copy of the Admin > Settings > Customize page.

### Fixed

- Insights scan category button no longer appears when the insights nlp feature flag is disabled

## 2021-11-30

### Added

- Insights loading indicator on category scan

### Fixed

- Password reset emails sometimes took a long time to be send out, they are now processed much faster (even when the background job queue has lots of items).

## 2021-11-25

### Added

- New translations from Crowdin.
- Sign-up flow: Not activating any custom registration fields no longer breaks sign-up. Refreshing page during sign-up flow no longer creates an unregistered user.

## 2021-11-22

### Changed

- Enable/disable avatars in homepage banner
- Increased size of city logo in the footer

### Fixed

- Links to ideas in admin digest emails work again
- Votes statistics not showing up in the dashboard for some admins and project moderators.

## 2021-11-16

### Fixed

- Custom topics are not displayed as filters on the proposals overview page.

### Added

- Added a tooltip in the survey project settings with a link to a support article that explains how to embed links in Google forms
- Input count to Insights View screen

### Changed

- Add clarification tooltips to Insights View screen
- When a user account is deleted, visits data associated to that account are now removed from Matomo.

## 2021-11-11

### Changed

- Improvements to the loading speed of the landing page and some items with dropdown menus in the navigation bar.

## 2021-11-05

### Fixed

- Dashboard issue where the current month did not appear for certain time zones

## 2021-11-04

### Added

- New translations from Crowdin.

## 2021-11-03

### Fixed

- Microsoft Form survey iframes no longer auto-focus on the form
- Stop confusing Serbian Latin and Cyrillic in back locales.

## 2021-11-01

### Changed

- The whole input card in Insight View screen is now clickable
- Inputs list component in Insights View screen now shows active filters at all times
- Insights Network Visualisation changes:
  - Reduced space between clusters
  - Increased font size for keywords labels
  - It is now possible to de-select keywords by clicking on them twice

### Fixed

- If there's an error message related to the project title, it goes away if the title is edited (and only shows again if we submit and the error isn't fixed).

## 2021-10-27

### Changed

- Removed the unused '/ideas/new' route

### Fixed

- Sorting order and list/map view settings of ideas are available again if voting is disabled.
- Project phase started emails and notifications.

## 2021-10-26

### Added

- Limit number of downvotes.

### Changed

- Improved quality of Idea and App Header Images
- Idea cards in the map view only show the downvote icon when downvoting is enabled or when it's disabled and it's disabled for a different reason than explicit turning off of the downvoting functionality.
- Now also for idea cards on the map view: the comment icon on an idea card is only shown when commenting in the project is enabled or there's at least one idea with a comment.

### Fixed

- The event cards now rearrange themselves vertically on mobile / small screens. Before they were always arranged horizontally. This fixed the issue of them going off-screen when there is not enough screen space.

## 2021-10-25

### Changed

- The comment icon on an idea card is only shown when commenting in the project is enabled or there's at least one idea with a comment.
- Increased Microsoft Forms survey width

### Fixed

- Insights table approve button no longer appears when there are no suggested tags
- Insights tags are now truncated when they are too long
- Insights posts cards on View screen no longer display text with different font-sizes
- Insights posts in table are no longer sorted by default

## 2021-10-20

### Changed

- PII (Personally Identifiable Information) data, if any, are now removed from Segment when a user account is deleted.

## 2021-10-19

### Changed

- Tags which do not contain any inputs are no longer visible on the Insights View screen
- PII (Personally Identifiable Information) data, if any, are now removed from Intercom when a user account is deleted.

### Added

- Added export functionality to Insights View screen inputs list

## 2021-10-15

### Changed

- Project reports are no longer available in the dashboard section. Instread, they can be found in the Reporting section of tha admin.

### Fixed

- Platform is now accepting valid Microsoft Form survey links with custom subdomains
- When user goes to the url of an Insight that no longer exist, they get redirected to the Insights List screen.

## 2021-10-14

### Fixed

- File uploads for ideas, projects, events, folders

## 2021-10-13 (2)

### Fixed

- Validation and functioning of page forms are fixed (forms to change the fixed/legal pages such as the FAQ, T&C, privacy policy, etc.).

## 2021-10-13

### Added

- Users can now change their name after validation with FranceConnect
- Permit embedding of videos from dreambroker in rich-text editor content.
- Possibility to create an Insights tag from selected filters in the Insights View screen

## 2021-10-12

### Added

- Added Serbian (Cyrillic) to platform

## 2021-10-11

### Added

- Insights View screen and visualization
- Users can now change their name after validation with FranceConnect

## 2021-10-06

### Fixed

- Issue with user deletion

### Added

- Initial blocked words lists for Luxembourgish and Italian.
- Added Luxembourgish translations.

## 2021-10-05

### Added

- Blocked words lists for Luxembourgish and Italian (which allows the profanity blocker feature).

### Changed

- Removed 'FAQ' and 'About' from the footer.
- Removed links to other pages at the bottom of the fixed and legal pages (Cookie policy, T&C, etc.)
- Removed the YES/NO short feedback form in the footer (as it wasn't working)

## 2021-10-01

### Fixed

- Typeform export from the platform shows the answers to all questions again.

## 2021-09-29

### Changed

- Insights Edit screen improvements
  - Added tooltip in the tags sidebar
  - Added quick delete action to category button in the categories sidebar
  - "Detect tags" button only shows if there are tags detected
  - "Reset tags" button is moved to a menu
  - Removed "add" button from input sidebar and improved select hover state
- Split 'Pages' tab in admin/settings into the 'Pages' and 'Policies' tabs. 'Pages' contains the about, FAQ and a11y statement pages, while 'Policies' contains the terms and conditions, privacy- and cookie policy. The 'Pages' tab will soon be replaced by a 'Navigation' tab with more customizability options as part of the upcoming nav-bar customization functionality. This is just a temporary in-between solution.

## 2021-09-24

### Added

- SmartSurvey integration

## 2021-09-22

### Changed

- Very short phases are now shown slightly bigger in the timeline, and projects with many phases will display the timeline correctly.

### Fixed

- Cookie popup can be closed again.

## 2021-09-21

### Added

- Permit embedding of videos from videotool.dk in rich-text editor content.

### Changed

- Project moderators have access to the 'Reporting' tab of the admin panel for their projects.

### Fixed

- The category columns in input `xlsx` exports (insights) are now ordered as presented in the application.

## 2021-09-14

### Changed

- Mobile navbar got redesigned. We now have a 'More' button in the default menu that opens up a full mobile menu.

## 2021-09-13

### Added

- Insights table export button. Adds the ability to export the inputs as xlsx for all categories or a selected one.

### Fixed

- Fixes issue where user name will sometimes appear as "undefined"

## 2021-09-06

### Added

- Keyboard navigation improvements for the Insights Edit view
- Added the internal machinery to support text network analyses in the end-to-end flow.

### Fixed

- '&' character now displays correctly in Idea description and Project preview description.
- Fixes user export with custom fields

## 2021-09-03

### Fixed

- Ghent now supports mapping 25 instead of 24 neighbourhouds

## 2021-09-02

### Fixed

- Setting DNS records when the host is changed.
- Smart group rules for participation in project, topic or idea status are now applied in one continuous SQL query.

### Changed

- The rule values for participation in project, topic or idea status, with predicates that are not a negation, are now represented as arrays of IDs in order to support specifying multiple projects, topics or idea statuses (the rule applies when satisfied for one of the values).

## 2021-09-01

### Fixed

- When voting is disabled, the reason is shown again

## 2021-08-31

### Added

- When signing up with another service (e.g. Google), the platform will now remember a prior language selection.

### Fixed

- Accessibility: voting buttons (thumbs) have a darker color when disabled. There's also more visual distinction between voting buttons on input cards when they are enabled and disabled.
- Accessibility: The default background color of the last "bubble" of the avatars showing on e.g. the landing page top banner is darker, so the contrast with its content (number of remaining users) is clearer.
- Accessibility: the text colors of the currently selected phase in a timeline project are darker to improve color contrast to meet WCAG 2.1 AA requirements.
- Accessibility: the status and topics on an input (idea) page are more distinctive compared to its background, meeting WCAG 2.1 AA criteria.
- Verification using Auth0 method no longer fails for everyone but the first user

## 2021-08-30

### Added

- New Insights module containing Insights end-to-end flow

## 2021-08-26

### Added

- Microsoft Forms integration

## 2021-08-20

### Fixed

- Survey options now appear as expected when creating a new survey project
- Adds a feature flag to disable user biographies from adminHQ

## 2021-08-18

### Added

- Added Italian to platform
- Support for a new verification method specifically for Ghent, which lets users verify using their rijksregisternummer
- Improved participatory budgeting:
  - Support for new virtual currencies (TOK: tokens, CRE: credits)
  - A minimum budget limit can be configured per project, forcing citizens to fill up their basket to some extent (or specify a specific basket amount when minimum and maximum budget are the same)
  - Copy improvements

## 2021-08-11

### Fixed

- When considering to remove a flag after updating content, all relevant attributes are re-evaluated.
- Issues with viewing notifications and marking them as read.

## 2021-08-09

### Fixed

- The preheader with a missing translation has been removed from user confirmation email

### Fixed

- When you sign up with Google, the platform will now automatically use the language of your profile whenever possible
- Fixed invalid SQL queries that were causing various issues throughout the platforms (Part I). (IN-510)

## 2021-08-05

### Added

- Added message logging to monitor tenant creation status (shown in admin HQ).

### Changed

- No default value for the lifecycle stage is prefilled, a value must be explicitly specified.
- Changing the lifecycle stage from/to demo is prohibited.
- Only tenant templates that apply without issues are released.
- On create validation for authors was replaced by publication context, to allow templates to successfully create content without authors.

## 2021-08-04

### Fixed

- Certain characters in Volunteer Cause titles prevented exporting lists of volunteers to Excel from admin/projects/.../volunteering view.
- Limit of 10 events under projects and in back office
- Events widget switch being shown in non-commercial plans

## 2021-07-30

### Added

- Configured dependabot for the frontend, a tool that helps keeping dependencies up to date.
- Added events overview page to navigation menu, which can be enabled or disabled.
- Added events widget to front page, which can be enabled or disabled (commercial feature).

## 2021-07-16

### Added

- Auto-detection of inappropriate content (in beta for certain languages). Flagged content can be inspected on the admin Activity page. The setting can be toggled in the General settings tab.

### Fixed

- On the admin activity page (/admin/moderation), items about proposals now correctly link to proposals (instead of to projects). Also, the copy of the links at the end of the item rows is now correct for different types of content (correct conjugation of 'this post', 'this project', etc. for all languages).

## 2021-07-14

### Added

- Project phases now have their own URLs, which makes it possible to link to a specific phase

### Fixed

- Blocked words for content that can contain HTML
- Searching users after sorting (e.g. by role)

## 2021-07-09

### Changed

- The admin Guide link goes to the support center now instead of to /admin/guide

## 2021-07-02

### Fixed

- Instances where the user name was "unknown author"

### Changed

- Removed the slogan from the homepage footer

## 2021-06-30

### Changed

- Users can no longer leave registration before confirming their account. This should prevent bugs relative to unconfirmed users navigating the platform.

## 2021-06-29

### Fixed

- Map: Fix for ideas that only have coordinates but no address not being shown on the map
- Map: Fix for 'click on the map to add your input' message wrongfully being shown when idea posting is not allowed
- Sign-up flow: Fix for bug that could cause the browser to freeze when the user tried to complete the custom fields step
- Project description: Fix for numbered and unnumbered lists being cut off
- Project Managers can now upload map layers.

### Changed

- Map: When an idea is selected that is hidden behind a cluster the map now zooms in to show that marker
- Map: Idea marker gets centered on map when clicked
- Map: Larger idea box on bigger desktop screens (width > 1440 pixels)
- Idea location: Display idea location in degrees (°) minutes (') seconds ('') when the idea only has coordinates but no address
- Sign-up flow: Show loading spinner when the user clicks on 'skip this step' in the sign-up custom fields step
- Image upload: The default max allowed file size for an image is now 10 Mb instead of 5 Mb

### Added

- 'Go back' button from project to project folder (if appropriate).

## 2021-06-22

### Changed

- Project managers that are assigned to a project and/or its input now lose those assignments when losing project management rights over that project.

### Fixed

- Input manager side modal scroll.

## 2021-06-18

### Fixed

- Privacy policy now opens in new tab.
- Landing page custom section now uses theme colors.
- Buttons and links in project description now open internal links in the same tab, and external links in a new tab.

## 2021-06-16

### Fixed

- Project moderators can no longer see draft projects they don't moderate in the project listing.
- The content and subject of the emails used to share an input (idea/issue/option/contribution/...) do now include the correct input title and URL.
- Sharing new ideas on Facebook goes faster
- Manual campaigns now have the layout content in all available languages.

## 2021-06-11

### Fixed

- Facebook button no longer shows when not configured.

## 2021-06-10

### Fixed

- Creating invites on a platform with many heavy custom registration fields is no longer unworkably slow

## 2021-06-09

### Added

- New citizen-facing map view

## 2021-06-08

### Fixed

- Ordering by ideas by trending is now working.
- Ordering by ideas votes in the input manager is now working.

## 2021-06-07

### Added

- Qualtrics surveys integration.

### Changed

- Project Events are now ordered chronologically from latest to soonest.

### Fixed

- Visibility Labels in the admin projects list are now visible.
- Tagged ideas export is fixed.
- Updating an idea in one locale does not overwrite other locales anymore

## 2021-05-28

### Fixed

- Project Events are now ordered chronologically from soonest to latest.

## 2021-05-27

### Fixed

- Project access rights management are now visible again.

## 2021-05-21

### Added

- Profanity blocker: when posting comments, input, proposals that contain profane words, posting will not be possible and a warning will be shown.

## 2021-05-20

### Fixed

- Excel exports of ideas without author

## 2021-05-19

### Added

- Support for Auth0 as a verification method

## 2021-05-18

### Fixed

- Active users no longer need confirmation

## 2021-05-14

### Fixed

- Fixed an issue causing already registered users to be prompted with the post-registration welcome screen.

## 2021-05-11

### Added

- Added polls to the reporting section of the dashboards

## 2021-05-10

### Changed

- Invited or verified users no longer require confirmation.

## 2021-05-07

### Fixed

- Spreasheet exports throughout the platform are improved.

### Added

- City Admins can now assign any user as the author of an idea when creating or updating.
- Email confirmation now happens in survey and signup page sign up forms.

## 2021-05-06

### Fixed

- Idea export to excel is no longer limited to 250 ideas.

## 2021-05-04

### Fixed

- Fixed issues causing email campaigns not to be sent.

## 2021-05-03

### Changed

- Users are now prompted to confirm their account after creating it, by receiving a confirmation code in their email address.

### Added

- SurveyXact Integration.

## 2021-05-01

### Added

- New module to plug email confirmation to users.

## 2021-04-29

### Fixed

- Editing the banner header in Admin > Settings > General, doesn't cause the other header fields to be cleared anymore

## 2021-04-22

### Fixed

- After the project title error appears, it disappears again after you start correcting the error

## 2021-03-31

### Fixed

- Customizable Banner Fields no longer get emptied/reset when changing another.

### Added

- When a client-side validation error happens for the project title in the admin, there will be an error next to the submit button in addition to the error message next to the input field.

## 2021-03-25

### Fixed

- The input fields for multiple locales provides an error messages when there's an error for at least one of the languages.

## 2021-03-23

### Fixed

- Fix for broken sign-up flow when signing-up through social sign-on

## 2021-03-19

### Fixed

- Admin>Dashboard>Users tab is no longer hidden for admins that manage projects.
- The password input no longer shows the password when hitting ENTER.
- Admin > Settings displays the tabs again

### Changed

- Empty folders are now shown in the landing page, navbar, projects page and sitemap.
- The sitemap no longer shows all projects and folder under each folder.
- Images added to folder descriptions are now compressed, reducing load times in project and folder pages.

### Added

- Allows for sending front-end events to our self-hosted matomo analytics tool

## 2021-03-16

### Changed

- Automatic tagging is functional for all clusters, and enabled for all premium customers

### Added

- Matomo is enabled for all platforms, tracking page views and front-end events (no workshops or back-end events yet)

## 2021-03-11

### Changed

- Tenants are now ordered alphabetically in AdminHQ
- Serbian (Latin) is now a language option.

## 2021-03-10

### Added

- CitizenLab admins can now change the link to the accessibility statement via AdminHQ.
- "Reply-to" field in emails from campaigns can be customized for each platform
- Customizable minimal required password length for each platform

## 2021-03-09

### Fixed

- Fixed a crash that would occur when tring to add tags to an idea

## 2021-03-08

### Fixed

- Phase pages now display the correct count of ideas (not retroactive - will only affect phases modified from today onwards).

## 2021-03-05

### Changed

- Changed the default style of the map
- Proposals/Initiatives are now sorted by most recent by default

### Added

- Custom maps (Project settings > Map): Admins now have the capability to customize the map shown inside of a project. They can do so by uploading geoJson files as layers on the map, and customizing those layers through the back-office UI (e.g. changing colors, marker icons, tooltip text, sort order, map legend, default zoom level, default center point).

### Fixed

- Fixed a crash that could potentially occur when opening an idea page and afterwards going back to the project page

## 2021-03-04

### Added

- In the admin (Settings > Registration tab), admins can now directly set the helper texts on top of the sign-up form (both for step 1 and 2).
- The admin Settings > Homepage and style tab has two new fields: one to allow customization for copy of the banner signed-in users see (on the landing page) and one to set the copy that's shown underneath this banner and above the projects/folders (also on the landing page).
- Copy to clarify sign up/log in possibilities with phone number

### Changed

- The admin Settings > Homepage and style tab has undergone copy improvements and has been rearranged
- The FranceConnect button to login, signup or verify your account now displays the messages required by the vendor.
- Updated the look of the FranceConnect button to login, signup or verify your account to feature the latests changes required by the vendor.

### Fixed

- Downvote button (thumbs down) on input card is displayed for archived projects

## 2021-03-03

### Added

- Users are now notified in app and via email when they're assigned as folder administrators.

## 2021-03-02

### Fixed

- Don't show empty space inside of the idea card when no avatar is present

### Added

- Maori as languages option

### Changed

- Improved layout of project event listings on mobile devices

## 2021-02-26

### Fixed

- France Connect button hover state now complies with the vendor's guidelines.

## 2021-02-24

### Fixed

- The project page no longer shows an eternal spinner when the user has no access to see the project

## 2021-02-18

### Added

- The password fields show an error when the password is too short
- The password fields have a 'show password' button to let people check their password while typing
- The password fields have a strength checker with appropriate informative message on how to increase the strength
- France Connect as a verification method.

### Fixed

- Notifications for started phases are no longer triggered for unpublished projects and folders.

## 2021-02-17

### Changed

- All input fields for multiple locales now use the components with locale switchers, resulting in a cleaner and more compact UI.
- Copy improvements

## 2021-02-12

### Fixed

- Fixed Azure AD login for some Azure setups (Schagen)

### Changed

- When searching for an idea, the search operation no longer searches on the author's name. This was causing severe performance issues and slowness of the paltforms.

## 2021-02-10

### Added

- Automatic tagging

## 2021-02-08

### Fixed

- Fixed a bug preventing registration fields and poll questions from reordering correctly.
- Fixed a bug causing errors in new platforms.

## 2021-02-04

### Fixed

- Fixed a bug causing the projects list in the navbar and projects page to display projects outside of folders when they're contained within them.

## 2021-01-29

### Added

- Ability to redirect URLs through AdminHQ
- Accessibility statement link in the footer

### Fixed

- Fixed issue affecting project managers that blocked access to their managed projects, when these are placed inside a folder.

## 2021-01-28

### Fixed

- A bug in Admin project edit page that did not allow a user to Go Back to the projects list after switching tabs
- Scrolling on the admin users page

## 2021-01-26

### Added

- Folder admin rights. Folder admins or 'managers' can be assigned per folder. They can create projects inside folders they have rights for, and moderate/change the folder and all projects that are inside.
- The 'from' and 'reply-to' emails can be customized by cluster (by our developers, not in Admin HQ). E.g. Benelux notification emails could be sent out by notifications@citizenlab.eu, US emails could be sent out by notifications@citizenlab.us etc., as long as those emails are owned by us. We can choose any email for "reply-to", so also email addresses we don't own. This means "reply-to" could potentially be configured to be an email address of the city, e.g. support@leuven.be. It is currently not possible to customize the reply-to (except for manual campaigns) and from fields for individual tenants.
- When a survey requires the user to be signed-in, we now show the sign in/up form directly on the page when not logged in (instead of the green infobox with a link to the sign-up popup)

### Fixed

- The 'reply-to' field of our emails showed up twice in recipient's email clients, now only once.

### Changed

- Added the recipient first and last name to the 'to' email field in their email client, so not only their email adress is shown.
- The links in the footer can now expand to multiple lines, and therefore accomodate more items (e.g. soon the addition of a link to the accesibility statement)

## 2021-01-21

### Added

- Added right-to-left rendering to emails

## 2021-01-18

### Fixed

- Access rights tab for participatory budget projects
- Admin moderation page access

## 2021-01-15

### Changed

- Copy improvements across different languages

## 2021-01-14

### Added

- Ability to customize the input term for a project

### Changed

- The word 'idea' was removed from as many places as possible from the platform, replaced with more generic copy.

## 2021-01-13

### Changed

- Idea cards redesign
- Project folder page redesign
- Project folders now have a single folder card image instead of 5 folder images in the admin settings
- By default 24 instead of 12 ideas or shown now on the project page

## 2020-12-17

### Fixed

- When creating a project from a template, only templates that are supported by the tenant's locale will show up
- Fixed several layout, interaction and data issues in the manual tagging feature of the Admin Processing page, making it ready for external use.
- Fixed project managers access of the Admin Processing page.

### Added

- Admin activity feed access for project managers
- Added empty state to processing list when no project is selected
- Keyboard shortcut tooltip for navigation buttons of the Admin Processing page

### Changed

- Reduced spacing in sidebar menu, allowing for more items to be displayed
- Style changes on the Admin Processing page

## 2020-12-08

### Fixed

- Issues with password reset and invitation emails
- No more idea duplicates showing up on idea overview pages
- Images no longer disappear from a body of an idea, or description of a project on phase, if placed at the bottom.

### Changed

- Increased color contrast of inactive timeline phases text to meet accesibility standard
- Increased color contrast of event card left-hand event dates to meet accesibility standard
- Increased color contrast of List/Map toggle component to meet accesibility standard

### Added

- Ability to tag ideas manually and automatically in the admin.

## 2020-12-02

### Changed

- By default the last active phase instead of the last phase is now selected when a timeline project has no active phase

### Fixed

- The empty white popup box won't pop up anymore after clicking the map view in non-ideation phases.
- Styling mistakes in the idea page voting and participatory budget boxes.
- The tooltip shown when hovering over a disabled idea posting button in the project page sticky top bar is no longer partially hidden

## 2020-12-01

### Changed

- Ideas are now still editable when idea posting is disabled for a project.

## 2020-11-30

### Added

- Ability to create new and edit existing idea statuses

### Fixed

- The page no longer refreshes when accepting the cookie policy

### Changed

- Segment is no longer used to connect other tools, instead following tools are integrated natively
  - Google Analytics
  - Google Tag Manager
  - Intercom
  - Satismeter
  - Segment, disabled by default
- Error messages for invitations, logins and password resets are now clearer.

## 2020-11-27

### Fixed

- Social authentication with Google when the user has no avatar.

### Changed

- Random user demographics on project copy.

## 2020-11-26

### Added

- Some specific copy for Vitry-sur-Seine

## 2020-11-25

### Fixed

- Sections with extra padding or funky widths in Admin were returned to normal
- Added missing copy from previous release
- Copy improvements in French

### Changed

- Proposal and idea descriptions now require 30 characters instead of the previous 500

## 2020-11-23

### Added

- Some specific copy for Sterling Council

### Fixed

- The Admin UI is no longer exposed to regular (and unauthenticated) users
- Clicking the toggle button of a custom registration field (in Admin > Settings > Registration fields) no longer duplicated the row
- Buttons added in the WYSIWYG editor now have the correct color when hovered
- The cookie policy and accessibility statement are not editable anymore from Admin > Settings > Pages

### Changed

**Project page:**

- Show all events at bottom of page instead of only upcoming events
- Reduced padding of sticky top bar
- Only show sticky top bar when an action button (e.g. 'Post an idea') is present, and you've scrolled past it.

**Project page right-hand sidebar:**

- Show 'See the ideas' button when the project has ended and the last phase was an ideation phase
- Show 'X ideas in the final phase' when the project has ended and the last phase was an ideation phase
- 'X phases' is now clickable and scrolls to the timeline when clicked
- 'X upcoming events' changed to 'X events', and event count now counts all events, not only upcoming events

**Admin project configuration page:**

- Replaced 'Project images' upload widget in back-office (Project > General) with 'Project card image', reduced the max count from 5 to 1 and updated the corresponding tooltip with new recommended image dimensions

**Idea page:**

- The map modal now shows address on top of the map when opened
- Share button copy change from "share idea" to "share"
- Right-hand sidebar is sticky now when its height allows it (= when the viewport is taller than the sidebar)
- Comment box now has an animation when it expands
- Adjusted scroll-to position when pressing 'Add a comment' to make sure the comment box is always fully visible in the viewport.

**Other:**

- Adjusted FileDisplay (downloadable files for a project or idea) link style to show underline by default, and increased contrast of hover color
- Reduced width of DateTimePicker, and always show arrows for time input

## 2020-11-20 (2)

### Fixed

- The project header image is screen reader friendly.
- The similar ideas feature doesn't make backend requests anymore when it's not enabled.

### Changed

- Areas are requested with a max. of 500 now, so more areas are visible in e.g. the admin dashboard.

## 2020-11-18

### Added

- Archived project folder cards on the homepage will now have an "Archived" label, the same way archived projects do\
- Improved support for right-to-left layout
- Experimental processing feature that allows admins and project managers to automatically assign tags to a set of ideas.

### Fixed

- Projects without idea sorting methods are no longer invalid.
- Surveys tab now shows for projects with survey phases.

### Changed

- Moved welcome email from cl2-emails to cl2-back

## 2020-11-16

### Added

- Admins can now select the default sort order for ideas in ideation and participatory budgeting projects, per project

### Changed

- The default sort order of ideas is now "Trending" instead of "Random" for every project if left unchanged
- Improved sign in/up loading speed
- Removed link to survey in the project page sidebar when not logged in. Instead it will show plain none-clickable text (e.g. '1 survey')

### Fixed

- Custom project slugs can now contain alphanumeric Arabic characters
- Project Topics table now updates if a topic is deleted or reordered.
- Empty lines with formatting (like bold or italic) in a Quill editor are now removed if not used as paragraphs.

## 2020-11-10

### Added

#### Integration of trial management into AdminHQ

- The lifecycle of the trials created from AdminHQ and from the website has been unified.
- After 14 days, a trial platform goes to Purgatory (`expired_trial`) and is no longer accessible. Fourteen days later, the expired trial will be removed altogether (at this point, there is no way back).
- The end date of a trial can be modified in AdminHQ (> Edit tenant > Internal tab).

## 2020-11-06

### Added

- Social sharing via WhatsApp
- Ability to edit the project URL
- Fragment to embed a form directly into the new proposal page, for regular users only

### Fixed

- The project about section is visibile in mobile view again
- Maps will no longer overflow on page resizes

## 2020-11-05

### Added

- Reordering of and cleaner interface for managing custom registration field options
- An 'add proposal' button in the proposals admin
- Fragment to user profile page to manage party membership settings (CD&V)
- "User not found" message when visiting a profile for a user that was deleted or could not be found

### Changed

- Proposal title max. length error message
- Moved delete functionality for projects and project folders to the admin overview

### Fixed

- The automatic scroll to the survey on survey project page

## 2020-11-03

### Fixed

- Fixed broken date picker for phase start and end date

## 2020-10-30

### Added

- Initial Right to left layout for Arabic language
- Idea description WYSIWYG editor now supports adding images and/or buttons

## 2020-10-27

### Added

- Support for Arabic

## 2020-10-22

### Added

- Project edit button on project page for admins/project manager
- Copy for Sterling Council

### Fixed

- Links will open in a new tab or stay on the same page depending on their context. Links to places on the platform will open on the same page, unless it breaks the flow (i.e. going to the T&C policy while signing up). Otherwise, they will open in a new tab.

### Changed

- In the project management rights no ambiguous 'no options' message will be shown anymore when you place your cursor in the search field

## 2020-10-16

### Added

- Ability to reorder geographic areas

### Fixed

- Stretched images in 'avatar bubbles'
- Input fields where other people can be @mentioned don't grow too wide anymore
- Linebar charts overlapping elements in the admin dashboard

## 2020-10-14

### Changed

- Project page redesign

## 2020-10-09

### Added

- Map configuration tool in AdminHQ (to configure maps and layers at the project level).

## 2020-10-08

### Added

- Project reports

### Changed

- Small styling fixes
- Smart group support multiple area codes
- Layout refinements for the new idea page
- More compact idea/proposal comment input
- Proposal 'how does it work' redesign

## 2020-10-01

### Changed

- Idea page redesign

## 2020-09-25

### Fixed

- The "Go to platform" button in custom email campaigns now works in Norwegian

### Added

- Granular permissions for proposals
- Possibility to restrict survey access to registered users only
- Logging project published events

### Changed

- Replaced `posting_enabled` in the proposal settings by the posting proposal granular permission
- Granular permissions are always granted to admins

## 2020-09-22

### Added

- Accessibility statement

## 2020-09-17

### Added

- Support for checkbox, number and (free) text values when initializing custom fields through excel invites.

### Changed

- Copy update for German, Romanian, Spanish (CL), and French (BE).

## 2020-09-15

### Added

- Support Enalyzer as a new survey provider
- Registration fields can now be hidden, meaning the user can't see or change them, typically controlled by an outside integration. They can still be used in smart groups.
- Registration fields can now be pre-populated using the invites excel

## 2020-09-08

### Fixed

- Custom buttons (e.g. in project descriptions) have correct styling in Safari.
- Horizontal bar chart overflow in Admin > Dashboard > Users tab
- User graphs for registration fields that are not used are not shown anymore in Admin > Dashboard > Users tab

### Added

- Pricing plan feature flags for smart groups and project access rights

## 2020-09-01

### Fixed

- IE11 no longer gives an error on places that use the intersection observer: project cards, most images, ...

### Added

- New platform setting: 'Abbreviated user names'. When enabled, user names are shown on the platform as first name + initial of last name (Jane D. instead of Jane Doe). This setting is intended for new platforms only. Once this options has been enabled, you MUST NOT change it back.
- You can now export all charts in the admin dashboard as xlsx or svg.
- Translation improvements (email nl...)

### Changed

- The about us (CitizenLab) section has been removed from the cookie policy

## 2020-08-27

### Added

- Support for rich text in field descriptions in the idea form.
- New "Proposed Budget" field in the idea form.

### Changed

- Passwords are checked against a list of common passwords before validation.
- Improving the security around xlsx exports (escaping formulas, enforcing access restrictions, etc.)
- Adding request throttling (rate-limiting) rules.
- Improving the consistency of the focus style.

## 2020-07-30

### Added

- Pricing plans in AdminHQ (Pricing plan limitations are not enforced).
- Showing the number of deviations from the pricing plan defaults in the tenant listing of AdminHQ.

### Changed

- Tidying up the form for creating new tenants in AdminHQ (removing unused features, adding titles and descriptions, reordering features, adding new feature flags, removing fields for non-relevant locales).

## 2020-07-10

### Added

- Project topics

### Changed

- Userid instead of email is used for hidden field in surveys (Leiden)
- New projects have 'draft' status by default

### Fixed

- Topics filter in ideas overview works again

## 2020-07-09 - Workshops

### Fixed

- Speps are scrollable

### Added

- Ability to export the inputs as an exel sheet
- Polish translations
- Portugese (pt-BR) translations

## 2020-06-26

### Fixed

- No longer possible to invite a project manager without selecting a project
- The button on the homepage now also respects the 'disable posting' setting in proposals
- Using project copy or a tenant template that contains a draft initiative no longer fails

### Added

- Romanian

## 2020-06-19

### Fixed

- Polish characters not being rendered correctly

### Added

- Back-office toggle to turn on/off the ability to add new proposals to the platform

## 2020-06-17

### Fixed

- It's no longer needed to manually refresh after deleting your account for a consistent UI
- It's no longer needed to manually refresh after using the admin toggle in the user overview
- The sign-in/up flow now correctly asks the user to verify if the smart group has other rules besides verification
-

demo`is no longer an available option for`organization_type` in admin HQ

- An error is shown when saving a typeform URL with `?email=xxxx` in the URL, which prevented emails to be linked to survey results
- On mobile, the info container in the proposal info page now has the right width
- A general issue with storing cookies if fixed, noticable by missing data in GA, Intercom not showing and the cookie consent repeatedly appearing
- Accessibility fix for the search field
- The `signup_helper_text` setting in admin HQ is again displayed in step 1 of the sign up flow

### Added

- There's a new field in admin HQ to configure custom copy in step 2 of the sign up flow called `custom_fields_signup_helper_text`
- `workshops` can be turned on/off in admin HQ, displayed as a new page in the admin interface

### Changed

- The copy for `project moderator` has changed to `project manager` everywhere
- The info image in the proposals header has changed

## 2020-06-03

### Fixed

- Maps with markers don't lose their center/zoom settings anymore
- English placeholders in idea form are gone for Spanish platforms

## 2020-05-26

### Changed

- Lots of small UI improvements throughout the platform
- Completely overhauled sign up/in flow:
  - Improved UI
  - Opens in a modal on top of existing page
  - Opens when an unauthenticaed user tries to perform an action that requires authentication (e.g. voting)
  - Automatically executes certain actions (e.g. voting) after the sign in/up flow has been completed (note: does not work for social sign-on, only email/password sign-on)
  - Includes a verification step in the sign up flow when the action requires it (e.g. voting is only allowed for verified users)

## 2020-05-20

### Fixed

- Budget field is shown again in idea form for participatory budget projects

## 2020-05-14

### Added

- Idea configurability: disabling/requiring certain fields in the idea form
- The footer has our new logo

### Changed

- Admins will receive a warning and need to confirm before sending a custom email to all users
- A survey project link in the top navigation will link to /info instead of to /survey

## 2020-04-29

### Fixed

- Folders are again shown in the navbar
- Adding an image to the description text now works when creating a project or a phase

### Added

- Support for Polish, Hungarian and Greenlandic

## 2020-04-23

### Fixed

- Long timeline phase names show properly

### Changed

- Redirect to project settings after creating the project
- Links to projects in the navigation menu link to the timeline for timeline projects

## 2020-04-21

### Fixed

- Fixed overlapping issue with idea vote bar on mobile
- Fixed an issue where images were used for which the filename contained special characters

### Added

- The overview (moderation) in the admin now has filters
  - Seen/not seen
  - Type: Comment/Idea/Proposal
  - Project
  - Search
- The idea xlsx export contains extra columns on location, number of comments and number of attachments

### Changed

- The permissions tab in the project settings has reordered content, to be more logical
- In German, the formal 'Sie' form has been replaced with the informal 'Du' form

## 2020-03-31

### Fixed

- Signing up with keyboard keys (Firefox)
- Composing manual emails with text images
- Exporting sheet of volunteers with long cause titles

### Added

- Folder attachments
- Publication status for folders

### Changed

- Show folder projects within admin project page

## 2020-03-20

### Added

- Volunteering as a new participation method

## 2020-03-16

### Fixed

- The project templates in the admin load again

## 2020-03-13

### Fixed

- The folder header image is not overly compressed when making changes to the folder settings
- The loading spinner on the idea page is centered

### Added

- Add images to folders, shown in cards.

### Changed

- Admins can now comment on ideas.

## 2020-03-10

### Fixed

- Fixed consent banner popping up every time you log in as admin
- Fixed back-office initiative status change 'Use latest official updates' radio button not working
- Fixed broken copy in Initiative page right-hand widget

### Added

- Add tooltip explaining what the city will do when the voting threshold is reached for a successful initiative
- Added verification step to the signup flow
- New continuous flow from vote button clicked to vote casted for unauthenticated, unverified users (click vote button -> account creation -> verification -> optional/required custom signup fields -> programmatically cast vote -> successfully voted message appears)
- The rich text editor in the admin now supports buttons

### Changed

- Admin HQ: new and improved list of timezones

## 2020-03-05

### Fixed

- Signup step 2 can no longer be skipped when there are required fields
- Correct tooltip link for support article on invitations
- Correct error messages when not filling in start/end date of a phase

### Added

- Setting to disable downvoting in a phase/project, feature flagged
- When a non-logged in visitor tries to vote on an idea that requires verification, the verification modal automatically appears after registering

## 2020-02-24

### Fixed

- Initiative image not found errors
- Templates generator out of disk space

### Added

- Folders i1
  - When enabled, an admin can create, edit, delete folders and move projects into and out of folders
  - Folders show in the project lists and can be ordered within projects

### Changed

- Initiative explanatory texts show on mobile views
- Existing platforms have a moderator@citizenlab.co admin user with a strong password in LastPass
- In the admin section, projects are no longer presented by publication status (Folders i1)

## 2020-02-19

### Fixed

- Loading more comments on the user profile page works again
- Accessibility improvements
- Adding an image no longer pops up the file dialog twice
- Changed to dedicated IP in mailgun to improve general deliverability of emails

### Added

- Improvements to the PB UI to make sure users confirm their basket at the end
- Ideation configurability i1
  - The idea form can be customized, on a project level, to display custom description texts for every field
- People filling out a poll are now included in the 'participated in' smart group rules
- Make me admin section in Admin HQ

### Changed

- When a platform no longer is available at a url, the application redirects to the CitizenLab website
- New platforms automatically get a moderator@citizenlab.co admin user with a strong password in LastPass

## 2020-01-29

### Fixed

- Rich text editor no longer allows non-video iframe content
- Smart groups that refer to a deleted project now get cleaned up when deleting a project
- All cookie consent buttons are now reachable on IE11
- More accessibility fixes
- The organization name is no longer missing in the password reset email

### Added

- CSAM verification
  - Users can authenticate and verify using BeID or itsme
  - User properties controlled by a verification method are locked in the user profile
  - Base layer of support for other similar verification methods in the future
- The order of project templates can now be changed in Templates HQ

### Changed

- Project templates overview no longer shows the filters

## 2020-01-17

### Fixed

- Further accesibility improvements:
  - Screen reader improvement for translations
  - Some color contrast improvements

### Added

- A hidden topics manager available at https://myfavouriteplatform.citizenlab.co/admin/topics

## 2020-01-15

### Fixed

- In the admin, the project title is now always displayed when editing a project
- Further accesibility improvements:
  - Site map improvements (navigation, clearer for screen readers)
  - Improved colors in several places for users with sight disability
  - Improved HTML to better inform screen reader users
  - Added keyboard functionality of password recovery
  - Improved forms (easier to use for users with motoric disabilities, better and more consistent validation, tips and tricks on mobile initiative form)
  - Improvements for screen reader in different languages (language picker, comment translations)
  - Added title (visible in your tab) for user settings page
  - Improved screen reader experience for comment posting, deleting, upvoting and idea voting

### Added

- The email notification settings on the user profile are now grouped in categories
- Unsubscribing through an email link now works without having to sign in first

### Changed

- The idea manager now shows all ideas by default, instead of filtered by the current user as assignee

## 2020-01-07

### Added

- Go to idea manager when clicking 'idea assigned to you' notification
- 2th iteration of the new admin moderation feature:
  - Not viewed/Viewed filtering
  - The ability to select one or more items and mark them as viewed/not viewed
  - 'Belongs to' table column, which shows the context that a piece of content belongs to (e.g. the idea and project that a comment belongs to)
  - 'Read more' expand mechanism for longer pieces of content
  - Language selector for multilingual content
  - 'Go to' link that will open a new tab and navigate you to the idea/iniative/comment that was posted

### Changed

- Improve layout (and more specifically width) of idea/iniatiatve forms on mobile
- Separate checkboxes for privacy policy and cookie policy
- Make the emails opt-in at registration

### Fixed

- Fix for unreadable password reset error message on Firefox
- Fix for project granular permission radio buttons not working

## 2019-12-12

### Added

- Polls now support questions for which a user can check multiple options, with a configurable maximum
- It's now possible to make a poll anonymous, which hides the user from the response excel export
- New verification method `id_card_lookup`, which supports the generic flow of verifying a user using a predined list of ID card numbers.
  - The copy can be configured in Admin HQ
  - The id cards CSV can be uploaded through Admin HQ

## 2019-12-11

### Added

- Admin moderation iteration 1 (feature flagged, turned on for a selected number of test clients)
- New verification onboarding campaign

### Changed

- Improved timeline composer
- Wysiwyg accessibility improvement

### Fixed

- English notifications when you have French as your language

## 2019-12-06

### Fixed

- Accessibility improvements:
  - Polls
  - Idea/initiative filter boxes
- Uploading a file in admin project page now shows the loading spinner when in progress
- Fixed English copy in notifications when other language selected
- Fixed project copy in Admin HQ not being saved

## 2019-12-05

### Fixed

- Small popups (popovers) no longer go off-screen on smaller screens
- Tooltips are no longer occluded by the checkbox in the idea manager
- The info icon on the initiatives voting box has improved alignment
- Project templates now display when there's only `en` is configured as a tenant locale
- When changing the lifecycle stage of a tenant, the update is now sent right away to segment
- When users accept an inivitation and are in a group, the group count is correctly updated
- Dropdowns in the registration flow can again support empty values
- Accessibility:
  - Various color changes to improve color contrasts
  - Color warning when picking too low contrast
  - Improvements to radio buttons, checkboxes, links and buttons for keyboard accessibility
  - Default built-in pages for new tenants have a better hierarchy for screen readers
- User posted an idea/initiative notification for admins will be in the correct language

## 2019-11-25

### Changed

- Updated translations
- Area filter not shown when no areas are configured
- Overall accessibility improvements for screen readers
- Improved accessibility of the select component, radio button, image upload and tooltip

### Fixed

- When adding a vote that triggers the voting limit on a project/phase, the other idea cards now automatically get updated with disabled vote buttons
- Fix for mobile bottom menu not being clickable when idea page was opened
- Navigating directly between projects via the menu no longer results in faulty idea card collections
- Display toggle (map or list view) of idea and initiative cards works again

## 2019-11-19

### Added

- New ideation project/phase setting called 'Idea location', which enables or disabled the ability to add a location to an idea and show the ideas on a map

### Changed

- Improved accessibility of the image upload component
- COW tooltipy copy
- Sharing modal layout improvement

### Fixed

- Checkboxes have unique ids to correctly identify their corresponding label, which improves screen reader friendliness when you have multiple checkboxes on one page.
- Avatar layout is back to the previous, smaller version

## 2019-11-15

### Fixed

- Fix for 'Click on map to add an idea' functionality not working
- Fix for notifications not showing

## 2019-11-12

### Fixed

- An email with subject `hihi` is no longer sent to admins that had their invite accepted
- Whe clicking the delete button in the file uploader, the page no longer refreshes
- Project templates no longer show with empty copy when the language is missing
- The countdown timer on initiatives now shows the correct value for days
- The radio buttons in the cookie manager are clickable again
- Changing the host of a tenant no longer breaks images embedded in texts
- It's possible again to unassign an idea in the idea manager
- The popup for adding a video or link URL is no longer invisible or unusable in some situations
- Uploading files is no longer failing for various filetypes we want to support
- Keyboard accessibility for modals

### Added

- ID Verification iteration 1
  - Users can verify their account by entering their ID card numbers (currently Chile only)
  - Verification is feature flagged and off by default
  - Smart groups can include the criterium 'is verified'
  - Users are prompted to verify their account when taking an actions that requires verification
- Total population for a tenant can now be entered in Admin HQ
- It's now possible to configure the word used for areas towards citizens from the areas admin
- Improvements to accessibility:
  - Idea and initiative forms: clearer for screen readers, keyboard accessibility, and more accessible input fields
  - Nav bar: clearer for screen readers and improved keyboard navigation
  - Project navigation and phases: clearer for screen readers
  - Sign-in, password reset and recovery pages: labeling of the input fields, clearer for screen readers
  - Participatory budgeting: clearer for screen readers

### Changed

- The organization name is now the default author in an official update

## 2019-10-22

### Fixed

- The sharing title on the idea page is now vertically aligned
- Improvements to the 'bad gateway' message sometimes affecting social sharing
- The map and markers are again visible in the admin dashboard
- First round of accessibility fixes and improvements
  - Dynamics of certain interactions are picked up by screen readers (PB, voting, ...)
  - Overall clarity for screen readers has improved
  - Improvements to information structure: HTML structure, W3C errors, head element with correct titles
  - Keyboard accessibility has generally improved: sign-up problems, login links, PB assignment, ...

### Added

- Initiatives iteration 3
  - Automatic status changes on threshold reached or time expired
  - When updating the status, official feedback needs to be provided simultaneously
  - Users receive emails and notifications related to (their) initiative
  - Initiatives support images in their body text
- Project templates
  - Admins can now create projects starting from a template
  - Templates contain images, a description and a timeline and let admin filter them by tags
  - Admins can share template descriptions with a publically accessible link
- It's now possible to configure the banner overlay color from the customize settings
- A custom email campaign now contains a CTA button by default

### Changed

- Complete copy overhaul of all emails

## 2019-10-03

### Fixed

- PB phase now has a basket button in the project navbar
- The datepicker in the timeline admin now works in IE11

### Changed

- For fragments (small pieces of UI that can be overridden per tenant) to work, they need to be enabled individually in admin HQ.

## 2019-09-25

### Fixed

- It's again possible to change a ideation/PB phase to something else when it contains no ideas
- Older browsers no longer crash when scrolling through comments (intersection observer error)
- Pagination controls are now correctly shown when there's multiple pages of users in the users manager
- The user count of groups in the users manager no longer includes invitees and matches the data shown
- Transition of timeline phases now happen at midnight, properly respecting the tenant timezone
- When looking at the map of an idea or initiative, the map marker is visible again
- The initiatives overview pages now uses the correct header and text colors
- The vote control on an initiative is no longer invisible on a tablet screen size
- The idea page in a budgeting context now shows the idea's budget
- The assign button on an idea card in a budgeting context behaves as expected when not logged in
- Project copy in Admin HQ that includes comments no longer fails
- Changing granular permissions by project moderator no longer fails

### Added

- Polling is now supported as a new participation method in a continuous project or a phase
  - A poll consists of multiple question with predefined answers
  - Users can only submit a poll once
  - Taking a poll can be restricted to certain groups, using granular permissions
  - The poll results can be exported to excel from the project settings
- It's now possible to disable Google Analytics, Google Tag Manager, Facebook Pixel and AdWords for specific tenants through Admin HQ

### Changed

- Large amount of copy improvements throughout to improve consistency and experience
- The ideas overview page is no longer enabled by default for new tenants
- The built-in 'Open idea project' can now be deleted in the project admin

## 2019-08-30

### Fixed

- The map preview box no longer overflows on mobile devices
- You're now correctly directed back to the idea/initiatives page after signing in/up through commenting

### Changed

- The height of the rich text editor is now limited to your screen height, to limit the scrolling when applying styles

## 2019-08-29

### Fixed

- Uploaded animated gifs are no longer displayed with weird artifacts
- Features that depend on NLP are less likely to be missing some parts of the data

### Added

- Citizen initiatives
  - Citizens can post view and post initiatives
  - Admins can manage initiatives, similar to how they manage ideas
  - Current limitation to be aware of, coming very soon:
    - No emails and notifications related to initiatives yet
    - No automated status changes when an initiative reaches enough votes or expires yet

## 2019-08-09

### Fixed

- Fixed a bug that sometimes prevented voting on comments
- When editing a comment, a mention in the comment no longer shows up as html
- In the dashboard, the domicile value 'outside' is now properly translated
- Some fixes were made to improve loading of the dashboard map with data edge cases
- Deleting a phase now still works when users that reveived notifications about the phase have deleted their account
- New releases should no longer require a hard refresh, avoiding landing page crashing issues we had

### Added

- File input on the idea form now works on mobile, if the device supports it

## 2019-07-26

### Fixed

- The project moderator email and notification now link to the admin idea manager instead of citizen side
- The widget no longer shows the `Multiloc`, but the real idea titles for some platforms

### Added

- Speed improvements to data requests to the backend throughout the whole paltform
- Changing the participation method from ideation to information/survey when there are ideas present is now prevented by the UI
- It's now possible to manually reorder archived projects
- There's new in-platform notifications for a status change on an idea you commented or voted on

## 2019-07-18

### Fixed

- It's no longer possible to change the participation method to information or survey if a phase/project already contains ideas
- The 'Share your idea modal' is now properly centered
- It's no longer possible to send out a manual email campaign when the author is not properly defined
- Invite emails are being sent out again
- Imported ideas no longer cause incomplete pages of idea cards
- Invited users who did not accept yet no longer receive any automated digest emails

## 2019-07-08

### Fixed

- When changing images like the project header, it's no longer needed to refresh to see the result
- The comments now display with a shorter date format to work better on smaller screens
- The code snippet from the widget will now work in some website that are strict on valid html
- The number of days in the assignee digest email is no longer 'null'
- The project preview description input is displayed again in the projects admin
- The idea status is no longer hidden when no vote buttons are displayed on the idea page
- Duplicate idea cards no longer appear when loading new pages

### Added

- Performance optimizations on the initial loading of the platform
- Performance optimizations on loading new pages of ideas and projects
- Newly uploaded images are automatically optimized to be smaller in filesize and load faster
- The 'Add an idea' button is now shown in every tab of the projects admin
- It's now possible to add videos to the idea body text
- E-mails are no longer sent out through Vero, but are using the internal cl2-emails server

### Changed

- The automated emails in the admin no longer show the time schedule, to work around the broken translations
- The rights for voting on comments now follow the same rights than commenting itself, instead of following the rights for idea voting
- On smaller desktop screens, 3 columns of idea cards are now shown instead of 2
- When adding an idea from the map, the idea will now be positioned on the exact location that was clicked instead of to the nearest detectable address
- Using the project copy tool in admin HQ is more tolerant about making copies of inconsistent source projects

## 2019-06-19

### Fixed

- Show 3-column instead of 2-column layout for ideas overview page on smaller desktop screens
- Don't hide status label on idea page when voting buttons are not shown

### Changed

- Small improvement in loading speed

## 2019-06-17

## Fixed

- The column titles in comments excel export are aligned with the content
- There's now enough space between voting anc translate links under a comment
- Vote button on an idea no longer stays active when a vote on that idea causes the voting treshold of the project to be reached

## Added

- The admin part of the new citizen initiatives is available (set initiatives feature on `allowed`)
  - Cities can configure how they plan to use initiatives
- A preview of how initiatives will look like city side is available, not yet ready for prime time (set initiatives feature on `allowed` and `enabled`)
- The ideas overview page has a new filtering sidebar, which will be used for other idea and initiative listings in the future
  - On idea status
  - On topic
  - Search
- Comments now load automatically while scrolling down, so the first comments appear faster

## 2019-06-05

### Fixed

- Fix an issue that when showing some ideas in an idea card would make the application crash

## 2019-05-21

### Fixed

- The idea page does no longer retain its previous scroll position when closing and reopening it
- The Similar Ideas box no longer has a problem with long idea titles not fitting inside of the box
- The Similar Ideas box content did not update when directly navigating from one idea page to the next
- The 'What were you looking for?' modal no longer gives an error when trying to open it

### Changed

- You now get redirected to the previously visited page instead of the landing page after you've completed the signup process

## 2019-05-20

### Fixed

- Closing the notification menu after scrolling no longer results in a navbar error
- When accessing the idea manager as a moderator, the assignee filter defaults to 'assigned to me'
- The idea and comment counts on the profile page now update as expected
- It's now possible to use a dropdown input in the 2nd registration step with a screen reader
- An invited user can no longer request a password reset, thereby becoming an inconsistent user that resulted in lots of problems

### Added

- Restyle of the idea page
  - Cleaner new style
  - Opening an idea no longer appears to be a modal
  - Properly styled similar ideas section
  - Showing comment count and avatars of contributors

### Changed

- When clicking the edit button in the idea manager, the edit form now opens in the sidemodal

## 2019-05-15

### Fixed

- Opening the projects dropdown no longer shows all menu items hovered when opened
- Users that can't contribute (post/comment/vote/survey) no longer get an email when a phase starts
- When a project has an ideation and a PB phase, the voting buttons are now shown during the ideation phase
- The admin navigation menu for moderators is now consistent with that for admins
- Moderators that try to access pages only accessible for admins, now get redirected to the dashboard
- The details tab in clustering doesn't cause the info panel to freeze anymore
- When writing an official update, the sbumit button now only becomes active when submission is possible
- The 'no options' copy in a dropdown without anything inside is now correctly translated
- Making a field empty in Admin HQ now correctly saves the empty value
- The active users graph no longer includes users that received an email as being active
- The translation button in an idea is no longer shown when there's only one platform language
- After changing granular permission, a refresh is no longer needed to see the results on ideas
- The sideview in the idea manager now shows the status dropdown in the correct language
- The layout of the sideview in the idea manager is now corrected
- A digest email to idea assignees is no longer sent out when no ideas are assigned to the admin/moderator
- Signing in with VUB Net ID works again
- Loading the insights map can no longer be infinite, it will now show an error message when the request fails

### Added

- The profile page of a user now also shows the comments by that user
- Users can now delete their own profile from their edit profile page
- Similar ideas, clustering and location detection now work in Spanish, German, Danish and Norwegian
- Facebooks bot coming from `tfbnw.net` are now blocked from signing up
- Moderators now also have a global idea manager, showing all the ideas from the projects they're moderating
- Loading the insights map, which can be slow, now shows a loading indicator

### Changed

- Voting buttons are no longer shown when voting is not enabled
- Improved and more granular copy text for several voting and commenting disabled messages

## 2019-04-30

### Fixed

- Time remaning on project card is no longer Capitalized
- Non-admin users no longer get pushed to intercom
- Improvements to the idea manager for IE11
- When filtering on a project in the idea manager, the selected project is highlighted again
- @citizenlab.cl admins can now also access churned platforms
- The user count in the user manager now includes migrated cl1 users
- Sending invitations will no longer fail on duplicate mixed-case email addresses

### Added

- Ideas can now be assigned to moderators and admins in the idea manager
  - Added filter on assignee, set by default to 'assigned to me'
  - Added filter to only show ideas that need feedback
  - When clicking an idea, it now opens in and can be partially edited from a half screen modal
  - Admins and moderators get a weekly digest email with their ideas that need feedback
- Completely new comments UI with support for comment upvotes
  - Comments are visually clearly grouped per parent comment
  - Sub-comments use @mentions to target which other subcomment they reply to
  - Comments can be sorted by time or by votes
- Ideas can now be sorted randomly, which is the new default
- New smart group rule for users that contributed to a specific topic
- New smart group rule for users that contributed to ideas with a specific status
- Clear error message when an invitee does a normal sign up

### Changed

- The idea grid no longer shows a 'post an idea' button when there are no ideas yet

## 2019-04-24

### Fixed

- Project cards now show correct time remaining until midnight

## 2019-04-23

### Fixed

- Closing the notification menu does not cause an error anymore
- The unread notifications count is now displayed correctly on IE11
- Clicking on an invite link will now show an immediate error if the invite is no longer valid

### Changed

- The admin guide is now under the Get Started link and the dashboards is the admin index
- The project cards give feedback CTA was removed
- An idea can now be deleted on the idea page
- The default border radius throughout the platform now is 3px instead of 5px
- The areas filter on the project cards is only shown when there is more than one area

## 2019-04-16

### Fixed

- The comment count of a project remains correct when moving an idea to a different project
- Fixed an issue when copying projects (through the admin HQ) to tenants with conflicting locales
- Only count people who posted/voted/commented/... as participants (this is perceived as a fix in the dashboards)
- Invites are still sent out when some emails correspond to existing users/invitees
- Phase started/upcoming notifications are only sent out for published projects

### Added

- Posting text with a URL will turn the URL part into a link
- Added smart group rules for topic and idea status participants

### Changed

- New configuration for which email campaigns are enabled by default
- Changed project image medium size to 575x575

## 2019-04-02

### Fixed

- The new idea button now shows the tooltip on focus
- The gender graph in clustering is now translated
- Tooltips on the right of the screen no longer fall off
- Text in tooltips no longer overflows the tooltip borders
- When there are no ideas, the 'post an idea' button is no longer shown on a user profile or the ideas overview page
- The project card no longer displays a line on the bottom when there is no meta information available
- Downloading the survey results now consistently triggers a browser download
- The bottom of the left sidebar of the idea manager can now be reached when there are a lot of projects
- The time control in the admin dashboard is now translated
- Various fixes to improve resilience of project copy tool

### Added

- The ideas overview page now has a project filter
- The various pages now support the `$|orgName|` variable, which is replaced by the organization name of the tenant
- Non-CitizenLab admins can no longer access the admin when the lifecycle stage is set to churned
- A new style variable controls the header opacity when signed in
- New email as a reminder to an invitee after 3 days
- New email when a project phase will start in a week
- New email when a new project phase has started
- The ideas link in the navbar is now feature flagged as `ideas_overview`

### Changed

- When filtering projects by multiple areas, all projects that have one of the areas or no area are now shown
- The user search box for adding a moderator now shows a better placeholder text, explaining the goal

## 2019-03-20

### Fixed

- Fixed mobile layout issues with cookie policy, idea image and idea title for small screens (IPhone 5S)
- Posting an idea in a timeline that hasn't started yet (as an admin) now puts the idea in the first phase
- Notifications menu renders properly in IE11
- The CTA on project cards is no longer shown for archived and finished projects
- Invited users that sign up with another authentication provider now automatically redeem their invitation
- When the tenant only has one locale, no language switcher is shown in the official feedback form

### Added

- Capabilities have been added to apply custom styling to the platform header
  - Styling can be changed through a new style tab in admin HQ
  - It's also possible to configure a different platform-wide font
  - Styling changes should only be done by a designer or front-end developer, as there are a lot of things that could go wrong
- The initial loading speed of the platform has increased noticably due to no longer loading things that are not immediately needed right away.
- Tenant templates are now automatically updated from the `.template` platforms every night
- The project copy tool in admin HQ now supports time shifting and automatically tries to solve language conflicts in the data
- New notifications and emails for upcoming (1 week before) and starting phases

### Changed

- Archived ieas are no longer displayed on the general ideas page
- The time remaining on project cards is no longer shown on 2 lines if there's enough space
- New platforms will show the 'manual project sorting' toggle by default
- Some changes were made to modals throughout to make them more consistent and responsiveness
- New ideas now have a minimal character limit of 10 for the title and 30 for the body
- User pages have a more elaborate meta title and description for SEO purposes

## 2019-03-11

### Fixed

- Notifications layout on IE11
- Errors due to loading the page during a deployment

## 2019-03-11

### Fixed

- Similar ideas is now fast enough to enable in production
- NLP insights will no longer keep on loading when creating a new clusgtering graph
- The comment count on project cards now correctly updates on deleted comments
- Various spacing issues with the new landing page on mobile are fixed
- When logging out, the avatars on the project card no longer disappear
- The widget no longer cuts off the title when it's too long
- In admin > settings > pages, all inputs are now correctly displayed using the rich text editor
- The notifications are no longer indented inconsistently
- Exporting typeform survey results now also work when the survey embed url contains `?source=xxxxx`
- When there's a dropdown with a lot of options during signup, these options are no longer unreachable when scrolling down
- The cookie policy no longer displays overlapping text on mobile
- The `isSuperAdmin`, `isProjectModerator` and `highestRole` user properties are now always named using camelCasing

### Added

- Official feedback
  - Admins and moderators can react to ideas with official feedback from the idea page
  - Users contributing to the idea receive a notification and email
  - Feedback can be posted using a free text name
  - Feedback can be updated later on
  - Admin and moderators can no longer write top-level comments
  - Comments by admins or moderators carry an `Official` badge
- When giving product feedback from the footer, a message and email can be provided for negative feedback
- CTA on project card now takes granular permissions into account
- CTA on project card is now also shown on mobile
- Projects for which the final phase has finished are marked as finished on their project card
- Projects on the landing page and all projects page can now be filtered on area through the URL

### Changed

- The avatars on a project card now include all users that posted, voted or commented
- Commenting is no longer possible on ideas not in the active phase

## 2019-03-03

### Fixed

- Manually sorting projects in the admin works as expected

### Added

- Support for Spanish
- The copy of 'x is currently working on' can be customized in admin HQ
- Extra caching layer in cl2-nlp speeds up similar ideas and creating clusters

## 2019-02-28

### Fixed

- In the dashboard, the labels on the users by gender donut chart are no longer cut off
- Adding file attachments with multiple consecutive spaces in the filename no longer fails
- Project copy in admin HQ no longer fails when users have mismatching locales with the new platform

### Added

- New landing page redesign
  - Project cards have a new layout and show the time remaining, a CTA and a metric related to the type of phase
  - The bottom of the landing page displays a new custom info text, configurable in the admin settings
  - New smarter project sorting algorithm, which can be changed to manual ordering in the projects admin
  - Ideas are no longer shown on the landing page
  - The `Show all projects` link is only shown when there are more than 10 projects
- New attributes are added to segment, available in all downstream tools:
  - `isSuperAdmin`: Set to true when the user is an admin with a citizenlab email
  - `isProjectModerator`
  - `highestRole`: Either `super_admin`, `admin`, `project_moderator` or `user`

### Changed

- Intercom now only receives users that are admin or project moderator (excluding citizenlab users)

## 2019-02-20

### Fixed

- User digest email events are sent out again
- The user statistics on the admin dashboard are back to the correct values
- Creating a new project page as an admin does not result in a blank page anymore
- Improved saving behaviour when saving images in a phase's description
- When logged in and visiting a url containing another locale than the one you previously picked, your locale choice is no longer overwritten

### Added

- Project copy feature (in admin HQ) now also supports copying ideas (including comments and votes) and allows you to specify a new slug for the project URL
- Unlogged users locale preference is saved in their browser

## 2019-02-14

### Fixed

- Project/new is no longer a blank page

## 2019-02-13

### Fixed

- Texts written with the rich text editor are shown more consistently in and outside of the editor
- Opening a dropdown of the smart group conditions form now scrolls down the modal
- When changing the sorting method in the ideas overview, the pagination now resets as expected
- Google login no longer uses the deprecated Google+ authentication API

### Added

- Typeform survey for typeform can now be downloaded as xlsx from a tab in the project settings
  - The Segment user token needs to be filled out in Admin HQ
  - New survey responses generate an event in segment
- Survey providers can be feature flagged individually
- New \*.template.citizenlab.co platforms now serve as definitions of the tenant template
- The registration fields overview in admin now shows a badge when fields are required

### Changed

- Surveymonkey is now feature-flagged off by default for new platforms

## 2019-01-30

### Fixed

- Long topic names no longer overlap in the admin dashboards
- Video no longer pops out of the phase description text
- Added event tracking for widget code copy and changing notification settings
- Saving admin settings no longer fails because of a mismatch between platform and user languages
- The password reset message now renders correctly on IE11
- It's easier to delete a selected image in the rich text editor
- The copy in the modal to create a new group now renders correctly in IE11
- Texts used in the the dashboard insights are no longer only shown in English
- Tracking of the 'Did you find what you're looking for?' footer not works correctly

### Added

- Tooltips have been added throughout the whole admin interface
- A new homepage custom text section can be configured in the admin settings, it will appear on the landing page in a future release
- New experimental notifications have been added that notify admins/moderators on every single idea and comment
- New tenant properties are being logged to Google Analytics

## 2019-01-19

### Fixed

- Registration fields of the type 'multiple select' can again be set in the 2nd step of the signup flow
- Creating invitations through an excel file no longer fails when there are multiple users with the same first and last name

## 2019-01-18

### Fixed

- Overflowing text in project header
- Fixed color overlay full opaque for non-updated tenant settings
- Fixed avatar layout in IE11
- Fixed idea page scrolling not working in some cases on iPad
- Pressing the enter key inside of a project settings page will no longer trigger a dialog to delet the project

### Changed

- Reduced the size of the avatars on the landing page header and footer
- Made 'alt' text inside avatar invisible
- Better cross-browser scaling of the background image of the header that's being shown to signed-in users
- Added more spacing underneath Survey, as not to overlap the new feedback buttons
- Increased width of author header inside of a comment to better accomodate long names
- Adjusted avatar hover effect to be inline with design spec￼

## 2019-01-17

### Added

- `header_overlay_opacity` in admin HQ allows to configure how transparent header color is when not signed in
- `custom_onboarding_fallback_message` in admin HQ allows to override the message shown in the header when signed in

## 2019-01-16

### Fixed

- The clustering prototype no longer shows labels behind other content
- Removing a project header image is again possible
- New active platforms get properly submitted to google search console again
- Scrolling issues with an iPad on the idea modal have been resolved
- Signing up through Google is working again
- The line underneath active elements in the project navbar now has the correct length
- A long location does no longer break the lay-out of an event card
- The dashboards are visible again by project moderators
- The admin toggle in the users manager is working again

### Added

- When logged in, a user gets to see a dynamic call to action, asking to
  - Complete their profile
  - Display a custom message configurable through admin HQ
  - Display the default fallback engagement motivator
- The landing page header now shows user avatars
- It's now possible to post an idea from the admin idea manager
- The footer now shows a feedback element for citizens
- A new 'map' dashboard now shows the ideas on their locations detected from the text using NLP
- The clustering prototype now shows the detected keywords when clustering is used

### Changed

- The navbar and landing page have a completely refreshed design
  - The font has changed all over the platform
  - 3 different colors (main, secondary, text) are configurable in Admin HQ
- The clustering prototype has been moved to its own dashboard tab
- Project cards for continuous projects now link to the information page instead of ideas

## 2018-12-26

### Fixed

- The rich text editor now formats more content the same way as they will be shown in the platform

### Added

- Admin onboarding guide
  - Shown as the first page in the admin, guiding users on steps to take
- The idea page now shows similar ideas, based on NLP
  - Feature flagged as `similar_ideas`, turned off by default
  - Experimental, intended to evaluate NLP similarity performance
- A user is now automatically signed out from FranceConnect when signing out of the platform

### Changed

- When a user signs in using FranceConnect, names and some signup fields can no longer be changed manually
- The FranceConnect button now has the official size and dimensions and no T&C
- SEO improvements to the "Powered by CitizenLab" logo

## 2018-12-13

### Fixed

- User digest email campaigns is sent out again
- IE11 UI fixes:
  - Project card text overflow bug
  - Project header text wrapping/centering bug
  - Timeline header broken layout bug
  - Dropdown not correctly positioned bug
- Creating new tenants and changing the host of existing tenants makes automatic DNS changes again

### Added

- SEO improvements: project pages and info pages are now included in sitemap
- Surveys now have Google Forms support

## 2018-12-11-2

### Fixed

- A required registration field of type number no longer blocks users on step 2 of the registration flow

## 2018-12-11

### Fixed

- Loading an idea page with a deleted comment no longer results in an error being shown
- Assigning a first bedget to a PB project as a new user no longer shows an infinite spinner
- Various dropdowns, most famously users group selection dropdown, no longer overlap menu items

## 2018-12-07

### Fixed

- It's again possible to write a comment to a comment on mobile
- When logged in and trying to log in again, the user is now redirected to the homepage
- A deleted user no longer generates a link going nowhere in the comments
- The dropdown menu for granular permissions no longer disappears behind the user search field
- After deleting an idea, the edit and delete buttons are no longer shown in the idea manager
- Long event title no longer pass out of the event box
- Notifications from a user that got deleted now show 'deleted user' instead of nothing

### Added

- Machine translations on the idea page
  - The idea body and every comment not in the user's language shows a button to translate
  - Feature flagged as `machine_translations`
  - Works for all languages
- Show the currency in the amount field for participatory budgeting in the admin
- Built-in registration fields can now be made required in the admin
- FranceConnect now shows a "What is FranceConnect?" link under the button

### Changed

- The picks column in the idea manager no longer shows a euro icon

## 2018-11-28

### Fixed

- IE11 graphical fixes in text editor, status badges and file drag&drop area fixed
- The idea tab is visible again within the admin of a continuous PB project
- The checkbox within 3rd party login buttons is now clickable in Firefox

## 2018-11-27

### Fixed

- When all registration fields are disabled, signing up through invite no longer blocks on the first step
- A moderator that has not yet accepted their invitation, is no longer shown as 'null null' in the moderators list
- Adding an idea by clicking on the map is possible again

### Changed

- When there are no events in a project, the events title is no longer shown
- The logo for Azure AD login (VUB Net ID) is shown as a larger image
- When logging in through a 3rd party login provider, the user needs to confirm that they've already accepted the terms and conditions

## 2018-11-22

### Fixed

- In the clustering prototype, comparing clusters using the CTRL key now also works on Mac
- Widget HTML code can now be copied again
- Long consequent lines of text now get broken up in multiple lines on the idea page
- Admin pages are no longer accessible for normal users
- Reduced problems with edge cases for uploading images and attachments

### Added

- Participatory budgeting (PB)
  - A new participation method in continuous and timeline projects
  - Admins and moderators can set budget on ideas and a maximum budget on the PB phase
  - Citizens can fill their basket with ideas, until they hit the limit
  - Citizens can submit their basket when they're done
  - Admins and moderators can process the results through the idea manager and excel export
- Advanced dashboards: iteration 1
  - The summary tab shows statistics on idea/comment/vote and registration activities
  - The users tab shows information on user demographics and a leaderboard
  - The time filter can be controller with the precision of a day
  - Project, group and topic filters are available when applicable
  - Project moderators can access the summary tabs with enforced project filter
- Social sharing through the modal is now separately trackable from sharing through the idea page
- The ideas excel export now contains the idea status
- A new smart group rule allows for filtering on project moderators and normal users

### Changed

- Project navigation is now shown in new navigation bar on top
- The content of the 'Open idea project' for new tenants has changed
- After posting an idea, the user is redirected towards the idea page of the new idea, instead of the landing page

## 2018-11-07

### Fixed

- The widget HTML snippet can be copied again

## 2018-11-05

### Fixed

- Clicking Terms & Conditions links during sign up now opens in a new tab

### Added

- Azure Active Directory login support, used for VUB Net ID

## 2018-10-25

### Fixed

- Resizing and alignment of images and video in the editor now works as expected
- Language selector is now updating the saved locale of a signed in user
- When clicking "view project" in the project admin in a new tab, the projects loads as expected
- The navbar user menu is now keyboard accessible
- Radio buttons in forms are now keyboard accessible
- The link to the terms and conditions from social sign in buttons is fixed
- In admin > settings > pages, the editors now have labels that show the language they're in
- Emails are no longer case sensitive, resolving recurring password reset issues
- The widget now renders properly in IE11
- Videos are no longer possible in the invitation editor

### Added

- Cookie consent manager
  - A cookie consent footer is shown when the user has not yet accepted cookies
  - The user can choose to accept all cookies, or open the manager and approve only some use cases
  - The consent settings are automatically derived from Segment
  - When the user starts using the platform, they silently accept cookies
- A new cookie policy page is easier to understand and can no longer be customized through the admin
- Granular permissions
  - In the project permissions, an admin or project moderator can choose which citizens can take which actions (posting/voting/comments/taking survey)
  - Feature flagged as 'granular_permissions', turned off by default
- Ideas excel export now contains links to the ideas
- Ideas and comments can now be exported from within a project, also by project moderators
- Ideas and comments can now be exported for a selection of ideas
- When signing up, a user gets to see which signup fields are optional

### Changed

- Published projects are now shown first in the admin projects overview
- It's now more clear that the brand color can not be changed through the initial input box
- All "Add <something>" buttons in the admin have moved to the top, for consistency
- The widget no longer shows the vote count when there are no votes
- When a project contains no ideas, the project card no longer shows "no ideas yet"

## 2018-10-09

### Fixed

- UTM tags are again present on social sharing
- Start an idea button is no longer shown in the navbar on mobile
- Exceptionally slow initial loading has been fixed
- Sharing on facebook is again able to (quite) consistently scrape the images
- When using the project copy tool in Admin HQ, attachments are now copied over as well

### Added

- Email engine in the admin (feature flagged)
  - Direct emails can be sent to specific groups by admins and moderators
  - Delivered/Opened/Clicked statistics can be seen for every campaign
  - An overview of all automated emails is shown and some can be disabled for the whole platform

## 2018-09-26

### Fixed

- Error messages are no longer cut off when they are longer than the red box
- The timeline dropdown on mobile shows the correct phase names again
- Adding an idea by clicking on the map works again
- Filip peeters is no longer sending out spam reports
- Reordering projects on the projects admin no longer behaves unexpectedly
- Fixes to the idea manager
  - Tabs on the left no longer overlap the idea table
  - Idea status tooltips no longer have an arrow that points too much to the right
  - When the screen in not wide enough, the preview panel on the right is no longer shown
  - Changing an idea status through the idea manager is possible again

### Added

- Social sharing modal is now shown after posting an idea
  - Feature flagged as `ideaflow_social_sharing`
  - Offers sharing buttons for facebook, twitter and email
- File attachments can now be added to
  - Ideas, shown on the idea page. Also works for citizens.
  - Projects, shown in the information page, for admins and moderators
  - Phases, shown under the phase description under the timeline, for admins and moderators
  - Events, shown under the event description, for admins and moderators
  - Pages, shown under the text, for admins
- Some limited rich text options can now be used in email invitation texts

### Changed

- The admin projects page now shows 3 seperate sections for published, draft and archived
- When there are no voting buttons, comment icon and count are now also aligned to the right
- It's now possible to remove your avatar

## 2018-09-07

### Fixed

- Submit idea button is now aligned with idea form
- An error caused by social sign in on French platforms not longer has an English error message
- Checkboxes are now keyboard navigable
- Projects that currently don't accept ideas can no longer be selected when posting an idea
- Deleting an idea no longer results in a blank page
- Deleting a comment no longer results in a blank page
- When sign in fails, the error message no longer says the user doesn't exist
- `null` is no longer shown as a lastname for migrated cl1 users without last name
- Clicking on the table headers in the idea managers again swaps the sorting order as expected
- Typeform Survey now is properly usable on mobile

### Added

- Email notification control
  - Every user can opt-out from all recurring types of e-mails sent out by the platform by editing their profile
  - Emails can be fully disabled per type and per tenant (through S&S ticket)
- An widget that shows platform ideas can now be embedded on external sites
  - The style and content of the widget can be configured through admin > settings > widgets
  - Widget functionality is feature flagged as "widgets", on by default

### Changed

- Initial loading speed of the platform has drastically improved, particulary noticable on mobile
- New tenants have custom signup fields and survey feature enabled by default

## 2018-08-20

### Fixed

- The idea sidepane on the map correctly displays HTML again
- Editing your own comment no longer turns the screen blank
- Page tracking to segment no longer tracks the previous page instead of the current one
- Some browsers no longer break because of missing internationalization support
- The options of a custom field are now shown in the correct order

### Added

- A major overhaul of all citizen-facing pages to have significantly better accessibility (almost WCAG2 Level A compliant)
  - Keyboard navigation supported everywhere
  - Forms and images will work better with screen readers
  - Color constrasts have been increased throughout
  - A warning is shown when the color in admin settings is too low on constrast
  - And a lot of very small changes to increase WCAG2 compliance
- Archived projects are visible by citizens
  - Citizens can filter to see all, active or archived projects
  - Projects and project cards show a badge indicating a project is archived
  - In the admin, active and archived projects are shown separately
- A favicon can now be configured at the hidden location `/admin/favicon`
  - On android in Chrome, the platform can be added to the Android homescreen and will use the favicon as an icon
- Visitors coming through Onze Stad App now are trackable in analytics

### Changed

- All dropdown menus now have the same style
- The style of all form select fields has changed
- Page tracking to segment no longer includes the url as the `name` property (salesmachine)
- Font sizes throughout the citizen-facing side are more consistent

## 2018-08-03

### Fixed

- The landingpage header layout is no longer broken on mobile devices
- Yet another bug related to the landingpage not correctly redirecting the user to the correct locale
- The Page not found page was not found when a page was not found

### Added

- The 'Create an account' call to action button on the landing page now gets tracked

## 2018-08-02

### Fixed

- The browser no longer goes blank when editing a comment
- Redirect to the correct locale in the URL no longer goes incorrectly to `en`

## 2018-07-31

### Fixed

- The locale in the URL no longer gets added twice in certain conditions
- Various fixes to the rich text editor
  - The controls are now translated
  - Line breaks in the editor and the resulting page are now consistent
  - The editor no longer breaks form keyboard accessibility
  - The images can no longer have inconsistent widht/height ratio wich used to happen in some cases
  - The toolbar buttons have a label for accessibility
- A new tenant created in French no longer contains some untranslated content
- The tenant lifecycle stage is now properly included in `group()` calls to segment
- Comment body and various dynamic titles are secured against XSS attacks

### Added

- Ideas published on CitizenLab can now also be pushed to Onze Stad App news stream
- The rich text editor
  - Now support copy/paste of images
- Event descriptions now also support rich text
- When not signed in, the header shows a CTA to create an account
- A new smart group rule allows you to specify members than have participated (vote, comment, idea) in a certain project
- The admin now shows a "Get started" link to the knowledge base on the bottom left
- The Dutch platforms show a "fake door" to Agenda Setting in the admin navigation

### Changed

- The idea card now shows name and date on 2 lines
- The navbar now shows the user name next to the avatar
- The user menu now shows "My ideas" instead of "Profile page"

## 2018-07-12

### Fixed

- New text editor fixes various bugs present in old editor:
  - Typing idea texts on Android phones now works as expected
  - Adding a link to a text field now opens the link in a new window
  - Resizing images now works as expected
  - When saving, the editor no longer causes extra whitespace to appear
- A (too) long list of IE11 fixes: The platform is now fully usable on IE11
- The group count in the smart groups now always shows the correct number
- The admin dashboard is no longer too wide on smaller screens
- The home button on mobile is no longer always active
- Fix for page crash when trying to navigate away from 2nd signup step when one or more required fields are present

### Added

- The language is now shown in the URL at all times (e.g. `/en/ideas`)
- The new text editor enables following extras:
  - It's now possible to upload images through the text editor
  - It's now possible to add youtube videos through the text editor
- `recruiter` has been added to the UTM campaign parameters

### Know issues

- The controls of the text editor are not yet translated
- Posting images through a URL in the text editor is no longer possible
- Images that have been resized by IE11 in the text editor, can subsequently no longer be resized by other browsers

## 2018-06-29

### Fixed

- Facebook now correctly shows the idea image on the very first share
- Signing up with a google account that has no avatar configured now works again
- Listing the projects and ideas for projects that have more than 1 group linked to them now works again

### Added

- Voting Insights [beta]: Get inisghts into who's voting for which content
  - Feature flagged as 'clustering', disabled by default
  - Admin dashboard shows a link to the prototype
- Social sharing buttons on the project info page
- Usage of `utm_` parameters on social sharing to track sharing performance
- Various improvements to meta tags throughout the platform
  - Page title shows the unread notification count
  - More descriptive page titles on home/projects/ideas
  - Engaging generic default texts when no meta title/description are provided
  - Search engines now understand what language and region the platform is targeting
- Optimized idea image size for facebook sharing
- Sharing button for facebook messenger on mobile
- When you receive admin rights, a notification is shown
- `tenantLifecycleStage` property is now present in all tracked events to segment

### Changed

- Meta tags can't be changed through the admin panel anymore
- Social sharing buttons changed aspect to be more visible

## 2018-06-20

### Fixed

- Visual fixes for IE11 (more to come)
  - The text on the homepage doesn't fall outside the text box anymore
  - The buttons on the project page are now in the right place
  - In the projects pages, the footer is no longer behaving like a header
- When trying to add a timeline phase that overlaps with another phase, a more descriptive error is shown
- larsseit font is now always being loaded

### Added

- Smart groups allow admins to automatically and continuously make users part of groups based on conditions
- New user manager allows
  - Navigating through users by group
  - Moving, adding and removing users from/to (manual) groups
  - Editing the group details from within the user manager
  - Creating groups from within the user manager
  - Exporting users to excel by group or by selection
- Custom registration fields now support the new type "number"
- The city website url can now be specified in admin settings, which is used as a link in the footer logo

### Changed

- The checkbox copy at signup has changed and now links to both privacy policy and terms and conditions
- Improved styling of usermenu dropdown (the menu that opens when you click on the avatar in the navigation bar)

### Removed

- The groups page is no longer a separate page, but the functionality is part of the user manager

## 2018-06-11

### Fixed

- Notifications that indicate a status change now show the correct status name
- The admin pages editors support changing content and creating new pages again
- When searching in the invites, filters still work as expected
- The font has changed again to larsseit

### Added

- Accessibility improvements:
  - All images have an 'alt' attributes
  - The whole navbar is now usable with a keyboard
  - Modals can be closed with the escape key
  - The contrast of labels on white backgrounds has increased
- New ideas will now immediately be scraped by facebook
- When inviting a user, you can now pick projects for which the user becomes a moderator

### Changed

- The language switcher is now shown on the top right in the navbar

## 2018-05-27

### Fixed

- Sitemap now has the correct date format
- Empty invitation rows are no longer created when the given excel file contains empty rows
- Hitting enter while editing a project no longer triggers the delete button
- Registration fields on signup and profile editing are now always shown in the correct language
- The dropdown menu for idea sorting no longer gets cut off by the edge of the screen on small screens
- Saving a phase or continuous project no longer fails when participation method is not ideation

### Added

- Language selection now also has a regional component (e.g. Dutch (Belgium) instead of Dutch)
- Added noindex tag on pages that should be shown in Google
- A new 'user created' event is now being tracked from the frontend side
- It's now possible to use HTML in the field description of custom fields (no editor, only for internal usage)

## 2018-05-16

### Fixed

- Phases are now correctly active during the day specified in their end date
- On the new idea page, the continue button is now shown at all resolutions
- On the idea list the order-by dropdown is now correctly displayed at all resolutions.

### Added

- Project moderators can be specified in project permissions, giving them admin and moderation capabilities within that project only
  - Moderators can access all admin settings of their projects
  - Moderators can see they are moderating certain projects through icons
  - Moderators can edit/delete ideas and delete comments in their projects
- A correct meta description tag for SEO is now rendered
- The platforms now render sitemaps at sitemap.xml
- It is now possible to define the default view (map/cards) for every phase individually
- The tenant can now be configured with an extra `lifecycle_stage` property, visible in Admin HQ.
- Downloading ideas and comments xlsx from admin is now tracked with events
- The fragment system, to experiment with custom content per tenant, now also covers custom project descriptions, pages and individual ideas

### Changed

- It is no longer possible to define phases with overlapping dates
- Initial loading speed of the platform has improved

## 2018-04-30

### Fixed

- When posting an idea and only afterward signing in, the content originally typed is no longer lost
- An error is no longer shown on the homepage when using Internet Explorer
- Deleting a user is possible again

### Changed

- The idea manager again shows 10 ideas on one page, instead of 5
- Submit buttons in the admin no longer show 'Error' on the buttons themselves

### Removed

- The project an idea belongs to can no longer be changed through the edit idea form, only through the idea manager

## 2018-04-26

### Added

- Areas can now be created, edited and deleted in the admin settings
- The order of projects can now be changed through drag&drop in the admin projects overview
- Before signing up, the user is requested to accept the terms and conditions
- It's possible to experiment with platform-specific content on the landing page footer, currently through setup & support
- Images are only loaded when they appear on screen, improving page loading speed

### Fixed

- You can no longer click a disabled "add an idea" button on the timeline
- When accessing a removed idea or project, a message is shown

### Known issues

- Posting an idea before logging in is currently broken; the user is redirected to an empty posting form
- Social sharing is not consistently showing all metadata

## 2018-04-18

### Fixed

- Adding an idea at a specific location by clicking on the map is fixed

## 2018-04-09

### Fixed

- An idea with a location now centers on that location
- Map markers far west or east (e.g. Vancouver) are now positioned as expected
- Links in comment now correctly break to a new line when they're too long
- Hitting enter in the idea search box no longer reloads the page
- A survey project no longer shows the amount of ideas on the project card
- The navbar no longer shows empty space above it on mobile
- The report as spam window no longer scrolls in a weird way
- The project listing on the homepage no longer repeats the same project for some non-admin users
- Google/Facebook login errors are captured and shown on an error page
- Some rendering issues were fixed for IE11 and Edge, some remain
- An idea body with very long words no longer overlaps the controls on the right
- Project cards no longer overlap the notification menu

### Added

- A user can now edit and delete its own comments
- An admin can now delete a user's comment and specify the reason, notifying the user by notification
- Invitations
  - Admins can invite users by specifying comma separated email addresses
  - Admins can invite users with extra information by uploading an excel file
  - Invited users can be placed in groups, made admin, and given a specific language
  - Admins can specify a message that will be included in the email to the invited users
  - Admins receive a notification when invited users sign up
- Users receive a notification and email when their idea changes status
- Idea titles are now limited to 80 characters

### Known issues

- Adding an idea through the map does not position it correctly

## 2018-03-23

### Fixed

- Fixed padding being added on top of navigation bar on mobile devices

## 2018-03-22

### Fixed

- Idea creation page would not load when no published projects where present. Instead of the loading indicator the page now shows a message telling the user there are no projects.

## 2018-03-20

### Fixed

- Various visual glitches on IE11 and Edge
- Scrolling behviour on mobile devices is back to normal
- The admin idea manager no longer shows an empty right column by default

### Added

- Experimental raw HTML editing for pages in the admin at `/admin/pages`

## 2018-03-14

### Fixed

- When making a registration field required, the user can't skip the second sign up step
- When adding a registration field of the "date" type, a date in the past can now be chosen
- The project listing on the landing page for logged in users that aren't admin is fixed

### Added

- When something goes wrong while authenticating through social networks, an error page is shown

## 2018-03-05

### Added

- Limited voting in timeline phases
- Facebook app id is included in the meta headers

### Known issues

- When hitting your maimum vote count as a citizen, other idea cards are not properly updating untill you try voting on them
- Changing the participation settings on a continuous project is impossible

## 2018-02-26

### Fixed

- Project pages
  - Fixed header image not being centered
- Project timeline page
  - Fixed currently active phase not being selected by default
  - Fixed 'start an idea' button not being shown insde the empty idea container
  - Fixed 'start an idea' button not linking to the correct idea creation step
- Ideas and Projects filter dropdown
  - Fixed the dropdown items not always being clickable
- Navigation bar
  - Fixed avatar and options menu not showing on mobile devices

### Added

- Responsive admin sidebar
- Top navigation menu stays in place when scrolling in admin section on mobile devices

### Changed

- Project timeline
  - Better word-breaking of phases titles in the timeline

## 2018-02-22

### Fixed

- Idea page
  - Fixed voting buttons not being displayed when page is accessed directly
- Edit profile form page
  - Fixed broken input fields (first name, last name, password, ...)
  - Fixed broken submit button behavior
- Admin project section
  - Fixed default view (map or card) not being saved
  - Fixed save button not being enabled when an image is added or removed
- Project page
  - Fixed header navigation button of the current page not being highlighted in certain scenarios
  - Fixed no phase selected in certain scenarios
  - Fixed mobile timeline phase selection not working
- Idea cards
  - Fixed 'Load more' button being shown when no more ideas
- Project cards
  - Fixed 'Load more' button being shown when no more projects
- Idea page
  - Fixed faulty link to project page
- Add an idea > project selection page
  - Fixed broken layout on mobile devices

### Added

- Landing page
  - Added 'load more' button to project and idea cards
  - Added search, sort and filter by topic to idea cards
- Project card
  - Added ideas count
- Idea card
  - Added author avatar
  - Added comment count and icon
- Idea page
  - Added loading indicator
- Project page
  - Added loading indicator
  - Added border to project header buttons to make them more visible
- Admin page section
  - Added header options in rich-text editors

### Changed

- Navigation bar
  - Removed 'ideas' menu item
  - Converted 'projects' menu item into dropdown
  - Changed style of the 'Start an idea' button
- Landing page
  - Header style changes (larger image dimensions, text centered)
  - Removed 'Projects' title on top of project cards
- Project card
  - Changed project image dimensions
  - Changed typography
- Idea card
  - Removed image placeholder
  - Reduced idea image height
- Filter dropdowns
  - Height, width and alignment changes for mobile version (to ensure the dropdown is fully visible on smaller screens)
- Idea page
  - Improved loading behavior
  - Relocated 'show on map' button to sidebar (above sharing buttons)
  - Automatically scroll to map when 'show on map' button is clicked
  - Larger font sizes and better overall typography for idea and comment text
  - Child comments style changes
  - Child commenting form style change
  - Comment options now only visible on hover on desktop
- Project page
  - Improved loading behavior
  - Timeline style changes to take into account longer project titles
  - Changed copy from 'timeline' to 'process'
  - Changed link from projects/<projectname>/timeline to projects/<projectname>/process
  - Events header button not being shown if there are no events
- Add an idea > project selection page
  - Improved project cards layout
  - Improved mobile page layout

## 2018-01-03

### Fixed

- Updating the bio on the profile page works again
- 2018 can be selected as the year of events/phases
- The project dropdown in the idea posting form no longer shows blank values
- Reset password email

### Added

- Ideas can be edited by admins and by their author
- An idea shows a changelog with its latest updates
- Improved admin idea manager
  - Bulk update project, topics and statuses of ideas
  - Bulk delete ideas
  - Preview the idea content
  - Links through to viewing and editing the idea
- When on a multi-lingual platform, the language can be changed in the footer
- The project pages now show previews of the project events in the footer
- The project card now shows a description preview text, which is changeable through the admin
- Images are automatically optimized after uploading, to reduce the file size

### Changed

- Image dimensions have changed to more optimal dimensions

## 2017-12-13

### Fixed

- The ideas of deleted users are properly shown
- Slider to make users admins is again functional

### Added

- The idea show page shows a project link
- Mentions are operational in comments
- Projects can be deleted in the admin

### Changed

- Ideas and projects sections switched positions on the landing page

## 2017-12-06

### Fixed

- Phases and events date-picker no longer overlaps with the description text
- No longer needed to hard refresh if you visited al old version of the platform
- Inconsistency when saving project permissions has been fixed
- Bullet lists are now working in project description, phases and events
- The notifications show the currect user as the one taking the action

### Added

- Translators can use `orgName` and `orgType` variables everywhere
- Previews of the correct image dimension when uploading images

### Changed

- Lots of styling tweaks to the admin interface
- Behaviour of image uploads has improved

## 2017-11-23

### Fixed

- Loading the customize tab in the admin no longer requires a hard refresh

## 2017-11-22

### Fixed

- When saving a phase in the admin, the spinner stops on success or errors
- Deleting a user no longer breaks the idea listing, idea page and comments
- Better error handling in the signup flow
- Various bug fixes to the projects admin
- The switches that control age, gender, ... now have an effect on the signup flow.
- For new visitors, hard reloading will no longer be required

### Added

- Social Sign In with facebook and google. (Needs to be setup individually per customer)
- Information pages are reachable through the navbar and editable through the admin
- A partner API that allows our partners to list ideas and projects programmatically
- Ideas with a location show a map on the idea show page
- Activation of welcome and reset password e-mails

### Changed

- Changes to mobile menu layout
- Changes to the style of switches
- Better overall mobile experience for citizen-facing site

### Known issues

- If you visited the site before and the page did not load, you need to hard refresh.
- If the "Customize" tab in the admin settings does not load, reload the browser on that page

## 2017-11-01

### Fixed

- Various copy added to the translation system
- Fixed bug where image was not shown after posting an idea
- Loading behaviour of the information pages
- Fixed bug where the app no longer worked after visiting some projects

### Added

- Added groups to the admin
- Added permissions to projects
- Social sharing of ideas on twitter and (if configured for the platform) facebook
- Projects can be linked to certain areas in the admin
- Projects can be filtered by area on the projects page
- Backend events are logged to segment

### Changed

- Improved the styling of the filters
- Project description in the admin has its own tab
- Restored the landing page header with an image and configurable text
- Improved responsiveness for idea show page
- Maximum allowed password length has increased to 72 characters
- Newest projects are list first

## 2017-10-09

### Fixed

- The male/female gender selection is no longer reversed after registration
- On firefox, the initial loading animation is properly scaled
- After signing in, the state of the vote buttons on idea cards is now correct for the current user
- Fixed bug were some text would disappear, because it was not available in the current language
- Fixed bug where adding an idea failed because of a wrongly stored user language
- Fixed bug where removing a language in the admin settings fails
- Graphical glitches on the project pages

### Added

- End-to-end test coverage for the happy flow of most of the citizen-facing app interaction
- Automated browser error logging to be proactive on bugs
- An idea can be removed through the admin

### Changed

- The modal that shows an idea is now fullscreen and has a new animation
- New design for the idea show page
- New design for the comments, with animation and better error handling
- The "Trending" sorting algorithm has changed to be more balanced and give new ideas a better chance
- Slightly improved design of the page that shows the user profile

## 2017-09-22

### Fixed

- Bug where multiple form inputs didn't accept typed input
- Issues blocking the login process
- The success message when commenting no longer blocks you from adding another comment
- Clicking an internal link from the idea modal didn't work
- Responsiveness of filters on the ideas page
- Updating an idea status through the admin failed

### Added

- Initial loading animation on page load
- Initial version of the legal pages (T&C, privacy policy, cookie policy)
- All forms give more detailed error information when something goes wrong
- Full caching and significant speed improvements for all data resources

### Changed

- Refactoring and restyling of the landing page, idea cards and project cards
- Added separate sign in and sign up components
- Cleaned up old and unused code
- The navbar is no longer shown when opening a modal
- Lots of little tweaks to styling, UX and responsiveness

## 2017-09-01

### Fixed

- Saving forms in the admin of Projects will now show success or error messages appropriately
- The link to the guide has been hidden from the admin sidebar until we have a guide to link to

### Added

- Adding an idea from a project page will pre-fill parts of the new idea form
- The landing page now prompts user to add an Idea if there are none
- The landing page will hide the Projects block if there are none

### Changed

- Under-the-hood optimizations to increase the loading speed of the platform

## 2017-08-27

### Fixed

- Changing the logo and background image in admin settings works
- Platform works for users with an unsupported OS language

### Added

- Admin dashboard
- Default topics and idea statuses for newly deployed platforms
- Proper UX for handling voting without being signed in
- Meta tags for SEO and social sharing
- Better error handling in project admin

### Changed

- Projects and user profile pages now use slugs in the URL

## 2017-08-18

### Fixed

- Changing idea status in admin
- Signing up
- Proper rending of menu bar within a project
- Admin settings are properly rendered within the tab container
- Lots of small tweaks to rendering on mobile
- Default sort ideas on trending on the ideas index page

### Added

- Admin section in projects to CRUD phases
- Admin section in projects to CRUD events
- New navbar on mobile
- Responsive version of idea show page

### Changed

- Navbar design updated
- One single login flow experience instead of 2 separate ones (posting idea/direct)
- Admins can only specify light/dark for menu color, not the exact color

### Removed

- Facebook login (Yet to be added to new login flow, will be back soon)

## 2017-08-13

### Fixed

- Voting on cards and in an idea page
- Idea modal loading speed
- Unread notification counter

### Added

- New improved flow for posting an idea
- Admin interface for projects
- New design for idea and project cards
- Consistenly applied modal, with new design, for ideas
- Segment.io integration, though not all events are tracked yet

### Changed

- Idea URls now using slugs for SEO<|MERGE_RESOLUTION|>--- conflicted
+++ resolved
@@ -2,8 +2,6 @@
 
 ## 2022-02-02_2
 
-<<<<<<< HEAD
-=======
 - Hide tabs until translations are fixed
 
 ## 2022-02-02
@@ -12,7 +10,6 @@
 
 - Projects on homepage can now be filtered by 'Active', 'Archived' or 'All' through a tab system.
 
->>>>>>> 5fffd48f
 ## 2022-02-01
 
 ### Changed
