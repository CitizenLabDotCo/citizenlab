--- conflicted
+++ resolved
@@ -4,8 +4,8 @@
 
 ### Added
 
-<<<<<<< HEAD
 - It is now possible to add `alt` text to images in the Quill rich text editor
+- Filter projects by topics
 
 ## 2022-02-11
 
@@ -30,9 +30,6 @@
 
 - Removes support for the (deprecated) Clustering feature. 💐 \[IN-688\]
 - Remove the word 'del' from NL profanity list
-=======
-- Filter projects by topics
->>>>>>> d661ec5c
 
 ### Fixed
 
