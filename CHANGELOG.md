--- conflicted
+++ resolved
@@ -1,10 +1,9 @@
 # Changelog
 
-<<<<<<< HEAD
 ### Changed
 
 - [CL-1611] Improved layout & content of Project Phase Started & Project Phase Upcoming emails.
-=======
+
 ## 2022-10-25
 
 ### Added
@@ -17,7 +16,6 @@
 ### Fixed
 
 - [CL-1814] Fixed bug when opening the verification model after having a verification error
->>>>>>> 6ad37a4a
 
 ## 2022-10-18
 
