--- conflicted
+++ resolved
@@ -2,11 +2,10 @@
 
 ## Next release
 
-<<<<<<< HEAD
 ### Changed
 
 - The timeline of a timeline project is now fully keyboard navigable
-=======
+
 ### Added
 
 - It is now possible to add `alt` text to images in the Quill rich text editor
@@ -18,7 +17,6 @@
 - More descriptive and consistent error messages in the sign up and sign in flow.
 
 ## 2022-02-08
->>>>>>> d7b46861
 
 ### Fixed
 
@@ -49,10 +47,6 @@
 ### Fixed
 
 - Color contrast issue (accessibility): the number of total votes needed for a proposal to be considered, shown on the proposal card, has a darker color. This makes it easier to see this information.
-
-## 2022-02-02_2
-
-- Hide tabs until translations are fixed
 
 ## 2022-02-02
 
