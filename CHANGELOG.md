--- conflicted
+++ resolved
@@ -2,11 +2,9 @@
 
 ## Next release
 
-<<<<<<< HEAD
 ### Changed
 
 - Icons that work as button (like the vote button, the bell in the notification menu, etc.) all have accompanying descriptions so we provide more information about these buttons to people using screen readers.
-=======
 
 ## 2022-02-14
 
@@ -19,7 +17,6 @@
 ### Changed
 
 - More descriptive and consistent error messages in the sign up and sign in flow.
->>>>>>> 887dfe2b
 
 ## 2022-02-08
 
