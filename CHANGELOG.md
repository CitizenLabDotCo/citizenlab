# Changelog

<<<<<<< HEAD
## Next

### Added

- Added the internal machinery to support text network analyses in the end-to-end flow.

## 2021-08-09
=======
## Next release
>>>>>>> 97f630ef

### Fixed

- Setting DNS records when the host is changed.

- Smart group rules for participation in project, topic or idea status are now applied in one continuous SQL query.

- Ghent now supports mapping 25 instead of 24 neighbourhouds

### Changed

- The rule values for participation in project, topic or idea status, with predicates that are not a negation, are now represented as arrays of IDs in order to support specifying multiple projects, topics or idea statuses (the rule applies when satisfied for one of the values).

## 2021-09-01

### Fixed

- When voting is disabled, the reason is shown again

<<<<<<< HEAD
## 2021-08-06

### Fixed

=======
## 2021-08-31

### Added

- When signing up with another service (e.g. Google), the platform will now remember a prior language selection.

### Fixed

- Accessibility: voting buttons (thumbs) have a darker color when disabled. There's also more visual distinction between voting buttons on input cards when they are enabled and disabled.
- Accessibility: The default background color of the last "bubble" of the avatars showing on e.g. the landing page top banner is darker, so the contrast with its content (number of remaining users) is clearer.
- Accessibility: the text colors of the currently selected phase in a timeline project are darker to improve color contrast to meet WCAG 2.1 AA requirements.
- Accessibility: the status and topics on an input (idea) page are more distinctive compared to its background, meeting WCAG 2.1 AA criteria.
- Verification using Auth0 method no longer fails for everyone but the first user

## 2021-08-30

### Added

- New Insights module containing Insights end-to-end flow

## 2021-08-26

### Added

- Microsoft Forms integration

## 2021-08-20

### Fixed

- Survey options now appear as expected when creating a new survey project
- Adds a feature flag to disable user biographies from adminHQ

## 2021-08-18

### Added

- Added Italian to platform
- Support for a new verification method specifically for Ghent, which lets users verify using their rijksregisternummer
- Improved participatory budgeting:
  - Support for new virtual currencies (TOK: tokens, CRE: credits)
  - A minimum budget limit can be configured per project, forcing citizens to fill up their basket to some extent (or specify a specific basket amount when minimum and maximum budget are the same)
  - Copy improvements

## 2021-08-11

### Fixed

- When considering to remove a flag after updating content, all relevant attributes are re-evaluated.
- Issues with viewing notifications and marking them as read.

## 2021-08-09

### Fixed

- The preheader with a missing translation has been removed from user confirmation email

### Fixed

- When you sign up with Google, the platform will now automatically use the language of your profile whenever possible
>>>>>>> 97f630ef
- Fixed invalid SQL queries that were causing various issues throughout the platforms (Part I). (IN-510)
- Locale not updating, when possible, to reflect locale returned from SSO sign-in in registration process

## 2021-08-05

### Added

- Added message logging to monitor tenant creation status (shown in admin HQ).

### Changed

- No default value for the lifecycle stage is prefilled, a value must be explicitly specified.
- Changing the lifecycle stage from/to demo is prohibited.
- Only tenant templates that apply without issues are released.
- On create validation for authors was replaced by publication context, to allow templates to successfully create content without authors.

## 2021-08-04

### Fixed

- Certain characters in Volunteer Cause titles prevented exporting lists of volunteers to Excel from admin/projects/.../volunteering view.
- Limit of 10 events under projects and in back office
- Events widget switch being shown in non-commercial plans

## 2021-07-30

### Added

- Configured dependabot for the frontend, a tool that helps keeping dependencies up to date.
- Added events overview page to navigation menu, which can be enabled or disabled.
- Added events widget to front page, which can be enabled or disabled (commercial feature).

## 2021-07-16

### Added

- Auto-detection of inappropriate content (in beta for certain languages). Flagged content can be inspected on the admin Activity page. The setting can be toggled in the General settings tab.

### Fixed

- On the admin activity page (/admin/moderation), items about proposals now correctly link to proposals (instead of to projects). Also, the copy of the links at the end of the item rows is now correct for different types of content (correct conjugation of 'this post', 'this project', etc. for all languages).

## 2021-07-14

### Added

- Project phases now have their own URLs, which makes it possible to link to a specific phase

### Fixed

- Blocked words for content that can contain HTML
- Searching users after sorting (e.g. by role)

## 2021-07-09

### Changed

- The admin Guide link goes to the support center now instead of to /admin/guide

## 2021-07-02

### Fixed

- Instances where the user name was "unknown author"

### Changed

- Removed the slogan from the homepage footer

## 2021-06-30

### Changed

- Users can no longer leave registration before confirming their account. This should prevent bugs relative to unconfirmed users navigating the platform.

## 2021-06-29

### Fixed

- Map: Fix for ideas that only have coordinates but no address not being shown on the map
- Map: Fix for 'click on the map to add your input' message wrongfully being shown when idea posting is not allowed
- Sign-up flow: Fix for bug that could cause the browser to freeze when the user tried to complete the custom fields step
- Project description: Fix for numbered and unnumbered lists being cut off
- Project Managers can now upload map layers.

### Changed

- Map: When an idea is selected that is hidden behind a cluster the map now zooms in to show that marker
- Map: Idea marker gets centered on map when clicked
- Map: Larger idea box on bigger desktop screens (width > 1440 pixels)
- Idea location: Display idea location in degrees (°) minutes (') seconds ('') when the idea only has coordinates but no address
- Sign-up flow: Show loading spinner when the user clicks on 'skip this step' in the sign-up custom fields step
- Image upload: The default max allowed file size for an image is now 10 Mb instead of 5 Mb

### Added

- 'Go back' button from project to project folder (if appropriate).

## 2021-06-22

### Changed

- Project managers that are assigned to a project and/or its input now lose those assignments when losing project management rights over that project.

### Fixed

- Input manager side modal scroll.

## 2021-06-18

### Fixed

- Privacy policy now opens in new tab.
- Landing page custom section now uses theme colors.
- Buttons and links in project description now open internal links in the same tab, and external links in a new tab.

## 2021-06-16

### Fixed

- Project moderators can no longer see draft projects they don't moderate in the project listing.
- The content and subject of the emails used to share an input (idea/issue/option/contribution/...) do now include the correct input title and URL.
- Sharing new ideas on Facebook goes faster
- Manual campaigns now have the layout content in all available languages.

## 2021-06-11

### Fixed

- Facebook button no longer shows when not configured.

## 2021-06-10

### Fixed

- Creating invites on a platform with many heavy custom registration fields is no longer unworkably slow

## 2021-06-09

### Added

- New citizen-facing map view

## 2021-06-08

### Fixed

- Ordering by ideas by trending is now working.
- Ordering by ideas votes in the input manager is now working.

## 2021-06-07

### Added

- Qualtrics surveys integration.

### Changed

- Project Events are now ordered chronologically from latest to soonest.

### Fixed

- Visibility Labels in the admin projects list are now visible.
- Tagged ideas export is fixed.
- Updating an idea in one locale does not overwrite other locales anymore

## 2021-05-28

### Fixed

- Project Events are now ordered chronologically from soonest to latest.

## 2021-05-27

### Fixed

- Project access rights management are now visible again.

## 2021-05-21

### Added

- Profanity blocker: when posting comments, input, proposals that contain profane words, posting will not be possible and a warning will be shown.

## 2021-05-20

### Fixed

- Excel exports of ideas without author

## 2021-05-19

### Added

- Support for Auth0 as a verification method

## 2021-05-18

### Fixed

- Active users no longer need confirmation

## 2021-05-14

### Fixed

- Fixed an issue causing already registered users to be prompted with the post-registration welcome screen.

## 2021-05-11

### Added

- Added polls to the reporting section of the dashboards

## 2021-05-10

### Changed

- Invited or verified users no longer require confirmation.

## 2021-05-07

### Fixed

- Spreasheet exports throughout the platform are improved.

### Added

- City Admins can now assign any user as the author of an idea when creating or updating.
- Email confirmation now happens in survey and signup page sign up forms.

## 2021-05-06

### Fixed

- Idea export to excel is no longer limited to 250 ideas.

## 2021-05-04

### Fixed

- Fixed issues causing email campaigns not to be sent.

## 2021-05-03

### Changed

- Users are now prompted to confirm their account after creating it, by receiving a confirmation code in their email address.

### Added

- SurveyXact Integration.

## 2021-05-01

### Added

- New module to plug email confirmation to users.

## 2021-04-29

### Fixed

- Editing the banner header in Admin > Settings > General, doesn't cause the other header fields to be cleared anymore

## 2021-04-22

### Fixed

- After the project title error appears, it disappears again after you start correcting the error

## 2021-03-31

### Fixed

- Customizable Banner Fields no longer get emptied/reset when changing another.

### Added

- When a client-side validation error happens for the project title in the admin, there will be an error next to the submit button in addition to the error message next to the input field.

## 2021-03-25

### Fixed

- The input fields for multiple locales provides an error messages when there's an error for at least one of the languages.

## 2021-03-23

### Fixed

- Fix for broken sign-up flow when signing-up through social sign-on

## 2021-03-19

### Fixed

- Admin>Dashboard>Users tab is no longer hidden for admins that manage projects.
- The password input no longer shows the password when hitting ENTER.
- Admin > Settings displays the tabs again

### Changed

- Empty folders are now shown in the landing page, navbar, projects page and sitemap.
- The sitemap no longer shows all projects and folder under each folder.
- Images added to folder descriptions are now compressed, reducing load times in project and folder pages.

### Added

- Allows for sending front-end events to our self-hosted matomo analytics tool

## 2021-03-16

### Changed

- Automatic tagging is functional for all clusters, and enabled for all premium customers

### Added

- Matomo is enabled for all platforms, tracking page views and front-end events (no workshops or back-end events yet)

## 2021-03-11

### Changed

- Tenants are now ordered alphabetically in AdminHQ
- Serbian (Latin) is now a language option.

## 2021-03-10

### Added

- CitizenLab admins can now change the link to the accessibility statement via AdminHQ.
- "Reply-to" field in emails from campaigns can be customized for each platform
- Customizable minimal required password length for each platform

## 2021-03-09

### Fixed

- Fixed a crash that would occur when tring to add tags to an idea

## 2021-03-08

### Fixed

- Phase pages now display the correct count of ideas (not retroactive - will only affect phases modified from today onwards).

## 2021-03-05

### Changed

- Changed the default style of the map
- Proposals/Initiatives are now sorted by most recent by default

### Added

- Custom maps (Project settings > Map): Admins now have the capability to customize the map shown inside of a project. They can do so by uploading geoJson files as layers on the map, and customizing those layers through the back-office UI (e.g. changing colors, marker icons, tooltip text, sort order, map legend, default zoom level, default center point).

### Fixed

- Fixed a crash that could potentially occur when opening an idea page and afterwards going back to the project page

## 2021-03-04

### Added

- In the admin (Settings > Registration tab), admins can now directly set the helper texts on top of the sign-up form (both for step 1 and 2).
- The admin Settings > Homepage and style tab has two new fields: one to allow customization for copy of the banner signed-in users see (on the landing page) and one to set the copy that's shown underneath this banner and above the projects/folders (also on the landing page).
- Copy to clarify sign up/log in possibilities with phone number

### Changed

- The admin Settings > Homepage and style tab has undergone copy improvements and has been rearranged
- The FranceConnect button to login, signup or verify your account now displays the messages required by the vendor.
- Updated the look of the FranceConnect button to login, signup or verify your account to feature the latests changes required by the vendor.

### Fixed

- Downvote button (thumbs down) on input card is displayed for archived projects

## 2021-03-03

### Added

- Users are now notified in app and via email when they're assigned as folder administrators.

## 2021-03-02

### Fixed

- Don't show empty space inside of the idea card when no avatar is present

### Added

- Maori as languages option

### Changed

- Improved layout of project event listings on mobile devices

## 2021-02-26

### Fixed

- France Connect button hover state now complies with the vendor's guidelines.

## 2021-02-24

### Fixed

- The project page no longer shows an eternal spinner when the user has no access to see the project

## 2021-02-18

### Added

- The password fields show an error when the password is too short
- The password fields have a 'show password' button to let people check their password while typing
- The password fields have a strength checker with appropriate informative message on how to increase the strength
- France Connect as a verification method.

### Fixed

- Notifications for started phases are no longer triggered for unpublished projects and folders.

## 2021-02-17

### Changed

- All input fields for multiple locales now use the components with locale switchers, resulting in a cleaner and more compact UI.
- Copy improvements

## 2021-02-12

### Fixed

- Fixed Azure AD login for some Azure setups (Schagen)

### Changed

- When searching for an idea, the search operation no longer searches on the author's name. This was causing severe performance issues and slowness of the paltforms.

## 2021-02-10

### Added

- Automatic tagging

## 2021-02-08

### Fixed

- Fixed a bug preventing registration fields and poll questions from reordering correctly.
- Fixed a bug causing errors in new platforms.

## 2021-02-04

### Fixed

- Fixed a bug causing the projects list in the navbar and projects page to display projects outside of folders when they're contained within them.

## 2021-01-29

### Added

- Ability to redirect URLs through AdminHQ
- Accessibility statement link in the footer

### Fixed

- Fixed issue affecting project managers that blocked access to their managed projects, when these are placed inside a folder.

## 2021-01-28

### Fixed

- A bug in Admin project edit page that did not allow a user to Go Back to the projects list after switching tabs
- Scrolling on the admin users page

## 2021-01-26

### Added

- Folder admin rights. Folder admins or 'managers' can be assigned per folder. They can create projects inside folders they have rights for, and moderate/change the folder and all projects that are inside.
- The 'from' and 'reply-to' emails can be customized by cluster (by our developers, not in Admin HQ). E.g. Benelux notification emails could be sent out by notifications@citizenlab.eu, US emails could be sent out by notifications@citizenlab.us etc., as long as those emails are owned by us. We can choose any email for "reply-to", so also email addresses we don't own. This means "reply-to" could potentially be configured to be an email address of the city, e.g. support@leuven.be. It is currently not possible to customize the reply-to (except for manual campaigns) and from fields for individual tenants.
- When a survey requires the user to be signed-in, we now show the sign in/up form directly on the page when not logged in (instead of the green infobox with a link to the sign-up popup)

### Fixed

- The 'reply-to' field of our emails showed up twice in recipient's email clients, now only once.

### Changed

- Added the recipient first and last name to the 'to' email field in their email client, so not only their email adress is shown.
- The links in the footer can now expand to multiple lines, and therefore accomodate more items (e.g. soon the addition of a link to the accesibility statement)

## 2021-01-21

### Added

- Added right-to-left rendering to emails

## 2021-01-18

### Fixed

- Access rights tab for participatory budget projects
- Admin moderation page access

## 2021-01-15

### Changed

- Copy improvements across different languages

## 2021-01-14

### Added

- Ability to customize the input term for a project

### Changed

- The word 'idea' was removed from as many places as possible from the platform, replaced with more generic copy.

## 2021-01-13

### Changed

- Idea cards redesign
- Project folder page redesign
- Project folders now have a single folder card image instead of 5 folder images in the admin settings
- By default 24 instead of 12 ideas or shown now on the project page

## 2020-12-17

### Fixed

- When creating a project from a template, only templates that are supported by the tenant's locale will show up
- Fixed several layout, interaction and data issues in the manual tagging feature of the Admin Processing page, making it ready for external use.
- Fixed project managers access of the Admin Processing page.

### Added

- Admin activity feed access for project managers
- Added empty state to processing list when no project is selected
- Keyboard shortcut tooltip for navigation buttons of the Admin Processing page

### Changed

- Reduced spacing in sidebar menu, allowing for more items to be displayed
- Style changes on the Admin Processing page

## 2020-12-08

### Fixed

- Issues with password reset and invitation emails
- No more idea duplicates showing up on idea overview pages
- Images no longer disappear from a body of an idea, or description of a project on phase, if placed at the bottom.

### Changed

- Increased color contrast of inactive timeline phases text to meet accesibility standard
- Increased color contrast of event card left-hand event dates to meet accesibility standard
- Increased color contrast of List/Map toggle component to meet accesibility standard

### Added

- Ability to tag ideas manually and automatically in the admin.

## 2020-12-02

### Changed

- By default the last active phase instead of the last phase is now selected when a timeline project has no active phase

### Fixed

- The empty white popup box won't pop up anymore after clicking the map view in non-ideation phases.
- Styling mistakes in the idea page voting and participatory budget boxes.
- The tooltip shown when hovering over a disabled idea posting button in the project page sticky top bar is no longer partially hidden

## 2020-12-01

### Changed

- Ideas are now still editable when idea posting is disabled for a project.

## 2020-11-30

### Added

- Ability to create new and edit existing idea statuses

### Fixed

- The page no longer refreshes when accepting the cookie policy

### Changed

- Segment is no longer used to connect other tools, instead following tools are integrated natively
  - Google Analytics
  - Google Tag Manager
  - Intercom
  - Satismeter
  - Segment, disabled by default
- Error messages for invitations, logins and password resets are now clearer.

## 2020-11-27

### Fixed

- Social authentication with Google when the user has no avatar.

### Changed

- Random user demographics on project copy.

## 2020-11-26

### Added

- Some specific copy for Vitry-sur-Seine

## 2020-11-25

### Fixed

- Sections with extra padding or funky widths in Admin were returned to normal
- Added missing copy from previous release
- Copy improvements in French

### Changed

- Proposal and idea descriptions now require 30 characters instead of the previous 500

## 2020-11-23

### Added

- Some specific copy for Sterling Council

### Fixed

- The Admin UI is no longer exposed to regular (and unauthenticated) users
- Clicking the toggle button of a custom registration field (in Admin > Settings > Registration fields) no longer duplicated the row
- Buttons added in the WYSIWYG editor now have the correct color when hovered
- The cookie policy and accessibility statement are not editable anymore from Admin > Settings > Pages

### Changed

**Project page:**

- Show all events at bottom of page instead of only upcoming events
- Reduced padding of sticky top bar
- Only show sticky top bar when an action button (e.g. 'Post an idea') is present, and you've scrolled past it.

**Project page right-hand sidebar:**

- Show 'See the ideas' button when the project has ended and the last phase was an ideation phase
- Show 'X ideas in the final phase' when the project has ended and the last phase was an ideation phase
- 'X phases' is now clickable and scrolls to the timeline when clicked
- 'X upcoming events' changed to 'X events', and event count now counts all events, not only upcoming events

**Admin project configuration page:**

- Replaced 'Project images' upload widget in back-office (Project > General) with 'Project card image', reduced the max count from 5 to 1 and updated the corresponding tooltip with new recommended image dimensions

**Idea page:**

- The map modal now shows address on top of the map when opened
- Share button copy change from "share idea" to "share"
- Right-hand sidebar is sticky now when its height allows it (= when the viewport is taller than the sidebar)
- Comment box now has an animation when it expands
- Adjusted scroll-to position when pressing 'Add a comment' to make sure the comment box is always fully visible in the viewport.

**Other:**

- Adjusted FileDisplay (downloadable files for a project or idea) link style to show underline by default, and increased contrast of hover color
- Reduced width of DateTimePicker, and always show arrows for time input

## 2020-11-20 (2)

### Fixed

- The project header image is screen reader friendly.
- The similar ideas feature doesn't make backend requests anymore when it's not enabled.

### Changed

- Areas are requested with a max. of 500 now, so more areas are visible in e.g. the admin dashboard.

## 2020-11-18

### Added

- Archived project folder cards on the homepage will now have an "Archived" label, the same way archived projects do\
- Improved support for right-to-left layout
- Experimental processing feature that allows admins and project managers to automatically assign tags to a set of ideas.

### Fixed

- Projects without idea sorting methods are no longer invalid.
- Surveys tab now shows for projects with survey phases.

### Changed

- Moved welcome email from cl2-emails to cl2-back

## 2020-11-16

### Added

- Admins can now select the default sort order for ideas in ideation and participatory budgeting projects, per project

### Changed

- The default sort order of ideas is now "Trending" instead of "Random" for every project if left unchanged
- Improved sign in/up loading speed
- Removed link to survey in the project page sidebar when not logged in. Instead it will show plain none-clickable text (e.g. '1 survey')

### Fixed

- Custom project slugs can now contain alphanumeric Arabic characters
- Project Topics table now updates if a topic is deleted or reordered.
- Empty lines with formatting (like bold or italic) in a Quill editor are now removed if not used as paragraphs.

## 2020-11-10

### Added

#### Integration of trial management into AdminHQ

- The lifecycle of the trials created from AdminHQ and from the website has been unified.
- After 14 days, a trial platform goes to Purgatory (`expired_trial`) and is no longer accessible. Fourteen days later, the expired trial will be removed altogether (at this point, there is no way back).
- The end date of a trial can be modified in AdminHQ (> Edit tenant > Internal tab).

## 2020-11-06

### Added

- Social sharing via WhatsApp
- Ability to edit the project URL
- Fragment to embed a form directly into the new proposal page, for regular users only

### Fixed

- The project about section is visibile in mobile view again
- Maps will no longer overflow on page resizes

## 2020-11-05

### Added

- Reordering of and cleaner interface for managing custom registration field options
- An 'add proposal' button in the proposals admin
- Fragment to user profile page to manage party membership settings (CD&V)
- "User not found" message when visiting a profile for a user that was deleted or could not be found

### Changed

- Proposal title max. length error message
- Moved delete functionality for projects and project folders to the admin overview

### Fixed

- The automatic scroll to the survey on survey project page

## 2020-11-03

### Fixed

- Fixed broken date picker for phase start and end date

## 2020-10-30

### Added

- Initial Right to left layout for Arabic language
- Idea description WYSIWYG editor now supports adding images and/or buttons

## 2020-10-27

### Added

- Support for Arabic

## 2020-10-22

### Added

- Project edit button on project page for admins/project manager
- Copy for Sterling Council

### Fixed

- Links will open in a new tab or stay on the same page depending on their context. Links to places on the platform will open on the same page, unless it breaks the flow (i.e. going to the T&C policy while signing up). Otherwise, they will open in a new tab.

### Changed

- In the project management rights no ambiguous 'no options' message will be shown anymore when you place your cursor in the search field

## 2020-10-16

### Added

- Ability to reorder geographic areas

### Fixed

- Stretched images in 'avatar bubbles'
- Input fields where other people can be @mentioned don't grow too wide anymore
- Linebar charts overlapping elements in the admin dashboard

## 2020-10-14

### Changed

- Project page redesign

## 2020-10-09

### Added

- Map configuration tool in AdminHQ (to configure maps and layers at the project level).

## 2020-10-08

### Added

- Project reports

### Changed

- Small styling fixes
- Smart group support multiple area codes
- Layout refinements for the new idea page
- More compact idea/proposal comment input
- Proposal 'how does it work' redesign

## 2020-10-01

### Changed

- Idea page redesign

## 2020-09-25

### Fixed

- The "Go to platform" button in custom email campaigns now works in Norwegian

### Added

- Granular permissions for proposals
- Possibility to restrict survey access to registered users only
- Logging project published events

### Changed

- Replaced `posting_enabled` in the proposal settings by the posting proposal granular permission
- Granular permissions are always granted to admins

## 2020-09-22

### Added

- Accessibility statement

## 2020-09-17

### Added

- Support for checkbox, number and (free) text values when initializing custom fields through excel invites.

### Changed

- Copy update for German, Romanian, Spanish (CL), and French (BE).

## 2020-09-15

### Added

- Support Enalyzer as a new survey provider
- Registration fields can now be hidden, meaning the user can't see or change them, typically controlled by an outside integration. They can still be used in smart groups.
- Registration fields can now be pre-populated using the invites excel

## 2020-09-08

### Fixed

- Custom buttons (e.g. in project descriptions) have correct styling in Safari.
- Horizontal bar chart overflow in Admin > Dashboard > Users tab
- User graphs for registration fields that are not used are not shown anymore in Admin > Dashboard > Users tab

### Added

- Pricing plan feature flags for smart groups and project access rights

## 2020-09-01

### Fixed

- IE11 no longer gives an error on places that use the intersection observer: project cards, most images, ...

### Added

- New platform setting: 'Abbreviated user names'. When enabled, user names are shown on the platform as first name + initial of last name (Jane D. instead of Jane Doe). This setting is intended for new platforms only. Once this options has been enabled, you MUST NOT change it back.
- You can now export all charts in the admin dashboard as xlsx or svg.
- Translation improvements (email nl...)

### Changed

- The about us (CitizenLab) section has been removed from the cookie policy

## 2020-08-27

### Added

- Support for rich text in field descriptions in the idea form.
- New "Proposed Budget" field in the idea form.

### Changed

- Passwords are checked against a list of common passwords before validation.
- Improving the security around xlsx exports (escaping formulas, enforcing access restrictions, etc.)
- Adding request throttling (rate-limiting) rules.
- Improving the consistency of the focus style.

## 2020-07-30

### Added

- Pricing plans in AdminHQ (Pricing plan limitations are not enforced).
- Showing the number of deviations from the pricing plan defaults in the tenant listing of AdminHQ.

### Changed

- Tidying up the form for creating new tenants in AdminHQ (removing unused features, adding titles and descriptions, reordering features, adding new feature flags, removing fields for non-relevant locales).

## 2020-07-10

### Added

- Project topics

### Changed

- Userid instead of email is used for hidden field in surveys (Leiden)
- New projects have 'draft' status by default

### Fixed

- Topics filter in ideas overview works again

## 2020-07-09 - Workshops

### Fixed

- Speps are scrollable

### Added

- Ability to export the inputs as an exel sheet
- Polish translations
- Portugese (pt-BR) translations

## 2020-06-26

### Fixed

- No longer possible to invite a project manager without selecting a project
- The button on the homepage now also respects the 'disable posting' setting in proposals
- Using project copy or a tenant template that contains a draft initiative no longer fails

### Added

- Romanian

## 2020-06-19

### Fixed

- Polish characters not being rendered correctly

### Added

- Back-office toggle to turn on/off the ability to add new proposals to the platform

## 2020-06-17

### Fixed

- It's no longer needed to manually refresh after deleting your account for a consistent UI
- It's no longer needed to manually refresh after using the admin toggle in the user overview
- The sign-in/up flow now correctly asks the user to verify if the smart group has other rules besides verification
-

demo`is no longer an available option for`organization_type` in admin HQ

- An error is shown when saving a typeform URL with `?email=xxxx` in the URL, which prevented emails to be linked to survey results
- On mobile, the info container in the proposal info page now has the right width
- A general issue with storing cookies if fixed, noticable by missing data in GA, Intercom not showing and the cookie consent repeatedly appearing
- Accessibility fix for the search field
- The `signup_helper_text` setting in admin HQ is again displayed in step 1 of the sign up flow

### Added

- There's a new field in admin HQ to configure custom copy in step 2 of the sign up flow called `custom_fields_signup_helper_text`
- `workshops` can be turned on/off in admin HQ, displayed as a new page in the admin interface

### Changed

- The copy for `project moderator` has changed to `project manager` everywhere
- The info image in the proposals header has changed

## 2020-06-03

### Fixed

- Maps with markers don't lose their center/zoom settings anymore
- English placeholders in idea form are gone for Spanish platforms

## 2020-05-26

### Changed

- Lots of small UI improvements throughout the platform
- Completely overhauled sign up/in flow:
  - Improved UI
  - Opens in a modal on top of existing page
  - Opens when an unauthenticaed user tries to perform an action that requires authentication (e.g. voting)
  - Automatically executes certain actions (e.g. voting) after the sign in/up flow has been completed (note: does not work for social sign-on, only email/password sign-on)
  - Includes a verification step in the sign up flow when the action requires it (e.g. voting is only allowed for verified users)

## 2020-05-20

### Fixed

- Budget field is shown again in idea form for participatory budget projects

## 2020-05-14

### Added

- Idea configurability: disabling/requiring certain fields in the idea form
- The footer has our new logo

### Changed

- Admins will receive a warning and need to confirm before sending a custom email to all users
- A survey project link in the top navigation will link to /info instead of to /survey

## 2020-04-29

### Fixed

- Folders are again shown in the navbar
- Adding an image to the description text now works when creating a project or a phase

### Added

- Support for Polish, Hungarian and Greenlandic

## 2020-04-23

### Fixed

- Long timeline phase names show properly

### Changed

- Redirect to project settings after creating the project
- Links to projects in the navigation menu link to the timeline for timeline projects

## 2020-04-21

### Fixed

- Fixed overlapping issue with idea vote bar on mobile
- Fixed an issue where images were used for which the filename contained special characters

### Added

- The overview (moderation) in the admin now has filters
  - Seen/not seen
  - Type: Comment/Idea/Proposal
  - Project
  - Search
- The idea xlsx export contains extra columns on location, number of comments and number of attachments

### Changed

- The permissions tab in the project settings has reordered content, to be more logical
- In German, the formal 'Sie' form has been replaced with the informal 'Du' form

## 2020-03-31

### Fixed

- Signing up with keyboard keys (Firefox)
- Composing manual emails with text images
- Exporting sheet of volunteers with long cause titles

### Added

- Folder attachments
- Publication status for folders

### Changed

- Show folder projects within admin project page

## 2020-03-20

### Added

- Volunteering as a new participation method

## 2020-03-16

### Fixed

- The project templates in the admin load again

## 2020-03-13

### Fixed

- The folder header image is not overly compressed when making changes to the folder settings
- The loading spinner on the idea page is centered

### Added

- Add images to folders, shown in cards.

### Changed

- Admins can now comment on ideas.

## 2020-03-10

### Fixed

- Fixed consent banner popping up every time you log in as admin
- Fixed back-office initiative status change 'Use latest official updates' radio button not working
- Fixed broken copy in Initiative page right-hand widget

### Added

- Add tooltip explaining what the city will do when the voting threshold is reached for a successful initiative
- Added verification step to the signup flow
- New continuous flow from vote button clicked to vote casted for unauthenticated, unverified users (click vote button -> account creation -> verification -> optional/required custom signup fields -> programmatically cast vote -> successfully voted message appears)
- The rich text editor in the admin now supports buttons

### Changed

- Admin HQ: new and improved list of timezones

## 2020-03-05

### Fixed

- Signup step 2 can no longer be skipped when there are required fields
- Correct tooltip link for support article on invitations
- Correct error messages when not filling in start/end date of a phase

### Added

- Setting to disable downvoting in a phase/project, feature flagged
- When a non-logged in visitor tries to vote on an idea that requires verification, the verification modal automatically appears after registering

## 2020-02-24

### Fixed

- Initiative image not found errors
- Templates generator out of disk space

### Added

- Folders i1
  - When enabled, an admin can create, edit, delete folders and move projects into and out of folders
  - Folders show in the project lists and can be ordered within projects

### Changed

- Initiative explanatory texts show on mobile views
- Existing platforms have a moderator@citizenlab.co admin user with a strong password in LastPass
- In the admin section, projects are no longer presented by publication status (Folders i1)

## 2020-02-19

### Fixed

- Loading more comments on the user profile page works again
- Accessibility improvements
- Adding an image no longer pops up the file dialog twice
- Changed to dedicated IP in mailgun to improve general deliverability of emails

### Added

- Improvements to the PB UI to make sure users confirm their basket at the end
- Ideation configurability i1
  - The idea form can be customized, on a project level, to display custom description texts for every field
- People filling out a poll are now included in the 'participated in' smart group rules
- Make me admin section in Admin HQ

### Changed

- When a platform no longer is available at a url, the application redirects to the CitizenLab website
- New platforms automatically get a moderator@citizenlab.co admin user with a strong password in LastPass

## 2020-01-29

### Fixed

- Rich text editor no longer allows non-video iframe content
- Smart groups that refer to a deleted project now get cleaned up when deleting a project
- All cookie consent buttons are now reachable on IE11
- More accessibility fixes
- The organization name is no longer missing in the password reset email

### Added

- CSAM verification
  - Users can authenticate and verify using BeID or itsme
  - User properties controlled by a verification method are locked in the user profile
  - Base layer of support for other similar verification methods in the future
- The order of project templates can now be changed in Templates HQ

### Changed

- Project templates overview no longer shows the filters

## 2020-01-17

### Fixed

- Further accesibility improvements:
  - Screen reader improvement for translations
  - Some color contrast improvements

### Added

- A hidden topics manager available at https://myfavouriteplatform.citizenlab.co/admin/topics

## 2020-01-15

### Fixed

- In the admin, the project title is now always displayed when editing a project
- Further accesibility improvements:
  - Site map improvements (navigation, clearer for screen readers)
  - Improved colors in several places for users with sight disability
  - Improved HTML to better inform screen reader users
  - Added keyboard functionality of password recovery
  - Improved forms (easier to use for users with motoric disabilities, better and more consistent validation, tips and tricks on mobile initiative form)
  - Improvements for screen reader in different languages (language picker, comment translations)
  - Added title (visible in your tab) for user settings page
  - Improved screen reader experience for comment posting, deleting, upvoting and idea voting

### Added

- The email notification settings on the user profile are now grouped in categories
- Unsubscribing through an email link now works without having to sign in first

### Changed

- The idea manager now shows all ideas by default, instead of filtered by the current user as assignee

## 2020-01-07

### Added

- Go to idea manager when clicking 'idea assigned to you' notification
- 2th iteration of the new admin moderation feature:
  - Not viewed/Viewed filtering
  - The ability to select one or more items and mark them as viewed/not viewed
  - 'Belongs to' table column, which shows the context that a piece of content belongs to (e.g. the idea and project that a comment belongs to)
  - 'Read more' expand mechanism for longer pieces of content
  - Language selector for multilingual content
  - 'Go to' link that will open a new tab and navigate you to the idea/iniative/comment that was posted

### Changed

- Improve layout (and more specifically width) of idea/iniatiatve forms on mobile
- Separate checkboxes for privacy policy and cookie policy
- Make the emails opt-in at registration

### Fixed

- Fix for unreadable password reset error message on Firefox
- Fix for project granular permission radio buttons not working

## 2019-12-12

### Added

- Polls now support questions for which a user can check multiple options, with a configurable maximum
- It's now possible to make a poll anonymous, which hides the user from the response excel export
- New verification method `id_card_lookup`, which supports the generic flow of verifying a user using a predined list of ID card numbers.
  - The copy can be configured in Admin HQ
  - The id cards CSV can be uploaded through Admin HQ

## 2019-12-11

### Added

- Admin moderation iteration 1 (feature flagged, turned on for a selected number of test clients)
- New verification onboarding campaign

### Changed

- Improved timeline composer
- Wysiwyg accessibility improvement

### Fixed

- English notifications when you have French as your language

## 2019-12-06

### Fixed

- Accessibility improvements:
  - Polls
  - Idea/initiative filter boxes
- Uploading a file in admin project page now shows the loading spinner when in progress
- Fixed English copy in notifications when other language selected
- Fixed project copy in Admin HQ not being saved

## 2019-12-05

### Fixed

- Small popups (popovers) no longer go off-screen on smaller screens
- Tooltips are no longer occluded by the checkbox in the idea manager
- The info icon on the initiatives voting box has improved alignment
- Project templates now display when there's only `en` is configured as a tenant locale
- When changing the lifecycle stage of a tenant, the update is now sent right away to segment
- When users accept an inivitation and are in a group, the group count is correctly updated
- Dropdowns in the registration flow can again support empty values
- Accessibility:
  - Various color changes to improve color contrasts
  - Color warning when picking too low contrast
  - Improvements to radio buttons, checkboxes, links and buttons for keyboard accessibility
  - Default built-in pages for new tenants have a better hierarchy for screen readers
- User posted an idea/initiative notification for admins will be in the correct language

## 2019-11-25

### Changed

- Updated translations
- Area filter not shown when no areas are configured
- Overall accessibility improvements for screen readers
- Improved accessibility of the select component, radio button, image upload and tooltip

### Fixed

- When adding a vote that triggers the voting limit on a project/phase, the other idea cards now automatically get updated with disabled vote buttons
- Fix for mobile bottom menu not being clickable when idea page was opened
- Navigating directly between projects via the menu no longer results in faulty idea card collections
- Display toggle (map or list view) of idea and initiative cards works again

## 2019-11-19

### Added

- New ideation project/phase setting called 'Idea location', which enables or disabled the ability to add a location to an idea and show the ideas on a map

### Changed

- Improved accessibility of the image upload component
- COW tooltipy copy
- Sharing modal layout improvement

### Fixed

- Checkboxes have unique ids to correctly identify their corresponding label, which improves screen reader friendliness when you have multiple checkboxes on one page.
- Avatar layout is back to the previous, smaller version

## 2019-11-15

### Fixed

- Fix for 'Click on map to add an idea' functionality not working
- Fix for notifications not showing

## 2019-11-12

### Fixed

- An email with subject `hihi` is no longer sent to admins that had their invite accepted
- Whe clicking the delete button in the file uploader, the page no longer refreshes
- Project templates no longer show with empty copy when the language is missing
- The countdown timer on initiatives now shows the correct value for days
- The radio buttons in the cookie manager are clickable again
- Changing the host of a tenant no longer breaks images embedded in texts
- It's possible again to unassign an idea in the idea manager
- The popup for adding a video or link URL is no longer invisible or unusable in some situations
- Uploading files is no longer failing for various filetypes we want to support
- Keyboard accessibility for modals

### Added

- ID Verification iteration 1
  - Users can verify their account by entering their ID card numbers (currently Chile only)
  - Verification is feature flagged and off by default
  - Smart groups can include the criterium 'is verified'
  - Users are prompted to verify their account when taking an actions that requires verification
- Total population for a tenant can now be entered in Admin HQ
- It's now possible to configure the word used for areas towards citizens from the areas admin
- Improvements to accessibility:
  - Idea and initiative forms: clearer for screen readers, keyboard accessibility, and more accessible input fields
  - Nav bar: clearer for screen readers and improved keyboard navigation
  - Project navigation and phases: clearer for screen readers
  - Sign-in, password reset and recovery pages: labeling of the input fields, clearer for screen readers
  - Participatory budgeting: clearer for screen readers

### Changed

- The organization name is now the default author in an official update

## 2019-10-22

### Fixed

- The sharing title on the idea page is now vertically aligned
- Improvements to the 'bad gateway' message sometimes affecting social sharing
- The map and markers are again visible in the admin dashboard
- First round of accessibility fixes and improvements
  - Dynamics of certain interactions are picked up by screen readers (PB, voting, ...)
  - Overall clarity for screen readers has improved
  - Improvements to information structure: HTML structure, W3C errors, head element with correct titles
  - Keyboard accessibility has generally improved: sign-up problems, login links, PB assignment, ...

### Added

- Initiatives iteration 3
  - Automatic status changes on threshold reached or time expired
  - When updating the status, official feedback needs to be provided simultaneously
  - Users receive emails and notifications related to (their) initiative
  - Initiatives support images in their body text
- Project templates
  - Admins can now create projects starting from a template
  - Templates contain images, a description and a timeline and let admin filter them by tags
  - Admins can share template descriptions with a publically accessible link
- It's now possible to configure the banner overlay color from the customize settings
- A custom email campaign now contains a CTA button by default

### Changed

- Complete copy overhaul of all emails

## 2019-10-03

### Fixed

- PB phase now has a basket button in the project navbar
- The datepicker in the timeline admin now works in IE11

### Changed

- For fragments (small pieces of UI that can be overridden per tenant) to work, they need to be enabled individually in admin HQ.

## 2019-09-25

### Fixed

- It's again possible to change a ideation/PB phase to something else when it contains no ideas
- Older browsers no longer crash when scrolling through comments (intersection observer error)
- Pagination controls are now correctly shown when there's multiple pages of users in the users manager
- The user count of groups in the users manager no longer includes invitees and matches the data shown
- Transition of timeline phases now happen at midnight, properly respecting the tenant timezone
- When looking at the map of an idea or initiative, the map marker is visible again
- The initiatives overview pages now uses the correct header and text colors
- The vote control on an initiative is no longer invisible on a tablet screen size
- The idea page in a budgeting context now shows the idea's budget
- The assign button on an idea card in a budgeting context behaves as expected when not logged in
- Project copy in Admin HQ that includes comments no longer fails
- Changing granular permissions by project moderator no longer fails

### Added

- Polling is now supported as a new participation method in a continuous project or a phase
  - A poll consists of multiple question with predefined answers
  - Users can only submit a poll once
  - Taking a poll can be restricted to certain groups, using granular permissions
  - The poll results can be exported to excel from the project settings
- It's now possible to disable Google Analytics, Google Tag Manager, Facebook Pixel and AdWords for specific tenants through Admin HQ

### Changed

- Large amount of copy improvements throughout to improve consistency and experience
- The ideas overview page is no longer enabled by default for new tenants
- The built-in 'Open idea project' can now be deleted in the project admin

## 2019-08-30

### Fixed

- The map preview box no longer overflows on mobile devices
- You're now correctly directed back to the idea/initiatives page after signing in/up through commenting

### Changed

- The height of the rich text editor is now limited to your screen height, to limit the scrolling when applying styles

## 2019-08-29

### Fixed

- Uploaded animated gifs are no longer displayed with weird artifacts
- Features that depend on NLP are less likely to be missing some parts of the data

### Added

- Citizen initiatives
  - Citizens can post view and post initiatives
  - Admins can manage initiatives, similar to how they manage ideas
  - Current limitation to be aware of, coming very soon:
    - No emails and notifications related to initiatives yet
    - No automated status changes when an initiative reaches enough votes or expires yet

## 2019-08-09

### Fixed

- Fixed a bug that sometimes prevented voting on comments
- When editing a comment, a mention in the comment no longer shows up as html
- In the dashboard, the domicile value 'outside' is now properly translated
- Some fixes were made to improve loading of the dashboard map with data edge cases
- Deleting a phase now still works when users that reveived notifications about the phase have deleted their account
- New releases should no longer require a hard refresh, avoiding landing page crashing issues we had

### Added

- File input on the idea form now works on mobile, if the device supports it

## 2019-07-26

### Fixed

- The project moderator email and notification now link to the admin idea manager instead of citizen side
- The widget no longer shows the `Multiloc`, but the real idea titles for some platforms

### Added

- Speed improvements to data requests to the backend throughout the whole paltform
- Changing the participation method from ideation to information/survey when there are ideas present is now prevented by the UI
- It's now possible to manually reorder archived projects
- There's new in-platform notifications for a status change on an idea you commented or voted on

## 2019-07-18

### Fixed

- It's no longer possible to change the participation method to information or survey if a phase/project already contains ideas
- The 'Share your idea modal' is now properly centered
- It's no longer possible to send out a manual email campaign when the author is not properly defined
- Invite emails are being sent out again
- Imported ideas no longer cause incomplete pages of idea cards
- Invited users who did not accept yet no longer receive any automated digest emails

## 2019-07-08

### Fixed

- When changing images like the project header, it's no longer needed to refresh to see the result
- The comments now display with a shorter date format to work better on smaller screens
- The code snippet from the widget will now work in some website that are strict on valid html
- The number of days in the assignee digest email is no longer 'null'
- The project preview description input is displayed again in the projects admin
- The idea status is no longer hidden when no vote buttons are displayed on the idea page
- Duplicate idea cards no longer appear when loading new pages

### Added

- Performance optimizations on the initial loading of the platform
- Performance optimizations on loading new pages of ideas and projects
- Newly uploaded images are automatically optimized to be smaller in filesize and load faster
- The 'Add an idea' button is now shown in every tab of the projects admin
- It's now possible to add videos to the idea body text
- E-mails are no longer sent out through Vero, but are using the internal cl2-emails server

### Changed

- The automated emails in the admin no longer show the time schedule, to work around the broken translations
- The rights for voting on comments now follow the same rights than commenting itself, instead of following the rights for idea voting
- On smaller desktop screens, 3 columns of idea cards are now shown instead of 2
- When adding an idea from the map, the idea will now be positioned on the exact location that was clicked instead of to the nearest detectable address
- Using the project copy tool in admin HQ is more tolerant about making copies of inconsistent source projects

## 2019-06-19

### Fixed

- Show 3-column instead of 2-column layout for ideas overview page on smaller desktop screens
- Don't hide status label on idea page when voting buttons are not shown

### Changed

- Small improvement in loading speed

## 2019-06-17

## Fixed

- The column titles in comments excel export are aligned with the content
- There's now enough space between voting anc translate links under a comment
- Vote button on an idea no longer stays active when a vote on that idea causes the voting treshold of the project to be reached

## Added

- The admin part of the new citizen initiatives is available (set initiatives feature on `allowed`)
  - Cities can configure how they plan to use initiatives
- A preview of how initiatives will look like city side is available, not yet ready for prime time (set initiatives feature on `allowed` and `enabled`)
- The ideas overview page has a new filtering sidebar, which will be used for other idea and initiative listings in the future
  - On idea status
  - On topic
  - Search
- Comments now load automatically while scrolling down, so the first comments appear faster

## 2019-06-05

### Fixed

- Fix an issue that when showing some ideas in an idea card would make the application crash

## 2019-05-21

### Fixed

- The idea page does no longer retain its previous scroll position when closing and reopening it
- The Similar Ideas box no longer has a problem with long idea titles not fitting inside of the box
- The Similar Ideas box content did not update when directly navigating from one idea page to the next
- The 'What were you looking for?' modal no longer gives an error when trying to open it

### Changed

- You now get redirected to the previously visited page instead of the landing page after you've completed the signup process

## 2019-05-20

### Fixed

- Closing the notification menu after scrolling no longer results in a navbar error
- When accessing the idea manager as a moderator, the assignee filter defaults to 'assigned to me'
- The idea and comment counts on the profile page now update as expected
- It's now possible to use a dropdown input in the 2nd registration step with a screen reader
- An invited user can no longer request a password reset, thereby becoming an inconsistent user that resulted in lots of problems

### Added

- Restyle of the idea page
  - Cleaner new style
  - Opening an idea no longer appears to be a modal
  - Properly styled similar ideas section
  - Showing comment count and avatars of contributors

### Changed

- When clicking the edit button in the idea manager, the edit form now opens in the sidemodal

## 2019-05-15

### Fixed

- Opening the projects dropdown no longer shows all menu items hovered when opened
- Users that can't contribute (post/comment/vote/survey) no longer get an email when a phase starts
- When a project has an ideation and a PB phase, the voting buttons are now shown during the ideation phase
- The admin navigation menu for moderators is now consistent with that for admins
- Moderators that try to access pages only accessible for admins, now get redirected to the dashboard
- The details tab in clustering doesn't cause the info panel to freeze anymore
- When writing an official update, the sbumit button now only becomes active when submission is possible
- The 'no options' copy in a dropdown without anything inside is now correctly translated
- Making a field empty in Admin HQ now correctly saves the empty value
- The active users graph no longer includes users that received an email as being active
- The translation button in an idea is no longer shown when there's only one platform language
- After changing granular permission, a refresh is no longer needed to see the results on ideas
- The sideview in the idea manager now shows the status dropdown in the correct language
- The layout of the sideview in the idea manager is now corrected
- A digest email to idea assignees is no longer sent out when no ideas are assigned to the admin/moderator
- Signing in with VUB Net ID works again
- Loading the insights map can no longer be infinite, it will now show an error message when the request fails

### Added

- The profile page of a user now also shows the comments by that user
- Users can now delete their own profile from their edit profile page
- Similar ideas, clustering and location detection now work in Spanish, German, Danish and Norwegian
- Facebooks bot coming from `tfbnw.net` are now blocked from signing up
- Moderators now also have a global idea manager, showing all the ideas from the projects they're moderating
- Loading the insights map, which can be slow, now shows a loading indicator

### Changed

- Voting buttons are no longer shown when voting is not enabled
- Improved and more granular copy text for several voting and commenting disabled messages

## 2019-04-30

### Fixed

- Time remaning on project card is no longer Capitalized
- Non-admin users no longer get pushed to intercom
- Improvements to the idea manager for IE11
- When filtering on a project in the idea manager, the selected project is highlighted again
- @citizenlab.cl admins can now also access churned platforms
- The user count in the user manager now includes migrated cl1 users
- Sending invitations will no longer fail on duplicate mixed-case email addresses

### Added

- Ideas can now be assigned to moderators and admins in the idea manager
  - Added filter on assignee, set by default to 'assigned to me'
  - Added filter to only show ideas that need feedback
  - When clicking an idea, it now opens in and can be partially edited from a half screen modal
  - Admins and moderators get a weekly digest email with their ideas that need feedback
- Completely new comments UI with support for comment upvotes
  - Comments are visually clearly grouped per parent comment
  - Sub-comments use @mentions to target which other subcomment they reply to
  - Comments can be sorted by time or by votes
- Ideas can now be sorted randomly, which is the new default
- New smart group rule for users that contributed to a specific topic
- New smart group rule for users that contributed to ideas with a specific status
- Clear error message when an invitee does a normal sign up

### Changed

- The idea grid no longer shows a 'post an idea' button when there are no ideas yet

## 2019-04-24

### Fixed

- Project cards now show correct time remaining until midnight

## 2019-04-23

### Fixed

- Closing the notification menu does not cause an error anymore
- The unread notifications count is now displayed correctly on IE11
- Clicking on an invite link will now show an immediate error if the invite is no longer valid

### Changed

- The admin guide is now under the Get Started link and the dashboards is the admin index
- The project cards give feedback CTA was removed
- An idea can now be deleted on the idea page
- The default border radius throughout the platform now is 3px instead of 5px
- The areas filter on the project cards is only shown when there is more than one area

## 2019-04-16

### Fixed

- The comment count of a project remains correct when moving an idea to a different project
- Fixed an issue when copying projects (through the admin HQ) to tenants with conflicting locales
- Only count people who posted/voted/commented/... as participants (this is perceived as a fix in the dashboards)
- Invites are still sent out when some emails correspond to existing users/invitees
- Phase started/upcoming notifications are only sent out for published projects

### Added

- Posting text with a URL will turn the URL part into a link
- Added smart group rules for topic and idea status participants

### Changed

- New configuration for which email campaigns are enabled by default
- Changed project image medium size to 575x575

## 2019-04-02

### Fixed

- The new idea button now shows the tooltip on focus
- The gender graph in clustering is now translated
- Tooltips on the right of the screen no longer fall off
- Text in tooltips no longer overflows the tooltip borders
- When there are no ideas, the 'post an idea' button is no longer shown on a user profile or the ideas overview page
- The project card no longer displays a line on the bottom when there is no meta information available
- Downloading the survey results now consistently triggers a browser download
- The bottom of the left sidebar of the idea manager can now be reached when there are a lot of projects
- The time control in the admin dashboard is now translated
- Various fixes to improve resilience of project copy tool

### Added

- The ideas overview page now has a project filter
- The various pages now support the `$|orgName|` variable, which is replaced by the organization name of the tenant
- Non-CitizenLab admins can no longer access the admin when the lifecycle stage is set to churned
- A new style variable controls the header opacity when signed in
- New email as a reminder to an invitee after 3 days
- New email when a project phase will start in a week
- New email when a new project phase has started
- The ideas link in the navbar is now feature flagged as `ideas_overview`

### Changed

- When filtering projects by multiple areas, all projects that have one of the areas or no area are now shown
- The user search box for adding a moderator now shows a better placeholder text, explaining the goal

## 2019-03-20

### Fixed

- Fixed mobile layout issues with cookie policy, idea image and idea title for small screens (IPhone 5S)
- Posting an idea in a timeline that hasn't started yet (as an admin) now puts the idea in the first phase
- Notifications menu renders properly in IE11
- The CTA on project cards is no longer shown for archived and finished projects
- Invited users that sign up with another authentication provider now automatically redeem their invitation
- When the tenant only has one locale, no language switcher is shown in the official feedback form

### Added

- Capabilities have been added to apply custom styling to the platform header
  - Styling can be changed through a new style tab in admin HQ
  - It's also possible to configure a different platform-wide font
  - Styling changes should only be done by a designer or front-end developer, as there are a lot of things that could go wrong
- The initial loading speed of the platform has increased noticably due to no longer loading things that are not immediately needed right away.
- Tenant templates are now automatically updated from the `.template` platforms every night
- The project copy tool in admin HQ now supports time shifting and automatically tries to solve language conflicts in the data
- New notifications and emails for upcoming (1 week before) and starting phases

### Changed

- Archived ieas are no longer displayed on the general ideas page
- The time remaining on project cards is no longer shown on 2 lines if there's enough space
- New platforms will show the 'manual project sorting' toggle by default
- Some changes were made to modals throughout to make them more consistent and responsiveness
- New ideas now have a minimal character limit of 10 for the title and 30 for the body
- User pages have a more elaborate meta title and description for SEO purposes

## 2019-03-11

### Fixed

- Notifications layout on IE11
- Errors due to loading the page during a deployment

## 2019-03-11

### Fixed

- Similar ideas is now fast enough to enable in production
- NLP insights will no longer keep on loading when creating a new clusgtering graph
- The comment count on project cards now correctly updates on deleted comments
- Various spacing issues with the new landing page on mobile are fixed
- When logging out, the avatars on the project card no longer disappear
- The widget no longer cuts off the title when it's too long
- In admin > settings > pages, all inputs are now correctly displayed using the rich text editor
- The notifications are no longer indented inconsistently
- Exporting typeform survey results now also work when the survey embed url contains `?source=xxxxx`
- When there's a dropdown with a lot of options during signup, these options are no longer unreachable when scrolling down
- The cookie policy no longer displays overlapping text on mobile
- The `isSuperAdmin`, `isProjectModerator` and `highestRole` user properties are now always named using camelCasing

### Added

- Official feedback
  - Admins and moderators can react to ideas with official feedback from the idea page
  - Users contributing to the idea receive a notification and email
  - Feedback can be posted using a free text name
  - Feedback can be updated later on
  - Admin and moderators can no longer write top-level comments
  - Comments by admins or moderators carry an `Official` badge
- When giving product feedback from the footer, a message and email can be provided for negative feedback
- CTA on project card now takes granular permissions into account
- CTA on project card is now also shown on mobile
- Projects for which the final phase has finished are marked as finished on their project card
- Projects on the landing page and all projects page can now be filtered on area through the URL

### Changed

- The avatars on a project card now include all users that posted, voted or commented
- Commenting is no longer possible on ideas not in the active phase

## 2019-03-03

### Fixed

- Manually sorting projects in the admin works as expected

### Added

- Support for Spanish
- The copy of 'x is currently working on' can be customized in admin HQ
- Extra caching layer in cl2-nlp speeds up similar ideas and creating clusters

## 2019-02-28

### Fixed

- In the dashboard, the labels on the users by gender donut chart are no longer cut off
- Adding file attachments with multiple consecutive spaces in the filename no longer fails
- Project copy in admin HQ no longer fails when users have mismatching locales with the new platform

### Added

- New landing page redesign
  - Project cards have a new layout and show the time remaining, a CTA and a metric related to the type of phase
  - The bottom of the landing page displays a new custom info text, configurable in the admin settings
  - New smarter project sorting algorithm, which can be changed to manual ordering in the projects admin
  - Ideas are no longer shown on the landing page
  - The `Show all projects` link is only shown when there are more than 10 projects
- New attributes are added to segment, available in all downstream tools:
  - `isSuperAdmin`: Set to true when the user is an admin with a citizenlab email
  - `isProjectModerator`
  - `highestRole`: Either `super_admin`, `admin`, `project_moderator` or `user`

### Changed

- Intercom now only receives users that are admin or project moderator (excluding citizenlab users)

## 2019-02-20

### Fixed

- User digest email events are sent out again
- The user statistics on the admin dashboard are back to the correct values
- Creating a new project page as an admin does not result in a blank page anymore
- Improved saving behaviour when saving images in a phase's description
- When logged in and visiting a url containing another locale than the one you previously picked, your locale choice is no longer overwritten

### Added

- Project copy feature (in admin HQ) now also supports copying ideas (including comments and votes) and allows you to specify a new slug for the project URL
- Unlogged users locale preference is saved in their browser

## 2019-02-14

### Fixed

- Project/new is no longer a blank page

## 2019-02-13

### Fixed

- Texts written with the rich text editor are shown more consistently in and outside of the editor
- Opening a dropdown of the smart group conditions form now scrolls down the modal
- When changing the sorting method in the ideas overview, the pagination now resets as expected
- Google login no longer uses the deprecated Google+ authentication API

### Added

- Typeform survey for typeform can now be downloaded as xlsx from a tab in the project settings
  - The Segment user token needs to be filled out in Admin HQ
  - New survey responses generate an event in segment
- Survey providers can be feature flagged individually
- New \*.template.citizenlab.co platforms now serve as definitions of the tenant template
- The registration fields overview in admin now shows a badge when fields are required

### Changed

- Surveymonkey is now feature-flagged off by default for new platforms

## 2019-01-30

### Fixed

- Long topic names no longer overlap in the admin dashboards
- Video no longer pops out of the phase description text
- Added event tracking for widget code copy and changing notification settings
- Saving admin settings no longer fails because of a mismatch between platform and user languages
- The password reset message now renders correctly on IE11
- It's easier to delete a selected image in the rich text editor
- The copy in the modal to create a new group now renders correctly in IE11
- Texts used in the the dashboard insights are no longer only shown in English
- Tracking of the 'Did you find what you're looking for?' footer not works correctly

### Added

- Tooltips have been added throughout the whole admin interface
- A new homepage custom text section can be configured in the admin settings, it will appear on the landing page in a future release
- New experimental notifications have been added that notify admins/moderators on every single idea and comment
- New tenant properties are being logged to Google Analytics

## 2019-01-19

### Fixed

- Registration fields of the type 'multiple select' can again be set in the 2nd step of the signup flow
- Creating invitations through an excel file no longer fails when there are multiple users with the same first and last name

## 2019-01-18

### Fixed

- Overflowing text in project header
- Fixed color overlay full opaque for non-updated tenant settings
- Fixed avatar layout in IE11
- Fixed idea page scrolling not working in some cases on iPad
- Pressing the enter key inside of a project settings page will no longer trigger a dialog to delet the project

### Changed

- Reduced the size of the avatars on the landing page header and footer
- Made 'alt' text inside avatar invisible
- Better cross-browser scaling of the background image of the header that's being shown to signed-in users
- Added more spacing underneath Survey, as not to overlap the new feedback buttons
- Increased width of author header inside of a comment to better accomodate long names
- Adjusted avatar hover effect to be inline with design spec￼

## 2019-01-17

### Added

- `header_overlay_opacity` in admin HQ allows to configure how transparent header color is when not signed in
- `custom_onboarding_fallback_message` in admin HQ allows to override the message shown in the header when signed in

## 2019-01-16

### Fixed

- The clustering prototype no longer shows labels behind other content
- Removing a project header image is again possible
- New active platforms get properly submitted to google search console again
- Scrolling issues with an iPad on the idea modal have been resolved
- Signing up through Google is working again
- The line underneath active elements in the project navbar now has the correct length
- A long location does no longer break the lay-out of an event card
- The dashboards are visible again by project moderators
- The admin toggle in the users manager is working again

### Added

- When logged in, a user gets to see a dynamic call to action, asking to
  - Complete their profile
  - Display a custom message configurable through admin HQ
  - Display the default fallback engagement motivator
- The landing page header now shows user avatars
- It's now possible to post an idea from the admin idea manager
- The footer now shows a feedback element for citizens
- A new 'map' dashboard now shows the ideas on their locations detected from the text using NLP
- The clustering prototype now shows the detected keywords when clustering is used

### Changed

- The navbar and landing page have a completely refreshed design
  - The font has changed all over the platform
  - 3 different colors (main, secondary, text) are configurable in Admin HQ
- The clustering prototype has been moved to its own dashboard tab
- Project cards for continuous projects now link to the information page instead of ideas

## 2018-12-26

### Fixed

- The rich text editor now formats more content the same way as they will be shown in the platform

### Added

- Admin onboarding guide
  - Shown as the first page in the admin, guiding users on steps to take
- The idea page now shows similar ideas, based on NLP
  - Feature flagged as `similar_ideas`, turned off by default
  - Experimental, intended to evaluate NLP similarity performance
- A user is now automatically signed out from FranceConnect when signing out of the platform

### Changed

- When a user signs in using FranceConnect, names and some signup fields can no longer be changed manually
- The FranceConnect button now has the official size and dimensions and no T&C
- SEO improvements to the "Powered by CitizenLab" logo

## 2018-12-13

### Fixed

- User digest email campaigns is sent out again
- IE11 UI fixes:
  - Project card text overflow bug
  - Project header text wrapping/centering bug
  - Timeline header broken layout bug
  - Dropdown not correctly positioned bug
- Creating new tenants and changing the host of existing tenants makes automatic DNS changes again

### Added

- SEO improvements: project pages and info pages are now included in sitemap
- Surveys now have Google Forms support

## 2018-12-11-2

### Fixed

- A required registration field of type number no longer blocks users on step 2 of the registration flow

## 2018-12-11

### Fixed

- Loading an idea page with a deleted comment no longer results in an error being shown
- Assigning a first bedget to a PB project as a new user no longer shows an infinite spinner
- Various dropdowns, most famously users group selection dropdown, no longer overlap menu items

## 2018-12-07

### Fixed

- It's again possible to write a comment to a comment on mobile
- When logged in and trying to log in again, the user is now redirected to the homepage
- A deleted user no longer generates a link going nowhere in the comments
- The dropdown menu for granular permissions no longer disappears behind the user search field
- After deleting an idea, the edit and delete buttons are no longer shown in the idea manager
- Long event title no longer pass out of the event box
- Notifications from a user that got deleted now show 'deleted user' instead of nothing

### Added

- Machine translations on the idea page
  - The idea body and every comment not in the user's language shows a button to translate
  - Feature flagged as `machine_translations`
  - Works for all languages
- Show the currency in the amount field for participatory budgeting in the admin
- Built-in registration fields can now be made required in the admin
- FranceConnect now shows a "What is FranceConnect?" link under the button

### Changed

- The picks column in the idea manager no longer shows a euro icon

## 2018-11-28

### Fixed

- IE11 graphical fixes in text editor, status badges and file drag&drop area fixed
- The idea tab is visible again within the admin of a continuous PB project
- The checkbox within 3rd party login buttons is now clickable in Firefox

## 2018-11-27

### Fixed

- When all registration fields are disabled, signing up through invite no longer blocks on the first step
- A moderator that has not yet accepted their invitation, is no longer shown as 'null null' in the moderators list
- Adding an idea by clicking on the map is possible again

### Changed

- When there are no events in a project, the events title is no longer shown
- The logo for Azure AD login (VUB Net ID) is shown as a larger image
- When logging in through a 3rd party login provider, the user needs to confirm that they've already accepted the terms and conditions

## 2018-11-22

### Fixed

- In the clustering prototype, comparing clusters using the CTRL key now also works on Mac
- Widget HTML code can now be copied again
- Long consequent lines of text now get broken up in multiple lines on the idea page
- Admin pages are no longer accessible for normal users
- Reduced problems with edge cases for uploading images and attachments

### Added

- Participatory budgeting (PB)
  - A new participation method in continuous and timeline projects
  - Admins and moderators can set budget on ideas and a maximum budget on the PB phase
  - Citizens can fill their basket with ideas, until they hit the limit
  - Citizens can submit their basket when they're done
  - Admins and moderators can process the results through the idea manager and excel export
- Advanced dashboards: iteration 1
  - The summary tab shows statistics on idea/comment/vote and registration activities
  - The users tab shows information on user demographics and a leaderboard
  - The time filter can be controller with the precision of a day
  - Project, group and topic filters are available when applicable
  - Project moderators can access the summary tabs with enforced project filter
- Social sharing through the modal is now separately trackable from sharing through the idea page
- The ideas excel export now contains the idea status
- A new smart group rule allows for filtering on project moderators and normal users

### Changed

- Project navigation is now shown in new navigation bar on top
- The content of the 'Open idea project' for new tenants has changed
- After posting an idea, the user is redirected towards the idea page of the new idea, instead of the landing page

## 2018-11-07

### Fixed

- The widget HTML snippet can be copied again

## 2018-11-05

### Fixed

- Clicking Terms & Conditions links during sign up now opens in a new tab

### Added

- Azure Active Directory login support, used for VUB Net ID

## 2018-10-25

### Fixed

- Resizing and alignment of images and video in the editor now works as expected
- Language selector is now updating the saved locale of a signed in user
- When clicking "view project" in the project admin in a new tab, the projects loads as expected
- The navbar user menu is now keyboard accessible
- Radio buttons in forms are now keyboard accessible
- The link to the terms and conditions from social sign in buttons is fixed
- In admin > settings > pages, the editors now have labels that show the language they're in
- Emails are no longer case sensitive, resolving recurring password reset issues
- The widget now renders properly in IE11
- Videos are no longer possible in the invitation editor

### Added

- Cookie consent manager
  - A cookie consent footer is shown when the user has not yet accepted cookies
  - The user can choose to accept all cookies, or open the manager and approve only some use cases
  - The consent settings are automatically derived from Segment
  - When the user starts using the platform, they silently accept cookies
- A new cookie policy page is easier to understand and can no longer be customized through the admin
- Granular permissions
  - In the project permissions, an admin or project moderator can choose which citizens can take which actions (posting/voting/comments/taking survey)
  - Feature flagged as 'granular_permissions', turned off by default
- Ideas excel export now contains links to the ideas
- Ideas and comments can now be exported from within a project, also by project moderators
- Ideas and comments can now be exported for a selection of ideas
- When signing up, a user gets to see which signup fields are optional

### Changed

- Published projects are now shown first in the admin projects overview
- It's now more clear that the brand color can not be changed through the initial input box
- All "Add <something>" buttons in the admin have moved to the top, for consistency
- The widget no longer shows the vote count when there are no votes
- When a project contains no ideas, the project card no longer shows "no ideas yet"

## 2018-10-09

### Fixed

- UTM tags are again present on social sharing
- Start an idea button is no longer shown in the navbar on mobile
- Exceptionally slow initial loading has been fixed
- Sharing on facebook is again able to (quite) consistently scrape the images
- When using the project copy tool in Admin HQ, attachments are now copied over as well

### Added

- Email engine in the admin (feature flagged)
  - Direct emails can be sent to specific groups by admins and moderators
  - Delivered/Opened/Clicked statistics can be seen for every campaign
  - An overview of all automated emails is shown and some can be disabled for the whole platform

## 2018-09-26

### Fixed

- Error messages are no longer cut off when they are longer than the red box
- The timeline dropdown on mobile shows the correct phase names again
- Adding an idea by clicking on the map works again
- Filip peeters is no longer sending out spam reports
- Reordering projects on the projects admin no longer behaves unexpectedly
- Fixes to the idea manager
  - Tabs on the left no longer overlap the idea table
  - Idea status tooltips no longer have an arrow that points too much to the right
  - When the screen in not wide enough, the preview panel on the right is no longer shown
  - Changing an idea status through the idea manager is possible again

### Added

- Social sharing modal is now shown after posting an idea
  - Feature flagged as `ideaflow_social_sharing`
  - Offers sharing buttons for facebook, twitter and email
- File attachments can now be added to
  - Ideas, shown on the idea page. Also works for citizens.
  - Projects, shown in the information page, for admins and moderators
  - Phases, shown under the phase description under the timeline, for admins and moderators
  - Events, shown under the event description, for admins and moderators
  - Pages, shown under the text, for admins
- Some limited rich text options can now be used in email invitation texts

### Changed

- The admin projects page now shows 3 seperate sections for published, draft and archived
- When there are no voting buttons, comment icon and count are now also aligned to the right
- It's now possible to remove your avatar

## 2018-09-07

### Fixed

- Submit idea button is now aligned with idea form
- An error caused by social sign in on French platforms not longer has an English error message
- Checkboxes are now keyboard navigable
- Projects that currently don't accept ideas can no longer be selected when posting an idea
- Deleting an idea no longer results in a blank page
- Deleting a comment no longer results in a blank page
- When sign in fails, the error message no longer says the user doesn't exist
- `null` is no longer shown as a lastname for migrated cl1 users without last name
- Clicking on the table headers in the idea managers again swaps the sorting order as expected
- Typeform Survey now is properly usable on mobile

### Added

- Email notification control
  - Every user can opt-out from all recurring types of e-mails sent out by the platform by editing their profile
  - Emails can be fully disabled per type and per tenant (through S&S ticket)
- An widget that shows platform ideas can now be embedded on external sites
  - The style and content of the widget can be configured through admin > settings > widgets
  - Widget functionality is feature flagged as "widgets", on by default

### Changed

- Initial loading speed of the platform has drastically improved, particulary noticable on mobile
- New tenants have custom signup fields and survey feature enabled by default

## 2018-08-20

### Fixed

- The idea sidepane on the map correctly displays HTML again
- Editing your own comment no longer turns the screen blank
- Page tracking to segment no longer tracks the previous page instead of the current one
- Some browsers no longer break because of missing internationalization support
- The options of a custom field are now shown in the correct order

### Added

- A major overhaul of all citizen-facing pages to have significantly better accessibility (almost WCAG2 Level A compliant)
  - Keyboard navigation supported everywhere
  - Forms and images will work better with screen readers
  - Color constrasts have been increased throughout
  - A warning is shown when the color in admin settings is too low on constrast
  - And a lot of very small changes to increase WCAG2 compliance
- Archived projects are visible by citizens
  - Citizens can filter to see all, active or archived projects
  - Projects and project cards show a badge indicating a project is archived
  - In the admin, active and archived projects are shown separately
- A favicon can now be configured at the hidden location `/admin/favicon`
  - On android in Chrome, the platform can be added to the Android homescreen and will use the favicon as an icon
- Visitors coming through Onze Stad App now are trackable in analytics

### Changed

- All dropdown menus now have the same style
- The style of all form select fields has changed
- Page tracking to segment no longer includes the url as the `name` property (salesmachine)
- Font sizes throughout the citizen-facing side are more consistent

## 2018-08-03

### Fixed

- The landingpage header layout is no longer broken on mobile devices
- Yet another bug related to the landingpage not correctly redirecting the user to the correct locale
- The Page not found page was not found when a page was not found

### Added

- The 'Create an account' call to action button on the landing page now gets tracked

## 2018-08-02

### Fixed

- The browser no longer goes blank when editing a comment
- Redirect to the correct locale in the URL no longer goes incorrectly to `en`

## 2018-07-31

### Fixed

- The locale in the URL no longer gets added twice in certain conditions
- Various fixes to the rich text editor
  - The controls are now translated
  - Line breaks in the editor and the resulting page are now consistent
  - The editor no longer breaks form keyboard accessibility
  - The images can no longer have inconsistent widht/height ratio wich used to happen in some cases
  - The toolbar buttons have a label for accessibility
- A new tenant created in French no longer contains some untranslated content
- The tenant lifecycle stage is now properly included in `group()` calls to segment
- Comment body and various dynamic titles are secured against XSS attacks

### Added

- Ideas published on CitizenLab can now also be pushed to Onze Stad App news stream
- The rich text editor
  - Now support copy/paste of images
- Event descriptions now also support rich text
- When not signed in, the header shows a CTA to create an account
- A new smart group rule allows you to specify members than have participated (vote, comment, idea) in a certain project
- The admin now shows a "Get started" link to the knowledge base on the bottom left
- The Dutch platforms show a "fake door" to Agenda Setting in the admin navigation

### Changed

- The idea card now shows name and date on 2 lines
- The navbar now shows the user name next to the avatar
- The user menu now shows "My ideas" instead of "Profile page"

## 2018-07-12

### Fixed

- New text editor fixes various bugs present in old editor:
  - Typing idea texts on Android phones now works as expected
  - Adding a link to a text field now opens the link in a new window
  - Resizing images now works as expected
  - When saving, the editor no longer causes extra whitespace to appear
- A (too) long list of IE11 fixes: The platform is now fully usable on IE11
- The group count in the smart groups now always shows the correct number
- The admin dashboard is no longer too wide on smaller screens
- The home button on mobile is no longer always active
- Fix for page crash when trying to navigate away from 2nd signup step when one or more required fields are present

### Added

- The language is now shown in the URL at all times (e.g. `/en/ideas`)
- The new text editor enables following extras:
  - It's now possible to upload images through the text editor
  - It's now possible to add youtube videos through the text editor
- `recruiter` has been added to the UTM campaign parameters

### Know issues

- The controls of the text editor are not yet translated
- Posting images through a URL in the text editor is no longer possible
- Images that have been resized by IE11 in the text editor, can subsequently no longer be resized by other browsers

## 2018-06-29

### Fixed

- Facebook now correctly shows the idea image on the very first share
- Signing up with a google account that has no avatar configured now works again
- Listing the projects and ideas for projects that have more than 1 group linked to them now works again

### Added

- Voting Insights [beta]: Get inisghts into who's voting for which content
  - Feature flagged as 'clustering', disabled by default
  - Admin dashboard shows a link to the prototype
- Social sharing buttons on the project info page
- Usage of `utm_` parameters on social sharing to track sharing performance
- Various improvements to meta tags throughout the platform
  - Page title shows the unread notification count
  - More descriptive page titles on home/projects/ideas
  - Engaging generic default texts when no meta title/description are provided
  - Search engines now understand what language and region the platform is targeting
- Optimized idea image size for facebook sharing
- Sharing button for facebook messenger on mobile
- When you receive admin rights, a notification is shown
- `tenantLifecycleStage` property is now present in all tracked events to segment

### Changed

- Meta tags can't be changed through the admin panel anymore
- Social sharing buttons changed aspect to be more visible

## 2018-06-20

### Fixed

- Visual fixes for IE11 (more to come)
  - The text on the homepage doesn't fall outside the text box anymore
  - The buttons on the project page are now in the right place
  - In the projects pages, the footer is no longer behaving like a header
- When trying to add a timeline phase that overlaps with another phase, a more descriptive error is shown
- larsseit font is now always being loaded

### Added

- Smart groups allow admins to automatically and continuously make users part of groups based on conditions
- New user manager allows
  - Navigating through users by group
  - Moving, adding and removing users from/to (manual) groups
  - Editing the group details from within the user manager
  - Creating groups from within the user manager
  - Exporting users to excel by group or by selection
- Custom registration fields now support the new type "number"
- The city website url can now be specified in admin settings, which is used as a link in the footer logo

### Changed

- The checkbox copy at signup has changed and now links to both privacy policy and terms and conditions
- Improved styling of usermenu dropdown (the menu that opens when you click on the avatar in the navigation bar)

### Removed

- The groups page is no longer a separate page, but the functionality is part of the user manager

## 2018-06-11

### Fixed

- Notifications that indicate a status change now show the correct status name
- The admin pages editors support changing content and creating new pages again
- When searching in the invites, filters still work as expected
- The font has changed again to larsseit

### Added

- Accessibility improvements:
  - All images have an 'alt' attributes
  - The whole navbar is now usable with a keyboard
  - Modals can be closed with the escape key
  - The contrast of labels on white backgrounds has increased
- New ideas will now immediately be scraped by facebook
- When inviting a user, you can now pick projects for which the user becomes a moderator

### Changed

- The language switcher is now shown on the top right in the navbar

## 2018-05-27

### Fixed

- Sitemap now has the correct date format
- Empty invitation rows are no longer created when the given excel file contains empty rows
- Hitting enter while editing a project no longer triggers the delete button
- Registration fields on signup and profile editing are now always shown in the correct language
- The dropdown menu for idea sorting no longer gets cut off by the edge of the screen on small screens
- Saving a phase or continuous project no longer fails when participation method is not ideation

### Added

- Language selection now also has a regional component (e.g. Dutch (Belgium) instead of Dutch)
- Added noindex tag on pages that should be shown in Google
- A new 'user created' event is now being tracked from the frontend side
- It's now possible to use HTML in the field description of custom fields (no editor, only for internal usage)

## 2018-05-16

### Fixed

- Phases are now correctly active during the day specified in their end date
- On the new idea page, the continue button is now shown at all resolutions
- On the idea list the order-by dropdown is now correctly displayed at all resolutions.

### Added

- Project moderators can be specified in project permissions, giving them admin and moderation capabilities within that project only
  - Moderators can access all admin settings of their projects
  - Moderators can see they are moderating certain projects through icons
  - Moderators can edit/delete ideas and delete comments in their projects
- A correct meta description tag for SEO is now rendered
- The platforms now render sitemaps at sitemap.xml
- It is now possible to define the default view (map/cards) for every phase individually
- The tenant can now be configured with an extra `lifecycle_stage` property, visible in Admin HQ.
- Downloading ideas and comments xlsx from admin is now tracked with events
- The fragment system, to experiment with custom content per tenant, now also covers custom project descriptions, pages and individual ideas

### Changed

- It is no longer possible to define phases with overlapping dates
- Initial loading speed of the platform has improved

## 2018-04-30

### Fixed

- When posting an idea and only afterward signing in, the content originally typed is no longer lost
- An error is no longer shown on the homepage when using Internet Explorer
- Deleting a user is possible again

### Changed

- The idea manager again shows 10 ideas on one page, instead of 5
- Submit buttons in the admin no longer show 'Error' on the buttons themselves

### Removed

- The project an idea belongs to can no longer be changed through the edit idea form, only through the idea manager

## 2018-04-26

### Added

- Areas can now be created, edited and deleted in the admin settings
- The order of projects can now be changed through drag&drop in the admin projects overview
- Before signing up, the user is requested to accept the terms and conditions
- It's possible to experiment with platform-specific content on the landing page footer, currently through setup & support
- Images are only loaded when they appear on screen, improving page loading speed

### Fixed

- You can no longer click a disabled "add an idea" button on the timeline
- When accessing a removed idea or project, a message is shown

### Known issues

- Posting an idea before logging in is currently broken; the user is redirected to an empty posting form
- Social sharing is not consistently showing all metadata

## 2018-04-18

### Fixed

- Adding an idea at a specific location by clicking on the map is fixed

## 2018-04-09

### Fixed

- An idea with a location now centers on that location
- Map markers far west or east (e.g. Vancouver) are now positioned as expected
- Links in comment now correctly break to a new line when they're too long
- Hitting enter in the idea search box no longer reloads the page
- A survey project no longer shows the amount of ideas on the project card
- The navbar no longer shows empty space above it on mobile
- The report as spam window no longer scrolls in a weird way
- The project listing on the homepage no longer repeats the same project for some non-admin users
- Google/Facebook login errors are captured and shown on an error page
- Some rendering issues were fixed for IE11 and Edge, some remain
- An idea body with very long words no longer overlaps the controls on the right
- Project cards no longer overlap the notification menu

### Added

- A user can now edit and delete its own comments
- An admin can now delete a user's comment and specify the reason, notifying the user by notification
- Invitations
  - Admins can invite users by specifying comma separated email addresses
  - Admins can invite users with extra information by uploading an excel file
  - Invited users can be placed in groups, made admin, and given a specific language
  - Admins can specify a message that will be included in the email to the invited users
  - Admins receive a notification when invited users sign up
- Users receive a notification and email when their idea changes status
- Idea titles are now limited to 80 characters

### Known issues

- Adding an idea through the map does not position it correctly

## 2018-03-23

### Fixed

- Fixed padding being added on top of navigation bar on mobile devices

## 2018-03-22

### Fixed

- Idea creation page would not load when no published projects where present. Instead of the loading indicator the page now shows a message telling the user there are no projects.

## 2018-03-20

### Fixed

- Various visual glitches on IE11 and Edge
- Scrolling behviour on mobile devices is back to normal
- The admin idea manager no longer shows an empty right column by default

### Added

- Experimental raw HTML editing for pages in the admin at `/admin/pages`

## 2018-03-14

### Fixed

- When making a registration field required, the user can't skip the second sign up step
- When adding a registration field of the "date" type, a date in the past can now be chosen
- The project listing on the landing page for logged in users that aren't admin is fixed

### Added

- When something goes wrong while authenticating through social networks, an error page is shown

## 2018-03-05

### Added

- Limited voting in timeline phases
- Facebook app id is included in the meta headers

### Known issues

- When hitting your maimum vote count as a citizen, other idea cards are not properly updating untill you try voting on them
- Changing the participation settings on a continuous project is impossible

## 2018-02-26

### Fixed

- Project pages
  - Fixed header image not being centered
- Project timeline page
  - Fixed currently active phase not being selected by default
  - Fixed 'start an idea' button not being shown insde the empty idea container
  - Fixed 'start an idea' button not linking to the correct idea creation step
- Ideas and Projects filter dropdown
  - Fixed the dropdown items not always being clickable
- Navigation bar
  - Fixed avatar and options menu not showing on mobile devices

### Added

- Responsive admin sidebar
- Top navigation menu stays in place when scrolling in admin section on mobile devices

### Changed

- Project timeline
  - Better word-breaking of phases titles in the timeline

## 2018-02-22

### Fixed

- Idea page
  - Fixed voting buttons not being displayed when page is accessed directly
- Edit profile form page
  - Fixed broken input fields (first name, last name, password, ...)
  - Fixed broken submit button behavior
- Admin project section
  - Fixed default view (map or card) not being saved
  - Fixed save button not being enabled when an image is added or removed
- Project page
  - Fixed header navigation button of the current page not being highlighted in certain scenarios
  - Fixed no phase selected in certain scenarios
  - Fixed mobile timeline phase selection not working
- Idea cards
  - Fixed 'Load more' button being shown when no more ideas
- Project cards
  - Fixed 'Load more' button being shown when no more projects
- Idea page
  - Fixed faulty link to project page
- Add an idea > project selection page
  - Fixed broken layout on mobile devices

### Added

- Landing page
  - Added 'load more' button to project and idea cards
  - Added search, sort and filter by topic to idea cards
- Project card
  - Added ideas count
- Idea card
  - Added author avatar
  - Added comment count and icon
- Idea page
  - Added loading indicator
- Project page
  - Added loading indicator
  - Added border to project header buttons to make them more visible
- Admin page section
  - Added header options in rich-text editors

### Changed

- Navigation bar
  - Removed 'ideas' menu item
  - Converted 'projects' menu item into dropdown
  - Changed style of the 'Start an idea' button
- Landing page
  - Header style changes (larger image dimensions, text centered)
  - Removed 'Projects' title on top of project cards
- Project card
  - Changed project image dimensions
  - Changed typography
- Idea card
  - Removed image placeholder
  - Reduced idea image height
- Filter dropdowns
  - Height, width and alignment changes for mobile version (to ensure the dropdown is fully visible on smaller screens)
- Idea page
  - Improved loading behavior
  - Relocated 'show on map' button to sidebar (above sharing buttons)
  - Automatically scroll to map when 'show on map' button is clicked
  - Larger font sizes and better overall typography for idea and comment text
  - Child comments style changes
  - Child commenting form style change
  - Comment options now only visible on hover on desktop
- Project page
  - Improved loading behavior
  - Timeline style changes to take into account longer project titles
  - Changed copy from 'timeline' to 'process'
  - Changed link from projects/<projectname>/timeline to projects/<projectname>/process
  - Events header button not being shown if there are no events
- Add an idea > project selection page
  - Improved project cards layout
  - Improved mobile page layout

## 2018-01-03

### Fixed

- Updating the bio on the profile page works again
- 2018 can be selected as the year of events/phases
- The project dropdown in the idea posting form no longer shows blank values
- Reset password email

### Added

- Ideas can be edited by admins and by their author
- An idea shows a changelog with its latest updates
- Improved admin idea manager
  - Bulk update project, topics and statuses of ideas
  - Bulk delete ideas
  - Preview the idea content
  - Links through to viewing and editing the idea
- When on a multi-lingual platform, the language can be changed in the footer
- The project pages now show previews of the project events in the footer
- The project card now shows a description preview text, which is changeable through the admin
- Images are automatically optimized after uploading, to reduce the file size

### Changed

- Image dimensions have changed to more optimal dimensions

## 2017-12-13

### Fixed

- The ideas of deleted users are properly shown
- Slider to make users admins is again functional

### Added

- The idea show page shows a project link
- Mentions are operational in comments
- Projects can be deleted in the admin

### Changed

- Ideas and projects sections switched positions on the landing page

## 2017-12-06

### Fixed

- Phases and events date-picker no longer overlaps with the description text
- No longer needed to hard refresh if you visited al old version of the platform
- Inconsistency when saving project permissions has been fixed
- Bullet lists are now working in project description, phases and events
- The notifications show the currect user as the one taking the action

### Added

- Translators can use `orgName` and `orgType` variables everywhere
- Previews of the correct image dimension when uploading images

### Changed

- Lots of styling tweaks to the admin interface
- Behaviour of image uploads has improved

## 2017-11-23

### Fixed

- Loading the customize tab in the admin no longer requires a hard refresh

## 2017-11-22

### Fixed

- When saving a phase in the admin, the spinner stops on success or errors
- Deleting a user no longer breaks the idea listing, idea page and comments
- Better error handling in the signup flow
- Various bug fixes to the projects admin
- The switches that control age, gender, ... now have an effect on the signup flow.
- For new visitors, hard reloading will no longer be required

### Added

- Social Sign In with facebook and google. (Needs to be setup individually per customer)
- Information pages are reachable through the navbar and editable through the admin
- A partner API that allows our partners to list ideas and projects programmatically
- Ideas with a location show a map on the idea show page
- Activation of welcome and reset password e-mails

### Changed

- Changes to mobile menu layout
- Changes to the style of switches
- Better overall mobile experience for citizen-facing site

### Known issues

- If you visited the site before and the page did not load, you need to hard refresh.
- If the "Customize" tab in the admin settings does not load, reload the browser on that page

## 2017-11-01

### Fixed

- Various copy added to the translation system
- Fixed bug where image was not shown after posting an idea
- Loading behaviour of the information pages
- Fixed bug where the app no longer worked after visiting some projects

### Added

- Added groups to the admin
- Added permissions to projects
- Social sharing of ideas on twitter and (if configured for the platform) facebook
- Projects can be linked to certain areas in the admin
- Projects can be filtered by area on the projects page
- Backend events are logged to segment

### Changed

- Improved the styling of the filters
- Project description in the admin has its own tab
- Restored the landing page header with an image and configurable text
- Improved responsiveness for idea show page
- Maximum allowed password length has increased to 72 characters
- Newest projects are list first

## 2017-10-09

### Fixed

- The male/female gender selection is no longer reversed after registration
- On firefox, the initial loading animation is properly scaled
- After signing in, the state of the vote buttons on idea cards is now correct for the current user
- Fixed bug were some text would disappear, because it was not available in the current language
- Fixed bug where adding an idea failed because of a wrongly stored user language
- Fixed bug where removing a language in the admin settings fails
- Graphical glitches on the project pages

### Added

- End-to-end test coverage for the happy flow of most of the citizen-facing app interaction
- Automated browser error logging to be proactive on bugs
- An idea can be removed through the admin

### Changed

- The modal that shows an idea is now fullscreen and has a new animation
- New design for the idea show page
- New design for the comments, with animation and better error handling
- The "Trending" sorting algorithm has changed to be more balanced and give new ideas a better chance
- Slightly improved design of the page that shows the user profile

## 2017-09-22

### Fixed

- Bug where multiple form inputs didn't accept typed input
- Issues blocking the login process
- The success message when commenting no longer blocks you from adding another comment
- Clicking an internal link from the idea modal didn't work
- Responsiveness of filters on the ideas page
- Updating an idea status through the admin failed

### Added

- Initial loading animation on page load
- Initial version of the legal pages (T&C, privacy policy, cookie policy)
- All forms give more detailed error information when something goes wrong
- Full caching and significant speed improvements for all data resources

### Changed

- Refactoring and restyling of the landing page, idea cards and project cards
- Added separate sign in and sign up components
- Cleaned up old and unused code
- The navbar is no longer shown when opening a modal
- Lots of little tweaks to styling, UX and responsiveness

## 2017-09-01

### Fixed

- Saving forms in the admin of Projects will now show success or error messages appropriately
- The link to the guide has been hidden from the admin sidebar until we have a guide to link to

### Added

- Adding an idea from a project page will pre-fill parts of the new idea form
- The landing page now prompts user to add an Idea if there are none
- The landing page will hide the Projects block if there are none

### Changed

- Under-the-hood optimizations to increase the loading speed of the platform

## 2017-08-27

### Fixed

- Changing the logo and background image in admin settings works
- Platform works for users with an unsupported OS language

### Added

- Admin dashboard
- Default topics and idea statuses for newly deployed platforms
- Proper UX for handling voting without being signed in
- Meta tags for SEO and social sharing
- Better error handling in project admin

### Changed

- Projects and user profile pages now use slugs in the URL

## 2017-08-18

### Fixed

- Changing idea status in admin
- Signing up
- Proper rending of menu bar within a project
- Admin settings are properly rendered within the tab container
- Lots of small tweaks to rendering on mobile
- Default sort ideas on trending on the ideas index page

### Added

- Admin section in projects to CRUD phases
- Admin section in projects to CRUD events
- New navbar on mobile
- Responsive version of idea show page

### Changed

- Navbar design updated
- One single login flow experience instead of 2 separate ones (posting idea/direct)
- Admins can only specify light/dark for menu color, not the exact color

### Removed

- Facebook login (Yet to be added to new login flow, will be back soon)

## 2017-08-13

### Fixed

- Voting on cards and in an idea page
- Idea modal loading speed
- Unread notification counter

### Added

- New improved flow for posting an idea
- Admin interface for projects
- New design for idea and project cards
- Consistenly applied modal, with new design, for ideas
- Segment.io integration, though not all events are tracked yet

### Changed

- Idea URls now using slugs for SEO<|MERGE_RESOLUTION|>--- conflicted
+++ resolved
@@ -1,17 +1,11 @@
 # Changelog
 
-<<<<<<< HEAD
-## Next
+## Next release
 
 ### Added
 
 - Added the internal machinery to support text network analyses in the end-to-end flow.
 
-## 2021-08-09
-=======
-## Next release
->>>>>>> 97f630ef
-
 ### Fixed
 
 - Setting DNS records when the host is changed.
@@ -30,12 +24,6 @@
 
 - When voting is disabled, the reason is shown again
 
-<<<<<<< HEAD
-## 2021-08-06
-
-### Fixed
-
-=======
 ## 2021-08-31
 
 ### Added
@@ -96,9 +84,7 @@
 ### Fixed
 
 - When you sign up with Google, the platform will now automatically use the language of your profile whenever possible
->>>>>>> 97f630ef
 - Fixed invalid SQL queries that were causing various issues throughout the platforms (Part I). (IN-510)
-- Locale not updating, when possible, to reflect locale returned from SSO sign-in in registration process
 
 ## 2021-08-05
 
