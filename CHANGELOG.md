--- conflicted
+++ resolved
@@ -4,9 +4,7 @@
 
 ### Added
 
-<<<<<<< HEAD
 - Added a tooltip in the survery project settings with a link to a support article that explains how to embed links in Google forms
-=======
 - Input count to Insights View screen
 
 ### Changed
@@ -19,7 +17,6 @@
 ### Changed
 
 - Improvements to the loading speed of the landing page and some items with dropdown menus in the navigation bar.
->>>>>>> babaaa42
 
 ## 2021-11-05
 
