# Changelog

<<<<<<< HEAD
### Added

- [CL-2746] Include content builder layouts & images when creating a platform using a template
=======
## 2023-02-10

### Changed

- Tooltips for image uploaders in project and folder forms.
- [CL-737] Show login screen after successful password reset

## 2023-02-09

### Added

- Report builder templates now automatically detect ideation and native survey projects and add different widgets based on that
- [CL-2739] Added basic posthog integration

### Changed

- [CL-2673] In-platform survey UI improvements
>>>>>>> 1aae9002

## 2023-02-03

### Added

- [CL-2534] Image dimensions i3: improved project/folder card images

## 2023-02-01

### Fixed

- [CL-1560] Fix From scratch label bug when creating a project

## 2023-01-31

### Added

- [CL-1703] Add default CTA banner on project page
- [CL-2727] Add user id to impact tracking for authenticated users

## 2023-01-30

### Fixed

- [CL-2651] Fix survey top bar issue on mobile
- [CL-2682] Show Content Warnings tab in activity manager for all platforms

## 2023-01-26 (2)

### Fixed

- [CL-2366] Hide 'Projects' card from overview dashboard

### Added

- [CL-2658] Most voted ideas widget for report builder

## 2023-01-26

### Fixed

- Activity icon in admin navigation for Safari browsers

## 2023-01-23 (2)

### Fixed

- [CL-2549] Reject all cookies when closing cookie banner

## 2023-01-23

### Fixed

- [CL-2648] Two-column layout image width on tablet is fixed.
- [CL-171] Status per recipient of sent email campaigns is shown again.

## 2023-01-19

### Fixed

- [CL-2617] Showing native survey confimation modal multiple times after submission even after closing the modal

## 2023-01-18

### Fixed

- [CL-2611] Show projects nested in folders on custom pages
- [CL-2604] The signed in banner opacity is fixed when its opacity is set to 0 in AdminHQ

## 2023-01-16

### Added

- [CL-2320] Image dimensions i2: folder & project banner images

## 2023-01-13 (2)

### Added

- [CL-2214] Report builder MVP (behind feature flag)

### Fixed

- [CL-2597] Custom tags tab is once again visible in both projects and platform settings

## 2023-01-13

### Fixed

- [CL-2339] Fixed slow displaying of attachments in timeline projects on a phase

### Changed

- [CL-2465] Allow project moderators to all dashboard data

## 2023-01-12

### Added

- [CL-2340] Added file upload fields to survey forms.
- [CL-2255] Show 'Invitation pending' in user group list, for users added to user group when invited, and who have not yet accepted the invitation.

### Changed

- [CL-2344] Removes content builder iframe URL whitelist.

### Fixed

- [CL-2555] Fixed broken two-column layout

## 2023-01-10

### Added

- [CL-1849] Add new banner type to home and custom pages: fixed ratio

### Fixed

- [CL-1956] Fixed issue with ideation location pin moving to closest geocoded building.

## 2022-12-30

- [CL-1893] Added survey logic and new long text field.

## 2022-12-27

### Added

- [CL-2255] New columns in User Excel export: registration_completed_at and invite_status.

### Changed

- [CL-2159] Do not allow registered users to take a native survey twice

## 2022-12-20

### Fixed

- [CL-2319] The error that is shown when a custom page's title was not filled out now adjusts to the number of languages configured on the platform.
- [CL-2318] The hero banner layout preview for phones didn't get the right dimensions.

## 2022-12-14

### Added

- [CL-1552] Displaying projects based on area or topic on custom pages. Also events related to the projects can be shown.

## 2022-12-13

### Fixed

- [CL-1969] Fixed bug where idea form input term not matching back office configuration

## 2022-12-07

### Fixed

- [CL-2184] Fixed project status dashboard widget to show correct stats

## 2022-12-06

### Changed

- [CL-2168] Removed support for many old image formats, and added support for webp images. The supported formats are now jpg, jpeg, gif, png, webp, svg.

## 2022-12-06

### Added

- [CL-1892] Added Pages to in-platform survey tool

## 2022-12-05

### Changed

- [CL-2156] Notifications of Project Phase Started now sent only to Users who have participated in the relevant Project.

## 2022-12-02 (2)

### Fixed

- [CL-2188] Fix chart filters in dashboards looking weird

## 2022-12-02

### Fixed

- [CL-2171] Fix excel export of visitor data for Dutch clients
- [CL-2172] Fix visitor data not updating when switching projects
- [CL-2178] Hide various cards on overview dashboard if user is project moderator

## 2022-12-01

### Changed

- [CL-2109] Events display on Project page now matches the Events page. I.e. Events on Project page now displayed under "Current" and "Past" headers, and nearest event is displayed at the top of the list.
- [CL-1933] Update overview dashboard layout and new charts

## 2022-11-30

### Fixed

- [CL-2147] Do not trigger emails, notifications and toxicity detection when submitting survey responses.
- [CL-2164] Phase upcoming notifications and emails were not arriving.

## 2022-11-29

### Fixed

- [CL-1845] The responsiveness of the signed-in banner got fixed.

## 2022-11-28

### Fixed

- Verification during sign up is fixed.

## 2022-11-25

### Added

- [CL-1483] Add “Remember me” checkbox to login form to not persist cookies

## 2022-11-24

### Added

- [CL-1483] Let tenants configure their Authentication token lifetime

## 2022-11-22

### Added

- [CL-573] The proposals feature toggle in the admin settings.

### Fixed

- [CL-2076] When a user needs to verify before assigning an idea to their participatory budget basket, they now see the right verification modal, not the sign up modal.

## 2022-11-18

### Fixed

- [CL-2052] Fix Sentry error related to failed authentication
- [CL-2030] Vienna SSO UI & UX changes
- [CL-2053] Minor color fixes

## 2022-11-16

### Fixed

- [CL-1763] Norwegian translations of navbar & default pages now applied
- [CL-2036] Fixed new vs returning visitors Matomo import

## 2022-11-14

### Fixed

- [CL-1811] Correct copy for Oostende verification tooltip

## 2022-11-11

### Changed

- [CL-1839] Merge FranceConnect account based on names

## 2022-11-10

### Changed

- [CL-1101] Make the login and signup flows fullscreen for platforms with FranceConnect login enabled

## 2022-11-08

### Changed

- [CL-1776] Remove feedback icon in Bottom Right

### Added

- Added support for Balancing Act embed in content builder

### Fixed

- [CL-1923] Disabled switching from existing participation method to in-platform survey. Warning message added for additional clarity.

## 2022-11-04

### Fixed

- [CL-1817] Show 'page not found' on initiatives routes if initiatives are disabled

## 2022-11-03

### Fixed

- [CL-1841] Show project attachments in content builder project description

### Fixed

- [CL-1929] Fix gender pie chart and update user pie charts style

### Added

- [CL-1955] Fixed bug where admins were not able to add ideas via the map in non-active ideation phases
- [CL-1790] Add back to idea link on the idea edit page
- [CL-1721] It is now possible to create a project from a template inside a folder (by anyone).

## 2022-11-01

### Fixed

- [CL-1765] Resize new icons used in 3 email campaigns
- [CL-1765] Replace missing icon and resize new icons used in 3 email campaigns

### Changed

- [CL-1700] Native surveys: create a default form when creating new native survey projects or phases

## 2022-10-28

### Added

- [CL-1800] It is now possible to disable email + password registration while logins are still allowed for existing users.

## 2022-10-27

### Added

- [CL-1786] Latvian language capabilities
- [CL-1786] Catalan language capabilities
- [CL-1786] Greek language capabilities

### Changed

- [CL-1611] Improved layout & content of Project Phase Started & Project Phase Upcoming emails.
- [CL-1744] Visitors dashboard: add referrers table to traffic sources card

## 2022-10-25

### Added

- [CL-1811] New Oostende verification method
- [CL-1558] Native surveys

## 2022-10-20

### Fixed

- [CL-1814] Fixed bug when opening the verification model after having a verification error

## 2022-10-18

### Fixed

- [CL-1825] Made tables more visually consistent.

## 2022-10-14

### Fixed

- Fixed bug where subtitle in some admin pages would appear above the main header.

## 2022-10-13

### Fixed

- [CL-1835] Fixed missing verification button icon, which caused the verification modal to not open.

## 2022-10-11

### Fixed

- [CL-1544] Fixed banner images and attachments being deleted in the back-office when a form is submitted via keyboard Enter press

## 2022-10-06

### Added

- [CL-1328] New visitors dashboard released behind feature flag

### Fixed

- Some colors used in the charts were replaced wrongly during the design system refactor. Now they're correct again.

## 2022-10-03

### Fixed

- [CL-1762] Default pages titles and content, and default navbar items, now display in Swedish for newly created platforms with the Swedish locale.

## 2022-09-30

### Added

- [CL-1553] Basic privacy-friendly session counting for all visitors and users, for now not exposed in the product

## 2022-09-29

- [CL-1757] Don't show proposals in site map when proposals feature is disabled.

## 2022-09-23

### Fixed

- [DISP-185] Fix 'Age group' copy not being translated

## 2022-09-20

## Added

- Vienna citizen Single sign-on (StandardPortal)

### Fixed

- [CL-1586] Fix deleting folder and cause images

## 2022-09-08

### Fixed

- Save button text in representation data input interface is now translated.

## 2022-09-07_2

### Changed

- Custom forms can be associated with projects and phases.
- Survey form builder improvements.

### 2022-09-07

### Fixed

- Input status dashboard card now updates immediately (not just after refresh) when changing idea status in input manager

## 2022-09-06

### Added

- [CL-423] Added input feedback dashboard card with new analytics endpoint

## 2022-09-05

### Added

- [CL-1157] Added domicile fields to representation dashboard

## 2022-09-02

### Fixed

- [CL-1580] Do not show full admin panel to moderators

## 2022-08-30

### Fixed

- [CL-1308] Do not allow editing page slug when custom navbar is disabled

## 2022-08-29

### Fixed

- [SLS-65] Fixed issue in citizenlab-ee to allow bulk import of custom field options

## 2022-08-24

### Fixed

- [CL-1505] Posting ideas when there is no current phase
- [CL-1509] Bulk idea import works for special date cells

## 2022-08-23

### Added

- The public API now supports phases, as well as additional project properties
- The project search now also searches through content builder content

## 2022-08-18

### Fixed

- [CL-1407] Quickfix for critical bug that made the 'Submit your idea' button disappear for projects with a timeline

### Added

- [CL-1097] Added the ability for users to search for projects and folders by keyword on the main projects index page

### Changed

- Improve error handling and user feedback in the forms for creating pages and custom navigation items
- [CL-854] Added tooltip to admin budget field in idea form for clarity

## 2022-08-11

### Fixed

- [CL-1302] Added topics column to bulk idea import example sheet

## 2022-08-09

### Fixed

- [CL-1289] Fix 'Submit base data' button width (representation dashboard)

### Added

- [CL-1273] Enable age graphs in representation dashboard

## 2022-08-04

### Added

-[CL-5] Customizable Pages iteration 1

## 2022-08-03

### Added

- [CL-1189] Added Turkish locale to platform

## 2022-07-28_2

### Fixed

- [CL-1256] Fix verification using Belgian eID or Itsme application

## 2022-07-28

### Added

- [CL-1118] Native survey feature
- [CL-1128] Feature to bulk import ideas from an XLSX sheet

## 2022-07-22

### Fixed

- [CL-1216] Fix slow insights export

### Changed

- [CL-1205] Change see less copy to read less in read more on project info and phase description
- [CL-1140] Show sign up modal when a logged user clicks the take survey button

## 2022-07-19

### Fixed

- [CL-1160] Fix blank insights tag detail view

## 2022-07-14 (2)

### Added

- [CL-1077] Add PNG export to graph export dropdown

## 2022-07-14

### Fixed

- [CL-1113] Fixed sharing button styling when copy link text is long

### Changed

- [CL-474] Update existing accessibility statement, following re-certification

### Added

- [CL-1088] Add link to academy. Update link to guides
- [CL-972] Add a 'read more' expand/collapse feature to timeline phases

## 2022-07-11

### Fixed

- Project publication status now defaults to draft on creation but remains published if it was already published

### Added

- [CL-1058] - Add desktop preview in content builder
- [CL-1096] Add representativeness score to header of representativeness chart card

## 2022-07-07

### Fixed

- [TEC-198] Various permission issues
  - Route access for project folder moderators now works correctly
  - Project folder moderators can now create a project and select the appropriate folder for it
  - Route access for admins is now checked correctly
  - Project/folder moderators now see the dashboard data correctly

## 2022-07-06

### Added

- [CL-1085] Add link to support article when there are errors during embed in the content builder

### Changed

- [CL-875] "en" locale is shown as "en-US" in admin HQ

## 2022-07-05

### Added

- [CL-1058] Add desktop preview in content builder
- [CL-1001] Added noindex meta tag to user profile pages to reduce the SEO effectiveness of external spam links

### Fixed

- [CL-1083] XLSX export issues with custom fields

## 2022-07-04

### Added

- [CL-504] Dynamic idea form has limited support for extra fields
- [CL-1034] Add support for more URLs in the embed component whitelist
- [CL-851] Create interface to add representativeness reference data (feature flagged for now).

### Fixed

- [CL-1074] Fix missing options check in user graph
- [CL-1076] Fix failed request check on bar chart

## 2022-06-30

### Fixed

- [CL-1051] When a new project is published, its default publication status is now draft
- [CL-993] Fixed bug on idea form where fields were reset to empty state after changing description

## 2022-06-29_2

### Added

- [CL-949] Adds explanation of the implications for project filtering when selecting all areas / no areas / a selection of areas in the Admin project creation / editing form.

## 2022-06-29

### Added

- [CL-1028] Add Swedish locale

### Changed

- [CL-1024] Shows respective CTA buttons in the About component of the content builder

## 2022-06-22

### Fixed

- [CL-926] The ideas count never exceeded 250 due to a bug in the `ideas_count` endpoint.

### Changed

- [CL-975] Social sharing options are now consistent across the platform, and a general "Copy link" option has been added.

## 2022-06-21

### Fixed

- [CL-1026] Fix moderator access to conent builder

## 2022-06-20

### Fixed

- [CL-903] Fix admin input manager crash on Safari

## 2022-06-16

### Added

- [CL-979] Add description to embed component in content builder and restricts height to only take in numbers
- [CL-951] The search field used in several places now notifies screen readers when new search results have loaded.

### Fixed

- [CL-966] Fixed issue with tabs stretching off the screen
- [CL-908] Fix sheet names in excel exports.

## 2022-06-15

### Fixed

- [CL-967] Fixed issue with map displaying off screen on Android
- [CL-667] Next batch of RuboCop fixes

## 2022-06-14

### Added

- [CL-767] Add data from backend to representative dashboard

### Fixed

- [CL-915] Show "Messaging" menu item only if any of 3 messaging features enabled
- [CL-940] Graph excel export was not always giving the same numbers as the graph itself if a time period was selected. This is fixed now.
- [CL-888] Fixed issue with folders page layout. Project cards are now displayed in two columns (instead of one) on large screens.
- [CL-953] Fixed issue with expanding and collapsing custom idea fields after initial save.
- Fixed issue where users were unable to moderate projects and project folders correctly

## 2022-06-13

### Changed

- [TEC-11] Upgraded react-router frontend dependency

## 2022-06-08_2

### Fixed

- [CL-717] Ongoing events now shown along with Upcoming events in the Home Page Events Widget and on the Events Page.

## 2022-06-08

### Changed

- [CL-667] Fixed several RuboCop offences

### Added

- [CL-774] Add new option when adding areas to a project: "No areas"
- [CL-906] Added support for Snap Survey

## 2022-05-31

### Changed

- [CL-667] Fixed many RuboCop offences

### Fixed

- [CL-845] Fixed an issue with the Sign Up modal where it was impossible to scroll down on smaller screens, which made registration on certain Android devices impossible

## 2022-05-30

### Changed

- [CL-830] 'Accept' button now before 'Manage' button on cookie banner, and both buttons now the same style.

### Fixed

- [CL-835] Roll back CL-99 ("Add slight blur to logged-in header image")
- [CL-790] Events date picker now has the correct date format for US-based tenants
- [CL-832] Remove enable/disable toggle from title and description fields in the idea form
- [CL-833] Fix creating a new registration field in FR and AR-MA

### Added

- [CL-729] Do not show proposals navbar item if corresponding feature is disabled

## 2022-05-26_2

### Fixed

- [CL-758] Fix custom field option ordering for dashboard charts

## 2022-05-26

### Fixed

- [CL-788] Fixed issue with different URL when sharing idea from map vs list view

## 2022-05-20

### Fixed

- [CL-836] Repaired the /invite URL, which should now open a signup modal with a spot for the user to enter the invite code they received via email

## 2022-05-17

### Added

- [CL-292] Log an activity when an insights category is created, updated or deleted

## 17-05-22

### Fixed

- [CL-776] Button in weekly moderator digest email now links to correct page

## 2022-05-16_2

### Changed

- [CL-667] Fixed RuboCop Style/FrozenStringLiteralComment offences

### Fixed

- [CL-775] Use correct link to conditions page
- [CL-776] Button in weekly moderator digest email now links to correct page
- [CL-814] Faster user XLSX export.

## 2022-05-16

### Fixed

- Using the rich text editor in a right-to-left language no longer mislaligns puctuation
- Fixed right-to-left alignment and margin issues for avatars, checkboxes, event, page headers, project card and form labels

## 2022-05-13

### Added

- [CL-750] Add feature to remove CL branding

## 2022-05-11

### Fixed

- [CL-711] Title text looking weird on insights start page

## 2022-05-10_3

### Fixed

- [CL-764] Empty navbar item titles in backoffice.

## 2022-05-10_2

### Changed

- Added RuboCop on CI and corrected many offences

## 2022-05-10

### Changed

- [CL-716] The new phase started emails/notifications are also sent out for information phases or when it's possible to take a poll.

### Fixed

- [CL-387] The folder show page is better readable on narrow screens now

## 2022-05-06_3

### Changed

- When a navbar item's title is customized for one locale, the other locales remain up to date with the latest translations.

### Fixed

- Titles of navbar items of demo platforms created with external templates, remain up to date with the latest translations.
- [CL-730] Changed confirmation email DOM to make lives of spam bots a bit harder

### Fixed

- [CL-181] Prevent forms from trying to save on clicking label
- The "send" button on the email campaign send page is now disabled after a single click, to prevent users from clicking it multiple times and potentially sending a campaign more than once

## 2022-05-06

### Added

- Pages can now be translated 'live' via Weglot
- It's now possible to escape the sign-up flow at any point. If a user account has already been created but not completed (due to e.g. missing email confirmation, verification, ...), the user will be signed out and can continue on signing in.

## 2022-05-05

### Fixed

- Fix timeline for Arabic languages ('right-to-left')
- Fix language selector cropping for Arabic languages ('right-to-left')

## 2022-05-04_3

### Changed

- Changed language-picker label text for Moroccan Arabic

## 2022-05-04_2

### Changed

- Security update: Rails 6.1.5.1

## 2022-05-04

### Changed

- City logo now in higher resolution.

### Fixed

- Fixed issue with budget field not showing in input form

### Fixed

- Make it possible to add a new language to the platform with configured banner custom button.

### Fixed

- Fixed accessibility issue with idea card filtering

## 2022-05-02

### Added

- Added more autocompletion to the password reset and profile settings form which assist in filling out information faster.
- Validation of content builder layouts: whitelist of URLs for video iframes.
- Sanitization of content builder layouts: HTML of text elements.

### Fixed

- Updated registration custom field copies to the latest values from Crowdin for all the tenants and templates.

## 2022-04-28

### Added

- Added support for the Moroccan Arabic language to the platform

### Fixed

- Start and end times for project phases now account for the user's local timezone, making sure users can still access and engage with projects when the start/end dates are valid for them locally. The default used UTC, so it was not a big issue in Europe (where we're mostly very close to UTC time), but could be a bigger issue in e.g. North and South America, where UTC offset could be 4 or 5 hours and this could cause projects to display as ended even if they should have been valid on the user's current local date.
- Fixed breakpoint issues in `admin/insights` and `admin/users`, where content would disappear under the sidebar for certain screen sizes.
- Added primary and secondary aria-labels to header and footer navigation elements to more clearly differentiate them to screen readers and other accessability tools

## 2022-04-25

### Changed

- 'Summary' dashboard: the 'Participation per project' and 'Participation per tag' work a little bit different. Now, if a project filter is active, the former will stay the same but highlight the selected project instead of showing the differences with other projects which were hard to interpret (analogous for 'Participation per tag').

## 2022-04-20

### Changed

- Changed titles on the admin messaging page to accomodate both SMS and email campaigns

### Fixed

- Added dynamic functionality to prevent a user from using the tab key to select images/videos/buttons that are currently hidden behind "show more" buttons. Those elements can now be tabbed to only when the text is expanded and they are visible visually
- Fixed accessibility issue regarding element order for screen readers in volunteer card
- Removed unnecessary additional alt text describing city logos in header, navbar, and delete account modal. The remaining alt tags are now more concise for users who use screen readers
- Properly disable SMS create/edit button if the message is empty
- In the verification step of the sign-up flow, the form inputs are now connected to the correct labels, which makes it easier to select the input fields (also possible by clicking the input labels now)
- Fixed a bug in the password signup flow where a user could skip accepting terms and conditions and privacy policy

## 2022-04-11

### Added

- Added support for the Croatian language to the platform

### Fixed

- Added additional areas of focus and outline to scroll-to links and buttons in editing Comments, Ideas display, and Events display for a11y compatability
- Added a tabIndex so the cookie consent banner will have a visual outline around it when focused, for a11y compatibility
- Fixed accessibility issue in modal window used to report a proposal as spam
- Fixed accessibility contrast issue for social media buttons
- Fixed accessibility issue regarding missing screen reader labels on text boxes
- Fixed bug in idea form for missing Proposed Budget field even when enabled
- Fixed accessibility issue in map ideas search
- The widget no longer links to ideas with the wrong domain

## 2022-04-04

### Fixed

- Fixed SurveyMonkey container height so survey questions are visible

## 2022-04-01

### Fixed

- Fixed bug in Ideas Map view that caused an infinite loop of requests when Idea sort order was changed

## 2022-04-04

### Fixed

- Fixed SurveyMonkey container height so survey questions are visible

## 2022-03-29

### Changed

- Vienna Saml button is temporarily disactivated

## 2022-03-24

### Added

- When phone sign in/up is enabled, email/phone field in the sign in/up forms now have validation of the email address/phone number and provides an error message when this validation fails.

### Fixed

- When you need to verify to comment on proposals, an error message with link to the sign in form is now shown again.
- Status labels are visible again in manual email campaigns list (Admin : Messaging : Custom)
- Custom email campaigns list properly accomodates longer translations in labels and buttons.

## 2022-03-23

### Added

- Add new topic/tag filter on homepage.

## 2022-03-22

### Fixed

- 'View' button sometimes freezing page in Navigation settings: should be fixed now.
- Bulk invites of invitees using only emails (no names specified) now succeeds again.

## 2022-03-21

### Added

- Put back secret pages-page

### Changed

- Project and folder moderators are allowed to list users (for the projects they moderate). This means that project and folder moderators are now also able to assignee assignees to ideas.
- 'Emails' tab in the admin sidebar renamed to 'Messaging' in anticipation of new SMS/texting functionality
- Removed 'most active users' graph
- When the locale of the current user is not present in a multiloc, fall back to the value for a locale of the same language (for example es-CL as picked language and a multiloc with es-ES).

### Fixed

- Insights with multiple projects: projects in topbar are now displayed in dropdown if there is more than one (before they were just displayed next to each other).
- HTML is fixed when machine translating HTML content returns bad HTML.

## 2022-03-15 (2)

### Fixed

- Idea forms and other things not rendering on various platforms

## 2022-03-15 (1)

### Fixed

- Fixed spacing issue between field name and 'optional' in input form

## 2022-03-14

### Fixed

- Rich text editor now works correctly with custom emails - the image description box no longer appears on the preview and image alignment works as expected.
- Fixed a performance issue that causes the users export to time out when there are lots of users registered on the platform

## 2022-03-11

### Fixed

- When viewing an idea in map view, "Go back" now returns to the map idea list instead of back to the project main page
- User profile page slug now anonymized when bulk inviting and Abbreviated User Names feature enabled.
- Rich text editor copy/paste issues should be resolved

## 2022-03-10

### Fixed

- Added informative message and sign in/sign up links to Idea Not Found page
- Added slight blur to logged-in header image. The logged-in header image is reused from the logged-out banner, and blur was added to make smaller banner images from the two-column layout look nice when fully stretched on the logged-in banner

## 2022-03-08

### Added

- Filter projects by topics

### Fixed

- FranceConnect test login
- Fixed issue with folder page responsiveness where right hand side gets cropped.

### Changed

- Fixed issue with folder page responsiveness where right hand side gets cropped.
- Use only user name in FranceConnect instead of full profile scope

## 2022-03-04

### Fixed

- Can now re-use tenant host URL immediately the tenant is deleted.
- Relevant error(s) now returned when tenant creation fails, for example due to host URL already being in use.
- Added temporary fix for the project page without permissions error where it doesn't recover after sign in.

## 2022-02-28

### Changed

- Non-moderating users cannot visit a folder page, when none of the projects inside are visible to them (e.g. due to group permissions)
- Non-moderating users cannot visit a folder page, when there are no projects inside
- Non-moderating users cannot visit a folder page, when the folder is a draft

## 2022-02-25

### Added

- SAML Single-Sign on (Vienna)

### Changed

- Language parameter added in Typeform. Allows for question branching in surveys based on user's language.

## 2022-02-23

### Changed

- The ideas overview on project/user and ideas index (/ideas) pages are properly keyboard navigable, implemented as a full-fledged tab system.
- The timeline of a project is now fully keyboard navigable
- The proposal button has no tooltip anymore when submitting new proposals is disabled. Instead, a warning message is shown.

### Added

- Ensure `nofollow` is added to all links added through the rich text editor, which makes them useless for backlink generation by bots

## 2022-02-21

### Added

- Support added for custom font not on Adobe Fonts

### Fixed

- Improved area filter layout on frontpage on mobile (now has correct padding), and used a smaller breakpoint for when filter goes below topbar.
- Enalyzer URL validation now has greater flexibility

### Added

- Support added for email and user ID parameters in SmartSurvey

### Changed

- Icons don't have wrong/empty descriptions linked to them anymore, which improves the user experience for screen readers.
- Icons that work as button (like the vote button, the bell in the notification menu, etc.) all have accompanying descriptions so we provide more information about these buttons to people using screen readers.

## 2022-02-17

### Changed

- Removes support for category detection in Insights. \[IN-717\]

### Fixed

- Customizable navbar is now feature flagged, meaning it can be enabled or disabled in AdminHQ

## 2022-02-14

### Added

- It is now possible to add `alt` text to images in the Quill rich text editor

## 2022-02-11

### Changed

- More descriptive and consistent error messages in the sign up and sign in flow.

## 2022-02-08

### Fixed

- Typeform surveys now display properly on mobile devices
- Remove periods from non-Latin URL slugs

### Added

- Folder slugs (URLs) can now be customized

## 2022-02-07

### Changed

- Removes support for the (deprecated) Clustering feature. 💐 \[IN-688\]
- Remove the word 'del' from NL profanity list

### Fixed

- Always show color and opacity inputs
- Truncate user count in banner bubble if value is over 10k

## 2022-02-04

### Added

- Re-enable homepage filter tabs now that translations are working

### Fixed

- Color contrast issue (accessibility): the number of total votes needed for a proposal to be considered, shown on the proposal card, has a darker color. This makes it easier to see this information.

## 2022-02-02

### Added

- Projects on homepage can now be filtered by 'Active', 'Archived' or 'All' through a tab system

## 2022-02-01

### Changed

- Improved `alt` text for logo images on the platform
- Anonymization of users (using initials avatars, different set of face avatars, different set of first and last names, making anonymous users easier to identify through their email)
- Updated CC license in Vienna basemap attribution and increased maximum zoom level to 20.

# Fixed

- An issue that prevented Que from starting up was solved by updating the bootsnap gem to the latest version

## 2022-01-24

### Changed

- Insights Network Visualisation changes:
  - The network is now flat and shows all keywords at once
  - The colors of the keywords depend on the cluster they are part of
  - The more important links between keywords are shown in the network

## 2022-01-18

### Changed

- Removes support for the (deprecated) Tagging feature, the forerunner of today's Insights. 🕯 \[IN-661\]

## 2022-01-14

### Changed

- Dashboard and reports vertical bar charts are now sorted
- Automatic tagging in Insights also takes the title into account (instead of only the content).

### Fixed

- Resolution for basemap.at

## 2022-01-12

### Added

- Users are now able to cancel tag suggestion scan on the Insights Edit screen
- Added `secure` flag to cookies
- Support basemap.at as tile provider

### Fixed

- Fixed issue with exporting surveys as XLSX sheets, when the typeform survey URI includes a '#' character.
- Styling of the text above the avatar bubbles at the bottom of the landing page works again when there's a customized text.
- Styling bugs for the two-column layout
- Bug where tile provider of a project becomes unchangeable after the map config has been edited has been fixed.

### Changed

- Updated Cookie Policy page

## 2022-01-10

### Added

- Configure sign-up button (custom link) on homepage banner

### Changed

- Dashboard and report bar charts are now more easily readable - values appear on top or next to the bars instead of inside of them. Comparisons between project and platform values are now only visible in the report tooltips and do not break the chart itself.

### Fixed

- Using a custom tile provider should work now.
- Registration form with a date field doesn't crash anymore

## 2022-01-06

### Fixed

- Changing the values for Registration helper text and Account confirmation in Admin > Settings > Registration doesn't cause other values to be erased anymore.

## 2022-01-05

### Changed

- Improved the user interface of the Registration tab in the Admin settings

## 2021-12-23

### Added

- Adding pages in 'Navigation' tab in settings now possible, changing names of navbar items now works, removed 'secret pages-page'.
- Different layouts for the homepage banner (for signed-out users)
- Preview functionality for the image of the homepage banner in the back-office

### Fixed

- Saving of homepage banner image overlay color and opacity

## 2021-12-22

### Fixed

- Notifications of inappropriate content now link to the item containing the flagged content

## 2021-12-16

### Added

- Ability to scan all post, recently added posts and not tagged posts in Insights

## 2021-12-15

### Fixed

- Severe code-injection vulnerability
- More small copy changes for customizable navbar, made styling Navigation tab consistent with other tabs, re-enabled slug editing on secret pages-page.

## 2021-12-10

- Copy for customizable navbar

## 2021-12-09

### Added

- Customizable navbar

## 2021-12-08

### Changed

- Improved the structure and copy of the Admin > Settings > Customize page.

### Fixed

- Insights scan category button no longer appears when the insights nlp feature flag is disabled

## 2021-11-30

### Added

- Insights loading indicator on category scan

### Fixed

- Password reset emails sometimes took a long time to be send out, they are now processed much faster (even when the background job queue has lots of items).

## 2021-11-25

### Added

- New translations from Crowdin.
- Sign-up flow: Not activating any custom registration fields no longer breaks sign-up. Refreshing page during sign-up flow no longer creates an unregistered user.

## 2021-11-22

### Changed

- Enable/disable avatars in homepage banner
- Increased size of city logo in the footer

### Fixed

- Links to ideas in admin digest emails work again
- Votes statistics not showing up in the dashboard for some admins and project moderators.

## 2021-11-16

### Fixed

- Custom topics are not displayed as filters on the proposals overview page.

### Added

- Added a tooltip in the survey project settings with a link to a support article that explains how to embed links in Google forms
- Input count to Insights View screen

### Changed

- Add clarification tooltips to Insights View screen
- When a user account is deleted, visits data associated to that account are now removed from Matomo.

## 2021-11-11

### Changed

- Improvements to the loading speed of the landing page and some items with dropdown menus in the navigation bar.

## 2021-11-05

### Fixed

- Dashboard issue where the current month did not appear for certain time zones

## 2021-11-04

### Added

- New translations from Crowdin.

## 2021-11-03

### Fixed

- Microsoft Form survey iframes no longer auto-focus on the form
- Stop confusing Serbian Latin and Cyrillic in back locales.

## 2021-11-01

### Changed

- The whole input card in Insight View screen is now clickable
- Inputs list component in Insights View screen now shows active filters at all times
- Insights Network Visualisation changes:
  - Reduced space between clusters
  - Increased font size for keywords labels
  - It is now possible to de-select keywords by clicking on them twice

### Fixed

- If there's an error message related to the project title, it goes away if the title is edited (and only shows again if we submit and the error isn't fixed).

## 2021-10-27

### Changed

- Removed the unused '/ideas/new' route

### Fixed

- Sorting order and list/map view settings of ideas are available again if voting is disabled.
- Project phase started emails and notifications.

## 2021-10-26

### Added

- Limit number of downvotes.

### Changed

- Improved quality of Idea and App Header Images
- Idea cards in the map view only show the downvote icon when downvoting is enabled or when it's disabled and it's disabled for a different reason than explicit turning off of the downvoting functionality.
- Now also for idea cards on the map view: the comment icon on an idea card is only shown when commenting in the project is enabled or there's at least one idea with a comment.

### Fixed

- The event cards now rearrange themselves vertically on mobile / small screens. Before they were always arranged horizontally. This fixed the issue of them going off-screen when there is not enough screen space.

## 2021-10-25

### Changed

- The comment icon on an idea card is only shown when commenting in the project is enabled or there's at least one idea with a comment.
- Increased Microsoft Forms survey width

### Fixed

- Insights table approve button no longer appears when there are no suggested tags
- Insights tags are now truncated when they are too long
- Insights posts cards on View screen no longer display text with different font-sizes
- Insights posts in table are no longer sorted by default

## 2021-10-20

### Changed

- PII (Personally Identifiable Information) data, if any, are now removed from Segment when a user account is deleted.

## 2021-10-19

### Changed

- Tags which do not contain any inputs are no longer visible on the Insights View screen
- PII (Personally Identifiable Information) data, if any, are now removed from Intercom when a user account is deleted.

### Added

- Added export functionality to Insights View screen inputs list

## 2021-10-15

### Changed

- Project reports are no longer available in the dashboard section. Instread, they can be found in the Reporting section of tha admin.

### Fixed

- Platform is now accepting valid Microsoft Form survey links with custom subdomains
- When user goes to the url of an Insight that no longer exist, they get redirected to the Insights List screen.

## 2021-10-14

### Fixed

- File uploads for ideas, projects, events, folders

## 2021-10-13 (2)

### Fixed

- Validation and functioning of page forms are fixed (forms to change the fixed/legal pages such as the FAQ, T&C, privacy policy, etc.).

## 2021-10-13

### Added

- Users can now change their name after validation with FranceConnect
- Permit embedding of videos from dreambroker in rich-text editor content.
- Possibility to create an Insights tag from selected filters in the Insights View screen

## 2021-10-12

### Added

- Added Serbian (Cyrillic) to platform

## 2021-10-11

### Added

- Insights View screen and visualization
- Users can now change their name after validation with FranceConnect

## 2021-10-06

### Fixed

- Issue with user deletion

### Added

- Initial blocked words lists for Luxembourgish and Italian.
- Added Luxembourgish translations.

## 2021-10-05

### Added

- Blocked words lists for Luxembourgish and Italian (which allows the profanity blocker feature).

### Changed

- Removed 'FAQ' and 'About' from the footer.
- Removed links to other pages at the bottom of the fixed and legal pages (Cookie policy, T&C, etc.)
- Removed the YES/NO short feedback form in the footer (as it wasn't working)

## 2021-10-01

### Fixed

- Typeform export from the platform shows the answers to all questions again.

## 2021-09-29

### Changed

- Insights Edit screen improvements
  - Added tooltip in the tags sidebar
  - Added quick delete action to category button in the categories sidebar
  - "Detect tags" button only shows if there are tags detected
  - "Reset tags" button is moved to a menu
  - Removed "add" button from input sidebar and improved select hover state
- Split 'Pages' tab in admin/settings into the 'Pages' and 'Policies' tabs. 'Pages' contains the about, FAQ and a11y statement pages, while 'Policies' contains the terms and conditions, privacy- and cookie policy. The 'Pages' tab will soon be replaced by a 'Navigation' tab with more customizability options as part of the upcoming nav-bar customization functionality. This is just a temporary in-between solution.

## 2021-09-24

### Added

- SmartSurvey integration

## 2021-09-22

### Changed

- Very short phases are now shown slightly bigger in the timeline, and projects with many phases will display the timeline correctly.

### Fixed

- Cookie popup can be closed again.

## 2021-09-21

### Added

- Permit embedding of videos from videotool.dk in rich-text editor content.

### Changed

- Project moderators have access to the 'Reporting' tab of the admin panel for their projects.

### Fixed

- The category columns in input `xlsx` exports (insights) are now ordered as presented in the application.

## 2021-09-14

### Changed

- Mobile navbar got redesigned. We now have a 'More' button in the default menu that opens up a full mobile menu.

## 2021-09-13

### Added

- Insights table export button. Adds the ability to export the inputs as xlsx for all categories or a selected one.

### Fixed

- Fixes issue where user name will sometimes appear as "undefined"

## 2021-09-06

### Added

- Keyboard navigation improvements for the Insights Edit view
- Added the internal machinery to support text network analyses in the end-to-end flow.

### Fixed

- '&' character now displays correctly in Idea description and Project preview description.
- Fixes user export with custom fields

## 2021-09-03

### Fixed

- Ghent now supports mapping 25 instead of 24 neighbourhouds

## 2021-09-02

### Fixed

- Setting DNS records when the host is changed.
- Smart group rules for participation in project, topic or idea status are now applied in one continuous SQL query.

### Changed

- The rule values for participation in project, topic or idea status, with predicates that are not a negation, are now represented as arrays of IDs in order to support specifying multiple projects, topics or idea statuses (the rule applies when satisfied for one of the values).

## 2021-09-01

### Fixed

- When voting is disabled, the reason is shown again

## 2021-08-31

### Added

- When signing up with another service (e.g. Google), the platform will now remember a prior language selection.

### Fixed

- Accessibility: voting buttons (thumbs) have a darker color when disabled. There's also more visual distinction between voting buttons on input cards when they are enabled and disabled.
- Accessibility: The default background color of the last "bubble" of the avatars showing on e.g. the landing page top banner is darker, so the contrast with its content (number of remaining users) is clearer.
- Accessibility: the text colors of the currently selected phase in a timeline project are darker to improve color contrast to meet WCAG 2.1 AA requirements.
- Accessibility: the status and topics on an input (idea) page are more distinctive compared to its background, meeting WCAG 2.1 AA criteria.
- Verification using Auth0 method no longer fails for everyone but the first user

## 2021-08-30

### Added

- New Insights module containing Insights end-to-end flow

## 2021-08-26

### Added

- Microsoft Forms integration

## 2021-08-20

### Fixed

- Survey options now appear as expected when creating a new survey project
- Adds a feature flag to disable user biographies from adminHQ

## 2021-08-18

### Added

- Added Italian to platform
- Support for a new verification method specifically for Ghent, which lets users verify using their rijksregisternummer
- Improved participatory budgeting:
  - Support for new virtual currencies (TOK: tokens, CRE: credits)
  - A minimum budget limit can be configured per project, forcing citizens to fill up their basket to some extent (or specify a specific basket amount when minimum and maximum budget are the same)
  - Copy improvements

## 2021-08-11

### Fixed

- When considering to remove a flag after updating content, all relevant attributes are re-evaluated.
- Issues with viewing notifications and marking them as read.

## 2021-08-09

### Fixed

- The preheader with a missing translation has been removed from user confirmation email

### Fixed

- When you sign up with Google, the platform will now automatically use the language of your profile whenever possible
- Fixed invalid SQL queries that were causing various issues throughout the platforms (Part I). (IN-510)

## 2021-08-05

### Added

- Added message logging to monitor tenant creation status (shown in admin HQ).

### Changed

- No default value for the lifecycle stage is prefilled, a value must be explicitly specified.
- Changing the lifecycle stage from/to demo is prohibited.
- Only tenant templates that apply without issues are released.
- On create validation for authors was replaced by publication context, to allow templates to successfully create content without authors.

## 2021-08-04

### Fixed

- Certain characters in Volunteer Cause titles prevented exporting lists of volunteers to Excel from admin/projects/.../volunteering view.
- Limit of 10 events under projects and in back office
- Events widget switch being shown in non-commercial plans

## 2021-07-30

### Added

- Configured dependabot for the frontend, a tool that helps keeping dependencies up to date.
- Added events overview page to navigation menu, which can be enabled or disabled.
- Added events widget to front page, which can be enabled or disabled (commercial feature).

## 2021-07-16

### Added

- Auto-detection of inappropriate content (in beta for certain languages). Flagged content can be inspected on the admin Activity page. The setting can be toggled in the General settings tab.

### Fixed

- On the admin activity page (/admin/moderation), items about proposals now correctly link to proposals (instead of to projects). Also, the copy of the links at the end of the item rows is now correct for different types of content (correct conjugation of 'this post', 'this project', etc. for all languages).

## 2021-07-14

### Added

- Project phases now have their own URLs, which makes it possible to link to a specific phase

### Fixed

- Blocked words for content that can contain HTML
- Searching users after sorting (e.g. by role)

## 2021-07-09

### Changed

- The admin Guide link goes to the support center now instead of to /admin/guide

## 2021-07-02

### Fixed

- Instances where the user name was "unknown author"

### Changed

- Removed the slogan from the homepage footer

## 2021-06-30

### Changed

- Users can no longer leave registration before confirming their account. This should prevent bugs relative to unconfirmed users navigating the platform.

## 2021-06-29

### Fixed

- Map: Fix for ideas that only have coordinates but no address not being shown on the map
- Map: Fix for 'click on the map to add your input' message wrongfully being shown when idea posting is not allowed
- Sign-up flow: Fix for bug that could cause the browser to freeze when the user tried to complete the custom fields step
- Project description: Fix for numbered and unnumbered lists being cut off
- Project Managers can now upload map layers.

### Changed

- Map: When an idea is selected that is hidden behind a cluster the map now zooms in to show that marker
- Map: Idea marker gets centered on map when clicked
- Map: Larger idea box on bigger desktop screens (width > 1440 pixels)
- Idea location: Display idea location in degrees (°) minutes (') seconds ('') when the idea only has coordinates but no address
- Sign-up flow: Show loading spinner when the user clicks on 'skip this step' in the sign-up custom fields step
- Image upload: The default max allowed file size for an image is now 10 Mb instead of 5 Mb

### Added

- 'Go back' button from project to project folder (if appropriate).

## 2021-06-22

### Changed

- Project managers that are assigned to a project and/or its input now lose those assignments when losing project management rights over that project.

### Fixed

- Input manager side modal scroll.

## 2021-06-18

### Fixed

- Privacy policy now opens in new tab.
- Landing page custom section now uses theme colors.
- Buttons and links in project description now open internal links in the same tab, and external links in a new tab.

## 2021-06-16

### Fixed

- Project moderators can no longer see draft projects they don't moderate in the project listing.
- The content and subject of the emails used to share an input (idea/issue/option/contribution/...) do now include the correct input title and URL.
- Sharing new ideas on Facebook goes faster
- Manual campaigns now have the layout content in all available languages.

## 2021-06-11

### Fixed

- Facebook button no longer shows when not configured.

## 2021-06-10

### Fixed

- Creating invites on a platform with many heavy custom registration fields is no longer unworkably slow

## 2021-06-09

### Added

- New citizen-facing map view

## 2021-06-08

### Fixed

- Ordering by ideas by trending is now working.
- Ordering by ideas votes in the input manager is now working.

## 2021-06-07

### Added

- Qualtrics surveys integration.

### Changed

- Project Events are now ordered chronologically from latest to soonest.

### Fixed

- Visibility Labels in the admin projects list are now visible.
- Tagged ideas export is fixed.
- Updating an idea in one locale does not overwrite other locales anymore

## 2021-05-28

### Fixed

- Project Events are now ordered chronologically from soonest to latest.

## 2021-05-27

### Fixed

- Project access rights management are now visible again.

## 2021-05-21

### Added

- Profanity blocker: when posting comments, input, proposals that contain profane words, posting will not be possible and a warning will be shown.

## 2021-05-20

### Fixed

- Excel exports of ideas without author

## 2021-05-19

### Added

- Support for Auth0 as a verification method

## 2021-05-18

### Fixed

- Active users no longer need confirmation

## 2021-05-14

### Fixed

- Fixed an issue causing already registered users to be prompted with the post-registration welcome screen.

## 2021-05-11

### Added

- Added polls to the reporting section of the dashboards

## 2021-05-10

### Changed

- Invited or verified users no longer require confirmation.

## 2021-05-07

### Fixed

- Spreasheet exports throughout the platform are improved.

### Added

- City Admins can now assign any user as the author of an idea when creating or updating.
- Email confirmation now happens in survey and signup page sign up forms.

## 2021-05-06

### Fixed

- Idea export to excel is no longer limited to 250 ideas.

## 2021-05-04

### Fixed

- Fixed issues causing email campaigns not to be sent.

## 2021-05-03

### Changed

- Users are now prompted to confirm their account after creating it, by receiving a confirmation code in their email address.

### Added

- SurveyXact Integration.

## 2021-05-01

### Added

- New module to plug email confirmation to users.

## 2021-04-29

### Fixed

- Editing the banner header in Admin > Settings > General, doesn't cause the other header fields to be cleared anymore

## 2021-04-22

### Fixed

- After the project title error appears, it disappears again after you start correcting the error

## 2021-03-31

### Fixed

- Customizable Banner Fields no longer get emptied/reset when changing another.

### Added

- When a client-side validation error happens for the project title in the admin, there will be an error next to the submit button in addition to the error message next to the input field.

## 2021-03-25

### Fixed

- The input fields for multiple locales provides an error messages when there's an error for at least one of the languages.

## 2021-03-23

### Fixed

- Fix for broken sign-up flow when signing-up through social sign-on

## 2021-03-19

### Fixed

- Admin>Dashboard>Users tab is no longer hidden for admins that manage projects.
- The password input no longer shows the password when hitting ENTER.
- Admin > Settings displays the tabs again

### Changed

- Empty folders are now shown in the landing page, navbar, projects page and sitemap.
- The sitemap no longer shows all projects and folder under each folder.
- Images added to folder descriptions are now compressed, reducing load times in project and folder pages.

### Added

- Allows for sending front-end events to our self-hosted matomo analytics tool

## 2021-03-16

### Changed

- Automatic tagging is functional for all clusters, and enabled for all premium customers

### Added

- Matomo is enabled for all platforms, tracking page views and front-end events (no workshops or back-end events yet)

## 2021-03-11

### Changed

- Tenants are now ordered alphabetically in AdminHQ
- Serbian (Latin) is now a language option.

## 2021-03-10

### Added

- CitizenLab admins can now change the link to the accessibility statement via AdminHQ.
- "Reply-to" field in emails from campaigns can be customized for each platform
- Customizable minimal required password length for each platform

## 2021-03-09

### Fixed

- Fixed a crash that would occur when tring to add tags to an idea

## 2021-03-08

### Fixed

- Phase pages now display the correct count of ideas (not retroactive - will only affect phases modified from today onwards).

## 2021-03-05

### Changed

- Changed the default style of the map
- Proposals/Initiatives are now sorted by most recent by default

### Added

- Custom maps (Project settings > Map): Admins now have the capability to customize the map shown inside of a project. They can do so by uploading geoJson files as layers on the map, and customizing those layers through the back-office UI (e.g. changing colors, marker icons, tooltip text, sort order, map legend, default zoom level, default center point).

### Fixed

- Fixed a crash that could potentially occur when opening an idea page and afterwards going back to the project page

## 2021-03-04

### Added

- In the admin (Settings > Registration tab), admins can now directly set the helper texts on top of the sign-up form (both for step 1 and 2).
- The admin Settings > Homepage and style tab has two new fields: one to allow customization for copy of the banner signed-in users see (on the landing page) and one to set the copy that's shown underneath this banner and above the projects/folders (also on the landing page).
- Copy to clarify sign up/log in possibilities with phone number

### Changed

- The admin Settings > Homepage and style tab has undergone copy improvements and has been rearranged
- The FranceConnect button to login, signup or verify your account now displays the messages required by the vendor.
- Updated the look of the FranceConnect button to login, signup or verify your account to feature the latests changes required by the vendor.

### Fixed

- Downvote button (thumbs down) on input card is displayed for archived projects

## 2021-03-03

### Added

- Users are now notified in app and via email when they're assigned as folder administrators.

## 2021-03-02

### Fixed

- Don't show empty space inside of the idea card when no avatar is present

### Added

- Maori as languages option

### Changed

- Improved layout of project event listings on mobile devices

## 2021-02-26

### Fixed

- France Connect button hover state now complies with the vendor's guidelines.

## 2021-02-24

### Fixed

- The project page no longer shows an eternal spinner when the user has no access to see the project

## 2021-02-18

### Added

- The password fields show an error when the password is too short
- The password fields have a 'show password' button to let people check their password while typing
- The password fields have a strength checker with appropriate informative message on how to increase the strength
- France Connect as a verification method.

### Fixed

- Notifications for started phases are no longer triggered for unpublished projects and folders.

## 2021-02-17

### Changed

- All input fields for multiple locales now use the components with locale switchers, resulting in a cleaner and more compact UI.
- Copy improvements

## 2021-02-12

### Fixed

- Fixed Azure AD login for some Azure setups (Schagen)

### Changed

- When searching for an idea, the search operation no longer searches on the author's name. This was causing severe performance issues and slowness of the paltforms.

## 2021-02-10

### Added

- Automatic tagging

## 2021-02-08

### Fixed

- Fixed a bug preventing registration fields and poll questions from reordering correctly.
- Fixed a bug causing errors in new platforms.

## 2021-02-04

### Fixed

- Fixed a bug causing the projects list in the navbar and projects page to display projects outside of folders when they're contained within them.

## 2021-01-29

### Added

- Ability to redirect URLs through AdminHQ
- Accessibility statement link in the footer

### Fixed

- Fixed issue affecting project managers that blocked access to their managed projects, when these are placed inside a folder.

## 2021-01-28

### Fixed

- A bug in Admin project edit page that did not allow a user to Go Back to the projects list after switching tabs
- Scrolling on the admin users page

## 2021-01-26

### Added

- Folder admin rights. Folder admins or 'managers' can be assigned per folder. They can create projects inside folders they have rights for, and moderate/change the folder and all projects that are inside.
- The 'from' and 'reply-to' emails can be customized by cluster (by our developers, not in Admin HQ). E.g. Benelux notification emails could be sent out by notifications@citizenlab.eu, US emails could be sent out by notifications@citizenlab.us etc., as long as those emails are owned by us. We can choose any email for "reply-to", so also email addresses we don't own. This means "reply-to" could potentially be configured to be an email address of the city, e.g. support@leuven.be. It is currently not possible to customize the reply-to (except for manual campaigns) and from fields for individual tenants.
- When a survey requires the user to be signed-in, we now show the sign in/up form directly on the page when not logged in (instead of the green infobox with a link to the sign-up popup)

### Fixed

- The 'reply-to' field of our emails showed up twice in recipient's email clients, now only once.

### Changed

- Added the recipient first and last name to the 'to' email field in their email client, so not only their email adress is shown.
- The links in the footer can now expand to multiple lines, and therefore accomodate more items (e.g. soon the addition of a link to the accesibility statement)

## 2021-01-21

### Added

- Added right-to-left rendering to emails

## 2021-01-18

### Fixed

- Access rights tab for participatory budget projects
- Admin moderation page access

## 2021-01-15

### Changed

- Copy improvements across different languages

## 2021-01-14

### Added

- Ability to customize the input term for a project

### Changed

- The word 'idea' was removed from as many places as possible from the platform, replaced with more generic copy.

## 2021-01-13

### Changed

- Idea cards redesign
- Project folder page redesign
- Project folders now have a single folder card image instead of 5 folder images in the admin settings
- By default 24 instead of 12 ideas or shown now on the project page

## 2020-12-17

### Fixed

- When creating a project from a template, only templates that are supported by the tenant's locale will show up
- Fixed several layout, interaction and data issues in the manual tagging feature of the Admin Processing page, making it ready for external use.
- Fixed project managers access of the Admin Processing page.

### Added

- Admin activity feed access for project managers
- Added empty state to processing list when no project is selected
- Keyboard shortcut tooltip for navigation buttons of the Admin Processing page

### Changed

- Reduced spacing in sidebar menu, allowing for more items to be displayed
- Style changes on the Admin Processing page

## 2020-12-08

### Fixed

- Issues with password reset and invitation emails
- No more idea duplicates showing up on idea overview pages
- Images no longer disappear from a body of an idea, or description of a project on phase, if placed at the bottom.

### Changed

- Increased color contrast of inactive timeline phases text to meet accesibility standard
- Increased color contrast of event card left-hand event dates to meet accesibility standard
- Increased color contrast of List/Map toggle component to meet accesibility standard

### Added

- Ability to tag ideas manually and automatically in the admin.

## 2020-12-02

### Changed

- By default the last active phase instead of the last phase is now selected when a timeline project has no active phase

### Fixed

- The empty white popup box won't pop up anymore after clicking the map view in non-ideation phases.
- Styling mistakes in the idea page voting and participatory budget boxes.
- The tooltip shown when hovering over a disabled idea posting button in the project page sticky top bar is no longer partially hidden

## 2020-12-01

### Changed

- Ideas are now still editable when idea posting is disabled for a project.

## 2020-11-30

### Added

- Ability to create new and edit existing idea statuses

### Fixed

- The page no longer refreshes when accepting the cookie policy

### Changed

- Segment is no longer used to connect other tools, instead following tools are integrated natively
  - Google Analytics
  - Google Tag Manager
  - Intercom
  - Satismeter
  - Segment, disabled by default
- Error messages for invitations, logins and password resets are now clearer.

## 2020-11-27

### Fixed

- Social authentication with Google when the user has no avatar.

### Changed

- Random user demographics on project copy.

## 2020-11-26

### Added

- Some specific copy for Vitry-sur-Seine

## 2020-11-25

### Fixed

- Sections with extra padding or funky widths in Admin were returned to normal
- Added missing copy from previous release
- Copy improvements in French

### Changed

- Proposal and idea descriptions now require 30 characters instead of the previous 500

## 2020-11-23

### Added

- Some specific copy for Sterling Council

### Fixed

- The Admin UI is no longer exposed to regular (and unauthenticated) users
- Clicking the toggle button of a custom registration field (in Admin > Settings > Registration fields) no longer duplicated the row
- Buttons added in the WYSIWYG editor now have the correct color when hovered
- The cookie policy and accessibility statement are not editable anymore from Admin > Settings > Pages

### Changed

**Project page:**

- Show all events at bottom of page instead of only upcoming events
- Reduced padding of sticky top bar
- Only show sticky top bar when an action button (e.g. 'Post an idea') is present, and you've scrolled past it.

**Project page right-hand sidebar:**

- Show 'See the ideas' button when the project has ended and the last phase was an ideation phase
- Show 'X ideas in the final phase' when the project has ended and the last phase was an ideation phase
- 'X phases' is now clickable and scrolls to the timeline when clicked
- 'X upcoming events' changed to 'X events', and event count now counts all events, not only upcoming events

**Admin project configuration page:**

- Replaced 'Project images' upload widget in back-office (Project > General) with 'Project card image', reduced the max count from 5 to 1 and updated the corresponding tooltip with new recommended image dimensions

**Idea page:**

- The map modal now shows address on top of the map when opened
- Share button copy change from "share idea" to "share"
- Right-hand sidebar is sticky now when its height allows it (= when the viewport is taller than the sidebar)
- Comment box now has an animation when it expands
- Adjusted scroll-to position when pressing 'Add a comment' to make sure the comment box is always fully visible in the viewport.

**Other:**

- Adjusted FileDisplay (downloadable files for a project or idea) link style to show underline by default, and increased contrast of hover color
- Reduced width of DateTimePicker, and always show arrows for time input

## 2020-11-20 (2)

### Fixed

- The project header image is screen reader friendly.
- The similar ideas feature doesn't make backend requests anymore when it's not enabled.

### Changed

- Areas are requested with a max. of 500 now, so more areas are visible in e.g. the admin dashboard.

## 2020-11-18

### Added

- Archived project folder cards on the homepage will now have an "Archived" label, the same way archived projects do\
- Improved support for right-to-left layout
- Experimental processing feature that allows admins and project managers to automatically assign tags to a set of ideas.

### Fixed

- Projects without idea sorting methods are no longer invalid.
- Surveys tab now shows for projects with survey phases.

### Changed

- Moved welcome email from cl2-emails to cl2-back

## 2020-11-16

### Added

- Admins can now select the default sort order for ideas in ideation and participatory budgeting projects, per project

### Changed

- The default sort order of ideas is now "Trending" instead of "Random" for every project if left unchanged
- Improved sign in/up loading speed
- Removed link to survey in the project page sidebar when not logged in. Instead it will show plain none-clickable text (e.g. '1 survey')

### Fixed

- Custom project slugs can now contain alphanumeric Arabic characters
- Project Topics table now updates if a topic is deleted or reordered.
- Empty lines with formatting (like bold or italic) in a Quill editor are now removed if not used as paragraphs.

## 2020-11-10

### Added

#### Integration of trial management into AdminHQ

- The lifecycle of the trials created from AdminHQ and from the website has been unified.
- After 14 days, a trial platform goes to Purgatory (`expired_trial`) and is no longer accessible. Fourteen days later, the expired trial will be removed altogether (at this point, there is no way back).
- The end date of a trial can be modified in AdminHQ (> Edit tenant > Internal tab).

## 2020-11-06

### Added

- Social sharing via WhatsApp
- Ability to edit the project URL
- Fragment to embed a form directly into the new proposal page, for regular users only

### Fixed

- The project about section is visibile in mobile view again
- Maps will no longer overflow on page resizes

## 2020-11-05

### Added

- Reordering of and cleaner interface for managing custom registration field options
- An 'add proposal' button in the proposals admin
- Fragment to user profile page to manage party membership settings (CD&V)
- "User not found" message when visiting a profile for a user that was deleted or could not be found

### Changed

- Proposal title max. length error message
- Moved delete functionality for projects and project folders to the admin overview

### Fixed

- The automatic scroll to the survey on survey project page

## 2020-11-03

### Fixed

- Fixed broken date picker for phase start and end date

## 2020-10-30

### Added

- Initial Right to left layout for Arabic language
- Idea description WYSIWYG editor now supports adding images and/or buttons

## 2020-10-27

### Added

- Support for Arabic

## 2020-10-22

### Added

- Project edit button on project page for admins/project manager
- Copy for Sterling Council

### Fixed

- Links will open in a new tab or stay on the same page depending on their context. Links to places on the platform will open on the same page, unless it breaks the flow (i.e. going to the T&C policy while signing up). Otherwise, they will open in a new tab.

### Changed

- In the project management rights no ambiguous 'no options' message will be shown anymore when you place your cursor in the search field

## 2020-10-16

### Added

- Ability to reorder geographic areas

### Fixed

- Stretched images in 'avatar bubbles'
- Input fields where other people can be @mentioned don't grow too wide anymore
- Linebar charts overlapping elements in the admin dashboard

## 2020-10-14

### Changed

- Project page redesign

## 2020-10-09

### Added

- Map configuration tool in AdminHQ (to configure maps and layers at the project level).

## 2020-10-08

### Added

- Project reports

### Changed

- Small styling fixes
- Smart group support multiple area codes
- Layout refinements for the new idea page
- More compact idea/proposal comment input
- Proposal 'how does it work' redesign

## 2020-10-01

### Changed

- Idea page redesign

## 2020-09-25

### Fixed

- The "Go to platform" button in custom email campaigns now works in Norwegian

### Added

- Granular permissions for proposals
- Possibility to restrict survey access to registered users only
- Logging project published events

### Changed

- Replaced `posting_enabled` in the proposal settings by the posting proposal granular permission
- Granular permissions are always granted to admins

## 2020-09-22

### Added

- Accessibility statement

## 2020-09-17

### Added

- Support for checkbox, number and (free) text values when initializing custom fields through excel invites.

### Changed

- Copy update for German, Romanian, Spanish (CL), and French (BE).

## 2020-09-15

### Added

- Support Enalyzer as a new survey provider
- Registration fields can now be hidden, meaning the user can't see or change them, typically controlled by an outside integration. They can still be used in smart groups.
- Registration fields can now be pre-populated using the invites excel

## 2020-09-08

### Fixed

- Custom buttons (e.g. in project descriptions) have correct styling in Safari.
- Horizontal bar chart overflow in Admin > Dashboard > Users tab
- User graphs for registration fields that are not used are not shown anymore in Admin > Dashboard > Users tab

### Added

- Pricing plan feature flags for smart groups and project access rights

## 2020-09-01

### Fixed

- IE11 no longer gives an error on places that use the intersection observer: project cards, most images, ...

### Added

- New platform setting: 'Abbreviated user names'. When enabled, user names are shown on the platform as first name + initial of last name (Jane D. instead of Jane Doe). This setting is intended for new platforms only. Once this options has been enabled, you MUST NOT change it back.
- You can now export all charts in the admin dashboard as xlsx or svg.
- Translation improvements (email nl...)

### Changed

- The about us (CitizenLab) section has been removed from the cookie policy

## 2020-08-27

### Added

- Support for rich text in field descriptions in the idea form.
- New "Proposed Budget" field in the idea form.

### Changed

- Passwords are checked against a list of common passwords before validation.
- Improving the security around xlsx exports (escaping formulas, enforcing access restrictions, etc.)
- Adding request throttling (rate-limiting) rules.
- Improving the consistency of the focus style.

## 2020-07-30

### Added

- Pricing plans in AdminHQ (Pricing plan limitations are not enforced).
- Showing the number of deviations from the pricing plan defaults in the tenant listing of AdminHQ.

### Changed

- Tidying up the form for creating new tenants in AdminHQ (removing unused features, adding titles and descriptions, reordering features, adding new feature flags, removing fields for non-relevant locales).

## 2020-07-10

### Added

- Project topics

### Changed

- Userid instead of email is used for hidden field in surveys (Leiden)
- New projects have 'draft' status by default

### Fixed

- Topics filter in ideas overview works again

## 2020-07-09 - Workshops

### Fixed

- Speps are scrollable

### Added

- Ability to export the inputs as an exel sheet
- Polish translations
- Portugese (pt-BR) translations

## 2020-06-26

### Fixed

- No longer possible to invite a project manager without selecting a project
- The button on the homepage now also respects the 'disable posting' setting in proposals
- Using project copy or a tenant template that contains a draft initiative no longer fails

### Added

- Romanian

## 2020-06-19

### Fixed

- Polish characters not being rendered correctly

### Added

- Back-office toggle to turn on/off the ability to add new proposals to the platform

## 2020-06-17

### Fixed

- It's no longer needed to manually refresh after deleting your account for a consistent UI
- It's no longer needed to manually refresh after using the admin toggle in the user overview
- The sign-in/up flow now correctly asks the user to verify if the smart group has other rules besides verification
-

demo`is no longer an available option for`organization_type` in admin HQ

- An error is shown when saving a typeform URL with `?email=xxxx` in the URL, which prevented emails to be linked to survey results
- On mobile, the info container in the proposal info page now has the right width
- A general issue with storing cookies if fixed, noticable by missing data in GA, Intercom not showing and the cookie consent repeatedly appearing
- Accessibility fix for the search field
- The `signup_helper_text` setting in admin HQ is again displayed in step 1 of the sign up flow

### Added

- There's a new field in admin HQ to configure custom copy in step 2 of the sign up flow called `custom_fields_signup_helper_text`
- `workshops` can be turned on/off in admin HQ, displayed as a new page in the admin interface

### Changed

- The copy for `project moderator` has changed to `project manager` everywhere
- The info image in the proposals header has changed

## 2020-06-03

### Fixed

- Maps with markers don't lose their center/zoom settings anymore
- English placeholders in idea form are gone for Spanish platforms

## 2020-05-26

### Changed

- Lots of small UI improvements throughout the platform
- Completely overhauled sign up/in flow:
  - Improved UI
  - Opens in a modal on top of existing page
  - Opens when an unauthenticaed user tries to perform an action that requires authentication (e.g. voting)
  - Automatically executes certain actions (e.g. voting) after the sign in/up flow has been completed (note: does not work for social sign-on, only email/password sign-on)
  - Includes a verification step in the sign up flow when the action requires it (e.g. voting is only allowed for verified users)

## 2020-05-20

### Fixed

- Budget field is shown again in idea form for participatory budget projects

## 2020-05-14

### Added

- Idea configurability: disabling/requiring certain fields in the idea form
- The footer has our new logo

### Changed

- Admins will receive a warning and need to confirm before sending a custom email to all users
- A survey project link in the top navigation will link to /info instead of to /survey

## 2020-04-29

### Fixed

- Folders are again shown in the navbar
- Adding an image to the description text now works when creating a project or a phase

### Added

- Support for Polish, Hungarian and Greenlandic

## 2020-04-23

### Fixed

- Long timeline phase names show properly

### Changed

- Redirect to project settings after creating the project
- Links to projects in the navigation menu link to the timeline for timeline projects

## 2020-04-21

### Fixed

- Fixed overlapping issue with idea vote bar on mobile
- Fixed an issue where images were used for which the filename contained special characters

### Added

- The overview (moderation) in the admin now has filters
  - Seen/not seen
  - Type: Comment/Idea/Proposal
  - Project
  - Search
- The idea xlsx export contains extra columns on location, number of comments and number of attachments

### Changed

- The permissions tab in the project settings has reordered content, to be more logical
- In German, the formal 'Sie' form has been replaced with the informal 'Du' form

## 2020-03-31

### Fixed

- Signing up with keyboard keys (Firefox)
- Composing manual emails with text images
- Exporting sheet of volunteers with long cause titles

### Added

- Folder attachments
- Publication status for folders

### Changed

- Show folder projects within admin project page

## 2020-03-20

### Added

- Volunteering as a new participation method

## 2020-03-16

### Fixed

- The project templates in the admin load again

## 2020-03-13

### Fixed

- The folder header image is not overly compressed when making changes to the folder settings
- The loading spinner on the idea page is centered

### Added

- Add images to folders, shown in cards.

### Changed

- Admins can now comment on ideas.

## 2020-03-10

### Fixed

- Fixed consent banner popping up every time you log in as admin
- Fixed back-office initiative status change 'Use latest official updates' radio button not working
- Fixed broken copy in Initiative page right-hand widget

### Added

- Add tooltip explaining what the city will do when the voting threshold is reached for a successful initiative
- Added verification step to the signup flow
- New continuous flow from vote button clicked to vote casted for unauthenticated, unverified users (click vote button -> account creation -> verification -> optional/required custom signup fields -> programmatically cast vote -> successfully voted message appears)
- The rich text editor in the admin now supports buttons

### Changed

- Admin HQ: new and improved list of timezones

## 2020-03-05

### Fixed

- Signup step 2 can no longer be skipped when there are required fields
- Correct tooltip link for support article on invitations
- Correct error messages when not filling in start/end date of a phase

### Added

- Setting to disable downvoting in a phase/project, feature flagged
- When a non-logged in visitor tries to vote on an idea that requires verification, the verification modal automatically appears after registering

## 2020-02-24

### Fixed

- Initiative image not found errors
- Templates generator out of disk space

### Added

- Folders i1
  - When enabled, an admin can create, edit, delete folders and move projects into and out of folders
  - Folders show in the project lists and can be ordered within projects

### Changed

- Initiative explanatory texts show on mobile views
- Existing platforms have a moderator@citizenlab.co admin user with a strong password in LastPass
- In the admin section, projects are no longer presented by publication status (Folders i1)

## 2020-02-19

### Fixed

- Loading more comments on the user profile page works again
- Accessibility improvements
- Adding an image no longer pops up the file dialog twice
- Changed to dedicated IP in mailgun to improve general deliverability of emails

### Added

- Improvements to the PB UI to make sure users confirm their basket at the end
- Ideation configurability i1
  - The idea form can be customized, on a project level, to display custom description texts for every field
- People filling out a poll are now included in the 'participated in' smart group rules
- Make me admin section in Admin HQ

### Changed

- When a platform no longer is available at a url, the application redirects to the CitizenLab website
- New platforms automatically get a moderator@citizenlab.co admin user with a strong password in LastPass

## 2020-01-29

### Fixed

- Rich text editor no longer allows non-video iframe content
- Smart groups that refer to a deleted project now get cleaned up when deleting a project
- All cookie consent buttons are now reachable on IE11
- More accessibility fixes
- The organization name is no longer missing in the password reset email

### Added

- CSAM verification
  - Users can authenticate and verify using BeID or itsme
  - User properties controlled by a verification method are locked in the user profile
  - Base layer of support for other similar verification methods in the future
- The order of project templates can now be changed in Templates HQ

### Changed

- Project templates overview no longer shows the filters

## 2020-01-17

### Fixed

- Further accesibility improvements:
  - Screen reader improvement for translations
  - Some color contrast improvements

### Added

- A hidden topics manager available at https://myfavouriteplatform.citizenlab.co/admin/topics

## 2020-01-15

### Fixed

- In the admin, the project title is now always displayed when editing a project
- Further accesibility improvements:
  - Site map improvements (navigation, clearer for screen readers)
  - Improved colors in several places for users with sight disability
  - Improved HTML to better inform screen reader users
  - Added keyboard functionality of password recovery
  - Improved forms (easier to use for users with motoric disabilities, better and more consistent validation, tips and tricks on mobile initiative form)
  - Improvements for screen reader in different languages (language picker, comment translations)
  - Added title (visible in your tab) for user settings page
  - Improved screen reader experience for comment posting, deleting, upvoting and idea voting

### Added

- The email notification settings on the user profile are now grouped in categories
- Unsubscribing through an email link now works without having to sign in first

### Changed

- The idea manager now shows all ideas by default, instead of filtered by the current user as assignee

## 2020-01-07

### Added

- Go to idea manager when clicking 'idea assigned to you' notification
- 2th iteration of the new admin moderation feature:
  - Not viewed/Viewed filtering
  - The ability to select one or more items and mark them as viewed/not viewed
  - 'Belongs to' table column, which shows the context that a piece of content belongs to (e.g. the idea and project that a comment belongs to)
  - 'Read more' expand mechanism for longer pieces of content
  - Language selector for multilingual content
  - 'Go to' link that will open a new tab and navigate you to the idea/iniative/comment that was posted

### Changed

- Improve layout (and more specifically width) of idea/iniatiatve forms on mobile
- Separate checkboxes for privacy policy and cookie policy
- Make the emails opt-in at registration

### Fixed

- Fix for unreadable password reset error message on Firefox
- Fix for project granular permission radio buttons not working

## 2019-12-12

### Added

- Polls now support questions for which a user can check multiple options, with a configurable maximum
- It's now possible to make a poll anonymous, which hides the user from the response excel export
- New verification method `id_card_lookup`, which supports the generic flow of verifying a user using a predined list of ID card numbers.
  - The copy can be configured in Admin HQ
  - The id cards CSV can be uploaded through Admin HQ

## 2019-12-11

### Added

- Admin moderation iteration 1 (feature flagged, turned on for a selected number of test clients)
- New verification onboarding campaign

### Changed

- Improved timeline composer
- Wysiwyg accessibility improvement

### Fixed

- English notifications when you have French as your language

## 2019-12-06

### Fixed

- Accessibility improvements:
  - Polls
  - Idea/initiative filter boxes
- Uploading a file in admin project page now shows the loading spinner when in progress
- Fixed English copy in notifications when other language selected
- Fixed project copy in Admin HQ not being saved

## 2019-12-05

### Fixed

- Small popups (popovers) no longer go off-screen on smaller screens
- Tooltips are no longer occluded by the checkbox in the idea manager
- The info icon on the initiatives voting box has improved alignment
- Project templates now display when there's only `en` is configured as a tenant locale
- When changing the lifecycle stage of a tenant, the update is now sent right away to segment
- When users accept an inivitation and are in a group, the group count is correctly updated
- Dropdowns in the registration flow can again support empty values
- Accessibility:
  - Various color changes to improve color contrasts
  - Color warning when picking too low contrast
  - Improvements to radio buttons, checkboxes, links and buttons for keyboard accessibility
  - Default built-in pages for new tenants have a better hierarchy for screen readers
- User posted an idea/initiative notification for admins will be in the correct language

## 2019-11-25

### Changed

- Updated translations
- Area filter not shown when no areas are configured
- Overall accessibility improvements for screen readers
- Improved accessibility of the select component, radio button, image upload and tooltip

### Fixed

- When adding a vote that triggers the voting limit on a project/phase, the other idea cards now automatically get updated with disabled vote buttons
- Fix for mobile bottom menu not being clickable when idea page was opened
- Navigating directly between projects via the menu no longer results in faulty idea card collections
- Display toggle (map or list view) of idea and initiative cards works again

## 2019-11-19

### Added

- New ideation project/phase setting called 'Idea location', which enables or disabled the ability to add a location to an idea and show the ideas on a map

### Changed

- Improved accessibility of the image upload component
- COW tooltipy copy
- Sharing modal layout improvement

### Fixed

- Checkboxes have unique ids to correctly identify their corresponding label, which improves screen reader friendliness when you have multiple checkboxes on one page.
- Avatar layout is back to the previous, smaller version

## 2019-11-15

### Fixed

- Fix for 'Click on map to add an idea' functionality not working
- Fix for notifications not showing

## 2019-11-12

### Fixed

- An email with subject `hihi` is no longer sent to admins that had their invite accepted
- Whe clicking the delete button in the file uploader, the page no longer refreshes
- Project templates no longer show with empty copy when the language is missing
- The countdown timer on initiatives now shows the correct value for days
- The radio buttons in the cookie manager are clickable again
- Changing the host of a tenant no longer breaks images embedded in texts
- It's possible again to unassign an idea in the idea manager
- The popup for adding a video or link URL is no longer invisible or unusable in some situations
- Uploading files is no longer failing for various filetypes we want to support
- Keyboard accessibility for modals

### Added

- ID Verification iteration 1
  - Users can verify their account by entering their ID card numbers (currently Chile only)
  - Verification is feature flagged and off by default
  - Smart groups can include the criterium 'is verified'
  - Users are prompted to verify their account when taking an actions that requires verification
- Total population for a tenant can now be entered in Admin HQ
- It's now possible to configure the word used for areas towards citizens from the areas admin
- Improvements to accessibility:
  - Idea and initiative forms: clearer for screen readers, keyboard accessibility, and more accessible input fields
  - Nav bar: clearer for screen readers and improved keyboard navigation
  - Project navigation and phases: clearer for screen readers
  - Sign-in, password reset and recovery pages: labeling of the input fields, clearer for screen readers
  - Participatory budgeting: clearer for screen readers

### Changed

- The organization name is now the default author in an official update

## 2019-10-22

### Fixed

- The sharing title on the idea page is now vertically aligned
- Improvements to the 'bad gateway' message sometimes affecting social sharing
- The map and markers are again visible in the admin dashboard
- First round of accessibility fixes and improvements
  - Dynamics of certain interactions are picked up by screen readers (PB, voting, ...)
  - Overall clarity for screen readers has improved
  - Improvements to information structure: HTML structure, W3C errors, head element with correct titles
  - Keyboard accessibility has generally improved: sign-up problems, login links, PB assignment, ...

### Added

- Initiatives iteration 3
  - Automatic status changes on threshold reached or time expired
  - When updating the status, official feedback needs to be provided simultaneously
  - Users receive emails and notifications related to (their) initiative
  - Initiatives support images in their body text
- Project templates
  - Admins can now create projects starting from a template
  - Templates contain images, a description and a timeline and let admin filter them by tags
  - Admins can share template descriptions with a publically accessible link
- It's now possible to configure the banner overlay color from the customize settings
- A custom email campaign now contains a CTA button by default

### Changed

- Complete copy overhaul of all emails

## 2019-10-03

### Fixed

- PB phase now has a basket button in the project navbar
- The datepicker in the timeline admin now works in IE11

### Changed

- For fragments (small pieces of UI that can be overridden per tenant) to work, they need to be enabled individually in admin HQ.

## 2019-09-25

### Fixed

- It's again possible to change a ideation/PB phase to something else when it contains no ideas
- Older browsers no longer crash when scrolling through comments (intersection observer error)
- Pagination controls are now correctly shown when there's multiple pages of users in the users manager
- The user count of groups in the users manager no longer includes invitees and matches the data shown
- Transition of timeline phases now happen at midnight, properly respecting the tenant timezone
- When looking at the map of an idea or initiative, the map marker is visible again
- The initiatives overview pages now uses the correct header and text colors
- The vote control on an initiative is no longer invisible on a tablet screen size
- The idea page in a budgeting context now shows the idea's budget
- The assign button on an idea card in a budgeting context behaves as expected when not logged in
- Project copy in Admin HQ that includes comments no longer fails
- Changing granular permissions by project moderator no longer fails

### Added

- Polling is now supported as a new participation method in a continuous project or a phase
  - A poll consists of multiple question with predefined answers
  - Users can only submit a poll once
  - Taking a poll can be restricted to certain groups, using granular permissions
  - The poll results can be exported to excel from the project settings
- It's now possible to disable Google Analytics, Google Tag Manager, Facebook Pixel and AdWords for specific tenants through Admin HQ

### Changed

- Large amount of copy improvements throughout to improve consistency and experience
- The ideas overview page is no longer enabled by default for new tenants
- The built-in 'Open idea project' can now be deleted in the project admin

## 2019-08-30

### Fixed

- The map preview box no longer overflows on mobile devices
- You're now correctly directed back to the idea/initiatives page after signing in/up through commenting

### Changed

- The height of the rich text editor is now limited to your screen height, to limit the scrolling when applying styles

## 2019-08-29

### Fixed

- Uploaded animated gifs are no longer displayed with weird artifacts
- Features that depend on NLP are less likely to be missing some parts of the data

### Added

- Citizen initiatives
  - Citizens can post view and post initiatives
  - Admins can manage initiatives, similar to how they manage ideas
  - Current limitation to be aware of, coming very soon:
    - No emails and notifications related to initiatives yet
    - No automated status changes when an initiative reaches enough votes or expires yet

## 2019-08-09

### Fixed

- Fixed a bug that sometimes prevented voting on comments
- When editing a comment, a mention in the comment no longer shows up as html
- In the dashboard, the domicile value 'outside' is now properly translated
- Some fixes were made to improve loading of the dashboard map with data edge cases
- Deleting a phase now still works when users that reveived notifications about the phase have deleted their account
- New releases should no longer require a hard refresh, avoiding landing page crashing issues we had

### Added

- File input on the idea form now works on mobile, if the device supports it

## 2019-07-26

### Fixed

- The project moderator email and notification now link to the admin idea manager instead of citizen side
- The widget no longer shows the `Multiloc`, but the real idea titles for some platforms

### Added

- Speed improvements to data requests to the backend throughout the whole paltform
- Changing the participation method from ideation to information/survey when there are ideas present is now prevented by the UI
- It's now possible to manually reorder archived projects
- There's new in-platform notifications for a status change on an idea you commented or voted on

## 2019-07-18

### Fixed

- It's no longer possible to change the participation method to information or survey if a phase/project already contains ideas
- The 'Share your idea modal' is now properly centered
- It's no longer possible to send out a manual email campaign when the author is not properly defined
- Invite emails are being sent out again
- Imported ideas no longer cause incomplete pages of idea cards
- Invited users who did not accept yet no longer receive any automated digest emails

## 2019-07-08

### Fixed

- When changing images like the project header, it's no longer needed to refresh to see the result
- The comments now display with a shorter date format to work better on smaller screens
- The code snippet from the widget will now work in some website that are strict on valid html
- The number of days in the assignee digest email is no longer 'null'
- The project preview description input is displayed again in the projects admin
- The idea status is no longer hidden when no vote buttons are displayed on the idea page
- Duplicate idea cards no longer appear when loading new pages

### Added

- Performance optimizations on the initial loading of the platform
- Performance optimizations on loading new pages of ideas and projects
- Newly uploaded images are automatically optimized to be smaller in filesize and load faster
- The 'Add an idea' button is now shown in every tab of the projects admin
- It's now possible to add videos to the idea body text
- E-mails are no longer sent out through Vero, but are using the internal cl2-emails server

### Changed

- The automated emails in the admin no longer show the time schedule, to work around the broken translations
- The rights for voting on comments now follow the same rights than commenting itself, instead of following the rights for idea voting
- On smaller desktop screens, 3 columns of idea cards are now shown instead of 2
- When adding an idea from the map, the idea will now be positioned on the exact location that was clicked instead of to the nearest detectable address
- Using the project copy tool in admin HQ is more tolerant about making copies of inconsistent source projects

## 2019-06-19

### Fixed

- Show 3-column instead of 2-column layout for ideas overview page on smaller desktop screens
- Don't hide status label on idea page when voting buttons are not shown

### Changed

- Small improvement in loading speed

## 2019-06-17

## Fixed

- The column titles in comments excel export are aligned with the content
- There's now enough space between voting anc translate links under a comment
- Vote button on an idea no longer stays active when a vote on that idea causes the voting treshold of the project to be reached

## Added

- The admin part of the new citizen initiatives is available (set initiatives feature on `allowed`)
  - Cities can configure how they plan to use initiatives
- A preview of how initiatives will look like city side is available, not yet ready for prime time (set initiatives feature on `allowed` and `enabled`)
- The ideas overview page has a new filtering sidebar, which will be used for other idea and initiative listings in the future
  - On idea status
  - On topic
  - Search
- Comments now load automatically while scrolling down, so the first comments appear faster

## 2019-06-05

### Fixed

- Fix an issue that when showing some ideas in an idea card would make the application crash

## 2019-05-21

### Fixed

- The idea page does no longer retain its previous scroll position when closing and reopening it
- The Similar Ideas box no longer has a problem with long idea titles not fitting inside of the box
- The Similar Ideas box content did not update when directly navigating from one idea page to the next
- The 'What were you looking for?' modal no longer gives an error when trying to open it

### Changed

- You now get redirected to the previously visited page instead of the landing page after you've completed the signup process

## 2019-05-20

### Fixed

- Closing the notification menu after scrolling no longer results in a navbar error
- When accessing the idea manager as a moderator, the assignee filter defaults to 'assigned to me'
- The idea and comment counts on the profile page now update as expected
- It's now possible to use a dropdown input in the 2nd registration step with a screen reader
- An invited user can no longer request a password reset, thereby becoming an inconsistent user that resulted in lots of problems

### Added

- Restyle of the idea page
  - Cleaner new style
  - Opening an idea no longer appears to be a modal
  - Properly styled similar ideas section
  - Showing comment count and avatars of contributors

### Changed

- When clicking the edit button in the idea manager, the edit form now opens in the sidemodal

## 2019-05-15

### Fixed

- Opening the projects dropdown no longer shows all menu items hovered when opened
- Users that can't contribute (post/comment/vote/survey) no longer get an email when a phase starts
- When a project has an ideation and a PB phase, the voting buttons are now shown during the ideation phase
- The admin navigation menu for moderators is now consistent with that for admins
- Moderators that try to access pages only accessible for admins, now get redirected to the dashboard
- The details tab in clustering doesn't cause the info panel to freeze anymore
- When writing an official update, the sbumit button now only becomes active when submission is possible
- The 'no options' copy in a dropdown without anything inside is now correctly translated
- Making a field empty in Admin HQ now correctly saves the empty value
- The active users graph no longer includes users that received an email as being active
- The translation button in an idea is no longer shown when there's only one platform language
- After changing granular permission, a refresh is no longer needed to see the results on ideas
- The sideview in the idea manager now shows the status dropdown in the correct language
- The layout of the sideview in the idea manager is now corrected
- A digest email to idea assignees is no longer sent out when no ideas are assigned to the admin/moderator
- Signing in with VUB Net ID works again
- Loading the insights map can no longer be infinite, it will now show an error message when the request fails

### Added

- The profile page of a user now also shows the comments by that user
- Users can now delete their own profile from their edit profile page
- Similar ideas, clustering and location detection now work in Spanish, German, Danish and Norwegian
- Facebooks bot coming from `tfbnw.net` are now blocked from signing up
- Moderators now also have a global idea manager, showing all the ideas from the projects they're moderating
- Loading the insights map, which can be slow, now shows a loading indicator

### Changed

- Voting buttons are no longer shown when voting is not enabled
- Improved and more granular copy text for several voting and commenting disabled messages

## 2019-04-30

### Fixed

- Time remaning on project card is no longer Capitalized
- Non-admin users no longer get pushed to intercom
- Improvements to the idea manager for IE11
- When filtering on a project in the idea manager, the selected project is highlighted again
- @citizenlab.cl admins can now also access churned platforms
- The user count in the user manager now includes migrated cl1 users
- Sending invitations will no longer fail on duplicate mixed-case email addresses

### Added

- Ideas can now be assigned to moderators and admins in the idea manager
  - Added filter on assignee, set by default to 'assigned to me'
  - Added filter to only show ideas that need feedback
  - When clicking an idea, it now opens in and can be partially edited from a half screen modal
  - Admins and moderators get a weekly digest email with their ideas that need feedback
- Completely new comments UI with support for comment upvotes
  - Comments are visually clearly grouped per parent comment
  - Sub-comments use @mentions to target which other subcomment they reply to
  - Comments can be sorted by time or by votes
- Ideas can now be sorted randomly, which is the new default
- New smart group rule for users that contributed to a specific topic
- New smart group rule for users that contributed to ideas with a specific status
- Clear error message when an invitee does a normal sign up

### Changed

- The idea grid no longer shows a 'post an idea' button when there are no ideas yet

## 2019-04-24

### Fixed

- Project cards now show correct time remaining until midnight

## 2019-04-23

### Fixed

- Closing the notification menu does not cause an error anymore
- The unread notifications count is now displayed correctly on IE11
- Clicking on an invite link will now show an immediate error if the invite is no longer valid

### Changed

- The admin guide is now under the Get Started link and the dashboards is the admin index
- The project cards give feedback CTA was removed
- An idea can now be deleted on the idea page
- The default border radius throughout the platform now is 3px instead of 5px
- The areas filter on the project cards is only shown when there is more than one area

## 2019-04-16

### Fixed

- The comment count of a project remains correct when moving an idea to a different project
- Fixed an issue when copying projects (through the admin HQ) to tenants with conflicting locales
- Only count people who posted/voted/commented/... as participants (this is perceived as a fix in the dashboards)
- Invites are still sent out when some emails correspond to existing users/invitees
- Phase started/upcoming notifications are only sent out for published projects

### Added

- Posting text with a URL will turn the URL part into a link
- Added smart group rules for topic and idea status participants

### Changed

- New configuration for which email campaigns are enabled by default
- Changed project image medium size to 575x575

## 2019-04-02

### Fixed

- The new idea button now shows the tooltip on focus
- The gender graph in clustering is now translated
- Tooltips on the right of the screen no longer fall off
- Text in tooltips no longer overflows the tooltip borders
- When there are no ideas, the 'post an idea' button is no longer shown on a user profile or the ideas overview page
- The project card no longer displays a line on the bottom when there is no meta information available
- Downloading the survey results now consistently triggers a browser download
- The bottom of the left sidebar of the idea manager can now be reached when there are a lot of projects
- The time control in the admin dashboard is now translated
- Various fixes to improve resilience of project copy tool

### Added

- The ideas overview page now has a project filter
- The various pages now support the `$|orgName|` variable, which is replaced by the organization name of the tenant
- Non-CitizenLab admins can no longer access the admin when the lifecycle stage is set to churned
- A new style variable controls the header opacity when signed in
- New email as a reminder to an invitee after 3 days
- New email when a project phase will start in a week
- New email when a new project phase has started
- The ideas link in the navbar is now feature flagged as `ideas_overview`

### Changed

- When filtering projects by multiple areas, all projects that have one of the areas or no area are now shown
- The user search box for adding a moderator now shows a better placeholder text, explaining the goal

## 2019-03-20

### Fixed

- Fixed mobile layout issues with cookie policy, idea image and idea title for small screens (IPhone 5S)
- Posting an idea in a timeline that hasn't started yet (as an admin) now puts the idea in the first phase
- Notifications menu renders properly in IE11
- The CTA on project cards is no longer shown for archived and finished projects
- Invited users that sign up with another authentication provider now automatically redeem their invitation
- When the tenant only has one locale, no language switcher is shown in the official feedback form

### Added

- Capabilities have been added to apply custom styling to the platform header
  - Styling can be changed through a new style tab in admin HQ
  - It's also possible to configure a different platform-wide font
  - Styling changes should only be done by a designer or front-end developer, as there are a lot of things that could go wrong
- The initial loading speed of the platform has increased noticably due to no longer loading things that are not immediately needed right away.
- Tenant templates are now automatically updated from the `.template` platforms every night
- The project copy tool in admin HQ now supports time shifting and automatically tries to solve language conflicts in the data
- New notifications and emails for upcoming (1 week before) and starting phases

### Changed

- Archived ieas are no longer displayed on the general ideas page
- The time remaining on project cards is no longer shown on 2 lines if there's enough space
- New platforms will show the 'manual project sorting' toggle by default
- Some changes were made to modals throughout to make them more consistent and responsiveness
- New ideas now have a minimal character limit of 10 for the title and 30 for the body
- User pages have a more elaborate meta title and description for SEO purposes

## 2019-03-11

### Fixed

- Notifications layout on IE11
- Errors due to loading the page during a deployment

## 2019-03-11

### Fixed

- Similar ideas is now fast enough to enable in production
- NLP insights will no longer keep on loading when creating a new clusgtering graph
- The comment count on project cards now correctly updates on deleted comments
- Various spacing issues with the new landing page on mobile are fixed
- When logging out, the avatars on the project card no longer disappear
- The widget no longer cuts off the title when it's too long
- In admin > settings > pages, all inputs are now correctly displayed using the rich text editor
- The notifications are no longer indented inconsistently
- Exporting typeform survey results now also work when the survey embed url contains `?source=xxxxx`
- When there's a dropdown with a lot of options during signup, these options are no longer unreachable when scrolling down
- The cookie policy no longer displays overlapping text on mobile
- The `isSuperAdmin`, `isProjectModerator` and `highestRole` user properties are now always named using camelCasing

### Added

- Official feedback
  - Admins and moderators can react to ideas with official feedback from the idea page
  - Users contributing to the idea receive a notification and email
  - Feedback can be posted using a free text name
  - Feedback can be updated later on
  - Admin and moderators can no longer write top-level comments
  - Comments by admins or moderators carry an `Official` badge
- When giving product feedback from the footer, a message and email can be provided for negative feedback
- CTA on project card now takes granular permissions into account
- CTA on project card is now also shown on mobile
- Projects for which the final phase has finished are marked as finished on their project card
- Projects on the landing page and all projects page can now be filtered on area through the URL

### Changed

- The avatars on a project card now include all users that posted, voted or commented
- Commenting is no longer possible on ideas not in the active phase

## 2019-03-03

### Fixed

- Manually sorting projects in the admin works as expected

### Added

- Support for Spanish
- The copy of 'x is currently working on' can be customized in admin HQ
- Extra caching layer in cl2-nlp speeds up similar ideas and creating clusters

## 2019-02-28

### Fixed

- In the dashboard, the labels on the users by gender donut chart are no longer cut off
- Adding file attachments with multiple consecutive spaces in the filename no longer fails
- Project copy in admin HQ no longer fails when users have mismatching locales with the new platform

### Added

- New landing page redesign
  - Project cards have a new layout and show the time remaining, a CTA and a metric related to the type of phase
  - The bottom of the landing page displays a new custom info text, configurable in the admin settings
  - New smarter project sorting algorithm, which can be changed to manual ordering in the projects admin
  - Ideas are no longer shown on the landing page
  - The `Show all projects` link is only shown when there are more than 10 projects
- New attributes are added to segment, available in all downstream tools:
  - `isSuperAdmin`: Set to true when the user is an admin with a citizenlab email
  - `isProjectModerator`
  - `highestRole`: Either `super_admin`, `admin`, `project_moderator` or `user`

### Changed

- Intercom now only receives users that are admin or project moderator (excluding citizenlab users)

## 2019-02-20

### Fixed

- User digest email events are sent out again
- The user statistics on the admin dashboard are back to the correct values
- Creating a new project page as an admin does not result in a blank page anymore
- Improved saving behaviour when saving images in a phase's description
- When logged in and visiting a url containing another locale than the one you previously picked, your locale choice is no longer overwritten

### Added

- Project copy feature (in admin HQ) now also supports copying ideas (including comments and votes) and allows you to specify a new slug for the project URL
- Unlogged users locale preference is saved in their browser

## 2019-02-14

### Fixed

- Project/new is no longer a blank page

## 2019-02-13

### Fixed

- Texts written with the rich text editor are shown more consistently in and outside of the editor
- Opening a dropdown of the smart group conditions form now scrolls down the modal
- When changing the sorting method in the ideas overview, the pagination now resets as expected
- Google login no longer uses the deprecated Google+ authentication API

### Added

- Typeform survey for typeform can now be downloaded as xlsx from a tab in the project settings
  - The Segment user token needs to be filled out in Admin HQ
  - New survey responses generate an event in segment
- Survey providers can be feature flagged individually
- New \*.template.citizenlab.co platforms now serve as definitions of the tenant template
- The registration fields overview in admin now shows a badge when fields are required

### Changed

- Surveymonkey is now feature-flagged off by default for new platforms

## 2019-01-30

### Fixed

- Long topic names no longer overlap in the admin dashboards
- Video no longer pops out of the phase description text
- Added event tracking for widget code copy and changing notification settings
- Saving admin settings no longer fails because of a mismatch between platform and user languages
- The password reset message now renders correctly on IE11
- It's easier to delete a selected image in the rich text editor
- The copy in the modal to create a new group now renders correctly in IE11
- Texts used in the the dashboard insights are no longer only shown in English
- Tracking of the 'Did you find what you're looking for?' footer not works correctly

### Added

- Tooltips have been added throughout the whole admin interface
- A new homepage custom text section can be configured in the admin settings, it will appear on the landing page in a future release
- New experimental notifications have been added that notify admins/moderators on every single idea and comment
- New tenant properties are being logged to Google Analytics

## 2019-01-19

### Fixed

- Registration fields of the type 'multiple select' can again be set in the 2nd step of the signup flow
- Creating invitations through an excel file no longer fails when there are multiple users with the same first and last name

## 2019-01-18

### Fixed

- Overflowing text in project header
- Fixed color overlay full opaque for non-updated tenant settings
- Fixed avatar layout in IE11
- Fixed idea page scrolling not working in some cases on iPad
- Pressing the enter key inside of a project settings page will no longer trigger a dialog to delet the project

### Changed

- Reduced the size of the avatars on the landing page header and footer
- Made 'alt' text inside avatar invisible
- Better cross-browser scaling of the background image of the header that's being shown to signed-in users
- Added more spacing underneath Survey, as not to overlap the new feedback buttons
- Increased width of author header inside of a comment to better accomodate long names
- Adjusted avatar hover effect to be inline with design spec￼

## 2019-01-17

### Added

- `header_overlay_opacity` in admin HQ allows to configure how transparent header color is when not signed in
- `custom_onboarding_fallback_message` in admin HQ allows to override the message shown in the header when signed in

## 2019-01-16

### Fixed

- The clustering prototype no longer shows labels behind other content
- Removing a project header image is again possible
- New active platforms get properly submitted to google search console again
- Scrolling issues with an iPad on the idea modal have been resolved
- Signing up through Google is working again
- The line underneath active elements in the project navbar now has the correct length
- A long location does no longer break the lay-out of an event card
- The dashboards are visible again by project moderators
- The admin toggle in the users manager is working again

### Added

- When logged in, a user gets to see a dynamic call to action, asking to
  - Complete their profile
  - Display a custom message configurable through admin HQ
  - Display the default fallback engagement motivator
- The landing page header now shows user avatars
- It's now possible to post an idea from the admin idea manager
- The footer now shows a feedback element for citizens
- A new 'map' dashboard now shows the ideas on their locations detected from the text using NLP
- The clustering prototype now shows the detected keywords when clustering is used

### Changed

- The navbar and landing page have a completely refreshed design
  - The font has changed all over the platform
  - 3 different colors (main, secondary, text) are configurable in Admin HQ
- The clustering prototype has been moved to its own dashboard tab
- Project cards for continuous projects now link to the information page instead of ideas

## 2018-12-26

### Fixed

- The rich text editor now formats more content the same way as they will be shown in the platform

### Added

- Admin onboarding guide
  - Shown as the first page in the admin, guiding users on steps to take
- The idea page now shows similar ideas, based on NLP
  - Feature flagged as `similar_ideas`, turned off by default
  - Experimental, intended to evaluate NLP similarity performance
- A user is now automatically signed out from FranceConnect when signing out of the platform

### Changed

- When a user signs in using FranceConnect, names and some signup fields can no longer be changed manually
- The FranceConnect button now has the official size and dimensions and no T&C
- SEO improvements to the "Powered by CitizenLab" logo

## 2018-12-13

### Fixed

- User digest email campaigns is sent out again
- IE11 UI fixes:
  - Project card text overflow bug
  - Project header text wrapping/centering bug
  - Timeline header broken layout bug
  - Dropdown not correctly positioned bug
- Creating new tenants and changing the host of existing tenants makes automatic DNS changes again

### Added

- SEO improvements: project pages and info pages are now included in sitemap
- Surveys now have Google Forms support

## 2018-12-11-2

### Fixed

- A required registration field of type number no longer blocks users on step 2 of the registration flow

## 2018-12-11

### Fixed

- Loading an idea page with a deleted comment no longer results in an error being shown
- Assigning a first bedget to a PB project as a new user no longer shows an infinite spinner
- Various dropdowns, most famously users group selection dropdown, no longer overlap menu items

## 2018-12-07

### Fixed

- It's again possible to write a comment to a comment on mobile
- When logged in and trying to log in again, the user is now redirected to the homepage
- A deleted user no longer generates a link going nowhere in the comments
- The dropdown menu for granular permissions no longer disappears behind the user search field
- After deleting an idea, the edit and delete buttons are no longer shown in the idea manager
- Long event title no longer pass out of the event box
- Notifications from a user that got deleted now show 'deleted user' instead of nothing

### Added

- Machine translations on the idea page
  - The idea body and every comment not in the user's language shows a button to translate
  - Feature flagged as `machine_translations`
  - Works for all languages
- Show the currency in the amount field for participatory budgeting in the admin
- Built-in registration fields can now be made required in the admin
- FranceConnect now shows a "What is FranceConnect?" link under the button

### Changed

- The picks column in the idea manager no longer shows a euro icon

## 2018-11-28

### Fixed

- IE11 graphical fixes in text editor, status badges and file drag&drop area fixed
- The idea tab is visible again within the admin of a continuous PB project
- The checkbox within 3rd party login buttons is now clickable in Firefox

## 2018-11-27

### Fixed

- When all registration fields are disabled, signing up through invite no longer blocks on the first step
- A moderator that has not yet accepted their invitation, is no longer shown as 'null null' in the moderators list
- Adding an idea by clicking on the map is possible again

### Changed

- When there are no events in a project, the events title is no longer shown
- The logo for Azure AD login (VUB Net ID) is shown as a larger image
- When logging in through a 3rd party login provider, the user needs to confirm that they've already accepted the terms and conditions

## 2018-11-22

### Fixed

- In the clustering prototype, comparing clusters using the CTRL key now also works on Mac
- Widget HTML code can now be copied again
- Long consequent lines of text now get broken up in multiple lines on the idea page
- Admin pages are no longer accessible for normal users
- Reduced problems with edge cases for uploading images and attachments

### Added

- Participatory budgeting (PB)
  - A new participation method in continuous and timeline projects
  - Admins and moderators can set budget on ideas and a maximum budget on the PB phase
  - Citizens can fill their basket with ideas, until they hit the limit
  - Citizens can submit their basket when they're done
  - Admins and moderators can process the results through the idea manager and excel export
- Advanced dashboards: iteration 1
  - The summary tab shows statistics on idea/comment/vote and registration activities
  - The users tab shows information on user demographics and a leaderboard
  - The time filter can be controller with the precision of a day
  - Project, group and topic filters are available when applicable
  - Project moderators can access the summary tabs with enforced project filter
- Social sharing through the modal is now separately trackable from sharing through the idea page
- The ideas excel export now contains the idea status
- A new smart group rule allows for filtering on project moderators and normal users

### Changed

- Project navigation is now shown in new navigation bar on top
- The content of the 'Open idea project' for new tenants has changed
- After posting an idea, the user is redirected towards the idea page of the new idea, instead of the landing page

## 2018-11-07

### Fixed

- The widget HTML snippet can be copied again

## 2018-11-05

### Fixed

- Clicking Terms & Conditions links during sign up now opens in a new tab

### Added

- Azure Active Directory login support, used for VUB Net ID

## 2018-10-25

### Fixed

- Resizing and alignment of images and video in the editor now works as expected
- Language selector is now updating the saved locale of a signed in user
- When clicking "view project" in the project admin in a new tab, the projects loads as expected
- The navbar user menu is now keyboard accessible
- Radio buttons in forms are now keyboard accessible
- The link to the terms and conditions from social sign in buttons is fixed
- In admin > settings > pages, the editors now have labels that show the language they're in
- Emails are no longer case sensitive, resolving recurring password reset issues
- The widget now renders properly in IE11
- Videos are no longer possible in the invitation editor

### Added

- Cookie consent manager
  - A cookie consent footer is shown when the user has not yet accepted cookies
  - The user can choose to accept all cookies, or open the manager and approve only some use cases
  - The consent settings are automatically derived from Segment
  - When the user starts using the platform, they silently accept cookies
- A new cookie policy page is easier to understand and can no longer be customized through the admin
- Granular permissions
  - In the project permissions, an admin or project moderator can choose which citizens can take which actions (posting/voting/comments/taking survey)
  - Feature flagged as 'granular_permissions', turned off by default
- Ideas excel export now contains links to the ideas
- Ideas and comments can now be exported from within a project, also by project moderators
- Ideas and comments can now be exported for a selection of ideas
- When signing up, a user gets to see which signup fields are optional

### Changed

- Published projects are now shown first in the admin projects overview
- It's now more clear that the brand color can not be changed through the initial input box
- All "Add <something>" buttons in the admin have moved to the top, for consistency
- The widget no longer shows the vote count when there are no votes
- When a project contains no ideas, the project card no longer shows "no ideas yet"

## 2018-10-09

### Fixed

- UTM tags are again present on social sharing
- Start an idea button is no longer shown in the navbar on mobile
- Exceptionally slow initial loading has been fixed
- Sharing on facebook is again able to (quite) consistently scrape the images
- When using the project copy tool in Admin HQ, attachments are now copied over as well

### Added

- Email engine in the admin (feature flagged)
  - Direct emails can be sent to specific groups by admins and moderators
  - Delivered/Opened/Clicked statistics can be seen for every campaign
  - An overview of all automated emails is shown and some can be disabled for the whole platform

## 2018-09-26

### Fixed

- Error messages are no longer cut off when they are longer than the red box
- The timeline dropdown on mobile shows the correct phase names again
- Adding an idea by clicking on the map works again
- Filip peeters is no longer sending out spam reports
- Reordering projects on the projects admin no longer behaves unexpectedly
- Fixes to the idea manager
  - Tabs on the left no longer overlap the idea table
  - Idea status tooltips no longer have an arrow that points too much to the right
  - When the screen in not wide enough, the preview panel on the right is no longer shown
  - Changing an idea status through the idea manager is possible again

### Added

- Social sharing modal is now shown after posting an idea
  - Feature flagged as `ideaflow_social_sharing`
  - Offers sharing buttons for facebook, twitter and email
- File attachments can now be added to
  - Ideas, shown on the idea page. Also works for citizens.
  - Projects, shown in the information page, for admins and moderators
  - Phases, shown under the phase description under the timeline, for admins and moderators
  - Events, shown under the event description, for admins and moderators
  - Pages, shown under the text, for admins
- Some limited rich text options can now be used in email invitation texts

### Changed

- The admin projects page now shows 3 seperate sections for published, draft and archived
- When there are no voting buttons, comment icon and count are now also aligned to the right
- It's now possible to remove your avatar

## 2018-09-07

### Fixed

- Submit idea button is now aligned with idea form
- An error caused by social sign in on French platforms not longer has an English error message
- Checkboxes are now keyboard navigable
- Projects that currently don't accept ideas can no longer be selected when posting an idea
- Deleting an idea no longer results in a blank page
- Deleting a comment no longer results in a blank page
- When sign in fails, the error message no longer says the user doesn't exist
- `null` is no longer shown as a lastname for migrated cl1 users without last name
- Clicking on the table headers in the idea managers again swaps the sorting order as expected
- Typeform Survey now is properly usable on mobile

### Added

- Email notification control
  - Every user can opt-out from all recurring types of e-mails sent out by the platform by editing their profile
  - Emails can be fully disabled per type and per tenant (through S&S ticket)
- An widget that shows platform ideas can now be embedded on external sites
  - The style and content of the widget can be configured through admin > settings > widgets
  - Widget functionality is feature flagged as "widgets", on by default

### Changed

- Initial loading speed of the platform has drastically improved, particulary noticable on mobile
- New tenants have custom signup fields and survey feature enabled by default

## 2018-08-20

### Fixed

- The idea sidepane on the map correctly displays HTML again
- Editing your own comment no longer turns the screen blank
- Page tracking to segment no longer tracks the previous page instead of the current one
- Some browsers no longer break because of missing internationalization support
- The options of a custom field are now shown in the correct order

### Added

- A major overhaul of all citizen-facing pages to have significantly better accessibility (almost WCAG2 Level A compliant)
  - Keyboard navigation supported everywhere
  - Forms and images will work better with screen readers
  - Color constrasts have been increased throughout
  - A warning is shown when the color in admin settings is too low on constrast
  - And a lot of very small changes to increase WCAG2 compliance
- Archived projects are visible by citizens
  - Citizens can filter to see all, active or archived projects
  - Projects and project cards show a badge indicating a project is archived
  - In the admin, active and archived projects are shown separately
- A favicon can now be configured at the hidden location `/admin/favicon`
  - On android in Chrome, the platform can be added to the Android homescreen and will use the favicon as an icon
- Visitors coming through Onze Stad App now are trackable in analytics

### Changed

- All dropdown menus now have the same style
- The style of all form select fields has changed
- Page tracking to segment no longer includes the url as the `name` property (salesmachine)
- Font sizes throughout the citizen-facing side are more consistent

## 2018-08-03

### Fixed

- The landingpage header layout is no longer broken on mobile devices
- Yet another bug related to the landingpage not correctly redirecting the user to the correct locale
- The Page not found page was not found when a page was not found

### Added

- The 'Create an account' call to action button on the landing page now gets tracked

## 2018-08-02

### Fixed

- The browser no longer goes blank when editing a comment
- Redirect to the correct locale in the URL no longer goes incorrectly to `en`

## 2018-07-31

### Fixed

- The locale in the URL no longer gets added twice in certain conditions
- Various fixes to the rich text editor
  - The controls are now translated
  - Line breaks in the editor and the resulting page are now consistent
  - The editor no longer breaks form keyboard accessibility
  - The images can no longer have inconsistent widht/height ratio wich used to happen in some cases
  - The toolbar buttons have a label for accessibility
- A new tenant created in French no longer contains some untranslated content
- The tenant lifecycle stage is now properly included in `group()` calls to segment
- Comment body and various dynamic titles are secured against XSS attacks

### Added

- Ideas published on CitizenLab can now also be pushed to Onze Stad App news stream
- The rich text editor
  - Now support copy/paste of images
- Event descriptions now also support rich text
- When not signed in, the header shows a CTA to create an account
- A new smart group rule allows you to specify members than have participated (vote, comment, idea) in a certain project
- The admin now shows a "Get started" link to the knowledge base on the bottom left
- The Dutch platforms show a "fake door" to Agenda Setting in the admin navigation

### Changed

- The idea card now shows name and date on 2 lines
- The navbar now shows the user name next to the avatar
- The user menu now shows "My ideas" instead of "Profile page"

## 2018-07-12

### Fixed

- New text editor fixes various bugs present in old editor:
  - Typing idea texts on Android phones now works as expected
  - Adding a link to a text field now opens the link in a new window
  - Resizing images now works as expected
  - When saving, the editor no longer causes extra whitespace to appear
- A (too) long list of IE11 fixes: The platform is now fully usable on IE11
- The group count in the smart groups now always shows the correct number
- The admin dashboard is no longer too wide on smaller screens
- The home button on mobile is no longer always active
- Fix for page crash when trying to navigate away from 2nd signup step when one or more required fields are present

### Added

- The language is now shown in the URL at all times (e.g. `/en/ideas`)
- The new text editor enables following extras:
  - It's now possible to upload images through the text editor
  - It's now possible to add youtube videos through the text editor
- `recruiter` has been added to the UTM campaign parameters

### Know issues

- The controls of the text editor are not yet translated
- Posting images through a URL in the text editor is no longer possible
- Images that have been resized by IE11 in the text editor, can subsequently no longer be resized by other browsers

## 2018-06-29

### Fixed

- Facebook now correctly shows the idea image on the very first share
- Signing up with a google account that has no avatar configured now works again
- Listing the projects and ideas for projects that have more than 1 group linked to them now works again

### Added

- Voting Insights [beta]: Get inisghts into who's voting for which content
  - Feature flagged as 'clustering', disabled by default
  - Admin dashboard shows a link to the prototype
- Social sharing buttons on the project info page
- Usage of `utm_` parameters on social sharing to track sharing performance
- Various improvements to meta tags throughout the platform
  - Page title shows the unread notification count
  - More descriptive page titles on home/projects/ideas
  - Engaging generic default texts when no meta title/description are provided
  - Search engines now understand what language and region the platform is targeting
- Optimized idea image size for facebook sharing
- Sharing button for facebook messenger on mobile
- When you receive admin rights, a notification is shown
- `tenantLifecycleStage` property is now present in all tracked events to segment

### Changed

- Meta tags can't be changed through the admin panel anymore
- Social sharing buttons changed aspect to be more visible

## 2018-06-20

### Fixed

- Visual fixes for IE11 (more to come)
  - The text on the homepage doesn't fall outside the text box anymore
  - The buttons on the project page are now in the right place
  - In the projects pages, the footer is no longer behaving like a header
- When trying to add a timeline phase that overlaps with another phase, a more descriptive error is shown
- larsseit font is now always being loaded

### Added

- Smart groups allow admins to automatically and continuously make users part of groups based on conditions
- New user manager allows
  - Navigating through users by group
  - Moving, adding and removing users from/to (manual) groups
  - Editing the group details from within the user manager
  - Creating groups from within the user manager
  - Exporting users to excel by group or by selection
- Custom registration fields now support the new type "number"
- The city website url can now be specified in admin settings, which is used as a link in the footer logo

### Changed

- The checkbox copy at signup has changed and now links to both privacy policy and terms and conditions
- Improved styling of usermenu dropdown (the menu that opens when you click on the avatar in the navigation bar)

### Removed

- The groups page is no longer a separate page, but the functionality is part of the user manager

## 2018-06-11

### Fixed

- Notifications that indicate a status change now show the correct status name
- The admin pages editors support changing content and creating new pages again
- When searching in the invites, filters still work as expected
- The font has changed again to larsseit

### Added

- Accessibility improvements:
  - All images have an 'alt' attributes
  - The whole navbar is now usable with a keyboard
  - Modals can be closed with the escape key
  - The contrast of labels on white backgrounds has increased
- New ideas will now immediately be scraped by facebook
- When inviting a user, you can now pick projects for which the user becomes a moderator

### Changed

- The language switcher is now shown on the top right in the navbar

## 2018-05-27

### Fixed

- Sitemap now has the correct date format
- Empty invitation rows are no longer created when the given excel file contains empty rows
- Hitting enter while editing a project no longer triggers the delete button
- Registration fields on signup and profile editing are now always shown in the correct language
- The dropdown menu for idea sorting no longer gets cut off by the edge of the screen on small screens
- Saving a phase or continuous project no longer fails when participation method is not ideation

### Added

- Language selection now also has a regional component (e.g. Dutch (Belgium) instead of Dutch)
- Added noindex tag on pages that should be shown in Google
- A new 'user created' event is now being tracked from the frontend side
- It's now possible to use HTML in the field description of custom fields (no editor, only for internal usage)

## 2018-05-16

### Fixed

- Phases are now correctly active during the day specified in their end date
- On the new idea page, the continue button is now shown at all resolutions
- On the idea list the order-by dropdown is now correctly displayed at all resolutions.

### Added

- Project moderators can be specified in project permissions, giving them admin and moderation capabilities within that project only
  - Moderators can access all admin settings of their projects
  - Moderators can see they are moderating certain projects through icons
  - Moderators can edit/delete ideas and delete comments in their projects
- A correct meta description tag for SEO is now rendered
- The platforms now render sitemaps at sitemap.xml
- It is now possible to define the default view (map/cards) for every phase individually
- The tenant can now be configured with an extra `lifecycle_stage` property, visible in Admin HQ.
- Downloading ideas and comments xlsx from admin is now tracked with events
- The fragment system, to experiment with custom content per tenant, now also covers custom project descriptions, pages and individual ideas

### Changed

- It is no longer possible to define phases with overlapping dates
- Initial loading speed of the platform has improved

## 2018-04-30

### Fixed

- When posting an idea and only afterward signing in, the content originally typed is no longer lost
- An error is no longer shown on the homepage when using Internet Explorer
- Deleting a user is possible again

### Changed

- The idea manager again shows 10 ideas on one page, instead of 5
- Submit buttons in the admin no longer show 'Error' on the buttons themselves

### Removed

- The project an idea belongs to can no longer be changed through the edit idea form, only through the idea manager

## 2018-04-26

### Added

- Areas can now be created, edited and deleted in the admin settings
- The order of projects can now be changed through drag&drop in the admin projects overview
- Before signing up, the user is requested to accept the terms and conditions
- It's possible to experiment with platform-specific content on the landing page footer, currently through setup & support
- Images are only loaded when they appear on screen, improving page loading speed

### Fixed

- You can no longer click a disabled "add an idea" button on the timeline
- When accessing a removed idea or project, a message is shown

### Known issues

- Posting an idea before logging in is currently broken; the user is redirected to an empty posting form
- Social sharing is not consistently showing all metadata

## 2018-04-18

### Fixed

- Adding an idea at a specific location by clicking on the map is fixed

## 2018-04-09

### Fixed

- An idea with a location now centers on that location
- Map markers far west or east (e.g. Vancouver) are now positioned as expected
- Links in comment now correctly break to a new line when they're too long
- Hitting enter in the idea search box no longer reloads the page
- A survey project no longer shows the amount of ideas on the project card
- The navbar no longer shows empty space above it on mobile
- The report as spam window no longer scrolls in a weird way
- The project listing on the homepage no longer repeats the same project for some non-admin users
- Google/Facebook login errors are captured and shown on an error page
- Some rendering issues were fixed for IE11 and Edge, some remain
- An idea body with very long words no longer overlaps the controls on the right
- Project cards no longer overlap the notification menu

### Added

- A user can now edit and delete its own comments
- An admin can now delete a user's comment and specify the reason, notifying the user by notification
- Invitations
  - Admins can invite users by specifying comma separated email addresses
  - Admins can invite users with extra information by uploading an excel file
  - Invited users can be placed in groups, made admin, and given a specific language
  - Admins can specify a message that will be included in the email to the invited users
  - Admins receive a notification when invited users sign up
- Users receive a notification and email when their idea changes status
- Idea titles are now limited to 80 characters

### Known issues

- Adding an idea through the map does not position it correctly

## 2018-03-23

### Fixed

- Fixed padding being added on top of navigation bar on mobile devices

## 2018-03-22

### Fixed

- Idea creation page would not load when no published projects where present. Instead of the loading indicator the page now shows a message telling the user there are no projects.

## 2018-03-20

### Fixed

- Various visual glitches on IE11 and Edge
- Scrolling behviour on mobile devices is back to normal
- The admin idea manager no longer shows an empty right column by default

### Added

- Experimental raw HTML editing for pages in the admin at `/admin/pages`

## 2018-03-14

### Fixed

- When making a registration field required, the user can't skip the second sign up step
- When adding a registration field of the "date" type, a date in the past can now be chosen
- The project listing on the landing page for logged in users that aren't admin is fixed

### Added

- When something goes wrong while authenticating through social networks, an error page is shown

## 2018-03-05

### Added

- Limited voting in timeline phases
- Facebook app id is included in the meta headers

### Known issues

- When hitting your maimum vote count as a citizen, other idea cards are not properly updating untill you try voting on them
- Changing the participation settings on a continuous project is impossible

## 2018-02-26

### Fixed

- Project pages
  - Fixed header image not being centered
- Project timeline page
  - Fixed currently active phase not being selected by default
  - Fixed 'start an idea' button not being shown insde the empty idea container
  - Fixed 'start an idea' button not linking to the correct idea creation step
- Ideas and Projects filter dropdown
  - Fixed the dropdown items not always being clickable
- Navigation bar
  - Fixed avatar and options menu not showing on mobile devices

### Added

- Responsive admin sidebar
- Top navigation menu stays in place when scrolling in admin section on mobile devices

### Changed

- Project timeline
  - Better word-breaking of phases titles in the timeline

## 2018-02-22

### Fixed

- Idea page
  - Fixed voting buttons not being displayed when page is accessed directly
- Edit profile form page
  - Fixed broken input fields (first name, last name, password, ...)
  - Fixed broken submit button behavior
- Admin project section
  - Fixed default view (map or card) not being saved
  - Fixed save button not being enabled when an image is added or removed
- Project page
  - Fixed header navigation button of the current page not being highlighted in certain scenarios
  - Fixed no phase selected in certain scenarios
  - Fixed mobile timeline phase selection not working
- Idea cards
  - Fixed 'Load more' button being shown when no more ideas
- Project cards
  - Fixed 'Load more' button being shown when no more projects
- Idea page
  - Fixed faulty link to project page
- Add an idea > project selection page
  - Fixed broken layout on mobile devices

### Added

- Landing page
  - Added 'load more' button to project and idea cards
  - Added search, sort and filter by topic to idea cards
- Project card
  - Added ideas count
- Idea card
  - Added author avatar
  - Added comment count and icon
- Idea page
  - Added loading indicator
- Project page
  - Added loading indicator
  - Added border to project header buttons to make them more visible
- Admin page section
  - Added header options in rich-text editors

### Changed

- Navigation bar
  - Removed 'ideas' menu item
  - Converted 'projects' menu item into dropdown
  - Changed style of the 'Start an idea' button
- Landing page
  - Header style changes (larger image dimensions, text centered)
  - Removed 'Projects' title on top of project cards
- Project card
  - Changed project image dimensions
  - Changed typography
- Idea card
  - Removed image placeholder
  - Reduced idea image height
- Filter dropdowns
  - Height, width and alignment changes for mobile version (to ensure the dropdown is fully visible on smaller screens)
- Idea page
  - Improved loading behavior
  - Relocated 'show on map' button to sidebar (above sharing buttons)
  - Automatically scroll to map when 'show on map' button is clicked
  - Larger font sizes and better overall typography for idea and comment text
  - Child comments style changes
  - Child commenting form style change
  - Comment options now only visible on hover on desktop
- Project page
  - Improved loading behavior
  - Timeline style changes to take into account longer project titles
  - Changed copy from 'timeline' to 'process'
  - Changed link from projects/<projectname>/timeline to projects/<projectname>/process
  - Events header button not being shown if there are no events
- Add an idea > project selection page
  - Improved project cards layout
  - Improved mobile page layout

## 2018-01-03

### Fixed

- Updating the bio on the profile page works again
- 2018 can be selected as the year of events/phases
- The project dropdown in the idea posting form no longer shows blank values
- Reset password email

### Added

- Ideas can be edited by admins and by their author
- An idea shows a changelog with its latest updates
- Improved admin idea manager
  - Bulk update project, topics and statuses of ideas
  - Bulk delete ideas
  - Preview the idea content
  - Links through to viewing and editing the idea
- When on a multi-lingual platform, the language can be changed in the footer
- The project pages now show previews of the project events in the footer
- The project card now shows a description preview text, which is changeable through the admin
- Images are automatically optimized after uploading, to reduce the file size

### Changed

- Image dimensions have changed to more optimal dimensions

## 2017-12-13

### Fixed

- The ideas of deleted users are properly shown
- Slider to make users admins is again functional

### Added

- The idea show page shows a project link
- Mentions are operational in comments
- Projects can be deleted in the admin

### Changed

- Ideas and projects sections switched positions on the landing page

## 2017-12-06

### Fixed

- Phases and events date-picker no longer overlaps with the description text
- No longer needed to hard refresh if you visited al old version of the platform
- Inconsistency when saving project permissions has been fixed
- Bullet lists are now working in project description, phases and events
- The notifications show the currect user as the one taking the action

### Added

- Translators can use `orgName` and `orgType` variables everywhere
- Previews of the correct image dimension when uploading images

### Changed

- Lots of styling tweaks to the admin interface
- Behaviour of image uploads has improved

## 2017-11-23

### Fixed

- Loading the customize tab in the admin no longer requires a hard refresh

## 2017-11-22

### Fixed

- When saving a phase in the admin, the spinner stops on success or errors
- Deleting a user no longer breaks the idea listing, idea page and comments
- Better error handling in the signup flow
- Various bug fixes to the projects admin
- The switches that control age, gender, ... now have an effect on the signup flow.
- For new visitors, hard reloading will no longer be required

### Added

- Social Sign In with facebook and google. (Needs to be setup individually per customer)
- Information pages are reachable through the navbar and editable through the admin
- A partner API that allows our partners to list ideas and projects programmatically
- Ideas with a location show a map on the idea show page
- Activation of welcome and reset password e-mails

### Changed

- Changes to mobile menu layout
- Changes to the style of switches
- Better overall mobile experience for citizen-facing site

### Known issues

- If you visited the site before and the page did not load, you need to hard refresh.
- If the "Customize" tab in the admin settings does not load, reload the browser on that page

## 2017-11-01

### Fixed

- Various copy added to the translation system
- Fixed bug where image was not shown after posting an idea
- Loading behaviour of the information pages
- Fixed bug where the app no longer worked after visiting some projects

### Added

- Added groups to the admin
- Added permissions to projects
- Social sharing of ideas on twitter and (if configured for the platform) facebook
- Projects can be linked to certain areas in the admin
- Projects can be filtered by area on the projects page
- Backend events are logged to segment

### Changed

- Improved the styling of the filters
- Project description in the admin has its own tab
- Restored the landing page header with an image and configurable text
- Improved responsiveness for idea show page
- Maximum allowed password length has increased to 72 characters
- Newest projects are list first

## 2017-10-09

### Fixed

- The male/female gender selection is no longer reversed after registration
- On firefox, the initial loading animation is properly scaled
- After signing in, the state of the vote buttons on idea cards is now correct for the current user
- Fixed bug were some text would disappear, because it was not available in the current language
- Fixed bug where adding an idea failed because of a wrongly stored user language
- Fixed bug where removing a language in the admin settings fails
- Graphical glitches on the project pages

### Added

- End-to-end test coverage for the happy flow of most of the citizen-facing app interaction
- Automated browser error logging to be proactive on bugs
- An idea can be removed through the admin

### Changed

- The modal that shows an idea is now fullscreen and has a new animation
- New design for the idea show page
- New design for the comments, with animation and better error handling
- The "Trending" sorting algorithm has changed to be more balanced and give new ideas a better chance
- Slightly improved design of the page that shows the user profile

## 2017-09-22

### Fixed

- Bug where multiple form inputs didn't accept typed input
- Issues blocking the login process
- The success message when commenting no longer blocks you from adding another comment
- Clicking an internal link from the idea modal didn't work
- Responsiveness of filters on the ideas page
- Updating an idea status through the admin failed

### Added

- Initial loading animation on page load
- Initial version of the legal pages (T&C, privacy policy, cookie policy)
- All forms give more detailed error information when something goes wrong
- Full caching and significant speed improvements for all data resources

### Changed

- Refactoring and restyling of the landing page, idea cards and project cards
- Added separate sign in and sign up components
- Cleaned up old and unused code
- The navbar is no longer shown when opening a modal
- Lots of little tweaks to styling, UX and responsiveness

## 2017-09-01

### Fixed

- Saving forms in the admin of Projects will now show success or error messages appropriately
- The link to the guide has been hidden from the admin sidebar until we have a guide to link to

### Added

- Adding an idea from a project page will pre-fill parts of the new idea form
- The landing page now prompts user to add an Idea if there are none
- The landing page will hide the Projects block if there are none

### Changed

- Under-the-hood optimizations to increase the loading speed of the platform

## 2017-08-27

### Fixed

- Changing the logo and background image in admin settings works
- Platform works for users with an unsupported OS language

### Added

- Admin dashboard
- Default topics and idea statuses for newly deployed platforms
- Proper UX for handling voting without being signed in
- Meta tags for SEO and social sharing
- Better error handling in project admin

### Changed

- Projects and user profile pages now use slugs in the URL

## 2017-08-18

### Fixed

- Changing idea status in admin
- Signing up
- Proper rending of menu bar within a project
- Admin settings are properly rendered within the tab container
- Lots of small tweaks to rendering on mobile
- Default sort ideas on trending on the ideas index page

### Added

- Admin section in projects to CRUD phases
- Admin section in projects to CRUD events
- New navbar on mobile
- Responsive version of idea show page

### Changed

- Navbar design updated
- One single login flow experience instead of 2 separate ones (posting idea/direct)
- Admins can only specify light/dark for menu color, not the exact color

### Removed

- Facebook login (Yet to be added to new login flow, will be back soon)

## 2017-08-13

### Fixed

- Voting on cards and in an idea page
- Idea modal loading speed
- Unread notification counter

### Added

- New improved flow for posting an idea
- Admin interface for projects
- New design for idea and project cards
- Consistenly applied modal, with new design, for ideas
- Segment.io integration, though not all events are tracked yet

### Changed

- Idea URls now using slugs for SEO<|MERGE_RESOLUTION|>--- conflicted
+++ resolved
@@ -1,10 +1,9 @@
 # Changelog
 
-<<<<<<< HEAD
 ### Added
 
 - [CL-2746] Include content builder layouts & images when creating a platform using a template
-=======
+
 ## 2023-02-10
 
 ### Changed
@@ -22,7 +21,6 @@
 ### Changed
 
 - [CL-2673] In-platform survey UI improvements
->>>>>>> 1aae9002
 
 ## 2023-02-03
 
