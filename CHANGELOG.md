--- conflicted
+++ resolved
@@ -4,18 +4,15 @@
 
 ### Fixed
 
-<<<<<<< HEAD
 - [CL-940] Graph excel export was not always giving the same numbers as the graph itself if a time period was selected. This is fixed now.
-=======
 - [CL-888] Fixed issue with folders page layout. Project cards are now displayed in two columns (instead of one) on large screens.
-- 
+-
+
 ## 2022-06-13
 
 ### Changed
 
 - [TEC-11] Upgraded react-router frontend dependency
-
->>>>>>> eb6bbddf
 
 ## 2022-06-08_2
 
