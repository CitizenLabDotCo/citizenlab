# Changelog

<<<<<<< HEAD
## Next release

### Fixed

- Fixed issue with exporting surveys as XLSX sheets, when the typeform survey URI includes a '#' character.
=======
## 2022-01-10

### Added

- Configure sign-up button (custom link) on homepage banner

## Changed

- Dashboard and report bar charts are now more easily readable - values appear on top or next to the bars instead of inside of them. Comparisons between project and platform values are now only visible in the report tooltips and do not break the chart itself.

### Fixed

- Using a custom tile provider should work now.
- Registration form with a date field doesn't crash anymore

## 2022-01-06

### Fixed

- Changing the values for Registration helper text and Account confirmation in Admin > Settings > Registration doesn't cause other values to be erased anymore.
>>>>>>> a71c4637

## 2022-01-05

### Changed

- Improved the user interface of the Registration tab in the Admin settings

## 2021-12-23

### Added

- Adding pages in 'Navigation' tab in settings now possible, changing names of navbar items now works, removed 'secret pages-page'.
- Different layouts for the homepage banner (for signed-out users)
- Preview functionality for the image of the homepage banner in the back-office

### Fixed

- Saving of homepage banner image overlay color and opacity

## 2021-12-22

### Fixed

- Notifications of inappropriate content now link to the item containing the flagged content

## 2021-12-16

### Added

- Ability to scan all post, recently added posts and not tagged posts in Insights

## 2021-12-15

### Fixed

- Severe code-injection vulnerability
- More small copy changes for customizable navbar, made styling Navigation tab consistent with other tabs, re-enabled slug editing on secret pages-page.

## 2021-12-10

- Copy for customizable navbar

## 2021-12-09

### Added

- Customizable navbar

## 2021-12-08

### Changed

- Improved the structure and copy of the Admin > Settings > Customize page.

### Fixed

- Insights scan category button no longer appears when the insights nlp feature flag is disabled

## 2021-11-30

### Added

- Insights loading indicator on category scan

### Fixed

- Password reset emails sometimes took a long time to be send out, they are now processed much faster (even when the background job queue has lots of items).

## 2021-11-25

### Added

- New translations from Crowdin.
- Sign-up flow: Not activating any custom registration fields no longer breaks sign-up. Refreshing page during sign-up flow no longer creates an unregistered user.

## 2021-11-22

### Changed

- Enable/disable avatars in homepage banner
- Increased size of city logo in the footer

### Fixed

- Links to ideas in admin digest emails work again
- Votes statistics not showing up in the dashboard for some admins and project moderators.

## 2021-11-16

### Fixed

- Custom topics are not displayed as filters on the proposals overview page.

### Added

- Added a tooltip in the survey project settings with a link to a support article that explains how to embed links in Google forms
- Input count to Insights View screen

### Changed

- Add clarification tooltips to Insights View screen
- When a user account is deleted, visits data associated to that account are now removed from Matomo.

## 2021-11-11

### Changed

- Improvements to the loading speed of the landing page and some items with dropdown menus in the navigation bar.

## 2021-11-05

### Fixed

- Dashboard issue where the current month did not appear for certain time zones

## 2021-11-04

### Added

- New translations from Crowdin.

## 2021-11-03

### Fixed

- Microsoft Form survey iframes no longer auto-focus on the form
- Stop confusing Serbian Latin and Cyrillic in back locales.

## 2021-11-01

### Changed

- The whole input card in Insight View screen is now clickable
- Inputs list component in Insights View screen now shows active filters at all times
- Insights Network Visualisation changes:
  - Reduced space between clusters
  - Increased font size for keywords labels
  - It is now possible to de-select keywords by clicking on them twice

### Fixed

- If there's an error message related to the project title, it goes away if the title is edited (and only shows again if we submit and the error isn't fixed).

## 2021-10-27

### Changed

- Removed the unused '/ideas/new' route

### Fixed

- Sorting order and list/map view settings of ideas are available again if voting is disabled.
- Project phase started emails and notifications.

## 2021-10-26

### Added

- Limit number of downvotes.

### Changed

- Improved quality of Idea and App Header Images
- Idea cards in the map view only show the downvote icon when downvoting is enabled or when it's disabled and it's disabled for a different reason than explicit turning off of the downvoting functionality.
- Now also for idea cards on the map view: the comment icon on an idea card is only shown when commenting in the project is enabled or there's at least one idea with a comment.

### Fixed

- The event cards now rearrange themselves vertically on mobile / small screens. Before they were always arranged horizontally. This fixed the issue of them going off-screen when there is not enough screen space.

## 2021-10-25

### Changed

- The comment icon on an idea card is only shown when commenting in the project is enabled or there's at least one idea with a comment.
- Increased Microsoft Forms survey width

### Fixed

- Insights table approve button no longer appears when there are no suggested tags
- Insights tags are now truncated when they are too long
- Insights posts cards on View screen no longer display text with different font-sizes
- Insights posts in table are no longer sorted by default

## 2021-10-20

### Changed

- PII (Personally Identifiable Information) data, if any, are now removed from Segment when a user account is deleted.

## 2021-10-19

### Changed

- Tags which do not contain any inputs are no longer visible on the Insights View screen
- PII (Personally Identifiable Information) data, if any, are now removed from Intercom when a user account is deleted.

### Added

- Added export functionality to Insights View screen inputs list

## 2021-10-15

### Changed

- Project reports are no longer available in the dashboard section. Instread, they can be found in the Reporting section of tha admin.

### Fixed

- Platform is now accepting valid Microsoft Form survey links with custom subdomains
- When user goes to the url of an Insight that no longer exist, they get redirected to the Insights List screen.

## 2021-10-14

### Fixed

- File uploads for ideas, projects, events, folders

## 2021-10-13 (2)

### Fixed

- Validation and functioning of page forms are fixed (forms to change the fixed/legal pages such as the FAQ, T&C, privacy policy, etc.).

## 2021-10-13

### Added

- Users can now change their name after validation with FranceConnect
- Permit embedding of videos from dreambroker in rich-text editor content.
- Possibility to create an Insights tag from selected filters in the Insights View screen

## 2021-10-12

### Added

- Added Serbian (Cyrillic) to platform

## 2021-10-11

### Added

- Insights View screen and visualization
- Users can now change their name after validation with FranceConnect

## 2021-10-06

### Fixed

- Issue with user deletion

### Added

- Initial blocked words lists for Luxembourgish and Italian.
- Added Luxembourgish translations.

## 2021-10-05

### Added

- Blocked words lists for Luxembourgish and Italian (which allows the profanity blocker feature).

### Changed

- Removed 'FAQ' and 'About' from the footer.
- Removed links to other pages at the bottom of the fixed and legal pages (Cookie policy, T&C, etc.)
- Removed the YES/NO short feedback form in the footer (as it wasn't working)

## 2021-10-01

### Fixed

- Typeform export from the platform shows the answers to all questions again.

## 2021-09-29

### Changed

- Insights Edit screen improvements
  - Added tooltip in the tags sidebar
  - Added quick delete action to category button in the categories sidebar
  - "Detect tags" button only shows if there are tags detected
  - "Reset tags" button is moved to a menu
  - Removed "add" button from input sidebar and improved select hover state
- Split 'Pages' tab in admin/settings into the 'Pages' and 'Policies' tabs. 'Pages' contains the about, FAQ and a11y statement pages, while 'Policies' contains the terms and conditions, privacy- and cookie policy. The 'Pages' tab will soon be replaced by a 'Navigation' tab with more customizability options as part of the upcoming nav-bar customization functionality. This is just a temporary in-between solution.

## 2021-09-24

### Added

- SmartSurvey integration

## 2021-09-22

### Changed

- Very short phases are now shown slightly bigger in the timeline, and projects with many phases will display the timeline correctly.

### Fixed

- Cookie popup can be closed again.

## 2021-09-21

### Added

- Permit embedding of videos from videotool.dk in rich-text editor content.

### Changed

- Project moderators have access to the 'Reporting' tab of the admin panel for their projects.

### Fixed

- The category columns in input `xlsx` exports (insights) are now ordered as presented in the application.

## 2021-09-14

### Changed

- Mobile navbar got redesigned. We now have a 'More' button in the default menu that opens up a full mobile menu.

## 2021-09-13

### Added

- Insights table export button. Adds the ability to export the inputs as xlsx for all categories or a selected one.

### Fixed

- Fixes issue where user name will sometimes appear as "undefined"

## 2021-09-06

### Added

- Keyboard navigation improvements for the Insights Edit view
- Added the internal machinery to support text network analyses in the end-to-end flow.

### Fixed

- '&' character now displays correctly in Idea description and Project preview description.
- Fixes user export with custom fields

## 2021-09-03

### Fixed

- Ghent now supports mapping 25 instead of 24 neighbourhouds

## 2021-09-02

### Fixed

- Setting DNS records when the host is changed.
- Smart group rules for participation in project, topic or idea status are now applied in one continuous SQL query.

### Changed

- The rule values for participation in project, topic or idea status, with predicates that are not a negation, are now represented as arrays of IDs in order to support specifying multiple projects, topics or idea statuses (the rule applies when satisfied for one of the values).

## 2021-09-01

### Fixed

- When voting is disabled, the reason is shown again

## 2021-08-31

### Added

- When signing up with another service (e.g. Google), the platform will now remember a prior language selection.

### Fixed

- Accessibility: voting buttons (thumbs) have a darker color when disabled. There's also more visual distinction between voting buttons on input cards when they are enabled and disabled.
- Accessibility: The default background color of the last "bubble" of the avatars showing on e.g. the landing page top banner is darker, so the contrast with its content (number of remaining users) is clearer.
- Accessibility: the text colors of the currently selected phase in a timeline project are darker to improve color contrast to meet WCAG 2.1 AA requirements.
- Accessibility: the status and topics on an input (idea) page are more distinctive compared to its background, meeting WCAG 2.1 AA criteria.
- Verification using Auth0 method no longer fails for everyone but the first user

## 2021-08-30

### Added

- New Insights module containing Insights end-to-end flow

## 2021-08-26

### Added

- Microsoft Forms integration

## 2021-08-20

### Fixed

- Survey options now appear as expected when creating a new survey project
- Adds a feature flag to disable user biographies from adminHQ

## 2021-08-18

### Added

- Added Italian to platform
- Support for a new verification method specifically for Ghent, which lets users verify using their rijksregisternummer
- Improved participatory budgeting:
  - Support for new virtual currencies (TOK: tokens, CRE: credits)
  - A minimum budget limit can be configured per project, forcing citizens to fill up their basket to some extent (or specify a specific basket amount when minimum and maximum budget are the same)
  - Copy improvements

## 2021-08-11

### Fixed

- When considering to remove a flag after updating content, all relevant attributes are re-evaluated.
- Issues with viewing notifications and marking them as read.

## 2021-08-09

### Fixed

- The preheader with a missing translation has been removed from user confirmation email

### Fixed

- When you sign up with Google, the platform will now automatically use the language of your profile whenever possible
- Fixed invalid SQL queries that were causing various issues throughout the platforms (Part I). (IN-510)

## 2021-08-05

### Added

- Added message logging to monitor tenant creation status (shown in admin HQ).

### Changed

- No default value for the lifecycle stage is prefilled, a value must be explicitly specified.
- Changing the lifecycle stage from/to demo is prohibited.
- Only tenant templates that apply without issues are released.
- On create validation for authors was replaced by publication context, to allow templates to successfully create content without authors.

## 2021-08-04

### Fixed

- Certain characters in Volunteer Cause titles prevented exporting lists of volunteers to Excel from admin/projects/.../volunteering view.
- Limit of 10 events under projects and in back office
- Events widget switch being shown in non-commercial plans

## 2021-07-30

### Added

- Configured dependabot for the frontend, a tool that helps keeping dependencies up to date.
- Added events overview page to navigation menu, which can be enabled or disabled.
- Added events widget to front page, which can be enabled or disabled (commercial feature).

## 2021-07-16

### Added

- Auto-detection of inappropriate content (in beta for certain languages). Flagged content can be inspected on the admin Activity page. The setting can be toggled in the General settings tab.

### Fixed

- On the admin activity page (/admin/moderation), items about proposals now correctly link to proposals (instead of to projects). Also, the copy of the links at the end of the item rows is now correct for different types of content (correct conjugation of 'this post', 'this project', etc. for all languages).

## 2021-07-14

### Added

- Project phases now have their own URLs, which makes it possible to link to a specific phase

### Fixed

- Blocked words for content that can contain HTML
- Searching users after sorting (e.g. by role)

## 2021-07-09

### Changed

- The admin Guide link goes to the support center now instead of to /admin/guide

## 2021-07-02

### Fixed

- Instances where the user name was "unknown author"

### Changed

- Removed the slogan from the homepage footer

## 2021-06-30

### Changed

- Users can no longer leave registration before confirming their account. This should prevent bugs relative to unconfirmed users navigating the platform.

## 2021-06-29

### Fixed

- Map: Fix for ideas that only have coordinates but no address not being shown on the map
- Map: Fix for 'click on the map to add your input' message wrongfully being shown when idea posting is not allowed
- Sign-up flow: Fix for bug that could cause the browser to freeze when the user tried to complete the custom fields step
- Project description: Fix for numbered and unnumbered lists being cut off
- Project Managers can now upload map layers.

### Changed

- Map: When an idea is selected that is hidden behind a cluster the map now zooms in to show that marker
- Map: Idea marker gets centered on map when clicked
- Map: Larger idea box on bigger desktop screens (width > 1440 pixels)
- Idea location: Display idea location in degrees (°) minutes (') seconds ('') when the idea only has coordinates but no address
- Sign-up flow: Show loading spinner when the user clicks on 'skip this step' in the sign-up custom fields step
- Image upload: The default max allowed file size for an image is now 10 Mb instead of 5 Mb

### Added

- 'Go back' button from project to project folder (if appropriate).

## 2021-06-22

### Changed

- Project managers that are assigned to a project and/or its input now lose those assignments when losing project management rights over that project.

### Fixed

- Input manager side modal scroll.

## 2021-06-18

### Fixed

- Privacy policy now opens in new tab.
- Landing page custom section now uses theme colors.
- Buttons and links in project description now open internal links in the same tab, and external links in a new tab.

## 2021-06-16

### Fixed

- Project moderators can no longer see draft projects they don't moderate in the project listing.
- The content and subject of the emails used to share an input (idea/issue/option/contribution/...) do now include the correct input title and URL.
- Sharing new ideas on Facebook goes faster
- Manual campaigns now have the layout content in all available languages.

## 2021-06-11

### Fixed

- Facebook button no longer shows when not configured.

## 2021-06-10

### Fixed

- Creating invites on a platform with many heavy custom registration fields is no longer unworkably slow

## 2021-06-09

### Added

- New citizen-facing map view

## 2021-06-08

### Fixed

- Ordering by ideas by trending is now working.
- Ordering by ideas votes in the input manager is now working.

## 2021-06-07

### Added

- Qualtrics surveys integration.

### Changed

- Project Events are now ordered chronologically from latest to soonest.

### Fixed

- Visibility Labels in the admin projects list are now visible.
- Tagged ideas export is fixed.
- Updating an idea in one locale does not overwrite other locales anymore

## 2021-05-28

### Fixed

- Project Events are now ordered chronologically from soonest to latest.

## 2021-05-27

### Fixed

- Project access rights management are now visible again.

## 2021-05-21

### Added

- Profanity blocker: when posting comments, input, proposals that contain profane words, posting will not be possible and a warning will be shown.

## 2021-05-20

### Fixed

- Excel exports of ideas without author

## 2021-05-19

### Added

- Support for Auth0 as a verification method

## 2021-05-18

### Fixed

- Active users no longer need confirmation

## 2021-05-14

### Fixed

- Fixed an issue causing already registered users to be prompted with the post-registration welcome screen.

## 2021-05-11

### Added

- Added polls to the reporting section of the dashboards

## 2021-05-10

### Changed

- Invited or verified users no longer require confirmation.

## 2021-05-07

### Fixed

- Spreasheet exports throughout the platform are improved.

### Added

- City Admins can now assign any user as the author of an idea when creating or updating.
- Email confirmation now happens in survey and signup page sign up forms.

## 2021-05-06

### Fixed

- Idea export to excel is no longer limited to 250 ideas.

## 2021-05-04

### Fixed

- Fixed issues causing email campaigns not to be sent.

## 2021-05-03

### Changed

- Users are now prompted to confirm their account after creating it, by receiving a confirmation code in their email address.

### Added

- SurveyXact Integration.

## 2021-05-01

### Added

- New module to plug email confirmation to users.

## 2021-04-29

### Fixed

- Editing the banner header in Admin > Settings > General, doesn't cause the other header fields to be cleared anymore

## 2021-04-22

### Fixed

- After the project title error appears, it disappears again after you start correcting the error

## 2021-03-31

### Fixed

- Customizable Banner Fields no longer get emptied/reset when changing another.

### Added

- When a client-side validation error happens for the project title in the admin, there will be an error next to the submit button in addition to the error message next to the input field.

## 2021-03-25

### Fixed

- The input fields for multiple locales provides an error messages when there's an error for at least one of the languages.

## 2021-03-23

### Fixed

- Fix for broken sign-up flow when signing-up through social sign-on

## 2021-03-19

### Fixed

- Admin>Dashboard>Users tab is no longer hidden for admins that manage projects.
- The password input no longer shows the password when hitting ENTER.
- Admin > Settings displays the tabs again

### Changed

- Empty folders are now shown in the landing page, navbar, projects page and sitemap.
- The sitemap no longer shows all projects and folder under each folder.
- Images added to folder descriptions are now compressed, reducing load times in project and folder pages.

### Added

- Allows for sending front-end events to our self-hosted matomo analytics tool

## 2021-03-16

### Changed

- Automatic tagging is functional for all clusters, and enabled for all premium customers

### Added

- Matomo is enabled for all platforms, tracking page views and front-end events (no workshops or back-end events yet)

## 2021-03-11

### Changed

- Tenants are now ordered alphabetically in AdminHQ
- Serbian (Latin) is now a language option.

## 2021-03-10

### Added

- CitizenLab admins can now change the link to the accessibility statement via AdminHQ.
- "Reply-to" field in emails from campaigns can be customized for each platform
- Customizable minimal required password length for each platform

## 2021-03-09

### Fixed

- Fixed a crash that would occur when tring to add tags to an idea

## 2021-03-08

### Fixed

- Phase pages now display the correct count of ideas (not retroactive - will only affect phases modified from today onwards).

## 2021-03-05

### Changed

- Changed the default style of the map
- Proposals/Initiatives are now sorted by most recent by default

### Added

- Custom maps (Project settings > Map): Admins now have the capability to customize the map shown inside of a project. They can do so by uploading geoJson files as layers on the map, and customizing those layers through the back-office UI (e.g. changing colors, marker icons, tooltip text, sort order, map legend, default zoom level, default center point).

### Fixed

- Fixed a crash that could potentially occur when opening an idea page and afterwards going back to the project page

## 2021-03-04

### Added

- In the admin (Settings > Registration tab), admins can now directly set the helper texts on top of the sign-up form (both for step 1 and 2).
- The admin Settings > Homepage and style tab has two new fields: one to allow customization for copy of the banner signed-in users see (on the landing page) and one to set the copy that's shown underneath this banner and above the projects/folders (also on the landing page).
- Copy to clarify sign up/log in possibilities with phone number

### Changed

- The admin Settings > Homepage and style tab has undergone copy improvements and has been rearranged
- The FranceConnect button to login, signup or verify your account now displays the messages required by the vendor.
- Updated the look of the FranceConnect button to login, signup or verify your account to feature the latests changes required by the vendor.

### Fixed

- Downvote button (thumbs down) on input card is displayed for archived projects

## 2021-03-03

### Added

- Users are now notified in app and via email when they're assigned as folder administrators.

## 2021-03-02

### Fixed

- Don't show empty space inside of the idea card when no avatar is present

### Added

- Maori as languages option

### Changed

- Improved layout of project event listings on mobile devices

## 2021-02-26

### Fixed

- France Connect button hover state now complies with the vendor's guidelines.

## 2021-02-24

### Fixed

- The project page no longer shows an eternal spinner when the user has no access to see the project

## 2021-02-18

### Added

- The password fields show an error when the password is too short
- The password fields have a 'show password' button to let people check their password while typing
- The password fields have a strength checker with appropriate informative message on how to increase the strength
- France Connect as a verification method.

### Fixed

- Notifications for started phases are no longer triggered for unpublished projects and folders.

## 2021-02-17

### Changed

- All input fields for multiple locales now use the components with locale switchers, resulting in a cleaner and more compact UI.
- Copy improvements

## 2021-02-12

### Fixed

- Fixed Azure AD login for some Azure setups (Schagen)

### Changed

- When searching for an idea, the search operation no longer searches on the author's name. This was causing severe performance issues and slowness of the paltforms.

## 2021-02-10

### Added

- Automatic tagging

## 2021-02-08

### Fixed

- Fixed a bug preventing registration fields and poll questions from reordering correctly.
- Fixed a bug causing errors in new platforms.

## 2021-02-04

### Fixed

- Fixed a bug causing the projects list in the navbar and projects page to display projects outside of folders when they're contained within them.

## 2021-01-29

### Added

- Ability to redirect URLs through AdminHQ
- Accessibility statement link in the footer

### Fixed

- Fixed issue affecting project managers that blocked access to their managed projects, when these are placed inside a folder.

## 2021-01-28

### Fixed

- A bug in Admin project edit page that did not allow a user to Go Back to the projects list after switching tabs
- Scrolling on the admin users page

## 2021-01-26

### Added

- Folder admin rights. Folder admins or 'managers' can be assigned per folder. They can create projects inside folders they have rights for, and moderate/change the folder and all projects that are inside.
- The 'from' and 'reply-to' emails can be customized by cluster (by our developers, not in Admin HQ). E.g. Benelux notification emails could be sent out by notifications@citizenlab.eu, US emails could be sent out by notifications@citizenlab.us etc., as long as those emails are owned by us. We can choose any email for "reply-to", so also email addresses we don't own. This means "reply-to" could potentially be configured to be an email address of the city, e.g. support@leuven.be. It is currently not possible to customize the reply-to (except for manual campaigns) and from fields for individual tenants.
- When a survey requires the user to be signed-in, we now show the sign in/up form directly on the page when not logged in (instead of the green infobox with a link to the sign-up popup)

### Fixed

- The 'reply-to' field of our emails showed up twice in recipient's email clients, now only once.

### Changed

- Added the recipient first and last name to the 'to' email field in their email client, so not only their email adress is shown.
- The links in the footer can now expand to multiple lines, and therefore accomodate more items (e.g. soon the addition of a link to the accesibility statement)

## 2021-01-21

### Added

- Added right-to-left rendering to emails

## 2021-01-18

### Fixed

- Access rights tab for participatory budget projects
- Admin moderation page access

## 2021-01-15

### Changed

- Copy improvements across different languages

## 2021-01-14

### Added

- Ability to customize the input term for a project

### Changed

- The word 'idea' was removed from as many places as possible from the platform, replaced with more generic copy.

## 2021-01-13

### Changed

- Idea cards redesign
- Project folder page redesign
- Project folders now have a single folder card image instead of 5 folder images in the admin settings
- By default 24 instead of 12 ideas or shown now on the project page

## 2020-12-17

### Fixed

- When creating a project from a template, only templates that are supported by the tenant's locale will show up
- Fixed several layout, interaction and data issues in the manual tagging feature of the Admin Processing page, making it ready for external use.
- Fixed project managers access of the Admin Processing page.

### Added

- Admin activity feed access for project managers
- Added empty state to processing list when no project is selected
- Keyboard shortcut tooltip for navigation buttons of the Admin Processing page

### Changed

- Reduced spacing in sidebar menu, allowing for more items to be displayed
- Style changes on the Admin Processing page

## 2020-12-08

### Fixed

- Issues with password reset and invitation emails
- No more idea duplicates showing up on idea overview pages
- Images no longer disappear from a body of an idea, or description of a project on phase, if placed at the bottom.

### Changed

- Increased color contrast of inactive timeline phases text to meet accesibility standard
- Increased color contrast of event card left-hand event dates to meet accesibility standard
- Increased color contrast of List/Map toggle component to meet accesibility standard

### Added

- Ability to tag ideas manually and automatically in the admin.

## 2020-12-02

### Changed

- By default the last active phase instead of the last phase is now selected when a timeline project has no active phase

### Fixed

- The empty white popup box won't pop up anymore after clicking the map view in non-ideation phases.
- Styling mistakes in the idea page voting and participatory budget boxes.
- The tooltip shown when hovering over a disabled idea posting button in the project page sticky top bar is no longer partially hidden

## 2020-12-01

### Changed

- Ideas are now still editable when idea posting is disabled for a project.

## 2020-11-30

### Added

- Ability to create new and edit existing idea statuses

### Fixed

- The page no longer refreshes when accepting the cookie policy

### Changed

- Segment is no longer used to connect other tools, instead following tools are integrated natively
  - Google Analytics
  - Google Tag Manager
  - Intercom
  - Satismeter
  - Segment, disabled by default
- Error messages for invitations, logins and password resets are now clearer.

## 2020-11-27

### Fixed

- Social authentication with Google when the user has no avatar.

### Changed

- Random user demographics on project copy.

## 2020-11-26

### Added

- Some specific copy for Vitry-sur-Seine

## 2020-11-25

### Fixed

- Sections with extra padding or funky widths in Admin were returned to normal
- Added missing copy from previous release
- Copy improvements in French

### Changed

- Proposal and idea descriptions now require 30 characters instead of the previous 500

## 2020-11-23

### Added

- Some specific copy for Sterling Council

### Fixed

- The Admin UI is no longer exposed to regular (and unauthenticated) users
- Clicking the toggle button of a custom registration field (in Admin > Settings > Registration fields) no longer duplicated the row
- Buttons added in the WYSIWYG editor now have the correct color when hovered
- The cookie policy and accessibility statement are not editable anymore from Admin > Settings > Pages

### Changed

**Project page:**

- Show all events at bottom of page instead of only upcoming events
- Reduced padding of sticky top bar
- Only show sticky top bar when an action button (e.g. 'Post an idea') is present, and you've scrolled past it.

**Project page right-hand sidebar:**

- Show 'See the ideas' button when the project has ended and the last phase was an ideation phase
- Show 'X ideas in the final phase' when the project has ended and the last phase was an ideation phase
- 'X phases' is now clickable and scrolls to the timeline when clicked
- 'X upcoming events' changed to 'X events', and event count now counts all events, not only upcoming events

**Admin project configuration page:**

- Replaced 'Project images' upload widget in back-office (Project > General) with 'Project card image', reduced the max count from 5 to 1 and updated the corresponding tooltip with new recommended image dimensions

**Idea page:**

- The map modal now shows address on top of the map when opened
- Share button copy change from "share idea" to "share"
- Right-hand sidebar is sticky now when its height allows it (= when the viewport is taller than the sidebar)
- Comment box now has an animation when it expands
- Adjusted scroll-to position when pressing 'Add a comment' to make sure the comment box is always fully visible in the viewport.

**Other:**

- Adjusted FileDisplay (downloadable files for a project or idea) link style to show underline by default, and increased contrast of hover color
- Reduced width of DateTimePicker, and always show arrows for time input

## 2020-11-20 (2)

### Fixed

- The project header image is screen reader friendly.
- The similar ideas feature doesn't make backend requests anymore when it's not enabled.

### Changed

- Areas are requested with a max. of 500 now, so more areas are visible in e.g. the admin dashboard.

## 2020-11-18

### Added

- Archived project folder cards on the homepage will now have an "Archived" label, the same way archived projects do\
- Improved support for right-to-left layout
- Experimental processing feature that allows admins and project managers to automatically assign tags to a set of ideas.

### Fixed

- Projects without idea sorting methods are no longer invalid.
- Surveys tab now shows for projects with survey phases.

### Changed

- Moved welcome email from cl2-emails to cl2-back

## 2020-11-16

### Added

- Admins can now select the default sort order for ideas in ideation and participatory budgeting projects, per project

### Changed

- The default sort order of ideas is now "Trending" instead of "Random" for every project if left unchanged
- Improved sign in/up loading speed
- Removed link to survey in the project page sidebar when not logged in. Instead it will show plain none-clickable text (e.g. '1 survey')

### Fixed

- Custom project slugs can now contain alphanumeric Arabic characters
- Project Topics table now updates if a topic is deleted or reordered.
- Empty lines with formatting (like bold or italic) in a Quill editor are now removed if not used as paragraphs.

## 2020-11-10

### Added

#### Integration of trial management into AdminHQ

- The lifecycle of the trials created from AdminHQ and from the website has been unified.
- After 14 days, a trial platform goes to Purgatory (`expired_trial`) and is no longer accessible. Fourteen days later, the expired trial will be removed altogether (at this point, there is no way back).
- The end date of a trial can be modified in AdminHQ (> Edit tenant > Internal tab).

## 2020-11-06

### Added

- Social sharing via WhatsApp
- Ability to edit the project URL
- Fragment to embed a form directly into the new proposal page, for regular users only

### Fixed

- The project about section is visibile in mobile view again
- Maps will no longer overflow on page resizes

## 2020-11-05

### Added

- Reordering of and cleaner interface for managing custom registration field options
- An 'add proposal' button in the proposals admin
- Fragment to user profile page to manage party membership settings (CD&V)
- "User not found" message when visiting a profile for a user that was deleted or could not be found

### Changed

- Proposal title max. length error message
- Moved delete functionality for projects and project folders to the admin overview

### Fixed

- The automatic scroll to the survey on survey project page

## 2020-11-03

### Fixed

- Fixed broken date picker for phase start and end date

## 2020-10-30

### Added

- Initial Right to left layout for Arabic language
- Idea description WYSIWYG editor now supports adding images and/or buttons

## 2020-10-27

### Added

- Support for Arabic

## 2020-10-22

### Added

- Project edit button on project page for admins/project manager
- Copy for Sterling Council

### Fixed

- Links will open in a new tab or stay on the same page depending on their context. Links to places on the platform will open on the same page, unless it breaks the flow (i.e. going to the T&C policy while signing up). Otherwise, they will open in a new tab.

### Changed

- In the project management rights no ambiguous 'no options' message will be shown anymore when you place your cursor in the search field

## 2020-10-16

### Added

- Ability to reorder geographic areas

### Fixed

- Stretched images in 'avatar bubbles'
- Input fields where other people can be @mentioned don't grow too wide anymore
- Linebar charts overlapping elements in the admin dashboard

## 2020-10-14

### Changed

- Project page redesign

## 2020-10-09

### Added

- Map configuration tool in AdminHQ (to configure maps and layers at the project level).

## 2020-10-08

### Added

- Project reports

### Changed

- Small styling fixes
- Smart group support multiple area codes
- Layout refinements for the new idea page
- More compact idea/proposal comment input
- Proposal 'how does it work' redesign

## 2020-10-01

### Changed

- Idea page redesign

## 2020-09-25

### Fixed

- The "Go to platform" button in custom email campaigns now works in Norwegian

### Added

- Granular permissions for proposals
- Possibility to restrict survey access to registered users only
- Logging project published events

### Changed

- Replaced `posting_enabled` in the proposal settings by the posting proposal granular permission
- Granular permissions are always granted to admins

## 2020-09-22

### Added

- Accessibility statement

## 2020-09-17

### Added

- Support for checkbox, number and (free) text values when initializing custom fields through excel invites.

### Changed

- Copy update for German, Romanian, Spanish (CL), and French (BE).

## 2020-09-15

### Added

- Support Enalyzer as a new survey provider
- Registration fields can now be hidden, meaning the user can't see or change them, typically controlled by an outside integration. They can still be used in smart groups.
- Registration fields can now be pre-populated using the invites excel

## 2020-09-08

### Fixed

- Custom buttons (e.g. in project descriptions) have correct styling in Safari.
- Horizontal bar chart overflow in Admin > Dashboard > Users tab
- User graphs for registration fields that are not used are not shown anymore in Admin > Dashboard > Users tab

### Added

- Pricing plan feature flags for smart groups and project access rights

## 2020-09-01

### Fixed

- IE11 no longer gives an error on places that use the intersection observer: project cards, most images, ...

### Added

- New platform setting: 'Abbreviated user names'. When enabled, user names are shown on the platform as first name + initial of last name (Jane D. instead of Jane Doe). This setting is intended for new platforms only. Once this options has been enabled, you MUST NOT change it back.
- You can now export all charts in the admin dashboard as xlsx or svg.
- Translation improvements (email nl...)

### Changed

- The about us (CitizenLab) section has been removed from the cookie policy

## 2020-08-27

### Added

- Support for rich text in field descriptions in the idea form.
- New "Proposed Budget" field in the idea form.

### Changed

- Passwords are checked against a list of common passwords before validation.
- Improving the security around xlsx exports (escaping formulas, enforcing access restrictions, etc.)
- Adding request throttling (rate-limiting) rules.
- Improving the consistency of the focus style.

## 2020-07-30

### Added

- Pricing plans in AdminHQ (Pricing plan limitations are not enforced).
- Showing the number of deviations from the pricing plan defaults in the tenant listing of AdminHQ.

### Changed

- Tidying up the form for creating new tenants in AdminHQ (removing unused features, adding titles and descriptions, reordering features, adding new feature flags, removing fields for non-relevant locales).

## 2020-07-10

### Added

- Project topics

### Changed

- Userid instead of email is used for hidden field in surveys (Leiden)
- New projects have 'draft' status by default

### Fixed

- Topics filter in ideas overview works again

## 2020-07-09 - Workshops

### Fixed

- Speps are scrollable

### Added

- Ability to export the inputs as an exel sheet
- Polish translations
- Portugese (pt-BR) translations

## 2020-06-26

### Fixed

- No longer possible to invite a project manager without selecting a project
- The button on the homepage now also respects the 'disable posting' setting in proposals
- Using project copy or a tenant template that contains a draft initiative no longer fails

### Added

- Romanian

## 2020-06-19

### Fixed

- Polish characters not being rendered correctly

### Added

- Back-office toggle to turn on/off the ability to add new proposals to the platform

## 2020-06-17

### Fixed

- It's no longer needed to manually refresh after deleting your account for a consistent UI
- It's no longer needed to manually refresh after using the admin toggle in the user overview
- The sign-in/up flow now correctly asks the user to verify if the smart group has other rules besides verification
-

demo`is no longer an available option for`organization_type` in admin HQ

- An error is shown when saving a typeform URL with `?email=xxxx` in the URL, which prevented emails to be linked to survey results
- On mobile, the info container in the proposal info page now has the right width
- A general issue with storing cookies if fixed, noticable by missing data in GA, Intercom not showing and the cookie consent repeatedly appearing
- Accessibility fix for the search field
- The `signup_helper_text` setting in admin HQ is again displayed in step 1 of the sign up flow

### Added

- There's a new field in admin HQ to configure custom copy in step 2 of the sign up flow called `custom_fields_signup_helper_text`
- `workshops` can be turned on/off in admin HQ, displayed as a new page in the admin interface

### Changed

- The copy for `project moderator` has changed to `project manager` everywhere
- The info image in the proposals header has changed

## 2020-06-03

### Fixed

- Maps with markers don't lose their center/zoom settings anymore
- English placeholders in idea form are gone for Spanish platforms

## 2020-05-26

### Changed

- Lots of small UI improvements throughout the platform
- Completely overhauled sign up/in flow:
  - Improved UI
  - Opens in a modal on top of existing page
  - Opens when an unauthenticaed user tries to perform an action that requires authentication (e.g. voting)
  - Automatically executes certain actions (e.g. voting) after the sign in/up flow has been completed (note: does not work for social sign-on, only email/password sign-on)
  - Includes a verification step in the sign up flow when the action requires it (e.g. voting is only allowed for verified users)

## 2020-05-20

### Fixed

- Budget field is shown again in idea form for participatory budget projects

## 2020-05-14

### Added

- Idea configurability: disabling/requiring certain fields in the idea form
- The footer has our new logo

### Changed

- Admins will receive a warning and need to confirm before sending a custom email to all users
- A survey project link in the top navigation will link to /info instead of to /survey

## 2020-04-29

### Fixed

- Folders are again shown in the navbar
- Adding an image to the description text now works when creating a project or a phase

### Added

- Support for Polish, Hungarian and Greenlandic

## 2020-04-23

### Fixed

- Long timeline phase names show properly

### Changed

- Redirect to project settings after creating the project
- Links to projects in the navigation menu link to the timeline for timeline projects

## 2020-04-21

### Fixed

- Fixed overlapping issue with idea vote bar on mobile
- Fixed an issue where images were used for which the filename contained special characters

### Added

- The overview (moderation) in the admin now has filters
  - Seen/not seen
  - Type: Comment/Idea/Proposal
  - Project
  - Search
- The idea xlsx export contains extra columns on location, number of comments and number of attachments

### Changed

- The permissions tab in the project settings has reordered content, to be more logical
- In German, the formal 'Sie' form has been replaced with the informal 'Du' form

## 2020-03-31

### Fixed

- Signing up with keyboard keys (Firefox)
- Composing manual emails with text images
- Exporting sheet of volunteers with long cause titles

### Added

- Folder attachments
- Publication status for folders

### Changed

- Show folder projects within admin project page

## 2020-03-20

### Added

- Volunteering as a new participation method

## 2020-03-16

### Fixed

- The project templates in the admin load again

## 2020-03-13

### Fixed

- The folder header image is not overly compressed when making changes to the folder settings
- The loading spinner on the idea page is centered

### Added

- Add images to folders, shown in cards.

### Changed

- Admins can now comment on ideas.

## 2020-03-10

### Fixed

- Fixed consent banner popping up every time you log in as admin
- Fixed back-office initiative status change 'Use latest official updates' radio button not working
- Fixed broken copy in Initiative page right-hand widget

### Added

- Add tooltip explaining what the city will do when the voting threshold is reached for a successful initiative
- Added verification step to the signup flow
- New continuous flow from vote button clicked to vote casted for unauthenticated, unverified users (click vote button -> account creation -> verification -> optional/required custom signup fields -> programmatically cast vote -> successfully voted message appears)
- The rich text editor in the admin now supports buttons

### Changed

- Admin HQ: new and improved list of timezones

## 2020-03-05

### Fixed

- Signup step 2 can no longer be skipped when there are required fields
- Correct tooltip link for support article on invitations
- Correct error messages when not filling in start/end date of a phase

### Added

- Setting to disable downvoting in a phase/project, feature flagged
- When a non-logged in visitor tries to vote on an idea that requires verification, the verification modal automatically appears after registering

## 2020-02-24

### Fixed

- Initiative image not found errors
- Templates generator out of disk space

### Added

- Folders i1
  - When enabled, an admin can create, edit, delete folders and move projects into and out of folders
  - Folders show in the project lists and can be ordered within projects

### Changed

- Initiative explanatory texts show on mobile views
- Existing platforms have a moderator@citizenlab.co admin user with a strong password in LastPass
- In the admin section, projects are no longer presented by publication status (Folders i1)

## 2020-02-19

### Fixed

- Loading more comments on the user profile page works again
- Accessibility improvements
- Adding an image no longer pops up the file dialog twice
- Changed to dedicated IP in mailgun to improve general deliverability of emails

### Added

- Improvements to the PB UI to make sure users confirm their basket at the end
- Ideation configurability i1
  - The idea form can be customized, on a project level, to display custom description texts for every field
- People filling out a poll are now included in the 'participated in' smart group rules
- Make me admin section in Admin HQ

### Changed

- When a platform no longer is available at a url, the application redirects to the CitizenLab website
- New platforms automatically get a moderator@citizenlab.co admin user with a strong password in LastPass

## 2020-01-29

### Fixed

- Rich text editor no longer allows non-video iframe content
- Smart groups that refer to a deleted project now get cleaned up when deleting a project
- All cookie consent buttons are now reachable on IE11
- More accessibility fixes
- The organization name is no longer missing in the password reset email

### Added

- CSAM verification
  - Users can authenticate and verify using BeID or itsme
  - User properties controlled by a verification method are locked in the user profile
  - Base layer of support for other similar verification methods in the future
- The order of project templates can now be changed in Templates HQ

### Changed

- Project templates overview no longer shows the filters

## 2020-01-17

### Fixed

- Further accesibility improvements:
  - Screen reader improvement for translations
  - Some color contrast improvements

### Added

- A hidden topics manager available at https://myfavouriteplatform.citizenlab.co/admin/topics

## 2020-01-15

### Fixed

- In the admin, the project title is now always displayed when editing a project
- Further accesibility improvements:
  - Site map improvements (navigation, clearer for screen readers)
  - Improved colors in several places for users with sight disability
  - Improved HTML to better inform screen reader users
  - Added keyboard functionality of password recovery
  - Improved forms (easier to use for users with motoric disabilities, better and more consistent validation, tips and tricks on mobile initiative form)
  - Improvements for screen reader in different languages (language picker, comment translations)
  - Added title (visible in your tab) for user settings page
  - Improved screen reader experience for comment posting, deleting, upvoting and idea voting

### Added

- The email notification settings on the user profile are now grouped in categories
- Unsubscribing through an email link now works without having to sign in first

### Changed

- The idea manager now shows all ideas by default, instead of filtered by the current user as assignee

## 2020-01-07

### Added

- Go to idea manager when clicking 'idea assigned to you' notification
- 2th iteration of the new admin moderation feature:
  - Not viewed/Viewed filtering
  - The ability to select one or more items and mark them as viewed/not viewed
  - 'Belongs to' table column, which shows the context that a piece of content belongs to (e.g. the idea and project that a comment belongs to)
  - 'Read more' expand mechanism for longer pieces of content
  - Language selector for multilingual content
  - 'Go to' link that will open a new tab and navigate you to the idea/iniative/comment that was posted

### Changed

- Improve layout (and more specifically width) of idea/iniatiatve forms on mobile
- Separate checkboxes for privacy policy and cookie policy
- Make the emails opt-in at registration

### Fixed

- Fix for unreadable password reset error message on Firefox
- Fix for project granular permission radio buttons not working

## 2019-12-12

### Added

- Polls now support questions for which a user can check multiple options, with a configurable maximum
- It's now possible to make a poll anonymous, which hides the user from the response excel export
- New verification method `id_card_lookup`, which supports the generic flow of verifying a user using a predined list of ID card numbers.
  - The copy can be configured in Admin HQ
  - The id cards CSV can be uploaded through Admin HQ

## 2019-12-11

### Added

- Admin moderation iteration 1 (feature flagged, turned on for a selected number of test clients)
- New verification onboarding campaign

### Changed

- Improved timeline composer
- Wysiwyg accessibility improvement

### Fixed

- English notifications when you have French as your language

## 2019-12-06

### Fixed

- Accessibility improvements:
  - Polls
  - Idea/initiative filter boxes
- Uploading a file in admin project page now shows the loading spinner when in progress
- Fixed English copy in notifications when other language selected
- Fixed project copy in Admin HQ not being saved

## 2019-12-05

### Fixed

- Small popups (popovers) no longer go off-screen on smaller screens
- Tooltips are no longer occluded by the checkbox in the idea manager
- The info icon on the initiatives voting box has improved alignment
- Project templates now display when there's only `en` is configured as a tenant locale
- When changing the lifecycle stage of a tenant, the update is now sent right away to segment
- When users accept an inivitation and are in a group, the group count is correctly updated
- Dropdowns in the registration flow can again support empty values
- Accessibility:
  - Various color changes to improve color contrasts
  - Color warning when picking too low contrast
  - Improvements to radio buttons, checkboxes, links and buttons for keyboard accessibility
  - Default built-in pages for new tenants have a better hierarchy for screen readers
- User posted an idea/initiative notification for admins will be in the correct language

## 2019-11-25

### Changed

- Updated translations
- Area filter not shown when no areas are configured
- Overall accessibility improvements for screen readers
- Improved accessibility of the select component, radio button, image upload and tooltip

### Fixed

- When adding a vote that triggers the voting limit on a project/phase, the other idea cards now automatically get updated with disabled vote buttons
- Fix for mobile bottom menu not being clickable when idea page was opened
- Navigating directly between projects via the menu no longer results in faulty idea card collections
- Display toggle (map or list view) of idea and initiative cards works again

## 2019-11-19

### Added

- New ideation project/phase setting called 'Idea location', which enables or disabled the ability to add a location to an idea and show the ideas on a map

### Changed

- Improved accessibility of the image upload component
- COW tooltipy copy
- Sharing modal layout improvement

### Fixed

- Checkboxes have unique ids to correctly identify their corresponding label, which improves screen reader friendliness when you have multiple checkboxes on one page.
- Avatar layout is back to the previous, smaller version

## 2019-11-15

### Fixed

- Fix for 'Click on map to add an idea' functionality not working
- Fix for notifications not showing

## 2019-11-12

### Fixed

- An email with subject `hihi` is no longer sent to admins that had their invite accepted
- Whe clicking the delete button in the file uploader, the page no longer refreshes
- Project templates no longer show with empty copy when the language is missing
- The countdown timer on initiatives now shows the correct value for days
- The radio buttons in the cookie manager are clickable again
- Changing the host of a tenant no longer breaks images embedded in texts
- It's possible again to unassign an idea in the idea manager
- The popup for adding a video or link URL is no longer invisible or unusable in some situations
- Uploading files is no longer failing for various filetypes we want to support
- Keyboard accessibility for modals

### Added

- ID Verification iteration 1
  - Users can verify their account by entering their ID card numbers (currently Chile only)
  - Verification is feature flagged and off by default
  - Smart groups can include the criterium 'is verified'
  - Users are prompted to verify their account when taking an actions that requires verification
- Total population for a tenant can now be entered in Admin HQ
- It's now possible to configure the word used for areas towards citizens from the areas admin
- Improvements to accessibility:
  - Idea and initiative forms: clearer for screen readers, keyboard accessibility, and more accessible input fields
  - Nav bar: clearer for screen readers and improved keyboard navigation
  - Project navigation and phases: clearer for screen readers
  - Sign-in, password reset and recovery pages: labeling of the input fields, clearer for screen readers
  - Participatory budgeting: clearer for screen readers

### Changed

- The organization name is now the default author in an official update

## 2019-10-22

### Fixed

- The sharing title on the idea page is now vertically aligned
- Improvements to the 'bad gateway' message sometimes affecting social sharing
- The map and markers are again visible in the admin dashboard
- First round of accessibility fixes and improvements
  - Dynamics of certain interactions are picked up by screen readers (PB, voting, ...)
  - Overall clarity for screen readers has improved
  - Improvements to information structure: HTML structure, W3C errors, head element with correct titles
  - Keyboard accessibility has generally improved: sign-up problems, login links, PB assignment, ...

### Added

- Initiatives iteration 3
  - Automatic status changes on threshold reached or time expired
  - When updating the status, official feedback needs to be provided simultaneously
  - Users receive emails and notifications related to (their) initiative
  - Initiatives support images in their body text
- Project templates
  - Admins can now create projects starting from a template
  - Templates contain images, a description and a timeline and let admin filter them by tags
  - Admins can share template descriptions with a publically accessible link
- It's now possible to configure the banner overlay color from the customize settings
- A custom email campaign now contains a CTA button by default

### Changed

- Complete copy overhaul of all emails

## 2019-10-03

### Fixed

- PB phase now has a basket button in the project navbar
- The datepicker in the timeline admin now works in IE11

### Changed

- For fragments (small pieces of UI that can be overridden per tenant) to work, they need to be enabled individually in admin HQ.

## 2019-09-25

### Fixed

- It's again possible to change a ideation/PB phase to something else when it contains no ideas
- Older browsers no longer crash when scrolling through comments (intersection observer error)
- Pagination controls are now correctly shown when there's multiple pages of users in the users manager
- The user count of groups in the users manager no longer includes invitees and matches the data shown
- Transition of timeline phases now happen at midnight, properly respecting the tenant timezone
- When looking at the map of an idea or initiative, the map marker is visible again
- The initiatives overview pages now uses the correct header and text colors
- The vote control on an initiative is no longer invisible on a tablet screen size
- The idea page in a budgeting context now shows the idea's budget
- The assign button on an idea card in a budgeting context behaves as expected when not logged in
- Project copy in Admin HQ that includes comments no longer fails
- Changing granular permissions by project moderator no longer fails

### Added

- Polling is now supported as a new participation method in a continuous project or a phase
  - A poll consists of multiple question with predefined answers
  - Users can only submit a poll once
  - Taking a poll can be restricted to certain groups, using granular permissions
  - The poll results can be exported to excel from the project settings
- It's now possible to disable Google Analytics, Google Tag Manager, Facebook Pixel and AdWords for specific tenants through Admin HQ

### Changed

- Large amount of copy improvements throughout to improve consistency and experience
- The ideas overview page is no longer enabled by default for new tenants
- The built-in 'Open idea project' can now be deleted in the project admin

## 2019-08-30

### Fixed

- The map preview box no longer overflows on mobile devices
- You're now correctly directed back to the idea/initiatives page after signing in/up through commenting

### Changed

- The height of the rich text editor is now limited to your screen height, to limit the scrolling when applying styles

## 2019-08-29

### Fixed

- Uploaded animated gifs are no longer displayed with weird artifacts
- Features that depend on NLP are less likely to be missing some parts of the data

### Added

- Citizen initiatives
  - Citizens can post view and post initiatives
  - Admins can manage initiatives, similar to how they manage ideas
  - Current limitation to be aware of, coming very soon:
    - No emails and notifications related to initiatives yet
    - No automated status changes when an initiative reaches enough votes or expires yet

## 2019-08-09

### Fixed

- Fixed a bug that sometimes prevented voting on comments
- When editing a comment, a mention in the comment no longer shows up as html
- In the dashboard, the domicile value 'outside' is now properly translated
- Some fixes were made to improve loading of the dashboard map with data edge cases
- Deleting a phase now still works when users that reveived notifications about the phase have deleted their account
- New releases should no longer require a hard refresh, avoiding landing page crashing issues we had

### Added

- File input on the idea form now works on mobile, if the device supports it

## 2019-07-26

### Fixed

- The project moderator email and notification now link to the admin idea manager instead of citizen side
- The widget no longer shows the `Multiloc`, but the real idea titles for some platforms

### Added

- Speed improvements to data requests to the backend throughout the whole paltform
- Changing the participation method from ideation to information/survey when there are ideas present is now prevented by the UI
- It's now possible to manually reorder archived projects
- There's new in-platform notifications for a status change on an idea you commented or voted on

## 2019-07-18

### Fixed

- It's no longer possible to change the participation method to information or survey if a phase/project already contains ideas
- The 'Share your idea modal' is now properly centered
- It's no longer possible to send out a manual email campaign when the author is not properly defined
- Invite emails are being sent out again
- Imported ideas no longer cause incomplete pages of idea cards
- Invited users who did not accept yet no longer receive any automated digest emails

## 2019-07-08

### Fixed

- When changing images like the project header, it's no longer needed to refresh to see the result
- The comments now display with a shorter date format to work better on smaller screens
- The code snippet from the widget will now work in some website that are strict on valid html
- The number of days in the assignee digest email is no longer 'null'
- The project preview description input is displayed again in the projects admin
- The idea status is no longer hidden when no vote buttons are displayed on the idea page
- Duplicate idea cards no longer appear when loading new pages

### Added

- Performance optimizations on the initial loading of the platform
- Performance optimizations on loading new pages of ideas and projects
- Newly uploaded images are automatically optimized to be smaller in filesize and load faster
- The 'Add an idea' button is now shown in every tab of the projects admin
- It's now possible to add videos to the idea body text
- E-mails are no longer sent out through Vero, but are using the internal cl2-emails server

### Changed

- The automated emails in the admin no longer show the time schedule, to work around the broken translations
- The rights for voting on comments now follow the same rights than commenting itself, instead of following the rights for idea voting
- On smaller desktop screens, 3 columns of idea cards are now shown instead of 2
- When adding an idea from the map, the idea will now be positioned on the exact location that was clicked instead of to the nearest detectable address
- Using the project copy tool in admin HQ is more tolerant about making copies of inconsistent source projects

## 2019-06-19

### Fixed

- Show 3-column instead of 2-column layout for ideas overview page on smaller desktop screens
- Don't hide status label on idea page when voting buttons are not shown

### Changed

- Small improvement in loading speed

## 2019-06-17

## Fixed

- The column titles in comments excel export are aligned with the content
- There's now enough space between voting anc translate links under a comment
- Vote button on an idea no longer stays active when a vote on that idea causes the voting treshold of the project to be reached

## Added

- The admin part of the new citizen initiatives is available (set initiatives feature on `allowed`)
  - Cities can configure how they plan to use initiatives
- A preview of how initiatives will look like city side is available, not yet ready for prime time (set initiatives feature on `allowed` and `enabled`)
- The ideas overview page has a new filtering sidebar, which will be used for other idea and initiative listings in the future
  - On idea status
  - On topic
  - Search
- Comments now load automatically while scrolling down, so the first comments appear faster

## 2019-06-05

### Fixed

- Fix an issue that when showing some ideas in an idea card would make the application crash

## 2019-05-21

### Fixed

- The idea page does no longer retain its previous scroll position when closing and reopening it
- The Similar Ideas box no longer has a problem with long idea titles not fitting inside of the box
- The Similar Ideas box content did not update when directly navigating from one idea page to the next
- The 'What were you looking for?' modal no longer gives an error when trying to open it

### Changed

- You now get redirected to the previously visited page instead of the landing page after you've completed the signup process

## 2019-05-20

### Fixed

- Closing the notification menu after scrolling no longer results in a navbar error
- When accessing the idea manager as a moderator, the assignee filter defaults to 'assigned to me'
- The idea and comment counts on the profile page now update as expected
- It's now possible to use a dropdown input in the 2nd registration step with a screen reader
- An invited user can no longer request a password reset, thereby becoming an inconsistent user that resulted in lots of problems

### Added

- Restyle of the idea page
  - Cleaner new style
  - Opening an idea no longer appears to be a modal
  - Properly styled similar ideas section
  - Showing comment count and avatars of contributors

### Changed

- When clicking the edit button in the idea manager, the edit form now opens in the sidemodal

## 2019-05-15

### Fixed

- Opening the projects dropdown no longer shows all menu items hovered when opened
- Users that can't contribute (post/comment/vote/survey) no longer get an email when a phase starts
- When a project has an ideation and a PB phase, the voting buttons are now shown during the ideation phase
- The admin navigation menu for moderators is now consistent with that for admins
- Moderators that try to access pages only accessible for admins, now get redirected to the dashboard
- The details tab in clustering doesn't cause the info panel to freeze anymore
- When writing an official update, the sbumit button now only becomes active when submission is possible
- The 'no options' copy in a dropdown without anything inside is now correctly translated
- Making a field empty in Admin HQ now correctly saves the empty value
- The active users graph no longer includes users that received an email as being active
- The translation button in an idea is no longer shown when there's only one platform language
- After changing granular permission, a refresh is no longer needed to see the results on ideas
- The sideview in the idea manager now shows the status dropdown in the correct language
- The layout of the sideview in the idea manager is now corrected
- A digest email to idea assignees is no longer sent out when no ideas are assigned to the admin/moderator
- Signing in with VUB Net ID works again
- Loading the insights map can no longer be infinite, it will now show an error message when the request fails

### Added

- The profile page of a user now also shows the comments by that user
- Users can now delete their own profile from their edit profile page
- Similar ideas, clustering and location detection now work in Spanish, German, Danish and Norwegian
- Facebooks bot coming from `tfbnw.net` are now blocked from signing up
- Moderators now also have a global idea manager, showing all the ideas from the projects they're moderating
- Loading the insights map, which can be slow, now shows a loading indicator

### Changed

- Voting buttons are no longer shown when voting is not enabled
- Improved and more granular copy text for several voting and commenting disabled messages

## 2019-04-30

### Fixed

- Time remaning on project card is no longer Capitalized
- Non-admin users no longer get pushed to intercom
- Improvements to the idea manager for IE11
- When filtering on a project in the idea manager, the selected project is highlighted again
- @citizenlab.cl admins can now also access churned platforms
- The user count in the user manager now includes migrated cl1 users
- Sending invitations will no longer fail on duplicate mixed-case email addresses

### Added

- Ideas can now be assigned to moderators and admins in the idea manager
  - Added filter on assignee, set by default to 'assigned to me'
  - Added filter to only show ideas that need feedback
  - When clicking an idea, it now opens in and can be partially edited from a half screen modal
  - Admins and moderators get a weekly digest email with their ideas that need feedback
- Completely new comments UI with support for comment upvotes
  - Comments are visually clearly grouped per parent comment
  - Sub-comments use @mentions to target which other subcomment they reply to
  - Comments can be sorted by time or by votes
- Ideas can now be sorted randomly, which is the new default
- New smart group rule for users that contributed to a specific topic
- New smart group rule for users that contributed to ideas with a specific status
- Clear error message when an invitee does a normal sign up

### Changed

- The idea grid no longer shows a 'post an idea' button when there are no ideas yet

## 2019-04-24

### Fixed

- Project cards now show correct time remaining until midnight

## 2019-04-23

### Fixed

- Closing the notification menu does not cause an error anymore
- The unread notifications count is now displayed correctly on IE11
- Clicking on an invite link will now show an immediate error if the invite is no longer valid

### Changed

- The admin guide is now under the Get Started link and the dashboards is the admin index
- The project cards give feedback CTA was removed
- An idea can now be deleted on the idea page
- The default border radius throughout the platform now is 3px instead of 5px
- The areas filter on the project cards is only shown when there is more than one area

## 2019-04-16

### Fixed

- The comment count of a project remains correct when moving an idea to a different project
- Fixed an issue when copying projects (through the admin HQ) to tenants with conflicting locales
- Only count people who posted/voted/commented/... as participants (this is perceived as a fix in the dashboards)
- Invites are still sent out when some emails correspond to existing users/invitees
- Phase started/upcoming notifications are only sent out for published projects

### Added

- Posting text with a URL will turn the URL part into a link
- Added smart group rules for topic and idea status participants

### Changed

- New configuration for which email campaigns are enabled by default
- Changed project image medium size to 575x575

## 2019-04-02

### Fixed

- The new idea button now shows the tooltip on focus
- The gender graph in clustering is now translated
- Tooltips on the right of the screen no longer fall off
- Text in tooltips no longer overflows the tooltip borders
- When there are no ideas, the 'post an idea' button is no longer shown on a user profile or the ideas overview page
- The project card no longer displays a line on the bottom when there is no meta information available
- Downloading the survey results now consistently triggers a browser download
- The bottom of the left sidebar of the idea manager can now be reached when there are a lot of projects
- The time control in the admin dashboard is now translated
- Various fixes to improve resilience of project copy tool

### Added

- The ideas overview page now has a project filter
- The various pages now support the `$|orgName|` variable, which is replaced by the organization name of the tenant
- Non-CitizenLab admins can no longer access the admin when the lifecycle stage is set to churned
- A new style variable controls the header opacity when signed in
- New email as a reminder to an invitee after 3 days
- New email when a project phase will start in a week
- New email when a new project phase has started
- The ideas link in the navbar is now feature flagged as `ideas_overview`

### Changed

- When filtering projects by multiple areas, all projects that have one of the areas or no area are now shown
- The user search box for adding a moderator now shows a better placeholder text, explaining the goal

## 2019-03-20

### Fixed

- Fixed mobile layout issues with cookie policy, idea image and idea title for small screens (IPhone 5S)
- Posting an idea in a timeline that hasn't started yet (as an admin) now puts the idea in the first phase
- Notifications menu renders properly in IE11
- The CTA on project cards is no longer shown for archived and finished projects
- Invited users that sign up with another authentication provider now automatically redeem their invitation
- When the tenant only has one locale, no language switcher is shown in the official feedback form

### Added

- Capabilities have been added to apply custom styling to the platform header
  - Styling can be changed through a new style tab in admin HQ
  - It's also possible to configure a different platform-wide font
  - Styling changes should only be done by a designer or front-end developer, as there are a lot of things that could go wrong
- The initial loading speed of the platform has increased noticably due to no longer loading things that are not immediately needed right away.
- Tenant templates are now automatically updated from the `.template` platforms every night
- The project copy tool in admin HQ now supports time shifting and automatically tries to solve language conflicts in the data
- New notifications and emails for upcoming (1 week before) and starting phases

### Changed

- Archived ieas are no longer displayed on the general ideas page
- The time remaining on project cards is no longer shown on 2 lines if there's enough space
- New platforms will show the 'manual project sorting' toggle by default
- Some changes were made to modals throughout to make them more consistent and responsiveness
- New ideas now have a minimal character limit of 10 for the title and 30 for the body
- User pages have a more elaborate meta title and description for SEO purposes

## 2019-03-11

### Fixed

- Notifications layout on IE11
- Errors due to loading the page during a deployment

## 2019-03-11

### Fixed

- Similar ideas is now fast enough to enable in production
- NLP insights will no longer keep on loading when creating a new clusgtering graph
- The comment count on project cards now correctly updates on deleted comments
- Various spacing issues with the new landing page on mobile are fixed
- When logging out, the avatars on the project card no longer disappear
- The widget no longer cuts off the title when it's too long
- In admin > settings > pages, all inputs are now correctly displayed using the rich text editor
- The notifications are no longer indented inconsistently
- Exporting typeform survey results now also work when the survey embed url contains `?source=xxxxx`
- When there's a dropdown with a lot of options during signup, these options are no longer unreachable when scrolling down
- The cookie policy no longer displays overlapping text on mobile
- The `isSuperAdmin`, `isProjectModerator` and `highestRole` user properties are now always named using camelCasing

### Added

- Official feedback
  - Admins and moderators can react to ideas with official feedback from the idea page
  - Users contributing to the idea receive a notification and email
  - Feedback can be posted using a free text name
  - Feedback can be updated later on
  - Admin and moderators can no longer write top-level comments
  - Comments by admins or moderators carry an `Official` badge
- When giving product feedback from the footer, a message and email can be provided for negative feedback
- CTA on project card now takes granular permissions into account
- CTA on project card is now also shown on mobile
- Projects for which the final phase has finished are marked as finished on their project card
- Projects on the landing page and all projects page can now be filtered on area through the URL

### Changed

- The avatars on a project card now include all users that posted, voted or commented
- Commenting is no longer possible on ideas not in the active phase

## 2019-03-03

### Fixed

- Manually sorting projects in the admin works as expected

### Added

- Support for Spanish
- The copy of 'x is currently working on' can be customized in admin HQ
- Extra caching layer in cl2-nlp speeds up similar ideas and creating clusters

## 2019-02-28

### Fixed

- In the dashboard, the labels on the users by gender donut chart are no longer cut off
- Adding file attachments with multiple consecutive spaces in the filename no longer fails
- Project copy in admin HQ no longer fails when users have mismatching locales with the new platform

### Added

- New landing page redesign
  - Project cards have a new layout and show the time remaining, a CTA and a metric related to the type of phase
  - The bottom of the landing page displays a new custom info text, configurable in the admin settings
  - New smarter project sorting algorithm, which can be changed to manual ordering in the projects admin
  - Ideas are no longer shown on the landing page
  - The `Show all projects` link is only shown when there are more than 10 projects
- New attributes are added to segment, available in all downstream tools:
  - `isSuperAdmin`: Set to true when the user is an admin with a citizenlab email
  - `isProjectModerator`
  - `highestRole`: Either `super_admin`, `admin`, `project_moderator` or `user`

### Changed

- Intercom now only receives users that are admin or project moderator (excluding citizenlab users)

## 2019-02-20

### Fixed

- User digest email events are sent out again
- The user statistics on the admin dashboard are back to the correct values
- Creating a new project page as an admin does not result in a blank page anymore
- Improved saving behaviour when saving images in a phase's description
- When logged in and visiting a url containing another locale than the one you previously picked, your locale choice is no longer overwritten

### Added

- Project copy feature (in admin HQ) now also supports copying ideas (including comments and votes) and allows you to specify a new slug for the project URL
- Unlogged users locale preference is saved in their browser

## 2019-02-14

### Fixed

- Project/new is no longer a blank page

## 2019-02-13

### Fixed

- Texts written with the rich text editor are shown more consistently in and outside of the editor
- Opening a dropdown of the smart group conditions form now scrolls down the modal
- When changing the sorting method in the ideas overview, the pagination now resets as expected
- Google login no longer uses the deprecated Google+ authentication API

### Added

- Typeform survey for typeform can now be downloaded as xlsx from a tab in the project settings
  - The Segment user token needs to be filled out in Admin HQ
  - New survey responses generate an event in segment
- Survey providers can be feature flagged individually
- New \*.template.citizenlab.co platforms now serve as definitions of the tenant template
- The registration fields overview in admin now shows a badge when fields are required

### Changed

- Surveymonkey is now feature-flagged off by default for new platforms

## 2019-01-30

### Fixed

- Long topic names no longer overlap in the admin dashboards
- Video no longer pops out of the phase description text
- Added event tracking for widget code copy and changing notification settings
- Saving admin settings no longer fails because of a mismatch between platform and user languages
- The password reset message now renders correctly on IE11
- It's easier to delete a selected image in the rich text editor
- The copy in the modal to create a new group now renders correctly in IE11
- Texts used in the the dashboard insights are no longer only shown in English
- Tracking of the 'Did you find what you're looking for?' footer not works correctly

### Added

- Tooltips have been added throughout the whole admin interface
- A new homepage custom text section can be configured in the admin settings, it will appear on the landing page in a future release
- New experimental notifications have been added that notify admins/moderators on every single idea and comment
- New tenant properties are being logged to Google Analytics

## 2019-01-19

### Fixed

- Registration fields of the type 'multiple select' can again be set in the 2nd step of the signup flow
- Creating invitations through an excel file no longer fails when there are multiple users with the same first and last name

## 2019-01-18

### Fixed

- Overflowing text in project header
- Fixed color overlay full opaque for non-updated tenant settings
- Fixed avatar layout in IE11
- Fixed idea page scrolling not working in some cases on iPad
- Pressing the enter key inside of a project settings page will no longer trigger a dialog to delet the project

### Changed

- Reduced the size of the avatars on the landing page header and footer
- Made 'alt' text inside avatar invisible
- Better cross-browser scaling of the background image of the header that's being shown to signed-in users
- Added more spacing underneath Survey, as not to overlap the new feedback buttons
- Increased width of author header inside of a comment to better accomodate long names
- Adjusted avatar hover effect to be inline with design spec￼

## 2019-01-17

### Added

- `header_overlay_opacity` in admin HQ allows to configure how transparent header color is when not signed in
- `custom_onboarding_fallback_message` in admin HQ allows to override the message shown in the header when signed in

## 2019-01-16

### Fixed

- The clustering prototype no longer shows labels behind other content
- Removing a project header image is again possible
- New active platforms get properly submitted to google search console again
- Scrolling issues with an iPad on the idea modal have been resolved
- Signing up through Google is working again
- The line underneath active elements in the project navbar now has the correct length
- A long location does no longer break the lay-out of an event card
- The dashboards are visible again by project moderators
- The admin toggle in the users manager is working again

### Added

- When logged in, a user gets to see a dynamic call to action, asking to
  - Complete their profile
  - Display a custom message configurable through admin HQ
  - Display the default fallback engagement motivator
- The landing page header now shows user avatars
- It's now possible to post an idea from the admin idea manager
- The footer now shows a feedback element for citizens
- A new 'map' dashboard now shows the ideas on their locations detected from the text using NLP
- The clustering prototype now shows the detected keywords when clustering is used

### Changed

- The navbar and landing page have a completely refreshed design
  - The font has changed all over the platform
  - 3 different colors (main, secondary, text) are configurable in Admin HQ
- The clustering prototype has been moved to its own dashboard tab
- Project cards for continuous projects now link to the information page instead of ideas

## 2018-12-26

### Fixed

- The rich text editor now formats more content the same way as they will be shown in the platform

### Added

- Admin onboarding guide
  - Shown as the first page in the admin, guiding users on steps to take
- The idea page now shows similar ideas, based on NLP
  - Feature flagged as `similar_ideas`, turned off by default
  - Experimental, intended to evaluate NLP similarity performance
- A user is now automatically signed out from FranceConnect when signing out of the platform

### Changed

- When a user signs in using FranceConnect, names and some signup fields can no longer be changed manually
- The FranceConnect button now has the official size and dimensions and no T&C
- SEO improvements to the "Powered by CitizenLab" logo

## 2018-12-13

### Fixed

- User digest email campaigns is sent out again
- IE11 UI fixes:
  - Project card text overflow bug
  - Project header text wrapping/centering bug
  - Timeline header broken layout bug
  - Dropdown not correctly positioned bug
- Creating new tenants and changing the host of existing tenants makes automatic DNS changes again

### Added

- SEO improvements: project pages and info pages are now included in sitemap
- Surveys now have Google Forms support

## 2018-12-11-2

### Fixed

- A required registration field of type number no longer blocks users on step 2 of the registration flow

## 2018-12-11

### Fixed

- Loading an idea page with a deleted comment no longer results in an error being shown
- Assigning a first bedget to a PB project as a new user no longer shows an infinite spinner
- Various dropdowns, most famously users group selection dropdown, no longer overlap menu items

## 2018-12-07

### Fixed

- It's again possible to write a comment to a comment on mobile
- When logged in and trying to log in again, the user is now redirected to the homepage
- A deleted user no longer generates a link going nowhere in the comments
- The dropdown menu for granular permissions no longer disappears behind the user search field
- After deleting an idea, the edit and delete buttons are no longer shown in the idea manager
- Long event title no longer pass out of the event box
- Notifications from a user that got deleted now show 'deleted user' instead of nothing

### Added

- Machine translations on the idea page
  - The idea body and every comment not in the user's language shows a button to translate
  - Feature flagged as `machine_translations`
  - Works for all languages
- Show the currency in the amount field for participatory budgeting in the admin
- Built-in registration fields can now be made required in the admin
- FranceConnect now shows a "What is FranceConnect?" link under the button

### Changed

- The picks column in the idea manager no longer shows a euro icon

## 2018-11-28

### Fixed

- IE11 graphical fixes in text editor, status badges and file drag&drop area fixed
- The idea tab is visible again within the admin of a continuous PB project
- The checkbox within 3rd party login buttons is now clickable in Firefox

## 2018-11-27

### Fixed

- When all registration fields are disabled, signing up through invite no longer blocks on the first step
- A moderator that has not yet accepted their invitation, is no longer shown as 'null null' in the moderators list
- Adding an idea by clicking on the map is possible again

### Changed

- When there are no events in a project, the events title is no longer shown
- The logo for Azure AD login (VUB Net ID) is shown as a larger image
- When logging in through a 3rd party login provider, the user needs to confirm that they've already accepted the terms and conditions

## 2018-11-22

### Fixed

- In the clustering prototype, comparing clusters using the CTRL key now also works on Mac
- Widget HTML code can now be copied again
- Long consequent lines of text now get broken up in multiple lines on the idea page
- Admin pages are no longer accessible for normal users
- Reduced problems with edge cases for uploading images and attachments

### Added

- Participatory budgeting (PB)
  - A new participation method in continuous and timeline projects
  - Admins and moderators can set budget on ideas and a maximum budget on the PB phase
  - Citizens can fill their basket with ideas, until they hit the limit
  - Citizens can submit their basket when they're done
  - Admins and moderators can process the results through the idea manager and excel export
- Advanced dashboards: iteration 1
  - The summary tab shows statistics on idea/comment/vote and registration activities
  - The users tab shows information on user demographics and a leaderboard
  - The time filter can be controller with the precision of a day
  - Project, group and topic filters are available when applicable
  - Project moderators can access the summary tabs with enforced project filter
- Social sharing through the modal is now separately trackable from sharing through the idea page
- The ideas excel export now contains the idea status
- A new smart group rule allows for filtering on project moderators and normal users

### Changed

- Project navigation is now shown in new navigation bar on top
- The content of the 'Open idea project' for new tenants has changed
- After posting an idea, the user is redirected towards the idea page of the new idea, instead of the landing page

## 2018-11-07

### Fixed

- The widget HTML snippet can be copied again

## 2018-11-05

### Fixed

- Clicking Terms & Conditions links during sign up now opens in a new tab

### Added

- Azure Active Directory login support, used for VUB Net ID

## 2018-10-25

### Fixed

- Resizing and alignment of images and video in the editor now works as expected
- Language selector is now updating the saved locale of a signed in user
- When clicking "view project" in the project admin in a new tab, the projects loads as expected
- The navbar user menu is now keyboard accessible
- Radio buttons in forms are now keyboard accessible
- The link to the terms and conditions from social sign in buttons is fixed
- In admin > settings > pages, the editors now have labels that show the language they're in
- Emails are no longer case sensitive, resolving recurring password reset issues
- The widget now renders properly in IE11
- Videos are no longer possible in the invitation editor

### Added

- Cookie consent manager
  - A cookie consent footer is shown when the user has not yet accepted cookies
  - The user can choose to accept all cookies, or open the manager and approve only some use cases
  - The consent settings are automatically derived from Segment
  - When the user starts using the platform, they silently accept cookies
- A new cookie policy page is easier to understand and can no longer be customized through the admin
- Granular permissions
  - In the project permissions, an admin or project moderator can choose which citizens can take which actions (posting/voting/comments/taking survey)
  - Feature flagged as 'granular_permissions', turned off by default
- Ideas excel export now contains links to the ideas
- Ideas and comments can now be exported from within a project, also by project moderators
- Ideas and comments can now be exported for a selection of ideas
- When signing up, a user gets to see which signup fields are optional

### Changed

- Published projects are now shown first in the admin projects overview
- It's now more clear that the brand color can not be changed through the initial input box
- All "Add <something>" buttons in the admin have moved to the top, for consistency
- The widget no longer shows the vote count when there are no votes
- When a project contains no ideas, the project card no longer shows "no ideas yet"

## 2018-10-09

### Fixed

- UTM tags are again present on social sharing
- Start an idea button is no longer shown in the navbar on mobile
- Exceptionally slow initial loading has been fixed
- Sharing on facebook is again able to (quite) consistently scrape the images
- When using the project copy tool in Admin HQ, attachments are now copied over as well

### Added

- Email engine in the admin (feature flagged)
  - Direct emails can be sent to specific groups by admins and moderators
  - Delivered/Opened/Clicked statistics can be seen for every campaign
  - An overview of all automated emails is shown and some can be disabled for the whole platform

## 2018-09-26

### Fixed

- Error messages are no longer cut off when they are longer than the red box
- The timeline dropdown on mobile shows the correct phase names again
- Adding an idea by clicking on the map works again
- Filip peeters is no longer sending out spam reports
- Reordering projects on the projects admin no longer behaves unexpectedly
- Fixes to the idea manager
  - Tabs on the left no longer overlap the idea table
  - Idea status tooltips no longer have an arrow that points too much to the right
  - When the screen in not wide enough, the preview panel on the right is no longer shown
  - Changing an idea status through the idea manager is possible again

### Added

- Social sharing modal is now shown after posting an idea
  - Feature flagged as `ideaflow_social_sharing`
  - Offers sharing buttons for facebook, twitter and email
- File attachments can now be added to
  - Ideas, shown on the idea page. Also works for citizens.
  - Projects, shown in the information page, for admins and moderators
  - Phases, shown under the phase description under the timeline, for admins and moderators
  - Events, shown under the event description, for admins and moderators
  - Pages, shown under the text, for admins
- Some limited rich text options can now be used in email invitation texts

### Changed

- The admin projects page now shows 3 seperate sections for published, draft and archived
- When there are no voting buttons, comment icon and count are now also aligned to the right
- It's now possible to remove your avatar

## 2018-09-07

### Fixed

- Submit idea button is now aligned with idea form
- An error caused by social sign in on French platforms not longer has an English error message
- Checkboxes are now keyboard navigable
- Projects that currently don't accept ideas can no longer be selected when posting an idea
- Deleting an idea no longer results in a blank page
- Deleting a comment no longer results in a blank page
- When sign in fails, the error message no longer says the user doesn't exist
- `null` is no longer shown as a lastname for migrated cl1 users without last name
- Clicking on the table headers in the idea managers again swaps the sorting order as expected
- Typeform Survey now is properly usable on mobile

### Added

- Email notification control
  - Every user can opt-out from all recurring types of e-mails sent out by the platform by editing their profile
  - Emails can be fully disabled per type and per tenant (through S&S ticket)
- An widget that shows platform ideas can now be embedded on external sites
  - The style and content of the widget can be configured through admin > settings > widgets
  - Widget functionality is feature flagged as "widgets", on by default

### Changed

- Initial loading speed of the platform has drastically improved, particulary noticable on mobile
- New tenants have custom signup fields and survey feature enabled by default

## 2018-08-20

### Fixed

- The idea sidepane on the map correctly displays HTML again
- Editing your own comment no longer turns the screen blank
- Page tracking to segment no longer tracks the previous page instead of the current one
- Some browsers no longer break because of missing internationalization support
- The options of a custom field are now shown in the correct order

### Added

- A major overhaul of all citizen-facing pages to have significantly better accessibility (almost WCAG2 Level A compliant)
  - Keyboard navigation supported everywhere
  - Forms and images will work better with screen readers
  - Color constrasts have been increased throughout
  - A warning is shown when the color in admin settings is too low on constrast
  - And a lot of very small changes to increase WCAG2 compliance
- Archived projects are visible by citizens
  - Citizens can filter to see all, active or archived projects
  - Projects and project cards show a badge indicating a project is archived
  - In the admin, active and archived projects are shown separately
- A favicon can now be configured at the hidden location `/admin/favicon`
  - On android in Chrome, the platform can be added to the Android homescreen and will use the favicon as an icon
- Visitors coming through Onze Stad App now are trackable in analytics

### Changed

- All dropdown menus now have the same style
- The style of all form select fields has changed
- Page tracking to segment no longer includes the url as the `name` property (salesmachine)
- Font sizes throughout the citizen-facing side are more consistent

## 2018-08-03

### Fixed

- The landingpage header layout is no longer broken on mobile devices
- Yet another bug related to the landingpage not correctly redirecting the user to the correct locale
- The Page not found page was not found when a page was not found

### Added

- The 'Create an account' call to action button on the landing page now gets tracked

## 2018-08-02

### Fixed

- The browser no longer goes blank when editing a comment
- Redirect to the correct locale in the URL no longer goes incorrectly to `en`

## 2018-07-31

### Fixed

- The locale in the URL no longer gets added twice in certain conditions
- Various fixes to the rich text editor
  - The controls are now translated
  - Line breaks in the editor and the resulting page are now consistent
  - The editor no longer breaks form keyboard accessibility
  - The images can no longer have inconsistent widht/height ratio wich used to happen in some cases
  - The toolbar buttons have a label for accessibility
- A new tenant created in French no longer contains some untranslated content
- The tenant lifecycle stage is now properly included in `group()` calls to segment
- Comment body and various dynamic titles are secured against XSS attacks

### Added

- Ideas published on CitizenLab can now also be pushed to Onze Stad App news stream
- The rich text editor
  - Now support copy/paste of images
- Event descriptions now also support rich text
- When not signed in, the header shows a CTA to create an account
- A new smart group rule allows you to specify members than have participated (vote, comment, idea) in a certain project
- The admin now shows a "Get started" link to the knowledge base on the bottom left
- The Dutch platforms show a "fake door" to Agenda Setting in the admin navigation

### Changed

- The idea card now shows name and date on 2 lines
- The navbar now shows the user name next to the avatar
- The user menu now shows "My ideas" instead of "Profile page"

## 2018-07-12

### Fixed

- New text editor fixes various bugs present in old editor:
  - Typing idea texts on Android phones now works as expected
  - Adding a link to a text field now opens the link in a new window
  - Resizing images now works as expected
  - When saving, the editor no longer causes extra whitespace to appear
- A (too) long list of IE11 fixes: The platform is now fully usable on IE11
- The group count in the smart groups now always shows the correct number
- The admin dashboard is no longer too wide on smaller screens
- The home button on mobile is no longer always active
- Fix for page crash when trying to navigate away from 2nd signup step when one or more required fields are present

### Added

- The language is now shown in the URL at all times (e.g. `/en/ideas`)
- The new text editor enables following extras:
  - It's now possible to upload images through the text editor
  - It's now possible to add youtube videos through the text editor
- `recruiter` has been added to the UTM campaign parameters

### Know issues

- The controls of the text editor are not yet translated
- Posting images through a URL in the text editor is no longer possible
- Images that have been resized by IE11 in the text editor, can subsequently no longer be resized by other browsers

## 2018-06-29

### Fixed

- Facebook now correctly shows the idea image on the very first share
- Signing up with a google account that has no avatar configured now works again
- Listing the projects and ideas for projects that have more than 1 group linked to them now works again

### Added

- Voting Insights [beta]: Get inisghts into who's voting for which content
  - Feature flagged as 'clustering', disabled by default
  - Admin dashboard shows a link to the prototype
- Social sharing buttons on the project info page
- Usage of `utm_` parameters on social sharing to track sharing performance
- Various improvements to meta tags throughout the platform
  - Page title shows the unread notification count
  - More descriptive page titles on home/projects/ideas
  - Engaging generic default texts when no meta title/description are provided
  - Search engines now understand what language and region the platform is targeting
- Optimized idea image size for facebook sharing
- Sharing button for facebook messenger on mobile
- When you receive admin rights, a notification is shown
- `tenantLifecycleStage` property is now present in all tracked events to segment

### Changed

- Meta tags can't be changed through the admin panel anymore
- Social sharing buttons changed aspect to be more visible

## 2018-06-20

### Fixed

- Visual fixes for IE11 (more to come)
  - The text on the homepage doesn't fall outside the text box anymore
  - The buttons on the project page are now in the right place
  - In the projects pages, the footer is no longer behaving like a header
- When trying to add a timeline phase that overlaps with another phase, a more descriptive error is shown
- larsseit font is now always being loaded

### Added

- Smart groups allow admins to automatically and continuously make users part of groups based on conditions
- New user manager allows
  - Navigating through users by group
  - Moving, adding and removing users from/to (manual) groups
  - Editing the group details from within the user manager
  - Creating groups from within the user manager
  - Exporting users to excel by group or by selection
- Custom registration fields now support the new type "number"
- The city website url can now be specified in admin settings, which is used as a link in the footer logo

### Changed

- The checkbox copy at signup has changed and now links to both privacy policy and terms and conditions
- Improved styling of usermenu dropdown (the menu that opens when you click on the avatar in the navigation bar)

### Removed

- The groups page is no longer a separate page, but the functionality is part of the user manager

## 2018-06-11

### Fixed

- Notifications that indicate a status change now show the correct status name
- The admin pages editors support changing content and creating new pages again
- When searching in the invites, filters still work as expected
- The font has changed again to larsseit

### Added

- Accessibility improvements:
  - All images have an 'alt' attributes
  - The whole navbar is now usable with a keyboard
  - Modals can be closed with the escape key
  - The contrast of labels on white backgrounds has increased
- New ideas will now immediately be scraped by facebook
- When inviting a user, you can now pick projects for which the user becomes a moderator

### Changed

- The language switcher is now shown on the top right in the navbar

## 2018-05-27

### Fixed

- Sitemap now has the correct date format
- Empty invitation rows are no longer created when the given excel file contains empty rows
- Hitting enter while editing a project no longer triggers the delete button
- Registration fields on signup and profile editing are now always shown in the correct language
- The dropdown menu for idea sorting no longer gets cut off by the edge of the screen on small screens
- Saving a phase or continuous project no longer fails when participation method is not ideation

### Added

- Language selection now also has a regional component (e.g. Dutch (Belgium) instead of Dutch)
- Added noindex tag on pages that should be shown in Google
- A new 'user created' event is now being tracked from the frontend side
- It's now possible to use HTML in the field description of custom fields (no editor, only for internal usage)

## 2018-05-16

### Fixed

- Phases are now correctly active during the day specified in their end date
- On the new idea page, the continue button is now shown at all resolutions
- On the idea list the order-by dropdown is now correctly displayed at all resolutions.

### Added

- Project moderators can be specified in project permissions, giving them admin and moderation capabilities within that project only
  - Moderators can access all admin settings of their projects
  - Moderators can see they are moderating certain projects through icons
  - Moderators can edit/delete ideas and delete comments in their projects
- A correct meta description tag for SEO is now rendered
- The platforms now render sitemaps at sitemap.xml
- It is now possible to define the default view (map/cards) for every phase individually
- The tenant can now be configured with an extra `lifecycle_stage` property, visible in Admin HQ.
- Downloading ideas and comments xlsx from admin is now tracked with events
- The fragment system, to experiment with custom content per tenant, now also covers custom project descriptions, pages and individual ideas

### Changed

- It is no longer possible to define phases with overlapping dates
- Initial loading speed of the platform has improved

## 2018-04-30

### Fixed

- When posting an idea and only afterward signing in, the content originally typed is no longer lost
- An error is no longer shown on the homepage when using Internet Explorer
- Deleting a user is possible again

### Changed

- The idea manager again shows 10 ideas on one page, instead of 5
- Submit buttons in the admin no longer show 'Error' on the buttons themselves

### Removed

- The project an idea belongs to can no longer be changed through the edit idea form, only through the idea manager

## 2018-04-26

### Added

- Areas can now be created, edited and deleted in the admin settings
- The order of projects can now be changed through drag&drop in the admin projects overview
- Before signing up, the user is requested to accept the terms and conditions
- It's possible to experiment with platform-specific content on the landing page footer, currently through setup & support
- Images are only loaded when they appear on screen, improving page loading speed

### Fixed

- You can no longer click a disabled "add an idea" button on the timeline
- When accessing a removed idea or project, a message is shown

### Known issues

- Posting an idea before logging in is currently broken; the user is redirected to an empty posting form
- Social sharing is not consistently showing all metadata

## 2018-04-18

### Fixed

- Adding an idea at a specific location by clicking on the map is fixed

## 2018-04-09

### Fixed

- An idea with a location now centers on that location
- Map markers far west or east (e.g. Vancouver) are now positioned as expected
- Links in comment now correctly break to a new line when they're too long
- Hitting enter in the idea search box no longer reloads the page
- A survey project no longer shows the amount of ideas on the project card
- The navbar no longer shows empty space above it on mobile
- The report as spam window no longer scrolls in a weird way
- The project listing on the homepage no longer repeats the same project for some non-admin users
- Google/Facebook login errors are captured and shown on an error page
- Some rendering issues were fixed for IE11 and Edge, some remain
- An idea body with very long words no longer overlaps the controls on the right
- Project cards no longer overlap the notification menu

### Added

- A user can now edit and delete its own comments
- An admin can now delete a user's comment and specify the reason, notifying the user by notification
- Invitations
  - Admins can invite users by specifying comma separated email addresses
  - Admins can invite users with extra information by uploading an excel file
  - Invited users can be placed in groups, made admin, and given a specific language
  - Admins can specify a message that will be included in the email to the invited users
  - Admins receive a notification when invited users sign up
- Users receive a notification and email when their idea changes status
- Idea titles are now limited to 80 characters

### Known issues

- Adding an idea through the map does not position it correctly

## 2018-03-23

### Fixed

- Fixed padding being added on top of navigation bar on mobile devices

## 2018-03-22

### Fixed

- Idea creation page would not load when no published projects where present. Instead of the loading indicator the page now shows a message telling the user there are no projects.

## 2018-03-20

### Fixed

- Various visual glitches on IE11 and Edge
- Scrolling behviour on mobile devices is back to normal
- The admin idea manager no longer shows an empty right column by default

### Added

- Experimental raw HTML editing for pages in the admin at `/admin/pages`

## 2018-03-14

### Fixed

- When making a registration field required, the user can't skip the second sign up step
- When adding a registration field of the "date" type, a date in the past can now be chosen
- The project listing on the landing page for logged in users that aren't admin is fixed

### Added

- When something goes wrong while authenticating through social networks, an error page is shown

## 2018-03-05

### Added

- Limited voting in timeline phases
- Facebook app id is included in the meta headers

### Known issues

- When hitting your maimum vote count as a citizen, other idea cards are not properly updating untill you try voting on them
- Changing the participation settings on a continuous project is impossible

## 2018-02-26

### Fixed

- Project pages
  - Fixed header image not being centered
- Project timeline page
  - Fixed currently active phase not being selected by default
  - Fixed 'start an idea' button not being shown insde the empty idea container
  - Fixed 'start an idea' button not linking to the correct idea creation step
- Ideas and Projects filter dropdown
  - Fixed the dropdown items not always being clickable
- Navigation bar
  - Fixed avatar and options menu not showing on mobile devices

### Added

- Responsive admin sidebar
- Top navigation menu stays in place when scrolling in admin section on mobile devices

### Changed

- Project timeline
  - Better word-breaking of phases titles in the timeline

## 2018-02-22

### Fixed

- Idea page
  - Fixed voting buttons not being displayed when page is accessed directly
- Edit profile form page
  - Fixed broken input fields (first name, last name, password, ...)
  - Fixed broken submit button behavior
- Admin project section
  - Fixed default view (map or card) not being saved
  - Fixed save button not being enabled when an image is added or removed
- Project page
  - Fixed header navigation button of the current page not being highlighted in certain scenarios
  - Fixed no phase selected in certain scenarios
  - Fixed mobile timeline phase selection not working
- Idea cards
  - Fixed 'Load more' button being shown when no more ideas
- Project cards
  - Fixed 'Load more' button being shown when no more projects
- Idea page
  - Fixed faulty link to project page
- Add an idea > project selection page
  - Fixed broken layout on mobile devices

### Added

- Landing page
  - Added 'load more' button to project and idea cards
  - Added search, sort and filter by topic to idea cards
- Project card
  - Added ideas count
- Idea card
  - Added author avatar
  - Added comment count and icon
- Idea page
  - Added loading indicator
- Project page
  - Added loading indicator
  - Added border to project header buttons to make them more visible
- Admin page section
  - Added header options in rich-text editors

### Changed

- Navigation bar
  - Removed 'ideas' menu item
  - Converted 'projects' menu item into dropdown
  - Changed style of the 'Start an idea' button
- Landing page
  - Header style changes (larger image dimensions, text centered)
  - Removed 'Projects' title on top of project cards
- Project card
  - Changed project image dimensions
  - Changed typography
- Idea card
  - Removed image placeholder
  - Reduced idea image height
- Filter dropdowns
  - Height, width and alignment changes for mobile version (to ensure the dropdown is fully visible on smaller screens)
- Idea page
  - Improved loading behavior
  - Relocated 'show on map' button to sidebar (above sharing buttons)
  - Automatically scroll to map when 'show on map' button is clicked
  - Larger font sizes and better overall typography for idea and comment text
  - Child comments style changes
  - Child commenting form style change
  - Comment options now only visible on hover on desktop
- Project page
  - Improved loading behavior
  - Timeline style changes to take into account longer project titles
  - Changed copy from 'timeline' to 'process'
  - Changed link from projects/<projectname>/timeline to projects/<projectname>/process
  - Events header button not being shown if there are no events
- Add an idea > project selection page
  - Improved project cards layout
  - Improved mobile page layout

## 2018-01-03

### Fixed

- Updating the bio on the profile page works again
- 2018 can be selected as the year of events/phases
- The project dropdown in the idea posting form no longer shows blank values
- Reset password email

### Added

- Ideas can be edited by admins and by their author
- An idea shows a changelog with its latest updates
- Improved admin idea manager
  - Bulk update project, topics and statuses of ideas
  - Bulk delete ideas
  - Preview the idea content
  - Links through to viewing and editing the idea
- When on a multi-lingual platform, the language can be changed in the footer
- The project pages now show previews of the project events in the footer
- The project card now shows a description preview text, which is changeable through the admin
- Images are automatically optimized after uploading, to reduce the file size

### Changed

- Image dimensions have changed to more optimal dimensions

## 2017-12-13

### Fixed

- The ideas of deleted users are properly shown
- Slider to make users admins is again functional

### Added

- The idea show page shows a project link
- Mentions are operational in comments
- Projects can be deleted in the admin

### Changed

- Ideas and projects sections switched positions on the landing page

## 2017-12-06

### Fixed

- Phases and events date-picker no longer overlaps with the description text
- No longer needed to hard refresh if you visited al old version of the platform
- Inconsistency when saving project permissions has been fixed
- Bullet lists are now working in project description, phases and events
- The notifications show the currect user as the one taking the action

### Added

- Translators can use `orgName` and `orgType` variables everywhere
- Previews of the correct image dimension when uploading images

### Changed

- Lots of styling tweaks to the admin interface
- Behaviour of image uploads has improved

## 2017-11-23

### Fixed

- Loading the customize tab in the admin no longer requires a hard refresh

## 2017-11-22

### Fixed

- When saving a phase in the admin, the spinner stops on success or errors
- Deleting a user no longer breaks the idea listing, idea page and comments
- Better error handling in the signup flow
- Various bug fixes to the projects admin
- The switches that control age, gender, ... now have an effect on the signup flow.
- For new visitors, hard reloading will no longer be required

### Added

- Social Sign In with facebook and google. (Needs to be setup individually per customer)
- Information pages are reachable through the navbar and editable through the admin
- A partner API that allows our partners to list ideas and projects programmatically
- Ideas with a location show a map on the idea show page
- Activation of welcome and reset password e-mails

### Changed

- Changes to mobile menu layout
- Changes to the style of switches
- Better overall mobile experience for citizen-facing site

### Known issues

- If you visited the site before and the page did not load, you need to hard refresh.
- If the "Customize" tab in the admin settings does not load, reload the browser on that page

## 2017-11-01

### Fixed

- Various copy added to the translation system
- Fixed bug where image was not shown after posting an idea
- Loading behaviour of the information pages
- Fixed bug where the app no longer worked after visiting some projects

### Added

- Added groups to the admin
- Added permissions to projects
- Social sharing of ideas on twitter and (if configured for the platform) facebook
- Projects can be linked to certain areas in the admin
- Projects can be filtered by area on the projects page
- Backend events are logged to segment

### Changed

- Improved the styling of the filters
- Project description in the admin has its own tab
- Restored the landing page header with an image and configurable text
- Improved responsiveness for idea show page
- Maximum allowed password length has increased to 72 characters
- Newest projects are list first

## 2017-10-09

### Fixed

- The male/female gender selection is no longer reversed after registration
- On firefox, the initial loading animation is properly scaled
- After signing in, the state of the vote buttons on idea cards is now correct for the current user
- Fixed bug were some text would disappear, because it was not available in the current language
- Fixed bug where adding an idea failed because of a wrongly stored user language
- Fixed bug where removing a language in the admin settings fails
- Graphical glitches on the project pages

### Added

- End-to-end test coverage for the happy flow of most of the citizen-facing app interaction
- Automated browser error logging to be proactive on bugs
- An idea can be removed through the admin

### Changed

- The modal that shows an idea is now fullscreen and has a new animation
- New design for the idea show page
- New design for the comments, with animation and better error handling
- The "Trending" sorting algorithm has changed to be more balanced and give new ideas a better chance
- Slightly improved design of the page that shows the user profile

## 2017-09-22

### Fixed

- Bug where multiple form inputs didn't accept typed input
- Issues blocking the login process
- The success message when commenting no longer blocks you from adding another comment
- Clicking an internal link from the idea modal didn't work
- Responsiveness of filters on the ideas page
- Updating an idea status through the admin failed

### Added

- Initial loading animation on page load
- Initial version of the legal pages (T&C, privacy policy, cookie policy)
- All forms give more detailed error information when something goes wrong
- Full caching and significant speed improvements for all data resources

### Changed

- Refactoring and restyling of the landing page, idea cards and project cards
- Added separate sign in and sign up components
- Cleaned up old and unused code
- The navbar is no longer shown when opening a modal
- Lots of little tweaks to styling, UX and responsiveness

## 2017-09-01

### Fixed

- Saving forms in the admin of Projects will now show success or error messages appropriately
- The link to the guide has been hidden from the admin sidebar until we have a guide to link to

### Added

- Adding an idea from a project page will pre-fill parts of the new idea form
- The landing page now prompts user to add an Idea if there are none
- The landing page will hide the Projects block if there are none

### Changed

- Under-the-hood optimizations to increase the loading speed of the platform

## 2017-08-27

### Fixed

- Changing the logo and background image in admin settings works
- Platform works for users with an unsupported OS language

### Added

- Admin dashboard
- Default topics and idea statuses for newly deployed platforms
- Proper UX for handling voting without being signed in
- Meta tags for SEO and social sharing
- Better error handling in project admin

### Changed

- Projects and user profile pages now use slugs in the URL

## 2017-08-18

### Fixed

- Changing idea status in admin
- Signing up
- Proper rending of menu bar within a project
- Admin settings are properly rendered within the tab container
- Lots of small tweaks to rendering on mobile
- Default sort ideas on trending on the ideas index page

### Added

- Admin section in projects to CRUD phases
- Admin section in projects to CRUD events
- New navbar on mobile
- Responsive version of idea show page

### Changed

- Navbar design updated
- One single login flow experience instead of 2 separate ones (posting idea/direct)
- Admins can only specify light/dark for menu color, not the exact color

### Removed

- Facebook login (Yet to be added to new login flow, will be back soon)

## 2017-08-13

### Fixed

- Voting on cards and in an idea page
- Idea modal loading speed
- Unread notification counter

### Added

- New improved flow for posting an idea
- Admin interface for projects
- New design for idea and project cards
- Consistenly applied modal, with new design, for ideas
- Segment.io integration, though not all events are tracked yet

### Changed

- Idea URls now using slugs for SEO<|MERGE_RESOLUTION|>--- conflicted
+++ resolved
@@ -1,12 +1,11 @@
 # Changelog
 
-<<<<<<< HEAD
 ## Next release
 
 ### Fixed
 
 - Fixed issue with exporting surveys as XLSX sheets, when the typeform survey URI includes a '#' character.
-=======
+
 ## 2022-01-10
 
 ### Added
@@ -27,7 +26,6 @@
 ### Fixed
 
 - Changing the values for Registration helper text and Account confirmation in Admin > Settings > Registration doesn't cause other values to be erased anymore.
->>>>>>> a71c4637
 
 ## 2022-01-05
 
