# Changelog

## Next release

<<<<<<< HEAD
### Fixed

- Validation and functioning of page forms are fixed (forms to change the fixed/legal pages such as the FAQ, T&C, privacy policy, etc.).

### Added
=======
/
>>>>>>> b99f652a

## 2021-09-29

### Changed

- Insights Edit screen improvements
  - Added tooltip in the tags sidebar
  - Added quick delete action to category button in the categories sidebar
  - "Detect tags" button only shows if there are tags detected
  - "Reset tags" button is moved to a menu
  - Removed "add" button from input sidebar and improved select hover state
- Split 'Pages' tab in admin/settings into the 'Pages' and 'Policies' tabs. 'Pages' contains the about, FAQ and a11y statement pages, while 'Policies' contains the terms and conditions, privacy- and cookie policy. The 'Pages' tab will soon be replaced by a 'Navigation' tab with more customizability options as part of the upcoming nav-bar customization functionality. This is just a temporary in-between solution.

## 2021-09-24

### Added

- SmartSurvey integration

## 2021-09-22

### Changed

- Very short phases are now shown slightly bigger in the timeline, and projects with many phases will display the timeline correctly.

### Fixed

- Cookie popup can be closed again.

## 2021-09-21

### Added

- Permit embedding of videos from videotool.dk in rich-text editor content.

### Changed

- Project moderators have access to the 'Reporting' tab of the admin panel for their projects.

### Fixed

- The category columns in input `xlsx` exports (insights) are now ordered as presented in the application.

## 2021-09-14

### Changed

- Mobile navbar got redesigned. We now have a 'More' button in the default menu that opens up a full mobile menu.

## 2021-09-13

### Added

- Insights table export button. Adds the ability to export the inputs as xlsx for all categories or a selected one.

### Fixed

- Fixes issue where user name will sometimes appear as "undefined"

## 2021-09-06

### Added

- Keyboard navigation improvements for the Insights Edit view
- Added the internal machinery to support text network analyses in the end-to-end flow.

### Fixed

- '&' character now displays correctly in Idea description and Project preview description.
- Fixes user export with custom fields

## 2021-09-03

### Fixed

- Ghent now supports mapping 25 instead of 24 neighbourhouds

## 2021-09-02

### Fixed

- Setting DNS records when the host is changed.
- Smart group rules for participation in project, topic or idea status are now applied in one continuous SQL query.

### Changed

- The rule values for participation in project, topic or idea status, with predicates that are not a negation, are now represented as arrays of IDs in order to support specifying multiple projects, topics or idea statuses (the rule applies when satisfied for one of the values).

## 2021-09-01

### Fixed

- When voting is disabled, the reason is shown again

## 2021-08-31

### Added

- When signing up with another service (e.g. Google), the platform will now remember a prior language selection.

### Fixed

- Accessibility: voting buttons (thumbs) have a darker color when disabled. There's also more visual distinction between voting buttons on input cards when they are enabled and disabled.
- Accessibility: The default background color of the last "bubble" of the avatars showing on e.g. the landing page top banner is darker, so the contrast with its content (number of remaining users) is clearer.
- Accessibility: the text colors of the currently selected phase in a timeline project are darker to improve color contrast to meet WCAG 2.1 AA requirements.
- Accessibility: the status and topics on an input (idea) page are more distinctive compared to its background, meeting WCAG 2.1 AA criteria.
- Verification using Auth0 method no longer fails for everyone but the first user

## 2021-08-30

### Added

- New Insights module containing Insights end-to-end flow

## 2021-08-26

### Added

- Microsoft Forms integration

## 2021-08-20

### Fixed

- Survey options now appear as expected when creating a new survey project
- Adds a feature flag to disable user biographies from adminHQ

## 2021-08-18

### Added

- Added Italian to platform
- Support for a new verification method specifically for Ghent, which lets users verify using their rijksregisternummer
- Improved participatory budgeting:
  - Support for new virtual currencies (TOK: tokens, CRE: credits)
  - A minimum budget limit can be configured per project, forcing citizens to fill up their basket to some extent (or specify a specific basket amount when minimum and maximum budget are the same)
  - Copy improvements

## 2021-08-11

### Fixed

- When considering to remove a flag after updating content, all relevant attributes are re-evaluated.
- Issues with viewing notifications and marking them as read.

## 2021-08-09

### Fixed

- The preheader with a missing translation has been removed from user confirmation email

### Fixed

- When you sign up with Google, the platform will now automatically use the language of your profile whenever possible
- Fixed invalid SQL queries that were causing various issues throughout the platforms (Part I). (IN-510)

## 2021-08-05

### Added

- Added message logging to monitor tenant creation status (shown in admin HQ).

### Changed

- No default value for the lifecycle stage is prefilled, a value must be explicitly specified.
- Changing the lifecycle stage from/to demo is prohibited.
- Only tenant templates that apply without issues are released.
- On create validation for authors was replaced by publication context, to allow templates to successfully create content without authors.

## 2021-08-04

### Fixed

- Certain characters in Volunteer Cause titles prevented exporting lists of volunteers to Excel from admin/projects/.../volunteering view.
- Limit of 10 events under projects and in back office
- Events widget switch being shown in non-commercial plans

## 2021-07-30

### Added

- Configured dependabot for the frontend, a tool that helps keeping dependencies up to date.
- Added events overview page to navigation menu, which can be enabled or disabled.
- Added events widget to front page, which can be enabled or disabled (commercial feature).

## 2021-07-16

### Added

- Auto-detection of inappropriate content (in beta for certain languages). Flagged content can be inspected on the admin Activity page. The setting can be toggled in the General settings tab.

### Fixed

- On the admin activity page (/admin/moderation), items about proposals now correctly link to proposals (instead of to projects). Also, the copy of the links at the end of the item rows is now correct for different types of content (correct conjugation of 'this post', 'this project', etc. for all languages).

## 2021-07-14

### Added

- Project phases now have their own URLs, which makes it possible to link to a specific phase

### Fixed

- Blocked words for content that can contain HTML
- Searching users after sorting (e.g. by role)

## 2021-07-09

### Changed

- The admin Guide link goes to the support center now instead of to /admin/guide

## 2021-07-02

### Fixed

- Instances where the user name was "unknown author"

### Changed

- Removed the slogan from the homepage footer

## 2021-06-30

### Changed

- Users can no longer leave registration before confirming their account. This should prevent bugs relative to unconfirmed users navigating the platform.

## 2021-06-29

### Fixed

- Map: Fix for ideas that only have coordinates but no address not being shown on the map
- Map: Fix for 'click on the map to add your input' message wrongfully being shown when idea posting is not allowed
- Sign-up flow: Fix for bug that could cause the browser to freeze when the user tried to complete the custom fields step
- Project description: Fix for numbered and unnumbered lists being cut off
- Project Managers can now upload map layers.

### Changed

- Map: When an idea is selected that is hidden behind a cluster the map now zooms in to show that marker
- Map: Idea marker gets centered on map when clicked
- Map: Larger idea box on bigger desktop screens (width > 1440 pixels)
- Idea location: Display idea location in degrees (°) minutes (') seconds ('') when the idea only has coordinates but no address
- Sign-up flow: Show loading spinner when the user clicks on 'skip this step' in the sign-up custom fields step
- Image upload: The default max allowed file size for an image is now 10 Mb instead of 5 Mb

### Added

- 'Go back' button from project to project folder (if appropriate).

## 2021-06-22

### Changed

- Project managers that are assigned to a project and/or its input now lose those assignments when losing project management rights over that project.

### Fixed

- Input manager side modal scroll.

## 2021-06-18

### Fixed

- Privacy policy now opens in new tab.
- Landing page custom section now uses theme colors.
- Buttons and links in project description now open internal links in the same tab, and external links in a new tab.

## 2021-06-16

### Fixed

- Project moderators can no longer see draft projects they don't moderate in the project listing.
- The content and subject of the emails used to share an input (idea/issue/option/contribution/...) do now include the correct input title and URL.
- Sharing new ideas on Facebook goes faster
- Manual campaigns now have the layout content in all available languages.

## 2021-06-11

### Fixed

- Facebook button no longer shows when not configured.

## 2021-06-10

### Fixed

- Creating invites on a platform with many heavy custom registration fields is no longer unworkably slow

## 2021-06-09

### Added

- New citizen-facing map view

## 2021-06-08

### Fixed

- Ordering by ideas by trending is now working.
- Ordering by ideas votes in the input manager is now working.

## 2021-06-07

### Added

- Qualtrics surveys integration.

### Changed

- Project Events are now ordered chronologically from latest to soonest.

### Fixed

- Visibility Labels in the admin projects list are now visible.
- Tagged ideas export is fixed.
- Updating an idea in one locale does not overwrite other locales anymore

## 2021-05-28

### Fixed

- Project Events are now ordered chronologically from soonest to latest.

## 2021-05-27

### Fixed

- Project access rights management are now visible again.

## 2021-05-21

### Added

- Profanity blocker: when posting comments, input, proposals that contain profane words, posting will not be possible and a warning will be shown.

## 2021-05-20

### Fixed

- Excel exports of ideas without author

## 2021-05-19

### Added

- Support for Auth0 as a verification method

## 2021-05-18

### Fixed

- Active users no longer need confirmation

## 2021-05-14

### Fixed

- Fixed an issue causing already registered users to be prompted with the post-registration welcome screen.

## 2021-05-11

### Added

- Added polls to the reporting section of the dashboards

## 2021-05-10

### Changed

- Invited or verified users no longer require confirmation.

## 2021-05-07

### Fixed

- Spreasheet exports throughout the platform are improved.

### Added

- City Admins can now assign any user as the author of an idea when creating or updating.
- Email confirmation now happens in survey and signup page sign up forms.

## 2021-05-06

### Fixed

- Idea export to excel is no longer limited to 250 ideas.

## 2021-05-04

### Fixed

- Fixed issues causing email campaigns not to be sent.

## 2021-05-03

### Changed

- Users are now prompted to confirm their account after creating it, by receiving a confirmation code in their email address.

### Added

- SurveyXact Integration.

## 2021-05-01

### Added

- New module to plug email confirmation to users.

## 2021-04-29

### Fixed

- Editing the banner header in Admin > Settings > General, doesn't cause the other header fields to be cleared anymore

## 2021-04-22

### Fixed

- After the project title error appears, it disappears again after you start correcting the error

## 2021-03-31

### Fixed

- Customizable Banner Fields no longer get emptied/reset when changing another.

### Added

- When a client-side validation error happens for the project title in the admin, there will be an error next to the submit button in addition to the error message next to the input field.

## 2021-03-25

### Fixed

- The input fields for multiple locales provides an error messages when there's an error for at least one of the languages.

## 2021-03-23

### Fixed

- Fix for broken sign-up flow when signing-up through social sign-on

## 2021-03-19

### Fixed

- Admin>Dashboard>Users tab is no longer hidden for admins that manage projects.
- The password input no longer shows the password when hitting ENTER.
- Admin > Settings displays the tabs again

### Changed

- Empty folders are now shown in the landing page, navbar, projects page and sitemap.
- The sitemap no longer shows all projects and folder under each folder.
- Images added to folder descriptions are now compressed, reducing load times in project and folder pages.

### Added

- Allows for sending front-end events to our self-hosted matomo analytics tool

## 2021-03-16

### Changed

- Automatic tagging is functional for all clusters, and enabled for all premium customers

### Added

- Matomo is enabled for all platforms, tracking page views and front-end events (no workshops or back-end events yet)

## 2021-03-11

### Changed

- Tenants are now ordered alphabetically in AdminHQ
- Serbian (Latin) is now a language option.

## 2021-03-10

### Added

- CitizenLab admins can now change the link to the accessibility statement via AdminHQ.
- "Reply-to" field in emails from campaigns can be customized for each platform
- Customizable minimal required password length for each platform

## 2021-03-09

### Fixed

- Fixed a crash that would occur when tring to add tags to an idea

## 2021-03-08

### Fixed

- Phase pages now display the correct count of ideas (not retroactive - will only affect phases modified from today onwards).

## 2021-03-05

### Changed

- Changed the default style of the map
- Proposals/Initiatives are now sorted by most recent by default

### Added

- Custom maps (Project settings > Map): Admins now have the capability to customize the map shown inside of a project. They can do so by uploading geoJson files as layers on the map, and customizing those layers through the back-office UI (e.g. changing colors, marker icons, tooltip text, sort order, map legend, default zoom level, default center point).

### Fixed

- Fixed a crash that could potentially occur when opening an idea page and afterwards going back to the project page

## 2021-03-04

### Added

- In the admin (Settings > Registration tab), admins can now directly set the helper texts on top of the sign-up form (both for step 1 and 2).
- The admin Settings > Homepage and style tab has two new fields: one to allow customization for copy of the banner signed-in users see (on the landing page) and one to set the copy that's shown underneath this banner and above the projects/folders (also on the landing page).
- Copy to clarify sign up/log in possibilities with phone number

### Changed

- The admin Settings > Homepage and style tab has undergone copy improvements and has been rearranged
- The FranceConnect button to login, signup or verify your account now displays the messages required by the vendor.
- Updated the look of the FranceConnect button to login, signup or verify your account to feature the latests changes required by the vendor.

### Fixed

- Downvote button (thumbs down) on input card is displayed for archived projects

## 2021-03-03

### Added

- Users are now notified in app and via email when they're assigned as folder administrators.

## 2021-03-02

### Fixed

- Don't show empty space inside of the idea card when no avatar is present

### Added

- Maori as languages option

### Changed

- Improved layout of project event listings on mobile devices

## 2021-02-26

### Fixed

- France Connect button hover state now complies with the vendor's guidelines.

## 2021-02-24

### Fixed

- The project page no longer shows an eternal spinner when the user has no access to see the project

## 2021-02-18

### Added

- The password fields show an error when the password is too short
- The password fields have a 'show password' button to let people check their password while typing
- The password fields have a strength checker with appropriate informative message on how to increase the strength
- France Connect as a verification method.

### Fixed

- Notifications for started phases are no longer triggered for unpublished projects and folders.

## 2021-02-17

### Changed

- All input fields for multiple locales now use the components with locale switchers, resulting in a cleaner and more compact UI.
- Copy improvements

## 2021-02-12

### Fixed

- Fixed Azure AD login for some Azure setups (Schagen)

### Changed

- When searching for an idea, the search operation no longer searches on the author's name. This was causing severe performance issues and slowness of the paltforms.

## 2021-02-10

### Added

- Automatic tagging

## 2021-02-08

### Fixed

- Fixed a bug preventing registration fields and poll questions from reordering correctly.
- Fixed a bug causing errors in new platforms.

## 2021-02-04

### Fixed

- Fixed a bug causing the projects list in the navbar and projects page to display projects outside of folders when they're contained within them.

## 2021-01-29

### Added

- Ability to redirect URLs through AdminHQ
- Accessibility statement link in the footer

### Fixed

- Fixed issue affecting project managers that blocked access to their managed projects, when these are placed inside a folder.

## 2021-01-28

### Fixed

- A bug in Admin project edit page that did not allow a user to Go Back to the projects list after switching tabs
- Scrolling on the admin users page

## 2021-01-26

### Added

- Folder admin rights. Folder admins or 'managers' can be assigned per folder. They can create projects inside folders they have rights for, and moderate/change the folder and all projects that are inside.
- The 'from' and 'reply-to' emails can be customized by cluster (by our developers, not in Admin HQ). E.g. Benelux notification emails could be sent out by notifications@citizenlab.eu, US emails could be sent out by notifications@citizenlab.us etc., as long as those emails are owned by us. We can choose any email for "reply-to", so also email addresses we don't own. This means "reply-to" could potentially be configured to be an email address of the city, e.g. support@leuven.be. It is currently not possible to customize the reply-to (except for manual campaigns) and from fields for individual tenants.
- When a survey requires the user to be signed-in, we now show the sign in/up form directly on the page when not logged in (instead of the green infobox with a link to the sign-up popup)

### Fixed

- The 'reply-to' field of our emails showed up twice in recipient's email clients, now only once.

### Changed

- Added the recipient first and last name to the 'to' email field in their email client, so not only their email adress is shown.
- The links in the footer can now expand to multiple lines, and therefore accomodate more items (e.g. soon the addition of a link to the accesibility statement)

## 2021-01-21

### Added

- Added right-to-left rendering to emails

## 2021-01-18

### Fixed

- Access rights tab for participatory budget projects
- Admin moderation page access

## 2021-01-15

### Changed

- Copy improvements across different languages

## 2021-01-14

### Added

- Ability to customize the input term for a project

### Changed

- The word 'idea' was removed from as many places as possible from the platform, replaced with more generic copy.

## 2021-01-13

### Changed

- Idea cards redesign
- Project folder page redesign
- Project folders now have a single folder card image instead of 5 folder images in the admin settings
- By default 24 instead of 12 ideas or shown now on the project page

## 2020-12-17

### Fixed

- When creating a project from a template, only templates that are supported by the tenant's locale will show up
- Fixed several layout, interaction and data issues in the manual tagging feature of the Admin Processing page, making it ready for external use.
- Fixed project managers access of the Admin Processing page.

### Added

- Admin activity feed access for project managers
- Added empty state to processing list when no project is selected
- Keyboard shortcut tooltip for navigation buttons of the Admin Processing page

### Changed

- Reduced spacing in sidebar menu, allowing for more items to be displayed
- Style changes on the Admin Processing page

## 2020-12-08

### Fixed

- Issues with password reset and invitation emails
- No more idea duplicates showing up on idea overview pages
- Images no longer disappear from a body of an idea, or description of a project on phase, if placed at the bottom.

### Changed

- Increased color contrast of inactive timeline phases text to meet accesibility standard
- Increased color contrast of event card left-hand event dates to meet accesibility standard
- Increased color contrast of List/Map toggle component to meet accesibility standard

### Added

- Ability to tag ideas manually and automatically in the admin.

## 2020-12-02

### Changed

- By default the last active phase instead of the last phase is now selected when a timeline project has no active phase

### Fixed

- The empty white popup box won't pop up anymore after clicking the map view in non-ideation phases.
- Styling mistakes in the idea page voting and participatory budget boxes.
- The tooltip shown when hovering over a disabled idea posting button in the project page sticky top bar is no longer partially hidden

## 2020-12-01

### Changed

- Ideas are now still editable when idea posting is disabled for a project.

## 2020-11-30

### Added

- Ability to create new and edit existing idea statuses

### Fixed

- The page no longer refreshes when accepting the cookie policy

### Changed

- Segment is no longer used to connect other tools, instead following tools are integrated natively
  - Google Analytics
  - Google Tag Manager
  - Intercom
  - Satismeter
  - Segment, disabled by default
- Error messages for invitations, logins and password resets are now clearer.

## 2020-11-27

### Fixed

- Social authentication with Google when the user has no avatar.

### Changed

- Random user demographics on project copy.

## 2020-11-26

### Added

- Some specific copy for Vitry-sur-Seine

## 2020-11-25

### Fixed

- Sections with extra padding or funky widths in Admin were returned to normal
- Added missing copy from previous release
- Copy improvements in French

### Changed

- Proposal and idea descriptions now require 30 characters instead of the previous 500

## 2020-11-23

### Added

- Some specific copy for Sterling Council

### Fixed

- The Admin UI is no longer exposed to regular (and unauthenticated) users
- Clicking the toggle button of a custom registration field (in Admin > Settings > Registration fields) no longer duplicated the row
- Buttons added in the WYSIWYG editor now have the correct color when hovered
- The cookie policy and accessibility statement are not editable anymore from Admin > Settings > Pages

### Changed

**Project page:**

- Show all events at bottom of page instead of only upcoming events
- Reduced padding of sticky top bar
- Only show sticky top bar when an action button (e.g. 'Post an idea') is present, and you've scrolled past it.

**Project page right-hand sidebar:**

- Show 'See the ideas' button when the project has ended and the last phase was an ideation phase
- Show 'X ideas in the final phase' when the project has ended and the last phase was an ideation phase
- 'X phases' is now clickable and scrolls to the timeline when clicked
- 'X upcoming events' changed to 'X events', and event count now counts all events, not only upcoming events

**Admin project configuration page:**

- Replaced 'Project images' upload widget in back-office (Project > General) with 'Project card image', reduced the max count from 5 to 1 and updated the corresponding tooltip with new recommended image dimensions

**Idea page:**

- The map modal now shows address on top of the map when opened
- Share button copy change from "share idea" to "share"
- Right-hand sidebar is sticky now when its height allows it (= when the viewport is taller than the sidebar)
- Comment box now has an animation when it expands
- Adjusted scroll-to position when pressing 'Add a comment' to make sure the comment box is always fully visible in the viewport.

**Other:**

- Adjusted FileDisplay (downloadable files for a project or idea) link style to show underline by default, and increased contrast of hover color
- Reduced width of DateTimePicker, and always show arrows for time input

## 2020-11-20 (2)

### Fixed

- The project header image is screen reader friendly.
- The similar ideas feature doesn't make backend requests anymore when it's not enabled.

### Changed

- Areas are requested with a max. of 500 now, so more areas are visible in e.g. the admin dashboard.

## 2020-11-18

### Added

- Archived project folder cards on the homepage will now have an "Archived" label, the same way archived projects do\
- Improved support for right-to-left layout
- Experimental processing feature that allows admins and project managers to automatically assign tags to a set of ideas.

### Fixed

- Projects without idea sorting methods are no longer invalid.
- Surveys tab now shows for projects with survey phases.

### Changed

- Moved welcome email from cl2-emails to cl2-back

## 2020-11-16

### Added

- Admins can now select the default sort order for ideas in ideation and participatory budgeting projects, per project

### Changed

- The default sort order of ideas is now "Trending" instead of "Random" for every project if left unchanged
- Improved sign in/up loading speed
- Removed link to survey in the project page sidebar when not logged in. Instead it will show plain none-clickable text (e.g. '1 survey')

### Fixed

- Custom project slugs can now contain alphanumeric Arabic characters
- Project Topics table now updates if a topic is deleted or reordered.
- Empty lines with formatting (like bold or italic) in a Quill editor are now removed if not used as paragraphs.

## 2020-11-10

### Added

#### Integration of trial management into AdminHQ

- The lifecycle of the trials created from AdminHQ and from the website has been unified.
- After 14 days, a trial platform goes to Purgatory (`expired_trial`) and is no longer accessible. Fourteen days later, the expired trial will be removed altogether (at this point, there is no way back).
- The end date of a trial can be modified in AdminHQ (> Edit tenant > Internal tab).

## 2020-11-06

### Added

- Social sharing via WhatsApp
- Ability to edit the project URL
- Fragment to embed a form directly into the new proposal page, for regular users only

### Fixed

- The project about section is visibile in mobile view again
- Maps will no longer overflow on page resizes

## 2020-11-05

### Added

- Reordering of and cleaner interface for managing custom registration field options
- An 'add proposal' button in the proposals admin
- Fragment to user profile page to manage party membership settings (CD&V)
- "User not found" message when visiting a profile for a user that was deleted or could not be found

### Changed

- Proposal title max. length error message
- Moved delete functionality for projects and project folders to the admin overview

### Fixed

- The automatic scroll to the survey on survey project page

## 2020-11-03

### Fixed

- Fixed broken date picker for phase start and end date

## 2020-10-30

### Added

- Initial Right to left layout for Arabic language
- Idea description WYSIWYG editor now supports adding images and/or buttons

## 2020-10-27

### Added

- Support for Arabic

## 2020-10-22

### Added

- Project edit button on project page for admins/project manager
- Copy for Sterling Council

### Fixed

- Links will open in a new tab or stay on the same page depending on their context. Links to places on the platform will open on the same page, unless it breaks the flow (i.e. going to the T&C policy while signing up). Otherwise, they will open in a new tab.

### Changed

- In the project management rights no ambiguous 'no options' message will be shown anymore when you place your cursor in the search field

## 2020-10-16

### Added

- Ability to reorder geographic areas

### Fixed

- Stretched images in 'avatar bubbles'
- Input fields where other people can be @mentioned don't grow too wide anymore
- Linebar charts overlapping elements in the admin dashboard

## 2020-10-14

### Changed

- Project page redesign

## 2020-10-09

### Added

- Map configuration tool in AdminHQ (to configure maps and layers at the project level).

## 2020-10-08

### Added

- Project reports

### Changed

- Small styling fixes
- Smart group support multiple area codes
- Layout refinements for the new idea page
- More compact idea/proposal comment input
- Proposal 'how does it work' redesign

## 2020-10-01

### Changed

- Idea page redesign

## 2020-09-25

### Fixed

- The "Go to platform" button in custom email campaigns now works in Norwegian

### Added

- Granular permissions for proposals
- Possibility to restrict survey access to registered users only
- Logging project published events

### Changed

- Replaced `posting_enabled` in the proposal settings by the posting proposal granular permission
- Granular permissions are always granted to admins

## 2020-09-22

### Added

- Accessibility statement

## 2020-09-17

### Added

- Support for checkbox, number and (free) text values when initializing custom fields through excel invites.

### Changed

- Copy update for German, Romanian, Spanish (CL), and French (BE).

## 2020-09-15

### Added

- Support Enalyzer as a new survey provider
- Registration fields can now be hidden, meaning the user can't see or change them, typically controlled by an outside integration. They can still be used in smart groups.
- Registration fields can now be pre-populated using the invites excel

## 2020-09-08

### Fixed

- Custom buttons (e.g. in project descriptions) have correct styling in Safari.
- Horizontal bar chart overflow in Admin > Dashboard > Users tab
- User graphs for registration fields that are not used are not shown anymore in Admin > Dashboard > Users tab

### Added

- Pricing plan feature flags for smart groups and project access rights

## 2020-09-01

### Fixed

- IE11 no longer gives an error on places that use the intersection observer: project cards, most images, ...

### Added

- New platform setting: 'Abbreviated user names'. When enabled, user names are shown on the platform as first name + initial of last name (Jane D. instead of Jane Doe). This setting is intended for new platforms only. Once this options has been enabled, you MUST NOT change it back.
- You can now export all charts in the admin dashboard as xlsx or svg.
- Translation improvements (email nl...)

### Changed

- The about us (CitizenLab) section has been removed from the cookie policy

## 2020-08-27

### Added

- Support for rich text in field descriptions in the idea form.
- New "Proposed Budget" field in the idea form.

### Changed

- Passwords are checked against a list of common passwords before validation.
- Improving the security around xlsx exports (escaping formulas, enforcing access restrictions, etc.)
- Adding request throttling (rate-limiting) rules.
- Improving the consistency of the focus style.

## 2020-07-30

### Added

- Pricing plans in AdminHQ (Pricing plan limitations are not enforced).
- Showing the number of deviations from the pricing plan defaults in the tenant listing of AdminHQ.

### Changed

- Tidying up the form for creating new tenants in AdminHQ (removing unused features, adding titles and descriptions, reordering features, adding new feature flags, removing fields for non-relevant locales).

## 2020-07-10

### Added

- Project topics

### Changed

- Userid instead of email is used for hidden field in surveys (Leiden)
- New projects have 'draft' status by default

### Fixed

- Topics filter in ideas overview works again

## 2020-07-09 - Workshops

### Fixed

- Speps are scrollable

### Added

- Ability to export the inputs as an exel sheet
- Polish translations
- Portugese (pt-BR) translations

## 2020-06-26

### Fixed

- No longer possible to invite a project manager without selecting a project
- The button on the homepage now also respects the 'disable posting' setting in proposals
- Using project copy or a tenant template that contains a draft initiative no longer fails

### Added

- Romanian

## 2020-06-19

### Fixed

- Polish characters not being rendered correctly

### Added

- Back-office toggle to turn on/off the ability to add new proposals to the platform

## 2020-06-17

### Fixed

- It's no longer needed to manually refresh after deleting your account for a consistent UI
- It's no longer needed to manually refresh after using the admin toggle in the user overview
- The sign-in/up flow now correctly asks the user to verify if the smart group has other rules besides verification
-

demo`is no longer an available option for`organization_type` in admin HQ

- An error is shown when saving a typeform URL with `?email=xxxx` in the URL, which prevented emails to be linked to survey results
- On mobile, the info container in the proposal info page now has the right width
- A general issue with storing cookies if fixed, noticable by missing data in GA, Intercom not showing and the cookie consent repeatedly appearing
- Accessibility fix for the search field
- The `signup_helper_text` setting in admin HQ is again displayed in step 1 of the sign up flow

### Added

- There's a new field in admin HQ to configure custom copy in step 2 of the sign up flow called `custom_fields_signup_helper_text`
- `workshops` can be turned on/off in admin HQ, displayed as a new page in the admin interface

### Changed

- The copy for `project moderator` has changed to `project manager` everywhere
- The info image in the proposals header has changed

## 2020-06-03

### Fixed

- Maps with markers don't lose their center/zoom settings anymore
- English placeholders in idea form are gone for Spanish platforms

## 2020-05-26

### Changed

- Lots of small UI improvements throughout the platform
- Completely overhauled sign up/in flow:
  - Improved UI
  - Opens in a modal on top of existing page
  - Opens when an unauthenticaed user tries to perform an action that requires authentication (e.g. voting)
  - Automatically executes certain actions (e.g. voting) after the sign in/up flow has been completed (note: does not work for social sign-on, only email/password sign-on)
  - Includes a verification step in the sign up flow when the action requires it (e.g. voting is only allowed for verified users)

## 2020-05-20

### Fixed

- Budget field is shown again in idea form for participatory budget projects

## 2020-05-14

### Added

- Idea configurability: disabling/requiring certain fields in the idea form
- The footer has our new logo

### Changed

- Admins will receive a warning and need to confirm before sending a custom email to all users
- A survey project link in the top navigation will link to /info instead of to /survey

## 2020-04-29

### Fixed

- Folders are again shown in the navbar
- Adding an image to the description text now works when creating a project or a phase

### Added

- Support for Polish, Hungarian and Greenlandic

## 2020-04-23

### Fixed

- Long timeline phase names show properly

### Changed

- Redirect to project settings after creating the project
- Links to projects in the navigation menu link to the timeline for timeline projects

## 2020-04-21

### Fixed

- Fixed overlapping issue with idea vote bar on mobile
- Fixed an issue where images were used for which the filename contained special characters

### Added

- The overview (moderation) in the admin now has filters
  - Seen/not seen
  - Type: Comment/Idea/Proposal
  - Project
  - Search
- The idea xlsx export contains extra columns on location, number of comments and number of attachments

### Changed

- The permissions tab in the project settings has reordered content, to be more logical
- In German, the formal 'Sie' form has been replaced with the informal 'Du' form

## 2020-03-31

### Fixed

- Signing up with keyboard keys (Firefox)
- Composing manual emails with text images
- Exporting sheet of volunteers with long cause titles

### Added

- Folder attachments
- Publication status for folders

### Changed

- Show folder projects within admin project page

## 2020-03-20

### Added

- Volunteering as a new participation method

## 2020-03-16

### Fixed

- The project templates in the admin load again

## 2020-03-13

### Fixed

- The folder header image is not overly compressed when making changes to the folder settings
- The loading spinner on the idea page is centered

### Added

- Add images to folders, shown in cards.

### Changed

- Admins can now comment on ideas.

## 2020-03-10

### Fixed

- Fixed consent banner popping up every time you log in as admin
- Fixed back-office initiative status change 'Use latest official updates' radio button not working
- Fixed broken copy in Initiative page right-hand widget

### Added

- Add tooltip explaining what the city will do when the voting threshold is reached for a successful initiative
- Added verification step to the signup flow
- New continuous flow from vote button clicked to vote casted for unauthenticated, unverified users (click vote button -> account creation -> verification -> optional/required custom signup fields -> programmatically cast vote -> successfully voted message appears)
- The rich text editor in the admin now supports buttons

### Changed

- Admin HQ: new and improved list of timezones

## 2020-03-05

### Fixed

- Signup step 2 can no longer be skipped when there are required fields
- Correct tooltip link for support article on invitations
- Correct error messages when not filling in start/end date of a phase

### Added

- Setting to disable downvoting in a phase/project, feature flagged
- When a non-logged in visitor tries to vote on an idea that requires verification, the verification modal automatically appears after registering

## 2020-02-24

### Fixed

- Initiative image not found errors
- Templates generator out of disk space

### Added

- Folders i1
  - When enabled, an admin can create, edit, delete folders and move projects into and out of folders
  - Folders show in the project lists and can be ordered within projects

### Changed

- Initiative explanatory texts show on mobile views
- Existing platforms have a moderator@citizenlab.co admin user with a strong password in LastPass
- In the admin section, projects are no longer presented by publication status (Folders i1)

## 2020-02-19

### Fixed

- Loading more comments on the user profile page works again
- Accessibility improvements
- Adding an image no longer pops up the file dialog twice
- Changed to dedicated IP in mailgun to improve general deliverability of emails

### Added

- Improvements to the PB UI to make sure users confirm their basket at the end
- Ideation configurability i1
  - The idea form can be customized, on a project level, to display custom description texts for every field
- People filling out a poll are now included in the 'participated in' smart group rules
- Make me admin section in Admin HQ

### Changed

- When a platform no longer is available at a url, the application redirects to the CitizenLab website
- New platforms automatically get a moderator@citizenlab.co admin user with a strong password in LastPass

## 2020-01-29

### Fixed

- Rich text editor no longer allows non-video iframe content
- Smart groups that refer to a deleted project now get cleaned up when deleting a project
- All cookie consent buttons are now reachable on IE11
- More accessibility fixes
- The organization name is no longer missing in the password reset email

### Added

- CSAM verification
  - Users can authenticate and verify using BeID or itsme
  - User properties controlled by a verification method are locked in the user profile
  - Base layer of support for other similar verification methods in the future
- The order of project templates can now be changed in Templates HQ

### Changed

- Project templates overview no longer shows the filters

## 2020-01-17

### Fixed

- Further accesibility improvements:
  - Screen reader improvement for translations
  - Some color contrast improvements

### Added

- A hidden topics manager available at https://myfavouriteplatform.citizenlab.co/admin/topics

## 2020-01-15

### Fixed

- In the admin, the project title is now always displayed when editing a project
- Further accesibility improvements:
  - Site map improvements (navigation, clearer for screen readers)
  - Improved colors in several places for users with sight disability
  - Improved HTML to better inform screen reader users
  - Added keyboard functionality of password recovery
  - Improved forms (easier to use for users with motoric disabilities, better and more consistent validation, tips and tricks on mobile initiative form)
  - Improvements for screen reader in different languages (language picker, comment translations)
  - Added title (visible in your tab) for user settings page
  - Improved screen reader experience for comment posting, deleting, upvoting and idea voting

### Added

- The email notification settings on the user profile are now grouped in categories
- Unsubscribing through an email link now works without having to sign in first

### Changed

- The idea manager now shows all ideas by default, instead of filtered by the current user as assignee

## 2020-01-07

### Added

- Go to idea manager when clicking 'idea assigned to you' notification
- 2th iteration of the new admin moderation feature:
  - Not viewed/Viewed filtering
  - The ability to select one or more items and mark them as viewed/not viewed
  - 'Belongs to' table column, which shows the context that a piece of content belongs to (e.g. the idea and project that a comment belongs to)
  - 'Read more' expand mechanism for longer pieces of content
  - Language selector for multilingual content
  - 'Go to' link that will open a new tab and navigate you to the idea/iniative/comment that was posted

### Changed

- Improve layout (and more specifically width) of idea/iniatiatve forms on mobile
- Separate checkboxes for privacy policy and cookie policy
- Make the emails opt-in at registration

### Fixed

- Fix for unreadable password reset error message on Firefox
- Fix for project granular permission radio buttons not working

## 2019-12-12

### Added

- Polls now support questions for which a user can check multiple options, with a configurable maximum
- It's now possible to make a poll anonymous, which hides the user from the response excel export
- New verification method `id_card_lookup`, which supports the generic flow of verifying a user using a predined list of ID card numbers.
  - The copy can be configured in Admin HQ
  - The id cards CSV can be uploaded through Admin HQ

## 2019-12-11

### Added

- Admin moderation iteration 1 (feature flagged, turned on for a selected number of test clients)
- New verification onboarding campaign

### Changed

- Improved timeline composer
- Wysiwyg accessibility improvement

### Fixed

- English notifications when you have French as your language

## 2019-12-06

### Fixed

- Accessibility improvements:
  - Polls
  - Idea/initiative filter boxes
- Uploading a file in admin project page now shows the loading spinner when in progress
- Fixed English copy in notifications when other language selected
- Fixed project copy in Admin HQ not being saved

## 2019-12-05

### Fixed

- Small popups (popovers) no longer go off-screen on smaller screens
- Tooltips are no longer occluded by the checkbox in the idea manager
- The info icon on the initiatives voting box has improved alignment
- Project templates now display when there's only `en` is configured as a tenant locale
- When changing the lifecycle stage of a tenant, the update is now sent right away to segment
- When users accept an inivitation and are in a group, the group count is correctly updated
- Dropdowns in the registration flow can again support empty values
- Accessibility:
  - Various color changes to improve color contrasts
  - Color warning when picking too low contrast
  - Improvements to radio buttons, checkboxes, links and buttons for keyboard accessibility
  - Default built-in pages for new tenants have a better hierarchy for screen readers
- User posted an idea/initiative notification for admins will be in the correct language

## 2019-11-25

### Changed

- Updated translations
- Area filter not shown when no areas are configured
- Overall accessibility improvements for screen readers
- Improved accessibility of the select component, radio button, image upload and tooltip

### Fixed

- When adding a vote that triggers the voting limit on a project/phase, the other idea cards now automatically get updated with disabled vote buttons
- Fix for mobile bottom menu not being clickable when idea page was opened
- Navigating directly between projects via the menu no longer results in faulty idea card collections
- Display toggle (map or list view) of idea and initiative cards works again

## 2019-11-19

### Added

- New ideation project/phase setting called 'Idea location', which enables or disabled the ability to add a location to an idea and show the ideas on a map

### Changed

- Improved accessibility of the image upload component
- COW tooltipy copy
- Sharing modal layout improvement

### Fixed

- Checkboxes have unique ids to correctly identify their corresponding label, which improves screen reader friendliness when you have multiple checkboxes on one page.
- Avatar layout is back to the previous, smaller version

## 2019-11-15

### Fixed

- Fix for 'Click on map to add an idea' functionality not working
- Fix for notifications not showing

## 2019-11-12

### Fixed

- An email with subject `hihi` is no longer sent to admins that had their invite accepted
- Whe clicking the delete button in the file uploader, the page no longer refreshes
- Project templates no longer show with empty copy when the language is missing
- The countdown timer on initiatives now shows the correct value for days
- The radio buttons in the cookie manager are clickable again
- Changing the host of a tenant no longer breaks images embedded in texts
- It's possible again to unassign an idea in the idea manager
- The popup for adding a video or link URL is no longer invisible or unusable in some situations
- Uploading files is no longer failing for various filetypes we want to support
- Keyboard accessibility for modals

### Added

- ID Verification iteration 1
  - Users can verify their account by entering their ID card numbers (currently Chile only)
  - Verification is feature flagged and off by default
  - Smart groups can include the criterium 'is verified'
  - Users are prompted to verify their account when taking an actions that requires verification
- Total population for a tenant can now be entered in Admin HQ
- It's now possible to configure the word used for areas towards citizens from the areas admin
- Improvements to accessibility:
  - Idea and initiative forms: clearer for screen readers, keyboard accessibility, and more accessible input fields
  - Nav bar: clearer for screen readers and improved keyboard navigation
  - Project navigation and phases: clearer for screen readers
  - Sign-in, password reset and recovery pages: labeling of the input fields, clearer for screen readers
  - Participatory budgeting: clearer for screen readers

### Changed

- The organization name is now the default author in an official update

## 2019-10-22

### Fixed

- The sharing title on the idea page is now vertically aligned
- Improvements to the 'bad gateway' message sometimes affecting social sharing
- The map and markers are again visible in the admin dashboard
- First round of accessibility fixes and improvements
  - Dynamics of certain interactions are picked up by screen readers (PB, voting, ...)
  - Overall clarity for screen readers has improved
  - Improvements to information structure: HTML structure, W3C errors, head element with correct titles
  - Keyboard accessibility has generally improved: sign-up problems, login links, PB assignment, ...

### Added

- Initiatives iteration 3
  - Automatic status changes on threshold reached or time expired
  - When updating the status, official feedback needs to be provided simultaneously
  - Users receive emails and notifications related to (their) initiative
  - Initiatives support images in their body text
- Project templates
  - Admins can now create projects starting from a template
  - Templates contain images, a description and a timeline and let admin filter them by tags
  - Admins can share template descriptions with a publically accessible link
- It's now possible to configure the banner overlay color from the customize settings
- A custom email campaign now contains a CTA button by default

### Changed

- Complete copy overhaul of all emails

## 2019-10-03

### Fixed

- PB phase now has a basket button in the project navbar
- The datepicker in the timeline admin now works in IE11

### Changed

- For fragments (small pieces of UI that can be overridden per tenant) to work, they need to be enabled individually in admin HQ.

## 2019-09-25

### Fixed

- It's again possible to change a ideation/PB phase to something else when it contains no ideas
- Older browsers no longer crash when scrolling through comments (intersection observer error)
- Pagination controls are now correctly shown when there's multiple pages of users in the users manager
- The user count of groups in the users manager no longer includes invitees and matches the data shown
- Transition of timeline phases now happen at midnight, properly respecting the tenant timezone
- When looking at the map of an idea or initiative, the map marker is visible again
- The initiatives overview pages now uses the correct header and text colors
- The vote control on an initiative is no longer invisible on a tablet screen size
- The idea page in a budgeting context now shows the idea's budget
- The assign button on an idea card in a budgeting context behaves as expected when not logged in
- Project copy in Admin HQ that includes comments no longer fails
- Changing granular permissions by project moderator no longer fails

### Added

- Polling is now supported as a new participation method in a continuous project or a phase
  - A poll consists of multiple question with predefined answers
  - Users can only submit a poll once
  - Taking a poll can be restricted to certain groups, using granular permissions
  - The poll results can be exported to excel from the project settings
- It's now possible to disable Google Analytics, Google Tag Manager, Facebook Pixel and AdWords for specific tenants through Admin HQ

### Changed

- Large amount of copy improvements throughout to improve consistency and experience
- The ideas overview page is no longer enabled by default for new tenants
- The built-in 'Open idea project' can now be deleted in the project admin

## 2019-08-30

### Fixed

- The map preview box no longer overflows on mobile devices
- You're now correctly directed back to the idea/initiatives page after signing in/up through commenting

### Changed

- The height of the rich text editor is now limited to your screen height, to limit the scrolling when applying styles

## 2019-08-29

### Fixed

- Uploaded animated gifs are no longer displayed with weird artifacts
- Features that depend on NLP are less likely to be missing some parts of the data

### Added

- Citizen initiatives
  - Citizens can post view and post initiatives
  - Admins can manage initiatives, similar to how they manage ideas
  - Current limitation to be aware of, coming very soon:
    - No emails and notifications related to initiatives yet
    - No automated status changes when an initiative reaches enough votes or expires yet

## 2019-08-09

### Fixed

- Fixed a bug that sometimes prevented voting on comments
- When editing a comment, a mention in the comment no longer shows up as html
- In the dashboard, the domicile value 'outside' is now properly translated
- Some fixes were made to improve loading of the dashboard map with data edge cases
- Deleting a phase now still works when users that reveived notifications about the phase have deleted their account
- New releases should no longer require a hard refresh, avoiding landing page crashing issues we had

### Added

- File input on the idea form now works on mobile, if the device supports it

## 2019-07-26

### Fixed

- The project moderator email and notification now link to the admin idea manager instead of citizen side
- The widget no longer shows the `Multiloc`, but the real idea titles for some platforms

### Added

- Speed improvements to data requests to the backend throughout the whole paltform
- Changing the participation method from ideation to information/survey when there are ideas present is now prevented by the UI
- It's now possible to manually reorder archived projects
- There's new in-platform notifications for a status change on an idea you commented or voted on

## 2019-07-18

### Fixed

- It's no longer possible to change the participation method to information or survey if a phase/project already contains ideas
- The 'Share your idea modal' is now properly centered
- It's no longer possible to send out a manual email campaign when the author is not properly defined
- Invite emails are being sent out again
- Imported ideas no longer cause incomplete pages of idea cards
- Invited users who did not accept yet no longer receive any automated digest emails

## 2019-07-08

### Fixed

- When changing images like the project header, it's no longer needed to refresh to see the result
- The comments now display with a shorter date format to work better on smaller screens
- The code snippet from the widget will now work in some website that are strict on valid html
- The number of days in the assignee digest email is no longer 'null'
- The project preview description input is displayed again in the projects admin
- The idea status is no longer hidden when no vote buttons are displayed on the idea page
- Duplicate idea cards no longer appear when loading new pages

### Added

- Performance optimizations on the initial loading of the platform
- Performance optimizations on loading new pages of ideas and projects
- Newly uploaded images are automatically optimized to be smaller in filesize and load faster
- The 'Add an idea' button is now shown in every tab of the projects admin
- It's now possible to add videos to the idea body text
- E-mails are no longer sent out through Vero, but are using the internal cl2-emails server

### Changed

- The automated emails in the admin no longer show the time schedule, to work around the broken translations
- The rights for voting on comments now follow the same rights than commenting itself, instead of following the rights for idea voting
- On smaller desktop screens, 3 columns of idea cards are now shown instead of 2
- When adding an idea from the map, the idea will now be positioned on the exact location that was clicked instead of to the nearest detectable address
- Using the project copy tool in admin HQ is more tolerant about making copies of inconsistent source projects

## 2019-06-19

### Fixed

- Show 3-column instead of 2-column layout for ideas overview page on smaller desktop screens
- Don't hide status label on idea page when voting buttons are not shown

### Changed

- Small improvement in loading speed

## 2019-06-17

## Fixed

- The column titles in comments excel export are aligned with the content
- There's now enough space between voting anc translate links under a comment
- Vote button on an idea no longer stays active when a vote on that idea causes the voting treshold of the project to be reached

## Added

- The admin part of the new citizen initiatives is available (set initiatives feature on `allowed`)
  - Cities can configure how they plan to use initiatives
- A preview of how initiatives will look like city side is available, not yet ready for prime time (set initiatives feature on `allowed` and `enabled`)
- The ideas overview page has a new filtering sidebar, which will be used for other idea and initiative listings in the future
  - On idea status
  - On topic
  - Search
- Comments now load automatically while scrolling down, so the first comments appear faster

## 2019-06-05

### Fixed

- Fix an issue that when showing some ideas in an idea card would make the application crash

## 2019-05-21

### Fixed

- The idea page does no longer retain its previous scroll position when closing and reopening it
- The Similar Ideas box no longer has a problem with long idea titles not fitting inside of the box
- The Similar Ideas box content did not update when directly navigating from one idea page to the next
- The 'What were you looking for?' modal no longer gives an error when trying to open it

### Changed

- You now get redirected to the previously visited page instead of the landing page after you've completed the signup process

## 2019-05-20

### Fixed

- Closing the notification menu after scrolling no longer results in a navbar error
- When accessing the idea manager as a moderator, the assignee filter defaults to 'assigned to me'
- The idea and comment counts on the profile page now update as expected
- It's now possible to use a dropdown input in the 2nd registration step with a screen reader
- An invited user can no longer request a password reset, thereby becoming an inconsistent user that resulted in lots of problems

### Added

- Restyle of the idea page
  - Cleaner new style
  - Opening an idea no longer appears to be a modal
  - Properly styled similar ideas section
  - Showing comment count and avatars of contributors

### Changed

- When clicking the edit button in the idea manager, the edit form now opens in the sidemodal

## 2019-05-15

### Fixed

- Opening the projects dropdown no longer shows all menu items hovered when opened
- Users that can't contribute (post/comment/vote/survey) no longer get an email when a phase starts
- When a project has an ideation and a PB phase, the voting buttons are now shown during the ideation phase
- The admin navigation menu for moderators is now consistent with that for admins
- Moderators that try to access pages only accessible for admins, now get redirected to the dashboard
- The details tab in clustering doesn't cause the info panel to freeze anymore
- When writing an official update, the sbumit button now only becomes active when submission is possible
- The 'no options' copy in a dropdown without anything inside is now correctly translated
- Making a field empty in Admin HQ now correctly saves the empty value
- The active users graph no longer includes users that received an email as being active
- The translation button in an idea is no longer shown when there's only one platform language
- After changing granular permission, a refresh is no longer needed to see the results on ideas
- The sideview in the idea manager now shows the status dropdown in the correct language
- The layout of the sideview in the idea manager is now corrected
- A digest email to idea assignees is no longer sent out when no ideas are assigned to the admin/moderator
- Signing in with VUB Net ID works again
- Loading the insights map can no longer be infinite, it will now show an error message when the request fails

### Added

- The profile page of a user now also shows the comments by that user
- Users can now delete their own profile from their edit profile page
- Similar ideas, clustering and location detection now work in Spanish, German, Danish and Norwegian
- Facebooks bot coming from `tfbnw.net` are now blocked from signing up
- Moderators now also have a global idea manager, showing all the ideas from the projects they're moderating
- Loading the insights map, which can be slow, now shows a loading indicator

### Changed

- Voting buttons are no longer shown when voting is not enabled
- Improved and more granular copy text for several voting and commenting disabled messages

## 2019-04-30

### Fixed

- Time remaning on project card is no longer Capitalized
- Non-admin users no longer get pushed to intercom
- Improvements to the idea manager for IE11
- When filtering on a project in the idea manager, the selected project is highlighted again
- @citizenlab.cl admins can now also access churned platforms
- The user count in the user manager now includes migrated cl1 users
- Sending invitations will no longer fail on duplicate mixed-case email addresses

### Added

- Ideas can now be assigned to moderators and admins in the idea manager
  - Added filter on assignee, set by default to 'assigned to me'
  - Added filter to only show ideas that need feedback
  - When clicking an idea, it now opens in and can be partially edited from a half screen modal
  - Admins and moderators get a weekly digest email with their ideas that need feedback
- Completely new comments UI with support for comment upvotes
  - Comments are visually clearly grouped per parent comment
  - Sub-comments use @mentions to target which other subcomment they reply to
  - Comments can be sorted by time or by votes
- Ideas can now be sorted randomly, which is the new default
- New smart group rule for users that contributed to a specific topic
- New smart group rule for users that contributed to ideas with a specific status
- Clear error message when an invitee does a normal sign up

### Changed

- The idea grid no longer shows a 'post an idea' button when there are no ideas yet

## 2019-04-24

### Fixed

- Project cards now show correct time remaining until midnight

## 2019-04-23

### Fixed

- Closing the notification menu does not cause an error anymore
- The unread notifications count is now displayed correctly on IE11
- Clicking on an invite link will now show an immediate error if the invite is no longer valid

### Changed

- The admin guide is now under the Get Started link and the dashboards is the admin index
- The project cards give feedback CTA was removed
- An idea can now be deleted on the idea page
- The default border radius throughout the platform now is 3px instead of 5px
- The areas filter on the project cards is only shown when there is more than one area

## 2019-04-16

### Fixed

- The comment count of a project remains correct when moving an idea to a different project
- Fixed an issue when copying projects (through the admin HQ) to tenants with conflicting locales
- Only count people who posted/voted/commented/... as participants (this is perceived as a fix in the dashboards)
- Invites are still sent out when some emails correspond to existing users/invitees
- Phase started/upcoming notifications are only sent out for published projects

### Added

- Posting text with a URL will turn the URL part into a link
- Added smart group rules for topic and idea status participants

### Changed

- New configuration for which email campaigns are enabled by default
- Changed project image medium size to 575x575

## 2019-04-02

### Fixed

- The new idea button now shows the tooltip on focus
- The gender graph in clustering is now translated
- Tooltips on the right of the screen no longer fall off
- Text in tooltips no longer overflows the tooltip borders
- When there are no ideas, the 'post an idea' button is no longer shown on a user profile or the ideas overview page
- The project card no longer displays a line on the bottom when there is no meta information available
- Downloading the survey results now consistently triggers a browser download
- The bottom of the left sidebar of the idea manager can now be reached when there are a lot of projects
- The time control in the admin dashboard is now translated
- Various fixes to improve resilience of project copy tool

### Added

- The ideas overview page now has a project filter
- The various pages now support the `$|orgName|` variable, which is replaced by the organization name of the tenant
- Non-CitizenLab admins can no longer access the admin when the lifecycle stage is set to churned
- A new style variable controls the header opacity when signed in
- New email as a reminder to an invitee after 3 days
- New email when a project phase will start in a week
- New email when a new project phase has started
- The ideas link in the navbar is now feature flagged as `ideas_overview`

### Changed

- When filtering projects by multiple areas, all projects that have one of the areas or no area are now shown
- The user search box for adding a moderator now shows a better placeholder text, explaining the goal

## 2019-03-20

### Fixed

- Fixed mobile layout issues with cookie policy, idea image and idea title for small screens (IPhone 5S)
- Posting an idea in a timeline that hasn't started yet (as an admin) now puts the idea in the first phase
- Notifications menu renders properly in IE11
- The CTA on project cards is no longer shown for archived and finished projects
- Invited users that sign up with another authentication provider now automatically redeem their invitation
- When the tenant only has one locale, no language switcher is shown in the official feedback form

### Added

- Capabilities have been added to apply custom styling to the platform header
  - Styling can be changed through a new style tab in admin HQ
  - It's also possible to configure a different platform-wide font
  - Styling changes should only be done by a designer or front-end developer, as there are a lot of things that could go wrong
- The initial loading speed of the platform has increased noticably due to no longer loading things that are not immediately needed right away.
- Tenant templates are now automatically updated from the `.template` platforms every night
- The project copy tool in admin HQ now supports time shifting and automatically tries to solve language conflicts in the data
- New notifications and emails for upcoming (1 week before) and starting phases

### Changed

- Archived ieas are no longer displayed on the general ideas page
- The time remaining on project cards is no longer shown on 2 lines if there's enough space
- New platforms will show the 'manual project sorting' toggle by default
- Some changes were made to modals throughout to make them more consistent and responsiveness
- New ideas now have a minimal character limit of 10 for the title and 30 for the body
- User pages have a more elaborate meta title and description for SEO purposes

## 2019-03-11

### Fixed

- Notifications layout on IE11
- Errors due to loading the page during a deployment

## 2019-03-11

### Fixed

- Similar ideas is now fast enough to enable in production
- NLP insights will no longer keep on loading when creating a new clusgtering graph
- The comment count on project cards now correctly updates on deleted comments
- Various spacing issues with the new landing page on mobile are fixed
- When logging out, the avatars on the project card no longer disappear
- The widget no longer cuts off the title when it's too long
- In admin > settings > pages, all inputs are now correctly displayed using the rich text editor
- The notifications are no longer indented inconsistently
- Exporting typeform survey results now also work when the survey embed url contains `?source=xxxxx`
- When there's a dropdown with a lot of options during signup, these options are no longer unreachable when scrolling down
- The cookie policy no longer displays overlapping text on mobile
- The `isSuperAdmin`, `isProjectModerator` and `highestRole` user properties are now always named using camelCasing

### Added

- Official feedback
  - Admins and moderators can react to ideas with official feedback from the idea page
  - Users contributing to the idea receive a notification and email
  - Feedback can be posted using a free text name
  - Feedback can be updated later on
  - Admin and moderators can no longer write top-level comments
  - Comments by admins or moderators carry an `Official` badge
- When giving product feedback from the footer, a message and email can be provided for negative feedback
- CTA on project card now takes granular permissions into account
- CTA on project card is now also shown on mobile
- Projects for which the final phase has finished are marked as finished on their project card
- Projects on the landing page and all projects page can now be filtered on area through the URL

### Changed

- The avatars on a project card now include all users that posted, voted or commented
- Commenting is no longer possible on ideas not in the active phase

## 2019-03-03

### Fixed

- Manually sorting projects in the admin works as expected

### Added

- Support for Spanish
- The copy of 'x is currently working on' can be customized in admin HQ
- Extra caching layer in cl2-nlp speeds up similar ideas and creating clusters

## 2019-02-28

### Fixed

- In the dashboard, the labels on the users by gender donut chart are no longer cut off
- Adding file attachments with multiple consecutive spaces in the filename no longer fails
- Project copy in admin HQ no longer fails when users have mismatching locales with the new platform

### Added

- New landing page redesign
  - Project cards have a new layout and show the time remaining, a CTA and a metric related to the type of phase
  - The bottom of the landing page displays a new custom info text, configurable in the admin settings
  - New smarter project sorting algorithm, which can be changed to manual ordering in the projects admin
  - Ideas are no longer shown on the landing page
  - The `Show all projects` link is only shown when there are more than 10 projects
- New attributes are added to segment, available in all downstream tools:
  - `isSuperAdmin`: Set to true when the user is an admin with a citizenlab email
  - `isProjectModerator`
  - `highestRole`: Either `super_admin`, `admin`, `project_moderator` or `user`

### Changed

- Intercom now only receives users that are admin or project moderator (excluding citizenlab users)

## 2019-02-20

### Fixed

- User digest email events are sent out again
- The user statistics on the admin dashboard are back to the correct values
- Creating a new project page as an admin does not result in a blank page anymore
- Improved saving behaviour when saving images in a phase's description
- When logged in and visiting a url containing another locale than the one you previously picked, your locale choice is no longer overwritten

### Added

- Project copy feature (in admin HQ) now also supports copying ideas (including comments and votes) and allows you to specify a new slug for the project URL
- Unlogged users locale preference is saved in their browser

## 2019-02-14

### Fixed

- Project/new is no longer a blank page

## 2019-02-13

### Fixed

- Texts written with the rich text editor are shown more consistently in and outside of the editor
- Opening a dropdown of the smart group conditions form now scrolls down the modal
- When changing the sorting method in the ideas overview, the pagination now resets as expected
- Google login no longer uses the deprecated Google+ authentication API

### Added

- Typeform survey for typeform can now be downloaded as xlsx from a tab in the project settings
  - The Segment user token needs to be filled out in Admin HQ
  - New survey responses generate an event in segment
- Survey providers can be feature flagged individually
- New \*.template.citizenlab.co platforms now serve as definitions of the tenant template
- The registration fields overview in admin now shows a badge when fields are required

### Changed

- Surveymonkey is now feature-flagged off by default for new platforms

## 2019-01-30

### Fixed

- Long topic names no longer overlap in the admin dashboards
- Video no longer pops out of the phase description text
- Added event tracking for widget code copy and changing notification settings
- Saving admin settings no longer fails because of a mismatch between platform and user languages
- The password reset message now renders correctly on IE11
- It's easier to delete a selected image in the rich text editor
- The copy in the modal to create a new group now renders correctly in IE11
- Texts used in the the dashboard insights are no longer only shown in English
- Tracking of the 'Did you find what you're looking for?' footer not works correctly

### Added

- Tooltips have been added throughout the whole admin interface
- A new homepage custom text section can be configured in the admin settings, it will appear on the landing page in a future release
- New experimental notifications have been added that notify admins/moderators on every single idea and comment
- New tenant properties are being logged to Google Analytics

## 2019-01-19

### Fixed

- Registration fields of the type 'multiple select' can again be set in the 2nd step of the signup flow
- Creating invitations through an excel file no longer fails when there are multiple users with the same first and last name

## 2019-01-18

### Fixed

- Overflowing text in project header
- Fixed color overlay full opaque for non-updated tenant settings
- Fixed avatar layout in IE11
- Fixed idea page scrolling not working in some cases on iPad
- Pressing the enter key inside of a project settings page will no longer trigger a dialog to delet the project

### Changed

- Reduced the size of the avatars on the landing page header and footer
- Made 'alt' text inside avatar invisible
- Better cross-browser scaling of the background image of the header that's being shown to signed-in users
- Added more spacing underneath Survey, as not to overlap the new feedback buttons
- Increased width of author header inside of a comment to better accomodate long names
- Adjusted avatar hover effect to be inline with design spec￼

## 2019-01-17

### Added

- `header_overlay_opacity` in admin HQ allows to configure how transparent header color is when not signed in
- `custom_onboarding_fallback_message` in admin HQ allows to override the message shown in the header when signed in

## 2019-01-16

### Fixed

- The clustering prototype no longer shows labels behind other content
- Removing a project header image is again possible
- New active platforms get properly submitted to google search console again
- Scrolling issues with an iPad on the idea modal have been resolved
- Signing up through Google is working again
- The line underneath active elements in the project navbar now has the correct length
- A long location does no longer break the lay-out of an event card
- The dashboards are visible again by project moderators
- The admin toggle in the users manager is working again

### Added

- When logged in, a user gets to see a dynamic call to action, asking to
  - Complete their profile
  - Display a custom message configurable through admin HQ
  - Display the default fallback engagement motivator
- The landing page header now shows user avatars
- It's now possible to post an idea from the admin idea manager
- The footer now shows a feedback element for citizens
- A new 'map' dashboard now shows the ideas on their locations detected from the text using NLP
- The clustering prototype now shows the detected keywords when clustering is used

### Changed

- The navbar and landing page have a completely refreshed design
  - The font has changed all over the platform
  - 3 different colors (main, secondary, text) are configurable in Admin HQ
- The clustering prototype has been moved to its own dashboard tab
- Project cards for continuous projects now link to the information page instead of ideas

## 2018-12-26

### Fixed

- The rich text editor now formats more content the same way as they will be shown in the platform

### Added

- Admin onboarding guide
  - Shown as the first page in the admin, guiding users on steps to take
- The idea page now shows similar ideas, based on NLP
  - Feature flagged as `similar_ideas`, turned off by default
  - Experimental, intended to evaluate NLP similarity performance
- A user is now automatically signed out from FranceConnect when signing out of the platform

### Changed

- When a user signs in using FranceConnect, names and some signup fields can no longer be changed manually
- The FranceConnect button now has the official size and dimensions and no T&C
- SEO improvements to the "Powered by CitizenLab" logo

## 2018-12-13

### Fixed

- User digest email campaigns is sent out again
- IE11 UI fixes:
  - Project card text overflow bug
  - Project header text wrapping/centering bug
  - Timeline header broken layout bug
  - Dropdown not correctly positioned bug
- Creating new tenants and changing the host of existing tenants makes automatic DNS changes again

### Added

- SEO improvements: project pages and info pages are now included in sitemap
- Surveys now have Google Forms support

## 2018-12-11-2

### Fixed

- A required registration field of type number no longer blocks users on step 2 of the registration flow

## 2018-12-11

### Fixed

- Loading an idea page with a deleted comment no longer results in an error being shown
- Assigning a first bedget to a PB project as a new user no longer shows an infinite spinner
- Various dropdowns, most famously users group selection dropdown, no longer overlap menu items

## 2018-12-07

### Fixed

- It's again possible to write a comment to a comment on mobile
- When logged in and trying to log in again, the user is now redirected to the homepage
- A deleted user no longer generates a link going nowhere in the comments
- The dropdown menu for granular permissions no longer disappears behind the user search field
- After deleting an idea, the edit and delete buttons are no longer shown in the idea manager
- Long event title no longer pass out of the event box
- Notifications from a user that got deleted now show 'deleted user' instead of nothing

### Added

- Machine translations on the idea page
  - The idea body and every comment not in the user's language shows a button to translate
  - Feature flagged as `machine_translations`
  - Works for all languages
- Show the currency in the amount field for participatory budgeting in the admin
- Built-in registration fields can now be made required in the admin
- FranceConnect now shows a "What is FranceConnect?" link under the button

### Changed

- The picks column in the idea manager no longer shows a euro icon

## 2018-11-28

### Fixed

- IE11 graphical fixes in text editor, status badges and file drag&drop area fixed
- The idea tab is visible again within the admin of a continuous PB project
- The checkbox within 3rd party login buttons is now clickable in Firefox

## 2018-11-27

### Fixed

- When all registration fields are disabled, signing up through invite no longer blocks on the first step
- A moderator that has not yet accepted their invitation, is no longer shown as 'null null' in the moderators list
- Adding an idea by clicking on the map is possible again

### Changed

- When there are no events in a project, the events title is no longer shown
- The logo for Azure AD login (VUB Net ID) is shown as a larger image
- When logging in through a 3rd party login provider, the user needs to confirm that they've already accepted the terms and conditions

## 2018-11-22

### Fixed

- In the clustering prototype, comparing clusters using the CTRL key now also works on Mac
- Widget HTML code can now be copied again
- Long consequent lines of text now get broken up in multiple lines on the idea page
- Admin pages are no longer accessible for normal users
- Reduced problems with edge cases for uploading images and attachments

### Added

- Participatory budgeting (PB)
  - A new participation method in continuous and timeline projects
  - Admins and moderators can set budget on ideas and a maximum budget on the PB phase
  - Citizens can fill their basket with ideas, until they hit the limit
  - Citizens can submit their basket when they're done
  - Admins and moderators can process the results through the idea manager and excel export
- Advanced dashboards: iteration 1
  - The summary tab shows statistics on idea/comment/vote and registration activities
  - The users tab shows information on user demographics and a leaderboard
  - The time filter can be controller with the precision of a day
  - Project, group and topic filters are available when applicable
  - Project moderators can access the summary tabs with enforced project filter
- Social sharing through the modal is now separately trackable from sharing through the idea page
- The ideas excel export now contains the idea status
- A new smart group rule allows for filtering on project moderators and normal users

### Changed

- Project navigation is now shown in new navigation bar on top
- The content of the 'Open idea project' for new tenants has changed
- After posting an idea, the user is redirected towards the idea page of the new idea, instead of the landing page

## 2018-11-07

### Fixed

- The widget HTML snippet can be copied again

## 2018-11-05

### Fixed

- Clicking Terms & Conditions links during sign up now opens in a new tab

### Added

- Azure Active Directory login support, used for VUB Net ID

## 2018-10-25

### Fixed

- Resizing and alignment of images and video in the editor now works as expected
- Language selector is now updating the saved locale of a signed in user
- When clicking "view project" in the project admin in a new tab, the projects loads as expected
- The navbar user menu is now keyboard accessible
- Radio buttons in forms are now keyboard accessible
- The link to the terms and conditions from social sign in buttons is fixed
- In admin > settings > pages, the editors now have labels that show the language they're in
- Emails are no longer case sensitive, resolving recurring password reset issues
- The widget now renders properly in IE11
- Videos are no longer possible in the invitation editor

### Added

- Cookie consent manager
  - A cookie consent footer is shown when the user has not yet accepted cookies
  - The user can choose to accept all cookies, or open the manager and approve only some use cases
  - The consent settings are automatically derived from Segment
  - When the user starts using the platform, they silently accept cookies
- A new cookie policy page is easier to understand and can no longer be customized through the admin
- Granular permissions
  - In the project permissions, an admin or project moderator can choose which citizens can take which actions (posting/voting/comments/taking survey)
  - Feature flagged as 'granular_permissions', turned off by default
- Ideas excel export now contains links to the ideas
- Ideas and comments can now be exported from within a project, also by project moderators
- Ideas and comments can now be exported for a selection of ideas
- When signing up, a user gets to see which signup fields are optional

### Changed

- Published projects are now shown first in the admin projects overview
- It's now more clear that the brand color can not be changed through the initial input box
- All "Add <something>" buttons in the admin have moved to the top, for consistency
- The widget no longer shows the vote count when there are no votes
- When a project contains no ideas, the project card no longer shows "no ideas yet"

## 2018-10-09

### Fixed

- UTM tags are again present on social sharing
- Start an idea button is no longer shown in the navbar on mobile
- Exceptionally slow initial loading has been fixed
- Sharing on facebook is again able to (quite) consistently scrape the images
- When using the project copy tool in Admin HQ, attachments are now copied over as well

### Added

- Email engine in the admin (feature flagged)
  - Direct emails can be sent to specific groups by admins and moderators
  - Delivered/Opened/Clicked statistics can be seen for every campaign
  - An overview of all automated emails is shown and some can be disabled for the whole platform

## 2018-09-26

### Fixed

- Error messages are no longer cut off when they are longer than the red box
- The timeline dropdown on mobile shows the correct phase names again
- Adding an idea by clicking on the map works again
- Filip peeters is no longer sending out spam reports
- Reordering projects on the projects admin no longer behaves unexpectedly
- Fixes to the idea manager
  - Tabs on the left no longer overlap the idea table
  - Idea status tooltips no longer have an arrow that points too much to the right
  - When the screen in not wide enough, the preview panel on the right is no longer shown
  - Changing an idea status through the idea manager is possible again

### Added

- Social sharing modal is now shown after posting an idea
  - Feature flagged as `ideaflow_social_sharing`
  - Offers sharing buttons for facebook, twitter and email
- File attachments can now be added to
  - Ideas, shown on the idea page. Also works for citizens.
  - Projects, shown in the information page, for admins and moderators
  - Phases, shown under the phase description under the timeline, for admins and moderators
  - Events, shown under the event description, for admins and moderators
  - Pages, shown under the text, for admins
- Some limited rich text options can now be used in email invitation texts

### Changed

- The admin projects page now shows 3 seperate sections for published, draft and archived
- When there are no voting buttons, comment icon and count are now also aligned to the right
- It's now possible to remove your avatar

## 2018-09-07

### Fixed

- Submit idea button is now aligned with idea form
- An error caused by social sign in on French platforms not longer has an English error message
- Checkboxes are now keyboard navigable
- Projects that currently don't accept ideas can no longer be selected when posting an idea
- Deleting an idea no longer results in a blank page
- Deleting a comment no longer results in a blank page
- When sign in fails, the error message no longer says the user doesn't exist
- `null` is no longer shown as a lastname for migrated cl1 users without last name
- Clicking on the table headers in the idea managers again swaps the sorting order as expected
- Typeform Survey now is properly usable on mobile

### Added

- Email notification control
  - Every user can opt-out from all recurring types of e-mails sent out by the platform by editing their profile
  - Emails can be fully disabled per type and per tenant (through S&S ticket)
- An widget that shows platform ideas can now be embedded on external sites
  - The style and content of the widget can be configured through admin > settings > widgets
  - Widget functionality is feature flagged as "widgets", on by default

### Changed

- Initial loading speed of the platform has drastically improved, particulary noticable on mobile
- New tenants have custom signup fields and survey feature enabled by default

## 2018-08-20

### Fixed

- The idea sidepane on the map correctly displays HTML again
- Editing your own comment no longer turns the screen blank
- Page tracking to segment no longer tracks the previous page instead of the current one
- Some browsers no longer break because of missing internationalization support
- The options of a custom field are now shown in the correct order

### Added

- A major overhaul of all citizen-facing pages to have significantly better accessibility (almost WCAG2 Level A compliant)
  - Keyboard navigation supported everywhere
  - Forms and images will work better with screen readers
  - Color constrasts have been increased throughout
  - A warning is shown when the color in admin settings is too low on constrast
  - And a lot of very small changes to increase WCAG2 compliance
- Archived projects are visible by citizens
  - Citizens can filter to see all, active or archived projects
  - Projects and project cards show a badge indicating a project is archived
  - In the admin, active and archived projects are shown separately
- A favicon can now be configured at the hidden location `/admin/favicon`
  - On android in Chrome, the platform can be added to the Android homescreen and will use the favicon as an icon
- Visitors coming through Onze Stad App now are trackable in analytics

### Changed

- All dropdown menus now have the same style
- The style of all form select fields has changed
- Page tracking to segment no longer includes the url as the `name` property (salesmachine)
- Font sizes throughout the citizen-facing side are more consistent

## 2018-08-03

### Fixed

- The landingpage header layout is no longer broken on mobile devices
- Yet another bug related to the landingpage not correctly redirecting the user to the correct locale
- The Page not found page was not found when a page was not found

### Added

- The 'Create an account' call to action button on the landing page now gets tracked

## 2018-08-02

### Fixed

- The browser no longer goes blank when editing a comment
- Redirect to the correct locale in the URL no longer goes incorrectly to `en`

## 2018-07-31

### Fixed

- The locale in the URL no longer gets added twice in certain conditions
- Various fixes to the rich text editor
  - The controls are now translated
  - Line breaks in the editor and the resulting page are now consistent
  - The editor no longer breaks form keyboard accessibility
  - The images can no longer have inconsistent widht/height ratio wich used to happen in some cases
  - The toolbar buttons have a label for accessibility
- A new tenant created in French no longer contains some untranslated content
- The tenant lifecycle stage is now properly included in `group()` calls to segment
- Comment body and various dynamic titles are secured against XSS attacks

### Added

- Ideas published on CitizenLab can now also be pushed to Onze Stad App news stream
- The rich text editor
  - Now support copy/paste of images
- Event descriptions now also support rich text
- When not signed in, the header shows a CTA to create an account
- A new smart group rule allows you to specify members than have participated (vote, comment, idea) in a certain project
- The admin now shows a "Get started" link to the knowledge base on the bottom left
- The Dutch platforms show a "fake door" to Agenda Setting in the admin navigation

### Changed

- The idea card now shows name and date on 2 lines
- The navbar now shows the user name next to the avatar
- The user menu now shows "My ideas" instead of "Profile page"

## 2018-07-12

### Fixed

- New text editor fixes various bugs present in old editor:
  - Typing idea texts on Android phones now works as expected
  - Adding a link to a text field now opens the link in a new window
  - Resizing images now works as expected
  - When saving, the editor no longer causes extra whitespace to appear
- A (too) long list of IE11 fixes: The platform is now fully usable on IE11
- The group count in the smart groups now always shows the correct number
- The admin dashboard is no longer too wide on smaller screens
- The home button on mobile is no longer always active
- Fix for page crash when trying to navigate away from 2nd signup step when one or more required fields are present

### Added

- The language is now shown in the URL at all times (e.g. `/en/ideas`)
- The new text editor enables following extras:
  - It's now possible to upload images through the text editor
  - It's now possible to add youtube videos through the text editor
- `recruiter` has been added to the UTM campaign parameters

### Know issues

- The controls of the text editor are not yet translated
- Posting images through a URL in the text editor is no longer possible
- Images that have been resized by IE11 in the text editor, can subsequently no longer be resized by other browsers

## 2018-06-29

### Fixed

- Facebook now correctly shows the idea image on the very first share
- Signing up with a google account that has no avatar configured now works again
- Listing the projects and ideas for projects that have more than 1 group linked to them now works again

### Added

- Voting Insights [beta]: Get inisghts into who's voting for which content
  - Feature flagged as 'clustering', disabled by default
  - Admin dashboard shows a link to the prototype
- Social sharing buttons on the project info page
- Usage of `utm_` parameters on social sharing to track sharing performance
- Various improvements to meta tags throughout the platform
  - Page title shows the unread notification count
  - More descriptive page titles on home/projects/ideas
  - Engaging generic default texts when no meta title/description are provided
  - Search engines now understand what language and region the platform is targeting
- Optimized idea image size for facebook sharing
- Sharing button for facebook messenger on mobile
- When you receive admin rights, a notification is shown
- `tenantLifecycleStage` property is now present in all tracked events to segment

### Changed

- Meta tags can't be changed through the admin panel anymore
- Social sharing buttons changed aspect to be more visible

## 2018-06-20

### Fixed

- Visual fixes for IE11 (more to come)
  - The text on the homepage doesn't fall outside the text box anymore
  - The buttons on the project page are now in the right place
  - In the projects pages, the footer is no longer behaving like a header
- When trying to add a timeline phase that overlaps with another phase, a more descriptive error is shown
- larsseit font is now always being loaded

### Added

- Smart groups allow admins to automatically and continuously make users part of groups based on conditions
- New user manager allows
  - Navigating through users by group
  - Moving, adding and removing users from/to (manual) groups
  - Editing the group details from within the user manager
  - Creating groups from within the user manager
  - Exporting users to excel by group or by selection
- Custom registration fields now support the new type "number"
- The city website url can now be specified in admin settings, which is used as a link in the footer logo

### Changed

- The checkbox copy at signup has changed and now links to both privacy policy and terms and conditions
- Improved styling of usermenu dropdown (the menu that opens when you click on the avatar in the navigation bar)

### Removed

- The groups page is no longer a separate page, but the functionality is part of the user manager

## 2018-06-11

### Fixed

- Notifications that indicate a status change now show the correct status name
- The admin pages editors support changing content and creating new pages again
- When searching in the invites, filters still work as expected
- The font has changed again to larsseit

### Added

- Accessibility improvements:
  - All images have an 'alt' attributes
  - The whole navbar is now usable with a keyboard
  - Modals can be closed with the escape key
  - The contrast of labels on white backgrounds has increased
- New ideas will now immediately be scraped by facebook
- When inviting a user, you can now pick projects for which the user becomes a moderator

### Changed

- The language switcher is now shown on the top right in the navbar

## 2018-05-27

### Fixed

- Sitemap now has the correct date format
- Empty invitation rows are no longer created when the given excel file contains empty rows
- Hitting enter while editing a project no longer triggers the delete button
- Registration fields on signup and profile editing are now always shown in the correct language
- The dropdown menu for idea sorting no longer gets cut off by the edge of the screen on small screens
- Saving a phase or continuous project no longer fails when participation method is not ideation

### Added

- Language selection now also has a regional component (e.g. Dutch (Belgium) instead of Dutch)
- Added noindex tag on pages that should be shown in Google
- A new 'user created' event is now being tracked from the frontend side
- It's now possible to use HTML in the field description of custom fields (no editor, only for internal usage)

## 2018-05-16

### Fixed

- Phases are now correctly active during the day specified in their end date
- On the new idea page, the continue button is now shown at all resolutions
- On the idea list the order-by dropdown is now correctly displayed at all resolutions.

### Added

- Project moderators can be specified in project permissions, giving them admin and moderation capabilities within that project only
  - Moderators can access all admin settings of their projects
  - Moderators can see they are moderating certain projects through icons
  - Moderators can edit/delete ideas and delete comments in their projects
- A correct meta description tag for SEO is now rendered
- The platforms now render sitemaps at sitemap.xml
- It is now possible to define the default view (map/cards) for every phase individually
- The tenant can now be configured with an extra `lifecycle_stage` property, visible in Admin HQ.
- Downloading ideas and comments xlsx from admin is now tracked with events
- The fragment system, to experiment with custom content per tenant, now also covers custom project descriptions, pages and individual ideas

### Changed

- It is no longer possible to define phases with overlapping dates
- Initial loading speed of the platform has improved

## 2018-04-30

### Fixed

- When posting an idea and only afterward signing in, the content originally typed is no longer lost
- An error is no longer shown on the homepage when using Internet Explorer
- Deleting a user is possible again

### Changed

- The idea manager again shows 10 ideas on one page, instead of 5
- Submit buttons in the admin no longer show 'Error' on the buttons themselves

### Removed

- The project an idea belongs to can no longer be changed through the edit idea form, only through the idea manager

## 2018-04-26

### Added

- Areas can now be created, edited and deleted in the admin settings
- The order of projects can now be changed through drag&drop in the admin projects overview
- Before signing up, the user is requested to accept the terms and conditions
- It's possible to experiment with platform-specific content on the landing page footer, currently through setup & support
- Images are only loaded when they appear on screen, improving page loading speed

### Fixed

- You can no longer click a disabled "add an idea" button on the timeline
- When accessing a removed idea or project, a message is shown

### Known issues

- Posting an idea before logging in is currently broken; the user is redirected to an empty posting form
- Social sharing is not consistently showing all metadata

## 2018-04-18

### Fixed

- Adding an idea at a specific location by clicking on the map is fixed

## 2018-04-09

### Fixed

- An idea with a location now centers on that location
- Map markers far west or east (e.g. Vancouver) are now positioned as expected
- Links in comment now correctly break to a new line when they're too long
- Hitting enter in the idea search box no longer reloads the page
- A survey project no longer shows the amount of ideas on the project card
- The navbar no longer shows empty space above it on mobile
- The report as spam window no longer scrolls in a weird way
- The project listing on the homepage no longer repeats the same project for some non-admin users
- Google/Facebook login errors are captured and shown on an error page
- Some rendering issues were fixed for IE11 and Edge, some remain
- An idea body with very long words no longer overlaps the controls on the right
- Project cards no longer overlap the notification menu

### Added

- A user can now edit and delete its own comments
- An admin can now delete a user's comment and specify the reason, notifying the user by notification
- Invitations
  - Admins can invite users by specifying comma separated email addresses
  - Admins can invite users with extra information by uploading an excel file
  - Invited users can be placed in groups, made admin, and given a specific language
  - Admins can specify a message that will be included in the email to the invited users
  - Admins receive a notification when invited users sign up
- Users receive a notification and email when their idea changes status
- Idea titles are now limited to 80 characters

### Known issues

- Adding an idea through the map does not position it correctly

## 2018-03-23

### Fixed

- Fixed padding being added on top of navigation bar on mobile devices

## 2018-03-22

### Fixed

- Idea creation page would not load when no published projects where present. Instead of the loading indicator the page now shows a message telling the user there are no projects.

## 2018-03-20

### Fixed

- Various visual glitches on IE11 and Edge
- Scrolling behviour on mobile devices is back to normal
- The admin idea manager no longer shows an empty right column by default

### Added

- Experimental raw HTML editing for pages in the admin at `/admin/pages`

## 2018-03-14

### Fixed

- When making a registration field required, the user can't skip the second sign up step
- When adding a registration field of the "date" type, a date in the past can now be chosen
- The project listing on the landing page for logged in users that aren't admin is fixed

### Added

- When something goes wrong while authenticating through social networks, an error page is shown

## 2018-03-05

### Added

- Limited voting in timeline phases
- Facebook app id is included in the meta headers

### Known issues

- When hitting your maimum vote count as a citizen, other idea cards are not properly updating untill you try voting on them
- Changing the participation settings on a continuous project is impossible

## 2018-02-26

### Fixed

- Project pages
  - Fixed header image not being centered
- Project timeline page
  - Fixed currently active phase not being selected by default
  - Fixed 'start an idea' button not being shown insde the empty idea container
  - Fixed 'start an idea' button not linking to the correct idea creation step
- Ideas and Projects filter dropdown
  - Fixed the dropdown items not always being clickable
- Navigation bar
  - Fixed avatar and options menu not showing on mobile devices

### Added

- Responsive admin sidebar
- Top navigation menu stays in place when scrolling in admin section on mobile devices

### Changed

- Project timeline
  - Better word-breaking of phases titles in the timeline

## 2018-02-22

### Fixed

- Idea page
  - Fixed voting buttons not being displayed when page is accessed directly
- Edit profile form page
  - Fixed broken input fields (first name, last name, password, ...)
  - Fixed broken submit button behavior
- Admin project section
  - Fixed default view (map or card) not being saved
  - Fixed save button not being enabled when an image is added or removed
- Project page
  - Fixed header navigation button of the current page not being highlighted in certain scenarios
  - Fixed no phase selected in certain scenarios
  - Fixed mobile timeline phase selection not working
- Idea cards
  - Fixed 'Load more' button being shown when no more ideas
- Project cards
  - Fixed 'Load more' button being shown when no more projects
- Idea page
  - Fixed faulty link to project page
- Add an idea > project selection page
  - Fixed broken layout on mobile devices

### Added

- Landing page
  - Added 'load more' button to project and idea cards
  - Added search, sort and filter by topic to idea cards
- Project card
  - Added ideas count
- Idea card
  - Added author avatar
  - Added comment count and icon
- Idea page
  - Added loading indicator
- Project page
  - Added loading indicator
  - Added border to project header buttons to make them more visible
- Admin page section
  - Added header options in rich-text editors

### Changed

- Navigation bar
  - Removed 'ideas' menu item
  - Converted 'projects' menu item into dropdown
  - Changed style of the 'Start an idea' button
- Landing page
  - Header style changes (larger image dimensions, text centered)
  - Removed 'Projects' title on top of project cards
- Project card
  - Changed project image dimensions
  - Changed typography
- Idea card
  - Removed image placeholder
  - Reduced idea image height
- Filter dropdowns
  - Height, width and alignment changes for mobile version (to ensure the dropdown is fully visible on smaller screens)
- Idea page
  - Improved loading behavior
  - Relocated 'show on map' button to sidebar (above sharing buttons)
  - Automatically scroll to map when 'show on map' button is clicked
  - Larger font sizes and better overall typography for idea and comment text
  - Child comments style changes
  - Child commenting form style change
  - Comment options now only visible on hover on desktop
- Project page
  - Improved loading behavior
  - Timeline style changes to take into account longer project titles
  - Changed copy from 'timeline' to 'process'
  - Changed link from projects/<projectname>/timeline to projects/<projectname>/process
  - Events header button not being shown if there are no events
- Add an idea > project selection page
  - Improved project cards layout
  - Improved mobile page layout

## 2018-01-03

### Fixed

- Updating the bio on the profile page works again
- 2018 can be selected as the year of events/phases
- The project dropdown in the idea posting form no longer shows blank values
- Reset password email

### Added

- Ideas can be edited by admins and by their author
- An idea shows a changelog with its latest updates
- Improved admin idea manager
  - Bulk update project, topics and statuses of ideas
  - Bulk delete ideas
  - Preview the idea content
  - Links through to viewing and editing the idea
- When on a multi-lingual platform, the language can be changed in the footer
- The project pages now show previews of the project events in the footer
- The project card now shows a description preview text, which is changeable through the admin
- Images are automatically optimized after uploading, to reduce the file size

### Changed

- Image dimensions have changed to more optimal dimensions

## 2017-12-13

### Fixed

- The ideas of deleted users are properly shown
- Slider to make users admins is again functional

### Added

- The idea show page shows a project link
- Mentions are operational in comments
- Projects can be deleted in the admin

### Changed

- Ideas and projects sections switched positions on the landing page

## 2017-12-06

### Fixed

- Phases and events date-picker no longer overlaps with the description text
- No longer needed to hard refresh if you visited al old version of the platform
- Inconsistency when saving project permissions has been fixed
- Bullet lists are now working in project description, phases and events
- The notifications show the currect user as the one taking the action

### Added

- Translators can use `orgName` and `orgType` variables everywhere
- Previews of the correct image dimension when uploading images

### Changed

- Lots of styling tweaks to the admin interface
- Behaviour of image uploads has improved

## 2017-11-23

### Fixed

- Loading the customize tab in the admin no longer requires a hard refresh

## 2017-11-22

### Fixed

- When saving a phase in the admin, the spinner stops on success or errors
- Deleting a user no longer breaks the idea listing, idea page and comments
- Better error handling in the signup flow
- Various bug fixes to the projects admin
- The switches that control age, gender, ... now have an effect on the signup flow.
- For new visitors, hard reloading will no longer be required

### Added

- Social Sign In with facebook and google. (Needs to be setup individually per customer)
- Information pages are reachable through the navbar and editable through the admin
- A partner API that allows our partners to list ideas and projects programmatically
- Ideas with a location show a map on the idea show page
- Activation of welcome and reset password e-mails

### Changed

- Changes to mobile menu layout
- Changes to the style of switches
- Better overall mobile experience for citizen-facing site

### Known issues

- If you visited the site before and the page did not load, you need to hard refresh.
- If the "Customize" tab in the admin settings does not load, reload the browser on that page

## 2017-11-01

### Fixed

- Various copy added to the translation system
- Fixed bug where image was not shown after posting an idea
- Loading behaviour of the information pages
- Fixed bug where the app no longer worked after visiting some projects

### Added

- Added groups to the admin
- Added permissions to projects
- Social sharing of ideas on twitter and (if configured for the platform) facebook
- Projects can be linked to certain areas in the admin
- Projects can be filtered by area on the projects page
- Backend events are logged to segment

### Changed

- Improved the styling of the filters
- Project description in the admin has its own tab
- Restored the landing page header with an image and configurable text
- Improved responsiveness for idea show page
- Maximum allowed password length has increased to 72 characters
- Newest projects are list first

## 2017-10-09

### Fixed

- The male/female gender selection is no longer reversed after registration
- On firefox, the initial loading animation is properly scaled
- After signing in, the state of the vote buttons on idea cards is now correct for the current user
- Fixed bug were some text would disappear, because it was not available in the current language
- Fixed bug where adding an idea failed because of a wrongly stored user language
- Fixed bug where removing a language in the admin settings fails
- Graphical glitches on the project pages

### Added

- End-to-end test coverage for the happy flow of most of the citizen-facing app interaction
- Automated browser error logging to be proactive on bugs
- An idea can be removed through the admin

### Changed

- The modal that shows an idea is now fullscreen and has a new animation
- New design for the idea show page
- New design for the comments, with animation and better error handling
- The "Trending" sorting algorithm has changed to be more balanced and give new ideas a better chance
- Slightly improved design of the page that shows the user profile

## 2017-09-22

### Fixed

- Bug where multiple form inputs didn't accept typed input
- Issues blocking the login process
- The success message when commenting no longer blocks you from adding another comment
- Clicking an internal link from the idea modal didn't work
- Responsiveness of filters on the ideas page
- Updating an idea status through the admin failed

### Added

- Initial loading animation on page load
- Initial version of the legal pages (T&C, privacy policy, cookie policy)
- All forms give more detailed error information when something goes wrong
- Full caching and significant speed improvements for all data resources

### Changed

- Refactoring and restyling of the landing page, idea cards and project cards
- Added separate sign in and sign up components
- Cleaned up old and unused code
- The navbar is no longer shown when opening a modal
- Lots of little tweaks to styling, UX and responsiveness

## 2017-09-01

### Fixed

- Saving forms in the admin of Projects will now show success or error messages appropriately
- The link to the guide has been hidden from the admin sidebar until we have a guide to link to

### Added

- Adding an idea from a project page will pre-fill parts of the new idea form
- The landing page now prompts user to add an Idea if there are none
- The landing page will hide the Projects block if there are none

### Changed

- Under-the-hood optimizations to increase the loading speed of the platform

## 2017-08-27

### Fixed

- Changing the logo and background image in admin settings works
- Platform works for users with an unsupported OS language

### Added

- Admin dashboard
- Default topics and idea statuses for newly deployed platforms
- Proper UX for handling voting without being signed in
- Meta tags for SEO and social sharing
- Better error handling in project admin

### Changed

- Projects and user profile pages now use slugs in the URL

## 2017-08-18

### Fixed

- Changing idea status in admin
- Signing up
- Proper rending of menu bar within a project
- Admin settings are properly rendered within the tab container
- Lots of small tweaks to rendering on mobile
- Default sort ideas on trending on the ideas index page

### Added

- Admin section in projects to CRUD phases
- Admin section in projects to CRUD events
- New navbar on mobile
- Responsive version of idea show page

### Changed

- Navbar design updated
- One single login flow experience instead of 2 separate ones (posting idea/direct)
- Admins can only specify light/dark for menu color, not the exact color

### Removed

- Facebook login (Yet to be added to new login flow, will be back soon)

## 2017-08-13

### Fixed

- Voting on cards and in an idea page
- Idea modal loading speed
- Unread notification counter

### Added

- New improved flow for posting an idea
- Admin interface for projects
- New design for idea and project cards
- Consistenly applied modal, with new design, for ideas
- Segment.io integration, though not all events are tracked yet

### Changed

- Idea URls now using slugs for SEO<|MERGE_RESOLUTION|>--- conflicted
+++ resolved
@@ -2,15 +2,9 @@
 
 ## Next release
 
-<<<<<<< HEAD
 ### Fixed
 
 - Validation and functioning of page forms are fixed (forms to change the fixed/legal pages such as the FAQ, T&C, privacy policy, etc.).
-
-### Added
-=======
-/
->>>>>>> b99f652a
 
 ## 2021-09-29
 
