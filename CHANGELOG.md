# Changelog

<<<<<<< HEAD
## Next Release

### Added

- Dynamic idea form has limited support for extra fields
=======
## 17-05-22

### Fixed

- [CL-776] Button in weekly moderator digest email now links to correct page

## 2022-05-16_2

### Changed

- [CL-667] Fixed RuboCop Style/FrozenStringLiteralComment offences
>>>>>>> d3f7a240

### Fixed

- [CL-775] Use correct link to conditions page
- [CL-776] Button in weekly moderator digest email now links to correct page
- [CL-814] Faster user XLSX export.

## 2022-05-16

### Fixed

- Using the rich text editor in a right-to-left language no longer mislaligns puctuation
- Fixed right-to-left alignment and margin issues for avatars, checkboxes, event, page headers, project card and form labels

## 2022-05-13

### Added

- [CL-750] Add feature to remove CL branding

## 2022-05-11

### Fixed

- [CL-711] Title text looking weird on insights start page

## 2022-05-10_3

### Fixed

- [CL-764] Empty navbar item titles in backoffice.

## 2022-05-10_2

### Changed

- Added RuboCop on CI and corrected many offences

## 2022-05-10

### Changed

- [CL-716] The new phase started emails/notifications are also sent out for information phases or when it's possible to take a poll.

### Fixed

- [CL-387] The folder show page is better readable on narrow screens now

## 2022-05-06_3

### Changed

- When a navbar item's title is customized for one locale, the other locales remain up to date with the latest translations.

### Fixed

- Titles of navbar items of demo platforms created with external templates, remain up to date with the latest translations.
- [CL-730] Changed confirmation email DOM to make lives of spam bots a bit harder

### Fixed

- [CL-181] Prevent forms from trying to save on clicking label
- The "send" button on the email campaign send page is now disabled after a single click, to prevent users from clicking it multiple times and potentially sending a campaign more than once

## 2022-05-06

### Added

- Pages can now be translated 'live' via Weglot
- It's now possible to escape the sign-up flow at any point. If a user account has already been created but not completed (due to e.g. missing email confirmation, verification, ...), the user will be signed out and can continue on signing in.

## 2022-05-05

### Fixed

- Fix timeline for Arabic languages ('right-to-left')
- Fix language selector cropping for Arabic languages ('right-to-left')

## 2022-05-04_3

### Changed

- Changed language-picker label text for Moroccan Arabic

## 2022-05-04_2

### Changed

- Security update: Rails 6.1.5.1

## 2022-05-04

### Changed

- City logo now in higher resolution.

### Fixed

- Fixed issue with budget field not showing in input form

### Fixed

- Make it possible to add a new language to the platform with configured banner custom button.

### Fixed

- Fixed accessibility issue with idea card filtering

## 2022-05-02

### Added

- Added more autocompletion to the password reset and profile settings form which assist in filling out information faster.
- Validation of content builder layouts: whitelist of URLs for video iframes.
- Sanitization of content builder layouts: HTML of text elements.

### Fixed

- Updated registration custom field copies to the latest values from Crowdin for all the tenants and templates.

## 2022-04-28

### Added

- Added support for the Moroccan Arabic language to the platform

### Fixed

- Start and end times for project phases now account for the user's local timezone, making sure users can still access and engage with projects when the start/end dates are valid for them locally. The default used UTC, so it was not a big issue in Europe (where we're mostly very close to UTC time), but could be a bigger issue in e.g. North and South America, where UTC offset could be 4 or 5 hours and this could cause projects to display as ended even if they should have been valid on the user's current local date.
- Fixed breakpoint issues in `admin/insights` and `admin/users`, where content would disappear under the sidebar for certain screen sizes.
- Added primary and secondary aria-labels to header and footer navigation elements to more clearly differentiate them to screen readers and other accessability tools

## 2022-04-25

### Changed

- 'Summary' dashboard: the 'Participation per project' and 'Participation per tag' work a little bit different. Now, if a project filter is active, the former will stay the same but highlight the selected project instead of showing the differences with other projects which were hard to interpret (analogous for 'Participation per tag').

## 2022-04-20

### Changed

- Changed titles on the admin messaging page to accomodate both SMS and email campaigns

### Fixed

- Added dynamic functionality to prevent a user from using the tab key to select images/videos/buttons that are currently hidden behind "show more" buttons. Those elements can now be tabbed to only when the text is expanded and they are visible visually
- Fixed accessibility issue regarding element order for screen readers in volunteer card
- Removed unnecessary additional alt text describing city logos in header, navbar, and delete account modal. The remaining alt tags are now more concise for users who use screen readers
- Properly disable SMS create/edit button if the message is empty
- In the verification step of the sign-up flow, the form inputs are now connected to the correct labels, which makes it easier to select the input fields (also possible by clicking the input labels now)
- Fixed a bug in the password signup flow where a user could skip accepting terms and conditions and privacy policy

## 2022-04-11

### Added

- Added support for the Croatian language to the platform

### Fixed

- Added additional areas of focus and outline to scroll-to links and buttons in editing Comments, Ideas display, and Events display for a11y compatability
- Added a tabIndex so the cookie consent banner will have a visual outline around it when focused, for a11y compatibility
- Fixed accessibility issue in modal window used to report a proposal as spam
- Fixed accessibility contrast issue for social media buttons
- Fixed accessibility issue regarding missing screen reader labels on text boxes
- Fixed bug in idea form for missing Proposed Budget field even when enabled
- Fixed accessibility issue in map ideas search
- The widget no longer links to ideas with the wrong domain

## 2022-04-04

### Fixed

- Fixed SurveyMonkey container height so survey questions are visible

## 2022-04-01

### Fixed

- Fixed bug in Ideas Map view that caused an infinite loop of requests when Idea sort order was changed

## 2022-04-04

### Fixed

- Fixed SurveyMonkey container height so survey questions are visible

## 2022-03-29

### Changed

- Vienna Saml button is temporarily disactivated

## 2022-03-24

### Added

- When phone sign in/up is enabled, email/phone field in the sign in/up forms now have validation of the email address/phone number and provides an error message when this validation fails.

### Fixed

- When you need to verify to comment on proposals, an error message with link to the sign in form is now shown again.
- Status labels are visible again in manual email campaigns list (Admin : Messaging : Custom)
- Custom email campaigns list properly accomodates longer translations in labels and buttons.

## 2022-03-23

### Added

- Add new topic/tag filter on homepage.

## 2022-03-22

### Fixed

- 'View' button sometimes freezing page in Navigation settings: should be fixed now.
- Bulk invites of invitees using only emails (no names specified) now succeeds again.

## 2022-03-21

### Added

- Put back secret pages-page

### Changed

- Project and folder moderators are allowed to list users (for the projects they moderate). This means that project and folder moderators are now also able to assignee assignees to ideas.
- 'Emails' tab in the admin sidebar renamed to 'Messaging' in anticipation of new SMS/texting functionality
- Removed 'most active users' graph
- When the locale of the current user is not present in a multiloc, fall back to the value for a locale of the same language (for example es-CL as picked language and a multiloc with es-ES).

### Fixed

- Insights with multiple projects: projects in topbar are now displayed in dropdown if there is more than one (before they were just displayed next to each other).
- HTML is fixed when machine translating HTML content returns bad HTML.

## 2022-03-15 (2)

### Fixed

- Idea forms and other things not rendering on various platforms

## 2022-03-15 (1)

### Fixed

- Fixed spacing issue between field name and 'optional' in input form

## 2022-03-14

### Fixed

- Rich text editor now works correctly with custom emails - the image description box no longer appears on the preview and image alignment works as expected.
- Fixed a performance issue that causes the users export to time out when there are lots of users registered on the platform

## 2022-03-11

### Fixed

- When viewing an idea in map view, "Go back" now returns to the map idea list instead of back to the project main page
- User profile page slug now anonymized when bulk inviting and Abbreviated User Names feature enabled.
- Rich text editor copy/paste issues should be resolved

## 2022-03-10

### Fixed

- Added informative message and sign in/sign up links to Idea Not Found page
- Added slight blur to logged-in header image. The logged-in header image is reused from the logged-out banner, and blur was added to make smaller banner images from the two-column layout look nice when fully stretched on the logged-in banner

## 2022-03-08

### Added

- Filter projects by topics

### Fixed

- FranceConnect test login
- Fixed issue with folder page responsiveness where right hand side gets cropped.

### Changed

- Fixed issue with folder page responsiveness where right hand side gets cropped.
- Use only user name in FranceConnect instead of full profile scope

## 2022-03-04

### Fixed

- Can now re-use tenant host URL immediately the tenant is deleted.
- Relevant error(s) now returned when tenant creation fails, for example due to host URL already being in use.
- Added temporary fix for the project page without permissions error where it doesn't recover after sign in.

## 2022-02-28

### Changed

- Non-moderating users cannot visit a folder page, when none of the projects inside are visible to them (e.g. due to group permissions)
- Non-moderating users cannot visit a folder page, when there are no projects inside
- Non-moderating users cannot visit a folder page, when the folder is a draft

## 2022-02-25

### Added

- SAML Single-Sign on (Vienna)

### Changed

- Language parameter added in Typeform. Allows for question branching in surveys based on user's language.

## 2022-02-23

### Changed

- The ideas overview on project/user and ideas index (/ideas) pages are properly keyboard navigable, implemented as a full-fledged tab system.
- The timeline of a project is now fully keyboard navigable
- The proposal button has no tooltip anymore when submitting new proposals is disabled. Instead, a warning message is shown.

### Added

- Ensure `nofollow` is added to all links added through the rich text editor, which makes them useless for backlink generation by bots

## 2022-02-21

### Added

- Support added for custom font not on Adobe Fonts

### Fixed

- Improved area filter layout on frontpage on mobile (now has correct padding), and used a smaller breakpoint for when filter goes below topbar.
- Enalyzer URL validation now has greater flexibility

### Added

- Support added for email and user ID parameters in SmartSurvey

### Changed

- Icons don't have wrong/empty descriptions linked to them anymore, which improves the user experience for screen readers.
- Icons that work as button (like the vote button, the bell in the notification menu, etc.) all have accompanying descriptions so we provide more information about these buttons to people using screen readers.

## 2022-02-17

### Changed

- Removes support for category detection in Insights. \[IN-717\]

### Fixed

- Customizable navbar is now feature flagged, meaning it can be enabled or disabled in AdminHQ

## 2022-02-14

### Added

- It is now possible to add `alt` text to images in the Quill rich text editor

## 2022-02-11

### Changed

- More descriptive and consistent error messages in the sign up and sign in flow.

## 2022-02-08

### Fixed

- Typeform surveys now display properly on mobile devices
- Remove periods from non-Latin URL slugs

### Added

- Folder slugs (URLs) can now be customized

## 2022-02-07

### Changed

- Removes support for the (deprecated) Clustering feature. 💐 \[IN-688\]
- Remove the word 'del' from NL profanity list

### Fixed

- Always show color and opacity inputs
- Truncate user count in banner bubble if value is over 10k

## 2022-02-04

### Added

- Re-enable homepage filter tabs now that translations are working

### Fixed

- Color contrast issue (accessibility): the number of total votes needed for a proposal to be considered, shown on the proposal card, has a darker color. This makes it easier to see this information.

## 2022-02-02

### Added

- Projects on homepage can now be filtered by 'Active', 'Archived' or 'All' through a tab system

## 2022-02-01

### Changed

- Improved `alt` text for logo images on the platform
- Anonymization of users (using initials avatars, different set of face avatars, different set of first and last names, making anonymous users easier to identify through their email)
- Updated CC license in Vienna basemap attribution and increased maximum zoom level to 20.

# Fixed

- An issue that prevented Que from starting up was solved by updating the bootsnap gem to the latest version

## 2022-01-24

### Changed

- Insights Network Visualisation changes:
  - The network is now flat and shows all keywords at once
  - The colors of the keywords depend on the cluster they are part of
  - The more important links between keywords are shown in the network

## 2022-01-18

### Changed

- Removes support for the (deprecated) Tagging feature, the forerunner of today's Insights. 🕯 \[IN-661\]

## 2022-01-14

### Changed

- Dashboard and reports vertical bar charts are now sorted
- Automatic tagging in Insights also takes the title into account (instead of only the content).

### Fixed

- Resolution for basemap.at

## 2022-01-12

### Added

- Users are now able to cancel tag suggestion scan on the Insights Edit screen
- Added `secure` flag to cookies
- Support basemap.at as tile provider

### Fixed

- Fixed issue with exporting surveys as XLSX sheets, when the typeform survey URI includes a '#' character.
- Styling of the text above the avatar bubbles at the bottom of the landing page works again when there's a customized text.
- Styling bugs for the two-column layout
- Bug where tile provider of a project becomes unchangeable after the map config has been edited has been fixed.

### Changed

- Updated Cookie Policy page

## 2022-01-10

### Added

- Configure sign-up button (custom link) on homepage banner

### Changed

- Dashboard and report bar charts are now more easily readable - values appear on top or next to the bars instead of inside of them. Comparisons between project and platform values are now only visible in the report tooltips and do not break the chart itself.

### Fixed

- Using a custom tile provider should work now.
- Registration form with a date field doesn't crash anymore

## 2022-01-06

### Fixed

- Changing the values for Registration helper text and Account confirmation in Admin > Settings > Registration doesn't cause other values to be erased anymore.

## 2022-01-05

### Changed

- Improved the user interface of the Registration tab in the Admin settings

## 2021-12-23

### Added

- Adding pages in 'Navigation' tab in settings now possible, changing names of navbar items now works, removed 'secret pages-page'.
- Different layouts for the homepage banner (for signed-out users)
- Preview functionality for the image of the homepage banner in the back-office

### Fixed

- Saving of homepage banner image overlay color and opacity

## 2021-12-22

### Fixed

- Notifications of inappropriate content now link to the item containing the flagged content

## 2021-12-16

### Added

- Ability to scan all post, recently added posts and not tagged posts in Insights

## 2021-12-15

### Fixed

- Severe code-injection vulnerability
- More small copy changes for customizable navbar, made styling Navigation tab consistent with other tabs, re-enabled slug editing on secret pages-page.

## 2021-12-10

- Copy for customizable navbar

## 2021-12-09

### Added

- Customizable navbar

## 2021-12-08

### Changed

- Improved the structure and copy of the Admin > Settings > Customize page.

### Fixed

- Insights scan category button no longer appears when the insights nlp feature flag is disabled

## 2021-11-30

### Added

- Insights loading indicator on category scan

### Fixed

- Password reset emails sometimes took a long time to be send out, they are now processed much faster (even when the background job queue has lots of items).

## 2021-11-25

### Added

- New translations from Crowdin.
- Sign-up flow: Not activating any custom registration fields no longer breaks sign-up. Refreshing page during sign-up flow no longer creates an unregistered user.

## 2021-11-22

### Changed

- Enable/disable avatars in homepage banner
- Increased size of city logo in the footer

### Fixed

- Links to ideas in admin digest emails work again
- Votes statistics not showing up in the dashboard for some admins and project moderators.

## 2021-11-16

### Fixed

- Custom topics are not displayed as filters on the proposals overview page.

### Added

- Added a tooltip in the survey project settings with a link to a support article that explains how to embed links in Google forms
- Input count to Insights View screen

### Changed

- Add clarification tooltips to Insights View screen
- When a user account is deleted, visits data associated to that account are now removed from Matomo.

## 2021-11-11

### Changed

- Improvements to the loading speed of the landing page and some items with dropdown menus in the navigation bar.

## 2021-11-05

### Fixed

- Dashboard issue where the current month did not appear for certain time zones

## 2021-11-04

### Added

- New translations from Crowdin.

## 2021-11-03

### Fixed

- Microsoft Form survey iframes no longer auto-focus on the form
- Stop confusing Serbian Latin and Cyrillic in back locales.

## 2021-11-01

### Changed

- The whole input card in Insight View screen is now clickable
- Inputs list component in Insights View screen now shows active filters at all times
- Insights Network Visualisation changes:
  - Reduced space between clusters
  - Increased font size for keywords labels
  - It is now possible to de-select keywords by clicking on them twice

### Fixed

- If there's an error message related to the project title, it goes away if the title is edited (and only shows again if we submit and the error isn't fixed).

## 2021-10-27

### Changed

- Removed the unused '/ideas/new' route

### Fixed

- Sorting order and list/map view settings of ideas are available again if voting is disabled.
- Project phase started emails and notifications.

## 2021-10-26

### Added

- Limit number of downvotes.

### Changed

- Improved quality of Idea and App Header Images
- Idea cards in the map view only show the downvote icon when downvoting is enabled or when it's disabled and it's disabled for a different reason than explicit turning off of the downvoting functionality.
- Now also for idea cards on the map view: the comment icon on an idea card is only shown when commenting in the project is enabled or there's at least one idea with a comment.

### Fixed

- The event cards now rearrange themselves vertically on mobile / small screens. Before they were always arranged horizontally. This fixed the issue of them going off-screen when there is not enough screen space.

## 2021-10-25

### Changed

- The comment icon on an idea card is only shown when commenting in the project is enabled or there's at least one idea with a comment.
- Increased Microsoft Forms survey width

### Fixed

- Insights table approve button no longer appears when there are no suggested tags
- Insights tags are now truncated when they are too long
- Insights posts cards on View screen no longer display text with different font-sizes
- Insights posts in table are no longer sorted by default

## 2021-10-20

### Changed

- PII (Personally Identifiable Information) data, if any, are now removed from Segment when a user account is deleted.

## 2021-10-19

### Changed

- Tags which do not contain any inputs are no longer visible on the Insights View screen
- PII (Personally Identifiable Information) data, if any, are now removed from Intercom when a user account is deleted.

### Added

- Added export functionality to Insights View screen inputs list

## 2021-10-15

### Changed

- Project reports are no longer available in the dashboard section. Instread, they can be found in the Reporting section of tha admin.

### Fixed

- Platform is now accepting valid Microsoft Form survey links with custom subdomains
- When user goes to the url of an Insight that no longer exist, they get redirected to the Insights List screen.

## 2021-10-14

### Fixed

- File uploads for ideas, projects, events, folders

## 2021-10-13 (2)

### Fixed

- Validation and functioning of page forms are fixed (forms to change the fixed/legal pages such as the FAQ, T&C, privacy policy, etc.).

## 2021-10-13

### Added

- Users can now change their name after validation with FranceConnect
- Permit embedding of videos from dreambroker in rich-text editor content.
- Possibility to create an Insights tag from selected filters in the Insights View screen

## 2021-10-12

### Added

- Added Serbian (Cyrillic) to platform

## 2021-10-11

### Added

- Insights View screen and visualization
- Users can now change their name after validation with FranceConnect

## 2021-10-06

### Fixed

- Issue with user deletion

### Added

- Initial blocked words lists for Luxembourgish and Italian.
- Added Luxembourgish translations.

## 2021-10-05

### Added

- Blocked words lists for Luxembourgish and Italian (which allows the profanity blocker feature).

### Changed

- Removed 'FAQ' and 'About' from the footer.
- Removed links to other pages at the bottom of the fixed and legal pages (Cookie policy, T&C, etc.)
- Removed the YES/NO short feedback form in the footer (as it wasn't working)

## 2021-10-01

### Fixed

- Typeform export from the platform shows the answers to all questions again.

## 2021-09-29

### Changed

- Insights Edit screen improvements
  - Added tooltip in the tags sidebar
  - Added quick delete action to category button in the categories sidebar
  - "Detect tags" button only shows if there are tags detected
  - "Reset tags" button is moved to a menu
  - Removed "add" button from input sidebar and improved select hover state
- Split 'Pages' tab in admin/settings into the 'Pages' and 'Policies' tabs. 'Pages' contains the about, FAQ and a11y statement pages, while 'Policies' contains the terms and conditions, privacy- and cookie policy. The 'Pages' tab will soon be replaced by a 'Navigation' tab with more customizability options as part of the upcoming nav-bar customization functionality. This is just a temporary in-between solution.

## 2021-09-24

### Added

- SmartSurvey integration

## 2021-09-22

### Changed

- Very short phases are now shown slightly bigger in the timeline, and projects with many phases will display the timeline correctly.

### Fixed

- Cookie popup can be closed again.

## 2021-09-21

### Added

- Permit embedding of videos from videotool.dk in rich-text editor content.

### Changed

- Project moderators have access to the 'Reporting' tab of the admin panel for their projects.

### Fixed

- The category columns in input `xlsx` exports (insights) are now ordered as presented in the application.

## 2021-09-14

### Changed

- Mobile navbar got redesigned. We now have a 'More' button in the default menu that opens up a full mobile menu.

## 2021-09-13

### Added

- Insights table export button. Adds the ability to export the inputs as xlsx for all categories or a selected one.

### Fixed

- Fixes issue where user name will sometimes appear as "undefined"

## 2021-09-06

### Added

- Keyboard navigation improvements for the Insights Edit view
- Added the internal machinery to support text network analyses in the end-to-end flow.

### Fixed

- '&' character now displays correctly in Idea description and Project preview description.
- Fixes user export with custom fields

## 2021-09-03

### Fixed

- Ghent now supports mapping 25 instead of 24 neighbourhouds

## 2021-09-02

### Fixed

- Setting DNS records when the host is changed.
- Smart group rules for participation in project, topic or idea status are now applied in one continuous SQL query.

### Changed

- The rule values for participation in project, topic or idea status, with predicates that are not a negation, are now represented as arrays of IDs in order to support specifying multiple projects, topics or idea statuses (the rule applies when satisfied for one of the values).

## 2021-09-01

### Fixed

- When voting is disabled, the reason is shown again

## 2021-08-31

### Added

- When signing up with another service (e.g. Google), the platform will now remember a prior language selection.

### Fixed

- Accessibility: voting buttons (thumbs) have a darker color when disabled. There's also more visual distinction between voting buttons on input cards when they are enabled and disabled.
- Accessibility: The default background color of the last "bubble" of the avatars showing on e.g. the landing page top banner is darker, so the contrast with its content (number of remaining users) is clearer.
- Accessibility: the text colors of the currently selected phase in a timeline project are darker to improve color contrast to meet WCAG 2.1 AA requirements.
- Accessibility: the status and topics on an input (idea) page are more distinctive compared to its background, meeting WCAG 2.1 AA criteria.
- Verification using Auth0 method no longer fails for everyone but the first user

## 2021-08-30

### Added

- New Insights module containing Insights end-to-end flow

## 2021-08-26

### Added

- Microsoft Forms integration

## 2021-08-20

### Fixed

- Survey options now appear as expected when creating a new survey project
- Adds a feature flag to disable user biographies from adminHQ

## 2021-08-18

### Added

- Added Italian to platform
- Support for a new verification method specifically for Ghent, which lets users verify using their rijksregisternummer
- Improved participatory budgeting:
  - Support for new virtual currencies (TOK: tokens, CRE: credits)
  - A minimum budget limit can be configured per project, forcing citizens to fill up their basket to some extent (or specify a specific basket amount when minimum and maximum budget are the same)
  - Copy improvements

## 2021-08-11

### Fixed

- When considering to remove a flag after updating content, all relevant attributes are re-evaluated.
- Issues with viewing notifications and marking them as read.

## 2021-08-09

### Fixed

- The preheader with a missing translation has been removed from user confirmation email

### Fixed

- When you sign up with Google, the platform will now automatically use the language of your profile whenever possible
- Fixed invalid SQL queries that were causing various issues throughout the platforms (Part I). (IN-510)

## 2021-08-05

### Added

- Added message logging to monitor tenant creation status (shown in admin HQ).

### Changed

- No default value for the lifecycle stage is prefilled, a value must be explicitly specified.
- Changing the lifecycle stage from/to demo is prohibited.
- Only tenant templates that apply without issues are released.
- On create validation for authors was replaced by publication context, to allow templates to successfully create content without authors.

## 2021-08-04

### Fixed

- Certain characters in Volunteer Cause titles prevented exporting lists of volunteers to Excel from admin/projects/.../volunteering view.
- Limit of 10 events under projects and in back office
- Events widget switch being shown in non-commercial plans

## 2021-07-30

### Added

- Configured dependabot for the frontend, a tool that helps keeping dependencies up to date.
- Added events overview page to navigation menu, which can be enabled or disabled.
- Added events widget to front page, which can be enabled or disabled (commercial feature).

## 2021-07-16

### Added

- Auto-detection of inappropriate content (in beta for certain languages). Flagged content can be inspected on the admin Activity page. The setting can be toggled in the General settings tab.

### Fixed

- On the admin activity page (/admin/moderation), items about proposals now correctly link to proposals (instead of to projects). Also, the copy of the links at the end of the item rows is now correct for different types of content (correct conjugation of 'this post', 'this project', etc. for all languages).

## 2021-07-14

### Added

- Project phases now have their own URLs, which makes it possible to link to a specific phase

### Fixed

- Blocked words for content that can contain HTML
- Searching users after sorting (e.g. by role)

## 2021-07-09

### Changed

- The admin Guide link goes to the support center now instead of to /admin/guide

## 2021-07-02

### Fixed

- Instances where the user name was "unknown author"

### Changed

- Removed the slogan from the homepage footer

## 2021-06-30

### Changed

- Users can no longer leave registration before confirming their account. This should prevent bugs relative to unconfirmed users navigating the platform.

## 2021-06-29

### Fixed

- Map: Fix for ideas that only have coordinates but no address not being shown on the map
- Map: Fix for 'click on the map to add your input' message wrongfully being shown when idea posting is not allowed
- Sign-up flow: Fix for bug that could cause the browser to freeze when the user tried to complete the custom fields step
- Project description: Fix for numbered and unnumbered lists being cut off
- Project Managers can now upload map layers.

### Changed

- Map: When an idea is selected that is hidden behind a cluster the map now zooms in to show that marker
- Map: Idea marker gets centered on map when clicked
- Map: Larger idea box on bigger desktop screens (width > 1440 pixels)
- Idea location: Display idea location in degrees (°) minutes (') seconds ('') when the idea only has coordinates but no address
- Sign-up flow: Show loading spinner when the user clicks on 'skip this step' in the sign-up custom fields step
- Image upload: The default max allowed file size for an image is now 10 Mb instead of 5 Mb

### Added

- 'Go back' button from project to project folder (if appropriate).

## 2021-06-22

### Changed

- Project managers that are assigned to a project and/or its input now lose those assignments when losing project management rights over that project.

### Fixed

- Input manager side modal scroll.

## 2021-06-18

### Fixed

- Privacy policy now opens in new tab.
- Landing page custom section now uses theme colors.
- Buttons and links in project description now open internal links in the same tab, and external links in a new tab.

## 2021-06-16

### Fixed

- Project moderators can no longer see draft projects they don't moderate in the project listing.
- The content and subject of the emails used to share an input (idea/issue/option/contribution/...) do now include the correct input title and URL.
- Sharing new ideas on Facebook goes faster
- Manual campaigns now have the layout content in all available languages.

## 2021-06-11

### Fixed

- Facebook button no longer shows when not configured.

## 2021-06-10

### Fixed

- Creating invites on a platform with many heavy custom registration fields is no longer unworkably slow

## 2021-06-09

### Added

- New citizen-facing map view

## 2021-06-08

### Fixed

- Ordering by ideas by trending is now working.
- Ordering by ideas votes in the input manager is now working.

## 2021-06-07

### Added

- Qualtrics surveys integration.

### Changed

- Project Events are now ordered chronologically from latest to soonest.

### Fixed

- Visibility Labels in the admin projects list are now visible.
- Tagged ideas export is fixed.
- Updating an idea in one locale does not overwrite other locales anymore

## 2021-05-28

### Fixed

- Project Events are now ordered chronologically from soonest to latest.

## 2021-05-27

### Fixed

- Project access rights management are now visible again.

## 2021-05-21

### Added

- Profanity blocker: when posting comments, input, proposals that contain profane words, posting will not be possible and a warning will be shown.

## 2021-05-20

### Fixed

- Excel exports of ideas without author

## 2021-05-19

### Added

- Support for Auth0 as a verification method

## 2021-05-18

### Fixed

- Active users no longer need confirmation

## 2021-05-14

### Fixed

- Fixed an issue causing already registered users to be prompted with the post-registration welcome screen.

## 2021-05-11

### Added

- Added polls to the reporting section of the dashboards

## 2021-05-10

### Changed

- Invited or verified users no longer require confirmation.

## 2021-05-07

### Fixed

- Spreasheet exports throughout the platform are improved.

### Added

- City Admins can now assign any user as the author of an idea when creating or updating.
- Email confirmation now happens in survey and signup page sign up forms.

## 2021-05-06

### Fixed

- Idea export to excel is no longer limited to 250 ideas.

## 2021-05-04

### Fixed

- Fixed issues causing email campaigns not to be sent.

## 2021-05-03

### Changed

- Users are now prompted to confirm their account after creating it, by receiving a confirmation code in their email address.

### Added

- SurveyXact Integration.

## 2021-05-01

### Added

- New module to plug email confirmation to users.

## 2021-04-29

### Fixed

- Editing the banner header in Admin > Settings > General, doesn't cause the other header fields to be cleared anymore

## 2021-04-22

### Fixed

- After the project title error appears, it disappears again after you start correcting the error

## 2021-03-31

### Fixed

- Customizable Banner Fields no longer get emptied/reset when changing another.

### Added

- When a client-side validation error happens for the project title in the admin, there will be an error next to the submit button in addition to the error message next to the input field.

## 2021-03-25

### Fixed

- The input fields for multiple locales provides an error messages when there's an error for at least one of the languages.

## 2021-03-23

### Fixed

- Fix for broken sign-up flow when signing-up through social sign-on

## 2021-03-19

### Fixed

- Admin>Dashboard>Users tab is no longer hidden for admins that manage projects.
- The password input no longer shows the password when hitting ENTER.
- Admin > Settings displays the tabs again

### Changed

- Empty folders are now shown in the landing page, navbar, projects page and sitemap.
- The sitemap no longer shows all projects and folder under each folder.
- Images added to folder descriptions are now compressed, reducing load times in project and folder pages.

### Added

- Allows for sending front-end events to our self-hosted matomo analytics tool

## 2021-03-16

### Changed

- Automatic tagging is functional for all clusters, and enabled for all premium customers

### Added

- Matomo is enabled for all platforms, tracking page views and front-end events (no workshops or back-end events yet)

## 2021-03-11

### Changed

- Tenants are now ordered alphabetically in AdminHQ
- Serbian (Latin) is now a language option.

## 2021-03-10

### Added

- CitizenLab admins can now change the link to the accessibility statement via AdminHQ.
- "Reply-to" field in emails from campaigns can be customized for each platform
- Customizable minimal required password length for each platform

## 2021-03-09

### Fixed

- Fixed a crash that would occur when tring to add tags to an idea

## 2021-03-08

### Fixed

- Phase pages now display the correct count of ideas (not retroactive - will only affect phases modified from today onwards).

## 2021-03-05

### Changed

- Changed the default style of the map
- Proposals/Initiatives are now sorted by most recent by default

### Added

- Custom maps (Project settings > Map): Admins now have the capability to customize the map shown inside of a project. They can do so by uploading geoJson files as layers on the map, and customizing those layers through the back-office UI (e.g. changing colors, marker icons, tooltip text, sort order, map legend, default zoom level, default center point).

### Fixed

- Fixed a crash that could potentially occur when opening an idea page and afterwards going back to the project page

## 2021-03-04

### Added

- In the admin (Settings > Registration tab), admins can now directly set the helper texts on top of the sign-up form (both for step 1 and 2).
- The admin Settings > Homepage and style tab has two new fields: one to allow customization for copy of the banner signed-in users see (on the landing page) and one to set the copy that's shown underneath this banner and above the projects/folders (also on the landing page).
- Copy to clarify sign up/log in possibilities with phone number

### Changed

- The admin Settings > Homepage and style tab has undergone copy improvements and has been rearranged
- The FranceConnect button to login, signup or verify your account now displays the messages required by the vendor.
- Updated the look of the FranceConnect button to login, signup or verify your account to feature the latests changes required by the vendor.

### Fixed

- Downvote button (thumbs down) on input card is displayed for archived projects

## 2021-03-03

### Added

- Users are now notified in app and via email when they're assigned as folder administrators.

## 2021-03-02

### Fixed

- Don't show empty space inside of the idea card when no avatar is present

### Added

- Maori as languages option

### Changed

- Improved layout of project event listings on mobile devices

## 2021-02-26

### Fixed

- France Connect button hover state now complies with the vendor's guidelines.

## 2021-02-24

### Fixed

- The project page no longer shows an eternal spinner when the user has no access to see the project

## 2021-02-18

### Added

- The password fields show an error when the password is too short
- The password fields have a 'show password' button to let people check their password while typing
- The password fields have a strength checker with appropriate informative message on how to increase the strength
- France Connect as a verification method.

### Fixed

- Notifications for started phases are no longer triggered for unpublished projects and folders.

## 2021-02-17

### Changed

- All input fields for multiple locales now use the components with locale switchers, resulting in a cleaner and more compact UI.
- Copy improvements

## 2021-02-12

### Fixed

- Fixed Azure AD login for some Azure setups (Schagen)

### Changed

- When searching for an idea, the search operation no longer searches on the author's name. This was causing severe performance issues and slowness of the paltforms.

## 2021-02-10

### Added

- Automatic tagging

## 2021-02-08

### Fixed

- Fixed a bug preventing registration fields and poll questions from reordering correctly.
- Fixed a bug causing errors in new platforms.

## 2021-02-04

### Fixed

- Fixed a bug causing the projects list in the navbar and projects page to display projects outside of folders when they're contained within them.

## 2021-01-29

### Added

- Ability to redirect URLs through AdminHQ
- Accessibility statement link in the footer

### Fixed

- Fixed issue affecting project managers that blocked access to their managed projects, when these are placed inside a folder.

## 2021-01-28

### Fixed

- A bug in Admin project edit page that did not allow a user to Go Back to the projects list after switching tabs
- Scrolling on the admin users page

## 2021-01-26

### Added

- Folder admin rights. Folder admins or 'managers' can be assigned per folder. They can create projects inside folders they have rights for, and moderate/change the folder and all projects that are inside.
- The 'from' and 'reply-to' emails can be customized by cluster (by our developers, not in Admin HQ). E.g. Benelux notification emails could be sent out by notifications@citizenlab.eu, US emails could be sent out by notifications@citizenlab.us etc., as long as those emails are owned by us. We can choose any email for "reply-to", so also email addresses we don't own. This means "reply-to" could potentially be configured to be an email address of the city, e.g. support@leuven.be. It is currently not possible to customize the reply-to (except for manual campaigns) and from fields for individual tenants.
- When a survey requires the user to be signed-in, we now show the sign in/up form directly on the page when not logged in (instead of the green infobox with a link to the sign-up popup)

### Fixed

- The 'reply-to' field of our emails showed up twice in recipient's email clients, now only once.

### Changed

- Added the recipient first and last name to the 'to' email field in their email client, so not only their email adress is shown.
- The links in the footer can now expand to multiple lines, and therefore accomodate more items (e.g. soon the addition of a link to the accesibility statement)

## 2021-01-21

### Added

- Added right-to-left rendering to emails

## 2021-01-18

### Fixed

- Access rights tab for participatory budget projects
- Admin moderation page access

## 2021-01-15

### Changed

- Copy improvements across different languages

## 2021-01-14

### Added

- Ability to customize the input term for a project

### Changed

- The word 'idea' was removed from as many places as possible from the platform, replaced with more generic copy.

## 2021-01-13

### Changed

- Idea cards redesign
- Project folder page redesign
- Project folders now have a single folder card image instead of 5 folder images in the admin settings
- By default 24 instead of 12 ideas or shown now on the project page

## 2020-12-17

### Fixed

- When creating a project from a template, only templates that are supported by the tenant's locale will show up
- Fixed several layout, interaction and data issues in the manual tagging feature of the Admin Processing page, making it ready for external use.
- Fixed project managers access of the Admin Processing page.

### Added

- Admin activity feed access for project managers
- Added empty state to processing list when no project is selected
- Keyboard shortcut tooltip for navigation buttons of the Admin Processing page

### Changed

- Reduced spacing in sidebar menu, allowing for more items to be displayed
- Style changes on the Admin Processing page

## 2020-12-08

### Fixed

- Issues with password reset and invitation emails
- No more idea duplicates showing up on idea overview pages
- Images no longer disappear from a body of an idea, or description of a project on phase, if placed at the bottom.

### Changed

- Increased color contrast of inactive timeline phases text to meet accesibility standard
- Increased color contrast of event card left-hand event dates to meet accesibility standard
- Increased color contrast of List/Map toggle component to meet accesibility standard

### Added

- Ability to tag ideas manually and automatically in the admin.

## 2020-12-02

### Changed

- By default the last active phase instead of the last phase is now selected when a timeline project has no active phase

### Fixed

- The empty white popup box won't pop up anymore after clicking the map view in non-ideation phases.
- Styling mistakes in the idea page voting and participatory budget boxes.
- The tooltip shown when hovering over a disabled idea posting button in the project page sticky top bar is no longer partially hidden

## 2020-12-01

### Changed

- Ideas are now still editable when idea posting is disabled for a project.

## 2020-11-30

### Added

- Ability to create new and edit existing idea statuses

### Fixed

- The page no longer refreshes when accepting the cookie policy

### Changed

- Segment is no longer used to connect other tools, instead following tools are integrated natively
  - Google Analytics
  - Google Tag Manager
  - Intercom
  - Satismeter
  - Segment, disabled by default
- Error messages for invitations, logins and password resets are now clearer.

## 2020-11-27

### Fixed

- Social authentication with Google when the user has no avatar.

### Changed

- Random user demographics on project copy.

## 2020-11-26

### Added

- Some specific copy for Vitry-sur-Seine

## 2020-11-25

### Fixed

- Sections with extra padding or funky widths in Admin were returned to normal
- Added missing copy from previous release
- Copy improvements in French

### Changed

- Proposal and idea descriptions now require 30 characters instead of the previous 500

## 2020-11-23

### Added

- Some specific copy for Sterling Council

### Fixed

- The Admin UI is no longer exposed to regular (and unauthenticated) users
- Clicking the toggle button of a custom registration field (in Admin > Settings > Registration fields) no longer duplicated the row
- Buttons added in the WYSIWYG editor now have the correct color when hovered
- The cookie policy and accessibility statement are not editable anymore from Admin > Settings > Pages

### Changed

**Project page:**

- Show all events at bottom of page instead of only upcoming events
- Reduced padding of sticky top bar
- Only show sticky top bar when an action button (e.g. 'Post an idea') is present, and you've scrolled past it.

**Project page right-hand sidebar:**

- Show 'See the ideas' button when the project has ended and the last phase was an ideation phase
- Show 'X ideas in the final phase' when the project has ended and the last phase was an ideation phase
- 'X phases' is now clickable and scrolls to the timeline when clicked
- 'X upcoming events' changed to 'X events', and event count now counts all events, not only upcoming events

**Admin project configuration page:**

- Replaced 'Project images' upload widget in back-office (Project > General) with 'Project card image', reduced the max count from 5 to 1 and updated the corresponding tooltip with new recommended image dimensions

**Idea page:**

- The map modal now shows address on top of the map when opened
- Share button copy change from "share idea" to "share"
- Right-hand sidebar is sticky now when its height allows it (= when the viewport is taller than the sidebar)
- Comment box now has an animation when it expands
- Adjusted scroll-to position when pressing 'Add a comment' to make sure the comment box is always fully visible in the viewport.

**Other:**

- Adjusted FileDisplay (downloadable files for a project or idea) link style to show underline by default, and increased contrast of hover color
- Reduced width of DateTimePicker, and always show arrows for time input

## 2020-11-20 (2)

### Fixed

- The project header image is screen reader friendly.
- The similar ideas feature doesn't make backend requests anymore when it's not enabled.

### Changed

- Areas are requested with a max. of 500 now, so more areas are visible in e.g. the admin dashboard.

## 2020-11-18

### Added

- Archived project folder cards on the homepage will now have an "Archived" label, the same way archived projects do\
- Improved support for right-to-left layout
- Experimental processing feature that allows admins and project managers to automatically assign tags to a set of ideas.

### Fixed

- Projects without idea sorting methods are no longer invalid.
- Surveys tab now shows for projects with survey phases.

### Changed

- Moved welcome email from cl2-emails to cl2-back

## 2020-11-16

### Added

- Admins can now select the default sort order for ideas in ideation and participatory budgeting projects, per project

### Changed

- The default sort order of ideas is now "Trending" instead of "Random" for every project if left unchanged
- Improved sign in/up loading speed
- Removed link to survey in the project page sidebar when not logged in. Instead it will show plain none-clickable text (e.g. '1 survey')

### Fixed

- Custom project slugs can now contain alphanumeric Arabic characters
- Project Topics table now updates if a topic is deleted or reordered.
- Empty lines with formatting (like bold or italic) in a Quill editor are now removed if not used as paragraphs.

## 2020-11-10

### Added

#### Integration of trial management into AdminHQ

- The lifecycle of the trials created from AdminHQ and from the website has been unified.
- After 14 days, a trial platform goes to Purgatory (`expired_trial`) and is no longer accessible. Fourteen days later, the expired trial will be removed altogether (at this point, there is no way back).
- The end date of a trial can be modified in AdminHQ (> Edit tenant > Internal tab).

## 2020-11-06

### Added

- Social sharing via WhatsApp
- Ability to edit the project URL
- Fragment to embed a form directly into the new proposal page, for regular users only

### Fixed

- The project about section is visibile in mobile view again
- Maps will no longer overflow on page resizes

## 2020-11-05

### Added

- Reordering of and cleaner interface for managing custom registration field options
- An 'add proposal' button in the proposals admin
- Fragment to user profile page to manage party membership settings (CD&V)
- "User not found" message when visiting a profile for a user that was deleted or could not be found

### Changed

- Proposal title max. length error message
- Moved delete functionality for projects and project folders to the admin overview

### Fixed

- The automatic scroll to the survey on survey project page

## 2020-11-03

### Fixed

- Fixed broken date picker for phase start and end date

## 2020-10-30

### Added

- Initial Right to left layout for Arabic language
- Idea description WYSIWYG editor now supports adding images and/or buttons

## 2020-10-27

### Added

- Support for Arabic

## 2020-10-22

### Added

- Project edit button on project page for admins/project manager
- Copy for Sterling Council

### Fixed

- Links will open in a new tab or stay on the same page depending on their context. Links to places on the platform will open on the same page, unless it breaks the flow (i.e. going to the T&C policy while signing up). Otherwise, they will open in a new tab.

### Changed

- In the project management rights no ambiguous 'no options' message will be shown anymore when you place your cursor in the search field

## 2020-10-16

### Added

- Ability to reorder geographic areas

### Fixed

- Stretched images in 'avatar bubbles'
- Input fields where other people can be @mentioned don't grow too wide anymore
- Linebar charts overlapping elements in the admin dashboard

## 2020-10-14

### Changed

- Project page redesign

## 2020-10-09

### Added

- Map configuration tool in AdminHQ (to configure maps and layers at the project level).

## 2020-10-08

### Added

- Project reports

### Changed

- Small styling fixes
- Smart group support multiple area codes
- Layout refinements for the new idea page
- More compact idea/proposal comment input
- Proposal 'how does it work' redesign

## 2020-10-01

### Changed

- Idea page redesign

## 2020-09-25

### Fixed

- The "Go to platform" button in custom email campaigns now works in Norwegian

### Added

- Granular permissions for proposals
- Possibility to restrict survey access to registered users only
- Logging project published events

### Changed

- Replaced `posting_enabled` in the proposal settings by the posting proposal granular permission
- Granular permissions are always granted to admins

## 2020-09-22

### Added

- Accessibility statement

## 2020-09-17

### Added

- Support for checkbox, number and (free) text values when initializing custom fields through excel invites.

### Changed

- Copy update for German, Romanian, Spanish (CL), and French (BE).

## 2020-09-15

### Added

- Support Enalyzer as a new survey provider
- Registration fields can now be hidden, meaning the user can't see or change them, typically controlled by an outside integration. They can still be used in smart groups.
- Registration fields can now be pre-populated using the invites excel

## 2020-09-08

### Fixed

- Custom buttons (e.g. in project descriptions) have correct styling in Safari.
- Horizontal bar chart overflow in Admin > Dashboard > Users tab
- User graphs for registration fields that are not used are not shown anymore in Admin > Dashboard > Users tab

### Added

- Pricing plan feature flags for smart groups and project access rights

## 2020-09-01

### Fixed

- IE11 no longer gives an error on places that use the intersection observer: project cards, most images, ...

### Added

- New platform setting: 'Abbreviated user names'. When enabled, user names are shown on the platform as first name + initial of last name (Jane D. instead of Jane Doe). This setting is intended for new platforms only. Once this options has been enabled, you MUST NOT change it back.
- You can now export all charts in the admin dashboard as xlsx or svg.
- Translation improvements (email nl...)

### Changed

- The about us (CitizenLab) section has been removed from the cookie policy

## 2020-08-27

### Added

- Support for rich text in field descriptions in the idea form.
- New "Proposed Budget" field in the idea form.

### Changed

- Passwords are checked against a list of common passwords before validation.
- Improving the security around xlsx exports (escaping formulas, enforcing access restrictions, etc.)
- Adding request throttling (rate-limiting) rules.
- Improving the consistency of the focus style.

## 2020-07-30

### Added

- Pricing plans in AdminHQ (Pricing plan limitations are not enforced).
- Showing the number of deviations from the pricing plan defaults in the tenant listing of AdminHQ.

### Changed

- Tidying up the form for creating new tenants in AdminHQ (removing unused features, adding titles and descriptions, reordering features, adding new feature flags, removing fields for non-relevant locales).

## 2020-07-10

### Added

- Project topics

### Changed

- Userid instead of email is used for hidden field in surveys (Leiden)
- New projects have 'draft' status by default

### Fixed

- Topics filter in ideas overview works again

## 2020-07-09 - Workshops

### Fixed

- Speps are scrollable

### Added

- Ability to export the inputs as an exel sheet
- Polish translations
- Portugese (pt-BR) translations

## 2020-06-26

### Fixed

- No longer possible to invite a project manager without selecting a project
- The button on the homepage now also respects the 'disable posting' setting in proposals
- Using project copy or a tenant template that contains a draft initiative no longer fails

### Added

- Romanian

## 2020-06-19

### Fixed

- Polish characters not being rendered correctly

### Added

- Back-office toggle to turn on/off the ability to add new proposals to the platform

## 2020-06-17

### Fixed

- It's no longer needed to manually refresh after deleting your account for a consistent UI
- It's no longer needed to manually refresh after using the admin toggle in the user overview
- The sign-in/up flow now correctly asks the user to verify if the smart group has other rules besides verification
-

demo`is no longer an available option for`organization_type` in admin HQ

- An error is shown when saving a typeform URL with `?email=xxxx` in the URL, which prevented emails to be linked to survey results
- On mobile, the info container in the proposal info page now has the right width
- A general issue with storing cookies if fixed, noticable by missing data in GA, Intercom not showing and the cookie consent repeatedly appearing
- Accessibility fix for the search field
- The `signup_helper_text` setting in admin HQ is again displayed in step 1 of the sign up flow

### Added

- There's a new field in admin HQ to configure custom copy in step 2 of the sign up flow called `custom_fields_signup_helper_text`
- `workshops` can be turned on/off in admin HQ, displayed as a new page in the admin interface

### Changed

- The copy for `project moderator` has changed to `project manager` everywhere
- The info image in the proposals header has changed

## 2020-06-03

### Fixed

- Maps with markers don't lose their center/zoom settings anymore
- English placeholders in idea form are gone for Spanish platforms

## 2020-05-26

### Changed

- Lots of small UI improvements throughout the platform
- Completely overhauled sign up/in flow:
  - Improved UI
  - Opens in a modal on top of existing page
  - Opens when an unauthenticaed user tries to perform an action that requires authentication (e.g. voting)
  - Automatically executes certain actions (e.g. voting) after the sign in/up flow has been completed (note: does not work for social sign-on, only email/password sign-on)
  - Includes a verification step in the sign up flow when the action requires it (e.g. voting is only allowed for verified users)

## 2020-05-20

### Fixed

- Budget field is shown again in idea form for participatory budget projects

## 2020-05-14

### Added

- Idea configurability: disabling/requiring certain fields in the idea form
- The footer has our new logo

### Changed

- Admins will receive a warning and need to confirm before sending a custom email to all users
- A survey project link in the top navigation will link to /info instead of to /survey

## 2020-04-29

### Fixed

- Folders are again shown in the navbar
- Adding an image to the description text now works when creating a project or a phase

### Added

- Support for Polish, Hungarian and Greenlandic

## 2020-04-23

### Fixed

- Long timeline phase names show properly

### Changed

- Redirect to project settings after creating the project
- Links to projects in the navigation menu link to the timeline for timeline projects

## 2020-04-21

### Fixed

- Fixed overlapping issue with idea vote bar on mobile
- Fixed an issue where images were used for which the filename contained special characters

### Added

- The overview (moderation) in the admin now has filters
  - Seen/not seen
  - Type: Comment/Idea/Proposal
  - Project
  - Search
- The idea xlsx export contains extra columns on location, number of comments and number of attachments

### Changed

- The permissions tab in the project settings has reordered content, to be more logical
- In German, the formal 'Sie' form has been replaced with the informal 'Du' form

## 2020-03-31

### Fixed

- Signing up with keyboard keys (Firefox)
- Composing manual emails with text images
- Exporting sheet of volunteers with long cause titles

### Added

- Folder attachments
- Publication status for folders

### Changed

- Show folder projects within admin project page

## 2020-03-20

### Added

- Volunteering as a new participation method

## 2020-03-16

### Fixed

- The project templates in the admin load again

## 2020-03-13

### Fixed

- The folder header image is not overly compressed when making changes to the folder settings
- The loading spinner on the idea page is centered

### Added

- Add images to folders, shown in cards.

### Changed

- Admins can now comment on ideas.

## 2020-03-10

### Fixed

- Fixed consent banner popping up every time you log in as admin
- Fixed back-office initiative status change 'Use latest official updates' radio button not working
- Fixed broken copy in Initiative page right-hand widget

### Added

- Add tooltip explaining what the city will do when the voting threshold is reached for a successful initiative
- Added verification step to the signup flow
- New continuous flow from vote button clicked to vote casted for unauthenticated, unverified users (click vote button -> account creation -> verification -> optional/required custom signup fields -> programmatically cast vote -> successfully voted message appears)
- The rich text editor in the admin now supports buttons

### Changed

- Admin HQ: new and improved list of timezones

## 2020-03-05

### Fixed

- Signup step 2 can no longer be skipped when there are required fields
- Correct tooltip link for support article on invitations
- Correct error messages when not filling in start/end date of a phase

### Added

- Setting to disable downvoting in a phase/project, feature flagged
- When a non-logged in visitor tries to vote on an idea that requires verification, the verification modal automatically appears after registering

## 2020-02-24

### Fixed

- Initiative image not found errors
- Templates generator out of disk space

### Added

- Folders i1
  - When enabled, an admin can create, edit, delete folders and move projects into and out of folders
  - Folders show in the project lists and can be ordered within projects

### Changed

- Initiative explanatory texts show on mobile views
- Existing platforms have a moderator@citizenlab.co admin user with a strong password in LastPass
- In the admin section, projects are no longer presented by publication status (Folders i1)

## 2020-02-19

### Fixed

- Loading more comments on the user profile page works again
- Accessibility improvements
- Adding an image no longer pops up the file dialog twice
- Changed to dedicated IP in mailgun to improve general deliverability of emails

### Added

- Improvements to the PB UI to make sure users confirm their basket at the end
- Ideation configurability i1
  - The idea form can be customized, on a project level, to display custom description texts for every field
- People filling out a poll are now included in the 'participated in' smart group rules
- Make me admin section in Admin HQ

### Changed

- When a platform no longer is available at a url, the application redirects to the CitizenLab website
- New platforms automatically get a moderator@citizenlab.co admin user with a strong password in LastPass

## 2020-01-29

### Fixed

- Rich text editor no longer allows non-video iframe content
- Smart groups that refer to a deleted project now get cleaned up when deleting a project
- All cookie consent buttons are now reachable on IE11
- More accessibility fixes
- The organization name is no longer missing in the password reset email

### Added

- CSAM verification
  - Users can authenticate and verify using BeID or itsme
  - User properties controlled by a verification method are locked in the user profile
  - Base layer of support for other similar verification methods in the future
- The order of project templates can now be changed in Templates HQ

### Changed

- Project templates overview no longer shows the filters

## 2020-01-17

### Fixed

- Further accesibility improvements:
  - Screen reader improvement for translations
  - Some color contrast improvements

### Added

- A hidden topics manager available at https://myfavouriteplatform.citizenlab.co/admin/topics

## 2020-01-15

### Fixed

- In the admin, the project title is now always displayed when editing a project
- Further accesibility improvements:
  - Site map improvements (navigation, clearer for screen readers)
  - Improved colors in several places for users with sight disability
  - Improved HTML to better inform screen reader users
  - Added keyboard functionality of password recovery
  - Improved forms (easier to use for users with motoric disabilities, better and more consistent validation, tips and tricks on mobile initiative form)
  - Improvements for screen reader in different languages (language picker, comment translations)
  - Added title (visible in your tab) for user settings page
  - Improved screen reader experience for comment posting, deleting, upvoting and idea voting

### Added

- The email notification settings on the user profile are now grouped in categories
- Unsubscribing through an email link now works without having to sign in first

### Changed

- The idea manager now shows all ideas by default, instead of filtered by the current user as assignee

## 2020-01-07

### Added

- Go to idea manager when clicking 'idea assigned to you' notification
- 2th iteration of the new admin moderation feature:
  - Not viewed/Viewed filtering
  - The ability to select one or more items and mark them as viewed/not viewed
  - 'Belongs to' table column, which shows the context that a piece of content belongs to (e.g. the idea and project that a comment belongs to)
  - 'Read more' expand mechanism for longer pieces of content
  - Language selector for multilingual content
  - 'Go to' link that will open a new tab and navigate you to the idea/iniative/comment that was posted

### Changed

- Improve layout (and more specifically width) of idea/iniatiatve forms on mobile
- Separate checkboxes for privacy policy and cookie policy
- Make the emails opt-in at registration

### Fixed

- Fix for unreadable password reset error message on Firefox
- Fix for project granular permission radio buttons not working

## 2019-12-12

### Added

- Polls now support questions for which a user can check multiple options, with a configurable maximum
- It's now possible to make a poll anonymous, which hides the user from the response excel export
- New verification method `id_card_lookup`, which supports the generic flow of verifying a user using a predined list of ID card numbers.
  - The copy can be configured in Admin HQ
  - The id cards CSV can be uploaded through Admin HQ

## 2019-12-11

### Added

- Admin moderation iteration 1 (feature flagged, turned on for a selected number of test clients)
- New verification onboarding campaign

### Changed

- Improved timeline composer
- Wysiwyg accessibility improvement

### Fixed

- English notifications when you have French as your language

## 2019-12-06

### Fixed

- Accessibility improvements:
  - Polls
  - Idea/initiative filter boxes
- Uploading a file in admin project page now shows the loading spinner when in progress
- Fixed English copy in notifications when other language selected
- Fixed project copy in Admin HQ not being saved

## 2019-12-05

### Fixed

- Small popups (popovers) no longer go off-screen on smaller screens
- Tooltips are no longer occluded by the checkbox in the idea manager
- The info icon on the initiatives voting box has improved alignment
- Project templates now display when there's only `en` is configured as a tenant locale
- When changing the lifecycle stage of a tenant, the update is now sent right away to segment
- When users accept an inivitation and are in a group, the group count is correctly updated
- Dropdowns in the registration flow can again support empty values
- Accessibility:
  - Various color changes to improve color contrasts
  - Color warning when picking too low contrast
  - Improvements to radio buttons, checkboxes, links and buttons for keyboard accessibility
  - Default built-in pages for new tenants have a better hierarchy for screen readers
- User posted an idea/initiative notification for admins will be in the correct language

## 2019-11-25

### Changed

- Updated translations
- Area filter not shown when no areas are configured
- Overall accessibility improvements for screen readers
- Improved accessibility of the select component, radio button, image upload and tooltip

### Fixed

- When adding a vote that triggers the voting limit on a project/phase, the other idea cards now automatically get updated with disabled vote buttons
- Fix for mobile bottom menu not being clickable when idea page was opened
- Navigating directly between projects via the menu no longer results in faulty idea card collections
- Display toggle (map or list view) of idea and initiative cards works again

## 2019-11-19

### Added

- New ideation project/phase setting called 'Idea location', which enables or disabled the ability to add a location to an idea and show the ideas on a map

### Changed

- Improved accessibility of the image upload component
- COW tooltipy copy
- Sharing modal layout improvement

### Fixed

- Checkboxes have unique ids to correctly identify their corresponding label, which improves screen reader friendliness when you have multiple checkboxes on one page.
- Avatar layout is back to the previous, smaller version

## 2019-11-15

### Fixed

- Fix for 'Click on map to add an idea' functionality not working
- Fix for notifications not showing

## 2019-11-12

### Fixed

- An email with subject `hihi` is no longer sent to admins that had their invite accepted
- Whe clicking the delete button in the file uploader, the page no longer refreshes
- Project templates no longer show with empty copy when the language is missing
- The countdown timer on initiatives now shows the correct value for days
- The radio buttons in the cookie manager are clickable again
- Changing the host of a tenant no longer breaks images embedded in texts
- It's possible again to unassign an idea in the idea manager
- The popup for adding a video or link URL is no longer invisible or unusable in some situations
- Uploading files is no longer failing for various filetypes we want to support
- Keyboard accessibility for modals

### Added

- ID Verification iteration 1
  - Users can verify their account by entering their ID card numbers (currently Chile only)
  - Verification is feature flagged and off by default
  - Smart groups can include the criterium 'is verified'
  - Users are prompted to verify their account when taking an actions that requires verification
- Total population for a tenant can now be entered in Admin HQ
- It's now possible to configure the word used for areas towards citizens from the areas admin
- Improvements to accessibility:
  - Idea and initiative forms: clearer for screen readers, keyboard accessibility, and more accessible input fields
  - Nav bar: clearer for screen readers and improved keyboard navigation
  - Project navigation and phases: clearer for screen readers
  - Sign-in, password reset and recovery pages: labeling of the input fields, clearer for screen readers
  - Participatory budgeting: clearer for screen readers

### Changed

- The organization name is now the default author in an official update

## 2019-10-22

### Fixed

- The sharing title on the idea page is now vertically aligned
- Improvements to the 'bad gateway' message sometimes affecting social sharing
- The map and markers are again visible in the admin dashboard
- First round of accessibility fixes and improvements
  - Dynamics of certain interactions are picked up by screen readers (PB, voting, ...)
  - Overall clarity for screen readers has improved
  - Improvements to information structure: HTML structure, W3C errors, head element with correct titles
  - Keyboard accessibility has generally improved: sign-up problems, login links, PB assignment, ...

### Added

- Initiatives iteration 3
  - Automatic status changes on threshold reached or time expired
  - When updating the status, official feedback needs to be provided simultaneously
  - Users receive emails and notifications related to (their) initiative
  - Initiatives support images in their body text
- Project templates
  - Admins can now create projects starting from a template
  - Templates contain images, a description and a timeline and let admin filter them by tags
  - Admins can share template descriptions with a publically accessible link
- It's now possible to configure the banner overlay color from the customize settings
- A custom email campaign now contains a CTA button by default

### Changed

- Complete copy overhaul of all emails

## 2019-10-03

### Fixed

- PB phase now has a basket button in the project navbar
- The datepicker in the timeline admin now works in IE11

### Changed

- For fragments (small pieces of UI that can be overridden per tenant) to work, they need to be enabled individually in admin HQ.

## 2019-09-25

### Fixed

- It's again possible to change a ideation/PB phase to something else when it contains no ideas
- Older browsers no longer crash when scrolling through comments (intersection observer error)
- Pagination controls are now correctly shown when there's multiple pages of users in the users manager
- The user count of groups in the users manager no longer includes invitees and matches the data shown
- Transition of timeline phases now happen at midnight, properly respecting the tenant timezone
- When looking at the map of an idea or initiative, the map marker is visible again
- The initiatives overview pages now uses the correct header and text colors
- The vote control on an initiative is no longer invisible on a tablet screen size
- The idea page in a budgeting context now shows the idea's budget
- The assign button on an idea card in a budgeting context behaves as expected when not logged in
- Project copy in Admin HQ that includes comments no longer fails
- Changing granular permissions by project moderator no longer fails

### Added

- Polling is now supported as a new participation method in a continuous project or a phase
  - A poll consists of multiple question with predefined answers
  - Users can only submit a poll once
  - Taking a poll can be restricted to certain groups, using granular permissions
  - The poll results can be exported to excel from the project settings
- It's now possible to disable Google Analytics, Google Tag Manager, Facebook Pixel and AdWords for specific tenants through Admin HQ

### Changed

- Large amount of copy improvements throughout to improve consistency and experience
- The ideas overview page is no longer enabled by default for new tenants
- The built-in 'Open idea project' can now be deleted in the project admin

## 2019-08-30

### Fixed

- The map preview box no longer overflows on mobile devices
- You're now correctly directed back to the idea/initiatives page after signing in/up through commenting

### Changed

- The height of the rich text editor is now limited to your screen height, to limit the scrolling when applying styles

## 2019-08-29

### Fixed

- Uploaded animated gifs are no longer displayed with weird artifacts
- Features that depend on NLP are less likely to be missing some parts of the data

### Added

- Citizen initiatives
  - Citizens can post view and post initiatives
  - Admins can manage initiatives, similar to how they manage ideas
  - Current limitation to be aware of, coming very soon:
    - No emails and notifications related to initiatives yet
    - No automated status changes when an initiative reaches enough votes or expires yet

## 2019-08-09

### Fixed

- Fixed a bug that sometimes prevented voting on comments
- When editing a comment, a mention in the comment no longer shows up as html
- In the dashboard, the domicile value 'outside' is now properly translated
- Some fixes were made to improve loading of the dashboard map with data edge cases
- Deleting a phase now still works when users that reveived notifications about the phase have deleted their account
- New releases should no longer require a hard refresh, avoiding landing page crashing issues we had

### Added

- File input on the idea form now works on mobile, if the device supports it

## 2019-07-26

### Fixed

- The project moderator email and notification now link to the admin idea manager instead of citizen side
- The widget no longer shows the `Multiloc`, but the real idea titles for some platforms

### Added

- Speed improvements to data requests to the backend throughout the whole paltform
- Changing the participation method from ideation to information/survey when there are ideas present is now prevented by the UI
- It's now possible to manually reorder archived projects
- There's new in-platform notifications for a status change on an idea you commented or voted on

## 2019-07-18

### Fixed

- It's no longer possible to change the participation method to information or survey if a phase/project already contains ideas
- The 'Share your idea modal' is now properly centered
- It's no longer possible to send out a manual email campaign when the author is not properly defined
- Invite emails are being sent out again
- Imported ideas no longer cause incomplete pages of idea cards
- Invited users who did not accept yet no longer receive any automated digest emails

## 2019-07-08

### Fixed

- When changing images like the project header, it's no longer needed to refresh to see the result
- The comments now display with a shorter date format to work better on smaller screens
- The code snippet from the widget will now work in some website that are strict on valid html
- The number of days in the assignee digest email is no longer 'null'
- The project preview description input is displayed again in the projects admin
- The idea status is no longer hidden when no vote buttons are displayed on the idea page
- Duplicate idea cards no longer appear when loading new pages

### Added

- Performance optimizations on the initial loading of the platform
- Performance optimizations on loading new pages of ideas and projects
- Newly uploaded images are automatically optimized to be smaller in filesize and load faster
- The 'Add an idea' button is now shown in every tab of the projects admin
- It's now possible to add videos to the idea body text
- E-mails are no longer sent out through Vero, but are using the internal cl2-emails server

### Changed

- The automated emails in the admin no longer show the time schedule, to work around the broken translations
- The rights for voting on comments now follow the same rights than commenting itself, instead of following the rights for idea voting
- On smaller desktop screens, 3 columns of idea cards are now shown instead of 2
- When adding an idea from the map, the idea will now be positioned on the exact location that was clicked instead of to the nearest detectable address
- Using the project copy tool in admin HQ is more tolerant about making copies of inconsistent source projects

## 2019-06-19

### Fixed

- Show 3-column instead of 2-column layout for ideas overview page on smaller desktop screens
- Don't hide status label on idea page when voting buttons are not shown

### Changed

- Small improvement in loading speed

## 2019-06-17

## Fixed

- The column titles in comments excel export are aligned with the content
- There's now enough space between voting anc translate links under a comment
- Vote button on an idea no longer stays active when a vote on that idea causes the voting treshold of the project to be reached

## Added

- The admin part of the new citizen initiatives is available (set initiatives feature on `allowed`)
  - Cities can configure how they plan to use initiatives
- A preview of how initiatives will look like city side is available, not yet ready for prime time (set initiatives feature on `allowed` and `enabled`)
- The ideas overview page has a new filtering sidebar, which will be used for other idea and initiative listings in the future
  - On idea status
  - On topic
  - Search
- Comments now load automatically while scrolling down, so the first comments appear faster

## 2019-06-05

### Fixed

- Fix an issue that when showing some ideas in an idea card would make the application crash

## 2019-05-21

### Fixed

- The idea page does no longer retain its previous scroll position when closing and reopening it
- The Similar Ideas box no longer has a problem with long idea titles not fitting inside of the box
- The Similar Ideas box content did not update when directly navigating from one idea page to the next
- The 'What were you looking for?' modal no longer gives an error when trying to open it

### Changed

- You now get redirected to the previously visited page instead of the landing page after you've completed the signup process

## 2019-05-20

### Fixed

- Closing the notification menu after scrolling no longer results in a navbar error
- When accessing the idea manager as a moderator, the assignee filter defaults to 'assigned to me'
- The idea and comment counts on the profile page now update as expected
- It's now possible to use a dropdown input in the 2nd registration step with a screen reader
- An invited user can no longer request a password reset, thereby becoming an inconsistent user that resulted in lots of problems

### Added

- Restyle of the idea page
  - Cleaner new style
  - Opening an idea no longer appears to be a modal
  - Properly styled similar ideas section
  - Showing comment count and avatars of contributors

### Changed

- When clicking the edit button in the idea manager, the edit form now opens in the sidemodal

## 2019-05-15

### Fixed

- Opening the projects dropdown no longer shows all menu items hovered when opened
- Users that can't contribute (post/comment/vote/survey) no longer get an email when a phase starts
- When a project has an ideation and a PB phase, the voting buttons are now shown during the ideation phase
- The admin navigation menu for moderators is now consistent with that for admins
- Moderators that try to access pages only accessible for admins, now get redirected to the dashboard
- The details tab in clustering doesn't cause the info panel to freeze anymore
- When writing an official update, the sbumit button now only becomes active when submission is possible
- The 'no options' copy in a dropdown without anything inside is now correctly translated
- Making a field empty in Admin HQ now correctly saves the empty value
- The active users graph no longer includes users that received an email as being active
- The translation button in an idea is no longer shown when there's only one platform language
- After changing granular permission, a refresh is no longer needed to see the results on ideas
- The sideview in the idea manager now shows the status dropdown in the correct language
- The layout of the sideview in the idea manager is now corrected
- A digest email to idea assignees is no longer sent out when no ideas are assigned to the admin/moderator
- Signing in with VUB Net ID works again
- Loading the insights map can no longer be infinite, it will now show an error message when the request fails

### Added

- The profile page of a user now also shows the comments by that user
- Users can now delete their own profile from their edit profile page
- Similar ideas, clustering and location detection now work in Spanish, German, Danish and Norwegian
- Facebooks bot coming from `tfbnw.net` are now blocked from signing up
- Moderators now also have a global idea manager, showing all the ideas from the projects they're moderating
- Loading the insights map, which can be slow, now shows a loading indicator

### Changed

- Voting buttons are no longer shown when voting is not enabled
- Improved and more granular copy text for several voting and commenting disabled messages

## 2019-04-30

### Fixed

- Time remaning on project card is no longer Capitalized
- Non-admin users no longer get pushed to intercom
- Improvements to the idea manager for IE11
- When filtering on a project in the idea manager, the selected project is highlighted again
- @citizenlab.cl admins can now also access churned platforms
- The user count in the user manager now includes migrated cl1 users
- Sending invitations will no longer fail on duplicate mixed-case email addresses

### Added

- Ideas can now be assigned to moderators and admins in the idea manager
  - Added filter on assignee, set by default to 'assigned to me'
  - Added filter to only show ideas that need feedback
  - When clicking an idea, it now opens in and can be partially edited from a half screen modal
  - Admins and moderators get a weekly digest email with their ideas that need feedback
- Completely new comments UI with support for comment upvotes
  - Comments are visually clearly grouped per parent comment
  - Sub-comments use @mentions to target which other subcomment they reply to
  - Comments can be sorted by time or by votes
- Ideas can now be sorted randomly, which is the new default
- New smart group rule for users that contributed to a specific topic
- New smart group rule for users that contributed to ideas with a specific status
- Clear error message when an invitee does a normal sign up

### Changed

- The idea grid no longer shows a 'post an idea' button when there are no ideas yet

## 2019-04-24

### Fixed

- Project cards now show correct time remaining until midnight

## 2019-04-23

### Fixed

- Closing the notification menu does not cause an error anymore
- The unread notifications count is now displayed correctly on IE11
- Clicking on an invite link will now show an immediate error if the invite is no longer valid

### Changed

- The admin guide is now under the Get Started link and the dashboards is the admin index
- The project cards give feedback CTA was removed
- An idea can now be deleted on the idea page
- The default border radius throughout the platform now is 3px instead of 5px
- The areas filter on the project cards is only shown when there is more than one area

## 2019-04-16

### Fixed

- The comment count of a project remains correct when moving an idea to a different project
- Fixed an issue when copying projects (through the admin HQ) to tenants with conflicting locales
- Only count people who posted/voted/commented/... as participants (this is perceived as a fix in the dashboards)
- Invites are still sent out when some emails correspond to existing users/invitees
- Phase started/upcoming notifications are only sent out for published projects

### Added

- Posting text with a URL will turn the URL part into a link
- Added smart group rules for topic and idea status participants

### Changed

- New configuration for which email campaigns are enabled by default
- Changed project image medium size to 575x575

## 2019-04-02

### Fixed

- The new idea button now shows the tooltip on focus
- The gender graph in clustering is now translated
- Tooltips on the right of the screen no longer fall off
- Text in tooltips no longer overflows the tooltip borders
- When there are no ideas, the 'post an idea' button is no longer shown on a user profile or the ideas overview page
- The project card no longer displays a line on the bottom when there is no meta information available
- Downloading the survey results now consistently triggers a browser download
- The bottom of the left sidebar of the idea manager can now be reached when there are a lot of projects
- The time control in the admin dashboard is now translated
- Various fixes to improve resilience of project copy tool

### Added

- The ideas overview page now has a project filter
- The various pages now support the `$|orgName|` variable, which is replaced by the organization name of the tenant
- Non-CitizenLab admins can no longer access the admin when the lifecycle stage is set to churned
- A new style variable controls the header opacity when signed in
- New email as a reminder to an invitee after 3 days
- New email when a project phase will start in a week
- New email when a new project phase has started
- The ideas link in the navbar is now feature flagged as `ideas_overview`

### Changed

- When filtering projects by multiple areas, all projects that have one of the areas or no area are now shown
- The user search box for adding a moderator now shows a better placeholder text, explaining the goal

## 2019-03-20

### Fixed

- Fixed mobile layout issues with cookie policy, idea image and idea title for small screens (IPhone 5S)
- Posting an idea in a timeline that hasn't started yet (as an admin) now puts the idea in the first phase
- Notifications menu renders properly in IE11
- The CTA on project cards is no longer shown for archived and finished projects
- Invited users that sign up with another authentication provider now automatically redeem their invitation
- When the tenant only has one locale, no language switcher is shown in the official feedback form

### Added

- Capabilities have been added to apply custom styling to the platform header
  - Styling can be changed through a new style tab in admin HQ
  - It's also possible to configure a different platform-wide font
  - Styling changes should only be done by a designer or front-end developer, as there are a lot of things that could go wrong
- The initial loading speed of the platform has increased noticably due to no longer loading things that are not immediately needed right away.
- Tenant templates are now automatically updated from the `.template` platforms every night
- The project copy tool in admin HQ now supports time shifting and automatically tries to solve language conflicts in the data
- New notifications and emails for upcoming (1 week before) and starting phases

### Changed

- Archived ieas are no longer displayed on the general ideas page
- The time remaining on project cards is no longer shown on 2 lines if there's enough space
- New platforms will show the 'manual project sorting' toggle by default
- Some changes were made to modals throughout to make them more consistent and responsiveness
- New ideas now have a minimal character limit of 10 for the title and 30 for the body
- User pages have a more elaborate meta title and description for SEO purposes

## 2019-03-11

### Fixed

- Notifications layout on IE11
- Errors due to loading the page during a deployment

## 2019-03-11

### Fixed

- Similar ideas is now fast enough to enable in production
- NLP insights will no longer keep on loading when creating a new clusgtering graph
- The comment count on project cards now correctly updates on deleted comments
- Various spacing issues with the new landing page on mobile are fixed
- When logging out, the avatars on the project card no longer disappear
- The widget no longer cuts off the title when it's too long
- In admin > settings > pages, all inputs are now correctly displayed using the rich text editor
- The notifications are no longer indented inconsistently
- Exporting typeform survey results now also work when the survey embed url contains `?source=xxxxx`
- When there's a dropdown with a lot of options during signup, these options are no longer unreachable when scrolling down
- The cookie policy no longer displays overlapping text on mobile
- The `isSuperAdmin`, `isProjectModerator` and `highestRole` user properties are now always named using camelCasing

### Added

- Official feedback
  - Admins and moderators can react to ideas with official feedback from the idea page
  - Users contributing to the idea receive a notification and email
  - Feedback can be posted using a free text name
  - Feedback can be updated later on
  - Admin and moderators can no longer write top-level comments
  - Comments by admins or moderators carry an `Official` badge
- When giving product feedback from the footer, a message and email can be provided for negative feedback
- CTA on project card now takes granular permissions into account
- CTA on project card is now also shown on mobile
- Projects for which the final phase has finished are marked as finished on their project card
- Projects on the landing page and all projects page can now be filtered on area through the URL

### Changed

- The avatars on a project card now include all users that posted, voted or commented
- Commenting is no longer possible on ideas not in the active phase

## 2019-03-03

### Fixed

- Manually sorting projects in the admin works as expected

### Added

- Support for Spanish
- The copy of 'x is currently working on' can be customized in admin HQ
- Extra caching layer in cl2-nlp speeds up similar ideas and creating clusters

## 2019-02-28

### Fixed

- In the dashboard, the labels on the users by gender donut chart are no longer cut off
- Adding file attachments with multiple consecutive spaces in the filename no longer fails
- Project copy in admin HQ no longer fails when users have mismatching locales with the new platform

### Added

- New landing page redesign
  - Project cards have a new layout and show the time remaining, a CTA and a metric related to the type of phase
  - The bottom of the landing page displays a new custom info text, configurable in the admin settings
  - New smarter project sorting algorithm, which can be changed to manual ordering in the projects admin
  - Ideas are no longer shown on the landing page
  - The `Show all projects` link is only shown when there are more than 10 projects
- New attributes are added to segment, available in all downstream tools:
  - `isSuperAdmin`: Set to true when the user is an admin with a citizenlab email
  - `isProjectModerator`
  - `highestRole`: Either `super_admin`, `admin`, `project_moderator` or `user`

### Changed

- Intercom now only receives users that are admin or project moderator (excluding citizenlab users)

## 2019-02-20

### Fixed

- User digest email events are sent out again
- The user statistics on the admin dashboard are back to the correct values
- Creating a new project page as an admin does not result in a blank page anymore
- Improved saving behaviour when saving images in a phase's description
- When logged in and visiting a url containing another locale than the one you previously picked, your locale choice is no longer overwritten

### Added

- Project copy feature (in admin HQ) now also supports copying ideas (including comments and votes) and allows you to specify a new slug for the project URL
- Unlogged users locale preference is saved in their browser

## 2019-02-14

### Fixed

- Project/new is no longer a blank page

## 2019-02-13

### Fixed

- Texts written with the rich text editor are shown more consistently in and outside of the editor
- Opening a dropdown of the smart group conditions form now scrolls down the modal
- When changing the sorting method in the ideas overview, the pagination now resets as expected
- Google login no longer uses the deprecated Google+ authentication API

### Added

- Typeform survey for typeform can now be downloaded as xlsx from a tab in the project settings
  - The Segment user token needs to be filled out in Admin HQ
  - New survey responses generate an event in segment
- Survey providers can be feature flagged individually
- New \*.template.citizenlab.co platforms now serve as definitions of the tenant template
- The registration fields overview in admin now shows a badge when fields are required

### Changed

- Surveymonkey is now feature-flagged off by default for new platforms

## 2019-01-30

### Fixed

- Long topic names no longer overlap in the admin dashboards
- Video no longer pops out of the phase description text
- Added event tracking for widget code copy and changing notification settings
- Saving admin settings no longer fails because of a mismatch between platform and user languages
- The password reset message now renders correctly on IE11
- It's easier to delete a selected image in the rich text editor
- The copy in the modal to create a new group now renders correctly in IE11
- Texts used in the the dashboard insights are no longer only shown in English
- Tracking of the 'Did you find what you're looking for?' footer not works correctly

### Added

- Tooltips have been added throughout the whole admin interface
- A new homepage custom text section can be configured in the admin settings, it will appear on the landing page in a future release
- New experimental notifications have been added that notify admins/moderators on every single idea and comment
- New tenant properties are being logged to Google Analytics

## 2019-01-19

### Fixed

- Registration fields of the type 'multiple select' can again be set in the 2nd step of the signup flow
- Creating invitations through an excel file no longer fails when there are multiple users with the same first and last name

## 2019-01-18

### Fixed

- Overflowing text in project header
- Fixed color overlay full opaque for non-updated tenant settings
- Fixed avatar layout in IE11
- Fixed idea page scrolling not working in some cases on iPad
- Pressing the enter key inside of a project settings page will no longer trigger a dialog to delet the project

### Changed

- Reduced the size of the avatars on the landing page header and footer
- Made 'alt' text inside avatar invisible
- Better cross-browser scaling of the background image of the header that's being shown to signed-in users
- Added more spacing underneath Survey, as not to overlap the new feedback buttons
- Increased width of author header inside of a comment to better accomodate long names
- Adjusted avatar hover effect to be inline with design spec￼

## 2019-01-17

### Added

- `header_overlay_opacity` in admin HQ allows to configure how transparent header color is when not signed in
- `custom_onboarding_fallback_message` in admin HQ allows to override the message shown in the header when signed in

## 2019-01-16

### Fixed

- The clustering prototype no longer shows labels behind other content
- Removing a project header image is again possible
- New active platforms get properly submitted to google search console again
- Scrolling issues with an iPad on the idea modal have been resolved
- Signing up through Google is working again
- The line underneath active elements in the project navbar now has the correct length
- A long location does no longer break the lay-out of an event card
- The dashboards are visible again by project moderators
- The admin toggle in the users manager is working again

### Added

- When logged in, a user gets to see a dynamic call to action, asking to
  - Complete their profile
  - Display a custom message configurable through admin HQ
  - Display the default fallback engagement motivator
- The landing page header now shows user avatars
- It's now possible to post an idea from the admin idea manager
- The footer now shows a feedback element for citizens
- A new 'map' dashboard now shows the ideas on their locations detected from the text using NLP
- The clustering prototype now shows the detected keywords when clustering is used

### Changed

- The navbar and landing page have a completely refreshed design
  - The font has changed all over the platform
  - 3 different colors (main, secondary, text) are configurable in Admin HQ
- The clustering prototype has been moved to its own dashboard tab
- Project cards for continuous projects now link to the information page instead of ideas

## 2018-12-26

### Fixed

- The rich text editor now formats more content the same way as they will be shown in the platform

### Added

- Admin onboarding guide
  - Shown as the first page in the admin, guiding users on steps to take
- The idea page now shows similar ideas, based on NLP
  - Feature flagged as `similar_ideas`, turned off by default
  - Experimental, intended to evaluate NLP similarity performance
- A user is now automatically signed out from FranceConnect when signing out of the platform

### Changed

- When a user signs in using FranceConnect, names and some signup fields can no longer be changed manually
- The FranceConnect button now has the official size and dimensions and no T&C
- SEO improvements to the "Powered by CitizenLab" logo

## 2018-12-13

### Fixed

- User digest email campaigns is sent out again
- IE11 UI fixes:
  - Project card text overflow bug
  - Project header text wrapping/centering bug
  - Timeline header broken layout bug
  - Dropdown not correctly positioned bug
- Creating new tenants and changing the host of existing tenants makes automatic DNS changes again

### Added

- SEO improvements: project pages and info pages are now included in sitemap
- Surveys now have Google Forms support

## 2018-12-11-2

### Fixed

- A required registration field of type number no longer blocks users on step 2 of the registration flow

## 2018-12-11

### Fixed

- Loading an idea page with a deleted comment no longer results in an error being shown
- Assigning a first bedget to a PB project as a new user no longer shows an infinite spinner
- Various dropdowns, most famously users group selection dropdown, no longer overlap menu items

## 2018-12-07

### Fixed

- It's again possible to write a comment to a comment on mobile
- When logged in and trying to log in again, the user is now redirected to the homepage
- A deleted user no longer generates a link going nowhere in the comments
- The dropdown menu for granular permissions no longer disappears behind the user search field
- After deleting an idea, the edit and delete buttons are no longer shown in the idea manager
- Long event title no longer pass out of the event box
- Notifications from a user that got deleted now show 'deleted user' instead of nothing

### Added

- Machine translations on the idea page
  - The idea body and every comment not in the user's language shows a button to translate
  - Feature flagged as `machine_translations`
  - Works for all languages
- Show the currency in the amount field for participatory budgeting in the admin
- Built-in registration fields can now be made required in the admin
- FranceConnect now shows a "What is FranceConnect?" link under the button

### Changed

- The picks column in the idea manager no longer shows a euro icon

## 2018-11-28

### Fixed

- IE11 graphical fixes in text editor, status badges and file drag&drop area fixed
- The idea tab is visible again within the admin of a continuous PB project
- The checkbox within 3rd party login buttons is now clickable in Firefox

## 2018-11-27

### Fixed

- When all registration fields are disabled, signing up through invite no longer blocks on the first step
- A moderator that has not yet accepted their invitation, is no longer shown as 'null null' in the moderators list
- Adding an idea by clicking on the map is possible again

### Changed

- When there are no events in a project, the events title is no longer shown
- The logo for Azure AD login (VUB Net ID) is shown as a larger image
- When logging in through a 3rd party login provider, the user needs to confirm that they've already accepted the terms and conditions

## 2018-11-22

### Fixed

- In the clustering prototype, comparing clusters using the CTRL key now also works on Mac
- Widget HTML code can now be copied again
- Long consequent lines of text now get broken up in multiple lines on the idea page
- Admin pages are no longer accessible for normal users
- Reduced problems with edge cases for uploading images and attachments

### Added

- Participatory budgeting (PB)
  - A new participation method in continuous and timeline projects
  - Admins and moderators can set budget on ideas and a maximum budget on the PB phase
  - Citizens can fill their basket with ideas, until they hit the limit
  - Citizens can submit their basket when they're done
  - Admins and moderators can process the results through the idea manager and excel export
- Advanced dashboards: iteration 1
  - The summary tab shows statistics on idea/comment/vote and registration activities
  - The users tab shows information on user demographics and a leaderboard
  - The time filter can be controller with the precision of a day
  - Project, group and topic filters are available when applicable
  - Project moderators can access the summary tabs with enforced project filter
- Social sharing through the modal is now separately trackable from sharing through the idea page
- The ideas excel export now contains the idea status
- A new smart group rule allows for filtering on project moderators and normal users

### Changed

- Project navigation is now shown in new navigation bar on top
- The content of the 'Open idea project' for new tenants has changed
- After posting an idea, the user is redirected towards the idea page of the new idea, instead of the landing page

## 2018-11-07

### Fixed

- The widget HTML snippet can be copied again

## 2018-11-05

### Fixed

- Clicking Terms & Conditions links during sign up now opens in a new tab

### Added

- Azure Active Directory login support, used for VUB Net ID

## 2018-10-25

### Fixed

- Resizing and alignment of images and video in the editor now works as expected
- Language selector is now updating the saved locale of a signed in user
- When clicking "view project" in the project admin in a new tab, the projects loads as expected
- The navbar user menu is now keyboard accessible
- Radio buttons in forms are now keyboard accessible
- The link to the terms and conditions from social sign in buttons is fixed
- In admin > settings > pages, the editors now have labels that show the language they're in
- Emails are no longer case sensitive, resolving recurring password reset issues
- The widget now renders properly in IE11
- Videos are no longer possible in the invitation editor

### Added

- Cookie consent manager
  - A cookie consent footer is shown when the user has not yet accepted cookies
  - The user can choose to accept all cookies, or open the manager and approve only some use cases
  - The consent settings are automatically derived from Segment
  - When the user starts using the platform, they silently accept cookies
- A new cookie policy page is easier to understand and can no longer be customized through the admin
- Granular permissions
  - In the project permissions, an admin or project moderator can choose which citizens can take which actions (posting/voting/comments/taking survey)
  - Feature flagged as 'granular_permissions', turned off by default
- Ideas excel export now contains links to the ideas
- Ideas and comments can now be exported from within a project, also by project moderators
- Ideas and comments can now be exported for a selection of ideas
- When signing up, a user gets to see which signup fields are optional

### Changed

- Published projects are now shown first in the admin projects overview
- It's now more clear that the brand color can not be changed through the initial input box
- All "Add <something>" buttons in the admin have moved to the top, for consistency
- The widget no longer shows the vote count when there are no votes
- When a project contains no ideas, the project card no longer shows "no ideas yet"

## 2018-10-09

### Fixed

- UTM tags are again present on social sharing
- Start an idea button is no longer shown in the navbar on mobile
- Exceptionally slow initial loading has been fixed
- Sharing on facebook is again able to (quite) consistently scrape the images
- When using the project copy tool in Admin HQ, attachments are now copied over as well

### Added

- Email engine in the admin (feature flagged)
  - Direct emails can be sent to specific groups by admins and moderators
  - Delivered/Opened/Clicked statistics can be seen for every campaign
  - An overview of all automated emails is shown and some can be disabled for the whole platform

## 2018-09-26

### Fixed

- Error messages are no longer cut off when they are longer than the red box
- The timeline dropdown on mobile shows the correct phase names again
- Adding an idea by clicking on the map works again
- Filip peeters is no longer sending out spam reports
- Reordering projects on the projects admin no longer behaves unexpectedly
- Fixes to the idea manager
  - Tabs on the left no longer overlap the idea table
  - Idea status tooltips no longer have an arrow that points too much to the right
  - When the screen in not wide enough, the preview panel on the right is no longer shown
  - Changing an idea status through the idea manager is possible again

### Added

- Social sharing modal is now shown after posting an idea
  - Feature flagged as `ideaflow_social_sharing`
  - Offers sharing buttons for facebook, twitter and email
- File attachments can now be added to
  - Ideas, shown on the idea page. Also works for citizens.
  - Projects, shown in the information page, for admins and moderators
  - Phases, shown under the phase description under the timeline, for admins and moderators
  - Events, shown under the event description, for admins and moderators
  - Pages, shown under the text, for admins
- Some limited rich text options can now be used in email invitation texts

### Changed

- The admin projects page now shows 3 seperate sections for published, draft and archived
- When there are no voting buttons, comment icon and count are now also aligned to the right
- It's now possible to remove your avatar

## 2018-09-07

### Fixed

- Submit idea button is now aligned with idea form
- An error caused by social sign in on French platforms not longer has an English error message
- Checkboxes are now keyboard navigable
- Projects that currently don't accept ideas can no longer be selected when posting an idea
- Deleting an idea no longer results in a blank page
- Deleting a comment no longer results in a blank page
- When sign in fails, the error message no longer says the user doesn't exist
- `null` is no longer shown as a lastname for migrated cl1 users without last name
- Clicking on the table headers in the idea managers again swaps the sorting order as expected
- Typeform Survey now is properly usable on mobile

### Added

- Email notification control
  - Every user can opt-out from all recurring types of e-mails sent out by the platform by editing their profile
  - Emails can be fully disabled per type and per tenant (through S&S ticket)
- An widget that shows platform ideas can now be embedded on external sites
  - The style and content of the widget can be configured through admin > settings > widgets
  - Widget functionality is feature flagged as "widgets", on by default

### Changed

- Initial loading speed of the platform has drastically improved, particulary noticable on mobile
- New tenants have custom signup fields and survey feature enabled by default

## 2018-08-20

### Fixed

- The idea sidepane on the map correctly displays HTML again
- Editing your own comment no longer turns the screen blank
- Page tracking to segment no longer tracks the previous page instead of the current one
- Some browsers no longer break because of missing internationalization support
- The options of a custom field are now shown in the correct order

### Added

- A major overhaul of all citizen-facing pages to have significantly better accessibility (almost WCAG2 Level A compliant)
  - Keyboard navigation supported everywhere
  - Forms and images will work better with screen readers
  - Color constrasts have been increased throughout
  - A warning is shown when the color in admin settings is too low on constrast
  - And a lot of very small changes to increase WCAG2 compliance
- Archived projects are visible by citizens
  - Citizens can filter to see all, active or archived projects
  - Projects and project cards show a badge indicating a project is archived
  - In the admin, active and archived projects are shown separately
- A favicon can now be configured at the hidden location `/admin/favicon`
  - On android in Chrome, the platform can be added to the Android homescreen and will use the favicon as an icon
- Visitors coming through Onze Stad App now are trackable in analytics

### Changed

- All dropdown menus now have the same style
- The style of all form select fields has changed
- Page tracking to segment no longer includes the url as the `name` property (salesmachine)
- Font sizes throughout the citizen-facing side are more consistent

## 2018-08-03

### Fixed

- The landingpage header layout is no longer broken on mobile devices
- Yet another bug related to the landingpage not correctly redirecting the user to the correct locale
- The Page not found page was not found when a page was not found

### Added

- The 'Create an account' call to action button on the landing page now gets tracked

## 2018-08-02

### Fixed

- The browser no longer goes blank when editing a comment
- Redirect to the correct locale in the URL no longer goes incorrectly to `en`

## 2018-07-31

### Fixed

- The locale in the URL no longer gets added twice in certain conditions
- Various fixes to the rich text editor
  - The controls are now translated
  - Line breaks in the editor and the resulting page are now consistent
  - The editor no longer breaks form keyboard accessibility
  - The images can no longer have inconsistent widht/height ratio wich used to happen in some cases
  - The toolbar buttons have a label for accessibility
- A new tenant created in French no longer contains some untranslated content
- The tenant lifecycle stage is now properly included in `group()` calls to segment
- Comment body and various dynamic titles are secured against XSS attacks

### Added

- Ideas published on CitizenLab can now also be pushed to Onze Stad App news stream
- The rich text editor
  - Now support copy/paste of images
- Event descriptions now also support rich text
- When not signed in, the header shows a CTA to create an account
- A new smart group rule allows you to specify members than have participated (vote, comment, idea) in a certain project
- The admin now shows a "Get started" link to the knowledge base on the bottom left
- The Dutch platforms show a "fake door" to Agenda Setting in the admin navigation

### Changed

- The idea card now shows name and date on 2 lines
- The navbar now shows the user name next to the avatar
- The user menu now shows "My ideas" instead of "Profile page"

## 2018-07-12

### Fixed

- New text editor fixes various bugs present in old editor:
  - Typing idea texts on Android phones now works as expected
  - Adding a link to a text field now opens the link in a new window
  - Resizing images now works as expected
  - When saving, the editor no longer causes extra whitespace to appear
- A (too) long list of IE11 fixes: The platform is now fully usable on IE11
- The group count in the smart groups now always shows the correct number
- The admin dashboard is no longer too wide on smaller screens
- The home button on mobile is no longer always active
- Fix for page crash when trying to navigate away from 2nd signup step when one or more required fields are present

### Added

- The language is now shown in the URL at all times (e.g. `/en/ideas`)
- The new text editor enables following extras:
  - It's now possible to upload images through the text editor
  - It's now possible to add youtube videos through the text editor
- `recruiter` has been added to the UTM campaign parameters

### Know issues

- The controls of the text editor are not yet translated
- Posting images through a URL in the text editor is no longer possible
- Images that have been resized by IE11 in the text editor, can subsequently no longer be resized by other browsers

## 2018-06-29

### Fixed

- Facebook now correctly shows the idea image on the very first share
- Signing up with a google account that has no avatar configured now works again
- Listing the projects and ideas for projects that have more than 1 group linked to them now works again

### Added

- Voting Insights [beta]: Get inisghts into who's voting for which content
  - Feature flagged as 'clustering', disabled by default
  - Admin dashboard shows a link to the prototype
- Social sharing buttons on the project info page
- Usage of `utm_` parameters on social sharing to track sharing performance
- Various improvements to meta tags throughout the platform
  - Page title shows the unread notification count
  - More descriptive page titles on home/projects/ideas
  - Engaging generic default texts when no meta title/description are provided
  - Search engines now understand what language and region the platform is targeting
- Optimized idea image size for facebook sharing
- Sharing button for facebook messenger on mobile
- When you receive admin rights, a notification is shown
- `tenantLifecycleStage` property is now present in all tracked events to segment

### Changed

- Meta tags can't be changed through the admin panel anymore
- Social sharing buttons changed aspect to be more visible

## 2018-06-20

### Fixed

- Visual fixes for IE11 (more to come)
  - The text on the homepage doesn't fall outside the text box anymore
  - The buttons on the project page are now in the right place
  - In the projects pages, the footer is no longer behaving like a header
- When trying to add a timeline phase that overlaps with another phase, a more descriptive error is shown
- larsseit font is now always being loaded

### Added

- Smart groups allow admins to automatically and continuously make users part of groups based on conditions
- New user manager allows
  - Navigating through users by group
  - Moving, adding and removing users from/to (manual) groups
  - Editing the group details from within the user manager
  - Creating groups from within the user manager
  - Exporting users to excel by group or by selection
- Custom registration fields now support the new type "number"
- The city website url can now be specified in admin settings, which is used as a link in the footer logo

### Changed

- The checkbox copy at signup has changed and now links to both privacy policy and terms and conditions
- Improved styling of usermenu dropdown (the menu that opens when you click on the avatar in the navigation bar)

### Removed

- The groups page is no longer a separate page, but the functionality is part of the user manager

## 2018-06-11

### Fixed

- Notifications that indicate a status change now show the correct status name
- The admin pages editors support changing content and creating new pages again
- When searching in the invites, filters still work as expected
- The font has changed again to larsseit

### Added

- Accessibility improvements:
  - All images have an 'alt' attributes
  - The whole navbar is now usable with a keyboard
  - Modals can be closed with the escape key
  - The contrast of labels on white backgrounds has increased
- New ideas will now immediately be scraped by facebook
- When inviting a user, you can now pick projects for which the user becomes a moderator

### Changed

- The language switcher is now shown on the top right in the navbar

## 2018-05-27

### Fixed

- Sitemap now has the correct date format
- Empty invitation rows are no longer created when the given excel file contains empty rows
- Hitting enter while editing a project no longer triggers the delete button
- Registration fields on signup and profile editing are now always shown in the correct language
- The dropdown menu for idea sorting no longer gets cut off by the edge of the screen on small screens
- Saving a phase or continuous project no longer fails when participation method is not ideation

### Added

- Language selection now also has a regional component (e.g. Dutch (Belgium) instead of Dutch)
- Added noindex tag on pages that should be shown in Google
- A new 'user created' event is now being tracked from the frontend side
- It's now possible to use HTML in the field description of custom fields (no editor, only for internal usage)

## 2018-05-16

### Fixed

- Phases are now correctly active during the day specified in their end date
- On the new idea page, the continue button is now shown at all resolutions
- On the idea list the order-by dropdown is now correctly displayed at all resolutions.

### Added

- Project moderators can be specified in project permissions, giving them admin and moderation capabilities within that project only
  - Moderators can access all admin settings of their projects
  - Moderators can see they are moderating certain projects through icons
  - Moderators can edit/delete ideas and delete comments in their projects
- A correct meta description tag for SEO is now rendered
- The platforms now render sitemaps at sitemap.xml
- It is now possible to define the default view (map/cards) for every phase individually
- The tenant can now be configured with an extra `lifecycle_stage` property, visible in Admin HQ.
- Downloading ideas and comments xlsx from admin is now tracked with events
- The fragment system, to experiment with custom content per tenant, now also covers custom project descriptions, pages and individual ideas

### Changed

- It is no longer possible to define phases with overlapping dates
- Initial loading speed of the platform has improved

## 2018-04-30

### Fixed

- When posting an idea and only afterward signing in, the content originally typed is no longer lost
- An error is no longer shown on the homepage when using Internet Explorer
- Deleting a user is possible again

### Changed

- The idea manager again shows 10 ideas on one page, instead of 5
- Submit buttons in the admin no longer show 'Error' on the buttons themselves

### Removed

- The project an idea belongs to can no longer be changed through the edit idea form, only through the idea manager

## 2018-04-26

### Added

- Areas can now be created, edited and deleted in the admin settings
- The order of projects can now be changed through drag&drop in the admin projects overview
- Before signing up, the user is requested to accept the terms and conditions
- It's possible to experiment with platform-specific content on the landing page footer, currently through setup & support
- Images are only loaded when they appear on screen, improving page loading speed

### Fixed

- You can no longer click a disabled "add an idea" button on the timeline
- When accessing a removed idea or project, a message is shown

### Known issues

- Posting an idea before logging in is currently broken; the user is redirected to an empty posting form
- Social sharing is not consistently showing all metadata

## 2018-04-18

### Fixed

- Adding an idea at a specific location by clicking on the map is fixed

## 2018-04-09

### Fixed

- An idea with a location now centers on that location
- Map markers far west or east (e.g. Vancouver) are now positioned as expected
- Links in comment now correctly break to a new line when they're too long
- Hitting enter in the idea search box no longer reloads the page
- A survey project no longer shows the amount of ideas on the project card
- The navbar no longer shows empty space above it on mobile
- The report as spam window no longer scrolls in a weird way
- The project listing on the homepage no longer repeats the same project for some non-admin users
- Google/Facebook login errors are captured and shown on an error page
- Some rendering issues were fixed for IE11 and Edge, some remain
- An idea body with very long words no longer overlaps the controls on the right
- Project cards no longer overlap the notification menu

### Added

- A user can now edit and delete its own comments
- An admin can now delete a user's comment and specify the reason, notifying the user by notification
- Invitations
  - Admins can invite users by specifying comma separated email addresses
  - Admins can invite users with extra information by uploading an excel file
  - Invited users can be placed in groups, made admin, and given a specific language
  - Admins can specify a message that will be included in the email to the invited users
  - Admins receive a notification when invited users sign up
- Users receive a notification and email when their idea changes status
- Idea titles are now limited to 80 characters

### Known issues

- Adding an idea through the map does not position it correctly

## 2018-03-23

### Fixed

- Fixed padding being added on top of navigation bar on mobile devices

## 2018-03-22

### Fixed

- Idea creation page would not load when no published projects where present. Instead of the loading indicator the page now shows a message telling the user there are no projects.

## 2018-03-20

### Fixed

- Various visual glitches on IE11 and Edge
- Scrolling behviour on mobile devices is back to normal
- The admin idea manager no longer shows an empty right column by default

### Added

- Experimental raw HTML editing for pages in the admin at `/admin/pages`

## 2018-03-14

### Fixed

- When making a registration field required, the user can't skip the second sign up step
- When adding a registration field of the "date" type, a date in the past can now be chosen
- The project listing on the landing page for logged in users that aren't admin is fixed

### Added

- When something goes wrong while authenticating through social networks, an error page is shown

## 2018-03-05

### Added

- Limited voting in timeline phases
- Facebook app id is included in the meta headers

### Known issues

- When hitting your maimum vote count as a citizen, other idea cards are not properly updating untill you try voting on them
- Changing the participation settings on a continuous project is impossible

## 2018-02-26

### Fixed

- Project pages
  - Fixed header image not being centered
- Project timeline page
  - Fixed currently active phase not being selected by default
  - Fixed 'start an idea' button not being shown insde the empty idea container
  - Fixed 'start an idea' button not linking to the correct idea creation step
- Ideas and Projects filter dropdown
  - Fixed the dropdown items not always being clickable
- Navigation bar
  - Fixed avatar and options menu not showing on mobile devices

### Added

- Responsive admin sidebar
- Top navigation menu stays in place when scrolling in admin section on mobile devices

### Changed

- Project timeline
  - Better word-breaking of phases titles in the timeline

## 2018-02-22

### Fixed

- Idea page
  - Fixed voting buttons not being displayed when page is accessed directly
- Edit profile form page
  - Fixed broken input fields (first name, last name, password, ...)
  - Fixed broken submit button behavior
- Admin project section
  - Fixed default view (map or card) not being saved
  - Fixed save button not being enabled when an image is added or removed
- Project page
  - Fixed header navigation button of the current page not being highlighted in certain scenarios
  - Fixed no phase selected in certain scenarios
  - Fixed mobile timeline phase selection not working
- Idea cards
  - Fixed 'Load more' button being shown when no more ideas
- Project cards
  - Fixed 'Load more' button being shown when no more projects
- Idea page
  - Fixed faulty link to project page
- Add an idea > project selection page
  - Fixed broken layout on mobile devices

### Added

- Landing page
  - Added 'load more' button to project and idea cards
  - Added search, sort and filter by topic to idea cards
- Project card
  - Added ideas count
- Idea card
  - Added author avatar
  - Added comment count and icon
- Idea page
  - Added loading indicator
- Project page
  - Added loading indicator
  - Added border to project header buttons to make them more visible
- Admin page section
  - Added header options in rich-text editors

### Changed

- Navigation bar
  - Removed 'ideas' menu item
  - Converted 'projects' menu item into dropdown
  - Changed style of the 'Start an idea' button
- Landing page
  - Header style changes (larger image dimensions, text centered)
  - Removed 'Projects' title on top of project cards
- Project card
  - Changed project image dimensions
  - Changed typography
- Idea card
  - Removed image placeholder
  - Reduced idea image height
- Filter dropdowns
  - Height, width and alignment changes for mobile version (to ensure the dropdown is fully visible on smaller screens)
- Idea page
  - Improved loading behavior
  - Relocated 'show on map' button to sidebar (above sharing buttons)
  - Automatically scroll to map when 'show on map' button is clicked
  - Larger font sizes and better overall typography for idea and comment text
  - Child comments style changes
  - Child commenting form style change
  - Comment options now only visible on hover on desktop
- Project page
  - Improved loading behavior
  - Timeline style changes to take into account longer project titles
  - Changed copy from 'timeline' to 'process'
  - Changed link from projects/<projectname>/timeline to projects/<projectname>/process
  - Events header button not being shown if there are no events
- Add an idea > project selection page
  - Improved project cards layout
  - Improved mobile page layout

## 2018-01-03

### Fixed

- Updating the bio on the profile page works again
- 2018 can be selected as the year of events/phases
- The project dropdown in the idea posting form no longer shows blank values
- Reset password email

### Added

- Ideas can be edited by admins and by their author
- An idea shows a changelog with its latest updates
- Improved admin idea manager
  - Bulk update project, topics and statuses of ideas
  - Bulk delete ideas
  - Preview the idea content
  - Links through to viewing and editing the idea
- When on a multi-lingual platform, the language can be changed in the footer
- The project pages now show previews of the project events in the footer
- The project card now shows a description preview text, which is changeable through the admin
- Images are automatically optimized after uploading, to reduce the file size

### Changed

- Image dimensions have changed to more optimal dimensions

## 2017-12-13

### Fixed

- The ideas of deleted users are properly shown
- Slider to make users admins is again functional

### Added

- The idea show page shows a project link
- Mentions are operational in comments
- Projects can be deleted in the admin

### Changed

- Ideas and projects sections switched positions on the landing page

## 2017-12-06

### Fixed

- Phases and events date-picker no longer overlaps with the description text
- No longer needed to hard refresh if you visited al old version of the platform
- Inconsistency when saving project permissions has been fixed
- Bullet lists are now working in project description, phases and events
- The notifications show the currect user as the one taking the action

### Added

- Translators can use `orgName` and `orgType` variables everywhere
- Previews of the correct image dimension when uploading images

### Changed

- Lots of styling tweaks to the admin interface
- Behaviour of image uploads has improved

## 2017-11-23

### Fixed

- Loading the customize tab in the admin no longer requires a hard refresh

## 2017-11-22

### Fixed

- When saving a phase in the admin, the spinner stops on success or errors
- Deleting a user no longer breaks the idea listing, idea page and comments
- Better error handling in the signup flow
- Various bug fixes to the projects admin
- The switches that control age, gender, ... now have an effect on the signup flow.
- For new visitors, hard reloading will no longer be required

### Added

- Social Sign In with facebook and google. (Needs to be setup individually per customer)
- Information pages are reachable through the navbar and editable through the admin
- A partner API that allows our partners to list ideas and projects programmatically
- Ideas with a location show a map on the idea show page
- Activation of welcome and reset password e-mails

### Changed

- Changes to mobile menu layout
- Changes to the style of switches
- Better overall mobile experience for citizen-facing site

### Known issues

- If you visited the site before and the page did not load, you need to hard refresh.
- If the "Customize" tab in the admin settings does not load, reload the browser on that page

## 2017-11-01

### Fixed

- Various copy added to the translation system
- Fixed bug where image was not shown after posting an idea
- Loading behaviour of the information pages
- Fixed bug where the app no longer worked after visiting some projects

### Added

- Added groups to the admin
- Added permissions to projects
- Social sharing of ideas on twitter and (if configured for the platform) facebook
- Projects can be linked to certain areas in the admin
- Projects can be filtered by area on the projects page
- Backend events are logged to segment

### Changed

- Improved the styling of the filters
- Project description in the admin has its own tab
- Restored the landing page header with an image and configurable text
- Improved responsiveness for idea show page
- Maximum allowed password length has increased to 72 characters
- Newest projects are list first

## 2017-10-09

### Fixed

- The male/female gender selection is no longer reversed after registration
- On firefox, the initial loading animation is properly scaled
- After signing in, the state of the vote buttons on idea cards is now correct for the current user
- Fixed bug were some text would disappear, because it was not available in the current language
- Fixed bug where adding an idea failed because of a wrongly stored user language
- Fixed bug where removing a language in the admin settings fails
- Graphical glitches on the project pages

### Added

- End-to-end test coverage for the happy flow of most of the citizen-facing app interaction
- Automated browser error logging to be proactive on bugs
- An idea can be removed through the admin

### Changed

- The modal that shows an idea is now fullscreen and has a new animation
- New design for the idea show page
- New design for the comments, with animation and better error handling
- The "Trending" sorting algorithm has changed to be more balanced and give new ideas a better chance
- Slightly improved design of the page that shows the user profile

## 2017-09-22

### Fixed

- Bug where multiple form inputs didn't accept typed input
- Issues blocking the login process
- The success message when commenting no longer blocks you from adding another comment
- Clicking an internal link from the idea modal didn't work
- Responsiveness of filters on the ideas page
- Updating an idea status through the admin failed

### Added

- Initial loading animation on page load
- Initial version of the legal pages (T&C, privacy policy, cookie policy)
- All forms give more detailed error information when something goes wrong
- Full caching and significant speed improvements for all data resources

### Changed

- Refactoring and restyling of the landing page, idea cards and project cards
- Added separate sign in and sign up components
- Cleaned up old and unused code
- The navbar is no longer shown when opening a modal
- Lots of little tweaks to styling, UX and responsiveness

## 2017-09-01

### Fixed

- Saving forms in the admin of Projects will now show success or error messages appropriately
- The link to the guide has been hidden from the admin sidebar until we have a guide to link to

### Added

- Adding an idea from a project page will pre-fill parts of the new idea form
- The landing page now prompts user to add an Idea if there are none
- The landing page will hide the Projects block if there are none

### Changed

- Under-the-hood optimizations to increase the loading speed of the platform

## 2017-08-27

### Fixed

- Changing the logo and background image in admin settings works
- Platform works for users with an unsupported OS language

### Added

- Admin dashboard
- Default topics and idea statuses for newly deployed platforms
- Proper UX for handling voting without being signed in
- Meta tags for SEO and social sharing
- Better error handling in project admin

### Changed

- Projects and user profile pages now use slugs in the URL

## 2017-08-18

### Fixed

- Changing idea status in admin
- Signing up
- Proper rending of menu bar within a project
- Admin settings are properly rendered within the tab container
- Lots of small tweaks to rendering on mobile
- Default sort ideas on trending on the ideas index page

### Added

- Admin section in projects to CRUD phases
- Admin section in projects to CRUD events
- New navbar on mobile
- Responsive version of idea show page

### Changed

- Navbar design updated
- One single login flow experience instead of 2 separate ones (posting idea/direct)
- Admins can only specify light/dark for menu color, not the exact color

### Removed

- Facebook login (Yet to be added to new login flow, will be back soon)

## 2017-08-13

### Fixed

- Voting on cards and in an idea page
- Idea modal loading speed
- Unread notification counter

### Added

- New improved flow for posting an idea
- Admin interface for projects
- New design for idea and project cards
- Consistenly applied modal, with new design, for ideas
- Segment.io integration, though not all events are tracked yet

### Changed

- Idea URls now using slugs for SEO<|MERGE_RESOLUTION|>--- conflicted
+++ resolved
@@ -1,12 +1,11 @@
 # Changelog
 
-<<<<<<< HEAD
 ## Next Release
 
 ### Added
 
 - Dynamic idea form has limited support for extra fields
-=======
+
 ## 17-05-22
 
 ### Fixed
@@ -18,7 +17,6 @@
 ### Changed
 
 - [CL-667] Fixed RuboCop Style/FrozenStringLiteralComment offences
->>>>>>> d3f7a240
 
 ### Fixed
 
