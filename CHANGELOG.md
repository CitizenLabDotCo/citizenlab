--- conflicted
+++ resolved
@@ -5,16 +5,13 @@
 ### Changed
 
 - Improved `alt` text for logo images on the platform
-<<<<<<< HEAD
 - When applying templates, images are now added through background jobs to make this process go faster
-
-# Fixed
-
-- An issue that prevented Que from starting up was solved by updating the bootsnap gem to the latest version
-=======
 - Anonymization of users (using initials avatars, different set of face avatars, different set of first and last names, making anonymous users easier to identify through their email)
 - Updated CC license in Vienna basemap attribution and increased maximum zoom level to 20.
->>>>>>> d8df85a2
+
+# Fixed
+
+- An issue that prevented Que from starting up was solved by updating the bootsnap gem to the latest version
 
 ## 2022-01-24
 
