# Changelog

<<<<<<< HEAD
## Next release

### Changed

- Language parameter added in Typeform. Allows for question branching in surveys based on user's language.
=======
## 2022-02-23

### Changed

- The ideas overview on project/user and ideas index (/ideas) pages are properly keyboard navigable, implemented as a full-fledged tab system.
- The timeline of a project is now fully keyboard navigable
- The proposal button has no tooltip anymore when submitting new proposals is disabled. Instead, a warning message is shown.

### Added

- Ensure `nofollow` is added to all links added through the rich text editor, which makes them useless for backlink generation by bots
>>>>>>> 1fa01df9

## 2022-02-21

### Added

- Support added for custom font not on Adobe Fonts

### Fixed

- Improved area filter layout on frontpage on mobile (now has correct padding), and used a smaller breakpoint for when filter goes below topbar.
- Enalyzer URL validation now has greater flexibility

### Added

- Support added for email and user ID parameters in SmartSurvey

### Changed

- Icons don't have wrong/empty descriptions linked to them anymore, which improves the user experience for screen readers.
- Icons that work as button (like the vote button, the bell in the notification menu, etc.) all have accompanying descriptions so we provide more information about these buttons to people using screen readers.

## 2022-02-17

### Changed

- Removes support for category detection in Insights. \[IN-717\]

### Fixed

- Customizable navbar is now feature flagged, meaning it can be enabled or disabled in AdminHQ

## 2022-02-14

### Added

- It is now possible to add `alt` text to images in the Quill rich text editor

## 2022-02-11

### Changed

- More descriptive and consistent error messages in the sign up and sign in flow.

## 2022-02-08

### Fixed

- Typeform surveys now display properly on mobile devices
- Remove periods from non-Latin URL slugs

### Added

- Folder slugs (URLs) can now be customized

## 2022-02-07

### Changed

- Removes support for the (deprecated) Clustering feature. 💐 \[IN-688\]
- Remove the word 'del' from NL profanity list

### Fixed

- Always show color and opacity inputs
- Truncate user count in banner bubble if value is over 10k

## 2022-02-04

### Added

- Re-enable homepage filter tabs now that translations are working

### Fixed

- Color contrast issue (accessibility): the number of total votes needed for a proposal to be considered, shown on the proposal card, has a darker color. This makes it easier to see this information.

## 2022-02-02

### Added

- Projects on homepage can now be filtered by 'Active', 'Archived' or 'All' through a tab system

## 2022-02-01

### Changed

- Improved `alt` text for logo images on the platform
- Anonymization of users (using initials avatars, different set of face avatars, different set of first and last names, making anonymous users easier to identify through their email)
- Updated CC license in Vienna basemap attribution and increased maximum zoom level to 20.

# Fixed

- An issue that prevented Que from starting up was solved by updating the bootsnap gem to the latest version

## 2022-01-24

### Changed

- Insights Network Visualisation changes:
  - The network is now flat and shows all keywords at once
  - The colors of the keywords depend on the cluster they are part of
  - The more important links between keywords are shown in the network

## 2022-01-18

### Changed

- Removes support for the (deprecated) Tagging feature, the forerunner of today's Insights. 🕯 \[IN-661\]

## 2022-01-14

### Changed

- Dashboard and reports vertical bar charts are now sorted
- Automatic tagging in Insights also takes the title into account (instead of only the content).

### Fixed

- Resolution for basemap.at

## 2022-01-12

### Added

- Users are now able to cancel tag suggestion scan on the Insights Edit screen
- Added `secure` flag to cookies
- Support basemap.at as tile provider

### Fixed

- Fixed issue with exporting surveys as XLSX sheets, when the typeform survey URI includes a '#' character.
- Styling of the text above the avatar bubbles at the bottom of the landing page works again when there's a customized text.
- Styling bugs for the two-column layout
- Bug where tile provider of a project becomes unchangeable after the map config has been edited has been fixed.

### Changed

- Updated Cookie Policy page

## 2022-01-10

### Added

- Configure sign-up button (custom link) on homepage banner

### Changed

- Dashboard and report bar charts are now more easily readable - values appear on top or next to the bars instead of inside of them. Comparisons between project and platform values are now only visible in the report tooltips and do not break the chart itself.

### Fixed

- Using a custom tile provider should work now.
- Registration form with a date field doesn't crash anymore

## 2022-01-06

### Fixed

- Changing the values for Registration helper text and Account confirmation in Admin > Settings > Registration doesn't cause other values to be erased anymore.

## 2022-01-05

### Changed

- Improved the user interface of the Registration tab in the Admin settings

## 2021-12-23

### Added

- Adding pages in 'Navigation' tab in settings now possible, changing names of navbar items now works, removed 'secret pages-page'.
- Different layouts for the homepage banner (for signed-out users)
- Preview functionality for the image of the homepage banner in the back-office

### Fixed

- Saving of homepage banner image overlay color and opacity

## 2021-12-22

### Fixed

- Notifications of inappropriate content now link to the item containing the flagged content

## 2021-12-16

### Added

- Ability to scan all post, recently added posts and not tagged posts in Insights

## 2021-12-15

### Fixed

- Severe code-injection vulnerability
- More small copy changes for customizable navbar, made styling Navigation tab consistent with other tabs, re-enabled slug editing on secret pages-page.

## 2021-12-10

- Copy for customizable navbar

## 2021-12-09

### Added

- Customizable navbar

## 2021-12-08

### Changed

- Improved the structure and copy of the Admin > Settings > Customize page.

### Fixed

- Insights scan category button no longer appears when the insights nlp feature flag is disabled

## 2021-11-30

### Added

- Insights loading indicator on category scan

### Fixed

- Password reset emails sometimes took a long time to be send out, they are now processed much faster (even when the background job queue has lots of items).

## 2021-11-25

### Added

- New translations from Crowdin.
- Sign-up flow: Not activating any custom registration fields no longer breaks sign-up. Refreshing page during sign-up flow no longer creates an unregistered user.

## 2021-11-22

### Changed

- Enable/disable avatars in homepage banner
- Increased size of city logo in the footer

### Fixed

- Links to ideas in admin digest emails work again
- Votes statistics not showing up in the dashboard for some admins and project moderators.

## 2021-11-16

### Fixed

- Custom topics are not displayed as filters on the proposals overview page.

### Added

- Added a tooltip in the survey project settings with a link to a support article that explains how to embed links in Google forms
- Input count to Insights View screen

### Changed

- Add clarification tooltips to Insights View screen
- When a user account is deleted, visits data associated to that account are now removed from Matomo.

## 2021-11-11

### Changed

- Improvements to the loading speed of the landing page and some items with dropdown menus in the navigation bar.

## 2021-11-05

### Fixed

- Dashboard issue where the current month did not appear for certain time zones

## 2021-11-04

### Added

- New translations from Crowdin.

## 2021-11-03

### Fixed

- Microsoft Form survey iframes no longer auto-focus on the form
- Stop confusing Serbian Latin and Cyrillic in back locales.

## 2021-11-01

### Changed

- The whole input card in Insight View screen is now clickable
- Inputs list component in Insights View screen now shows active filters at all times
- Insights Network Visualisation changes:
  - Reduced space between clusters
  - Increased font size for keywords labels
  - It is now possible to de-select keywords by clicking on them twice

### Fixed

- If there's an error message related to the project title, it goes away if the title is edited (and only shows again if we submit and the error isn't fixed).

## 2021-10-27

### Changed

- Removed the unused '/ideas/new' route

### Fixed

- Sorting order and list/map view settings of ideas are available again if voting is disabled.
- Project phase started emails and notifications.

## 2021-10-26

### Added

- Limit number of downvotes.

### Changed

- Improved quality of Idea and App Header Images
- Idea cards in the map view only show the downvote icon when downvoting is enabled or when it's disabled and it's disabled for a different reason than explicit turning off of the downvoting functionality.
- Now also for idea cards on the map view: the comment icon on an idea card is only shown when commenting in the project is enabled or there's at least one idea with a comment.

### Fixed

- The event cards now rearrange themselves vertically on mobile / small screens. Before they were always arranged horizontally. This fixed the issue of them going off-screen when there is not enough screen space.

## 2021-10-25

### Changed

- The comment icon on an idea card is only shown when commenting in the project is enabled or there's at least one idea with a comment.
- Increased Microsoft Forms survey width

### Fixed

- Insights table approve button no longer appears when there are no suggested tags
- Insights tags are now truncated when they are too long
- Insights posts cards on View screen no longer display text with different font-sizes
- Insights posts in table are no longer sorted by default

## 2021-10-20

### Changed

- PII (Personally Identifiable Information) data, if any, are now removed from Segment when a user account is deleted.

## 2021-10-19

### Changed

- Tags which do not contain any inputs are no longer visible on the Insights View screen
- PII (Personally Identifiable Information) data, if any, are now removed from Intercom when a user account is deleted.

### Added

- Added export functionality to Insights View screen inputs list

## 2021-10-15

### Changed

- Project reports are no longer available in the dashboard section. Instread, they can be found in the Reporting section of tha admin.

### Fixed

- Platform is now accepting valid Microsoft Form survey links with custom subdomains
- When user goes to the url of an Insight that no longer exist, they get redirected to the Insights List screen.

## 2021-10-14

### Fixed

- File uploads for ideas, projects, events, folders

## 2021-10-13 (2)

### Fixed

- Validation and functioning of page forms are fixed (forms to change the fixed/legal pages such as the FAQ, T&C, privacy policy, etc.).

## 2021-10-13

### Added

- Users can now change their name after validation with FranceConnect
- Permit embedding of videos from dreambroker in rich-text editor content.
- Possibility to create an Insights tag from selected filters in the Insights View screen

## 2021-10-12

### Added

- Added Serbian (Cyrillic) to platform

## 2021-10-11

### Added

- Insights View screen and visualization
- Users can now change their name after validation with FranceConnect

## 2021-10-06

### Fixed

- Issue with user deletion

### Added

- Initial blocked words lists for Luxembourgish and Italian.
- Added Luxembourgish translations.

## 2021-10-05

### Added

- Blocked words lists for Luxembourgish and Italian (which allows the profanity blocker feature).

### Changed

- Removed 'FAQ' and 'About' from the footer.
- Removed links to other pages at the bottom of the fixed and legal pages (Cookie policy, T&C, etc.)
- Removed the YES/NO short feedback form in the footer (as it wasn't working)

## 2021-10-01

### Fixed

- Typeform export from the platform shows the answers to all questions again.

## 2021-09-29

### Changed

- Insights Edit screen improvements
  - Added tooltip in the tags sidebar
  - Added quick delete action to category button in the categories sidebar
  - "Detect tags" button only shows if there are tags detected
  - "Reset tags" button is moved to a menu
  - Removed "add" button from input sidebar and improved select hover state
- Split 'Pages' tab in admin/settings into the 'Pages' and 'Policies' tabs. 'Pages' contains the about, FAQ and a11y statement pages, while 'Policies' contains the terms and conditions, privacy- and cookie policy. The 'Pages' tab will soon be replaced by a 'Navigation' tab with more customizability options as part of the upcoming nav-bar customization functionality. This is just a temporary in-between solution.

## 2021-09-24

### Added

- SmartSurvey integration

## 2021-09-22

### Changed

- Very short phases are now shown slightly bigger in the timeline, and projects with many phases will display the timeline correctly.

### Fixed

- Cookie popup can be closed again.

## 2021-09-21

### Added

- Permit embedding of videos from videotool.dk in rich-text editor content.

### Changed

- Project moderators have access to the 'Reporting' tab of the admin panel for their projects.

### Fixed

- The category columns in input `xlsx` exports (insights) are now ordered as presented in the application.

## 2021-09-14

### Changed

- Mobile navbar got redesigned. We now have a 'More' button in the default menu that opens up a full mobile menu.

## 2021-09-13

### Added

- Insights table export button. Adds the ability to export the inputs as xlsx for all categories or a selected one.

### Fixed

- Fixes issue where user name will sometimes appear as "undefined"

## 2021-09-06

### Added

- Keyboard navigation improvements for the Insights Edit view
- Added the internal machinery to support text network analyses in the end-to-end flow.

### Fixed

- '&' character now displays correctly in Idea description and Project preview description.
- Fixes user export with custom fields

## 2021-09-03

### Fixed

- Ghent now supports mapping 25 instead of 24 neighbourhouds

## 2021-09-02

### Fixed

- Setting DNS records when the host is changed.
- Smart group rules for participation in project, topic or idea status are now applied in one continuous SQL query.

### Changed

- The rule values for participation in project, topic or idea status, with predicates that are not a negation, are now represented as arrays of IDs in order to support specifying multiple projects, topics or idea statuses (the rule applies when satisfied for one of the values).

## 2021-09-01

### Fixed

- When voting is disabled, the reason is shown again

## 2021-08-31

### Added

- When signing up with another service (e.g. Google), the platform will now remember a prior language selection.

### Fixed

- Accessibility: voting buttons (thumbs) have a darker color when disabled. There's also more visual distinction between voting buttons on input cards when they are enabled and disabled.
- Accessibility: The default background color of the last "bubble" of the avatars showing on e.g. the landing page top banner is darker, so the contrast with its content (number of remaining users) is clearer.
- Accessibility: the text colors of the currently selected phase in a timeline project are darker to improve color contrast to meet WCAG 2.1 AA requirements.
- Accessibility: the status and topics on an input (idea) page are more distinctive compared to its background, meeting WCAG 2.1 AA criteria.
- Verification using Auth0 method no longer fails for everyone but the first user

## 2021-08-30

### Added

- New Insights module containing Insights end-to-end flow

## 2021-08-26

### Added

- Microsoft Forms integration

## 2021-08-20

### Fixed

- Survey options now appear as expected when creating a new survey project
- Adds a feature flag to disable user biographies from adminHQ

## 2021-08-18

### Added

- Added Italian to platform
- Support for a new verification method specifically for Ghent, which lets users verify using their rijksregisternummer
- Improved participatory budgeting:
  - Support for new virtual currencies (TOK: tokens, CRE: credits)
  - A minimum budget limit can be configured per project, forcing citizens to fill up their basket to some extent (or specify a specific basket amount when minimum and maximum budget are the same)
  - Copy improvements

## 2021-08-11

### Fixed

- When considering to remove a flag after updating content, all relevant attributes are re-evaluated.
- Issues with viewing notifications and marking them as read.

## 2021-08-09

### Fixed

- The preheader with a missing translation has been removed from user confirmation email

### Fixed

- When you sign up with Google, the platform will now automatically use the language of your profile whenever possible
- Fixed invalid SQL queries that were causing various issues throughout the platforms (Part I). (IN-510)

## 2021-08-05

### Added

- Added message logging to monitor tenant creation status (shown in admin HQ).

### Changed

- No default value for the lifecycle stage is prefilled, a value must be explicitly specified.
- Changing the lifecycle stage from/to demo is prohibited.
- Only tenant templates that apply without issues are released.
- On create validation for authors was replaced by publication context, to allow templates to successfully create content without authors.

## 2021-08-04

### Fixed

- Certain characters in Volunteer Cause titles prevented exporting lists of volunteers to Excel from admin/projects/.../volunteering view.
- Limit of 10 events under projects and in back office
- Events widget switch being shown in non-commercial plans

## 2021-07-30

### Added

- Configured dependabot for the frontend, a tool that helps keeping dependencies up to date.
- Added events overview page to navigation menu, which can be enabled or disabled.
- Added events widget to front page, which can be enabled or disabled (commercial feature).

## 2021-07-16

### Added

- Auto-detection of inappropriate content (in beta for certain languages). Flagged content can be inspected on the admin Activity page. The setting can be toggled in the General settings tab.

### Fixed

- On the admin activity page (/admin/moderation), items about proposals now correctly link to proposals (instead of to projects). Also, the copy of the links at the end of the item rows is now correct for different types of content (correct conjugation of 'this post', 'this project', etc. for all languages).

## 2021-07-14

### Added

- Project phases now have their own URLs, which makes it possible to link to a specific phase

### Fixed

- Blocked words for content that can contain HTML
- Searching users after sorting (e.g. by role)

## 2021-07-09

### Changed

- The admin Guide link goes to the support center now instead of to /admin/guide

## 2021-07-02

### Fixed

- Instances where the user name was "unknown author"

### Changed

- Removed the slogan from the homepage footer

## 2021-06-30

### Changed

- Users can no longer leave registration before confirming their account. This should prevent bugs relative to unconfirmed users navigating the platform.

## 2021-06-29

### Fixed

- Map: Fix for ideas that only have coordinates but no address not being shown on the map
- Map: Fix for 'click on the map to add your input' message wrongfully being shown when idea posting is not allowed
- Sign-up flow: Fix for bug that could cause the browser to freeze when the user tried to complete the custom fields step
- Project description: Fix for numbered and unnumbered lists being cut off
- Project Managers can now upload map layers.

### Changed

- Map: When an idea is selected that is hidden behind a cluster the map now zooms in to show that marker
- Map: Idea marker gets centered on map when clicked
- Map: Larger idea box on bigger desktop screens (width > 1440 pixels)
- Idea location: Display idea location in degrees (°) minutes (') seconds ('') when the idea only has coordinates but no address
- Sign-up flow: Show loading spinner when the user clicks on 'skip this step' in the sign-up custom fields step
- Image upload: The default max allowed file size for an image is now 10 Mb instead of 5 Mb

### Added

- 'Go back' button from project to project folder (if appropriate).

## 2021-06-22

### Changed

- Project managers that are assigned to a project and/or its input now lose those assignments when losing project management rights over that project.

### Fixed

- Input manager side modal scroll.

## 2021-06-18

### Fixed

- Privacy policy now opens in new tab.
- Landing page custom section now uses theme colors.
- Buttons and links in project description now open internal links in the same tab, and external links in a new tab.

## 2021-06-16

### Fixed

- Project moderators can no longer see draft projects they don't moderate in the project listing.
- The content and subject of the emails used to share an input (idea/issue/option/contribution/...) do now include the correct input title and URL.
- Sharing new ideas on Facebook goes faster
- Manual campaigns now have the layout content in all available languages.

## 2021-06-11

### Fixed

- Facebook button no longer shows when not configured.

## 2021-06-10

### Fixed

- Creating invites on a platform with many heavy custom registration fields is no longer unworkably slow

## 2021-06-09

### Added

- New citizen-facing map view

## 2021-06-08

### Fixed

- Ordering by ideas by trending is now working.
- Ordering by ideas votes in the input manager is now working.

## 2021-06-07

### Added

- Qualtrics surveys integration.

### Changed

- Project Events are now ordered chronologically from latest to soonest.

### Fixed

- Visibility Labels in the admin projects list are now visible.
- Tagged ideas export is fixed.
- Updating an idea in one locale does not overwrite other locales anymore

## 2021-05-28

### Fixed

- Project Events are now ordered chronologically from soonest to latest.

## 2021-05-27

### Fixed

- Project access rights management are now visible again.

## 2021-05-21

### Added

- Profanity blocker: when posting comments, input, proposals that contain profane words, posting will not be possible and a warning will be shown.

## 2021-05-20

### Fixed

- Excel exports of ideas without author

## 2021-05-19

### Added

- Support for Auth0 as a verification method

## 2021-05-18

### Fixed

- Active users no longer need confirmation

## 2021-05-14

### Fixed

- Fixed an issue causing already registered users to be prompted with the post-registration welcome screen.

## 2021-05-11

### Added

- Added polls to the reporting section of the dashboards

## 2021-05-10

### Changed

- Invited or verified users no longer require confirmation.

## 2021-05-07

### Fixed

- Spreasheet exports throughout the platform are improved.

### Added

- City Admins can now assign any user as the author of an idea when creating or updating.
- Email confirmation now happens in survey and signup page sign up forms.

## 2021-05-06

### Fixed

- Idea export to excel is no longer limited to 250 ideas.

## 2021-05-04

### Fixed

- Fixed issues causing email campaigns not to be sent.

## 2021-05-03

### Changed

- Users are now prompted to confirm their account after creating it, by receiving a confirmation code in their email address.

### Added

- SurveyXact Integration.

## 2021-05-01

### Added

- New module to plug email confirmation to users.

## 2021-04-29

### Fixed

- Editing the banner header in Admin > Settings > General, doesn't cause the other header fields to be cleared anymore

## 2021-04-22

### Fixed

- After the project title error appears, it disappears again after you start correcting the error

## 2021-03-31

### Fixed

- Customizable Banner Fields no longer get emptied/reset when changing another.

### Added

- When a client-side validation error happens for the project title in the admin, there will be an error next to the submit button in addition to the error message next to the input field.

## 2021-03-25

### Fixed

- The input fields for multiple locales provides an error messages when there's an error for at least one of the languages.

## 2021-03-23

### Fixed

- Fix for broken sign-up flow when signing-up through social sign-on

## 2021-03-19

### Fixed

- Admin>Dashboard>Users tab is no longer hidden for admins that manage projects.
- The password input no longer shows the password when hitting ENTER.
- Admin > Settings displays the tabs again

### Changed

- Empty folders are now shown in the landing page, navbar, projects page and sitemap.
- The sitemap no longer shows all projects and folder under each folder.
- Images added to folder descriptions are now compressed, reducing load times in project and folder pages.

### Added

- Allows for sending front-end events to our self-hosted matomo analytics tool

## 2021-03-16

### Changed

- Automatic tagging is functional for all clusters, and enabled for all premium customers

### Added

- Matomo is enabled for all platforms, tracking page views and front-end events (no workshops or back-end events yet)

## 2021-03-11

### Changed

- Tenants are now ordered alphabetically in AdminHQ
- Serbian (Latin) is now a language option.

## 2021-03-10

### Added

- CitizenLab admins can now change the link to the accessibility statement via AdminHQ.
- "Reply-to" field in emails from campaigns can be customized for each platform
- Customizable minimal required password length for each platform

## 2021-03-09

### Fixed

- Fixed a crash that would occur when tring to add tags to an idea

## 2021-03-08

### Fixed

- Phase pages now display the correct count of ideas (not retroactive - will only affect phases modified from today onwards).

## 2021-03-05

### Changed

- Changed the default style of the map
- Proposals/Initiatives are now sorted by most recent by default

### Added

- Custom maps (Project settings > Map): Admins now have the capability to customize the map shown inside of a project. They can do so by uploading geoJson files as layers on the map, and customizing those layers through the back-office UI (e.g. changing colors, marker icons, tooltip text, sort order, map legend, default zoom level, default center point).

### Fixed

- Fixed a crash that could potentially occur when opening an idea page and afterwards going back to the project page

## 2021-03-04

### Added

- In the admin (Settings > Registration tab), admins can now directly set the helper texts on top of the sign-up form (both for step 1 and 2).
- The admin Settings > Homepage and style tab has two new fields: one to allow customization for copy of the banner signed-in users see (on the landing page) and one to set the copy that's shown underneath this banner and above the projects/folders (also on the landing page).
- Copy to clarify sign up/log in possibilities with phone number

### Changed

- The admin Settings > Homepage and style tab has undergone copy improvements and has been rearranged
- The FranceConnect button to login, signup or verify your account now displays the messages required by the vendor.
- Updated the look of the FranceConnect button to login, signup or verify your account to feature the latests changes required by the vendor.

### Fixed

- Downvote button (thumbs down) on input card is displayed for archived projects

## 2021-03-03

### Added

- Users are now notified in app and via email when they're assigned as folder administrators.

## 2021-03-02

### Fixed

- Don't show empty space inside of the idea card when no avatar is present

### Added

- Maori as languages option

### Changed

- Improved layout of project event listings on mobile devices

## 2021-02-26

### Fixed

- France Connect button hover state now complies with the vendor's guidelines.

## 2021-02-24

### Fixed

- The project page no longer shows an eternal spinner when the user has no access to see the project

## 2021-02-18

### Added

- The password fields show an error when the password is too short
- The password fields have a 'show password' button to let people check their password while typing
- The password fields have a strength checker with appropriate informative message on how to increase the strength
- France Connect as a verification method.

### Fixed

- Notifications for started phases are no longer triggered for unpublished projects and folders.

## 2021-02-17

### Changed

- All input fields for multiple locales now use the components with locale switchers, resulting in a cleaner and more compact UI.
- Copy improvements

## 2021-02-12

### Fixed

- Fixed Azure AD login for some Azure setups (Schagen)

### Changed

- When searching for an idea, the search operation no longer searches on the author's name. This was causing severe performance issues and slowness of the paltforms.

## 2021-02-10

### Added

- Automatic tagging

## 2021-02-08

### Fixed

- Fixed a bug preventing registration fields and poll questions from reordering correctly.
- Fixed a bug causing errors in new platforms.

## 2021-02-04

### Fixed

- Fixed a bug causing the projects list in the navbar and projects page to display projects outside of folders when they're contained within them.

## 2021-01-29

### Added

- Ability to redirect URLs through AdminHQ
- Accessibility statement link in the footer

### Fixed

- Fixed issue affecting project managers that blocked access to their managed projects, when these are placed inside a folder.

## 2021-01-28

### Fixed

- A bug in Admin project edit page that did not allow a user to Go Back to the projects list after switching tabs
- Scrolling on the admin users page

## 2021-01-26

### Added

- Folder admin rights. Folder admins or 'managers' can be assigned per folder. They can create projects inside folders they have rights for, and moderate/change the folder and all projects that are inside.
- The 'from' and 'reply-to' emails can be customized by cluster (by our developers, not in Admin HQ). E.g. Benelux notification emails could be sent out by notifications@citizenlab.eu, US emails could be sent out by notifications@citizenlab.us etc., as long as those emails are owned by us. We can choose any email for "reply-to", so also email addresses we don't own. This means "reply-to" could potentially be configured to be an email address of the city, e.g. support@leuven.be. It is currently not possible to customize the reply-to (except for manual campaigns) and from fields for individual tenants.
- When a survey requires the user to be signed-in, we now show the sign in/up form directly on the page when not logged in (instead of the green infobox with a link to the sign-up popup)

### Fixed

- The 'reply-to' field of our emails showed up twice in recipient's email clients, now only once.

### Changed

- Added the recipient first and last name to the 'to' email field in their email client, so not only their email adress is shown.
- The links in the footer can now expand to multiple lines, and therefore accomodate more items (e.g. soon the addition of a link to the accesibility statement)

## 2021-01-21

### Added

- Added right-to-left rendering to emails

## 2021-01-18

### Fixed

- Access rights tab for participatory budget projects
- Admin moderation page access

## 2021-01-15

### Changed

- Copy improvements across different languages

## 2021-01-14

### Added

- Ability to customize the input term for a project

### Changed

- The word 'idea' was removed from as many places as possible from the platform, replaced with more generic copy.

## 2021-01-13

### Changed

- Idea cards redesign
- Project folder page redesign
- Project folders now have a single folder card image instead of 5 folder images in the admin settings
- By default 24 instead of 12 ideas or shown now on the project page

## 2020-12-17

### Fixed

- When creating a project from a template, only templates that are supported by the tenant's locale will show up
- Fixed several layout, interaction and data issues in the manual tagging feature of the Admin Processing page, making it ready for external use.
- Fixed project managers access of the Admin Processing page.

### Added

- Admin activity feed access for project managers
- Added empty state to processing list when no project is selected
- Keyboard shortcut tooltip for navigation buttons of the Admin Processing page

### Changed

- Reduced spacing in sidebar menu, allowing for more items to be displayed
- Style changes on the Admin Processing page

## 2020-12-08

### Fixed

- Issues with password reset and invitation emails
- No more idea duplicates showing up on idea overview pages
- Images no longer disappear from a body of an idea, or description of a project on phase, if placed at the bottom.

### Changed

- Increased color contrast of inactive timeline phases text to meet accesibility standard
- Increased color contrast of event card left-hand event dates to meet accesibility standard
- Increased color contrast of List/Map toggle component to meet accesibility standard

### Added

- Ability to tag ideas manually and automatically in the admin.

## 2020-12-02

### Changed

- By default the last active phase instead of the last phase is now selected when a timeline project has no active phase

### Fixed

- The empty white popup box won't pop up anymore after clicking the map view in non-ideation phases.
- Styling mistakes in the idea page voting and participatory budget boxes.
- The tooltip shown when hovering over a disabled idea posting button in the project page sticky top bar is no longer partially hidden

## 2020-12-01

### Changed

- Ideas are now still editable when idea posting is disabled for a project.

## 2020-11-30

### Added

- Ability to create new and edit existing idea statuses

### Fixed

- The page no longer refreshes when accepting the cookie policy

### Changed

- Segment is no longer used to connect other tools, instead following tools are integrated natively
  - Google Analytics
  - Google Tag Manager
  - Intercom
  - Satismeter
  - Segment, disabled by default
- Error messages for invitations, logins and password resets are now clearer.

## 2020-11-27

### Fixed

- Social authentication with Google when the user has no avatar.

### Changed

- Random user demographics on project copy.

## 2020-11-26

### Added

- Some specific copy for Vitry-sur-Seine

## 2020-11-25

### Fixed

- Sections with extra padding or funky widths in Admin were returned to normal
- Added missing copy from previous release
- Copy improvements in French

### Changed

- Proposal and idea descriptions now require 30 characters instead of the previous 500

## 2020-11-23

### Added

- Some specific copy for Sterling Council

### Fixed

- The Admin UI is no longer exposed to regular (and unauthenticated) users
- Clicking the toggle button of a custom registration field (in Admin > Settings > Registration fields) no longer duplicated the row
- Buttons added in the WYSIWYG editor now have the correct color when hovered
- The cookie policy and accessibility statement are not editable anymore from Admin > Settings > Pages

### Changed

**Project page:**

- Show all events at bottom of page instead of only upcoming events
- Reduced padding of sticky top bar
- Only show sticky top bar when an action button (e.g. 'Post an idea') is present, and you've scrolled past it.

**Project page right-hand sidebar:**

- Show 'See the ideas' button when the project has ended and the last phase was an ideation phase
- Show 'X ideas in the final phase' when the project has ended and the last phase was an ideation phase
- 'X phases' is now clickable and scrolls to the timeline when clicked
- 'X upcoming events' changed to 'X events', and event count now counts all events, not only upcoming events

**Admin project configuration page:**

- Replaced 'Project images' upload widget in back-office (Project > General) with 'Project card image', reduced the max count from 5 to 1 and updated the corresponding tooltip with new recommended image dimensions

**Idea page:**

- The map modal now shows address on top of the map when opened
- Share button copy change from "share idea" to "share"
- Right-hand sidebar is sticky now when its height allows it (= when the viewport is taller than the sidebar)
- Comment box now has an animation when it expands
- Adjusted scroll-to position when pressing 'Add a comment' to make sure the comment box is always fully visible in the viewport.

**Other:**

- Adjusted FileDisplay (downloadable files for a project or idea) link style to show underline by default, and increased contrast of hover color
- Reduced width of DateTimePicker, and always show arrows for time input

## 2020-11-20 (2)

### Fixed

- The project header image is screen reader friendly.
- The similar ideas feature doesn't make backend requests anymore when it's not enabled.

### Changed

- Areas are requested with a max. of 500 now, so more areas are visible in e.g. the admin dashboard.

## 2020-11-18

### Added

- Archived project folder cards on the homepage will now have an "Archived" label, the same way archived projects do\
- Improved support for right-to-left layout
- Experimental processing feature that allows admins and project managers to automatically assign tags to a set of ideas.

### Fixed

- Projects without idea sorting methods are no longer invalid.
- Surveys tab now shows for projects with survey phases.

### Changed

- Moved welcome email from cl2-emails to cl2-back

## 2020-11-16

### Added

- Admins can now select the default sort order for ideas in ideation and participatory budgeting projects, per project

### Changed

- The default sort order of ideas is now "Trending" instead of "Random" for every project if left unchanged
- Improved sign in/up loading speed
- Removed link to survey in the project page sidebar when not logged in. Instead it will show plain none-clickable text (e.g. '1 survey')

### Fixed

- Custom project slugs can now contain alphanumeric Arabic characters
- Project Topics table now updates if a topic is deleted or reordered.
- Empty lines with formatting (like bold or italic) in a Quill editor are now removed if not used as paragraphs.

## 2020-11-10

### Added

#### Integration of trial management into AdminHQ

- The lifecycle of the trials created from AdminHQ and from the website has been unified.
- After 14 days, a trial platform goes to Purgatory (`expired_trial`) and is no longer accessible. Fourteen days later, the expired trial will be removed altogether (at this point, there is no way back).
- The end date of a trial can be modified in AdminHQ (> Edit tenant > Internal tab).

## 2020-11-06

### Added

- Social sharing via WhatsApp
- Ability to edit the project URL
- Fragment to embed a form directly into the new proposal page, for regular users only

### Fixed

- The project about section is visibile in mobile view again
- Maps will no longer overflow on page resizes

## 2020-11-05

### Added

- Reordering of and cleaner interface for managing custom registration field options
- An 'add proposal' button in the proposals admin
- Fragment to user profile page to manage party membership settings (CD&V)
- "User not found" message when visiting a profile for a user that was deleted or could not be found

### Changed

- Proposal title max. length error message
- Moved delete functionality for projects and project folders to the admin overview

### Fixed

- The automatic scroll to the survey on survey project page

## 2020-11-03

### Fixed

- Fixed broken date picker for phase start and end date

## 2020-10-30

### Added

- Initial Right to left layout for Arabic language
- Idea description WYSIWYG editor now supports adding images and/or buttons

## 2020-10-27

### Added

- Support for Arabic

## 2020-10-22

### Added

- Project edit button on project page for admins/project manager
- Copy for Sterling Council

### Fixed

- Links will open in a new tab or stay on the same page depending on their context. Links to places on the platform will open on the same page, unless it breaks the flow (i.e. going to the T&C policy while signing up). Otherwise, they will open in a new tab.

### Changed

- In the project management rights no ambiguous 'no options' message will be shown anymore when you place your cursor in the search field

## 2020-10-16

### Added

- Ability to reorder geographic areas

### Fixed

- Stretched images in 'avatar bubbles'
- Input fields where other people can be @mentioned don't grow too wide anymore
- Linebar charts overlapping elements in the admin dashboard

## 2020-10-14

### Changed

- Project page redesign

## 2020-10-09

### Added

- Map configuration tool in AdminHQ (to configure maps and layers at the project level).

## 2020-10-08

### Added

- Project reports

### Changed

- Small styling fixes
- Smart group support multiple area codes
- Layout refinements for the new idea page
- More compact idea/proposal comment input
- Proposal 'how does it work' redesign

## 2020-10-01

### Changed

- Idea page redesign

## 2020-09-25

### Fixed

- The "Go to platform" button in custom email campaigns now works in Norwegian

### Added

- Granular permissions for proposals
- Possibility to restrict survey access to registered users only
- Logging project published events

### Changed

- Replaced `posting_enabled` in the proposal settings by the posting proposal granular permission
- Granular permissions are always granted to admins

## 2020-09-22

### Added

- Accessibility statement

## 2020-09-17

### Added

- Support for checkbox, number and (free) text values when initializing custom fields through excel invites.

### Changed

- Copy update for German, Romanian, Spanish (CL), and French (BE).

## 2020-09-15

### Added

- Support Enalyzer as a new survey provider
- Registration fields can now be hidden, meaning the user can't see or change them, typically controlled by an outside integration. They can still be used in smart groups.
- Registration fields can now be pre-populated using the invites excel

## 2020-09-08

### Fixed

- Custom buttons (e.g. in project descriptions) have correct styling in Safari.
- Horizontal bar chart overflow in Admin > Dashboard > Users tab
- User graphs for registration fields that are not used are not shown anymore in Admin > Dashboard > Users tab

### Added

- Pricing plan feature flags for smart groups and project access rights

## 2020-09-01

### Fixed

- IE11 no longer gives an error on places that use the intersection observer: project cards, most images, ...

### Added

- New platform setting: 'Abbreviated user names'. When enabled, user names are shown on the platform as first name + initial of last name (Jane D. instead of Jane Doe). This setting is intended for new platforms only. Once this options has been enabled, you MUST NOT change it back.
- You can now export all charts in the admin dashboard as xlsx or svg.
- Translation improvements (email nl...)

### Changed

- The about us (CitizenLab) section has been removed from the cookie policy

## 2020-08-27

### Added

- Support for rich text in field descriptions in the idea form.
- New "Proposed Budget" field in the idea form.

### Changed

- Passwords are checked against a list of common passwords before validation.
- Improving the security around xlsx exports (escaping formulas, enforcing access restrictions, etc.)
- Adding request throttling (rate-limiting) rules.
- Improving the consistency of the focus style.

## 2020-07-30

### Added

- Pricing plans in AdminHQ (Pricing plan limitations are not enforced).
- Showing the number of deviations from the pricing plan defaults in the tenant listing of AdminHQ.

### Changed

- Tidying up the form for creating new tenants in AdminHQ (removing unused features, adding titles and descriptions, reordering features, adding new feature flags, removing fields for non-relevant locales).

## 2020-07-10

### Added

- Project topics

### Changed

- Userid instead of email is used for hidden field in surveys (Leiden)
- New projects have 'draft' status by default

### Fixed

- Topics filter in ideas overview works again

## 2020-07-09 - Workshops

### Fixed

- Speps are scrollable

### Added

- Ability to export the inputs as an exel sheet
- Polish translations
- Portugese (pt-BR) translations

## 2020-06-26

### Fixed

- No longer possible to invite a project manager without selecting a project
- The button on the homepage now also respects the 'disable posting' setting in proposals
- Using project copy or a tenant template that contains a draft initiative no longer fails

### Added

- Romanian

## 2020-06-19

### Fixed

- Polish characters not being rendered correctly

### Added

- Back-office toggle to turn on/off the ability to add new proposals to the platform

## 2020-06-17

### Fixed

- It's no longer needed to manually refresh after deleting your account for a consistent UI
- It's no longer needed to manually refresh after using the admin toggle in the user overview
- The sign-in/up flow now correctly asks the user to verify if the smart group has other rules besides verification
-

demo`is no longer an available option for`organization_type` in admin HQ

- An error is shown when saving a typeform URL with `?email=xxxx` in the URL, which prevented emails to be linked to survey results
- On mobile, the info container in the proposal info page now has the right width
- A general issue with storing cookies if fixed, noticable by missing data in GA, Intercom not showing and the cookie consent repeatedly appearing
- Accessibility fix for the search field
- The `signup_helper_text` setting in admin HQ is again displayed in step 1 of the sign up flow

### Added

- There's a new field in admin HQ to configure custom copy in step 2 of the sign up flow called `custom_fields_signup_helper_text`
- `workshops` can be turned on/off in admin HQ, displayed as a new page in the admin interface

### Changed

- The copy for `project moderator` has changed to `project manager` everywhere
- The info image in the proposals header has changed

## 2020-06-03

### Fixed

- Maps with markers don't lose their center/zoom settings anymore
- English placeholders in idea form are gone for Spanish platforms

## 2020-05-26

### Changed

- Lots of small UI improvements throughout the platform
- Completely overhauled sign up/in flow:
  - Improved UI
  - Opens in a modal on top of existing page
  - Opens when an unauthenticaed user tries to perform an action that requires authentication (e.g. voting)
  - Automatically executes certain actions (e.g. voting) after the sign in/up flow has been completed (note: does not work for social sign-on, only email/password sign-on)
  - Includes a verification step in the sign up flow when the action requires it (e.g. voting is only allowed for verified users)

## 2020-05-20

### Fixed

- Budget field is shown again in idea form for participatory budget projects

## 2020-05-14

### Added

- Idea configurability: disabling/requiring certain fields in the idea form
- The footer has our new logo

### Changed

- Admins will receive a warning and need to confirm before sending a custom email to all users
- A survey project link in the top navigation will link to /info instead of to /survey

## 2020-04-29

### Fixed

- Folders are again shown in the navbar
- Adding an image to the description text now works when creating a project or a phase

### Added

- Support for Polish, Hungarian and Greenlandic

## 2020-04-23

### Fixed

- Long timeline phase names show properly

### Changed

- Redirect to project settings after creating the project
- Links to projects in the navigation menu link to the timeline for timeline projects

## 2020-04-21

### Fixed

- Fixed overlapping issue with idea vote bar on mobile
- Fixed an issue where images were used for which the filename contained special characters

### Added

- The overview (moderation) in the admin now has filters
  - Seen/not seen
  - Type: Comment/Idea/Proposal
  - Project
  - Search
- The idea xlsx export contains extra columns on location, number of comments and number of attachments

### Changed

- The permissions tab in the project settings has reordered content, to be more logical
- In German, the formal 'Sie' form has been replaced with the informal 'Du' form

## 2020-03-31

### Fixed

- Signing up with keyboard keys (Firefox)
- Composing manual emails with text images
- Exporting sheet of volunteers with long cause titles

### Added

- Folder attachments
- Publication status for folders

### Changed

- Show folder projects within admin project page

## 2020-03-20

### Added

- Volunteering as a new participation method

## 2020-03-16

### Fixed

- The project templates in the admin load again

## 2020-03-13

### Fixed

- The folder header image is not overly compressed when making changes to the folder settings
- The loading spinner on the idea page is centered

### Added

- Add images to folders, shown in cards.

### Changed

- Admins can now comment on ideas.

## 2020-03-10

### Fixed

- Fixed consent banner popping up every time you log in as admin
- Fixed back-office initiative status change 'Use latest official updates' radio button not working
- Fixed broken copy in Initiative page right-hand widget

### Added

- Add tooltip explaining what the city will do when the voting threshold is reached for a successful initiative
- Added verification step to the signup flow
- New continuous flow from vote button clicked to vote casted for unauthenticated, unverified users (click vote button -> account creation -> verification -> optional/required custom signup fields -> programmatically cast vote -> successfully voted message appears)
- The rich text editor in the admin now supports buttons

### Changed

- Admin HQ: new and improved list of timezones

## 2020-03-05

### Fixed

- Signup step 2 can no longer be skipped when there are required fields
- Correct tooltip link for support article on invitations
- Correct error messages when not filling in start/end date of a phase

### Added

- Setting to disable downvoting in a phase/project, feature flagged
- When a non-logged in visitor tries to vote on an idea that requires verification, the verification modal automatically appears after registering

## 2020-02-24

### Fixed

- Initiative image not found errors
- Templates generator out of disk space

### Added

- Folders i1
  - When enabled, an admin can create, edit, delete folders and move projects into and out of folders
  - Folders show in the project lists and can be ordered within projects

### Changed

- Initiative explanatory texts show on mobile views
- Existing platforms have a moderator@citizenlab.co admin user with a strong password in LastPass
- In the admin section, projects are no longer presented by publication status (Folders i1)

## 2020-02-19

### Fixed

- Loading more comments on the user profile page works again
- Accessibility improvements
- Adding an image no longer pops up the file dialog twice
- Changed to dedicated IP in mailgun to improve general deliverability of emails

### Added

- Improvements to the PB UI to make sure users confirm their basket at the end
- Ideation configurability i1
  - The idea form can be customized, on a project level, to display custom description texts for every field
- People filling out a poll are now included in the 'participated in' smart group rules
- Make me admin section in Admin HQ

### Changed

- When a platform no longer is available at a url, the application redirects to the CitizenLab website
- New platforms automatically get a moderator@citizenlab.co admin user with a strong password in LastPass

## 2020-01-29

### Fixed

- Rich text editor no longer allows non-video iframe content
- Smart groups that refer to a deleted project now get cleaned up when deleting a project
- All cookie consent buttons are now reachable on IE11
- More accessibility fixes
- The organization name is no longer missing in the password reset email

### Added

- CSAM verification
  - Users can authenticate and verify using BeID or itsme
  - User properties controlled by a verification method are locked in the user profile
  - Base layer of support for other similar verification methods in the future
- The order of project templates can now be changed in Templates HQ

### Changed

- Project templates overview no longer shows the filters

## 2020-01-17

### Fixed

- Further accesibility improvements:
  - Screen reader improvement for translations
  - Some color contrast improvements

### Added

- A hidden topics manager available at https://myfavouriteplatform.citizenlab.co/admin/topics

## 2020-01-15

### Fixed

- In the admin, the project title is now always displayed when editing a project
- Further accesibility improvements:
  - Site map improvements (navigation, clearer for screen readers)
  - Improved colors in several places for users with sight disability
  - Improved HTML to better inform screen reader users
  - Added keyboard functionality of password recovery
  - Improved forms (easier to use for users with motoric disabilities, better and more consistent validation, tips and tricks on mobile initiative form)
  - Improvements for screen reader in different languages (language picker, comment translations)
  - Added title (visible in your tab) for user settings page
  - Improved screen reader experience for comment posting, deleting, upvoting and idea voting

### Added

- The email notification settings on the user profile are now grouped in categories
- Unsubscribing through an email link now works without having to sign in first

### Changed

- The idea manager now shows all ideas by default, instead of filtered by the current user as assignee

## 2020-01-07

### Added

- Go to idea manager when clicking 'idea assigned to you' notification
- 2th iteration of the new admin moderation feature:
  - Not viewed/Viewed filtering
  - The ability to select one or more items and mark them as viewed/not viewed
  - 'Belongs to' table column, which shows the context that a piece of content belongs to (e.g. the idea and project that a comment belongs to)
  - 'Read more' expand mechanism for longer pieces of content
  - Language selector for multilingual content
  - 'Go to' link that will open a new tab and navigate you to the idea/iniative/comment that was posted

### Changed

- Improve layout (and more specifically width) of idea/iniatiatve forms on mobile
- Separate checkboxes for privacy policy and cookie policy
- Make the emails opt-in at registration

### Fixed

- Fix for unreadable password reset error message on Firefox
- Fix for project granular permission radio buttons not working

## 2019-12-12

### Added

- Polls now support questions for which a user can check multiple options, with a configurable maximum
- It's now possible to make a poll anonymous, which hides the user from the response excel export
- New verification method `id_card_lookup`, which supports the generic flow of verifying a user using a predined list of ID card numbers.
  - The copy can be configured in Admin HQ
  - The id cards CSV can be uploaded through Admin HQ

## 2019-12-11

### Added

- Admin moderation iteration 1 (feature flagged, turned on for a selected number of test clients)
- New verification onboarding campaign

### Changed

- Improved timeline composer
- Wysiwyg accessibility improvement

### Fixed

- English notifications when you have French as your language

## 2019-12-06

### Fixed

- Accessibility improvements:
  - Polls
  - Idea/initiative filter boxes
- Uploading a file in admin project page now shows the loading spinner when in progress
- Fixed English copy in notifications when other language selected
- Fixed project copy in Admin HQ not being saved

## 2019-12-05

### Fixed

- Small popups (popovers) no longer go off-screen on smaller screens
- Tooltips are no longer occluded by the checkbox in the idea manager
- The info icon on the initiatives voting box has improved alignment
- Project templates now display when there's only `en` is configured as a tenant locale
- When changing the lifecycle stage of a tenant, the update is now sent right away to segment
- When users accept an inivitation and are in a group, the group count is correctly updated
- Dropdowns in the registration flow can again support empty values
- Accessibility:
  - Various color changes to improve color contrasts
  - Color warning when picking too low contrast
  - Improvements to radio buttons, checkboxes, links and buttons for keyboard accessibility
  - Default built-in pages for new tenants have a better hierarchy for screen readers
- User posted an idea/initiative notification for admins will be in the correct language

## 2019-11-25

### Changed

- Updated translations
- Area filter not shown when no areas are configured
- Overall accessibility improvements for screen readers
- Improved accessibility of the select component, radio button, image upload and tooltip

### Fixed

- When adding a vote that triggers the voting limit on a project/phase, the other idea cards now automatically get updated with disabled vote buttons
- Fix for mobile bottom menu not being clickable when idea page was opened
- Navigating directly between projects via the menu no longer results in faulty idea card collections
- Display toggle (map or list view) of idea and initiative cards works again

## 2019-11-19

### Added

- New ideation project/phase setting called 'Idea location', which enables or disabled the ability to add a location to an idea and show the ideas on a map

### Changed

- Improved accessibility of the image upload component
- COW tooltipy copy
- Sharing modal layout improvement

### Fixed

- Checkboxes have unique ids to correctly identify their corresponding label, which improves screen reader friendliness when you have multiple checkboxes on one page.
- Avatar layout is back to the previous, smaller version

## 2019-11-15

### Fixed

- Fix for 'Click on map to add an idea' functionality not working
- Fix for notifications not showing

## 2019-11-12

### Fixed

- An email with subject `hihi` is no longer sent to admins that had their invite accepted
- Whe clicking the delete button in the file uploader, the page no longer refreshes
- Project templates no longer show with empty copy when the language is missing
- The countdown timer on initiatives now shows the correct value for days
- The radio buttons in the cookie manager are clickable again
- Changing the host of a tenant no longer breaks images embedded in texts
- It's possible again to unassign an idea in the idea manager
- The popup for adding a video or link URL is no longer invisible or unusable in some situations
- Uploading files is no longer failing for various filetypes we want to support
- Keyboard accessibility for modals

### Added

- ID Verification iteration 1
  - Users can verify their account by entering their ID card numbers (currently Chile only)
  - Verification is feature flagged and off by default
  - Smart groups can include the criterium 'is verified'
  - Users are prompted to verify their account when taking an actions that requires verification
- Total population for a tenant can now be entered in Admin HQ
- It's now possible to configure the word used for areas towards citizens from the areas admin
- Improvements to accessibility:
  - Idea and initiative forms: clearer for screen readers, keyboard accessibility, and more accessible input fields
  - Nav bar: clearer for screen readers and improved keyboard navigation
  - Project navigation and phases: clearer for screen readers
  - Sign-in, password reset and recovery pages: labeling of the input fields, clearer for screen readers
  - Participatory budgeting: clearer for screen readers

### Changed

- The organization name is now the default author in an official update

## 2019-10-22

### Fixed

- The sharing title on the idea page is now vertically aligned
- Improvements to the 'bad gateway' message sometimes affecting social sharing
- The map and markers are again visible in the admin dashboard
- First round of accessibility fixes and improvements
  - Dynamics of certain interactions are picked up by screen readers (PB, voting, ...)
  - Overall clarity for screen readers has improved
  - Improvements to information structure: HTML structure, W3C errors, head element with correct titles
  - Keyboard accessibility has generally improved: sign-up problems, login links, PB assignment, ...

### Added

- Initiatives iteration 3
  - Automatic status changes on threshold reached or time expired
  - When updating the status, official feedback needs to be provided simultaneously
  - Users receive emails and notifications related to (their) initiative
  - Initiatives support images in their body text
- Project templates
  - Admins can now create projects starting from a template
  - Templates contain images, a description and a timeline and let admin filter them by tags
  - Admins can share template descriptions with a publically accessible link
- It's now possible to configure the banner overlay color from the customize settings
- A custom email campaign now contains a CTA button by default

### Changed

- Complete copy overhaul of all emails

## 2019-10-03

### Fixed

- PB phase now has a basket button in the project navbar
- The datepicker in the timeline admin now works in IE11

### Changed

- For fragments (small pieces of UI that can be overridden per tenant) to work, they need to be enabled individually in admin HQ.

## 2019-09-25

### Fixed

- It's again possible to change a ideation/PB phase to something else when it contains no ideas
- Older browsers no longer crash when scrolling through comments (intersection observer error)
- Pagination controls are now correctly shown when there's multiple pages of users in the users manager
- The user count of groups in the users manager no longer includes invitees and matches the data shown
- Transition of timeline phases now happen at midnight, properly respecting the tenant timezone
- When looking at the map of an idea or initiative, the map marker is visible again
- The initiatives overview pages now uses the correct header and text colors
- The vote control on an initiative is no longer invisible on a tablet screen size
- The idea page in a budgeting context now shows the idea's budget
- The assign button on an idea card in a budgeting context behaves as expected when not logged in
- Project copy in Admin HQ that includes comments no longer fails
- Changing granular permissions by project moderator no longer fails

### Added

- Polling is now supported as a new participation method in a continuous project or a phase
  - A poll consists of multiple question with predefined answers
  - Users can only submit a poll once
  - Taking a poll can be restricted to certain groups, using granular permissions
  - The poll results can be exported to excel from the project settings
- It's now possible to disable Google Analytics, Google Tag Manager, Facebook Pixel and AdWords for specific tenants through Admin HQ

### Changed

- Large amount of copy improvements throughout to improve consistency and experience
- The ideas overview page is no longer enabled by default for new tenants
- The built-in 'Open idea project' can now be deleted in the project admin

## 2019-08-30

### Fixed

- The map preview box no longer overflows on mobile devices
- You're now correctly directed back to the idea/initiatives page after signing in/up through commenting

### Changed

- The height of the rich text editor is now limited to your screen height, to limit the scrolling when applying styles

## 2019-08-29

### Fixed

- Uploaded animated gifs are no longer displayed with weird artifacts
- Features that depend on NLP are less likely to be missing some parts of the data

### Added

- Citizen initiatives
  - Citizens can post view and post initiatives
  - Admins can manage initiatives, similar to how they manage ideas
  - Current limitation to be aware of, coming very soon:
    - No emails and notifications related to initiatives yet
    - No automated status changes when an initiative reaches enough votes or expires yet

## 2019-08-09

### Fixed

- Fixed a bug that sometimes prevented voting on comments
- When editing a comment, a mention in the comment no longer shows up as html
- In the dashboard, the domicile value 'outside' is now properly translated
- Some fixes were made to improve loading of the dashboard map with data edge cases
- Deleting a phase now still works when users that reveived notifications about the phase have deleted their account
- New releases should no longer require a hard refresh, avoiding landing page crashing issues we had

### Added

- File input on the idea form now works on mobile, if the device supports it

## 2019-07-26

### Fixed

- The project moderator email and notification now link to the admin idea manager instead of citizen side
- The widget no longer shows the `Multiloc`, but the real idea titles for some platforms

### Added

- Speed improvements to data requests to the backend throughout the whole paltform
- Changing the participation method from ideation to information/survey when there are ideas present is now prevented by the UI
- It's now possible to manually reorder archived projects
- There's new in-platform notifications for a status change on an idea you commented or voted on

## 2019-07-18

### Fixed

- It's no longer possible to change the participation method to information or survey if a phase/project already contains ideas
- The 'Share your idea modal' is now properly centered
- It's no longer possible to send out a manual email campaign when the author is not properly defined
- Invite emails are being sent out again
- Imported ideas no longer cause incomplete pages of idea cards
- Invited users who did not accept yet no longer receive any automated digest emails

## 2019-07-08

### Fixed

- When changing images like the project header, it's no longer needed to refresh to see the result
- The comments now display with a shorter date format to work better on smaller screens
- The code snippet from the widget will now work in some website that are strict on valid html
- The number of days in the assignee digest email is no longer 'null'
- The project preview description input is displayed again in the projects admin
- The idea status is no longer hidden when no vote buttons are displayed on the idea page
- Duplicate idea cards no longer appear when loading new pages

### Added

- Performance optimizations on the initial loading of the platform
- Performance optimizations on loading new pages of ideas and projects
- Newly uploaded images are automatically optimized to be smaller in filesize and load faster
- The 'Add an idea' button is now shown in every tab of the projects admin
- It's now possible to add videos to the idea body text
- E-mails are no longer sent out through Vero, but are using the internal cl2-emails server

### Changed

- The automated emails in the admin no longer show the time schedule, to work around the broken translations
- The rights for voting on comments now follow the same rights than commenting itself, instead of following the rights for idea voting
- On smaller desktop screens, 3 columns of idea cards are now shown instead of 2
- When adding an idea from the map, the idea will now be positioned on the exact location that was clicked instead of to the nearest detectable address
- Using the project copy tool in admin HQ is more tolerant about making copies of inconsistent source projects

## 2019-06-19

### Fixed

- Show 3-column instead of 2-column layout for ideas overview page on smaller desktop screens
- Don't hide status label on idea page when voting buttons are not shown

### Changed

- Small improvement in loading speed

## 2019-06-17

## Fixed

- The column titles in comments excel export are aligned with the content
- There's now enough space between voting anc translate links under a comment
- Vote button on an idea no longer stays active when a vote on that idea causes the voting treshold of the project to be reached

## Added

- The admin part of the new citizen initiatives is available (set initiatives feature on `allowed`)
  - Cities can configure how they plan to use initiatives
- A preview of how initiatives will look like city side is available, not yet ready for prime time (set initiatives feature on `allowed` and `enabled`)
- The ideas overview page has a new filtering sidebar, which will be used for other idea and initiative listings in the future
  - On idea status
  - On topic
  - Search
- Comments now load automatically while scrolling down, so the first comments appear faster

## 2019-06-05

### Fixed

- Fix an issue that when showing some ideas in an idea card would make the application crash

## 2019-05-21

### Fixed

- The idea page does no longer retain its previous scroll position when closing and reopening it
- The Similar Ideas box no longer has a problem with long idea titles not fitting inside of the box
- The Similar Ideas box content did not update when directly navigating from one idea page to the next
- The 'What were you looking for?' modal no longer gives an error when trying to open it

### Changed

- You now get redirected to the previously visited page instead of the landing page after you've completed the signup process

## 2019-05-20

### Fixed

- Closing the notification menu after scrolling no longer results in a navbar error
- When accessing the idea manager as a moderator, the assignee filter defaults to 'assigned to me'
- The idea and comment counts on the profile page now update as expected
- It's now possible to use a dropdown input in the 2nd registration step with a screen reader
- An invited user can no longer request a password reset, thereby becoming an inconsistent user that resulted in lots of problems

### Added

- Restyle of the idea page
  - Cleaner new style
  - Opening an idea no longer appears to be a modal
  - Properly styled similar ideas section
  - Showing comment count and avatars of contributors

### Changed

- When clicking the edit button in the idea manager, the edit form now opens in the sidemodal

## 2019-05-15

### Fixed

- Opening the projects dropdown no longer shows all menu items hovered when opened
- Users that can't contribute (post/comment/vote/survey) no longer get an email when a phase starts
- When a project has an ideation and a PB phase, the voting buttons are now shown during the ideation phase
- The admin navigation menu for moderators is now consistent with that for admins
- Moderators that try to access pages only accessible for admins, now get redirected to the dashboard
- The details tab in clustering doesn't cause the info panel to freeze anymore
- When writing an official update, the sbumit button now only becomes active when submission is possible
- The 'no options' copy in a dropdown without anything inside is now correctly translated
- Making a field empty in Admin HQ now correctly saves the empty value
- The active users graph no longer includes users that received an email as being active
- The translation button in an idea is no longer shown when there's only one platform language
- After changing granular permission, a refresh is no longer needed to see the results on ideas
- The sideview in the idea manager now shows the status dropdown in the correct language
- The layout of the sideview in the idea manager is now corrected
- A digest email to idea assignees is no longer sent out when no ideas are assigned to the admin/moderator
- Signing in with VUB Net ID works again
- Loading the insights map can no longer be infinite, it will now show an error message when the request fails

### Added

- The profile page of a user now also shows the comments by that user
- Users can now delete their own profile from their edit profile page
- Similar ideas, clustering and location detection now work in Spanish, German, Danish and Norwegian
- Facebooks bot coming from `tfbnw.net` are now blocked from signing up
- Moderators now also have a global idea manager, showing all the ideas from the projects they're moderating
- Loading the insights map, which can be slow, now shows a loading indicator

### Changed

- Voting buttons are no longer shown when voting is not enabled
- Improved and more granular copy text for several voting and commenting disabled messages

## 2019-04-30

### Fixed

- Time remaning on project card is no longer Capitalized
- Non-admin users no longer get pushed to intercom
- Improvements to the idea manager for IE11
- When filtering on a project in the idea manager, the selected project is highlighted again
- @citizenlab.cl admins can now also access churned platforms
- The user count in the user manager now includes migrated cl1 users
- Sending invitations will no longer fail on duplicate mixed-case email addresses

### Added

- Ideas can now be assigned to moderators and admins in the idea manager
  - Added filter on assignee, set by default to 'assigned to me'
  - Added filter to only show ideas that need feedback
  - When clicking an idea, it now opens in and can be partially edited from a half screen modal
  - Admins and moderators get a weekly digest email with their ideas that need feedback
- Completely new comments UI with support for comment upvotes
  - Comments are visually clearly grouped per parent comment
  - Sub-comments use @mentions to target which other subcomment they reply to
  - Comments can be sorted by time or by votes
- Ideas can now be sorted randomly, which is the new default
- New smart group rule for users that contributed to a specific topic
- New smart group rule for users that contributed to ideas with a specific status
- Clear error message when an invitee does a normal sign up

### Changed

- The idea grid no longer shows a 'post an idea' button when there are no ideas yet

## 2019-04-24

### Fixed

- Project cards now show correct time remaining until midnight

## 2019-04-23

### Fixed

- Closing the notification menu does not cause an error anymore
- The unread notifications count is now displayed correctly on IE11
- Clicking on an invite link will now show an immediate error if the invite is no longer valid

### Changed

- The admin guide is now under the Get Started link and the dashboards is the admin index
- The project cards give feedback CTA was removed
- An idea can now be deleted on the idea page
- The default border radius throughout the platform now is 3px instead of 5px
- The areas filter on the project cards is only shown when there is more than one area

## 2019-04-16

### Fixed

- The comment count of a project remains correct when moving an idea to a different project
- Fixed an issue when copying projects (through the admin HQ) to tenants with conflicting locales
- Only count people who posted/voted/commented/... as participants (this is perceived as a fix in the dashboards)
- Invites are still sent out when some emails correspond to existing users/invitees
- Phase started/upcoming notifications are only sent out for published projects

### Added

- Posting text with a URL will turn the URL part into a link
- Added smart group rules for topic and idea status participants

### Changed

- New configuration for which email campaigns are enabled by default
- Changed project image medium size to 575x575

## 2019-04-02

### Fixed

- The new idea button now shows the tooltip on focus
- The gender graph in clustering is now translated
- Tooltips on the right of the screen no longer fall off
- Text in tooltips no longer overflows the tooltip borders
- When there are no ideas, the 'post an idea' button is no longer shown on a user profile or the ideas overview page
- The project card no longer displays a line on the bottom when there is no meta information available
- Downloading the survey results now consistently triggers a browser download
- The bottom of the left sidebar of the idea manager can now be reached when there are a lot of projects
- The time control in the admin dashboard is now translated
- Various fixes to improve resilience of project copy tool

### Added

- The ideas overview page now has a project filter
- The various pages now support the `$|orgName|` variable, which is replaced by the organization name of the tenant
- Non-CitizenLab admins can no longer access the admin when the lifecycle stage is set to churned
- A new style variable controls the header opacity when signed in
- New email as a reminder to an invitee after 3 days
- New email when a project phase will start in a week
- New email when a new project phase has started
- The ideas link in the navbar is now feature flagged as `ideas_overview`

### Changed

- When filtering projects by multiple areas, all projects that have one of the areas or no area are now shown
- The user search box for adding a moderator now shows a better placeholder text, explaining the goal

## 2019-03-20

### Fixed

- Fixed mobile layout issues with cookie policy, idea image and idea title for small screens (IPhone 5S)
- Posting an idea in a timeline that hasn't started yet (as an admin) now puts the idea in the first phase
- Notifications menu renders properly in IE11
- The CTA on project cards is no longer shown for archived and finished projects
- Invited users that sign up with another authentication provider now automatically redeem their invitation
- When the tenant only has one locale, no language switcher is shown in the official feedback form

### Added

- Capabilities have been added to apply custom styling to the platform header
  - Styling can be changed through a new style tab in admin HQ
  - It's also possible to configure a different platform-wide font
  - Styling changes should only be done by a designer or front-end developer, as there are a lot of things that could go wrong
- The initial loading speed of the platform has increased noticably due to no longer loading things that are not immediately needed right away.
- Tenant templates are now automatically updated from the `.template` platforms every night
- The project copy tool in admin HQ now supports time shifting and automatically tries to solve language conflicts in the data
- New notifications and emails for upcoming (1 week before) and starting phases

### Changed

- Archived ieas are no longer displayed on the general ideas page
- The time remaining on project cards is no longer shown on 2 lines if there's enough space
- New platforms will show the 'manual project sorting' toggle by default
- Some changes were made to modals throughout to make them more consistent and responsiveness
- New ideas now have a minimal character limit of 10 for the title and 30 for the body
- User pages have a more elaborate meta title and description for SEO purposes

## 2019-03-11

### Fixed

- Notifications layout on IE11
- Errors due to loading the page during a deployment

## 2019-03-11

### Fixed

- Similar ideas is now fast enough to enable in production
- NLP insights will no longer keep on loading when creating a new clusgtering graph
- The comment count on project cards now correctly updates on deleted comments
- Various spacing issues with the new landing page on mobile are fixed
- When logging out, the avatars on the project card no longer disappear
- The widget no longer cuts off the title when it's too long
- In admin > settings > pages, all inputs are now correctly displayed using the rich text editor
- The notifications are no longer indented inconsistently
- Exporting typeform survey results now also work when the survey embed url contains `?source=xxxxx`
- When there's a dropdown with a lot of options during signup, these options are no longer unreachable when scrolling down
- The cookie policy no longer displays overlapping text on mobile
- The `isSuperAdmin`, `isProjectModerator` and `highestRole` user properties are now always named using camelCasing

### Added

- Official feedback
  - Admins and moderators can react to ideas with official feedback from the idea page
  - Users contributing to the idea receive a notification and email
  - Feedback can be posted using a free text name
  - Feedback can be updated later on
  - Admin and moderators can no longer write top-level comments
  - Comments by admins or moderators carry an `Official` badge
- When giving product feedback from the footer, a message and email can be provided for negative feedback
- CTA on project card now takes granular permissions into account
- CTA on project card is now also shown on mobile
- Projects for which the final phase has finished are marked as finished on their project card
- Projects on the landing page and all projects page can now be filtered on area through the URL

### Changed

- The avatars on a project card now include all users that posted, voted or commented
- Commenting is no longer possible on ideas not in the active phase

## 2019-03-03

### Fixed

- Manually sorting projects in the admin works as expected

### Added

- Support for Spanish
- The copy of 'x is currently working on' can be customized in admin HQ
- Extra caching layer in cl2-nlp speeds up similar ideas and creating clusters

## 2019-02-28

### Fixed

- In the dashboard, the labels on the users by gender donut chart are no longer cut off
- Adding file attachments with multiple consecutive spaces in the filename no longer fails
- Project copy in admin HQ no longer fails when users have mismatching locales with the new platform

### Added

- New landing page redesign
  - Project cards have a new layout and show the time remaining, a CTA and a metric related to the type of phase
  - The bottom of the landing page displays a new custom info text, configurable in the admin settings
  - New smarter project sorting algorithm, which can be changed to manual ordering in the projects admin
  - Ideas are no longer shown on the landing page
  - The `Show all projects` link is only shown when there are more than 10 projects
- New attributes are added to segment, available in all downstream tools:
  - `isSuperAdmin`: Set to true when the user is an admin with a citizenlab email
  - `isProjectModerator`
  - `highestRole`: Either `super_admin`, `admin`, `project_moderator` or `user`

### Changed

- Intercom now only receives users that are admin or project moderator (excluding citizenlab users)

## 2019-02-20

### Fixed

- User digest email events are sent out again
- The user statistics on the admin dashboard are back to the correct values
- Creating a new project page as an admin does not result in a blank page anymore
- Improved saving behaviour when saving images in a phase's description
- When logged in and visiting a url containing another locale than the one you previously picked, your locale choice is no longer overwritten

### Added

- Project copy feature (in admin HQ) now also supports copying ideas (including comments and votes) and allows you to specify a new slug for the project URL
- Unlogged users locale preference is saved in their browser

## 2019-02-14

### Fixed

- Project/new is no longer a blank page

## 2019-02-13

### Fixed

- Texts written with the rich text editor are shown more consistently in and outside of the editor
- Opening a dropdown of the smart group conditions form now scrolls down the modal
- When changing the sorting method in the ideas overview, the pagination now resets as expected
- Google login no longer uses the deprecated Google+ authentication API

### Added

- Typeform survey for typeform can now be downloaded as xlsx from a tab in the project settings
  - The Segment user token needs to be filled out in Admin HQ
  - New survey responses generate an event in segment
- Survey providers can be feature flagged individually
- New \*.template.citizenlab.co platforms now serve as definitions of the tenant template
- The registration fields overview in admin now shows a badge when fields are required

### Changed

- Surveymonkey is now feature-flagged off by default for new platforms

## 2019-01-30

### Fixed

- Long topic names no longer overlap in the admin dashboards
- Video no longer pops out of the phase description text
- Added event tracking for widget code copy and changing notification settings
- Saving admin settings no longer fails because of a mismatch between platform and user languages
- The password reset message now renders correctly on IE11
- It's easier to delete a selected image in the rich text editor
- The copy in the modal to create a new group now renders correctly in IE11
- Texts used in the the dashboard insights are no longer only shown in English
- Tracking of the 'Did you find what you're looking for?' footer not works correctly

### Added

- Tooltips have been added throughout the whole admin interface
- A new homepage custom text section can be configured in the admin settings, it will appear on the landing page in a future release
- New experimental notifications have been added that notify admins/moderators on every single idea and comment
- New tenant properties are being logged to Google Analytics

## 2019-01-19

### Fixed

- Registration fields of the type 'multiple select' can again be set in the 2nd step of the signup flow
- Creating invitations through an excel file no longer fails when there are multiple users with the same first and last name

## 2019-01-18

### Fixed

- Overflowing text in project header
- Fixed color overlay full opaque for non-updated tenant settings
- Fixed avatar layout in IE11
- Fixed idea page scrolling not working in some cases on iPad
- Pressing the enter key inside of a project settings page will no longer trigger a dialog to delet the project

### Changed

- Reduced the size of the avatars on the landing page header and footer
- Made 'alt' text inside avatar invisible
- Better cross-browser scaling of the background image of the header that's being shown to signed-in users
- Added more spacing underneath Survey, as not to overlap the new feedback buttons
- Increased width of author header inside of a comment to better accomodate long names
- Adjusted avatar hover effect to be inline with design spec￼

## 2019-01-17

### Added

- `header_overlay_opacity` in admin HQ allows to configure how transparent header color is when not signed in
- `custom_onboarding_fallback_message` in admin HQ allows to override the message shown in the header when signed in

## 2019-01-16

### Fixed

- The clustering prototype no longer shows labels behind other content
- Removing a project header image is again possible
- New active platforms get properly submitted to google search console again
- Scrolling issues with an iPad on the idea modal have been resolved
- Signing up through Google is working again
- The line underneath active elements in the project navbar now has the correct length
- A long location does no longer break the lay-out of an event card
- The dashboards are visible again by project moderators
- The admin toggle in the users manager is working again

### Added

- When logged in, a user gets to see a dynamic call to action, asking to
  - Complete their profile
  - Display a custom message configurable through admin HQ
  - Display the default fallback engagement motivator
- The landing page header now shows user avatars
- It's now possible to post an idea from the admin idea manager
- The footer now shows a feedback element for citizens
- A new 'map' dashboard now shows the ideas on their locations detected from the text using NLP
- The clustering prototype now shows the detected keywords when clustering is used

### Changed

- The navbar and landing page have a completely refreshed design
  - The font has changed all over the platform
  - 3 different colors (main, secondary, text) are configurable in Admin HQ
- The clustering prototype has been moved to its own dashboard tab
- Project cards for continuous projects now link to the information page instead of ideas

## 2018-12-26

### Fixed

- The rich text editor now formats more content the same way as they will be shown in the platform

### Added

- Admin onboarding guide
  - Shown as the first page in the admin, guiding users on steps to take
- The idea page now shows similar ideas, based on NLP
  - Feature flagged as `similar_ideas`, turned off by default
  - Experimental, intended to evaluate NLP similarity performance
- A user is now automatically signed out from FranceConnect when signing out of the platform

### Changed

- When a user signs in using FranceConnect, names and some signup fields can no longer be changed manually
- The FranceConnect button now has the official size and dimensions and no T&C
- SEO improvements to the "Powered by CitizenLab" logo

## 2018-12-13

### Fixed

- User digest email campaigns is sent out again
- IE11 UI fixes:
  - Project card text overflow bug
  - Project header text wrapping/centering bug
  - Timeline header broken layout bug
  - Dropdown not correctly positioned bug
- Creating new tenants and changing the host of existing tenants makes automatic DNS changes again

### Added

- SEO improvements: project pages and info pages are now included in sitemap
- Surveys now have Google Forms support

## 2018-12-11-2

### Fixed

- A required registration field of type number no longer blocks users on step 2 of the registration flow

## 2018-12-11

### Fixed

- Loading an idea page with a deleted comment no longer results in an error being shown
- Assigning a first bedget to a PB project as a new user no longer shows an infinite spinner
- Various dropdowns, most famously users group selection dropdown, no longer overlap menu items

## 2018-12-07

### Fixed

- It's again possible to write a comment to a comment on mobile
- When logged in and trying to log in again, the user is now redirected to the homepage
- A deleted user no longer generates a link going nowhere in the comments
- The dropdown menu for granular permissions no longer disappears behind the user search field
- After deleting an idea, the edit and delete buttons are no longer shown in the idea manager
- Long event title no longer pass out of the event box
- Notifications from a user that got deleted now show 'deleted user' instead of nothing

### Added

- Machine translations on the idea page
  - The idea body and every comment not in the user's language shows a button to translate
  - Feature flagged as `machine_translations`
  - Works for all languages
- Show the currency in the amount field for participatory budgeting in the admin
- Built-in registration fields can now be made required in the admin
- FranceConnect now shows a "What is FranceConnect?" link under the button

### Changed

- The picks column in the idea manager no longer shows a euro icon

## 2018-11-28

### Fixed

- IE11 graphical fixes in text editor, status badges and file drag&drop area fixed
- The idea tab is visible again within the admin of a continuous PB project
- The checkbox within 3rd party login buttons is now clickable in Firefox

## 2018-11-27

### Fixed

- When all registration fields are disabled, signing up through invite no longer blocks on the first step
- A moderator that has not yet accepted their invitation, is no longer shown as 'null null' in the moderators list
- Adding an idea by clicking on the map is possible again

### Changed

- When there are no events in a project, the events title is no longer shown
- The logo for Azure AD login (VUB Net ID) is shown as a larger image
- When logging in through a 3rd party login provider, the user needs to confirm that they've already accepted the terms and conditions

## 2018-11-22

### Fixed

- In the clustering prototype, comparing clusters using the CTRL key now also works on Mac
- Widget HTML code can now be copied again
- Long consequent lines of text now get broken up in multiple lines on the idea page
- Admin pages are no longer accessible for normal users
- Reduced problems with edge cases for uploading images and attachments

### Added

- Participatory budgeting (PB)
  - A new participation method in continuous and timeline projects
  - Admins and moderators can set budget on ideas and a maximum budget on the PB phase
  - Citizens can fill their basket with ideas, until they hit the limit
  - Citizens can submit their basket when they're done
  - Admins and moderators can process the results through the idea manager and excel export
- Advanced dashboards: iteration 1
  - The summary tab shows statistics on idea/comment/vote and registration activities
  - The users tab shows information on user demographics and a leaderboard
  - The time filter can be controller with the precision of a day
  - Project, group and topic filters are available when applicable
  - Project moderators can access the summary tabs with enforced project filter
- Social sharing through the modal is now separately trackable from sharing through the idea page
- The ideas excel export now contains the idea status
- A new smart group rule allows for filtering on project moderators and normal users

### Changed

- Project navigation is now shown in new navigation bar on top
- The content of the 'Open idea project' for new tenants has changed
- After posting an idea, the user is redirected towards the idea page of the new idea, instead of the landing page

## 2018-11-07

### Fixed

- The widget HTML snippet can be copied again

## 2018-11-05

### Fixed

- Clicking Terms & Conditions links during sign up now opens in a new tab

### Added

- Azure Active Directory login support, used for VUB Net ID

## 2018-10-25

### Fixed

- Resizing and alignment of images and video in the editor now works as expected
- Language selector is now updating the saved locale of a signed in user
- When clicking "view project" in the project admin in a new tab, the projects loads as expected
- The navbar user menu is now keyboard accessible
- Radio buttons in forms are now keyboard accessible
- The link to the terms and conditions from social sign in buttons is fixed
- In admin > settings > pages, the editors now have labels that show the language they're in
- Emails are no longer case sensitive, resolving recurring password reset issues
- The widget now renders properly in IE11
- Videos are no longer possible in the invitation editor

### Added

- Cookie consent manager
  - A cookie consent footer is shown when the user has not yet accepted cookies
  - The user can choose to accept all cookies, or open the manager and approve only some use cases
  - The consent settings are automatically derived from Segment
  - When the user starts using the platform, they silently accept cookies
- A new cookie policy page is easier to understand and can no longer be customized through the admin
- Granular permissions
  - In the project permissions, an admin or project moderator can choose which citizens can take which actions (posting/voting/comments/taking survey)
  - Feature flagged as 'granular_permissions', turned off by default
- Ideas excel export now contains links to the ideas
- Ideas and comments can now be exported from within a project, also by project moderators
- Ideas and comments can now be exported for a selection of ideas
- When signing up, a user gets to see which signup fields are optional

### Changed

- Published projects are now shown first in the admin projects overview
- It's now more clear that the brand color can not be changed through the initial input box
- All "Add <something>" buttons in the admin have moved to the top, for consistency
- The widget no longer shows the vote count when there are no votes
- When a project contains no ideas, the project card no longer shows "no ideas yet"

## 2018-10-09

### Fixed

- UTM tags are again present on social sharing
- Start an idea button is no longer shown in the navbar on mobile
- Exceptionally slow initial loading has been fixed
- Sharing on facebook is again able to (quite) consistently scrape the images
- When using the project copy tool in Admin HQ, attachments are now copied over as well

### Added

- Email engine in the admin (feature flagged)
  - Direct emails can be sent to specific groups by admins and moderators
  - Delivered/Opened/Clicked statistics can be seen for every campaign
  - An overview of all automated emails is shown and some can be disabled for the whole platform

## 2018-09-26

### Fixed

- Error messages are no longer cut off when they are longer than the red box
- The timeline dropdown on mobile shows the correct phase names again
- Adding an idea by clicking on the map works again
- Filip peeters is no longer sending out spam reports
- Reordering projects on the projects admin no longer behaves unexpectedly
- Fixes to the idea manager
  - Tabs on the left no longer overlap the idea table
  - Idea status tooltips no longer have an arrow that points too much to the right
  - When the screen in not wide enough, the preview panel on the right is no longer shown
  - Changing an idea status through the idea manager is possible again

### Added

- Social sharing modal is now shown after posting an idea
  - Feature flagged as `ideaflow_social_sharing`
  - Offers sharing buttons for facebook, twitter and email
- File attachments can now be added to
  - Ideas, shown on the idea page. Also works for citizens.
  - Projects, shown in the information page, for admins and moderators
  - Phases, shown under the phase description under the timeline, for admins and moderators
  - Events, shown under the event description, for admins and moderators
  - Pages, shown under the text, for admins
- Some limited rich text options can now be used in email invitation texts

### Changed

- The admin projects page now shows 3 seperate sections for published, draft and archived
- When there are no voting buttons, comment icon and count are now also aligned to the right
- It's now possible to remove your avatar

## 2018-09-07

### Fixed

- Submit idea button is now aligned with idea form
- An error caused by social sign in on French platforms not longer has an English error message
- Checkboxes are now keyboard navigable
- Projects that currently don't accept ideas can no longer be selected when posting an idea
- Deleting an idea no longer results in a blank page
- Deleting a comment no longer results in a blank page
- When sign in fails, the error message no longer says the user doesn't exist
- `null` is no longer shown as a lastname for migrated cl1 users without last name
- Clicking on the table headers in the idea managers again swaps the sorting order as expected
- Typeform Survey now is properly usable on mobile

### Added

- Email notification control
  - Every user can opt-out from all recurring types of e-mails sent out by the platform by editing their profile
  - Emails can be fully disabled per type and per tenant (through S&S ticket)
- An widget that shows platform ideas can now be embedded on external sites
  - The style and content of the widget can be configured through admin > settings > widgets
  - Widget functionality is feature flagged as "widgets", on by default

### Changed

- Initial loading speed of the platform has drastically improved, particulary noticable on mobile
- New tenants have custom signup fields and survey feature enabled by default

## 2018-08-20

### Fixed

- The idea sidepane on the map correctly displays HTML again
- Editing your own comment no longer turns the screen blank
- Page tracking to segment no longer tracks the previous page instead of the current one
- Some browsers no longer break because of missing internationalization support
- The options of a custom field are now shown in the correct order

### Added

- A major overhaul of all citizen-facing pages to have significantly better accessibility (almost WCAG2 Level A compliant)
  - Keyboard navigation supported everywhere
  - Forms and images will work better with screen readers
  - Color constrasts have been increased throughout
  - A warning is shown when the color in admin settings is too low on constrast
  - And a lot of very small changes to increase WCAG2 compliance
- Archived projects are visible by citizens
  - Citizens can filter to see all, active or archived projects
  - Projects and project cards show a badge indicating a project is archived
  - In the admin, active and archived projects are shown separately
- A favicon can now be configured at the hidden location `/admin/favicon`
  - On android in Chrome, the platform can be added to the Android homescreen and will use the favicon as an icon
- Visitors coming through Onze Stad App now are trackable in analytics

### Changed

- All dropdown menus now have the same style
- The style of all form select fields has changed
- Page tracking to segment no longer includes the url as the `name` property (salesmachine)
- Font sizes throughout the citizen-facing side are more consistent

## 2018-08-03

### Fixed

- The landingpage header layout is no longer broken on mobile devices
- Yet another bug related to the landingpage not correctly redirecting the user to the correct locale
- The Page not found page was not found when a page was not found

### Added

- The 'Create an account' call to action button on the landing page now gets tracked

## 2018-08-02

### Fixed

- The browser no longer goes blank when editing a comment
- Redirect to the correct locale in the URL no longer goes incorrectly to `en`

## 2018-07-31

### Fixed

- The locale in the URL no longer gets added twice in certain conditions
- Various fixes to the rich text editor
  - The controls are now translated
  - Line breaks in the editor and the resulting page are now consistent
  - The editor no longer breaks form keyboard accessibility
  - The images can no longer have inconsistent widht/height ratio wich used to happen in some cases
  - The toolbar buttons have a label for accessibility
- A new tenant created in French no longer contains some untranslated content
- The tenant lifecycle stage is now properly included in `group()` calls to segment
- Comment body and various dynamic titles are secured against XSS attacks

### Added

- Ideas published on CitizenLab can now also be pushed to Onze Stad App news stream
- The rich text editor
  - Now support copy/paste of images
- Event descriptions now also support rich text
- When not signed in, the header shows a CTA to create an account
- A new smart group rule allows you to specify members than have participated (vote, comment, idea) in a certain project
- The admin now shows a "Get started" link to the knowledge base on the bottom left
- The Dutch platforms show a "fake door" to Agenda Setting in the admin navigation

### Changed

- The idea card now shows name and date on 2 lines
- The navbar now shows the user name next to the avatar
- The user menu now shows "My ideas" instead of "Profile page"

## 2018-07-12

### Fixed

- New text editor fixes various bugs present in old editor:
  - Typing idea texts on Android phones now works as expected
  - Adding a link to a text field now opens the link in a new window
  - Resizing images now works as expected
  - When saving, the editor no longer causes extra whitespace to appear
- A (too) long list of IE11 fixes: The platform is now fully usable on IE11
- The group count in the smart groups now always shows the correct number
- The admin dashboard is no longer too wide on smaller screens
- The home button on mobile is no longer always active
- Fix for page crash when trying to navigate away from 2nd signup step when one or more required fields are present

### Added

- The language is now shown in the URL at all times (e.g. `/en/ideas`)
- The new text editor enables following extras:
  - It's now possible to upload images through the text editor
  - It's now possible to add youtube videos through the text editor
- `recruiter` has been added to the UTM campaign parameters

### Know issues

- The controls of the text editor are not yet translated
- Posting images through a URL in the text editor is no longer possible
- Images that have been resized by IE11 in the text editor, can subsequently no longer be resized by other browsers

## 2018-06-29

### Fixed

- Facebook now correctly shows the idea image on the very first share
- Signing up with a google account that has no avatar configured now works again
- Listing the projects and ideas for projects that have more than 1 group linked to them now works again

### Added

- Voting Insights [beta]: Get inisghts into who's voting for which content
  - Feature flagged as 'clustering', disabled by default
  - Admin dashboard shows a link to the prototype
- Social sharing buttons on the project info page
- Usage of `utm_` parameters on social sharing to track sharing performance
- Various improvements to meta tags throughout the platform
  - Page title shows the unread notification count
  - More descriptive page titles on home/projects/ideas
  - Engaging generic default texts when no meta title/description are provided
  - Search engines now understand what language and region the platform is targeting
- Optimized idea image size for facebook sharing
- Sharing button for facebook messenger on mobile
- When you receive admin rights, a notification is shown
- `tenantLifecycleStage` property is now present in all tracked events to segment

### Changed

- Meta tags can't be changed through the admin panel anymore
- Social sharing buttons changed aspect to be more visible

## 2018-06-20

### Fixed

- Visual fixes for IE11 (more to come)
  - The text on the homepage doesn't fall outside the text box anymore
  - The buttons on the project page are now in the right place
  - In the projects pages, the footer is no longer behaving like a header
- When trying to add a timeline phase that overlaps with another phase, a more descriptive error is shown
- larsseit font is now always being loaded

### Added

- Smart groups allow admins to automatically and continuously make users part of groups based on conditions
- New user manager allows
  - Navigating through users by group
  - Moving, adding and removing users from/to (manual) groups
  - Editing the group details from within the user manager
  - Creating groups from within the user manager
  - Exporting users to excel by group or by selection
- Custom registration fields now support the new type "number"
- The city website url can now be specified in admin settings, which is used as a link in the footer logo

### Changed

- The checkbox copy at signup has changed and now links to both privacy policy and terms and conditions
- Improved styling of usermenu dropdown (the menu that opens when you click on the avatar in the navigation bar)

### Removed

- The groups page is no longer a separate page, but the functionality is part of the user manager

## 2018-06-11

### Fixed

- Notifications that indicate a status change now show the correct status name
- The admin pages editors support changing content and creating new pages again
- When searching in the invites, filters still work as expected
- The font has changed again to larsseit

### Added

- Accessibility improvements:
  - All images have an 'alt' attributes
  - The whole navbar is now usable with a keyboard
  - Modals can be closed with the escape key
  - The contrast of labels on white backgrounds has increased
- New ideas will now immediately be scraped by facebook
- When inviting a user, you can now pick projects for which the user becomes a moderator

### Changed

- The language switcher is now shown on the top right in the navbar

## 2018-05-27

### Fixed

- Sitemap now has the correct date format
- Empty invitation rows are no longer created when the given excel file contains empty rows
- Hitting enter while editing a project no longer triggers the delete button
- Registration fields on signup and profile editing are now always shown in the correct language
- The dropdown menu for idea sorting no longer gets cut off by the edge of the screen on small screens
- Saving a phase or continuous project no longer fails when participation method is not ideation

### Added

- Language selection now also has a regional component (e.g. Dutch (Belgium) instead of Dutch)
- Added noindex tag on pages that should be shown in Google
- A new 'user created' event is now being tracked from the frontend side
- It's now possible to use HTML in the field description of custom fields (no editor, only for internal usage)

## 2018-05-16

### Fixed

- Phases are now correctly active during the day specified in their end date
- On the new idea page, the continue button is now shown at all resolutions
- On the idea list the order-by dropdown is now correctly displayed at all resolutions.

### Added

- Project moderators can be specified in project permissions, giving them admin and moderation capabilities within that project only
  - Moderators can access all admin settings of their projects
  - Moderators can see they are moderating certain projects through icons
  - Moderators can edit/delete ideas and delete comments in their projects
- A correct meta description tag for SEO is now rendered
- The platforms now render sitemaps at sitemap.xml
- It is now possible to define the default view (map/cards) for every phase individually
- The tenant can now be configured with an extra `lifecycle_stage` property, visible in Admin HQ.
- Downloading ideas and comments xlsx from admin is now tracked with events
- The fragment system, to experiment with custom content per tenant, now also covers custom project descriptions, pages and individual ideas

### Changed

- It is no longer possible to define phases with overlapping dates
- Initial loading speed of the platform has improved

## 2018-04-30

### Fixed

- When posting an idea and only afterward signing in, the content originally typed is no longer lost
- An error is no longer shown on the homepage when using Internet Explorer
- Deleting a user is possible again

### Changed

- The idea manager again shows 10 ideas on one page, instead of 5
- Submit buttons in the admin no longer show 'Error' on the buttons themselves

### Removed

- The project an idea belongs to can no longer be changed through the edit idea form, only through the idea manager

## 2018-04-26

### Added

- Areas can now be created, edited and deleted in the admin settings
- The order of projects can now be changed through drag&drop in the admin projects overview
- Before signing up, the user is requested to accept the terms and conditions
- It's possible to experiment with platform-specific content on the landing page footer, currently through setup & support
- Images are only loaded when they appear on screen, improving page loading speed

### Fixed

- You can no longer click a disabled "add an idea" button on the timeline
- When accessing a removed idea or project, a message is shown

### Known issues

- Posting an idea before logging in is currently broken; the user is redirected to an empty posting form
- Social sharing is not consistently showing all metadata

## 2018-04-18

### Fixed

- Adding an idea at a specific location by clicking on the map is fixed

## 2018-04-09

### Fixed

- An idea with a location now centers on that location
- Map markers far west or east (e.g. Vancouver) are now positioned as expected
- Links in comment now correctly break to a new line when they're too long
- Hitting enter in the idea search box no longer reloads the page
- A survey project no longer shows the amount of ideas on the project card
- The navbar no longer shows empty space above it on mobile
- The report as spam window no longer scrolls in a weird way
- The project listing on the homepage no longer repeats the same project for some non-admin users
- Google/Facebook login errors are captured and shown on an error page
- Some rendering issues were fixed for IE11 and Edge, some remain
- An idea body with very long words no longer overlaps the controls on the right
- Project cards no longer overlap the notification menu

### Added

- A user can now edit and delete its own comments
- An admin can now delete a user's comment and specify the reason, notifying the user by notification
- Invitations
  - Admins can invite users by specifying comma separated email addresses
  - Admins can invite users with extra information by uploading an excel file
  - Invited users can be placed in groups, made admin, and given a specific language
  - Admins can specify a message that will be included in the email to the invited users
  - Admins receive a notification when invited users sign up
- Users receive a notification and email when their idea changes status
- Idea titles are now limited to 80 characters

### Known issues

- Adding an idea through the map does not position it correctly

## 2018-03-23

### Fixed

- Fixed padding being added on top of navigation bar on mobile devices

## 2018-03-22

### Fixed

- Idea creation page would not load when no published projects where present. Instead of the loading indicator the page now shows a message telling the user there are no projects.

## 2018-03-20

### Fixed

- Various visual glitches on IE11 and Edge
- Scrolling behviour on mobile devices is back to normal
- The admin idea manager no longer shows an empty right column by default

### Added

- Experimental raw HTML editing for pages in the admin at `/admin/pages`

## 2018-03-14

### Fixed

- When making a registration field required, the user can't skip the second sign up step
- When adding a registration field of the "date" type, a date in the past can now be chosen
- The project listing on the landing page for logged in users that aren't admin is fixed

### Added

- When something goes wrong while authenticating through social networks, an error page is shown

## 2018-03-05

### Added

- Limited voting in timeline phases
- Facebook app id is included in the meta headers

### Known issues

- When hitting your maimum vote count as a citizen, other idea cards are not properly updating untill you try voting on them
- Changing the participation settings on a continuous project is impossible

## 2018-02-26

### Fixed

- Project pages
  - Fixed header image not being centered
- Project timeline page
  - Fixed currently active phase not being selected by default
  - Fixed 'start an idea' button not being shown insde the empty idea container
  - Fixed 'start an idea' button not linking to the correct idea creation step
- Ideas and Projects filter dropdown
  - Fixed the dropdown items not always being clickable
- Navigation bar
  - Fixed avatar and options menu not showing on mobile devices

### Added

- Responsive admin sidebar
- Top navigation menu stays in place when scrolling in admin section on mobile devices

### Changed

- Project timeline
  - Better word-breaking of phases titles in the timeline

## 2018-02-22

### Fixed

- Idea page
  - Fixed voting buttons not being displayed when page is accessed directly
- Edit profile form page
  - Fixed broken input fields (first name, last name, password, ...)
  - Fixed broken submit button behavior
- Admin project section
  - Fixed default view (map or card) not being saved
  - Fixed save button not being enabled when an image is added or removed
- Project page
  - Fixed header navigation button of the current page not being highlighted in certain scenarios
  - Fixed no phase selected in certain scenarios
  - Fixed mobile timeline phase selection not working
- Idea cards
  - Fixed 'Load more' button being shown when no more ideas
- Project cards
  - Fixed 'Load more' button being shown when no more projects
- Idea page
  - Fixed faulty link to project page
- Add an idea > project selection page
  - Fixed broken layout on mobile devices

### Added

- Landing page
  - Added 'load more' button to project and idea cards
  - Added search, sort and filter by topic to idea cards
- Project card
  - Added ideas count
- Idea card
  - Added author avatar
  - Added comment count and icon
- Idea page
  - Added loading indicator
- Project page
  - Added loading indicator
  - Added border to project header buttons to make them more visible
- Admin page section
  - Added header options in rich-text editors

### Changed

- Navigation bar
  - Removed 'ideas' menu item
  - Converted 'projects' menu item into dropdown
  - Changed style of the 'Start an idea' button
- Landing page
  - Header style changes (larger image dimensions, text centered)
  - Removed 'Projects' title on top of project cards
- Project card
  - Changed project image dimensions
  - Changed typography
- Idea card
  - Removed image placeholder
  - Reduced idea image height
- Filter dropdowns
  - Height, width and alignment changes for mobile version (to ensure the dropdown is fully visible on smaller screens)
- Idea page
  - Improved loading behavior
  - Relocated 'show on map' button to sidebar (above sharing buttons)
  - Automatically scroll to map when 'show on map' button is clicked
  - Larger font sizes and better overall typography for idea and comment text
  - Child comments style changes
  - Child commenting form style change
  - Comment options now only visible on hover on desktop
- Project page
  - Improved loading behavior
  - Timeline style changes to take into account longer project titles
  - Changed copy from 'timeline' to 'process'
  - Changed link from projects/<projectname>/timeline to projects/<projectname>/process
  - Events header button not being shown if there are no events
- Add an idea > project selection page
  - Improved project cards layout
  - Improved mobile page layout

## 2018-01-03

### Fixed

- Updating the bio on the profile page works again
- 2018 can be selected as the year of events/phases
- The project dropdown in the idea posting form no longer shows blank values
- Reset password email

### Added

- Ideas can be edited by admins and by their author
- An idea shows a changelog with its latest updates
- Improved admin idea manager
  - Bulk update project, topics and statuses of ideas
  - Bulk delete ideas
  - Preview the idea content
  - Links through to viewing and editing the idea
- When on a multi-lingual platform, the language can be changed in the footer
- The project pages now show previews of the project events in the footer
- The project card now shows a description preview text, which is changeable through the admin
- Images are automatically optimized after uploading, to reduce the file size

### Changed

- Image dimensions have changed to more optimal dimensions

## 2017-12-13

### Fixed

- The ideas of deleted users are properly shown
- Slider to make users admins is again functional

### Added

- The idea show page shows a project link
- Mentions are operational in comments
- Projects can be deleted in the admin

### Changed

- Ideas and projects sections switched positions on the landing page

## 2017-12-06

### Fixed

- Phases and events date-picker no longer overlaps with the description text
- No longer needed to hard refresh if you visited al old version of the platform
- Inconsistency when saving project permissions has been fixed
- Bullet lists are now working in project description, phases and events
- The notifications show the currect user as the one taking the action

### Added

- Translators can use `orgName` and `orgType` variables everywhere
- Previews of the correct image dimension when uploading images

### Changed

- Lots of styling tweaks to the admin interface
- Behaviour of image uploads has improved

## 2017-11-23

### Fixed

- Loading the customize tab in the admin no longer requires a hard refresh

## 2017-11-22

### Fixed

- When saving a phase in the admin, the spinner stops on success or errors
- Deleting a user no longer breaks the idea listing, idea page and comments
- Better error handling in the signup flow
- Various bug fixes to the projects admin
- The switches that control age, gender, ... now have an effect on the signup flow.
- For new visitors, hard reloading will no longer be required

### Added

- Social Sign In with facebook and google. (Needs to be setup individually per customer)
- Information pages are reachable through the navbar and editable through the admin
- A partner API that allows our partners to list ideas and projects programmatically
- Ideas with a location show a map on the idea show page
- Activation of welcome and reset password e-mails

### Changed

- Changes to mobile menu layout
- Changes to the style of switches
- Better overall mobile experience for citizen-facing site

### Known issues

- If you visited the site before and the page did not load, you need to hard refresh.
- If the "Customize" tab in the admin settings does not load, reload the browser on that page

## 2017-11-01

### Fixed

- Various copy added to the translation system
- Fixed bug where image was not shown after posting an idea
- Loading behaviour of the information pages
- Fixed bug where the app no longer worked after visiting some projects

### Added

- Added groups to the admin
- Added permissions to projects
- Social sharing of ideas on twitter and (if configured for the platform) facebook
- Projects can be linked to certain areas in the admin
- Projects can be filtered by area on the projects page
- Backend events are logged to segment

### Changed

- Improved the styling of the filters
- Project description in the admin has its own tab
- Restored the landing page header with an image and configurable text
- Improved responsiveness for idea show page
- Maximum allowed password length has increased to 72 characters
- Newest projects are list first

## 2017-10-09

### Fixed

- The male/female gender selection is no longer reversed after registration
- On firefox, the initial loading animation is properly scaled
- After signing in, the state of the vote buttons on idea cards is now correct for the current user
- Fixed bug were some text would disappear, because it was not available in the current language
- Fixed bug where adding an idea failed because of a wrongly stored user language
- Fixed bug where removing a language in the admin settings fails
- Graphical glitches on the project pages

### Added

- End-to-end test coverage for the happy flow of most of the citizen-facing app interaction
- Automated browser error logging to be proactive on bugs
- An idea can be removed through the admin

### Changed

- The modal that shows an idea is now fullscreen and has a new animation
- New design for the idea show page
- New design for the comments, with animation and better error handling
- The "Trending" sorting algorithm has changed to be more balanced and give new ideas a better chance
- Slightly improved design of the page that shows the user profile

## 2017-09-22

### Fixed

- Bug where multiple form inputs didn't accept typed input
- Issues blocking the login process
- The success message when commenting no longer blocks you from adding another comment
- Clicking an internal link from the idea modal didn't work
- Responsiveness of filters on the ideas page
- Updating an idea status through the admin failed

### Added

- Initial loading animation on page load
- Initial version of the legal pages (T&C, privacy policy, cookie policy)
- All forms give more detailed error information when something goes wrong
- Full caching and significant speed improvements for all data resources

### Changed

- Refactoring and restyling of the landing page, idea cards and project cards
- Added separate sign in and sign up components
- Cleaned up old and unused code
- The navbar is no longer shown when opening a modal
- Lots of little tweaks to styling, UX and responsiveness

## 2017-09-01

### Fixed

- Saving forms in the admin of Projects will now show success or error messages appropriately
- The link to the guide has been hidden from the admin sidebar until we have a guide to link to

### Added

- Adding an idea from a project page will pre-fill parts of the new idea form
- The landing page now prompts user to add an Idea if there are none
- The landing page will hide the Projects block if there are none

### Changed

- Under-the-hood optimizations to increase the loading speed of the platform

## 2017-08-27

### Fixed

- Changing the logo and background image in admin settings works
- Platform works for users with an unsupported OS language

### Added

- Admin dashboard
- Default topics and idea statuses for newly deployed platforms
- Proper UX for handling voting without being signed in
- Meta tags for SEO and social sharing
- Better error handling in project admin

### Changed

- Projects and user profile pages now use slugs in the URL

## 2017-08-18

### Fixed

- Changing idea status in admin
- Signing up
- Proper rending of menu bar within a project
- Admin settings are properly rendered within the tab container
- Lots of small tweaks to rendering on mobile
- Default sort ideas on trending on the ideas index page

### Added

- Admin section in projects to CRUD phases
- Admin section in projects to CRUD events
- New navbar on mobile
- Responsive version of idea show page

### Changed

- Navbar design updated
- One single login flow experience instead of 2 separate ones (posting idea/direct)
- Admins can only specify light/dark for menu color, not the exact color

### Removed

- Facebook login (Yet to be added to new login flow, will be back soon)

## 2017-08-13

### Fixed

- Voting on cards and in an idea page
- Idea modal loading speed
- Unread notification counter

### Added

- New improved flow for posting an idea
- Admin interface for projects
- New design for idea and project cards
- Consistenly applied modal, with new design, for ideas
- Segment.io integration, though not all events are tracked yet

### Changed

- Idea URls now using slugs for SEO<|MERGE_RESOLUTION|>--- conflicted
+++ resolved
@@ -1,12 +1,11 @@
 # Changelog
 
-<<<<<<< HEAD
 ## Next release
 
 ### Changed
 
 - Language parameter added in Typeform. Allows for question branching in surveys based on user's language.
-=======
+
 ## 2022-02-23
 
 ### Changed
@@ -18,7 +17,6 @@
 ### Added
 
 - Ensure `nofollow` is added to all links added through the rich text editor, which makes them useless for backlink generation by bots
->>>>>>> 1fa01df9
 
 ## 2022-02-21
 
