# Changelog

<<<<<<< HEAD
### Fixed

- Can now re-use tenant host URL immediately the tenant is deleted.
=======

### Fixed

- Error message now shown in AdminHQ when tenant creation fails due to host URL already being in use.

## 2022-02-28

### Changed

- Non-moderating users cannot visit a folder page, when none of the projects inside are visible to them (e.g. due to group permissions)
- Non-moderating users cannot visit a folder page, when there are no projects inside
- Non-moderating users cannot visit a folder page, when the folder is a draft
>>>>>>> 6c529e4d

## 2022-02-25

### Added

- SAML Single-Sign on (Vienna)

### Changed

- Language parameter added in Typeform. Allows for question branching in surveys based on user's language.

## 2022-02-23

### Changed

- The ideas overview on project/user and ideas index (/ideas) pages are properly keyboard navigable, implemented as a full-fledged tab system.
- The timeline of a project is now fully keyboard navigable
- The proposal button has no tooltip anymore when submitting new proposals is disabled. Instead, a warning message is shown.

### Added

- Ensure `nofollow` is added to all links added through the rich text editor, which makes them useless for backlink generation by bots

## 2022-02-21

### Added

- Support added for custom font not on Adobe Fonts

### Fixed

- Improved area filter layout on frontpage on mobile (now has correct padding), and used a smaller breakpoint for when filter goes below topbar.
- Enalyzer URL validation now has greater flexibility

### Added

- Support added for email and user ID parameters in SmartSurvey

### Changed

- Icons don't have wrong/empty descriptions linked to them anymore, which improves the user experience for screen readers.
- Icons that work as button (like the vote button, the bell in the notification menu, etc.) all have accompanying descriptions so we provide more information about these buttons to people using screen readers.

## 2022-02-17

### Changed

- Removes support for category detection in Insights. \[IN-717\]

### Fixed

- Customizable navbar is now feature flagged, meaning it can be enabled or disabled in AdminHQ

## 2022-02-14

### Added

- It is now possible to add `alt` text to images in the Quill rich text editor

## 2022-02-11

### Changed

- More descriptive and consistent error messages in the sign up and sign in flow.

## 2022-02-08

### Fixed

- Typeform surveys now display properly on mobile devices
- Remove periods from non-Latin URL slugs

### Added

- Folder slugs (URLs) can now be customized

## 2022-02-07

### Changed

- Removes support for the (deprecated) Clustering feature. 💐 \[IN-688\]
- Remove the word 'del' from NL profanity list

### Fixed

- Always show color and opacity inputs
- Truncate user count in banner bubble if value is over 10k

## 2022-02-04

### Added

- Re-enable homepage filter tabs now that translations are working

### Fixed

- Color contrast issue (accessibility): the number of total votes needed for a proposal to be considered, shown on the proposal card, has a darker color. This makes it easier to see this information.

## 2022-02-02

### Added

- Projects on homepage can now be filtered by 'Active', 'Archived' or 'All' through a tab system

## 2022-02-01

### Changed

- Improved `alt` text for logo images on the platform
- Anonymization of users (using initials avatars, different set of face avatars, different set of first and last names, making anonymous users easier to identify through their email)
- Updated CC license in Vienna basemap attribution and increased maximum zoom level to 20.

# Fixed

- An issue that prevented Que from starting up was solved by updating the bootsnap gem to the latest version

## 2022-01-24

### Changed

- Insights Network Visualisation changes:
  - The network is now flat and shows all keywords at once
  - The colors of the keywords depend on the cluster they are part of
  - The more important links between keywords are shown in the network

## 2022-01-18

### Changed

- Removes support for the (deprecated) Tagging feature, the forerunner of today's Insights. 🕯 \[IN-661\]

## 2022-01-14

### Changed

- Dashboard and reports vertical bar charts are now sorted
- Automatic tagging in Insights also takes the title into account (instead of only the content).

### Fixed

- Resolution for basemap.at

## 2022-01-12

### Added

- Users are now able to cancel tag suggestion scan on the Insights Edit screen
- Added `secure` flag to cookies
- Support basemap.at as tile provider

### Fixed

- Fixed issue with exporting surveys as XLSX sheets, when the typeform survey URI includes a '#' character.
- Styling of the text above the avatar bubbles at the bottom of the landing page works again when there's a customized text.
- Styling bugs for the two-column layout
- Bug where tile provider of a project becomes unchangeable after the map config has been edited has been fixed.

### Changed

- Updated Cookie Policy page

## 2022-01-10

### Added

- Configure sign-up button (custom link) on homepage banner

### Changed

- Dashboard and report bar charts are now more easily readable - values appear on top or next to the bars instead of inside of them. Comparisons between project and platform values are now only visible in the report tooltips and do not break the chart itself.

### Fixed

- Using a custom tile provider should work now.
- Registration form with a date field doesn't crash anymore

## 2022-01-06

### Fixed

- Changing the values for Registration helper text and Account confirmation in Admin > Settings > Registration doesn't cause other values to be erased anymore.

## 2022-01-05

### Changed

- Improved the user interface of the Registration tab in the Admin settings

## 2021-12-23

### Added

- Adding pages in 'Navigation' tab in settings now possible, changing names of navbar items now works, removed 'secret pages-page'.
- Different layouts for the homepage banner (for signed-out users)
- Preview functionality for the image of the homepage banner in the back-office

### Fixed

- Saving of homepage banner image overlay color and opacity

## 2021-12-22

### Fixed

- Notifications of inappropriate content now link to the item containing the flagged content

## 2021-12-16

### Added

- Ability to scan all post, recently added posts and not tagged posts in Insights

## 2021-12-15

### Fixed

- Severe code-injection vulnerability
- More small copy changes for customizable navbar, made styling Navigation tab consistent with other tabs, re-enabled slug editing on secret pages-page.

## 2021-12-10

- Copy for customizable navbar

## 2021-12-09

### Added

- Customizable navbar

## 2021-12-08

### Changed

- Improved the structure and copy of the Admin > Settings > Customize page.

### Fixed

- Insights scan category button no longer appears when the insights nlp feature flag is disabled

## 2021-11-30

### Added

- Insights loading indicator on category scan

### Fixed

- Password reset emails sometimes took a long time to be send out, they are now processed much faster (even when the background job queue has lots of items).

## 2021-11-25

### Added

- New translations from Crowdin.
- Sign-up flow: Not activating any custom registration fields no longer breaks sign-up. Refreshing page during sign-up flow no longer creates an unregistered user.

## 2021-11-22

### Changed

- Enable/disable avatars in homepage banner
- Increased size of city logo in the footer

### Fixed

- Links to ideas in admin digest emails work again
- Votes statistics not showing up in the dashboard for some admins and project moderators.

## 2021-11-16

### Fixed

- Custom topics are not displayed as filters on the proposals overview page.

### Added

- Added a tooltip in the survey project settings with a link to a support article that explains how to embed links in Google forms
- Input count to Insights View screen

### Changed

- Add clarification tooltips to Insights View screen
- When a user account is deleted, visits data associated to that account are now removed from Matomo.

## 2021-11-11

### Changed

- Improvements to the loading speed of the landing page and some items with dropdown menus in the navigation bar.

## 2021-11-05

### Fixed

- Dashboard issue where the current month did not appear for certain time zones

## 2021-11-04

### Added

- New translations from Crowdin.

## 2021-11-03

### Fixed

- Microsoft Form survey iframes no longer auto-focus on the form
- Stop confusing Serbian Latin and Cyrillic in back locales.

## 2021-11-01

### Changed

- The whole input card in Insight View screen is now clickable
- Inputs list component in Insights View screen now shows active filters at all times
- Insights Network Visualisation changes:
  - Reduced space between clusters
  - Increased font size for keywords labels
  - It is now possible to de-select keywords by clicking on them twice

### Fixed

- If there's an error message related to the project title, it goes away if the title is edited (and only shows again if we submit and the error isn't fixed).

## 2021-10-27

### Changed

- Removed the unused '/ideas/new' route

### Fixed

- Sorting order and list/map view settings of ideas are available again if voting is disabled.
- Project phase started emails and notifications.

## 2021-10-26

### Added

- Limit number of downvotes.

### Changed

- Improved quality of Idea and App Header Images
- Idea cards in the map view only show the downvote icon when downvoting is enabled or when it's disabled and it's disabled for a different reason than explicit turning off of the downvoting functionality.
- Now also for idea cards on the map view: the comment icon on an idea card is only shown when commenting in the project is enabled or there's at least one idea with a comment.

### Fixed

- The event cards now rearrange themselves vertically on mobile / small screens. Before they were always arranged horizontally. This fixed the issue of them going off-screen when there is not enough screen space.

## 2021-10-25

### Changed

- The comment icon on an idea card is only shown when commenting in the project is enabled or there's at least one idea with a comment.
- Increased Microsoft Forms survey width

### Fixed

- Insights table approve button no longer appears when there are no suggested tags
- Insights tags are now truncated when they are too long
- Insights posts cards on View screen no longer display text with different font-sizes
- Insights posts in table are no longer sorted by default

## 2021-10-20

### Changed

- PII (Personally Identifiable Information) data, if any, are now removed from Segment when a user account is deleted.

## 2021-10-19

### Changed

- Tags which do not contain any inputs are no longer visible on the Insights View screen
- PII (Personally Identifiable Information) data, if any, are now removed from Intercom when a user account is deleted.

### Added

- Added export functionality to Insights View screen inputs list

## 2021-10-15

### Changed

- Project reports are no longer available in the dashboard section. Instread, they can be found in the Reporting section of tha admin.

### Fixed

- Platform is now accepting valid Microsoft Form survey links with custom subdomains
- When user goes to the url of an Insight that no longer exist, they get redirected to the Insights List screen.

## 2021-10-14

### Fixed

- File uploads for ideas, projects, events, folders

## 2021-10-13 (2)

### Fixed

- Validation and functioning of page forms are fixed (forms to change the fixed/legal pages such as the FAQ, T&C, privacy policy, etc.).

## 2021-10-13

### Added

- Users can now change their name after validation with FranceConnect
- Permit embedding of videos from dreambroker in rich-text editor content.
- Possibility to create an Insights tag from selected filters in the Insights View screen

## 2021-10-12

### Added

- Added Serbian (Cyrillic) to platform

## 2021-10-11

### Added

- Insights View screen and visualization
- Users can now change their name after validation with FranceConnect

## 2021-10-06

### Fixed

- Issue with user deletion

### Added

- Initial blocked words lists for Luxembourgish and Italian.
- Added Luxembourgish translations.

## 2021-10-05

### Added

- Blocked words lists for Luxembourgish and Italian (which allows the profanity blocker feature).

### Changed

- Removed 'FAQ' and 'About' from the footer.
- Removed links to other pages at the bottom of the fixed and legal pages (Cookie policy, T&C, etc.)
- Removed the YES/NO short feedback form in the footer (as it wasn't working)

## 2021-10-01

### Fixed

- Typeform export from the platform shows the answers to all questions again.

## 2021-09-29

### Changed

- Insights Edit screen improvements
  - Added tooltip in the tags sidebar
  - Added quick delete action to category button in the categories sidebar
  - "Detect tags" button only shows if there are tags detected
  - "Reset tags" button is moved to a menu
  - Removed "add" button from input sidebar and improved select hover state
- Split 'Pages' tab in admin/settings into the 'Pages' and 'Policies' tabs. 'Pages' contains the about, FAQ and a11y statement pages, while 'Policies' contains the terms and conditions, privacy- and cookie policy. The 'Pages' tab will soon be replaced by a 'Navigation' tab with more customizability options as part of the upcoming nav-bar customization functionality. This is just a temporary in-between solution.

## 2021-09-24

### Added

- SmartSurvey integration

## 2021-09-22

### Changed

- Very short phases are now shown slightly bigger in the timeline, and projects with many phases will display the timeline correctly.

### Fixed

- Cookie popup can be closed again.

## 2021-09-21

### Added

- Permit embedding of videos from videotool.dk in rich-text editor content.

### Changed

- Project moderators have access to the 'Reporting' tab of the admin panel for their projects.

### Fixed

- The category columns in input `xlsx` exports (insights) are now ordered as presented in the application.

## 2021-09-14

### Changed

- Mobile navbar got redesigned. We now have a 'More' button in the default menu that opens up a full mobile menu.

## 2021-09-13

### Added

- Insights table export button. Adds the ability to export the inputs as xlsx for all categories or a selected one.

### Fixed

- Fixes issue where user name will sometimes appear as "undefined"

## 2021-09-06

### Added

- Keyboard navigation improvements for the Insights Edit view
- Added the internal machinery to support text network analyses in the end-to-end flow.

### Fixed

- '&' character now displays correctly in Idea description and Project preview description.
- Fixes user export with custom fields

## 2021-09-03

### Fixed

- Ghent now supports mapping 25 instead of 24 neighbourhouds

## 2021-09-02

### Fixed

- Setting DNS records when the host is changed.
- Smart group rules for participation in project, topic or idea status are now applied in one continuous SQL query.

### Changed

- The rule values for participation in project, topic or idea status, with predicates that are not a negation, are now represented as arrays of IDs in order to support specifying multiple projects, topics or idea statuses (the rule applies when satisfied for one of the values).

## 2021-09-01

### Fixed

- When voting is disabled, the reason is shown again

## 2021-08-31

### Added

- When signing up with another service (e.g. Google), the platform will now remember a prior language selection.

### Fixed

- Accessibility: voting buttons (thumbs) have a darker color when disabled. There's also more visual distinction between voting buttons on input cards when they are enabled and disabled.
- Accessibility: The default background color of the last "bubble" of the avatars showing on e.g. the landing page top banner is darker, so the contrast with its content (number of remaining users) is clearer.
- Accessibility: the text colors of the currently selected phase in a timeline project are darker to improve color contrast to meet WCAG 2.1 AA requirements.
- Accessibility: the status and topics on an input (idea) page are more distinctive compared to its background, meeting WCAG 2.1 AA criteria.
- Verification using Auth0 method no longer fails for everyone but the first user

## 2021-08-30

### Added

- New Insights module containing Insights end-to-end flow

## 2021-08-26

### Added

- Microsoft Forms integration

## 2021-08-20

### Fixed

- Survey options now appear as expected when creating a new survey project
- Adds a feature flag to disable user biographies from adminHQ

## 2021-08-18

### Added

- Added Italian to platform
- Support for a new verification method specifically for Ghent, which lets users verify using their rijksregisternummer
- Improved participatory budgeting:
  - Support for new virtual currencies (TOK: tokens, CRE: credits)
  - A minimum budget limit can be configured per project, forcing citizens to fill up their basket to some extent (or specify a specific basket amount when minimum and maximum budget are the same)
  - Copy improvements

## 2021-08-11

### Fixed

- When considering to remove a flag after updating content, all relevant attributes are re-evaluated.
- Issues with viewing notifications and marking them as read.

## 2021-08-09

### Fixed

- The preheader with a missing translation has been removed from user confirmation email

### Fixed

- When you sign up with Google, the platform will now automatically use the language of your profile whenever possible
- Fixed invalid SQL queries that were causing various issues throughout the platforms (Part I). (IN-510)

## 2021-08-05

### Added

- Added message logging to monitor tenant creation status (shown in admin HQ).

### Changed

- No default value for the lifecycle stage is prefilled, a value must be explicitly specified.
- Changing the lifecycle stage from/to demo is prohibited.
- Only tenant templates that apply without issues are released.
- On create validation for authors was replaced by publication context, to allow templates to successfully create content without authors.

## 2021-08-04

### Fixed

- Certain characters in Volunteer Cause titles prevented exporting lists of volunteers to Excel from admin/projects/.../volunteering view.
- Limit of 10 events under projects and in back office
- Events widget switch being shown in non-commercial plans

## 2021-07-30

### Added

- Configured dependabot for the frontend, a tool that helps keeping dependencies up to date.
- Added events overview page to navigation menu, which can be enabled or disabled.
- Added events widget to front page, which can be enabled or disabled (commercial feature).

## 2021-07-16

### Added

- Auto-detection of inappropriate content (in beta for certain languages). Flagged content can be inspected on the admin Activity page. The setting can be toggled in the General settings tab.

### Fixed

- On the admin activity page (/admin/moderation), items about proposals now correctly link to proposals (instead of to projects). Also, the copy of the links at the end of the item rows is now correct for different types of content (correct conjugation of 'this post', 'this project', etc. for all languages).

## 2021-07-14

### Added

- Project phases now have their own URLs, which makes it possible to link to a specific phase

### Fixed

- Blocked words for content that can contain HTML
- Searching users after sorting (e.g. by role)

## 2021-07-09

### Changed

- The admin Guide link goes to the support center now instead of to /admin/guide

## 2021-07-02

### Fixed

- Instances where the user name was "unknown author"

### Changed

- Removed the slogan from the homepage footer

## 2021-06-30

### Changed

- Users can no longer leave registration before confirming their account. This should prevent bugs relative to unconfirmed users navigating the platform.

## 2021-06-29

### Fixed

- Map: Fix for ideas that only have coordinates but no address not being shown on the map
- Map: Fix for 'click on the map to add your input' message wrongfully being shown when idea posting is not allowed
- Sign-up flow: Fix for bug that could cause the browser to freeze when the user tried to complete the custom fields step
- Project description: Fix for numbered and unnumbered lists being cut off
- Project Managers can now upload map layers.

### Changed

- Map: When an idea is selected that is hidden behind a cluster the map now zooms in to show that marker
- Map: Idea marker gets centered on map when clicked
- Map: Larger idea box on bigger desktop screens (width > 1440 pixels)
- Idea location: Display idea location in degrees (°) minutes (') seconds ('') when the idea only has coordinates but no address
- Sign-up flow: Show loading spinner when the user clicks on 'skip this step' in the sign-up custom fields step
- Image upload: The default max allowed file size for an image is now 10 Mb instead of 5 Mb

### Added

- 'Go back' button from project to project folder (if appropriate).

## 2021-06-22

### Changed

- Project managers that are assigned to a project and/or its input now lose those assignments when losing project management rights over that project.

### Fixed

- Input manager side modal scroll.

## 2021-06-18

### Fixed

- Privacy policy now opens in new tab.
- Landing page custom section now uses theme colors.
- Buttons and links in project description now open internal links in the same tab, and external links in a new tab.

## 2021-06-16

### Fixed

- Project moderators can no longer see draft projects they don't moderate in the project listing.
- The content and subject of the emails used to share an input (idea/issue/option/contribution/...) do now include the correct input title and URL.
- Sharing new ideas on Facebook goes faster
- Manual campaigns now have the layout content in all available languages.

## 2021-06-11

### Fixed

- Facebook button no longer shows when not configured.

## 2021-06-10

### Fixed

- Creating invites on a platform with many heavy custom registration fields is no longer unworkably slow

## 2021-06-09

### Added

- New citizen-facing map view

## 2021-06-08

### Fixed

- Ordering by ideas by trending is now working.
- Ordering by ideas votes in the input manager is now working.

## 2021-06-07

### Added

- Qualtrics surveys integration.

### Changed

- Project Events are now ordered chronologically from latest to soonest.

### Fixed

- Visibility Labels in the admin projects list are now visible.
- Tagged ideas export is fixed.
- Updating an idea in one locale does not overwrite other locales anymore

## 2021-05-28

### Fixed

- Project Events are now ordered chronologically from soonest to latest.

## 2021-05-27

### Fixed

- Project access rights management are now visible again.

## 2021-05-21

### Added

- Profanity blocker: when posting comments, input, proposals that contain profane words, posting will not be possible and a warning will be shown.

## 2021-05-20

### Fixed

- Excel exports of ideas without author

## 2021-05-19

### Added

- Support for Auth0 as a verification method

## 2021-05-18

### Fixed

- Active users no longer need confirmation

## 2021-05-14

### Fixed

- Fixed an issue causing already registered users to be prompted with the post-registration welcome screen.

## 2021-05-11

### Added

- Added polls to the reporting section of the dashboards

## 2021-05-10

### Changed

- Invited or verified users no longer require confirmation.

## 2021-05-07

### Fixed

- Spreasheet exports throughout the platform are improved.

### Added

- City Admins can now assign any user as the author of an idea when creating or updating.
- Email confirmation now happens in survey and signup page sign up forms.

## 2021-05-06

### Fixed

- Idea export to excel is no longer limited to 250 ideas.

## 2021-05-04

### Fixed

- Fixed issues causing email campaigns not to be sent.

## 2021-05-03

### Changed

- Users are now prompted to confirm their account after creating it, by receiving a confirmation code in their email address.

### Added

- SurveyXact Integration.

## 2021-05-01

### Added

- New module to plug email confirmation to users.

## 2021-04-29

### Fixed

- Editing the banner header in Admin > Settings > General, doesn't cause the other header fields to be cleared anymore

## 2021-04-22

### Fixed

- After the project title error appears, it disappears again after you start correcting the error

## 2021-03-31

### Fixed

- Customizable Banner Fields no longer get emptied/reset when changing another.

### Added

- When a client-side validation error happens for the project title in the admin, there will be an error next to the submit button in addition to the error message next to the input field.

## 2021-03-25

### Fixed

- The input fields for multiple locales provides an error messages when there's an error for at least one of the languages.

## 2021-03-23

### Fixed

- Fix for broken sign-up flow when signing-up through social sign-on

## 2021-03-19

### Fixed

- Admin>Dashboard>Users tab is no longer hidden for admins that manage projects.
- The password input no longer shows the password when hitting ENTER.
- Admin > Settings displays the tabs again

### Changed

- Empty folders are now shown in the landing page, navbar, projects page and sitemap.
- The sitemap no longer shows all projects and folder under each folder.
- Images added to folder descriptions are now compressed, reducing load times in project and folder pages.

### Added

- Allows for sending front-end events to our self-hosted matomo analytics tool

## 2021-03-16

### Changed

- Automatic tagging is functional for all clusters, and enabled for all premium customers

### Added

- Matomo is enabled for all platforms, tracking page views and front-end events (no workshops or back-end events yet)

## 2021-03-11

### Changed

- Tenants are now ordered alphabetically in AdminHQ
- Serbian (Latin) is now a language option.

## 2021-03-10

### Added

- CitizenLab admins can now change the link to the accessibility statement via AdminHQ.
- "Reply-to" field in emails from campaigns can be customized for each platform
- Customizable minimal required password length for each platform

## 2021-03-09

### Fixed

- Fixed a crash that would occur when tring to add tags to an idea

## 2021-03-08

### Fixed

- Phase pages now display the correct count of ideas (not retroactive - will only affect phases modified from today onwards).

## 2021-03-05

### Changed

- Changed the default style of the map
- Proposals/Initiatives are now sorted by most recent by default

### Added

- Custom maps (Project settings > Map): Admins now have the capability to customize the map shown inside of a project. They can do so by uploading geoJson files as layers on the map, and customizing those layers through the back-office UI (e.g. changing colors, marker icons, tooltip text, sort order, map legend, default zoom level, default center point).

### Fixed

- Fixed a crash that could potentially occur when opening an idea page and afterwards going back to the project page

## 2021-03-04

### Added

- In the admin (Settings > Registration tab), admins can now directly set the helper texts on top of the sign-up form (both for step 1 and 2).
- The admin Settings > Homepage and style tab has two new fields: one to allow customization for copy of the banner signed-in users see (on the landing page) and one to set the copy that's shown underneath this banner and above the projects/folders (also on the landing page).
- Copy to clarify sign up/log in possibilities with phone number

### Changed

- The admin Settings > Homepage and style tab has undergone copy improvements and has been rearranged
- The FranceConnect button to login, signup or verify your account now displays the messages required by the vendor.
- Updated the look of the FranceConnect button to login, signup or verify your account to feature the latests changes required by the vendor.

### Fixed

- Downvote button (thumbs down) on input card is displayed for archived projects

## 2021-03-03

### Added

- Users are now notified in app and via email when they're assigned as folder administrators.

## 2021-03-02

### Fixed

- Don't show empty space inside of the idea card when no avatar is present

### Added

- Maori as languages option

### Changed

- Improved layout of project event listings on mobile devices

## 2021-02-26

### Fixed

- France Connect button hover state now complies with the vendor's guidelines.

## 2021-02-24

### Fixed

- The project page no longer shows an eternal spinner when the user has no access to see the project

## 2021-02-18

### Added

- The password fields show an error when the password is too short
- The password fields have a 'show password' button to let people check their password while typing
- The password fields have a strength checker with appropriate informative message on how to increase the strength
- France Connect as a verification method.

### Fixed

- Notifications for started phases are no longer triggered for unpublished projects and folders.

## 2021-02-17

### Changed

- All input fields for multiple locales now use the components with locale switchers, resulting in a cleaner and more compact UI.
- Copy improvements

## 2021-02-12

### Fixed

- Fixed Azure AD login for some Azure setups (Schagen)

### Changed

- When searching for an idea, the search operation no longer searches on the author's name. This was causing severe performance issues and slowness of the paltforms.

## 2021-02-10

### Added

- Automatic tagging

## 2021-02-08

### Fixed

- Fixed a bug preventing registration fields and poll questions from reordering correctly.
- Fixed a bug causing errors in new platforms.

## 2021-02-04

### Fixed

- Fixed a bug causing the projects list in the navbar and projects page to display projects outside of folders when they're contained within them.

## 2021-01-29

### Added

- Ability to redirect URLs through AdminHQ
- Accessibility statement link in the footer

### Fixed

- Fixed issue affecting project managers that blocked access to their managed projects, when these are placed inside a folder.

## 2021-01-28

### Fixed

- A bug in Admin project edit page that did not allow a user to Go Back to the projects list after switching tabs
- Scrolling on the admin users page

## 2021-01-26

### Added

- Folder admin rights. Folder admins or 'managers' can be assigned per folder. They can create projects inside folders they have rights for, and moderate/change the folder and all projects that are inside.
- The 'from' and 'reply-to' emails can be customized by cluster (by our developers, not in Admin HQ). E.g. Benelux notification emails could be sent out by notifications@citizenlab.eu, US emails could be sent out by notifications@citizenlab.us etc., as long as those emails are owned by us. We can choose any email for "reply-to", so also email addresses we don't own. This means "reply-to" could potentially be configured to be an email address of the city, e.g. support@leuven.be. It is currently not possible to customize the reply-to (except for manual campaigns) and from fields for individual tenants.
- When a survey requires the user to be signed-in, we now show the sign in/up form directly on the page when not logged in (instead of the green infobox with a link to the sign-up popup)

### Fixed

- The 'reply-to' field of our emails showed up twice in recipient's email clients, now only once.

### Changed

- Added the recipient first and last name to the 'to' email field in their email client, so not only their email adress is shown.
- The links in the footer can now expand to multiple lines, and therefore accomodate more items (e.g. soon the addition of a link to the accesibility statement)

## 2021-01-21

### Added

- Added right-to-left rendering to emails

## 2021-01-18

### Fixed

- Access rights tab for participatory budget projects
- Admin moderation page access

## 2021-01-15

### Changed

- Copy improvements across different languages

## 2021-01-14

### Added

- Ability to customize the input term for a project

### Changed

- The word 'idea' was removed from as many places as possible from the platform, replaced with more generic copy.

## 2021-01-13

### Changed

- Idea cards redesign
- Project folder page redesign
- Project folders now have a single folder card image instead of 5 folder images in the admin settings
- By default 24 instead of 12 ideas or shown now on the project page

## 2020-12-17

### Fixed

- When creating a project from a template, only templates that are supported by the tenant's locale will show up
- Fixed several layout, interaction and data issues in the manual tagging feature of the Admin Processing page, making it ready for external use.
- Fixed project managers access of the Admin Processing page.

### Added

- Admin activity feed access for project managers
- Added empty state to processing list when no project is selected
- Keyboard shortcut tooltip for navigation buttons of the Admin Processing page

### Changed

- Reduced spacing in sidebar menu, allowing for more items to be displayed
- Style changes on the Admin Processing page

## 2020-12-08

### Fixed

- Issues with password reset and invitation emails
- No more idea duplicates showing up on idea overview pages
- Images no longer disappear from a body of an idea, or description of a project on phase, if placed at the bottom.

### Changed

- Increased color contrast of inactive timeline phases text to meet accesibility standard
- Increased color contrast of event card left-hand event dates to meet accesibility standard
- Increased color contrast of List/Map toggle component to meet accesibility standard

### Added

- Ability to tag ideas manually and automatically in the admin.

## 2020-12-02

### Changed

- By default the last active phase instead of the last phase is now selected when a timeline project has no active phase

### Fixed

- The empty white popup box won't pop up anymore after clicking the map view in non-ideation phases.
- Styling mistakes in the idea page voting and participatory budget boxes.
- The tooltip shown when hovering over a disabled idea posting button in the project page sticky top bar is no longer partially hidden

## 2020-12-01

### Changed

- Ideas are now still editable when idea posting is disabled for a project.

## 2020-11-30

### Added

- Ability to create new and edit existing idea statuses

### Fixed

- The page no longer refreshes when accepting the cookie policy

### Changed

- Segment is no longer used to connect other tools, instead following tools are integrated natively
  - Google Analytics
  - Google Tag Manager
  - Intercom
  - Satismeter
  - Segment, disabled by default
- Error messages for invitations, logins and password resets are now clearer.

## 2020-11-27

### Fixed

- Social authentication with Google when the user has no avatar.

### Changed

- Random user demographics on project copy.

## 2020-11-26

### Added

- Some specific copy for Vitry-sur-Seine

## 2020-11-25

### Fixed

- Sections with extra padding or funky widths in Admin were returned to normal
- Added missing copy from previous release
- Copy improvements in French

### Changed

- Proposal and idea descriptions now require 30 characters instead of the previous 500

## 2020-11-23

### Added

- Some specific copy for Sterling Council

### Fixed

- The Admin UI is no longer exposed to regular (and unauthenticated) users
- Clicking the toggle button of a custom registration field (in Admin > Settings > Registration fields) no longer duplicated the row
- Buttons added in the WYSIWYG editor now have the correct color when hovered
- The cookie policy and accessibility statement are not editable anymore from Admin > Settings > Pages

### Changed

**Project page:**

- Show all events at bottom of page instead of only upcoming events
- Reduced padding of sticky top bar
- Only show sticky top bar when an action button (e.g. 'Post an idea') is present, and you've scrolled past it.

**Project page right-hand sidebar:**

- Show 'See the ideas' button when the project has ended and the last phase was an ideation phase
- Show 'X ideas in the final phase' when the project has ended and the last phase was an ideation phase
- 'X phases' is now clickable and scrolls to the timeline when clicked
- 'X upcoming events' changed to 'X events', and event count now counts all events, not only upcoming events

**Admin project configuration page:**

- Replaced 'Project images' upload widget in back-office (Project > General) with 'Project card image', reduced the max count from 5 to 1 and updated the corresponding tooltip with new recommended image dimensions

**Idea page:**

- The map modal now shows address on top of the map when opened
- Share button copy change from "share idea" to "share"
- Right-hand sidebar is sticky now when its height allows it (= when the viewport is taller than the sidebar)
- Comment box now has an animation when it expands
- Adjusted scroll-to position when pressing 'Add a comment' to make sure the comment box is always fully visible in the viewport.

**Other:**

- Adjusted FileDisplay (downloadable files for a project or idea) link style to show underline by default, and increased contrast of hover color
- Reduced width of DateTimePicker, and always show arrows for time input

## 2020-11-20 (2)

### Fixed

- The project header image is screen reader friendly.
- The similar ideas feature doesn't make backend requests anymore when it's not enabled.

### Changed

- Areas are requested with a max. of 500 now, so more areas are visible in e.g. the admin dashboard.

## 2020-11-18

### Added

- Archived project folder cards on the homepage will now have an "Archived" label, the same way archived projects do\
- Improved support for right-to-left layout
- Experimental processing feature that allows admins and project managers to automatically assign tags to a set of ideas.

### Fixed

- Projects without idea sorting methods are no longer invalid.
- Surveys tab now shows for projects with survey phases.

### Changed

- Moved welcome email from cl2-emails to cl2-back

## 2020-11-16

### Added

- Admins can now select the default sort order for ideas in ideation and participatory budgeting projects, per project

### Changed

- The default sort order of ideas is now "Trending" instead of "Random" for every project if left unchanged
- Improved sign in/up loading speed
- Removed link to survey in the project page sidebar when not logged in. Instead it will show plain none-clickable text (e.g. '1 survey')

### Fixed

- Custom project slugs can now contain alphanumeric Arabic characters
- Project Topics table now updates if a topic is deleted or reordered.
- Empty lines with formatting (like bold or italic) in a Quill editor are now removed if not used as paragraphs.

## 2020-11-10

### Added

#### Integration of trial management into AdminHQ

- The lifecycle of the trials created from AdminHQ and from the website has been unified.
- After 14 days, a trial platform goes to Purgatory (`expired_trial`) and is no longer accessible. Fourteen days later, the expired trial will be removed altogether (at this point, there is no way back).
- The end date of a trial can be modified in AdminHQ (> Edit tenant > Internal tab).

## 2020-11-06

### Added

- Social sharing via WhatsApp
- Ability to edit the project URL
- Fragment to embed a form directly into the new proposal page, for regular users only

### Fixed

- The project about section is visibile in mobile view again
- Maps will no longer overflow on page resizes

## 2020-11-05

### Added

- Reordering of and cleaner interface for managing custom registration field options
- An 'add proposal' button in the proposals admin
- Fragment to user profile page to manage party membership settings (CD&V)
- "User not found" message when visiting a profile for a user that was deleted or could not be found

### Changed

- Proposal title max. length error message
- Moved delete functionality for projects and project folders to the admin overview

### Fixed

- The automatic scroll to the survey on survey project page

## 2020-11-03

### Fixed

- Fixed broken date picker for phase start and end date

## 2020-10-30

### Added

- Initial Right to left layout for Arabic language
- Idea description WYSIWYG editor now supports adding images and/or buttons

## 2020-10-27

### Added

- Support for Arabic

## 2020-10-22

### Added

- Project edit button on project page for admins/project manager
- Copy for Sterling Council

### Fixed

- Links will open in a new tab or stay on the same page depending on their context. Links to places on the platform will open on the same page, unless it breaks the flow (i.e. going to the T&C policy while signing up). Otherwise, they will open in a new tab.

### Changed

- In the project management rights no ambiguous 'no options' message will be shown anymore when you place your cursor in the search field

## 2020-10-16

### Added

- Ability to reorder geographic areas

### Fixed

- Stretched images in 'avatar bubbles'
- Input fields where other people can be @mentioned don't grow too wide anymore
- Linebar charts overlapping elements in the admin dashboard

## 2020-10-14

### Changed

- Project page redesign

## 2020-10-09

### Added

- Map configuration tool in AdminHQ (to configure maps and layers at the project level).

## 2020-10-08

### Added

- Project reports

### Changed

- Small styling fixes
- Smart group support multiple area codes
- Layout refinements for the new idea page
- More compact idea/proposal comment input
- Proposal 'how does it work' redesign

## 2020-10-01

### Changed

- Idea page redesign

## 2020-09-25

### Fixed

- The "Go to platform" button in custom email campaigns now works in Norwegian

### Added

- Granular permissions for proposals
- Possibility to restrict survey access to registered users only
- Logging project published events

### Changed

- Replaced `posting_enabled` in the proposal settings by the posting proposal granular permission
- Granular permissions are always granted to admins

## 2020-09-22

### Added

- Accessibility statement

## 2020-09-17

### Added

- Support for checkbox, number and (free) text values when initializing custom fields through excel invites.

### Changed

- Copy update for German, Romanian, Spanish (CL), and French (BE).

## 2020-09-15

### Added

- Support Enalyzer as a new survey provider
- Registration fields can now be hidden, meaning the user can't see or change them, typically controlled by an outside integration. They can still be used in smart groups.
- Registration fields can now be pre-populated using the invites excel

## 2020-09-08

### Fixed

- Custom buttons (e.g. in project descriptions) have correct styling in Safari.
- Horizontal bar chart overflow in Admin > Dashboard > Users tab
- User graphs for registration fields that are not used are not shown anymore in Admin > Dashboard > Users tab

### Added

- Pricing plan feature flags for smart groups and project access rights

## 2020-09-01

### Fixed

- IE11 no longer gives an error on places that use the intersection observer: project cards, most images, ...

### Added

- New platform setting: 'Abbreviated user names'. When enabled, user names are shown on the platform as first name + initial of last name (Jane D. instead of Jane Doe). This setting is intended for new platforms only. Once this options has been enabled, you MUST NOT change it back.
- You can now export all charts in the admin dashboard as xlsx or svg.
- Translation improvements (email nl...)

### Changed

- The about us (CitizenLab) section has been removed from the cookie policy

## 2020-08-27

### Added

- Support for rich text in field descriptions in the idea form.
- New "Proposed Budget" field in the idea form.

### Changed

- Passwords are checked against a list of common passwords before validation.
- Improving the security around xlsx exports (escaping formulas, enforcing access restrictions, etc.)
- Adding request throttling (rate-limiting) rules.
- Improving the consistency of the focus style.

## 2020-07-30

### Added

- Pricing plans in AdminHQ (Pricing plan limitations are not enforced).
- Showing the number of deviations from the pricing plan defaults in the tenant listing of AdminHQ.

### Changed

- Tidying up the form for creating new tenants in AdminHQ (removing unused features, adding titles and descriptions, reordering features, adding new feature flags, removing fields for non-relevant locales).

## 2020-07-10

### Added

- Project topics

### Changed

- Userid instead of email is used for hidden field in surveys (Leiden)
- New projects have 'draft' status by default

### Fixed

- Topics filter in ideas overview works again

## 2020-07-09 - Workshops

### Fixed

- Speps are scrollable

### Added

- Ability to export the inputs as an exel sheet
- Polish translations
- Portugese (pt-BR) translations

## 2020-06-26

### Fixed

- No longer possible to invite a project manager without selecting a project
- The button on the homepage now also respects the 'disable posting' setting in proposals
- Using project copy or a tenant template that contains a draft initiative no longer fails

### Added

- Romanian

## 2020-06-19

### Fixed

- Polish characters not being rendered correctly

### Added

- Back-office toggle to turn on/off the ability to add new proposals to the platform

## 2020-06-17

### Fixed

- It's no longer needed to manually refresh after deleting your account for a consistent UI
- It's no longer needed to manually refresh after using the admin toggle in the user overview
- The sign-in/up flow now correctly asks the user to verify if the smart group has other rules besides verification
-

demo`is no longer an available option for`organization_type` in admin HQ

- An error is shown when saving a typeform URL with `?email=xxxx` in the URL, which prevented emails to be linked to survey results
- On mobile, the info container in the proposal info page now has the right width
- A general issue with storing cookies if fixed, noticable by missing data in GA, Intercom not showing and the cookie consent repeatedly appearing
- Accessibility fix for the search field
- The `signup_helper_text` setting in admin HQ is again displayed in step 1 of the sign up flow

### Added

- There's a new field in admin HQ to configure custom copy in step 2 of the sign up flow called `custom_fields_signup_helper_text`
- `workshops` can be turned on/off in admin HQ, displayed as a new page in the admin interface

### Changed

- The copy for `project moderator` has changed to `project manager` everywhere
- The info image in the proposals header has changed

## 2020-06-03

### Fixed

- Maps with markers don't lose their center/zoom settings anymore
- English placeholders in idea form are gone for Spanish platforms

## 2020-05-26

### Changed

- Lots of small UI improvements throughout the platform
- Completely overhauled sign up/in flow:
  - Improved UI
  - Opens in a modal on top of existing page
  - Opens when an unauthenticaed user tries to perform an action that requires authentication (e.g. voting)
  - Automatically executes certain actions (e.g. voting) after the sign in/up flow has been completed (note: does not work for social sign-on, only email/password sign-on)
  - Includes a verification step in the sign up flow when the action requires it (e.g. voting is only allowed for verified users)

## 2020-05-20

### Fixed

- Budget field is shown again in idea form for participatory budget projects

## 2020-05-14

### Added

- Idea configurability: disabling/requiring certain fields in the idea form
- The footer has our new logo

### Changed

- Admins will receive a warning and need to confirm before sending a custom email to all users
- A survey project link in the top navigation will link to /info instead of to /survey

## 2020-04-29

### Fixed

- Folders are again shown in the navbar
- Adding an image to the description text now works when creating a project or a phase

### Added

- Support for Polish, Hungarian and Greenlandic

## 2020-04-23

### Fixed

- Long timeline phase names show properly

### Changed

- Redirect to project settings after creating the project
- Links to projects in the navigation menu link to the timeline for timeline projects

## 2020-04-21

### Fixed

- Fixed overlapping issue with idea vote bar on mobile
- Fixed an issue where images were used for which the filename contained special characters

### Added

- The overview (moderation) in the admin now has filters
  - Seen/not seen
  - Type: Comment/Idea/Proposal
  - Project
  - Search
- The idea xlsx export contains extra columns on location, number of comments and number of attachments

### Changed

- The permissions tab in the project settings has reordered content, to be more logical
- In German, the formal 'Sie' form has been replaced with the informal 'Du' form

## 2020-03-31

### Fixed

- Signing up with keyboard keys (Firefox)
- Composing manual emails with text images
- Exporting sheet of volunteers with long cause titles

### Added

- Folder attachments
- Publication status for folders

### Changed

- Show folder projects within admin project page

## 2020-03-20

### Added

- Volunteering as a new participation method

## 2020-03-16

### Fixed

- The project templates in the admin load again

## 2020-03-13

### Fixed

- The folder header image is not overly compressed when making changes to the folder settings
- The loading spinner on the idea page is centered

### Added

- Add images to folders, shown in cards.

### Changed

- Admins can now comment on ideas.

## 2020-03-10

### Fixed

- Fixed consent banner popping up every time you log in as admin
- Fixed back-office initiative status change 'Use latest official updates' radio button not working
- Fixed broken copy in Initiative page right-hand widget

### Added

- Add tooltip explaining what the city will do when the voting threshold is reached for a successful initiative
- Added verification step to the signup flow
- New continuous flow from vote button clicked to vote casted for unauthenticated, unverified users (click vote button -> account creation -> verification -> optional/required custom signup fields -> programmatically cast vote -> successfully voted message appears)
- The rich text editor in the admin now supports buttons

### Changed

- Admin HQ: new and improved list of timezones

## 2020-03-05

### Fixed

- Signup step 2 can no longer be skipped when there are required fields
- Correct tooltip link for support article on invitations
- Correct error messages when not filling in start/end date of a phase

### Added

- Setting to disable downvoting in a phase/project, feature flagged
- When a non-logged in visitor tries to vote on an idea that requires verification, the verification modal automatically appears after registering

## 2020-02-24

### Fixed

- Initiative image not found errors
- Templates generator out of disk space

### Added

- Folders i1
  - When enabled, an admin can create, edit, delete folders and move projects into and out of folders
  - Folders show in the project lists and can be ordered within projects

### Changed

- Initiative explanatory texts show on mobile views
- Existing platforms have a moderator@citizenlab.co admin user with a strong password in LastPass
- In the admin section, projects are no longer presented by publication status (Folders i1)

## 2020-02-19

### Fixed

- Loading more comments on the user profile page works again
- Accessibility improvements
- Adding an image no longer pops up the file dialog twice
- Changed to dedicated IP in mailgun to improve general deliverability of emails

### Added

- Improvements to the PB UI to make sure users confirm their basket at the end
- Ideation configurability i1
  - The idea form can be customized, on a project level, to display custom description texts for every field
- People filling out a poll are now included in the 'participated in' smart group rules
- Make me admin section in Admin HQ

### Changed

- When a platform no longer is available at a url, the application redirects to the CitizenLab website
- New platforms automatically get a moderator@citizenlab.co admin user with a strong password in LastPass

## 2020-01-29

### Fixed

- Rich text editor no longer allows non-video iframe content
- Smart groups that refer to a deleted project now get cleaned up when deleting a project
- All cookie consent buttons are now reachable on IE11
- More accessibility fixes
- The organization name is no longer missing in the password reset email

### Added

- CSAM verification
  - Users can authenticate and verify using BeID or itsme
  - User properties controlled by a verification method are locked in the user profile
  - Base layer of support for other similar verification methods in the future
- The order of project templates can now be changed in Templates HQ

### Changed

- Project templates overview no longer shows the filters

## 2020-01-17

### Fixed

- Further accesibility improvements:
  - Screen reader improvement for translations
  - Some color contrast improvements

### Added

- A hidden topics manager available at https://myfavouriteplatform.citizenlab.co/admin/topics

## 2020-01-15

### Fixed

- In the admin, the project title is now always displayed when editing a project
- Further accesibility improvements:
  - Site map improvements (navigation, clearer for screen readers)
  - Improved colors in several places for users with sight disability
  - Improved HTML to better inform screen reader users
  - Added keyboard functionality of password recovery
  - Improved forms (easier to use for users with motoric disabilities, better and more consistent validation, tips and tricks on mobile initiative form)
  - Improvements for screen reader in different languages (language picker, comment translations)
  - Added title (visible in your tab) for user settings page
  - Improved screen reader experience for comment posting, deleting, upvoting and idea voting

### Added

- The email notification settings on the user profile are now grouped in categories
- Unsubscribing through an email link now works without having to sign in first

### Changed

- The idea manager now shows all ideas by default, instead of filtered by the current user as assignee

## 2020-01-07

### Added

- Go to idea manager when clicking 'idea assigned to you' notification
- 2th iteration of the new admin moderation feature:
  - Not viewed/Viewed filtering
  - The ability to select one or more items and mark them as viewed/not viewed
  - 'Belongs to' table column, which shows the context that a piece of content belongs to (e.g. the idea and project that a comment belongs to)
  - 'Read more' expand mechanism for longer pieces of content
  - Language selector for multilingual content
  - 'Go to' link that will open a new tab and navigate you to the idea/iniative/comment that was posted

### Changed

- Improve layout (and more specifically width) of idea/iniatiatve forms on mobile
- Separate checkboxes for privacy policy and cookie policy
- Make the emails opt-in at registration

### Fixed

- Fix for unreadable password reset error message on Firefox
- Fix for project granular permission radio buttons not working

## 2019-12-12

### Added

- Polls now support questions for which a user can check multiple options, with a configurable maximum
- It's now possible to make a poll anonymous, which hides the user from the response excel export
- New verification method `id_card_lookup`, which supports the generic flow of verifying a user using a predined list of ID card numbers.
  - The copy can be configured in Admin HQ
  - The id cards CSV can be uploaded through Admin HQ

## 2019-12-11

### Added

- Admin moderation iteration 1 (feature flagged, turned on for a selected number of test clients)
- New verification onboarding campaign

### Changed

- Improved timeline composer
- Wysiwyg accessibility improvement

### Fixed

- English notifications when you have French as your language

## 2019-12-06

### Fixed

- Accessibility improvements:
  - Polls
  - Idea/initiative filter boxes
- Uploading a file in admin project page now shows the loading spinner when in progress
- Fixed English copy in notifications when other language selected
- Fixed project copy in Admin HQ not being saved

## 2019-12-05

### Fixed

- Small popups (popovers) no longer go off-screen on smaller screens
- Tooltips are no longer occluded by the checkbox in the idea manager
- The info icon on the initiatives voting box has improved alignment
- Project templates now display when there's only `en` is configured as a tenant locale
- When changing the lifecycle stage of a tenant, the update is now sent right away to segment
- When users accept an inivitation and are in a group, the group count is correctly updated
- Dropdowns in the registration flow can again support empty values
- Accessibility:
  - Various color changes to improve color contrasts
  - Color warning when picking too low contrast
  - Improvements to radio buttons, checkboxes, links and buttons for keyboard accessibility
  - Default built-in pages for new tenants have a better hierarchy for screen readers
- User posted an idea/initiative notification for admins will be in the correct language

## 2019-11-25

### Changed

- Updated translations
- Area filter not shown when no areas are configured
- Overall accessibility improvements for screen readers
- Improved accessibility of the select component, radio button, image upload and tooltip

### Fixed

- When adding a vote that triggers the voting limit on a project/phase, the other idea cards now automatically get updated with disabled vote buttons
- Fix for mobile bottom menu not being clickable when idea page was opened
- Navigating directly between projects via the menu no longer results in faulty idea card collections
- Display toggle (map or list view) of idea and initiative cards works again

## 2019-11-19

### Added

- New ideation project/phase setting called 'Idea location', which enables or disabled the ability to add a location to an idea and show the ideas on a map

### Changed

- Improved accessibility of the image upload component
- COW tooltipy copy
- Sharing modal layout improvement

### Fixed

- Checkboxes have unique ids to correctly identify their corresponding label, which improves screen reader friendliness when you have multiple checkboxes on one page.
- Avatar layout is back to the previous, smaller version

## 2019-11-15

### Fixed

- Fix for 'Click on map to add an idea' functionality not working
- Fix for notifications not showing

## 2019-11-12

### Fixed

- An email with subject `hihi` is no longer sent to admins that had their invite accepted
- Whe clicking the delete button in the file uploader, the page no longer refreshes
- Project templates no longer show with empty copy when the language is missing
- The countdown timer on initiatives now shows the correct value for days
- The radio buttons in the cookie manager are clickable again
- Changing the host of a tenant no longer breaks images embedded in texts
- It's possible again to unassign an idea in the idea manager
- The popup for adding a video or link URL is no longer invisible or unusable in some situations
- Uploading files is no longer failing for various filetypes we want to support
- Keyboard accessibility for modals

### Added

- ID Verification iteration 1
  - Users can verify their account by entering their ID card numbers (currently Chile only)
  - Verification is feature flagged and off by default
  - Smart groups can include the criterium 'is verified'
  - Users are prompted to verify their account when taking an actions that requires verification
- Total population for a tenant can now be entered in Admin HQ
- It's now possible to configure the word used for areas towards citizens from the areas admin
- Improvements to accessibility:
  - Idea and initiative forms: clearer for screen readers, keyboard accessibility, and more accessible input fields
  - Nav bar: clearer for screen readers and improved keyboard navigation
  - Project navigation and phases: clearer for screen readers
  - Sign-in, password reset and recovery pages: labeling of the input fields, clearer for screen readers
  - Participatory budgeting: clearer for screen readers

### Changed

- The organization name is now the default author in an official update

## 2019-10-22

### Fixed

- The sharing title on the idea page is now vertically aligned
- Improvements to the 'bad gateway' message sometimes affecting social sharing
- The map and markers are again visible in the admin dashboard
- First round of accessibility fixes and improvements
  - Dynamics of certain interactions are picked up by screen readers (PB, voting, ...)
  - Overall clarity for screen readers has improved
  - Improvements to information structure: HTML structure, W3C errors, head element with correct titles
  - Keyboard accessibility has generally improved: sign-up problems, login links, PB assignment, ...

### Added

- Initiatives iteration 3
  - Automatic status changes on threshold reached or time expired
  - When updating the status, official feedback needs to be provided simultaneously
  - Users receive emails and notifications related to (their) initiative
  - Initiatives support images in their body text
- Project templates
  - Admins can now create projects starting from a template
  - Templates contain images, a description and a timeline and let admin filter them by tags
  - Admins can share template descriptions with a publically accessible link
- It's now possible to configure the banner overlay color from the customize settings
- A custom email campaign now contains a CTA button by default

### Changed

- Complete copy overhaul of all emails

## 2019-10-03

### Fixed

- PB phase now has a basket button in the project navbar
- The datepicker in the timeline admin now works in IE11

### Changed

- For fragments (small pieces of UI that can be overridden per tenant) to work, they need to be enabled individually in admin HQ.

## 2019-09-25

### Fixed

- It's again possible to change a ideation/PB phase to something else when it contains no ideas
- Older browsers no longer crash when scrolling through comments (intersection observer error)
- Pagination controls are now correctly shown when there's multiple pages of users in the users manager
- The user count of groups in the users manager no longer includes invitees and matches the data shown
- Transition of timeline phases now happen at midnight, properly respecting the tenant timezone
- When looking at the map of an idea or initiative, the map marker is visible again
- The initiatives overview pages now uses the correct header and text colors
- The vote control on an initiative is no longer invisible on a tablet screen size
- The idea page in a budgeting context now shows the idea's budget
- The assign button on an idea card in a budgeting context behaves as expected when not logged in
- Project copy in Admin HQ that includes comments no longer fails
- Changing granular permissions by project moderator no longer fails

### Added

- Polling is now supported as a new participation method in a continuous project or a phase
  - A poll consists of multiple question with predefined answers
  - Users can only submit a poll once
  - Taking a poll can be restricted to certain groups, using granular permissions
  - The poll results can be exported to excel from the project settings
- It's now possible to disable Google Analytics, Google Tag Manager, Facebook Pixel and AdWords for specific tenants through Admin HQ

### Changed

- Large amount of copy improvements throughout to improve consistency and experience
- The ideas overview page is no longer enabled by default for new tenants
- The built-in 'Open idea project' can now be deleted in the project admin

## 2019-08-30

### Fixed

- The map preview box no longer overflows on mobile devices
- You're now correctly directed back to the idea/initiatives page after signing in/up through commenting

### Changed

- The height of the rich text editor is now limited to your screen height, to limit the scrolling when applying styles

## 2019-08-29

### Fixed

- Uploaded animated gifs are no longer displayed with weird artifacts
- Features that depend on NLP are less likely to be missing some parts of the data

### Added

- Citizen initiatives
  - Citizens can post view and post initiatives
  - Admins can manage initiatives, similar to how they manage ideas
  - Current limitation to be aware of, coming very soon:
    - No emails and notifications related to initiatives yet
    - No automated status changes when an initiative reaches enough votes or expires yet

## 2019-08-09

### Fixed

- Fixed a bug that sometimes prevented voting on comments
- When editing a comment, a mention in the comment no longer shows up as html
- In the dashboard, the domicile value 'outside' is now properly translated
- Some fixes were made to improve loading of the dashboard map with data edge cases
- Deleting a phase now still works when users that reveived notifications about the phase have deleted their account
- New releases should no longer require a hard refresh, avoiding landing page crashing issues we had

### Added

- File input on the idea form now works on mobile, if the device supports it

## 2019-07-26

### Fixed

- The project moderator email and notification now link to the admin idea manager instead of citizen side
- The widget no longer shows the `Multiloc`, but the real idea titles for some platforms

### Added

- Speed improvements to data requests to the backend throughout the whole paltform
- Changing the participation method from ideation to information/survey when there are ideas present is now prevented by the UI
- It's now possible to manually reorder archived projects
- There's new in-platform notifications for a status change on an idea you commented or voted on

## 2019-07-18

### Fixed

- It's no longer possible to change the participation method to information or survey if a phase/project already contains ideas
- The 'Share your idea modal' is now properly centered
- It's no longer possible to send out a manual email campaign when the author is not properly defined
- Invite emails are being sent out again
- Imported ideas no longer cause incomplete pages of idea cards
- Invited users who did not accept yet no longer receive any automated digest emails

## 2019-07-08

### Fixed

- When changing images like the project header, it's no longer needed to refresh to see the result
- The comments now display with a shorter date format to work better on smaller screens
- The code snippet from the widget will now work in some website that are strict on valid html
- The number of days in the assignee digest email is no longer 'null'
- The project preview description input is displayed again in the projects admin
- The idea status is no longer hidden when no vote buttons are displayed on the idea page
- Duplicate idea cards no longer appear when loading new pages

### Added

- Performance optimizations on the initial loading of the platform
- Performance optimizations on loading new pages of ideas and projects
- Newly uploaded images are automatically optimized to be smaller in filesize and load faster
- The 'Add an idea' button is now shown in every tab of the projects admin
- It's now possible to add videos to the idea body text
- E-mails are no longer sent out through Vero, but are using the internal cl2-emails server

### Changed

- The automated emails in the admin no longer show the time schedule, to work around the broken translations
- The rights for voting on comments now follow the same rights than commenting itself, instead of following the rights for idea voting
- On smaller desktop screens, 3 columns of idea cards are now shown instead of 2
- When adding an idea from the map, the idea will now be positioned on the exact location that was clicked instead of to the nearest detectable address
- Using the project copy tool in admin HQ is more tolerant about making copies of inconsistent source projects

## 2019-06-19

### Fixed

- Show 3-column instead of 2-column layout for ideas overview page on smaller desktop screens
- Don't hide status label on idea page when voting buttons are not shown

### Changed

- Small improvement in loading speed

## 2019-06-17

## Fixed

- The column titles in comments excel export are aligned with the content
- There's now enough space between voting anc translate links under a comment
- Vote button on an idea no longer stays active when a vote on that idea causes the voting treshold of the project to be reached

## Added

- The admin part of the new citizen initiatives is available (set initiatives feature on `allowed`)
  - Cities can configure how they plan to use initiatives
- A preview of how initiatives will look like city side is available, not yet ready for prime time (set initiatives feature on `allowed` and `enabled`)
- The ideas overview page has a new filtering sidebar, which will be used for other idea and initiative listings in the future
  - On idea status
  - On topic
  - Search
- Comments now load automatically while scrolling down, so the first comments appear faster

## 2019-06-05

### Fixed

- Fix an issue that when showing some ideas in an idea card would make the application crash

## 2019-05-21

### Fixed

- The idea page does no longer retain its previous scroll position when closing and reopening it
- The Similar Ideas box no longer has a problem with long idea titles not fitting inside of the box
- The Similar Ideas box content did not update when directly navigating from one idea page to the next
- The 'What were you looking for?' modal no longer gives an error when trying to open it

### Changed

- You now get redirected to the previously visited page instead of the landing page after you've completed the signup process

## 2019-05-20

### Fixed

- Closing the notification menu after scrolling no longer results in a navbar error
- When accessing the idea manager as a moderator, the assignee filter defaults to 'assigned to me'
- The idea and comment counts on the profile page now update as expected
- It's now possible to use a dropdown input in the 2nd registration step with a screen reader
- An invited user can no longer request a password reset, thereby becoming an inconsistent user that resulted in lots of problems

### Added

- Restyle of the idea page
  - Cleaner new style
  - Opening an idea no longer appears to be a modal
  - Properly styled similar ideas section
  - Showing comment count and avatars of contributors

### Changed

- When clicking the edit button in the idea manager, the edit form now opens in the sidemodal

## 2019-05-15

### Fixed

- Opening the projects dropdown no longer shows all menu items hovered when opened
- Users that can't contribute (post/comment/vote/survey) no longer get an email when a phase starts
- When a project has an ideation and a PB phase, the voting buttons are now shown during the ideation phase
- The admin navigation menu for moderators is now consistent with that for admins
- Moderators that try to access pages only accessible for admins, now get redirected to the dashboard
- The details tab in clustering doesn't cause the info panel to freeze anymore
- When writing an official update, the sbumit button now only becomes active when submission is possible
- The 'no options' copy in a dropdown without anything inside is now correctly translated
- Making a field empty in Admin HQ now correctly saves the empty value
- The active users graph no longer includes users that received an email as being active
- The translation button in an idea is no longer shown when there's only one platform language
- After changing granular permission, a refresh is no longer needed to see the results on ideas
- The sideview in the idea manager now shows the status dropdown in the correct language
- The layout of the sideview in the idea manager is now corrected
- A digest email to idea assignees is no longer sent out when no ideas are assigned to the admin/moderator
- Signing in with VUB Net ID works again
- Loading the insights map can no longer be infinite, it will now show an error message when the request fails

### Added

- The profile page of a user now also shows the comments by that user
- Users can now delete their own profile from their edit profile page
- Similar ideas, clustering and location detection now work in Spanish, German, Danish and Norwegian
- Facebooks bot coming from `tfbnw.net` are now blocked from signing up
- Moderators now also have a global idea manager, showing all the ideas from the projects they're moderating
- Loading the insights map, which can be slow, now shows a loading indicator

### Changed

- Voting buttons are no longer shown when voting is not enabled
- Improved and more granular copy text for several voting and commenting disabled messages

## 2019-04-30

### Fixed

- Time remaning on project card is no longer Capitalized
- Non-admin users no longer get pushed to intercom
- Improvements to the idea manager for IE11
- When filtering on a project in the idea manager, the selected project is highlighted again
- @citizenlab.cl admins can now also access churned platforms
- The user count in the user manager now includes migrated cl1 users
- Sending invitations will no longer fail on duplicate mixed-case email addresses

### Added

- Ideas can now be assigned to moderators and admins in the idea manager
  - Added filter on assignee, set by default to 'assigned to me'
  - Added filter to only show ideas that need feedback
  - When clicking an idea, it now opens in and can be partially edited from a half screen modal
  - Admins and moderators get a weekly digest email with their ideas that need feedback
- Completely new comments UI with support for comment upvotes
  - Comments are visually clearly grouped per parent comment
  - Sub-comments use @mentions to target which other subcomment they reply to
  - Comments can be sorted by time or by votes
- Ideas can now be sorted randomly, which is the new default
- New smart group rule for users that contributed to a specific topic
- New smart group rule for users that contributed to ideas with a specific status
- Clear error message when an invitee does a normal sign up

### Changed

- The idea grid no longer shows a 'post an idea' button when there are no ideas yet

## 2019-04-24

### Fixed

- Project cards now show correct time remaining until midnight

## 2019-04-23

### Fixed

- Closing the notification menu does not cause an error anymore
- The unread notifications count is now displayed correctly on IE11
- Clicking on an invite link will now show an immediate error if the invite is no longer valid

### Changed

- The admin guide is now under the Get Started link and the dashboards is the admin index
- The project cards give feedback CTA was removed
- An idea can now be deleted on the idea page
- The default border radius throughout the platform now is 3px instead of 5px
- The areas filter on the project cards is only shown when there is more than one area

## 2019-04-16

### Fixed

- The comment count of a project remains correct when moving an idea to a different project
- Fixed an issue when copying projects (through the admin HQ) to tenants with conflicting locales
- Only count people who posted/voted/commented/... as participants (this is perceived as a fix in the dashboards)
- Invites are still sent out when some emails correspond to existing users/invitees
- Phase started/upcoming notifications are only sent out for published projects

### Added

- Posting text with a URL will turn the URL part into a link
- Added smart group rules for topic and idea status participants

### Changed

- New configuration for which email campaigns are enabled by default
- Changed project image medium size to 575x575

## 2019-04-02

### Fixed

- The new idea button now shows the tooltip on focus
- The gender graph in clustering is now translated
- Tooltips on the right of the screen no longer fall off
- Text in tooltips no longer overflows the tooltip borders
- When there are no ideas, the 'post an idea' button is no longer shown on a user profile or the ideas overview page
- The project card no longer displays a line on the bottom when there is no meta information available
- Downloading the survey results now consistently triggers a browser download
- The bottom of the left sidebar of the idea manager can now be reached when there are a lot of projects
- The time control in the admin dashboard is now translated
- Various fixes to improve resilience of project copy tool

### Added

- The ideas overview page now has a project filter
- The various pages now support the `$|orgName|` variable, which is replaced by the organization name of the tenant
- Non-CitizenLab admins can no longer access the admin when the lifecycle stage is set to churned
- A new style variable controls the header opacity when signed in
- New email as a reminder to an invitee after 3 days
- New email when a project phase will start in a week
- New email when a new project phase has started
- The ideas link in the navbar is now feature flagged as `ideas_overview`

### Changed

- When filtering projects by multiple areas, all projects that have one of the areas or no area are now shown
- The user search box for adding a moderator now shows a better placeholder text, explaining the goal

## 2019-03-20

### Fixed

- Fixed mobile layout issues with cookie policy, idea image and idea title for small screens (IPhone 5S)
- Posting an idea in a timeline that hasn't started yet (as an admin) now puts the idea in the first phase
- Notifications menu renders properly in IE11
- The CTA on project cards is no longer shown for archived and finished projects
- Invited users that sign up with another authentication provider now automatically redeem their invitation
- When the tenant only has one locale, no language switcher is shown in the official feedback form

### Added

- Capabilities have been added to apply custom styling to the platform header
  - Styling can be changed through a new style tab in admin HQ
  - It's also possible to configure a different platform-wide font
  - Styling changes should only be done by a designer or front-end developer, as there are a lot of things that could go wrong
- The initial loading speed of the platform has increased noticably due to no longer loading things that are not immediately needed right away.
- Tenant templates are now automatically updated from the `.template` platforms every night
- The project copy tool in admin HQ now supports time shifting and automatically tries to solve language conflicts in the data
- New notifications and emails for upcoming (1 week before) and starting phases

### Changed

- Archived ieas are no longer displayed on the general ideas page
- The time remaining on project cards is no longer shown on 2 lines if there's enough space
- New platforms will show the 'manual project sorting' toggle by default
- Some changes were made to modals throughout to make them more consistent and responsiveness
- New ideas now have a minimal character limit of 10 for the title and 30 for the body
- User pages have a more elaborate meta title and description for SEO purposes

## 2019-03-11

### Fixed

- Notifications layout on IE11
- Errors due to loading the page during a deployment

## 2019-03-11

### Fixed

- Similar ideas is now fast enough to enable in production
- NLP insights will no longer keep on loading when creating a new clusgtering graph
- The comment count on project cards now correctly updates on deleted comments
- Various spacing issues with the new landing page on mobile are fixed
- When logging out, the avatars on the project card no longer disappear
- The widget no longer cuts off the title when it's too long
- In admin > settings > pages, all inputs are now correctly displayed using the rich text editor
- The notifications are no longer indented inconsistently
- Exporting typeform survey results now also work when the survey embed url contains `?source=xxxxx`
- When there's a dropdown with a lot of options during signup, these options are no longer unreachable when scrolling down
- The cookie policy no longer displays overlapping text on mobile
- The `isSuperAdmin`, `isProjectModerator` and `highestRole` user properties are now always named using camelCasing

### Added

- Official feedback
  - Admins and moderators can react to ideas with official feedback from the idea page
  - Users contributing to the idea receive a notification and email
  - Feedback can be posted using a free text name
  - Feedback can be updated later on
  - Admin and moderators can no longer write top-level comments
  - Comments by admins or moderators carry an `Official` badge
- When giving product feedback from the footer, a message and email can be provided for negative feedback
- CTA on project card now takes granular permissions into account
- CTA on project card is now also shown on mobile
- Projects for which the final phase has finished are marked as finished on their project card
- Projects on the landing page and all projects page can now be filtered on area through the URL

### Changed

- The avatars on a project card now include all users that posted, voted or commented
- Commenting is no longer possible on ideas not in the active phase

## 2019-03-03

### Fixed

- Manually sorting projects in the admin works as expected

### Added

- Support for Spanish
- The copy of 'x is currently working on' can be customized in admin HQ
- Extra caching layer in cl2-nlp speeds up similar ideas and creating clusters

## 2019-02-28

### Fixed

- In the dashboard, the labels on the users by gender donut chart are no longer cut off
- Adding file attachments with multiple consecutive spaces in the filename no longer fails
- Project copy in admin HQ no longer fails when users have mismatching locales with the new platform

### Added

- New landing page redesign
  - Project cards have a new layout and show the time remaining, a CTA and a metric related to the type of phase
  - The bottom of the landing page displays a new custom info text, configurable in the admin settings
  - New smarter project sorting algorithm, which can be changed to manual ordering in the projects admin
  - Ideas are no longer shown on the landing page
  - The `Show all projects` link is only shown when there are more than 10 projects
- New attributes are added to segment, available in all downstream tools:
  - `isSuperAdmin`: Set to true when the user is an admin with a citizenlab email
  - `isProjectModerator`
  - `highestRole`: Either `super_admin`, `admin`, `project_moderator` or `user`

### Changed

- Intercom now only receives users that are admin or project moderator (excluding citizenlab users)

## 2019-02-20

### Fixed

- User digest email events are sent out again
- The user statistics on the admin dashboard are back to the correct values
- Creating a new project page as an admin does not result in a blank page anymore
- Improved saving behaviour when saving images in a phase's description
- When logged in and visiting a url containing another locale than the one you previously picked, your locale choice is no longer overwritten

### Added

- Project copy feature (in admin HQ) now also supports copying ideas (including comments and votes) and allows you to specify a new slug for the project URL
- Unlogged users locale preference is saved in their browser

## 2019-02-14

### Fixed

- Project/new is no longer a blank page

## 2019-02-13

### Fixed

- Texts written with the rich text editor are shown more consistently in and outside of the editor
- Opening a dropdown of the smart group conditions form now scrolls down the modal
- When changing the sorting method in the ideas overview, the pagination now resets as expected
- Google login no longer uses the deprecated Google+ authentication API

### Added

- Typeform survey for typeform can now be downloaded as xlsx from a tab in the project settings
  - The Segment user token needs to be filled out in Admin HQ
  - New survey responses generate an event in segment
- Survey providers can be feature flagged individually
- New \*.template.citizenlab.co platforms now serve as definitions of the tenant template
- The registration fields overview in admin now shows a badge when fields are required

### Changed

- Surveymonkey is now feature-flagged off by default for new platforms

## 2019-01-30

### Fixed

- Long topic names no longer overlap in the admin dashboards
- Video no longer pops out of the phase description text
- Added event tracking for widget code copy and changing notification settings
- Saving admin settings no longer fails because of a mismatch between platform and user languages
- The password reset message now renders correctly on IE11
- It's easier to delete a selected image in the rich text editor
- The copy in the modal to create a new group now renders correctly in IE11
- Texts used in the the dashboard insights are no longer only shown in English
- Tracking of the 'Did you find what you're looking for?' footer not works correctly

### Added

- Tooltips have been added throughout the whole admin interface
- A new homepage custom text section can be configured in the admin settings, it will appear on the landing page in a future release
- New experimental notifications have been added that notify admins/moderators on every single idea and comment
- New tenant properties are being logged to Google Analytics

## 2019-01-19

### Fixed

- Registration fields of the type 'multiple select' can again be set in the 2nd step of the signup flow
- Creating invitations through an excel file no longer fails when there are multiple users with the same first and last name

## 2019-01-18

### Fixed

- Overflowing text in project header
- Fixed color overlay full opaque for non-updated tenant settings
- Fixed avatar layout in IE11
- Fixed idea page scrolling not working in some cases on iPad
- Pressing the enter key inside of a project settings page will no longer trigger a dialog to delet the project

### Changed

- Reduced the size of the avatars on the landing page header and footer
- Made 'alt' text inside avatar invisible
- Better cross-browser scaling of the background image of the header that's being shown to signed-in users
- Added more spacing underneath Survey, as not to overlap the new feedback buttons
- Increased width of author header inside of a comment to better accomodate long names
- Adjusted avatar hover effect to be inline with design spec￼

## 2019-01-17

### Added

- `header_overlay_opacity` in admin HQ allows to configure how transparent header color is when not signed in
- `custom_onboarding_fallback_message` in admin HQ allows to override the message shown in the header when signed in

## 2019-01-16

### Fixed

- The clustering prototype no longer shows labels behind other content
- Removing a project header image is again possible
- New active platforms get properly submitted to google search console again
- Scrolling issues with an iPad on the idea modal have been resolved
- Signing up through Google is working again
- The line underneath active elements in the project navbar now has the correct length
- A long location does no longer break the lay-out of an event card
- The dashboards are visible again by project moderators
- The admin toggle in the users manager is working again

### Added

- When logged in, a user gets to see a dynamic call to action, asking to
  - Complete their profile
  - Display a custom message configurable through admin HQ
  - Display the default fallback engagement motivator
- The landing page header now shows user avatars
- It's now possible to post an idea from the admin idea manager
- The footer now shows a feedback element for citizens
- A new 'map' dashboard now shows the ideas on their locations detected from the text using NLP
- The clustering prototype now shows the detected keywords when clustering is used

### Changed

- The navbar and landing page have a completely refreshed design
  - The font has changed all over the platform
  - 3 different colors (main, secondary, text) are configurable in Admin HQ
- The clustering prototype has been moved to its own dashboard tab
- Project cards for continuous projects now link to the information page instead of ideas

## 2018-12-26

### Fixed

- The rich text editor now formats more content the same way as they will be shown in the platform

### Added

- Admin onboarding guide
  - Shown as the first page in the admin, guiding users on steps to take
- The idea page now shows similar ideas, based on NLP
  - Feature flagged as `similar_ideas`, turned off by default
  - Experimental, intended to evaluate NLP similarity performance
- A user is now automatically signed out from FranceConnect when signing out of the platform

### Changed

- When a user signs in using FranceConnect, names and some signup fields can no longer be changed manually
- The FranceConnect button now has the official size and dimensions and no T&C
- SEO improvements to the "Powered by CitizenLab" logo

## 2018-12-13

### Fixed

- User digest email campaigns is sent out again
- IE11 UI fixes:
  - Project card text overflow bug
  - Project header text wrapping/centering bug
  - Timeline header broken layout bug
  - Dropdown not correctly positioned bug
- Creating new tenants and changing the host of existing tenants makes automatic DNS changes again

### Added

- SEO improvements: project pages and info pages are now included in sitemap
- Surveys now have Google Forms support

## 2018-12-11-2

### Fixed

- A required registration field of type number no longer blocks users on step 2 of the registration flow

## 2018-12-11

### Fixed

- Loading an idea page with a deleted comment no longer results in an error being shown
- Assigning a first bedget to a PB project as a new user no longer shows an infinite spinner
- Various dropdowns, most famously users group selection dropdown, no longer overlap menu items

## 2018-12-07

### Fixed

- It's again possible to write a comment to a comment on mobile
- When logged in and trying to log in again, the user is now redirected to the homepage
- A deleted user no longer generates a link going nowhere in the comments
- The dropdown menu for granular permissions no longer disappears behind the user search field
- After deleting an idea, the edit and delete buttons are no longer shown in the idea manager
- Long event title no longer pass out of the event box
- Notifications from a user that got deleted now show 'deleted user' instead of nothing

### Added

- Machine translations on the idea page
  - The idea body and every comment not in the user's language shows a button to translate
  - Feature flagged as `machine_translations`
  - Works for all languages
- Show the currency in the amount field for participatory budgeting in the admin
- Built-in registration fields can now be made required in the admin
- FranceConnect now shows a "What is FranceConnect?" link under the button

### Changed

- The picks column in the idea manager no longer shows a euro icon

## 2018-11-28

### Fixed

- IE11 graphical fixes in text editor, status badges and file drag&drop area fixed
- The idea tab is visible again within the admin of a continuous PB project
- The checkbox within 3rd party login buttons is now clickable in Firefox

## 2018-11-27

### Fixed

- When all registration fields are disabled, signing up through invite no longer blocks on the first step
- A moderator that has not yet accepted their invitation, is no longer shown as 'null null' in the moderators list
- Adding an idea by clicking on the map is possible again

### Changed

- When there are no events in a project, the events title is no longer shown
- The logo for Azure AD login (VUB Net ID) is shown as a larger image
- When logging in through a 3rd party login provider, the user needs to confirm that they've already accepted the terms and conditions

## 2018-11-22

### Fixed

- In the clustering prototype, comparing clusters using the CTRL key now also works on Mac
- Widget HTML code can now be copied again
- Long consequent lines of text now get broken up in multiple lines on the idea page
- Admin pages are no longer accessible for normal users
- Reduced problems with edge cases for uploading images and attachments

### Added

- Participatory budgeting (PB)
  - A new participation method in continuous and timeline projects
  - Admins and moderators can set budget on ideas and a maximum budget on the PB phase
  - Citizens can fill their basket with ideas, until they hit the limit
  - Citizens can submit their basket when they're done
  - Admins and moderators can process the results through the idea manager and excel export
- Advanced dashboards: iteration 1
  - The summary tab shows statistics on idea/comment/vote and registration activities
  - The users tab shows information on user demographics and a leaderboard
  - The time filter can be controller with the precision of a day
  - Project, group and topic filters are available when applicable
  - Project moderators can access the summary tabs with enforced project filter
- Social sharing through the modal is now separately trackable from sharing through the idea page
- The ideas excel export now contains the idea status
- A new smart group rule allows for filtering on project moderators and normal users

### Changed

- Project navigation is now shown in new navigation bar on top
- The content of the 'Open idea project' for new tenants has changed
- After posting an idea, the user is redirected towards the idea page of the new idea, instead of the landing page

## 2018-11-07

### Fixed

- The widget HTML snippet can be copied again

## 2018-11-05

### Fixed

- Clicking Terms & Conditions links during sign up now opens in a new tab

### Added

- Azure Active Directory login support, used for VUB Net ID

## 2018-10-25

### Fixed

- Resizing and alignment of images and video in the editor now works as expected
- Language selector is now updating the saved locale of a signed in user
- When clicking "view project" in the project admin in a new tab, the projects loads as expected
- The navbar user menu is now keyboard accessible
- Radio buttons in forms are now keyboard accessible
- The link to the terms and conditions from social sign in buttons is fixed
- In admin > settings > pages, the editors now have labels that show the language they're in
- Emails are no longer case sensitive, resolving recurring password reset issues
- The widget now renders properly in IE11
- Videos are no longer possible in the invitation editor

### Added

- Cookie consent manager
  - A cookie consent footer is shown when the user has not yet accepted cookies
  - The user can choose to accept all cookies, or open the manager and approve only some use cases
  - The consent settings are automatically derived from Segment
  - When the user starts using the platform, they silently accept cookies
- A new cookie policy page is easier to understand and can no longer be customized through the admin
- Granular permissions
  - In the project permissions, an admin or project moderator can choose which citizens can take which actions (posting/voting/comments/taking survey)
  - Feature flagged as 'granular_permissions', turned off by default
- Ideas excel export now contains links to the ideas
- Ideas and comments can now be exported from within a project, also by project moderators
- Ideas and comments can now be exported for a selection of ideas
- When signing up, a user gets to see which signup fields are optional

### Changed

- Published projects are now shown first in the admin projects overview
- It's now more clear that the brand color can not be changed through the initial input box
- All "Add <something>" buttons in the admin have moved to the top, for consistency
- The widget no longer shows the vote count when there are no votes
- When a project contains no ideas, the project card no longer shows "no ideas yet"

## 2018-10-09

### Fixed

- UTM tags are again present on social sharing
- Start an idea button is no longer shown in the navbar on mobile
- Exceptionally slow initial loading has been fixed
- Sharing on facebook is again able to (quite) consistently scrape the images
- When using the project copy tool in Admin HQ, attachments are now copied over as well

### Added

- Email engine in the admin (feature flagged)
  - Direct emails can be sent to specific groups by admins and moderators
  - Delivered/Opened/Clicked statistics can be seen for every campaign
  - An overview of all automated emails is shown and some can be disabled for the whole platform

## 2018-09-26

### Fixed

- Error messages are no longer cut off when they are longer than the red box
- The timeline dropdown on mobile shows the correct phase names again
- Adding an idea by clicking on the map works again
- Filip peeters is no longer sending out spam reports
- Reordering projects on the projects admin no longer behaves unexpectedly
- Fixes to the idea manager
  - Tabs on the left no longer overlap the idea table
  - Idea status tooltips no longer have an arrow that points too much to the right
  - When the screen in not wide enough, the preview panel on the right is no longer shown
  - Changing an idea status through the idea manager is possible again

### Added

- Social sharing modal is now shown after posting an idea
  - Feature flagged as `ideaflow_social_sharing`
  - Offers sharing buttons for facebook, twitter and email
- File attachments can now be added to
  - Ideas, shown on the idea page. Also works for citizens.
  - Projects, shown in the information page, for admins and moderators
  - Phases, shown under the phase description under the timeline, for admins and moderators
  - Events, shown under the event description, for admins and moderators
  - Pages, shown under the text, for admins
- Some limited rich text options can now be used in email invitation texts

### Changed

- The admin projects page now shows 3 seperate sections for published, draft and archived
- When there are no voting buttons, comment icon and count are now also aligned to the right
- It's now possible to remove your avatar

## 2018-09-07

### Fixed

- Submit idea button is now aligned with idea form
- An error caused by social sign in on French platforms not longer has an English error message
- Checkboxes are now keyboard navigable
- Projects that currently don't accept ideas can no longer be selected when posting an idea
- Deleting an idea no longer results in a blank page
- Deleting a comment no longer results in a blank page
- When sign in fails, the error message no longer says the user doesn't exist
- `null` is no longer shown as a lastname for migrated cl1 users without last name
- Clicking on the table headers in the idea managers again swaps the sorting order as expected
- Typeform Survey now is properly usable on mobile

### Added

- Email notification control
  - Every user can opt-out from all recurring types of e-mails sent out by the platform by editing their profile
  - Emails can be fully disabled per type and per tenant (through S&S ticket)
- An widget that shows platform ideas can now be embedded on external sites
  - The style and content of the widget can be configured through admin > settings > widgets
  - Widget functionality is feature flagged as "widgets", on by default

### Changed

- Initial loading speed of the platform has drastically improved, particulary noticable on mobile
- New tenants have custom signup fields and survey feature enabled by default

## 2018-08-20

### Fixed

- The idea sidepane on the map correctly displays HTML again
- Editing your own comment no longer turns the screen blank
- Page tracking to segment no longer tracks the previous page instead of the current one
- Some browsers no longer break because of missing internationalization support
- The options of a custom field are now shown in the correct order

### Added

- A major overhaul of all citizen-facing pages to have significantly better accessibility (almost WCAG2 Level A compliant)
  - Keyboard navigation supported everywhere
  - Forms and images will work better with screen readers
  - Color constrasts have been increased throughout
  - A warning is shown when the color in admin settings is too low on constrast
  - And a lot of very small changes to increase WCAG2 compliance
- Archived projects are visible by citizens
  - Citizens can filter to see all, active or archived projects
  - Projects and project cards show a badge indicating a project is archived
  - In the admin, active and archived projects are shown separately
- A favicon can now be configured at the hidden location `/admin/favicon`
  - On android in Chrome, the platform can be added to the Android homescreen and will use the favicon as an icon
- Visitors coming through Onze Stad App now are trackable in analytics

### Changed

- All dropdown menus now have the same style
- The style of all form select fields has changed
- Page tracking to segment no longer includes the url as the `name` property (salesmachine)
- Font sizes throughout the citizen-facing side are more consistent

## 2018-08-03

### Fixed

- The landingpage header layout is no longer broken on mobile devices
- Yet another bug related to the landingpage not correctly redirecting the user to the correct locale
- The Page not found page was not found when a page was not found

### Added

- The 'Create an account' call to action button on the landing page now gets tracked

## 2018-08-02

### Fixed

- The browser no longer goes blank when editing a comment
- Redirect to the correct locale in the URL no longer goes incorrectly to `en`

## 2018-07-31

### Fixed

- The locale in the URL no longer gets added twice in certain conditions
- Various fixes to the rich text editor
  - The controls are now translated
  - Line breaks in the editor and the resulting page are now consistent
  - The editor no longer breaks form keyboard accessibility
  - The images can no longer have inconsistent widht/height ratio wich used to happen in some cases
  - The toolbar buttons have a label for accessibility
- A new tenant created in French no longer contains some untranslated content
- The tenant lifecycle stage is now properly included in `group()` calls to segment
- Comment body and various dynamic titles are secured against XSS attacks

### Added

- Ideas published on CitizenLab can now also be pushed to Onze Stad App news stream
- The rich text editor
  - Now support copy/paste of images
- Event descriptions now also support rich text
- When not signed in, the header shows a CTA to create an account
- A new smart group rule allows you to specify members than have participated (vote, comment, idea) in a certain project
- The admin now shows a "Get started" link to the knowledge base on the bottom left
- The Dutch platforms show a "fake door" to Agenda Setting in the admin navigation

### Changed

- The idea card now shows name and date on 2 lines
- The navbar now shows the user name next to the avatar
- The user menu now shows "My ideas" instead of "Profile page"

## 2018-07-12

### Fixed

- New text editor fixes various bugs present in old editor:
  - Typing idea texts on Android phones now works as expected
  - Adding a link to a text field now opens the link in a new window
  - Resizing images now works as expected
  - When saving, the editor no longer causes extra whitespace to appear
- A (too) long list of IE11 fixes: The platform is now fully usable on IE11
- The group count in the smart groups now always shows the correct number
- The admin dashboard is no longer too wide on smaller screens
- The home button on mobile is no longer always active
- Fix for page crash when trying to navigate away from 2nd signup step when one or more required fields are present

### Added

- The language is now shown in the URL at all times (e.g. `/en/ideas`)
- The new text editor enables following extras:
  - It's now possible to upload images through the text editor
  - It's now possible to add youtube videos through the text editor
- `recruiter` has been added to the UTM campaign parameters

### Know issues

- The controls of the text editor are not yet translated
- Posting images through a URL in the text editor is no longer possible
- Images that have been resized by IE11 in the text editor, can subsequently no longer be resized by other browsers

## 2018-06-29

### Fixed

- Facebook now correctly shows the idea image on the very first share
- Signing up with a google account that has no avatar configured now works again
- Listing the projects and ideas for projects that have more than 1 group linked to them now works again

### Added

- Voting Insights [beta]: Get inisghts into who's voting for which content
  - Feature flagged as 'clustering', disabled by default
  - Admin dashboard shows a link to the prototype
- Social sharing buttons on the project info page
- Usage of `utm_` parameters on social sharing to track sharing performance
- Various improvements to meta tags throughout the platform
  - Page title shows the unread notification count
  - More descriptive page titles on home/projects/ideas
  - Engaging generic default texts when no meta title/description are provided
  - Search engines now understand what language and region the platform is targeting
- Optimized idea image size for facebook sharing
- Sharing button for facebook messenger on mobile
- When you receive admin rights, a notification is shown
- `tenantLifecycleStage` property is now present in all tracked events to segment

### Changed

- Meta tags can't be changed through the admin panel anymore
- Social sharing buttons changed aspect to be more visible

## 2018-06-20

### Fixed

- Visual fixes for IE11 (more to come)
  - The text on the homepage doesn't fall outside the text box anymore
  - The buttons on the project page are now in the right place
  - In the projects pages, the footer is no longer behaving like a header
- When trying to add a timeline phase that overlaps with another phase, a more descriptive error is shown
- larsseit font is now always being loaded

### Added

- Smart groups allow admins to automatically and continuously make users part of groups based on conditions
- New user manager allows
  - Navigating through users by group
  - Moving, adding and removing users from/to (manual) groups
  - Editing the group details from within the user manager
  - Creating groups from within the user manager
  - Exporting users to excel by group or by selection
- Custom registration fields now support the new type "number"
- The city website url can now be specified in admin settings, which is used as a link in the footer logo

### Changed

- The checkbox copy at signup has changed and now links to both privacy policy and terms and conditions
- Improved styling of usermenu dropdown (the menu that opens when you click on the avatar in the navigation bar)

### Removed

- The groups page is no longer a separate page, but the functionality is part of the user manager

## 2018-06-11

### Fixed

- Notifications that indicate a status change now show the correct status name
- The admin pages editors support changing content and creating new pages again
- When searching in the invites, filters still work as expected
- The font has changed again to larsseit

### Added

- Accessibility improvements:
  - All images have an 'alt' attributes
  - The whole navbar is now usable with a keyboard
  - Modals can be closed with the escape key
  - The contrast of labels on white backgrounds has increased
- New ideas will now immediately be scraped by facebook
- When inviting a user, you can now pick projects for which the user becomes a moderator

### Changed

- The language switcher is now shown on the top right in the navbar

## 2018-05-27

### Fixed

- Sitemap now has the correct date format
- Empty invitation rows are no longer created when the given excel file contains empty rows
- Hitting enter while editing a project no longer triggers the delete button
- Registration fields on signup and profile editing are now always shown in the correct language
- The dropdown menu for idea sorting no longer gets cut off by the edge of the screen on small screens
- Saving a phase or continuous project no longer fails when participation method is not ideation

### Added

- Language selection now also has a regional component (e.g. Dutch (Belgium) instead of Dutch)
- Added noindex tag on pages that should be shown in Google
- A new 'user created' event is now being tracked from the frontend side
- It's now possible to use HTML in the field description of custom fields (no editor, only for internal usage)

## 2018-05-16

### Fixed

- Phases are now correctly active during the day specified in their end date
- On the new idea page, the continue button is now shown at all resolutions
- On the idea list the order-by dropdown is now correctly displayed at all resolutions.

### Added

- Project moderators can be specified in project permissions, giving them admin and moderation capabilities within that project only
  - Moderators can access all admin settings of their projects
  - Moderators can see they are moderating certain projects through icons
  - Moderators can edit/delete ideas and delete comments in their projects
- A correct meta description tag for SEO is now rendered
- The platforms now render sitemaps at sitemap.xml
- It is now possible to define the default view (map/cards) for every phase individually
- The tenant can now be configured with an extra `lifecycle_stage` property, visible in Admin HQ.
- Downloading ideas and comments xlsx from admin is now tracked with events
- The fragment system, to experiment with custom content per tenant, now also covers custom project descriptions, pages and individual ideas

### Changed

- It is no longer possible to define phases with overlapping dates
- Initial loading speed of the platform has improved

## 2018-04-30

### Fixed

- When posting an idea and only afterward signing in, the content originally typed is no longer lost
- An error is no longer shown on the homepage when using Internet Explorer
- Deleting a user is possible again

### Changed

- The idea manager again shows 10 ideas on one page, instead of 5
- Submit buttons in the admin no longer show 'Error' on the buttons themselves

### Removed

- The project an idea belongs to can no longer be changed through the edit idea form, only through the idea manager

## 2018-04-26

### Added

- Areas can now be created, edited and deleted in the admin settings
- The order of projects can now be changed through drag&drop in the admin projects overview
- Before signing up, the user is requested to accept the terms and conditions
- It's possible to experiment with platform-specific content on the landing page footer, currently through setup & support
- Images are only loaded when they appear on screen, improving page loading speed

### Fixed

- You can no longer click a disabled "add an idea" button on the timeline
- When accessing a removed idea or project, a message is shown

### Known issues

- Posting an idea before logging in is currently broken; the user is redirected to an empty posting form
- Social sharing is not consistently showing all metadata

## 2018-04-18

### Fixed

- Adding an idea at a specific location by clicking on the map is fixed

## 2018-04-09

### Fixed

- An idea with a location now centers on that location
- Map markers far west or east (e.g. Vancouver) are now positioned as expected
- Links in comment now correctly break to a new line when they're too long
- Hitting enter in the idea search box no longer reloads the page
- A survey project no longer shows the amount of ideas on the project card
- The navbar no longer shows empty space above it on mobile
- The report as spam window no longer scrolls in a weird way
- The project listing on the homepage no longer repeats the same project for some non-admin users
- Google/Facebook login errors are captured and shown on an error page
- Some rendering issues were fixed for IE11 and Edge, some remain
- An idea body with very long words no longer overlaps the controls on the right
- Project cards no longer overlap the notification menu

### Added

- A user can now edit and delete its own comments
- An admin can now delete a user's comment and specify the reason, notifying the user by notification
- Invitations
  - Admins can invite users by specifying comma separated email addresses
  - Admins can invite users with extra information by uploading an excel file
  - Invited users can be placed in groups, made admin, and given a specific language
  - Admins can specify a message that will be included in the email to the invited users
  - Admins receive a notification when invited users sign up
- Users receive a notification and email when their idea changes status
- Idea titles are now limited to 80 characters

### Known issues

- Adding an idea through the map does not position it correctly

## 2018-03-23

### Fixed

- Fixed padding being added on top of navigation bar on mobile devices

## 2018-03-22

### Fixed

- Idea creation page would not load when no published projects where present. Instead of the loading indicator the page now shows a message telling the user there are no projects.

## 2018-03-20

### Fixed

- Various visual glitches on IE11 and Edge
- Scrolling behviour on mobile devices is back to normal
- The admin idea manager no longer shows an empty right column by default

### Added

- Experimental raw HTML editing for pages in the admin at `/admin/pages`

## 2018-03-14

### Fixed

- When making a registration field required, the user can't skip the second sign up step
- When adding a registration field of the "date" type, a date in the past can now be chosen
- The project listing on the landing page for logged in users that aren't admin is fixed

### Added

- When something goes wrong while authenticating through social networks, an error page is shown

## 2018-03-05

### Added

- Limited voting in timeline phases
- Facebook app id is included in the meta headers

### Known issues

- When hitting your maimum vote count as a citizen, other idea cards are not properly updating untill you try voting on them
- Changing the participation settings on a continuous project is impossible

## 2018-02-26

### Fixed

- Project pages
  - Fixed header image not being centered
- Project timeline page
  - Fixed currently active phase not being selected by default
  - Fixed 'start an idea' button not being shown insde the empty idea container
  - Fixed 'start an idea' button not linking to the correct idea creation step
- Ideas and Projects filter dropdown
  - Fixed the dropdown items not always being clickable
- Navigation bar
  - Fixed avatar and options menu not showing on mobile devices

### Added

- Responsive admin sidebar
- Top navigation menu stays in place when scrolling in admin section on mobile devices

### Changed

- Project timeline
  - Better word-breaking of phases titles in the timeline

## 2018-02-22

### Fixed

- Idea page
  - Fixed voting buttons not being displayed when page is accessed directly
- Edit profile form page
  - Fixed broken input fields (first name, last name, password, ...)
  - Fixed broken submit button behavior
- Admin project section
  - Fixed default view (map or card) not being saved
  - Fixed save button not being enabled when an image is added or removed
- Project page
  - Fixed header navigation button of the current page not being highlighted in certain scenarios
  - Fixed no phase selected in certain scenarios
  - Fixed mobile timeline phase selection not working
- Idea cards
  - Fixed 'Load more' button being shown when no more ideas
- Project cards
  - Fixed 'Load more' button being shown when no more projects
- Idea page
  - Fixed faulty link to project page
- Add an idea > project selection page
  - Fixed broken layout on mobile devices

### Added

- Landing page
  - Added 'load more' button to project and idea cards
  - Added search, sort and filter by topic to idea cards
- Project card
  - Added ideas count
- Idea card
  - Added author avatar
  - Added comment count and icon
- Idea page
  - Added loading indicator
- Project page
  - Added loading indicator
  - Added border to project header buttons to make them more visible
- Admin page section
  - Added header options in rich-text editors

### Changed

- Navigation bar
  - Removed 'ideas' menu item
  - Converted 'projects' menu item into dropdown
  - Changed style of the 'Start an idea' button
- Landing page
  - Header style changes (larger image dimensions, text centered)
  - Removed 'Projects' title on top of project cards
- Project card
  - Changed project image dimensions
  - Changed typography
- Idea card
  - Removed image placeholder
  - Reduced idea image height
- Filter dropdowns
  - Height, width and alignment changes for mobile version (to ensure the dropdown is fully visible on smaller screens)
- Idea page
  - Improved loading behavior
  - Relocated 'show on map' button to sidebar (above sharing buttons)
  - Automatically scroll to map when 'show on map' button is clicked
  - Larger font sizes and better overall typography for idea and comment text
  - Child comments style changes
  - Child commenting form style change
  - Comment options now only visible on hover on desktop
- Project page
  - Improved loading behavior
  - Timeline style changes to take into account longer project titles
  - Changed copy from 'timeline' to 'process'
  - Changed link from projects/<projectname>/timeline to projects/<projectname>/process
  - Events header button not being shown if there are no events
- Add an idea > project selection page
  - Improved project cards layout
  - Improved mobile page layout

## 2018-01-03

### Fixed

- Updating the bio on the profile page works again
- 2018 can be selected as the year of events/phases
- The project dropdown in the idea posting form no longer shows blank values
- Reset password email

### Added

- Ideas can be edited by admins and by their author
- An idea shows a changelog with its latest updates
- Improved admin idea manager
  - Bulk update project, topics and statuses of ideas
  - Bulk delete ideas
  - Preview the idea content
  - Links through to viewing and editing the idea
- When on a multi-lingual platform, the language can be changed in the footer
- The project pages now show previews of the project events in the footer
- The project card now shows a description preview text, which is changeable through the admin
- Images are automatically optimized after uploading, to reduce the file size

### Changed

- Image dimensions have changed to more optimal dimensions

## 2017-12-13

### Fixed

- The ideas of deleted users are properly shown
- Slider to make users admins is again functional

### Added

- The idea show page shows a project link
- Mentions are operational in comments
- Projects can be deleted in the admin

### Changed

- Ideas and projects sections switched positions on the landing page

## 2017-12-06

### Fixed

- Phases and events date-picker no longer overlaps with the description text
- No longer needed to hard refresh if you visited al old version of the platform
- Inconsistency when saving project permissions has been fixed
- Bullet lists are now working in project description, phases and events
- The notifications show the currect user as the one taking the action

### Added

- Translators can use `orgName` and `orgType` variables everywhere
- Previews of the correct image dimension when uploading images

### Changed

- Lots of styling tweaks to the admin interface
- Behaviour of image uploads has improved

## 2017-11-23

### Fixed

- Loading the customize tab in the admin no longer requires a hard refresh

## 2017-11-22

### Fixed

- When saving a phase in the admin, the spinner stops on success or errors
- Deleting a user no longer breaks the idea listing, idea page and comments
- Better error handling in the signup flow
- Various bug fixes to the projects admin
- The switches that control age, gender, ... now have an effect on the signup flow.
- For new visitors, hard reloading will no longer be required

### Added

- Social Sign In with facebook and google. (Needs to be setup individually per customer)
- Information pages are reachable through the navbar and editable through the admin
- A partner API that allows our partners to list ideas and projects programmatically
- Ideas with a location show a map on the idea show page
- Activation of welcome and reset password e-mails

### Changed

- Changes to mobile menu layout
- Changes to the style of switches
- Better overall mobile experience for citizen-facing site

### Known issues

- If you visited the site before and the page did not load, you need to hard refresh.
- If the "Customize" tab in the admin settings does not load, reload the browser on that page

## 2017-11-01

### Fixed

- Various copy added to the translation system
- Fixed bug where image was not shown after posting an idea
- Loading behaviour of the information pages
- Fixed bug where the app no longer worked after visiting some projects

### Added

- Added groups to the admin
- Added permissions to projects
- Social sharing of ideas on twitter and (if configured for the platform) facebook
- Projects can be linked to certain areas in the admin
- Projects can be filtered by area on the projects page
- Backend events are logged to segment

### Changed

- Improved the styling of the filters
- Project description in the admin has its own tab
- Restored the landing page header with an image and configurable text
- Improved responsiveness for idea show page
- Maximum allowed password length has increased to 72 characters
- Newest projects are list first

## 2017-10-09

### Fixed

- The male/female gender selection is no longer reversed after registration
- On firefox, the initial loading animation is properly scaled
- After signing in, the state of the vote buttons on idea cards is now correct for the current user
- Fixed bug were some text would disappear, because it was not available in the current language
- Fixed bug where adding an idea failed because of a wrongly stored user language
- Fixed bug where removing a language in the admin settings fails
- Graphical glitches on the project pages

### Added

- End-to-end test coverage for the happy flow of most of the citizen-facing app interaction
- Automated browser error logging to be proactive on bugs
- An idea can be removed through the admin

### Changed

- The modal that shows an idea is now fullscreen and has a new animation
- New design for the idea show page
- New design for the comments, with animation and better error handling
- The "Trending" sorting algorithm has changed to be more balanced and give new ideas a better chance
- Slightly improved design of the page that shows the user profile

## 2017-09-22

### Fixed

- Bug where multiple form inputs didn't accept typed input
- Issues blocking the login process
- The success message when commenting no longer blocks you from adding another comment
- Clicking an internal link from the idea modal didn't work
- Responsiveness of filters on the ideas page
- Updating an idea status through the admin failed

### Added

- Initial loading animation on page load
- Initial version of the legal pages (T&C, privacy policy, cookie policy)
- All forms give more detailed error information when something goes wrong
- Full caching and significant speed improvements for all data resources

### Changed

- Refactoring and restyling of the landing page, idea cards and project cards
- Added separate sign in and sign up components
- Cleaned up old and unused code
- The navbar is no longer shown when opening a modal
- Lots of little tweaks to styling, UX and responsiveness

## 2017-09-01

### Fixed

- Saving forms in the admin of Projects will now show success or error messages appropriately
- The link to the guide has been hidden from the admin sidebar until we have a guide to link to

### Added

- Adding an idea from a project page will pre-fill parts of the new idea form
- The landing page now prompts user to add an Idea if there are none
- The landing page will hide the Projects block if there are none

### Changed

- Under-the-hood optimizations to increase the loading speed of the platform

## 2017-08-27

### Fixed

- Changing the logo and background image in admin settings works
- Platform works for users with an unsupported OS language

### Added

- Admin dashboard
- Default topics and idea statuses for newly deployed platforms
- Proper UX for handling voting without being signed in
- Meta tags for SEO and social sharing
- Better error handling in project admin

### Changed

- Projects and user profile pages now use slugs in the URL

## 2017-08-18

### Fixed

- Changing idea status in admin
- Signing up
- Proper rending of menu bar within a project
- Admin settings are properly rendered within the tab container
- Lots of small tweaks to rendering on mobile
- Default sort ideas on trending on the ideas index page

### Added

- Admin section in projects to CRUD phases
- Admin section in projects to CRUD events
- New navbar on mobile
- Responsive version of idea show page

### Changed

- Navbar design updated
- One single login flow experience instead of 2 separate ones (posting idea/direct)
- Admins can only specify light/dark for menu color, not the exact color

### Removed

- Facebook login (Yet to be added to new login flow, will be back soon)

## 2017-08-13

### Fixed

- Voting on cards and in an idea page
- Idea modal loading speed
- Unread notification counter

### Added

- New improved flow for posting an idea
- Admin interface for projects
- New design for idea and project cards
- Consistenly applied modal, with new design, for ideas
- Segment.io integration, though not all events are tracked yet

### Changed

- Idea URls now using slugs for SEO<|MERGE_RESOLUTION|>--- conflicted
+++ resolved
@@ -1,14 +1,11 @@
 # Changelog
 
-<<<<<<< HEAD
+
 ### Fixed
 
 - Can now re-use tenant host URL immediately the tenant is deleted.
-=======
-
-### Fixed
-
 - Error message now shown in AdminHQ when tenant creation fails due to host URL already being in use.
+
 
 ## 2022-02-28
 
@@ -17,7 +14,6 @@
 - Non-moderating users cannot visit a folder page, when none of the projects inside are visible to them (e.g. due to group permissions)
 - Non-moderating users cannot visit a folder page, when there are no projects inside
 - Non-moderating users cannot visit a folder page, when the folder is a draft
->>>>>>> 6c529e4d
 
 ## 2022-02-25
 
