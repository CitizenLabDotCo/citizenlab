--- conflicted
+++ resolved
@@ -2,11 +2,9 @@
 
 ## Next release
 
-<<<<<<< HEAD
 ### Changed
 
 - [CL-870] Move "navigation" to primary nav item
-=======
 
 ## 2022-07-11
 
@@ -17,7 +15,6 @@
 ### Added
 
 - [CL-1096] Add representativeness score to header of representativeness chart card
->>>>>>> 90e9bc2a
 
 ## 2022-07-07
 
