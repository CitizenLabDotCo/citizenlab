--- conflicted
+++ resolved
@@ -1,18 +1,16 @@
 # Changelog
 
-<<<<<<< HEAD
 ## Next release
 
 ### Fixed
 
 - [DISP-185] Fix 'Age group' copy not being translated
-=======
+
 ## 2022-09-20
 
 ## Added
 
 - Vienna citizen Single sign-on (StandardPortal)
->>>>>>> 094c2af4
 
 ### Fixed
 
