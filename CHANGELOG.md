--- conflicted
+++ resolved
@@ -1,10 +1,5 @@
 # Changelog
 
-<<<<<<< HEAD
-### Changed
-
-- [CL-2652] Flexible registration first iteration. Added new email with confirmation permission option for phase and project actions.
-=======
 ## 2023-02-20
 
 ### Added
@@ -40,7 +35,6 @@
 - [CL-2762] Fix redirecting in various places (e.g. after trying to post an idea after logging in), and added better messages if you don't have the right permissions to view a page (citizen-side).
 
 ## 2023-02-13
->>>>>>> c0dee6bd
 
 ### Added
 
