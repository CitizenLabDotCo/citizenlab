# Changelog

## Next release

## 2022-11-01

### Fixed

<<<<<<< HEAD
- [CL-1765] Resize new icons used in 3 email campaigns
- [CL-1955] Fixed bug where admins were not able to add ideas via the map in non-active ideation phases
=======
- [CL-1765] Replace missing icon and resize new icons used in 3 email campaigns
>>>>>>> 459ea471

### Changed

- [CL-1700] Native surveys: create a default form when creating new native survey projects or phases

## 2022-10-28

### Added

- [CL-1800] It is now possible to disable email + password registration while logins are still allowed for existing users.

## 2022-10-27

### Added

- [CL-1786] Latvian language capabilities
- [CL-1786] Catalan language capabilities
- [CL-1786] Greek language capabilities

### Changed

- [CL-1611] Improved layout & content of Project Phase Started & Project Phase Upcoming emails.
- [CL-1744] Visitors dashboard: add referrers table to traffic sources card

## 2022-10-25

### Added

- [CL-1811] New Oostende verification method
- [CL-1558] Native surveys

## 2022-10-20

### Fixed

- [CL-1814] Fixed bug when opening the verification model after having a verification error

## 2022-10-18

### Fixed

- [CL-1825] Made tables more visually consistent.

## 2022-10-14

### Fixed

- Fixed bug where subtitle in some admin pages would appear above the main header.

## 2022-10-13

### Fixed

- [CL-1835] Fixed missing verification button icon, which caused the verification modal to not open.

## 2022-10-11

### Fixed

- [CL-1544] Fixed banner images and attachments being deleted in the back-office when a form is submitted via keyboard Enter press

## 2022-10-06

### Added

- [CL-1328] New visitors dashboard released behind feature flag

### Fixed

- Some colors used in the charts were replaced wrongly during the design system refactor. Now they're correct again.

## 2022-10-03

### Fixed

- [CL-1762] Default pages titles and content, and default navbar items, now display in Swedish for newly created platforms with the Swedish locale.

## 2022-09-30

### Added

- [CL-1553] Basic privacy-friendly session counting for all visitors and users, for now not exposed in the product

## 2022-09-29

- [CL-1757] Don't show proposals in site map when proposals feature is disabled.

## 2022-09-23

### Fixed

- [DISP-185] Fix 'Age group' copy not being translated

## 2022-09-20

## Added

- Vienna citizen Single sign-on (StandardPortal)

### Fixed

- [CL-1586] Fix deleting folder and cause images

## 2022-09-08

### Fixed

- Save button text in representation data input interface is now translated.

## 2022-09-07_2

### Changed

- Custom forms can be associated with projects and phases.
- Survey form builder improvements.

### 2022-09-07

### Fixed

- Input status dashboard card now updates immediately (not just after refresh) when changing idea status in input manager

## 2022-09-06

### Added

- [CL-423] Added input feedback dashboard card with new analytics endpoint

## 2022-09-05

### Added

- [CL-1157] Added domicile fields to representation dashboard

## 2022-09-02

### Fixed

- [CL-1580] Do not show full admin panel to moderators

## 2022-08-30

### Fixed

- [CL-1308] Do not allow editing page slug when custom navbar is disabled

## 2022-08-29

### Fixed

- [SLS-65] Fixed issue in citizenlab-ee to allow bulk import of custom field options

## 2022-08-24

### Fixed

- [CL-1505] Posting ideas when there is no current phase
- [CL-1509] Bulk idea import works for special date cells

## 2022-08-23

### Added

- The public API now supports phases, as well as additional project properties
- The project search now also searches through content builder content

## 2022-08-18

### Fixed

- [CL-1407] Quickfix for critical bug that made the 'Submit your idea' button disappear for projects with a timeline

### Added

- [CL-1097] Added the ability for users to search for projects and folders by keyword on the main projects index page

### Changed

- Improve error handling and user feedback in the forms for creating pages and custom navigation items
- [CL-854] Added tooltip to admin budget field in idea form for clarity

## 2022-08-11

### Fixed

- [CL-1302] Added topics column to bulk idea import example sheet

## 2022-08-09

### Fixed

- [CL-1289] Fix 'Submit base data' button width (representation dashboard)

### Added

- [CL-1273] Enable age graphs in representation dashboard

## 2022-08-04

### Added

-[CL-5] Customizable Pages iteration 1

## 2022-08-03

### Added

- [CL-1189] Added Turkish locale to platform

## 2022-07-28_2

### Fixed

- [CL-1256] Fix verification using Belgian eID or Itsme application

## 2022-07-28

### Added

- [CL-1118] Native survey feature
- [CL-1128] Feature to bulk import ideas from an XLSX sheet

## 2022-07-22

### Fixed

- [CL-1216] Fix slow insights export

### Changed

- [CL-1205] Change see less copy to read less in read more on project info and phase description
- [CL-1140] Show sign up modal when a logged user clicks the take survey button

## 2022-07-19

### Fixed

- [CL-1160] Fix blank insights tag detail view

## 2022-07-14 (2)

### Added

- [CL-1077] Add PNG export to graph export dropdown

## 2022-07-14

### Fixed

- [CL-1113] Fixed sharing button styling when copy link text is long

### Changed

- [CL-474] Update existing accessibility statement, following re-certification

### Added

- [CL-1088] Add link to academy. Update link to guides
- [CL-972] Add a 'read more' expand/collapse feature to timeline phases

## 2022-07-11

### Fixed

- Project publication status now defaults to draft on creation but remains published if it was already published

### Added

- [CL-1058] - Add desktop preview in content builder
- [CL-1096] Add representativeness score to header of representativeness chart card

## 2022-07-07

### Fixed

- [TEC-198] Various permission issues
  - Route access for project folder moderators now works correctly
  - Project folder moderators can now create a project and select the appropriate folder for it
  - Route access for admins is now checked correctly
  - Project/folder moderators now see the dashboard data correctly

## 2022-07-06

### Added

- [CL-1085] Add link to support article when there are errors during embed in the content builder

### Changed

- [CL-875] "en" locale is shown as "en-US" in admin HQ

## 2022-07-05

### Added

- [CL-1058] Add desktop preview in content builder
- [CL-1001] Added noindex meta tag to user profile pages to reduce the SEO effectiveness of external spam links

### Fixed

- [CL-1083] XLSX export issues with custom fields

## 2022-07-04

### Added

- [CL-504] Dynamic idea form has limited support for extra fields
- [CL-1034] Add support for more URLs in the embed component whitelist
- [CL-851] Create interface to add representativeness reference data (feature flagged for now).

### Fixed

- [CL-1074] Fix missing options check in user graph
- [CL-1076] Fix failed request check on bar chart

## 2022-06-30

### Fixed

- [CL-1051] When a new project is published, its default publication status is now draft
- [CL-993] Fixed bug on idea form where fields were reset to empty state after changing description

## 2022-06-29_2

### Added

- [CL-949] Adds explanation of the implications for project filtering when selecting all areas / no areas / a selection of areas in the Admin project creation / editing form.

## 2022-06-29

### Added

- [CL-1028] Add Swedish locale

### Changed

- [CL-1024] Shows respective CTA buttons in the About component of the content builder

## 2022-06-22

### Fixed

- [CL-926] The ideas count never exceeded 250 due to a bug in the `ideas_count` endpoint.

### Changed

- [CL-975] Social sharing options are now consistent across the platform, and a general "Copy link" option has been added.

## 2022-06-21

### Fixed

- [CL-1026] Fix moderator access to conent builder

## 2022-06-20

### Fixed

- [CL-903] Fix admin input manager crash on Safari

## 2022-06-16

### Added

- [CL-979] Add description to embed component in content builder and restricts height to only take in numbers
- [CL-951] The search field used in several places now notifies screen readers when new search results have loaded.

### Fixed

- [CL-966] Fixed issue with tabs stretching off the screen
- [CL-908] Fix sheet names in excel exports.

## 2022-06-15

### Fixed

- [CL-967] Fixed issue with map displaying off screen on Android
- [CL-667] Next batch of RuboCop fixes

## 2022-06-14

### Added

- [CL-767] Add data from backend to representative dashboard

### Fixed

- [CL-915] Show "Messaging" menu item only if any of 3 messaging features enabled
- [CL-940] Graph excel export was not always giving the same numbers as the graph itself if a time period was selected. This is fixed now.
- [CL-888] Fixed issue with folders page layout. Project cards are now displayed in two columns (instead of one) on large screens.
- [CL-953] Fixed issue with expanding and collapsing custom idea fields after initial save.
- Fixed issue where users were unable to moderate projects and project folders correctly

## 2022-06-13

### Changed

- [TEC-11] Upgraded react-router frontend dependency

## 2022-06-08_2

### Fixed

- [CL-717] Ongoing events now shown along with Upcoming events in the Home Page Events Widget and on the Events Page.

## 2022-06-08

### Changed

- [CL-667] Fixed several RuboCop offences

### Added

- [CL-774] Add new option when adding areas to a project: "No areas"
- [CL-906] Added support for Snap Survey

## 2022-05-31

### Changed

- [CL-667] Fixed many RuboCop offences

### Fixed

- [CL-845] Fixed an issue with the Sign Up modal where it was impossible to scroll down on smaller screens, which made registration on certain Android devices impossible

## 2022-05-30

### Changed

- [CL-830] 'Accept' button now before 'Manage' button on cookie banner, and both buttons now the same style.

### Fixed

- [CL-835] Roll back CL-99 ("Add slight blur to logged-in header image")
- [CL-790] Events date picker now has the correct date format for US-based tenants
- [CL-832] Remove enable/disable toggle from title and description fields in the idea form
- [CL-833] Fix creating a new registration field in FR and AR-MA

### Added

- [CL-729] Do not show proposals navbar item if corresponding feature is disabled

## 2022-05-26_2

### Fixed

- [CL-758] Fix custom field option ordering for dashboard charts

## 2022-05-26

### Fixed

- [CL-788] Fixed issue with different URL when sharing idea from map vs list view

## 2022-05-20

### Fixed

- [CL-836] Repaired the /invite URL, which should now open a signup modal with a spot for the user to enter the invite code they received via email

## 2022-05-17

### Added

- [CL-292] Log an activity when an insights category is created, updated or deleted

## 17-05-22

### Fixed

- [CL-776] Button in weekly moderator digest email now links to correct page

## 2022-05-16_2

### Changed

- [CL-667] Fixed RuboCop Style/FrozenStringLiteralComment offences

### Fixed

- [CL-775] Use correct link to conditions page
- [CL-776] Button in weekly moderator digest email now links to correct page
- [CL-814] Faster user XLSX export.

## 2022-05-16

### Fixed

- Using the rich text editor in a right-to-left language no longer mislaligns puctuation
- Fixed right-to-left alignment and margin issues for avatars, checkboxes, event, page headers, project card and form labels

## 2022-05-13

### Added

- [CL-750] Add feature to remove CL branding

## 2022-05-11

### Fixed

- [CL-711] Title text looking weird on insights start page

## 2022-05-10_3

### Fixed

- [CL-764] Empty navbar item titles in backoffice.

## 2022-05-10_2

### Changed

- Added RuboCop on CI and corrected many offences

## 2022-05-10

### Changed

- [CL-716] The new phase started emails/notifications are also sent out for information phases or when it's possible to take a poll.

### Fixed

- [CL-387] The folder show page is better readable on narrow screens now

## 2022-05-06_3

### Changed

- When a navbar item's title is customized for one locale, the other locales remain up to date with the latest translations.

### Fixed

- Titles of navbar items of demo platforms created with external templates, remain up to date with the latest translations.
- [CL-730] Changed confirmation email DOM to make lives of spam bots a bit harder

### Fixed

- [CL-181] Prevent forms from trying to save on clicking label
- The "send" button on the email campaign send page is now disabled after a single click, to prevent users from clicking it multiple times and potentially sending a campaign more than once

## 2022-05-06

### Added

- Pages can now be translated 'live' via Weglot
- It's now possible to escape the sign-up flow at any point. If a user account has already been created but not completed (due to e.g. missing email confirmation, verification, ...), the user will be signed out and can continue on signing in.

## 2022-05-05

### Fixed

- Fix timeline for Arabic languages ('right-to-left')
- Fix language selector cropping for Arabic languages ('right-to-left')

## 2022-05-04_3

### Changed

- Changed language-picker label text for Moroccan Arabic

## 2022-05-04_2

### Changed

- Security update: Rails 6.1.5.1

## 2022-05-04

### Changed

- City logo now in higher resolution.

### Fixed

- Fixed issue with budget field not showing in input form

### Fixed

- Make it possible to add a new language to the platform with configured banner custom button.

### Fixed

- Fixed accessibility issue with idea card filtering

## 2022-05-02

### Added

- Added more autocompletion to the password reset and profile settings form which assist in filling out information faster.
- Validation of content builder layouts: whitelist of URLs for video iframes.
- Sanitization of content builder layouts: HTML of text elements.

### Fixed

- Updated registration custom field copies to the latest values from Crowdin for all the tenants and templates.

## 2022-04-28

### Added

- Added support for the Moroccan Arabic language to the platform

### Fixed

- Start and end times for project phases now account for the user's local timezone, making sure users can still access and engage with projects when the start/end dates are valid for them locally. The default used UTC, so it was not a big issue in Europe (where we're mostly very close to UTC time), but could be a bigger issue in e.g. North and South America, where UTC offset could be 4 or 5 hours and this could cause projects to display as ended even if they should have been valid on the user's current local date.
- Fixed breakpoint issues in `admin/insights` and `admin/users`, where content would disappear under the sidebar for certain screen sizes.
- Added primary and secondary aria-labels to header and footer navigation elements to more clearly differentiate them to screen readers and other accessability tools

## 2022-04-25

### Changed

- 'Summary' dashboard: the 'Participation per project' and 'Participation per tag' work a little bit different. Now, if a project filter is active, the former will stay the same but highlight the selected project instead of showing the differences with other projects which were hard to interpret (analogous for 'Participation per tag').

## 2022-04-20

### Changed

- Changed titles on the admin messaging page to accomodate both SMS and email campaigns

### Fixed

- Added dynamic functionality to prevent a user from using the tab key to select images/videos/buttons that are currently hidden behind "show more" buttons. Those elements can now be tabbed to only when the text is expanded and they are visible visually
- Fixed accessibility issue regarding element order for screen readers in volunteer card
- Removed unnecessary additional alt text describing city logos in header, navbar, and delete account modal. The remaining alt tags are now more concise for users who use screen readers
- Properly disable SMS create/edit button if the message is empty
- In the verification step of the sign-up flow, the form inputs are now connected to the correct labels, which makes it easier to select the input fields (also possible by clicking the input labels now)
- Fixed a bug in the password signup flow where a user could skip accepting terms and conditions and privacy policy

## 2022-04-11

### Added

- Added support for the Croatian language to the platform

### Fixed

- Added additional areas of focus and outline to scroll-to links and buttons in editing Comments, Ideas display, and Events display for a11y compatability
- Added a tabIndex so the cookie consent banner will have a visual outline around it when focused, for a11y compatibility
- Fixed accessibility issue in modal window used to report a proposal as spam
- Fixed accessibility contrast issue for social media buttons
- Fixed accessibility issue regarding missing screen reader labels on text boxes
- Fixed bug in idea form for missing Proposed Budget field even when enabled
- Fixed accessibility issue in map ideas search
- The widget no longer links to ideas with the wrong domain

## 2022-04-04

### Fixed

- Fixed SurveyMonkey container height so survey questions are visible

## 2022-04-01

### Fixed

- Fixed bug in Ideas Map view that caused an infinite loop of requests when Idea sort order was changed

## 2022-04-04

### Fixed

- Fixed SurveyMonkey container height so survey questions are visible

## 2022-03-29

### Changed

- Vienna Saml button is temporarily disactivated

## 2022-03-24

### Added

- When phone sign in/up is enabled, email/phone field in the sign in/up forms now have validation of the email address/phone number and provides an error message when this validation fails.

### Fixed

- When you need to verify to comment on proposals, an error message with link to the sign in form is now shown again.
- Status labels are visible again in manual email campaigns list (Admin : Messaging : Custom)
- Custom email campaigns list properly accomodates longer translations in labels and buttons.

## 2022-03-23

### Added

- Add new topic/tag filter on homepage.

## 2022-03-22

### Fixed

- 'View' button sometimes freezing page in Navigation settings: should be fixed now.
- Bulk invites of invitees using only emails (no names specified) now succeeds again.

## 2022-03-21

### Added

- Put back secret pages-page

### Changed

- Project and folder moderators are allowed to list users (for the projects they moderate). This means that project and folder moderators are now also able to assignee assignees to ideas.
- 'Emails' tab in the admin sidebar renamed to 'Messaging' in anticipation of new SMS/texting functionality
- Removed 'most active users' graph
- When the locale of the current user is not present in a multiloc, fall back to the value for a locale of the same language (for example es-CL as picked language and a multiloc with es-ES).

### Fixed

- Insights with multiple projects: projects in topbar are now displayed in dropdown if there is more than one (before they were just displayed next to each other).
- HTML is fixed when machine translating HTML content returns bad HTML.

## 2022-03-15 (2)

### Fixed

- Idea forms and other things not rendering on various platforms

## 2022-03-15 (1)

### Fixed

- Fixed spacing issue between field name and 'optional' in input form

## 2022-03-14

### Fixed

- Rich text editor now works correctly with custom emails - the image description box no longer appears on the preview and image alignment works as expected.
- Fixed a performance issue that causes the users export to time out when there are lots of users registered on the platform

## 2022-03-11

### Fixed

- When viewing an idea in map view, "Go back" now returns to the map idea list instead of back to the project main page
- User profile page slug now anonymized when bulk inviting and Abbreviated User Names feature enabled.
- Rich text editor copy/paste issues should be resolved

## 2022-03-10

### Fixed

- Added informative message and sign in/sign up links to Idea Not Found page
- Added slight blur to logged-in header image. The logged-in header image is reused from the logged-out banner, and blur was added to make smaller banner images from the two-column layout look nice when fully stretched on the logged-in banner

## 2022-03-08

### Added

- Filter projects by topics

### Fixed

- FranceConnect test login
- Fixed issue with folder page responsiveness where right hand side gets cropped.

### Changed

- Fixed issue with folder page responsiveness where right hand side gets cropped.
- Use only user name in FranceConnect instead of full profile scope

## 2022-03-04

### Fixed

- Can now re-use tenant host URL immediately the tenant is deleted.
- Relevant error(s) now returned when tenant creation fails, for example due to host URL already being in use.
- Added temporary fix for the project page without permissions error where it doesn't recover after sign in.

## 2022-02-28

### Changed

- Non-moderating users cannot visit a folder page, when none of the projects inside are visible to them (e.g. due to group permissions)
- Non-moderating users cannot visit a folder page, when there are no projects inside
- Non-moderating users cannot visit a folder page, when the folder is a draft

## 2022-02-25

### Added

- SAML Single-Sign on (Vienna)

### Changed

- Language parameter added in Typeform. Allows for question branching in surveys based on user's language.

## 2022-02-23

### Changed

- The ideas overview on project/user and ideas index (/ideas) pages are properly keyboard navigable, implemented as a full-fledged tab system.
- The timeline of a project is now fully keyboard navigable
- The proposal button has no tooltip anymore when submitting new proposals is disabled. Instead, a warning message is shown.

### Added

- Ensure `nofollow` is added to all links added through the rich text editor, which makes them useless for backlink generation by bots

## 2022-02-21

### Added

- Support added for custom font not on Adobe Fonts

### Fixed

- Improved area filter layout on frontpage on mobile (now has correct padding), and used a smaller breakpoint for when filter goes below topbar.
- Enalyzer URL validation now has greater flexibility

### Added

- Support added for email and user ID parameters in SmartSurvey

### Changed

- Icons don't have wrong/empty descriptions linked to them anymore, which improves the user experience for screen readers.
- Icons that work as button (like the vote button, the bell in the notification menu, etc.) all have accompanying descriptions so we provide more information about these buttons to people using screen readers.

## 2022-02-17

### Changed

- Removes support for category detection in Insights. \[IN-717\]

### Fixed

- Customizable navbar is now feature flagged, meaning it can be enabled or disabled in AdminHQ

## 2022-02-14

### Added

- It is now possible to add `alt` text to images in the Quill rich text editor

## 2022-02-11

### Changed

- More descriptive and consistent error messages in the sign up and sign in flow.

## 2022-02-08

### Fixed

- Typeform surveys now display properly on mobile devices
- Remove periods from non-Latin URL slugs

### Added

- Folder slugs (URLs) can now be customized

## 2022-02-07

### Changed

- Removes support for the (deprecated) Clustering feature. 💐 \[IN-688\]
- Remove the word 'del' from NL profanity list

### Fixed

- Always show color and opacity inputs
- Truncate user count in banner bubble if value is over 10k

## 2022-02-04

### Added

- Re-enable homepage filter tabs now that translations are working

### Fixed

- Color contrast issue (accessibility): the number of total votes needed for a proposal to be considered, shown on the proposal card, has a darker color. This makes it easier to see this information.

## 2022-02-02

### Added

- Projects on homepage can now be filtered by 'Active', 'Archived' or 'All' through a tab system

## 2022-02-01

### Changed

- Improved `alt` text for logo images on the platform
- Anonymization of users (using initials avatars, different set of face avatars, different set of first and last names, making anonymous users easier to identify through their email)
- Updated CC license in Vienna basemap attribution and increased maximum zoom level to 20.

# Fixed

- An issue that prevented Que from starting up was solved by updating the bootsnap gem to the latest version

## 2022-01-24

### Changed

- Insights Network Visualisation changes:
  - The network is now flat and shows all keywords at once
  - The colors of the keywords depend on the cluster they are part of
  - The more important links between keywords are shown in the network

## 2022-01-18

### Changed

- Removes support for the (deprecated) Tagging feature, the forerunner of today's Insights. 🕯 \[IN-661\]

## 2022-01-14

### Changed

- Dashboard and reports vertical bar charts are now sorted
- Automatic tagging in Insights also takes the title into account (instead of only the content).

### Fixed

- Resolution for basemap.at

## 2022-01-12

### Added

- Users are now able to cancel tag suggestion scan on the Insights Edit screen
- Added `secure` flag to cookies
- Support basemap.at as tile provider

### Fixed

- Fixed issue with exporting surveys as XLSX sheets, when the typeform survey URI includes a '#' character.
- Styling of the text above the avatar bubbles at the bottom of the landing page works again when there's a customized text.
- Styling bugs for the two-column layout
- Bug where tile provider of a project becomes unchangeable after the map config has been edited has been fixed.

### Changed

- Updated Cookie Policy page

## 2022-01-10

### Added

- Configure sign-up button (custom link) on homepage banner

### Changed

- Dashboard and report bar charts are now more easily readable - values appear on top or next to the bars instead of inside of them. Comparisons between project and platform values are now only visible in the report tooltips and do not break the chart itself.

### Fixed

- Using a custom tile provider should work now.
- Registration form with a date field doesn't crash anymore

## 2022-01-06

### Fixed

- Changing the values for Registration helper text and Account confirmation in Admin > Settings > Registration doesn't cause other values to be erased anymore.

## 2022-01-05

### Changed

- Improved the user interface of the Registration tab in the Admin settings

## 2021-12-23

### Added

- Adding pages in 'Navigation' tab in settings now possible, changing names of navbar items now works, removed 'secret pages-page'.
- Different layouts for the homepage banner (for signed-out users)
- Preview functionality for the image of the homepage banner in the back-office

### Fixed

- Saving of homepage banner image overlay color and opacity

## 2021-12-22

### Fixed

- Notifications of inappropriate content now link to the item containing the flagged content

## 2021-12-16

### Added

- Ability to scan all post, recently added posts and not tagged posts in Insights

## 2021-12-15

### Fixed

- Severe code-injection vulnerability
- More small copy changes for customizable navbar, made styling Navigation tab consistent with other tabs, re-enabled slug editing on secret pages-page.

## 2021-12-10

- Copy for customizable navbar

## 2021-12-09

### Added

- Customizable navbar

## 2021-12-08

### Changed

- Improved the structure and copy of the Admin > Settings > Customize page.

### Fixed

- Insights scan category button no longer appears when the insights nlp feature flag is disabled

## 2021-11-30

### Added

- Insights loading indicator on category scan

### Fixed

- Password reset emails sometimes took a long time to be send out, they are now processed much faster (even when the background job queue has lots of items).

## 2021-11-25

### Added

- New translations from Crowdin.
- Sign-up flow: Not activating any custom registration fields no longer breaks sign-up. Refreshing page during sign-up flow no longer creates an unregistered user.

## 2021-11-22

### Changed

- Enable/disable avatars in homepage banner
- Increased size of city logo in the footer

### Fixed

- Links to ideas in admin digest emails work again
- Votes statistics not showing up in the dashboard for some admins and project moderators.

## 2021-11-16

### Fixed

- Custom topics are not displayed as filters on the proposals overview page.

### Added

- Added a tooltip in the survey project settings with a link to a support article that explains how to embed links in Google forms
- Input count to Insights View screen

### Changed

- Add clarification tooltips to Insights View screen
- When a user account is deleted, visits data associated to that account are now removed from Matomo.

## 2021-11-11

### Changed

- Improvements to the loading speed of the landing page and some items with dropdown menus in the navigation bar.

## 2021-11-05

### Fixed

- Dashboard issue where the current month did not appear for certain time zones

## 2021-11-04

### Added

- New translations from Crowdin.

## 2021-11-03

### Fixed

- Microsoft Form survey iframes no longer auto-focus on the form
- Stop confusing Serbian Latin and Cyrillic in back locales.

## 2021-11-01

### Changed

- The whole input card in Insight View screen is now clickable
- Inputs list component in Insights View screen now shows active filters at all times
- Insights Network Visualisation changes:
  - Reduced space between clusters
  - Increased font size for keywords labels
  - It is now possible to de-select keywords by clicking on them twice

### Fixed

- If there's an error message related to the project title, it goes away if the title is edited (and only shows again if we submit and the error isn't fixed).

## 2021-10-27

### Changed

- Removed the unused '/ideas/new' route

### Fixed

- Sorting order and list/map view settings of ideas are available again if voting is disabled.
- Project phase started emails and notifications.

## 2021-10-26

### Added

- Limit number of downvotes.

### Changed

- Improved quality of Idea and App Header Images
- Idea cards in the map view only show the downvote icon when downvoting is enabled or when it's disabled and it's disabled for a different reason than explicit turning off of the downvoting functionality.
- Now also for idea cards on the map view: the comment icon on an idea card is only shown when commenting in the project is enabled or there's at least one idea with a comment.

### Fixed

- The event cards now rearrange themselves vertically on mobile / small screens. Before they were always arranged horizontally. This fixed the issue of them going off-screen when there is not enough screen space.

## 2021-10-25

### Changed

- The comment icon on an idea card is only shown when commenting in the project is enabled or there's at least one idea with a comment.
- Increased Microsoft Forms survey width

### Fixed

- Insights table approve button no longer appears when there are no suggested tags
- Insights tags are now truncated when they are too long
- Insights posts cards on View screen no longer display text with different font-sizes
- Insights posts in table are no longer sorted by default

## 2021-10-20

### Changed

- PII (Personally Identifiable Information) data, if any, are now removed from Segment when a user account is deleted.

## 2021-10-19

### Changed

- Tags which do not contain any inputs are no longer visible on the Insights View screen
- PII (Personally Identifiable Information) data, if any, are now removed from Intercom when a user account is deleted.

### Added

- Added export functionality to Insights View screen inputs list

## 2021-10-15

### Changed

- Project reports are no longer available in the dashboard section. Instread, they can be found in the Reporting section of tha admin.

### Fixed

- Platform is now accepting valid Microsoft Form survey links with custom subdomains
- When user goes to the url of an Insight that no longer exist, they get redirected to the Insights List screen.

## 2021-10-14

### Fixed

- File uploads for ideas, projects, events, folders

## 2021-10-13 (2)

### Fixed

- Validation and functioning of page forms are fixed (forms to change the fixed/legal pages such as the FAQ, T&C, privacy policy, etc.).

## 2021-10-13

### Added

- Users can now change their name after validation with FranceConnect
- Permit embedding of videos from dreambroker in rich-text editor content.
- Possibility to create an Insights tag from selected filters in the Insights View screen

## 2021-10-12

### Added

- Added Serbian (Cyrillic) to platform

## 2021-10-11

### Added

- Insights View screen and visualization
- Users can now change their name after validation with FranceConnect

## 2021-10-06

### Fixed

- Issue with user deletion

### Added

- Initial blocked words lists for Luxembourgish and Italian.
- Added Luxembourgish translations.

## 2021-10-05

### Added

- Blocked words lists for Luxembourgish and Italian (which allows the profanity blocker feature).

### Changed

- Removed 'FAQ' and 'About' from the footer.
- Removed links to other pages at the bottom of the fixed and legal pages (Cookie policy, T&C, etc.)
- Removed the YES/NO short feedback form in the footer (as it wasn't working)

## 2021-10-01

### Fixed

- Typeform export from the platform shows the answers to all questions again.

## 2021-09-29

### Changed

- Insights Edit screen improvements
  - Added tooltip in the tags sidebar
  - Added quick delete action to category button in the categories sidebar
  - "Detect tags" button only shows if there are tags detected
  - "Reset tags" button is moved to a menu
  - Removed "add" button from input sidebar and improved select hover state
- Split 'Pages' tab in admin/settings into the 'Pages' and 'Policies' tabs. 'Pages' contains the about, FAQ and a11y statement pages, while 'Policies' contains the terms and conditions, privacy- and cookie policy. The 'Pages' tab will soon be replaced by a 'Navigation' tab with more customizability options as part of the upcoming nav-bar customization functionality. This is just a temporary in-between solution.

## 2021-09-24

### Added

- SmartSurvey integration

## 2021-09-22

### Changed

- Very short phases are now shown slightly bigger in the timeline, and projects with many phases will display the timeline correctly.

### Fixed

- Cookie popup can be closed again.

## 2021-09-21

### Added

- Permit embedding of videos from videotool.dk in rich-text editor content.

### Changed

- Project moderators have access to the 'Reporting' tab of the admin panel for their projects.

### Fixed

- The category columns in input `xlsx` exports (insights) are now ordered as presented in the application.

## 2021-09-14

### Changed

- Mobile navbar got redesigned. We now have a 'More' button in the default menu that opens up a full mobile menu.

## 2021-09-13

### Added

- Insights table export button. Adds the ability to export the inputs as xlsx for all categories or a selected one.

### Fixed

- Fixes issue where user name will sometimes appear as "undefined"

## 2021-09-06

### Added

- Keyboard navigation improvements for the Insights Edit view
- Added the internal machinery to support text network analyses in the end-to-end flow.

### Fixed

- '&' character now displays correctly in Idea description and Project preview description.
- Fixes user export with custom fields

## 2021-09-03

### Fixed

- Ghent now supports mapping 25 instead of 24 neighbourhouds

## 2021-09-02

### Fixed

- Setting DNS records when the host is changed.
- Smart group rules for participation in project, topic or idea status are now applied in one continuous SQL query.

### Changed

- The rule values for participation in project, topic or idea status, with predicates that are not a negation, are now represented as arrays of IDs in order to support specifying multiple projects, topics or idea statuses (the rule applies when satisfied for one of the values).

## 2021-09-01

### Fixed

- When voting is disabled, the reason is shown again

## 2021-08-31

### Added

- When signing up with another service (e.g. Google), the platform will now remember a prior language selection.

### Fixed

- Accessibility: voting buttons (thumbs) have a darker color when disabled. There's also more visual distinction between voting buttons on input cards when they are enabled and disabled.
- Accessibility: The default background color of the last "bubble" of the avatars showing on e.g. the landing page top banner is darker, so the contrast with its content (number of remaining users) is clearer.
- Accessibility: the text colors of the currently selected phase in a timeline project are darker to improve color contrast to meet WCAG 2.1 AA requirements.
- Accessibility: the status and topics on an input (idea) page are more distinctive compared to its background, meeting WCAG 2.1 AA criteria.
- Verification using Auth0 method no longer fails for everyone but the first user

## 2021-08-30

### Added

- New Insights module containing Insights end-to-end flow

## 2021-08-26

### Added

- Microsoft Forms integration

## 2021-08-20

### Fixed

- Survey options now appear as expected when creating a new survey project
- Adds a feature flag to disable user biographies from adminHQ

## 2021-08-18

### Added

- Added Italian to platform
- Support for a new verification method specifically for Ghent, which lets users verify using their rijksregisternummer
- Improved participatory budgeting:
  - Support for new virtual currencies (TOK: tokens, CRE: credits)
  - A minimum budget limit can be configured per project, forcing citizens to fill up their basket to some extent (or specify a specific basket amount when minimum and maximum budget are the same)
  - Copy improvements

## 2021-08-11

### Fixed

- When considering to remove a flag after updating content, all relevant attributes are re-evaluated.
- Issues with viewing notifications and marking them as read.

## 2021-08-09

### Fixed

- The preheader with a missing translation has been removed from user confirmation email

### Fixed

- When you sign up with Google, the platform will now automatically use the language of your profile whenever possible
- Fixed invalid SQL queries that were causing various issues throughout the platforms (Part I). (IN-510)

## 2021-08-05

### Added

- Added message logging to monitor tenant creation status (shown in admin HQ).

### Changed

- No default value for the lifecycle stage is prefilled, a value must be explicitly specified.
- Changing the lifecycle stage from/to demo is prohibited.
- Only tenant templates that apply without issues are released.
- On create validation for authors was replaced by publication context, to allow templates to successfully create content without authors.

## 2021-08-04

### Fixed

- Certain characters in Volunteer Cause titles prevented exporting lists of volunteers to Excel from admin/projects/.../volunteering view.
- Limit of 10 events under projects and in back office
- Events widget switch being shown in non-commercial plans

## 2021-07-30

### Added

- Configured dependabot for the frontend, a tool that helps keeping dependencies up to date.
- Added events overview page to navigation menu, which can be enabled or disabled.
- Added events widget to front page, which can be enabled or disabled (commercial feature).

## 2021-07-16

### Added

- Auto-detection of inappropriate content (in beta for certain languages). Flagged content can be inspected on the admin Activity page. The setting can be toggled in the General settings tab.

### Fixed

- On the admin activity page (/admin/moderation), items about proposals now correctly link to proposals (instead of to projects). Also, the copy of the links at the end of the item rows is now correct for different types of content (correct conjugation of 'this post', 'this project', etc. for all languages).

## 2021-07-14

### Added

- Project phases now have their own URLs, which makes it possible to link to a specific phase

### Fixed

- Blocked words for content that can contain HTML
- Searching users after sorting (e.g. by role)

## 2021-07-09

### Changed

- The admin Guide link goes to the support center now instead of to /admin/guide

## 2021-07-02

### Fixed

- Instances where the user name was "unknown author"

### Changed

- Removed the slogan from the homepage footer

## 2021-06-30

### Changed

- Users can no longer leave registration before confirming their account. This should prevent bugs relative to unconfirmed users navigating the platform.

## 2021-06-29

### Fixed

- Map: Fix for ideas that only have coordinates but no address not being shown on the map
- Map: Fix for 'click on the map to add your input' message wrongfully being shown when idea posting is not allowed
- Sign-up flow: Fix for bug that could cause the browser to freeze when the user tried to complete the custom fields step
- Project description: Fix for numbered and unnumbered lists being cut off
- Project Managers can now upload map layers.

### Changed

- Map: When an idea is selected that is hidden behind a cluster the map now zooms in to show that marker
- Map: Idea marker gets centered on map when clicked
- Map: Larger idea box on bigger desktop screens (width > 1440 pixels)
- Idea location: Display idea location in degrees (°) minutes (') seconds ('') when the idea only has coordinates but no address
- Sign-up flow: Show loading spinner when the user clicks on 'skip this step' in the sign-up custom fields step
- Image upload: The default max allowed file size for an image is now 10 Mb instead of 5 Mb

### Added

- 'Go back' button from project to project folder (if appropriate).

## 2021-06-22

### Changed

- Project managers that are assigned to a project and/or its input now lose those assignments when losing project management rights over that project.

### Fixed

- Input manager side modal scroll.

## 2021-06-18

### Fixed

- Privacy policy now opens in new tab.
- Landing page custom section now uses theme colors.
- Buttons and links in project description now open internal links in the same tab, and external links in a new tab.

## 2021-06-16

### Fixed

- Project moderators can no longer see draft projects they don't moderate in the project listing.
- The content and subject of the emails used to share an input (idea/issue/option/contribution/...) do now include the correct input title and URL.
- Sharing new ideas on Facebook goes faster
- Manual campaigns now have the layout content in all available languages.

## 2021-06-11

### Fixed

- Facebook button no longer shows when not configured.

## 2021-06-10

### Fixed

- Creating invites on a platform with many heavy custom registration fields is no longer unworkably slow

## 2021-06-09

### Added

- New citizen-facing map view

## 2021-06-08

### Fixed

- Ordering by ideas by trending is now working.
- Ordering by ideas votes in the input manager is now working.

## 2021-06-07

### Added

- Qualtrics surveys integration.

### Changed

- Project Events are now ordered chronologically from latest to soonest.

### Fixed

- Visibility Labels in the admin projects list are now visible.
- Tagged ideas export is fixed.
- Updating an idea in one locale does not overwrite other locales anymore

## 2021-05-28

### Fixed

- Project Events are now ordered chronologically from soonest to latest.

## 2021-05-27

### Fixed

- Project access rights management are now visible again.

## 2021-05-21

### Added

- Profanity blocker: when posting comments, input, proposals that contain profane words, posting will not be possible and a warning will be shown.

## 2021-05-20

### Fixed

- Excel exports of ideas without author

## 2021-05-19

### Added

- Support for Auth0 as a verification method

## 2021-05-18

### Fixed

- Active users no longer need confirmation

## 2021-05-14

### Fixed

- Fixed an issue causing already registered users to be prompted with the post-registration welcome screen.

## 2021-05-11

### Added

- Added polls to the reporting section of the dashboards

## 2021-05-10

### Changed

- Invited or verified users no longer require confirmation.

## 2021-05-07

### Fixed

- Spreasheet exports throughout the platform are improved.

### Added

- City Admins can now assign any user as the author of an idea when creating or updating.
- Email confirmation now happens in survey and signup page sign up forms.

## 2021-05-06

### Fixed

- Idea export to excel is no longer limited to 250 ideas.

## 2021-05-04

### Fixed

- Fixed issues causing email campaigns not to be sent.

## 2021-05-03

### Changed

- Users are now prompted to confirm their account after creating it, by receiving a confirmation code in their email address.

### Added

- SurveyXact Integration.

## 2021-05-01

### Added

- New module to plug email confirmation to users.

## 2021-04-29

### Fixed

- Editing the banner header in Admin > Settings > General, doesn't cause the other header fields to be cleared anymore

## 2021-04-22

### Fixed

- After the project title error appears, it disappears again after you start correcting the error

## 2021-03-31

### Fixed

- Customizable Banner Fields no longer get emptied/reset when changing another.

### Added

- When a client-side validation error happens for the project title in the admin, there will be an error next to the submit button in addition to the error message next to the input field.

## 2021-03-25

### Fixed

- The input fields for multiple locales provides an error messages when there's an error for at least one of the languages.

## 2021-03-23

### Fixed

- Fix for broken sign-up flow when signing-up through social sign-on

## 2021-03-19

### Fixed

- Admin>Dashboard>Users tab is no longer hidden for admins that manage projects.
- The password input no longer shows the password when hitting ENTER.
- Admin > Settings displays the tabs again

### Changed

- Empty folders are now shown in the landing page, navbar, projects page and sitemap.
- The sitemap no longer shows all projects and folder under each folder.
- Images added to folder descriptions are now compressed, reducing load times in project and folder pages.

### Added

- Allows for sending front-end events to our self-hosted matomo analytics tool

## 2021-03-16

### Changed

- Automatic tagging is functional for all clusters, and enabled for all premium customers

### Added

- Matomo is enabled for all platforms, tracking page views and front-end events (no workshops or back-end events yet)

## 2021-03-11

### Changed

- Tenants are now ordered alphabetically in AdminHQ
- Serbian (Latin) is now a language option.

## 2021-03-10

### Added

- CitizenLab admins can now change the link to the accessibility statement via AdminHQ.
- "Reply-to" field in emails from campaigns can be customized for each platform
- Customizable minimal required password length for each platform

## 2021-03-09

### Fixed

- Fixed a crash that would occur when tring to add tags to an idea

## 2021-03-08

### Fixed

- Phase pages now display the correct count of ideas (not retroactive - will only affect phases modified from today onwards).

## 2021-03-05

### Changed

- Changed the default style of the map
- Proposals/Initiatives are now sorted by most recent by default

### Added

- Custom maps (Project settings > Map): Admins now have the capability to customize the map shown inside of a project. They can do so by uploading geoJson files as layers on the map, and customizing those layers through the back-office UI (e.g. changing colors, marker icons, tooltip text, sort order, map legend, default zoom level, default center point).

### Fixed

- Fixed a crash that could potentially occur when opening an idea page and afterwards going back to the project page

## 2021-03-04

### Added

- In the admin (Settings > Registration tab), admins can now directly set the helper texts on top of the sign-up form (both for step 1 and 2).
- The admin Settings > Homepage and style tab has two new fields: one to allow customization for copy of the banner signed-in users see (on the landing page) and one to set the copy that's shown underneath this banner and above the projects/folders (also on the landing page).
- Copy to clarify sign up/log in possibilities with phone number

### Changed

- The admin Settings > Homepage and style tab has undergone copy improvements and has been rearranged
- The FranceConnect button to login, signup or verify your account now displays the messages required by the vendor.
- Updated the look of the FranceConnect button to login, signup or verify your account to feature the latests changes required by the vendor.

### Fixed

- Downvote button (thumbs down) on input card is displayed for archived projects

## 2021-03-03

### Added

- Users are now notified in app and via email when they're assigned as folder administrators.

## 2021-03-02

### Fixed

- Don't show empty space inside of the idea card when no avatar is present

### Added

- Maori as languages option

### Changed

- Improved layout of project event listings on mobile devices

## 2021-02-26

### Fixed

- France Connect button hover state now complies with the vendor's guidelines.

## 2021-02-24

### Fixed

- The project page no longer shows an eternal spinner when the user has no access to see the project

## 2021-02-18

### Added

- The password fields show an error when the password is too short
- The password fields have a 'show password' button to let people check their password while typing
- The password fields have a strength checker with appropriate informative message on how to increase the strength
- France Connect as a verification method.

### Fixed

- Notifications for started phases are no longer triggered for unpublished projects and folders.

## 2021-02-17

### Changed

- All input fields for multiple locales now use the components with locale switchers, resulting in a cleaner and more compact UI.
- Copy improvements

## 2021-02-12

### Fixed

- Fixed Azure AD login for some Azure setups (Schagen)

### Changed

- When searching for an idea, the search operation no longer searches on the author's name. This was causing severe performance issues and slowness of the paltforms.

## 2021-02-10

### Added

- Automatic tagging

## 2021-02-08

### Fixed

- Fixed a bug preventing registration fields and poll questions from reordering correctly.
- Fixed a bug causing errors in new platforms.

## 2021-02-04

### Fixed

- Fixed a bug causing the projects list in the navbar and projects page to display projects outside of folders when they're contained within them.

## 2021-01-29

### Added

- Ability to redirect URLs through AdminHQ
- Accessibility statement link in the footer

### Fixed

- Fixed issue affecting project managers that blocked access to their managed projects, when these are placed inside a folder.

## 2021-01-28

### Fixed

- A bug in Admin project edit page that did not allow a user to Go Back to the projects list after switching tabs
- Scrolling on the admin users page

## 2021-01-26

### Added

- Folder admin rights. Folder admins or 'managers' can be assigned per folder. They can create projects inside folders they have rights for, and moderate/change the folder and all projects that are inside.
- The 'from' and 'reply-to' emails can be customized by cluster (by our developers, not in Admin HQ). E.g. Benelux notification emails could be sent out by notifications@citizenlab.eu, US emails could be sent out by notifications@citizenlab.us etc., as long as those emails are owned by us. We can choose any email for "reply-to", so also email addresses we don't own. This means "reply-to" could potentially be configured to be an email address of the city, e.g. support@leuven.be. It is currently not possible to customize the reply-to (except for manual campaigns) and from fields for individual tenants.
- When a survey requires the user to be signed-in, we now show the sign in/up form directly on the page when not logged in (instead of the green infobox with a link to the sign-up popup)

### Fixed

- The 'reply-to' field of our emails showed up twice in recipient's email clients, now only once.

### Changed

- Added the recipient first and last name to the 'to' email field in their email client, so not only their email adress is shown.
- The links in the footer can now expand to multiple lines, and therefore accomodate more items (e.g. soon the addition of a link to the accesibility statement)

## 2021-01-21

### Added

- Added right-to-left rendering to emails

## 2021-01-18

### Fixed

- Access rights tab for participatory budget projects
- Admin moderation page access

## 2021-01-15

### Changed

- Copy improvements across different languages

## 2021-01-14

### Added

- Ability to customize the input term for a project

### Changed

- The word 'idea' was removed from as many places as possible from the platform, replaced with more generic copy.

## 2021-01-13

### Changed

- Idea cards redesign
- Project folder page redesign
- Project folders now have a single folder card image instead of 5 folder images in the admin settings
- By default 24 instead of 12 ideas or shown now on the project page

## 2020-12-17

### Fixed

- When creating a project from a template, only templates that are supported by the tenant's locale will show up
- Fixed several layout, interaction and data issues in the manual tagging feature of the Admin Processing page, making it ready for external use.
- Fixed project managers access of the Admin Processing page.

### Added

- Admin activity feed access for project managers
- Added empty state to processing list when no project is selected
- Keyboard shortcut tooltip for navigation buttons of the Admin Processing page

### Changed

- Reduced spacing in sidebar menu, allowing for more items to be displayed
- Style changes on the Admin Processing page

## 2020-12-08

### Fixed

- Issues with password reset and invitation emails
- No more idea duplicates showing up on idea overview pages
- Images no longer disappear from a body of an idea, or description of a project on phase, if placed at the bottom.

### Changed

- Increased color contrast of inactive timeline phases text to meet accesibility standard
- Increased color contrast of event card left-hand event dates to meet accesibility standard
- Increased color contrast of List/Map toggle component to meet accesibility standard

### Added

- Ability to tag ideas manually and automatically in the admin.

## 2020-12-02

### Changed

- By default the last active phase instead of the last phase is now selected when a timeline project has no active phase

### Fixed

- The empty white popup box won't pop up anymore after clicking the map view in non-ideation phases.
- Styling mistakes in the idea page voting and participatory budget boxes.
- The tooltip shown when hovering over a disabled idea posting button in the project page sticky top bar is no longer partially hidden

## 2020-12-01

### Changed

- Ideas are now still editable when idea posting is disabled for a project.

## 2020-11-30

### Added

- Ability to create new and edit existing idea statuses

### Fixed

- The page no longer refreshes when accepting the cookie policy

### Changed

- Segment is no longer used to connect other tools, instead following tools are integrated natively
  - Google Analytics
  - Google Tag Manager
  - Intercom
  - Satismeter
  - Segment, disabled by default
- Error messages for invitations, logins and password resets are now clearer.

## 2020-11-27

### Fixed

- Social authentication with Google when the user has no avatar.

### Changed

- Random user demographics on project copy.

## 2020-11-26

### Added

- Some specific copy for Vitry-sur-Seine

## 2020-11-25

### Fixed

- Sections with extra padding or funky widths in Admin were returned to normal
- Added missing copy from previous release
- Copy improvements in French

### Changed

- Proposal and idea descriptions now require 30 characters instead of the previous 500

## 2020-11-23

### Added

- Some specific copy for Sterling Council

### Fixed

- The Admin UI is no longer exposed to regular (and unauthenticated) users
- Clicking the toggle button of a custom registration field (in Admin > Settings > Registration fields) no longer duplicated the row
- Buttons added in the WYSIWYG editor now have the correct color when hovered
- The cookie policy and accessibility statement are not editable anymore from Admin > Settings > Pages

### Changed

**Project page:**

- Show all events at bottom of page instead of only upcoming events
- Reduced padding of sticky top bar
- Only show sticky top bar when an action button (e.g. 'Post an idea') is present, and you've scrolled past it.

**Project page right-hand sidebar:**

- Show 'See the ideas' button when the project has ended and the last phase was an ideation phase
- Show 'X ideas in the final phase' when the project has ended and the last phase was an ideation phase
- 'X phases' is now clickable and scrolls to the timeline when clicked
- 'X upcoming events' changed to 'X events', and event count now counts all events, not only upcoming events

**Admin project configuration page:**

- Replaced 'Project images' upload widget in back-office (Project > General) with 'Project card image', reduced the max count from 5 to 1 and updated the corresponding tooltip with new recommended image dimensions

**Idea page:**

- The map modal now shows address on top of the map when opened
- Share button copy change from "share idea" to "share"
- Right-hand sidebar is sticky now when its height allows it (= when the viewport is taller than the sidebar)
- Comment box now has an animation when it expands
- Adjusted scroll-to position when pressing 'Add a comment' to make sure the comment box is always fully visible in the viewport.

**Other:**

- Adjusted FileDisplay (downloadable files for a project or idea) link style to show underline by default, and increased contrast of hover color
- Reduced width of DateTimePicker, and always show arrows for time input

## 2020-11-20 (2)

### Fixed

- The project header image is screen reader friendly.
- The similar ideas feature doesn't make backend requests anymore when it's not enabled.

### Changed

- Areas are requested with a max. of 500 now, so more areas are visible in e.g. the admin dashboard.

## 2020-11-18

### Added

- Archived project folder cards on the homepage will now have an "Archived" label, the same way archived projects do\
- Improved support for right-to-left layout
- Experimental processing feature that allows admins and project managers to automatically assign tags to a set of ideas.

### Fixed

- Projects without idea sorting methods are no longer invalid.
- Surveys tab now shows for projects with survey phases.

### Changed

- Moved welcome email from cl2-emails to cl2-back

## 2020-11-16

### Added

- Admins can now select the default sort order for ideas in ideation and participatory budgeting projects, per project

### Changed

- The default sort order of ideas is now "Trending" instead of "Random" for every project if left unchanged
- Improved sign in/up loading speed
- Removed link to survey in the project page sidebar when not logged in. Instead it will show plain none-clickable text (e.g. '1 survey')

### Fixed

- Custom project slugs can now contain alphanumeric Arabic characters
- Project Topics table now updates if a topic is deleted or reordered.
- Empty lines with formatting (like bold or italic) in a Quill editor are now removed if not used as paragraphs.

## 2020-11-10

### Added

#### Integration of trial management into AdminHQ

- The lifecycle of the trials created from AdminHQ and from the website has been unified.
- After 14 days, a trial platform goes to Purgatory (`expired_trial`) and is no longer accessible. Fourteen days later, the expired trial will be removed altogether (at this point, there is no way back).
- The end date of a trial can be modified in AdminHQ (> Edit tenant > Internal tab).

## 2020-11-06

### Added

- Social sharing via WhatsApp
- Ability to edit the project URL
- Fragment to embed a form directly into the new proposal page, for regular users only

### Fixed

- The project about section is visibile in mobile view again
- Maps will no longer overflow on page resizes

## 2020-11-05

### Added

- Reordering of and cleaner interface for managing custom registration field options
- An 'add proposal' button in the proposals admin
- Fragment to user profile page to manage party membership settings (CD&V)
- "User not found" message when visiting a profile for a user that was deleted or could not be found

### Changed

- Proposal title max. length error message
- Moved delete functionality for projects and project folders to the admin overview

### Fixed

- The automatic scroll to the survey on survey project page

## 2020-11-03

### Fixed

- Fixed broken date picker for phase start and end date

## 2020-10-30

### Added

- Initial Right to left layout for Arabic language
- Idea description WYSIWYG editor now supports adding images and/or buttons

## 2020-10-27

### Added

- Support for Arabic

## 2020-10-22

### Added

- Project edit button on project page for admins/project manager
- Copy for Sterling Council

### Fixed

- Links will open in a new tab or stay on the same page depending on their context. Links to places on the platform will open on the same page, unless it breaks the flow (i.e. going to the T&C policy while signing up). Otherwise, they will open in a new tab.

### Changed

- In the project management rights no ambiguous 'no options' message will be shown anymore when you place your cursor in the search field

## 2020-10-16

### Added

- Ability to reorder geographic areas

### Fixed

- Stretched images in 'avatar bubbles'
- Input fields where other people can be @mentioned don't grow too wide anymore
- Linebar charts overlapping elements in the admin dashboard

## 2020-10-14

### Changed

- Project page redesign

## 2020-10-09

### Added

- Map configuration tool in AdminHQ (to configure maps and layers at the project level).

## 2020-10-08

### Added

- Project reports

### Changed

- Small styling fixes
- Smart group support multiple area codes
- Layout refinements for the new idea page
- More compact idea/proposal comment input
- Proposal 'how does it work' redesign

## 2020-10-01

### Changed

- Idea page redesign

## 2020-09-25

### Fixed

- The "Go to platform" button in custom email campaigns now works in Norwegian

### Added

- Granular permissions for proposals
- Possibility to restrict survey access to registered users only
- Logging project published events

### Changed

- Replaced `posting_enabled` in the proposal settings by the posting proposal granular permission
- Granular permissions are always granted to admins

## 2020-09-22

### Added

- Accessibility statement

## 2020-09-17

### Added

- Support for checkbox, number and (free) text values when initializing custom fields through excel invites.

### Changed

- Copy update for German, Romanian, Spanish (CL), and French (BE).

## 2020-09-15

### Added

- Support Enalyzer as a new survey provider
- Registration fields can now be hidden, meaning the user can't see or change them, typically controlled by an outside integration. They can still be used in smart groups.
- Registration fields can now be pre-populated using the invites excel

## 2020-09-08

### Fixed

- Custom buttons (e.g. in project descriptions) have correct styling in Safari.
- Horizontal bar chart overflow in Admin > Dashboard > Users tab
- User graphs for registration fields that are not used are not shown anymore in Admin > Dashboard > Users tab

### Added

- Pricing plan feature flags for smart groups and project access rights

## 2020-09-01

### Fixed

- IE11 no longer gives an error on places that use the intersection observer: project cards, most images, ...

### Added

- New platform setting: 'Abbreviated user names'. When enabled, user names are shown on the platform as first name + initial of last name (Jane D. instead of Jane Doe). This setting is intended for new platforms only. Once this options has been enabled, you MUST NOT change it back.
- You can now export all charts in the admin dashboard as xlsx or svg.
- Translation improvements (email nl...)

### Changed

- The about us (CitizenLab) section has been removed from the cookie policy

## 2020-08-27

### Added

- Support for rich text in field descriptions in the idea form.
- New "Proposed Budget" field in the idea form.

### Changed

- Passwords are checked against a list of common passwords before validation.
- Improving the security around xlsx exports (escaping formulas, enforcing access restrictions, etc.)
- Adding request throttling (rate-limiting) rules.
- Improving the consistency of the focus style.

## 2020-07-30

### Added

- Pricing plans in AdminHQ (Pricing plan limitations are not enforced).
- Showing the number of deviations from the pricing plan defaults in the tenant listing of AdminHQ.

### Changed

- Tidying up the form for creating new tenants in AdminHQ (removing unused features, adding titles and descriptions, reordering features, adding new feature flags, removing fields for non-relevant locales).

## 2020-07-10

### Added

- Project topics

### Changed

- Userid instead of email is used for hidden field in surveys (Leiden)
- New projects have 'draft' status by default

### Fixed

- Topics filter in ideas overview works again

## 2020-07-09 - Workshops

### Fixed

- Speps are scrollable

### Added

- Ability to export the inputs as an exel sheet
- Polish translations
- Portugese (pt-BR) translations

## 2020-06-26

### Fixed

- No longer possible to invite a project manager without selecting a project
- The button on the homepage now also respects the 'disable posting' setting in proposals
- Using project copy or a tenant template that contains a draft initiative no longer fails

### Added

- Romanian

## 2020-06-19

### Fixed

- Polish characters not being rendered correctly

### Added

- Back-office toggle to turn on/off the ability to add new proposals to the platform

## 2020-06-17

### Fixed

- It's no longer needed to manually refresh after deleting your account for a consistent UI
- It's no longer needed to manually refresh after using the admin toggle in the user overview
- The sign-in/up flow now correctly asks the user to verify if the smart group has other rules besides verification
-

demo`is no longer an available option for`organization_type` in admin HQ

- An error is shown when saving a typeform URL with `?email=xxxx` in the URL, which prevented emails to be linked to survey results
- On mobile, the info container in the proposal info page now has the right width
- A general issue with storing cookies if fixed, noticable by missing data in GA, Intercom not showing and the cookie consent repeatedly appearing
- Accessibility fix for the search field
- The `signup_helper_text` setting in admin HQ is again displayed in step 1 of the sign up flow

### Added

- There's a new field in admin HQ to configure custom copy in step 2 of the sign up flow called `custom_fields_signup_helper_text`
- `workshops` can be turned on/off in admin HQ, displayed as a new page in the admin interface

### Changed

- The copy for `project moderator` has changed to `project manager` everywhere
- The info image in the proposals header has changed

## 2020-06-03

### Fixed

- Maps with markers don't lose their center/zoom settings anymore
- English placeholders in idea form are gone for Spanish platforms

## 2020-05-26

### Changed

- Lots of small UI improvements throughout the platform
- Completely overhauled sign up/in flow:
  - Improved UI
  - Opens in a modal on top of existing page
  - Opens when an unauthenticaed user tries to perform an action that requires authentication (e.g. voting)
  - Automatically executes certain actions (e.g. voting) after the sign in/up flow has been completed (note: does not work for social sign-on, only email/password sign-on)
  - Includes a verification step in the sign up flow when the action requires it (e.g. voting is only allowed for verified users)

## 2020-05-20

### Fixed

- Budget field is shown again in idea form for participatory budget projects

## 2020-05-14

### Added

- Idea configurability: disabling/requiring certain fields in the idea form
- The footer has our new logo

### Changed

- Admins will receive a warning and need to confirm before sending a custom email to all users
- A survey project link in the top navigation will link to /info instead of to /survey

## 2020-04-29

### Fixed

- Folders are again shown in the navbar
- Adding an image to the description text now works when creating a project or a phase

### Added

- Support for Polish, Hungarian and Greenlandic

## 2020-04-23

### Fixed

- Long timeline phase names show properly

### Changed

- Redirect to project settings after creating the project
- Links to projects in the navigation menu link to the timeline for timeline projects

## 2020-04-21

### Fixed

- Fixed overlapping issue with idea vote bar on mobile
- Fixed an issue where images were used for which the filename contained special characters

### Added

- The overview (moderation) in the admin now has filters
  - Seen/not seen
  - Type: Comment/Idea/Proposal
  - Project
  - Search
- The idea xlsx export contains extra columns on location, number of comments and number of attachments

### Changed

- The permissions tab in the project settings has reordered content, to be more logical
- In German, the formal 'Sie' form has been replaced with the informal 'Du' form

## 2020-03-31

### Fixed

- Signing up with keyboard keys (Firefox)
- Composing manual emails with text images
- Exporting sheet of volunteers with long cause titles

### Added

- Folder attachments
- Publication status for folders

### Changed

- Show folder projects within admin project page

## 2020-03-20

### Added

- Volunteering as a new participation method

## 2020-03-16

### Fixed

- The project templates in the admin load again

## 2020-03-13

### Fixed

- The folder header image is not overly compressed when making changes to the folder settings
- The loading spinner on the idea page is centered

### Added

- Add images to folders, shown in cards.

### Changed

- Admins can now comment on ideas.

## 2020-03-10

### Fixed

- Fixed consent banner popping up every time you log in as admin
- Fixed back-office initiative status change 'Use latest official updates' radio button not working
- Fixed broken copy in Initiative page right-hand widget

### Added

- Add tooltip explaining what the city will do when the voting threshold is reached for a successful initiative
- Added verification step to the signup flow
- New continuous flow from vote button clicked to vote casted for unauthenticated, unverified users (click vote button -> account creation -> verification -> optional/required custom signup fields -> programmatically cast vote -> successfully voted message appears)
- The rich text editor in the admin now supports buttons

### Changed

- Admin HQ: new and improved list of timezones

## 2020-03-05

### Fixed

- Signup step 2 can no longer be skipped when there are required fields
- Correct tooltip link for support article on invitations
- Correct error messages when not filling in start/end date of a phase

### Added

- Setting to disable downvoting in a phase/project, feature flagged
- When a non-logged in visitor tries to vote on an idea that requires verification, the verification modal automatically appears after registering

## 2020-02-24

### Fixed

- Initiative image not found errors
- Templates generator out of disk space

### Added

- Folders i1
  - When enabled, an admin can create, edit, delete folders and move projects into and out of folders
  - Folders show in the project lists and can be ordered within projects

### Changed

- Initiative explanatory texts show on mobile views
- Existing platforms have a moderator@citizenlab.co admin user with a strong password in LastPass
- In the admin section, projects are no longer presented by publication status (Folders i1)

## 2020-02-19

### Fixed

- Loading more comments on the user profile page works again
- Accessibility improvements
- Adding an image no longer pops up the file dialog twice
- Changed to dedicated IP in mailgun to improve general deliverability of emails

### Added

- Improvements to the PB UI to make sure users confirm their basket at the end
- Ideation configurability i1
  - The idea form can be customized, on a project level, to display custom description texts for every field
- People filling out a poll are now included in the 'participated in' smart group rules
- Make me admin section in Admin HQ

### Changed

- When a platform no longer is available at a url, the application redirects to the CitizenLab website
- New platforms automatically get a moderator@citizenlab.co admin user with a strong password in LastPass

## 2020-01-29

### Fixed

- Rich text editor no longer allows non-video iframe content
- Smart groups that refer to a deleted project now get cleaned up when deleting a project
- All cookie consent buttons are now reachable on IE11
- More accessibility fixes
- The organization name is no longer missing in the password reset email

### Added

- CSAM verification
  - Users can authenticate and verify using BeID or itsme
  - User properties controlled by a verification method are locked in the user profile
  - Base layer of support for other similar verification methods in the future
- The order of project templates can now be changed in Templates HQ

### Changed

- Project templates overview no longer shows the filters

## 2020-01-17

### Fixed

- Further accesibility improvements:
  - Screen reader improvement for translations
  - Some color contrast improvements

### Added

- A hidden topics manager available at https://myfavouriteplatform.citizenlab.co/admin/topics

## 2020-01-15

### Fixed

- In the admin, the project title is now always displayed when editing a project
- Further accesibility improvements:
  - Site map improvements (navigation, clearer for screen readers)
  - Improved colors in several places for users with sight disability
  - Improved HTML to better inform screen reader users
  - Added keyboard functionality of password recovery
  - Improved forms (easier to use for users with motoric disabilities, better and more consistent validation, tips and tricks on mobile initiative form)
  - Improvements for screen reader in different languages (language picker, comment translations)
  - Added title (visible in your tab) for user settings page
  - Improved screen reader experience for comment posting, deleting, upvoting and idea voting

### Added

- The email notification settings on the user profile are now grouped in categories
- Unsubscribing through an email link now works without having to sign in first

### Changed

- The idea manager now shows all ideas by default, instead of filtered by the current user as assignee

## 2020-01-07

### Added

- Go to idea manager when clicking 'idea assigned to you' notification
- 2th iteration of the new admin moderation feature:
  - Not viewed/Viewed filtering
  - The ability to select one or more items and mark them as viewed/not viewed
  - 'Belongs to' table column, which shows the context that a piece of content belongs to (e.g. the idea and project that a comment belongs to)
  - 'Read more' expand mechanism for longer pieces of content
  - Language selector for multilingual content
  - 'Go to' link that will open a new tab and navigate you to the idea/iniative/comment that was posted

### Changed

- Improve layout (and more specifically width) of idea/iniatiatve forms on mobile
- Separate checkboxes for privacy policy and cookie policy
- Make the emails opt-in at registration

### Fixed

- Fix for unreadable password reset error message on Firefox
- Fix for project granular permission radio buttons not working

## 2019-12-12

### Added

- Polls now support questions for which a user can check multiple options, with a configurable maximum
- It's now possible to make a poll anonymous, which hides the user from the response excel export
- New verification method `id_card_lookup`, which supports the generic flow of verifying a user using a predined list of ID card numbers.
  - The copy can be configured in Admin HQ
  - The id cards CSV can be uploaded through Admin HQ

## 2019-12-11

### Added

- Admin moderation iteration 1 (feature flagged, turned on for a selected number of test clients)
- New verification onboarding campaign

### Changed

- Improved timeline composer
- Wysiwyg accessibility improvement

### Fixed

- English notifications when you have French as your language

## 2019-12-06

### Fixed

- Accessibility improvements:
  - Polls
  - Idea/initiative filter boxes
- Uploading a file in admin project page now shows the loading spinner when in progress
- Fixed English copy in notifications when other language selected
- Fixed project copy in Admin HQ not being saved

## 2019-12-05

### Fixed

- Small popups (popovers) no longer go off-screen on smaller screens
- Tooltips are no longer occluded by the checkbox in the idea manager
- The info icon on the initiatives voting box has improved alignment
- Project templates now display when there's only `en` is configured as a tenant locale
- When changing the lifecycle stage of a tenant, the update is now sent right away to segment
- When users accept an inivitation and are in a group, the group count is correctly updated
- Dropdowns in the registration flow can again support empty values
- Accessibility:
  - Various color changes to improve color contrasts
  - Color warning when picking too low contrast
  - Improvements to radio buttons, checkboxes, links and buttons for keyboard accessibility
  - Default built-in pages for new tenants have a better hierarchy for screen readers
- User posted an idea/initiative notification for admins will be in the correct language

## 2019-11-25

### Changed

- Updated translations
- Area filter not shown when no areas are configured
- Overall accessibility improvements for screen readers
- Improved accessibility of the select component, radio button, image upload and tooltip

### Fixed

- When adding a vote that triggers the voting limit on a project/phase, the other idea cards now automatically get updated with disabled vote buttons
- Fix for mobile bottom menu not being clickable when idea page was opened
- Navigating directly between projects via the menu no longer results in faulty idea card collections
- Display toggle (map or list view) of idea and initiative cards works again

## 2019-11-19

### Added

- New ideation project/phase setting called 'Idea location', which enables or disabled the ability to add a location to an idea and show the ideas on a map

### Changed

- Improved accessibility of the image upload component
- COW tooltipy copy
- Sharing modal layout improvement

### Fixed

- Checkboxes have unique ids to correctly identify their corresponding label, which improves screen reader friendliness when you have multiple checkboxes on one page.
- Avatar layout is back to the previous, smaller version

## 2019-11-15

### Fixed

- Fix for 'Click on map to add an idea' functionality not working
- Fix for notifications not showing

## 2019-11-12

### Fixed

- An email with subject `hihi` is no longer sent to admins that had their invite accepted
- Whe clicking the delete button in the file uploader, the page no longer refreshes
- Project templates no longer show with empty copy when the language is missing
- The countdown timer on initiatives now shows the correct value for days
- The radio buttons in the cookie manager are clickable again
- Changing the host of a tenant no longer breaks images embedded in texts
- It's possible again to unassign an idea in the idea manager
- The popup for adding a video or link URL is no longer invisible or unusable in some situations
- Uploading files is no longer failing for various filetypes we want to support
- Keyboard accessibility for modals

### Added

- ID Verification iteration 1
  - Users can verify their account by entering their ID card numbers (currently Chile only)
  - Verification is feature flagged and off by default
  - Smart groups can include the criterium 'is verified'
  - Users are prompted to verify their account when taking an actions that requires verification
- Total population for a tenant can now be entered in Admin HQ
- It's now possible to configure the word used for areas towards citizens from the areas admin
- Improvements to accessibility:
  - Idea and initiative forms: clearer for screen readers, keyboard accessibility, and more accessible input fields
  - Nav bar: clearer for screen readers and improved keyboard navigation
  - Project navigation and phases: clearer for screen readers
  - Sign-in, password reset and recovery pages: labeling of the input fields, clearer for screen readers
  - Participatory budgeting: clearer for screen readers

### Changed

- The organization name is now the default author in an official update

## 2019-10-22

### Fixed

- The sharing title on the idea page is now vertically aligned
- Improvements to the 'bad gateway' message sometimes affecting social sharing
- The map and markers are again visible in the admin dashboard
- First round of accessibility fixes and improvements
  - Dynamics of certain interactions are picked up by screen readers (PB, voting, ...)
  - Overall clarity for screen readers has improved
  - Improvements to information structure: HTML structure, W3C errors, head element with correct titles
  - Keyboard accessibility has generally improved: sign-up problems, login links, PB assignment, ...

### Added

- Initiatives iteration 3
  - Automatic status changes on threshold reached or time expired
  - When updating the status, official feedback needs to be provided simultaneously
  - Users receive emails and notifications related to (their) initiative
  - Initiatives support images in their body text
- Project templates
  - Admins can now create projects starting from a template
  - Templates contain images, a description and a timeline and let admin filter them by tags
  - Admins can share template descriptions with a publically accessible link
- It's now possible to configure the banner overlay color from the customize settings
- A custom email campaign now contains a CTA button by default

### Changed

- Complete copy overhaul of all emails

## 2019-10-03

### Fixed

- PB phase now has a basket button in the project navbar
- The datepicker in the timeline admin now works in IE11

### Changed

- For fragments (small pieces of UI that can be overridden per tenant) to work, they need to be enabled individually in admin HQ.

## 2019-09-25

### Fixed

- It's again possible to change a ideation/PB phase to something else when it contains no ideas
- Older browsers no longer crash when scrolling through comments (intersection observer error)
- Pagination controls are now correctly shown when there's multiple pages of users in the users manager
- The user count of groups in the users manager no longer includes invitees and matches the data shown
- Transition of timeline phases now happen at midnight, properly respecting the tenant timezone
- When looking at the map of an idea or initiative, the map marker is visible again
- The initiatives overview pages now uses the correct header and text colors
- The vote control on an initiative is no longer invisible on a tablet screen size
- The idea page in a budgeting context now shows the idea's budget
- The assign button on an idea card in a budgeting context behaves as expected when not logged in
- Project copy in Admin HQ that includes comments no longer fails
- Changing granular permissions by project moderator no longer fails

### Added

- Polling is now supported as a new participation method in a continuous project or a phase
  - A poll consists of multiple question with predefined answers
  - Users can only submit a poll once
  - Taking a poll can be restricted to certain groups, using granular permissions
  - The poll results can be exported to excel from the project settings
- It's now possible to disable Google Analytics, Google Tag Manager, Facebook Pixel and AdWords for specific tenants through Admin HQ

### Changed

- Large amount of copy improvements throughout to improve consistency and experience
- The ideas overview page is no longer enabled by default for new tenants
- The built-in 'Open idea project' can now be deleted in the project admin

## 2019-08-30

### Fixed

- The map preview box no longer overflows on mobile devices
- You're now correctly directed back to the idea/initiatives page after signing in/up through commenting

### Changed

- The height of the rich text editor is now limited to your screen height, to limit the scrolling when applying styles

## 2019-08-29

### Fixed

- Uploaded animated gifs are no longer displayed with weird artifacts
- Features that depend on NLP are less likely to be missing some parts of the data

### Added

- Citizen initiatives
  - Citizens can post view and post initiatives
  - Admins can manage initiatives, similar to how they manage ideas
  - Current limitation to be aware of, coming very soon:
    - No emails and notifications related to initiatives yet
    - No automated status changes when an initiative reaches enough votes or expires yet

## 2019-08-09

### Fixed

- Fixed a bug that sometimes prevented voting on comments
- When editing a comment, a mention in the comment no longer shows up as html
- In the dashboard, the domicile value 'outside' is now properly translated
- Some fixes were made to improve loading of the dashboard map with data edge cases
- Deleting a phase now still works when users that reveived notifications about the phase have deleted their account
- New releases should no longer require a hard refresh, avoiding landing page crashing issues we had

### Added

- File input on the idea form now works on mobile, if the device supports it

## 2019-07-26

### Fixed

- The project moderator email and notification now link to the admin idea manager instead of citizen side
- The widget no longer shows the `Multiloc`, but the real idea titles for some platforms

### Added

- Speed improvements to data requests to the backend throughout the whole paltform
- Changing the participation method from ideation to information/survey when there are ideas present is now prevented by the UI
- It's now possible to manually reorder archived projects
- There's new in-platform notifications for a status change on an idea you commented or voted on

## 2019-07-18

### Fixed

- It's no longer possible to change the participation method to information or survey if a phase/project already contains ideas
- The 'Share your idea modal' is now properly centered
- It's no longer possible to send out a manual email campaign when the author is not properly defined
- Invite emails are being sent out again
- Imported ideas no longer cause incomplete pages of idea cards
- Invited users who did not accept yet no longer receive any automated digest emails

## 2019-07-08

### Fixed

- When changing images like the project header, it's no longer needed to refresh to see the result
- The comments now display with a shorter date format to work better on smaller screens
- The code snippet from the widget will now work in some website that are strict on valid html
- The number of days in the assignee digest email is no longer 'null'
- The project preview description input is displayed again in the projects admin
- The idea status is no longer hidden when no vote buttons are displayed on the idea page
- Duplicate idea cards no longer appear when loading new pages

### Added

- Performance optimizations on the initial loading of the platform
- Performance optimizations on loading new pages of ideas and projects
- Newly uploaded images are automatically optimized to be smaller in filesize and load faster
- The 'Add an idea' button is now shown in every tab of the projects admin
- It's now possible to add videos to the idea body text
- E-mails are no longer sent out through Vero, but are using the internal cl2-emails server

### Changed

- The automated emails in the admin no longer show the time schedule, to work around the broken translations
- The rights for voting on comments now follow the same rights than commenting itself, instead of following the rights for idea voting
- On smaller desktop screens, 3 columns of idea cards are now shown instead of 2
- When adding an idea from the map, the idea will now be positioned on the exact location that was clicked instead of to the nearest detectable address
- Using the project copy tool in admin HQ is more tolerant about making copies of inconsistent source projects

## 2019-06-19

### Fixed

- Show 3-column instead of 2-column layout for ideas overview page on smaller desktop screens
- Don't hide status label on idea page when voting buttons are not shown

### Changed

- Small improvement in loading speed

## 2019-06-17

## Fixed

- The column titles in comments excel export are aligned with the content
- There's now enough space between voting anc translate links under a comment
- Vote button on an idea no longer stays active when a vote on that idea causes the voting treshold of the project to be reached

## Added

- The admin part of the new citizen initiatives is available (set initiatives feature on `allowed`)
  - Cities can configure how they plan to use initiatives
- A preview of how initiatives will look like city side is available, not yet ready for prime time (set initiatives feature on `allowed` and `enabled`)
- The ideas overview page has a new filtering sidebar, which will be used for other idea and initiative listings in the future
  - On idea status
  - On topic
  - Search
- Comments now load automatically while scrolling down, so the first comments appear faster

## 2019-06-05

### Fixed

- Fix an issue that when showing some ideas in an idea card would make the application crash

## 2019-05-21

### Fixed

- The idea page does no longer retain its previous scroll position when closing and reopening it
- The Similar Ideas box no longer has a problem with long idea titles not fitting inside of the box
- The Similar Ideas box content did not update when directly navigating from one idea page to the next
- The 'What were you looking for?' modal no longer gives an error when trying to open it

### Changed

- You now get redirected to the previously visited page instead of the landing page after you've completed the signup process

## 2019-05-20

### Fixed

- Closing the notification menu after scrolling no longer results in a navbar error
- When accessing the idea manager as a moderator, the assignee filter defaults to 'assigned to me'
- The idea and comment counts on the profile page now update as expected
- It's now possible to use a dropdown input in the 2nd registration step with a screen reader
- An invited user can no longer request a password reset, thereby becoming an inconsistent user that resulted in lots of problems

### Added

- Restyle of the idea page
  - Cleaner new style
  - Opening an idea no longer appears to be a modal
  - Properly styled similar ideas section
  - Showing comment count and avatars of contributors

### Changed

- When clicking the edit button in the idea manager, the edit form now opens in the sidemodal

## 2019-05-15

### Fixed

- Opening the projects dropdown no longer shows all menu items hovered when opened
- Users that can't contribute (post/comment/vote/survey) no longer get an email when a phase starts
- When a project has an ideation and a PB phase, the voting buttons are now shown during the ideation phase
- The admin navigation menu for moderators is now consistent with that for admins
- Moderators that try to access pages only accessible for admins, now get redirected to the dashboard
- The details tab in clustering doesn't cause the info panel to freeze anymore
- When writing an official update, the sbumit button now only becomes active when submission is possible
- The 'no options' copy in a dropdown without anything inside is now correctly translated
- Making a field empty in Admin HQ now correctly saves the empty value
- The active users graph no longer includes users that received an email as being active
- The translation button in an idea is no longer shown when there's only one platform language
- After changing granular permission, a refresh is no longer needed to see the results on ideas
- The sideview in the idea manager now shows the status dropdown in the correct language
- The layout of the sideview in the idea manager is now corrected
- A digest email to idea assignees is no longer sent out when no ideas are assigned to the admin/moderator
- Signing in with VUB Net ID works again
- Loading the insights map can no longer be infinite, it will now show an error message when the request fails

### Added

- The profile page of a user now also shows the comments by that user
- Users can now delete their own profile from their edit profile page
- Similar ideas, clustering and location detection now work in Spanish, German, Danish and Norwegian
- Facebooks bot coming from `tfbnw.net` are now blocked from signing up
- Moderators now also have a global idea manager, showing all the ideas from the projects they're moderating
- Loading the insights map, which can be slow, now shows a loading indicator

### Changed

- Voting buttons are no longer shown when voting is not enabled
- Improved and more granular copy text for several voting and commenting disabled messages

## 2019-04-30

### Fixed

- Time remaning on project card is no longer Capitalized
- Non-admin users no longer get pushed to intercom
- Improvements to the idea manager for IE11
- When filtering on a project in the idea manager, the selected project is highlighted again
- @citizenlab.cl admins can now also access churned platforms
- The user count in the user manager now includes migrated cl1 users
- Sending invitations will no longer fail on duplicate mixed-case email addresses

### Added

- Ideas can now be assigned to moderators and admins in the idea manager
  - Added filter on assignee, set by default to 'assigned to me'
  - Added filter to only show ideas that need feedback
  - When clicking an idea, it now opens in and can be partially edited from a half screen modal
  - Admins and moderators get a weekly digest email with their ideas that need feedback
- Completely new comments UI with support for comment upvotes
  - Comments are visually clearly grouped per parent comment
  - Sub-comments use @mentions to target which other subcomment they reply to
  - Comments can be sorted by time or by votes
- Ideas can now be sorted randomly, which is the new default
- New smart group rule for users that contributed to a specific topic
- New smart group rule for users that contributed to ideas with a specific status
- Clear error message when an invitee does a normal sign up

### Changed

- The idea grid no longer shows a 'post an idea' button when there are no ideas yet

## 2019-04-24

### Fixed

- Project cards now show correct time remaining until midnight

## 2019-04-23

### Fixed

- Closing the notification menu does not cause an error anymore
- The unread notifications count is now displayed correctly on IE11
- Clicking on an invite link will now show an immediate error if the invite is no longer valid

### Changed

- The admin guide is now under the Get Started link and the dashboards is the admin index
- The project cards give feedback CTA was removed
- An idea can now be deleted on the idea page
- The default border radius throughout the platform now is 3px instead of 5px
- The areas filter on the project cards is only shown when there is more than one area

## 2019-04-16

### Fixed

- The comment count of a project remains correct when moving an idea to a different project
- Fixed an issue when copying projects (through the admin HQ) to tenants with conflicting locales
- Only count people who posted/voted/commented/... as participants (this is perceived as a fix in the dashboards)
- Invites are still sent out when some emails correspond to existing users/invitees
- Phase started/upcoming notifications are only sent out for published projects

### Added

- Posting text with a URL will turn the URL part into a link
- Added smart group rules for topic and idea status participants

### Changed

- New configuration for which email campaigns are enabled by default
- Changed project image medium size to 575x575

## 2019-04-02

### Fixed

- The new idea button now shows the tooltip on focus
- The gender graph in clustering is now translated
- Tooltips on the right of the screen no longer fall off
- Text in tooltips no longer overflows the tooltip borders
- When there are no ideas, the 'post an idea' button is no longer shown on a user profile or the ideas overview page
- The project card no longer displays a line on the bottom when there is no meta information available
- Downloading the survey results now consistently triggers a browser download
- The bottom of the left sidebar of the idea manager can now be reached when there are a lot of projects
- The time control in the admin dashboard is now translated
- Various fixes to improve resilience of project copy tool

### Added

- The ideas overview page now has a project filter
- The various pages now support the `$|orgName|` variable, which is replaced by the organization name of the tenant
- Non-CitizenLab admins can no longer access the admin when the lifecycle stage is set to churned
- A new style variable controls the header opacity when signed in
- New email as a reminder to an invitee after 3 days
- New email when a project phase will start in a week
- New email when a new project phase has started
- The ideas link in the navbar is now feature flagged as `ideas_overview`

### Changed

- When filtering projects by multiple areas, all projects that have one of the areas or no area are now shown
- The user search box for adding a moderator now shows a better placeholder text, explaining the goal

## 2019-03-20

### Fixed

- Fixed mobile layout issues with cookie policy, idea image and idea title for small screens (IPhone 5S)
- Posting an idea in a timeline that hasn't started yet (as an admin) now puts the idea in the first phase
- Notifications menu renders properly in IE11
- The CTA on project cards is no longer shown for archived and finished projects
- Invited users that sign up with another authentication provider now automatically redeem their invitation
- When the tenant only has one locale, no language switcher is shown in the official feedback form

### Added

- Capabilities have been added to apply custom styling to the platform header
  - Styling can be changed through a new style tab in admin HQ
  - It's also possible to configure a different platform-wide font
  - Styling changes should only be done by a designer or front-end developer, as there are a lot of things that could go wrong
- The initial loading speed of the platform has increased noticably due to no longer loading things that are not immediately needed right away.
- Tenant templates are now automatically updated from the `.template` platforms every night
- The project copy tool in admin HQ now supports time shifting and automatically tries to solve language conflicts in the data
- New notifications and emails for upcoming (1 week before) and starting phases

### Changed

- Archived ieas are no longer displayed on the general ideas page
- The time remaining on project cards is no longer shown on 2 lines if there's enough space
- New platforms will show the 'manual project sorting' toggle by default
- Some changes were made to modals throughout to make them more consistent and responsiveness
- New ideas now have a minimal character limit of 10 for the title and 30 for the body
- User pages have a more elaborate meta title and description for SEO purposes

## 2019-03-11

### Fixed

- Notifications layout on IE11
- Errors due to loading the page during a deployment

## 2019-03-11

### Fixed

- Similar ideas is now fast enough to enable in production
- NLP insights will no longer keep on loading when creating a new clusgtering graph
- The comment count on project cards now correctly updates on deleted comments
- Various spacing issues with the new landing page on mobile are fixed
- When logging out, the avatars on the project card no longer disappear
- The widget no longer cuts off the title when it's too long
- In admin > settings > pages, all inputs are now correctly displayed using the rich text editor
- The notifications are no longer indented inconsistently
- Exporting typeform survey results now also work when the survey embed url contains `?source=xxxxx`
- When there's a dropdown with a lot of options during signup, these options are no longer unreachable when scrolling down
- The cookie policy no longer displays overlapping text on mobile
- The `isSuperAdmin`, `isProjectModerator` and `highestRole` user properties are now always named using camelCasing

### Added

- Official feedback
  - Admins and moderators can react to ideas with official feedback from the idea page
  - Users contributing to the idea receive a notification and email
  - Feedback can be posted using a free text name
  - Feedback can be updated later on
  - Admin and moderators can no longer write top-level comments
  - Comments by admins or moderators carry an `Official` badge
- When giving product feedback from the footer, a message and email can be provided for negative feedback
- CTA on project card now takes granular permissions into account
- CTA on project card is now also shown on mobile
- Projects for which the final phase has finished are marked as finished on their project card
- Projects on the landing page and all projects page can now be filtered on area through the URL

### Changed

- The avatars on a project card now include all users that posted, voted or commented
- Commenting is no longer possible on ideas not in the active phase

## 2019-03-03

### Fixed

- Manually sorting projects in the admin works as expected

### Added

- Support for Spanish
- The copy of 'x is currently working on' can be customized in admin HQ
- Extra caching layer in cl2-nlp speeds up similar ideas and creating clusters

## 2019-02-28

### Fixed

- In the dashboard, the labels on the users by gender donut chart are no longer cut off
- Adding file attachments with multiple consecutive spaces in the filename no longer fails
- Project copy in admin HQ no longer fails when users have mismatching locales with the new platform

### Added

- New landing page redesign
  - Project cards have a new layout and show the time remaining, a CTA and a metric related to the type of phase
  - The bottom of the landing page displays a new custom info text, configurable in the admin settings
  - New smarter project sorting algorithm, which can be changed to manual ordering in the projects admin
  - Ideas are no longer shown on the landing page
  - The `Show all projects` link is only shown when there are more than 10 projects
- New attributes are added to segment, available in all downstream tools:
  - `isSuperAdmin`: Set to true when the user is an admin with a citizenlab email
  - `isProjectModerator`
  - `highestRole`: Either `super_admin`, `admin`, `project_moderator` or `user`

### Changed

- Intercom now only receives users that are admin or project moderator (excluding citizenlab users)

## 2019-02-20

### Fixed

- User digest email events are sent out again
- The user statistics on the admin dashboard are back to the correct values
- Creating a new project page as an admin does not result in a blank page anymore
- Improved saving behaviour when saving images in a phase's description
- When logged in and visiting a url containing another locale than the one you previously picked, your locale choice is no longer overwritten

### Added

- Project copy feature (in admin HQ) now also supports copying ideas (including comments and votes) and allows you to specify a new slug for the project URL
- Unlogged users locale preference is saved in their browser

## 2019-02-14

### Fixed

- Project/new is no longer a blank page

## 2019-02-13

### Fixed

- Texts written with the rich text editor are shown more consistently in and outside of the editor
- Opening a dropdown of the smart group conditions form now scrolls down the modal
- When changing the sorting method in the ideas overview, the pagination now resets as expected
- Google login no longer uses the deprecated Google+ authentication API

### Added

- Typeform survey for typeform can now be downloaded as xlsx from a tab in the project settings
  - The Segment user token needs to be filled out in Admin HQ
  - New survey responses generate an event in segment
- Survey providers can be feature flagged individually
- New \*.template.citizenlab.co platforms now serve as definitions of the tenant template
- The registration fields overview in admin now shows a badge when fields are required

### Changed

- Surveymonkey is now feature-flagged off by default for new platforms

## 2019-01-30

### Fixed

- Long topic names no longer overlap in the admin dashboards
- Video no longer pops out of the phase description text
- Added event tracking for widget code copy and changing notification settings
- Saving admin settings no longer fails because of a mismatch between platform and user languages
- The password reset message now renders correctly on IE11
- It's easier to delete a selected image in the rich text editor
- The copy in the modal to create a new group now renders correctly in IE11
- Texts used in the the dashboard insights are no longer only shown in English
- Tracking of the 'Did you find what you're looking for?' footer not works correctly

### Added

- Tooltips have been added throughout the whole admin interface
- A new homepage custom text section can be configured in the admin settings, it will appear on the landing page in a future release
- New experimental notifications have been added that notify admins/moderators on every single idea and comment
- New tenant properties are being logged to Google Analytics

## 2019-01-19

### Fixed

- Registration fields of the type 'multiple select' can again be set in the 2nd step of the signup flow
- Creating invitations through an excel file no longer fails when there are multiple users with the same first and last name

## 2019-01-18

### Fixed

- Overflowing text in project header
- Fixed color overlay full opaque for non-updated tenant settings
- Fixed avatar layout in IE11
- Fixed idea page scrolling not working in some cases on iPad
- Pressing the enter key inside of a project settings page will no longer trigger a dialog to delet the project

### Changed

- Reduced the size of the avatars on the landing page header and footer
- Made 'alt' text inside avatar invisible
- Better cross-browser scaling of the background image of the header that's being shown to signed-in users
- Added more spacing underneath Survey, as not to overlap the new feedback buttons
- Increased width of author header inside of a comment to better accomodate long names
- Adjusted avatar hover effect to be inline with design spec￼

## 2019-01-17

### Added

- `header_overlay_opacity` in admin HQ allows to configure how transparent header color is when not signed in
- `custom_onboarding_fallback_message` in admin HQ allows to override the message shown in the header when signed in

## 2019-01-16

### Fixed

- The clustering prototype no longer shows labels behind other content
- Removing a project header image is again possible
- New active platforms get properly submitted to google search console again
- Scrolling issues with an iPad on the idea modal have been resolved
- Signing up through Google is working again
- The line underneath active elements in the project navbar now has the correct length
- A long location does no longer break the lay-out of an event card
- The dashboards are visible again by project moderators
- The admin toggle in the users manager is working again

### Added

- When logged in, a user gets to see a dynamic call to action, asking to
  - Complete their profile
  - Display a custom message configurable through admin HQ
  - Display the default fallback engagement motivator
- The landing page header now shows user avatars
- It's now possible to post an idea from the admin idea manager
- The footer now shows a feedback element for citizens
- A new 'map' dashboard now shows the ideas on their locations detected from the text using NLP
- The clustering prototype now shows the detected keywords when clustering is used

### Changed

- The navbar and landing page have a completely refreshed design
  - The font has changed all over the platform
  - 3 different colors (main, secondary, text) are configurable in Admin HQ
- The clustering prototype has been moved to its own dashboard tab
- Project cards for continuous projects now link to the information page instead of ideas

## 2018-12-26

### Fixed

- The rich text editor now formats more content the same way as they will be shown in the platform

### Added

- Admin onboarding guide
  - Shown as the first page in the admin, guiding users on steps to take
- The idea page now shows similar ideas, based on NLP
  - Feature flagged as `similar_ideas`, turned off by default
  - Experimental, intended to evaluate NLP similarity performance
- A user is now automatically signed out from FranceConnect when signing out of the platform

### Changed

- When a user signs in using FranceConnect, names and some signup fields can no longer be changed manually
- The FranceConnect button now has the official size and dimensions and no T&C
- SEO improvements to the "Powered by CitizenLab" logo

## 2018-12-13

### Fixed

- User digest email campaigns is sent out again
- IE11 UI fixes:
  - Project card text overflow bug
  - Project header text wrapping/centering bug
  - Timeline header broken layout bug
  - Dropdown not correctly positioned bug
- Creating new tenants and changing the host of existing tenants makes automatic DNS changes again

### Added

- SEO improvements: project pages and info pages are now included in sitemap
- Surveys now have Google Forms support

## 2018-12-11-2

### Fixed

- A required registration field of type number no longer blocks users on step 2 of the registration flow

## 2018-12-11

### Fixed

- Loading an idea page with a deleted comment no longer results in an error being shown
- Assigning a first bedget to a PB project as a new user no longer shows an infinite spinner
- Various dropdowns, most famously users group selection dropdown, no longer overlap menu items

## 2018-12-07

### Fixed

- It's again possible to write a comment to a comment on mobile
- When logged in and trying to log in again, the user is now redirected to the homepage
- A deleted user no longer generates a link going nowhere in the comments
- The dropdown menu for granular permissions no longer disappears behind the user search field
- After deleting an idea, the edit and delete buttons are no longer shown in the idea manager
- Long event title no longer pass out of the event box
- Notifications from a user that got deleted now show 'deleted user' instead of nothing

### Added

- Machine translations on the idea page
  - The idea body and every comment not in the user's language shows a button to translate
  - Feature flagged as `machine_translations`
  - Works for all languages
- Show the currency in the amount field for participatory budgeting in the admin
- Built-in registration fields can now be made required in the admin
- FranceConnect now shows a "What is FranceConnect?" link under the button

### Changed

- The picks column in the idea manager no longer shows a euro icon

## 2018-11-28

### Fixed

- IE11 graphical fixes in text editor, status badges and file drag&drop area fixed
- The idea tab is visible again within the admin of a continuous PB project
- The checkbox within 3rd party login buttons is now clickable in Firefox

## 2018-11-27

### Fixed

- When all registration fields are disabled, signing up through invite no longer blocks on the first step
- A moderator that has not yet accepted their invitation, is no longer shown as 'null null' in the moderators list
- Adding an idea by clicking on the map is possible again

### Changed

- When there are no events in a project, the events title is no longer shown
- The logo for Azure AD login (VUB Net ID) is shown as a larger image
- When logging in through a 3rd party login provider, the user needs to confirm that they've already accepted the terms and conditions

## 2018-11-22

### Fixed

- In the clustering prototype, comparing clusters using the CTRL key now also works on Mac
- Widget HTML code can now be copied again
- Long consequent lines of text now get broken up in multiple lines on the idea page
- Admin pages are no longer accessible for normal users
- Reduced problems with edge cases for uploading images and attachments

### Added

- Participatory budgeting (PB)
  - A new participation method in continuous and timeline projects
  - Admins and moderators can set budget on ideas and a maximum budget on the PB phase
  - Citizens can fill their basket with ideas, until they hit the limit
  - Citizens can submit their basket when they're done
  - Admins and moderators can process the results through the idea manager and excel export
- Advanced dashboards: iteration 1
  - The summary tab shows statistics on idea/comment/vote and registration activities
  - The users tab shows information on user demographics and a leaderboard
  - The time filter can be controller with the precision of a day
  - Project, group and topic filters are available when applicable
  - Project moderators can access the summary tabs with enforced project filter
- Social sharing through the modal is now separately trackable from sharing through the idea page
- The ideas excel export now contains the idea status
- A new smart group rule allows for filtering on project moderators and normal users

### Changed

- Project navigation is now shown in new navigation bar on top
- The content of the 'Open idea project' for new tenants has changed
- After posting an idea, the user is redirected towards the idea page of the new idea, instead of the landing page

## 2018-11-07

### Fixed

- The widget HTML snippet can be copied again

## 2018-11-05

### Fixed

- Clicking Terms & Conditions links during sign up now opens in a new tab

### Added

- Azure Active Directory login support, used for VUB Net ID

## 2018-10-25

### Fixed

- Resizing and alignment of images and video in the editor now works as expected
- Language selector is now updating the saved locale of a signed in user
- When clicking "view project" in the project admin in a new tab, the projects loads as expected
- The navbar user menu is now keyboard accessible
- Radio buttons in forms are now keyboard accessible
- The link to the terms and conditions from social sign in buttons is fixed
- In admin > settings > pages, the editors now have labels that show the language they're in
- Emails are no longer case sensitive, resolving recurring password reset issues
- The widget now renders properly in IE11
- Videos are no longer possible in the invitation editor

### Added

- Cookie consent manager
  - A cookie consent footer is shown when the user has not yet accepted cookies
  - The user can choose to accept all cookies, or open the manager and approve only some use cases
  - The consent settings are automatically derived from Segment
  - When the user starts using the platform, they silently accept cookies
- A new cookie policy page is easier to understand and can no longer be customized through the admin
- Granular permissions
  - In the project permissions, an admin or project moderator can choose which citizens can take which actions (posting/voting/comments/taking survey)
  - Feature flagged as 'granular_permissions', turned off by default
- Ideas excel export now contains links to the ideas
- Ideas and comments can now be exported from within a project, also by project moderators
- Ideas and comments can now be exported for a selection of ideas
- When signing up, a user gets to see which signup fields are optional

### Changed

- Published projects are now shown first in the admin projects overview
- It's now more clear that the brand color can not be changed through the initial input box
- All "Add <something>" buttons in the admin have moved to the top, for consistency
- The widget no longer shows the vote count when there are no votes
- When a project contains no ideas, the project card no longer shows "no ideas yet"

## 2018-10-09

### Fixed

- UTM tags are again present on social sharing
- Start an idea button is no longer shown in the navbar on mobile
- Exceptionally slow initial loading has been fixed
- Sharing on facebook is again able to (quite) consistently scrape the images
- When using the project copy tool in Admin HQ, attachments are now copied over as well

### Added

- Email engine in the admin (feature flagged)
  - Direct emails can be sent to specific groups by admins and moderators
  - Delivered/Opened/Clicked statistics can be seen for every campaign
  - An overview of all automated emails is shown and some can be disabled for the whole platform

## 2018-09-26

### Fixed

- Error messages are no longer cut off when they are longer than the red box
- The timeline dropdown on mobile shows the correct phase names again
- Adding an idea by clicking on the map works again
- Filip peeters is no longer sending out spam reports
- Reordering projects on the projects admin no longer behaves unexpectedly
- Fixes to the idea manager
  - Tabs on the left no longer overlap the idea table
  - Idea status tooltips no longer have an arrow that points too much to the right
  - When the screen in not wide enough, the preview panel on the right is no longer shown
  - Changing an idea status through the idea manager is possible again

### Added

- Social sharing modal is now shown after posting an idea
  - Feature flagged as `ideaflow_social_sharing`
  - Offers sharing buttons for facebook, twitter and email
- File attachments can now be added to
  - Ideas, shown on the idea page. Also works for citizens.
  - Projects, shown in the information page, for admins and moderators
  - Phases, shown under the phase description under the timeline, for admins and moderators
  - Events, shown under the event description, for admins and moderators
  - Pages, shown under the text, for admins
- Some limited rich text options can now be used in email invitation texts

### Changed

- The admin projects page now shows 3 seperate sections for published, draft and archived
- When there are no voting buttons, comment icon and count are now also aligned to the right
- It's now possible to remove your avatar

## 2018-09-07

### Fixed

- Submit idea button is now aligned with idea form
- An error caused by social sign in on French platforms not longer has an English error message
- Checkboxes are now keyboard navigable
- Projects that currently don't accept ideas can no longer be selected when posting an idea
- Deleting an idea no longer results in a blank page
- Deleting a comment no longer results in a blank page
- When sign in fails, the error message no longer says the user doesn't exist
- `null` is no longer shown as a lastname for migrated cl1 users without last name
- Clicking on the table headers in the idea managers again swaps the sorting order as expected
- Typeform Survey now is properly usable on mobile

### Added

- Email notification control
  - Every user can opt-out from all recurring types of e-mails sent out by the platform by editing their profile
  - Emails can be fully disabled per type and per tenant (through S&S ticket)
- An widget that shows platform ideas can now be embedded on external sites
  - The style and content of the widget can be configured through admin > settings > widgets
  - Widget functionality is feature flagged as "widgets", on by default

### Changed

- Initial loading speed of the platform has drastically improved, particulary noticable on mobile
- New tenants have custom signup fields and survey feature enabled by default

## 2018-08-20

### Fixed

- The idea sidepane on the map correctly displays HTML again
- Editing your own comment no longer turns the screen blank
- Page tracking to segment no longer tracks the previous page instead of the current one
- Some browsers no longer break because of missing internationalization support
- The options of a custom field are now shown in the correct order

### Added

- A major overhaul of all citizen-facing pages to have significantly better accessibility (almost WCAG2 Level A compliant)
  - Keyboard navigation supported everywhere
  - Forms and images will work better with screen readers
  - Color constrasts have been increased throughout
  - A warning is shown when the color in admin settings is too low on constrast
  - And a lot of very small changes to increase WCAG2 compliance
- Archived projects are visible by citizens
  - Citizens can filter to see all, active or archived projects
  - Projects and project cards show a badge indicating a project is archived
  - In the admin, active and archived projects are shown separately
- A favicon can now be configured at the hidden location `/admin/favicon`
  - On android in Chrome, the platform can be added to the Android homescreen and will use the favicon as an icon
- Visitors coming through Onze Stad App now are trackable in analytics

### Changed

- All dropdown menus now have the same style
- The style of all form select fields has changed
- Page tracking to segment no longer includes the url as the `name` property (salesmachine)
- Font sizes throughout the citizen-facing side are more consistent

## 2018-08-03

### Fixed

- The landingpage header layout is no longer broken on mobile devices
- Yet another bug related to the landingpage not correctly redirecting the user to the correct locale
- The Page not found page was not found when a page was not found

### Added

- The 'Create an account' call to action button on the landing page now gets tracked

## 2018-08-02

### Fixed

- The browser no longer goes blank when editing a comment
- Redirect to the correct locale in the URL no longer goes incorrectly to `en`

## 2018-07-31

### Fixed

- The locale in the URL no longer gets added twice in certain conditions
- Various fixes to the rich text editor
  - The controls are now translated
  - Line breaks in the editor and the resulting page are now consistent
  - The editor no longer breaks form keyboard accessibility
  - The images can no longer have inconsistent widht/height ratio wich used to happen in some cases
  - The toolbar buttons have a label for accessibility
- A new tenant created in French no longer contains some untranslated content
- The tenant lifecycle stage is now properly included in `group()` calls to segment
- Comment body and various dynamic titles are secured against XSS attacks

### Added

- Ideas published on CitizenLab can now also be pushed to Onze Stad App news stream
- The rich text editor
  - Now support copy/paste of images
- Event descriptions now also support rich text
- When not signed in, the header shows a CTA to create an account
- A new smart group rule allows you to specify members than have participated (vote, comment, idea) in a certain project
- The admin now shows a "Get started" link to the knowledge base on the bottom left
- The Dutch platforms show a "fake door" to Agenda Setting in the admin navigation

### Changed

- The idea card now shows name and date on 2 lines
- The navbar now shows the user name next to the avatar
- The user menu now shows "My ideas" instead of "Profile page"

## 2018-07-12

### Fixed

- New text editor fixes various bugs present in old editor:
  - Typing idea texts on Android phones now works as expected
  - Adding a link to a text field now opens the link in a new window
  - Resizing images now works as expected
  - When saving, the editor no longer causes extra whitespace to appear
- A (too) long list of IE11 fixes: The platform is now fully usable on IE11
- The group count in the smart groups now always shows the correct number
- The admin dashboard is no longer too wide on smaller screens
- The home button on mobile is no longer always active
- Fix for page crash when trying to navigate away from 2nd signup step when one or more required fields are present

### Added

- The language is now shown in the URL at all times (e.g. `/en/ideas`)
- The new text editor enables following extras:
  - It's now possible to upload images through the text editor
  - It's now possible to add youtube videos through the text editor
- `recruiter` has been added to the UTM campaign parameters

### Know issues

- The controls of the text editor are not yet translated
- Posting images through a URL in the text editor is no longer possible
- Images that have been resized by IE11 in the text editor, can subsequently no longer be resized by other browsers

## 2018-06-29

### Fixed

- Facebook now correctly shows the idea image on the very first share
- Signing up with a google account that has no avatar configured now works again
- Listing the projects and ideas for projects that have more than 1 group linked to them now works again

### Added

- Voting Insights [beta]: Get inisghts into who's voting for which content
  - Feature flagged as 'clustering', disabled by default
  - Admin dashboard shows a link to the prototype
- Social sharing buttons on the project info page
- Usage of `utm_` parameters on social sharing to track sharing performance
- Various improvements to meta tags throughout the platform
  - Page title shows the unread notification count
  - More descriptive page titles on home/projects/ideas
  - Engaging generic default texts when no meta title/description are provided
  - Search engines now understand what language and region the platform is targeting
- Optimized idea image size for facebook sharing
- Sharing button for facebook messenger on mobile
- When you receive admin rights, a notification is shown
- `tenantLifecycleStage` property is now present in all tracked events to segment

### Changed

- Meta tags can't be changed through the admin panel anymore
- Social sharing buttons changed aspect to be more visible

## 2018-06-20

### Fixed

- Visual fixes for IE11 (more to come)
  - The text on the homepage doesn't fall outside the text box anymore
  - The buttons on the project page are now in the right place
  - In the projects pages, the footer is no longer behaving like a header
- When trying to add a timeline phase that overlaps with another phase, a more descriptive error is shown
- larsseit font is now always being loaded

### Added

- Smart groups allow admins to automatically and continuously make users part of groups based on conditions
- New user manager allows
  - Navigating through users by group
  - Moving, adding and removing users from/to (manual) groups
  - Editing the group details from within the user manager
  - Creating groups from within the user manager
  - Exporting users to excel by group or by selection
- Custom registration fields now support the new type "number"
- The city website url can now be specified in admin settings, which is used as a link in the footer logo

### Changed

- The checkbox copy at signup has changed and now links to both privacy policy and terms and conditions
- Improved styling of usermenu dropdown (the menu that opens when you click on the avatar in the navigation bar)

### Removed

- The groups page is no longer a separate page, but the functionality is part of the user manager

## 2018-06-11

### Fixed

- Notifications that indicate a status change now show the correct status name
- The admin pages editors support changing content and creating new pages again
- When searching in the invites, filters still work as expected
- The font has changed again to larsseit

### Added

- Accessibility improvements:
  - All images have an 'alt' attributes
  - The whole navbar is now usable with a keyboard
  - Modals can be closed with the escape key
  - The contrast of labels on white backgrounds has increased
- New ideas will now immediately be scraped by facebook
- When inviting a user, you can now pick projects for which the user becomes a moderator

### Changed

- The language switcher is now shown on the top right in the navbar

## 2018-05-27

### Fixed

- Sitemap now has the correct date format
- Empty invitation rows are no longer created when the given excel file contains empty rows
- Hitting enter while editing a project no longer triggers the delete button
- Registration fields on signup and profile editing are now always shown in the correct language
- The dropdown menu for idea sorting no longer gets cut off by the edge of the screen on small screens
- Saving a phase or continuous project no longer fails when participation method is not ideation

### Added

- Language selection now also has a regional component (e.g. Dutch (Belgium) instead of Dutch)
- Added noindex tag on pages that should be shown in Google
- A new 'user created' event is now being tracked from the frontend side
- It's now possible to use HTML in the field description of custom fields (no editor, only for internal usage)

## 2018-05-16

### Fixed

- Phases are now correctly active during the day specified in their end date
- On the new idea page, the continue button is now shown at all resolutions
- On the idea list the order-by dropdown is now correctly displayed at all resolutions.

### Added

- Project moderators can be specified in project permissions, giving them admin and moderation capabilities within that project only
  - Moderators can access all admin settings of their projects
  - Moderators can see they are moderating certain projects through icons
  - Moderators can edit/delete ideas and delete comments in their projects
- A correct meta description tag for SEO is now rendered
- The platforms now render sitemaps at sitemap.xml
- It is now possible to define the default view (map/cards) for every phase individually
- The tenant can now be configured with an extra `lifecycle_stage` property, visible in Admin HQ.
- Downloading ideas and comments xlsx from admin is now tracked with events
- The fragment system, to experiment with custom content per tenant, now also covers custom project descriptions, pages and individual ideas

### Changed

- It is no longer possible to define phases with overlapping dates
- Initial loading speed of the platform has improved

## 2018-04-30

### Fixed

- When posting an idea and only afterward signing in, the content originally typed is no longer lost
- An error is no longer shown on the homepage when using Internet Explorer
- Deleting a user is possible again

### Changed

- The idea manager again shows 10 ideas on one page, instead of 5
- Submit buttons in the admin no longer show 'Error' on the buttons themselves

### Removed

- The project an idea belongs to can no longer be changed through the edit idea form, only through the idea manager

## 2018-04-26

### Added

- Areas can now be created, edited and deleted in the admin settings
- The order of projects can now be changed through drag&drop in the admin projects overview
- Before signing up, the user is requested to accept the terms and conditions
- It's possible to experiment with platform-specific content on the landing page footer, currently through setup & support
- Images are only loaded when they appear on screen, improving page loading speed

### Fixed

- You can no longer click a disabled "add an idea" button on the timeline
- When accessing a removed idea or project, a message is shown

### Known issues

- Posting an idea before logging in is currently broken; the user is redirected to an empty posting form
- Social sharing is not consistently showing all metadata

## 2018-04-18

### Fixed

- Adding an idea at a specific location by clicking on the map is fixed

## 2018-04-09

### Fixed

- An idea with a location now centers on that location
- Map markers far west or east (e.g. Vancouver) are now positioned as expected
- Links in comment now correctly break to a new line when they're too long
- Hitting enter in the idea search box no longer reloads the page
- A survey project no longer shows the amount of ideas on the project card
- The navbar no longer shows empty space above it on mobile
- The report as spam window no longer scrolls in a weird way
- The project listing on the homepage no longer repeats the same project for some non-admin users
- Google/Facebook login errors are captured and shown on an error page
- Some rendering issues were fixed for IE11 and Edge, some remain
- An idea body with very long words no longer overlaps the controls on the right
- Project cards no longer overlap the notification menu

### Added

- A user can now edit and delete its own comments
- An admin can now delete a user's comment and specify the reason, notifying the user by notification
- Invitations
  - Admins can invite users by specifying comma separated email addresses
  - Admins can invite users with extra information by uploading an excel file
  - Invited users can be placed in groups, made admin, and given a specific language
  - Admins can specify a message that will be included in the email to the invited users
  - Admins receive a notification when invited users sign up
- Users receive a notification and email when their idea changes status
- Idea titles are now limited to 80 characters

### Known issues

- Adding an idea through the map does not position it correctly

## 2018-03-23

### Fixed

- Fixed padding being added on top of navigation bar on mobile devices

## 2018-03-22

### Fixed

- Idea creation page would not load when no published projects where present. Instead of the loading indicator the page now shows a message telling the user there are no projects.

## 2018-03-20

### Fixed

- Various visual glitches on IE11 and Edge
- Scrolling behviour on mobile devices is back to normal
- The admin idea manager no longer shows an empty right column by default

### Added

- Experimental raw HTML editing for pages in the admin at `/admin/pages`

## 2018-03-14

### Fixed

- When making a registration field required, the user can't skip the second sign up step
- When adding a registration field of the "date" type, a date in the past can now be chosen
- The project listing on the landing page for logged in users that aren't admin is fixed

### Added

- When something goes wrong while authenticating through social networks, an error page is shown

## 2018-03-05

### Added

- Limited voting in timeline phases
- Facebook app id is included in the meta headers

### Known issues

- When hitting your maimum vote count as a citizen, other idea cards are not properly updating untill you try voting on them
- Changing the participation settings on a continuous project is impossible

## 2018-02-26

### Fixed

- Project pages
  - Fixed header image not being centered
- Project timeline page
  - Fixed currently active phase not being selected by default
  - Fixed 'start an idea' button not being shown insde the empty idea container
  - Fixed 'start an idea' button not linking to the correct idea creation step
- Ideas and Projects filter dropdown
  - Fixed the dropdown items not always being clickable
- Navigation bar
  - Fixed avatar and options menu not showing on mobile devices

### Added

- Responsive admin sidebar
- Top navigation menu stays in place when scrolling in admin section on mobile devices

### Changed

- Project timeline
  - Better word-breaking of phases titles in the timeline

## 2018-02-22

### Fixed

- Idea page
  - Fixed voting buttons not being displayed when page is accessed directly
- Edit profile form page
  - Fixed broken input fields (first name, last name, password, ...)
  - Fixed broken submit button behavior
- Admin project section
  - Fixed default view (map or card) not being saved
  - Fixed save button not being enabled when an image is added or removed
- Project page
  - Fixed header navigation button of the current page not being highlighted in certain scenarios
  - Fixed no phase selected in certain scenarios
  - Fixed mobile timeline phase selection not working
- Idea cards
  - Fixed 'Load more' button being shown when no more ideas
- Project cards
  - Fixed 'Load more' button being shown when no more projects
- Idea page
  - Fixed faulty link to project page
- Add an idea > project selection page
  - Fixed broken layout on mobile devices

### Added

- Landing page
  - Added 'load more' button to project and idea cards
  - Added search, sort and filter by topic to idea cards
- Project card
  - Added ideas count
- Idea card
  - Added author avatar
  - Added comment count and icon
- Idea page
  - Added loading indicator
- Project page
  - Added loading indicator
  - Added border to project header buttons to make them more visible
- Admin page section
  - Added header options in rich-text editors

### Changed

- Navigation bar
  - Removed 'ideas' menu item
  - Converted 'projects' menu item into dropdown
  - Changed style of the 'Start an idea' button
- Landing page
  - Header style changes (larger image dimensions, text centered)
  - Removed 'Projects' title on top of project cards
- Project card
  - Changed project image dimensions
  - Changed typography
- Idea card
  - Removed image placeholder
  - Reduced idea image height
- Filter dropdowns
  - Height, width and alignment changes for mobile version (to ensure the dropdown is fully visible on smaller screens)
- Idea page
  - Improved loading behavior
  - Relocated 'show on map' button to sidebar (above sharing buttons)
  - Automatically scroll to map when 'show on map' button is clicked
  - Larger font sizes and better overall typography for idea and comment text
  - Child comments style changes
  - Child commenting form style change
  - Comment options now only visible on hover on desktop
- Project page
  - Improved loading behavior
  - Timeline style changes to take into account longer project titles
  - Changed copy from 'timeline' to 'process'
  - Changed link from projects/<projectname>/timeline to projects/<projectname>/process
  - Events header button not being shown if there are no events
- Add an idea > project selection page
  - Improved project cards layout
  - Improved mobile page layout

## 2018-01-03

### Fixed

- Updating the bio on the profile page works again
- 2018 can be selected as the year of events/phases
- The project dropdown in the idea posting form no longer shows blank values
- Reset password email

### Added

- Ideas can be edited by admins and by their author
- An idea shows a changelog with its latest updates
- Improved admin idea manager
  - Bulk update project, topics and statuses of ideas
  - Bulk delete ideas
  - Preview the idea content
  - Links through to viewing and editing the idea
- When on a multi-lingual platform, the language can be changed in the footer
- The project pages now show previews of the project events in the footer
- The project card now shows a description preview text, which is changeable through the admin
- Images are automatically optimized after uploading, to reduce the file size

### Changed

- Image dimensions have changed to more optimal dimensions

## 2017-12-13

### Fixed

- The ideas of deleted users are properly shown
- Slider to make users admins is again functional

### Added

- The idea show page shows a project link
- Mentions are operational in comments
- Projects can be deleted in the admin

### Changed

- Ideas and projects sections switched positions on the landing page

## 2017-12-06

### Fixed

- Phases and events date-picker no longer overlaps with the description text
- No longer needed to hard refresh if you visited al old version of the platform
- Inconsistency when saving project permissions has been fixed
- Bullet lists are now working in project description, phases and events
- The notifications show the currect user as the one taking the action

### Added

- Translators can use `orgName` and `orgType` variables everywhere
- Previews of the correct image dimension when uploading images

### Changed

- Lots of styling tweaks to the admin interface
- Behaviour of image uploads has improved

## 2017-11-23

### Fixed

- Loading the customize tab in the admin no longer requires a hard refresh

## 2017-11-22

### Fixed

- When saving a phase in the admin, the spinner stops on success or errors
- Deleting a user no longer breaks the idea listing, idea page and comments
- Better error handling in the signup flow
- Various bug fixes to the projects admin
- The switches that control age, gender, ... now have an effect on the signup flow.
- For new visitors, hard reloading will no longer be required

### Added

- Social Sign In with facebook and google. (Needs to be setup individually per customer)
- Information pages are reachable through the navbar and editable through the admin
- A partner API that allows our partners to list ideas and projects programmatically
- Ideas with a location show a map on the idea show page
- Activation of welcome and reset password e-mails

### Changed

- Changes to mobile menu layout
- Changes to the style of switches
- Better overall mobile experience for citizen-facing site

### Known issues

- If you visited the site before and the page did not load, you need to hard refresh.
- If the "Customize" tab in the admin settings does not load, reload the browser on that page

## 2017-11-01

### Fixed

- Various copy added to the translation system
- Fixed bug where image was not shown after posting an idea
- Loading behaviour of the information pages
- Fixed bug where the app no longer worked after visiting some projects

### Added

- Added groups to the admin
- Added permissions to projects
- Social sharing of ideas on twitter and (if configured for the platform) facebook
- Projects can be linked to certain areas in the admin
- Projects can be filtered by area on the projects page
- Backend events are logged to segment

### Changed

- Improved the styling of the filters
- Project description in the admin has its own tab
- Restored the landing page header with an image and configurable text
- Improved responsiveness for idea show page
- Maximum allowed password length has increased to 72 characters
- Newest projects are list first

## 2017-10-09

### Fixed

- The male/female gender selection is no longer reversed after registration
- On firefox, the initial loading animation is properly scaled
- After signing in, the state of the vote buttons on idea cards is now correct for the current user
- Fixed bug were some text would disappear, because it was not available in the current language
- Fixed bug where adding an idea failed because of a wrongly stored user language
- Fixed bug where removing a language in the admin settings fails
- Graphical glitches on the project pages

### Added

- End-to-end test coverage for the happy flow of most of the citizen-facing app interaction
- Automated browser error logging to be proactive on bugs
- An idea can be removed through the admin

### Changed

- The modal that shows an idea is now fullscreen and has a new animation
- New design for the idea show page
- New design for the comments, with animation and better error handling
- The "Trending" sorting algorithm has changed to be more balanced and give new ideas a better chance
- Slightly improved design of the page that shows the user profile

## 2017-09-22

### Fixed

- Bug where multiple form inputs didn't accept typed input
- Issues blocking the login process
- The success message when commenting no longer blocks you from adding another comment
- Clicking an internal link from the idea modal didn't work
- Responsiveness of filters on the ideas page
- Updating an idea status through the admin failed

### Added

- Initial loading animation on page load
- Initial version of the legal pages (T&C, privacy policy, cookie policy)
- All forms give more detailed error information when something goes wrong
- Full caching and significant speed improvements for all data resources

### Changed

- Refactoring and restyling of the landing page, idea cards and project cards
- Added separate sign in and sign up components
- Cleaned up old and unused code
- The navbar is no longer shown when opening a modal
- Lots of little tweaks to styling, UX and responsiveness

## 2017-09-01

### Fixed

- Saving forms in the admin of Projects will now show success or error messages appropriately
- The link to the guide has been hidden from the admin sidebar until we have a guide to link to

### Added

- Adding an idea from a project page will pre-fill parts of the new idea form
- The landing page now prompts user to add an Idea if there are none
- The landing page will hide the Projects block if there are none

### Changed

- Under-the-hood optimizations to increase the loading speed of the platform

## 2017-08-27

### Fixed

- Changing the logo and background image in admin settings works
- Platform works for users with an unsupported OS language

### Added

- Admin dashboard
- Default topics and idea statuses for newly deployed platforms
- Proper UX for handling voting without being signed in
- Meta tags for SEO and social sharing
- Better error handling in project admin

### Changed

- Projects and user profile pages now use slugs in the URL

## 2017-08-18

### Fixed

- Changing idea status in admin
- Signing up
- Proper rending of menu bar within a project
- Admin settings are properly rendered within the tab container
- Lots of small tweaks to rendering on mobile
- Default sort ideas on trending on the ideas index page

### Added

- Admin section in projects to CRUD phases
- Admin section in projects to CRUD events
- New navbar on mobile
- Responsive version of idea show page

### Changed

- Navbar design updated
- One single login flow experience instead of 2 separate ones (posting idea/direct)
- Admins can only specify light/dark for menu color, not the exact color

### Removed

- Facebook login (Yet to be added to new login flow, will be back soon)

## 2017-08-13

### Fixed

- Voting on cards and in an idea page
- Idea modal loading speed
- Unread notification counter

### Added

- New improved flow for posting an idea
- Admin interface for projects
- New design for idea and project cards
- Consistenly applied modal, with new design, for ideas
- Segment.io integration, though not all events are tracked yet

### Changed

- Idea URls now using slugs for SEO<|MERGE_RESOLUTION|>--- conflicted
+++ resolved
@@ -2,16 +2,16 @@
 
 ## Next release
 
+### Fixed
+
+- [CL-1955] Fixed bug where admins were not able to add ideas via the map in non-active ideation phases
+
 ## 2022-11-01
 
 ### Fixed
 
-<<<<<<< HEAD
 - [CL-1765] Resize new icons used in 3 email campaigns
-- [CL-1955] Fixed bug where admins were not able to add ideas via the map in non-active ideation phases
-=======
 - [CL-1765] Replace missing icon and resize new icons used in 3 email campaigns
->>>>>>> 459ea471
 
 ### Changed
 
